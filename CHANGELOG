devel
-----

<<<<<<< HEAD
* Updated joi library (Web UI), improved foxx mount path validation
=======
* fix for supervision, which started failing servers using old transient store
>>>>>>> 5c208c85

* do not create `_routing` collection for new installations/new databases, 
  as it is not needed anymore. Redirects to the web interface's login screen, which 
  were previously handled by entries in the `_routing` collection are now handled
  from the responsible REST action handler directly

  Existing `_routing` collections will not be touched as they may contain other
  entries as well, and will continue to work.

* do not create `_modules` collection for new databases/installations

  `_modules` is only needed for custom modules, and in case a custom
  module is defined via `defineModule`, the _modules collection will
  be created lazily automatically.

  Existing modules in existing `_modules` collections will remain
  functional even after this change

* fixed Foxx queues not retrying jobs with infinite `maxFailures`

* force connection timeout to be 7 seconds to allow libcurl time to retry lost DNS
  queries.

* fixes a routing issue within the web ui after the use of views

* fixes some graph data parsing issues in the ui, e.g. cleaning up duplicate
  edges inside the graph viewer.

* in a cluster environment, the arangod process now exits if wrong credentials
  are used during the startup process

* fixes validation of allowed or not allowed foxx service mount paths within
  the Web UI

* fixed handling of broken Foxx services

  Installation now also fails when the service encounters an error when
  executed. Upgrading or replacing with a broken service will still result
  in the broken services being installed.

* restored error pages for broken Foxx services

  Services that could not be executed will now show an error page (with helpful
  information if development mode is enabled) instead of a generic 404 response.
  Requests to the service that do not prefer HTML (i.e. not a browser window)
  will receive a JSON formatted 503 error response instead.

* added support for `force` flag when upgrading Foxx services

  Using the `force` flag when upgrading or replacing a service falls back to
  installing the service if it does not already exist.

* the query editor within the web ui is now catching HTTP 501 responses
  properly.

* Fixed an AQL bug where the optimize-traversals rule was falsely applied to
  extensions with inline expressions and thereby ignoring them

* disallow empty LDAP password

* The single database or single coordinator statistics in a cluster
  environment within the Web UI sometimes got called way too often.
  This caused artifacts in the graphs, which is now fixed.

* An aardvark statistics route could not collect and sum up the statistics of
  all coordinators if one of them was ahead and had more results than the others

* Web UI now checks if server statistics are enabled before it sends its first
  request to the statistics API

* disable in-memory cache for edge and traversal data on agency nodes, as it
  is not needed there

* removed bundled Valgrind headers, removed JavaScript variable `valgrind`
  from the `internal` module

* upgraded JEMalloc version to 5.1.0

* use `-std=c++14` for ArangoDB compilation


v3.4.0-rc.4 (XXXX-XX-XX)
------------------------

* do not rely on `_modules` collection being present at arangod startup

* fixes a routing issue within the web ui after the use of views

* fixes some graph data parsing issues in the ui, e.g. cleaning up duplicate
  edges inside the graph viewer.

* in a cluster environment, the arangod process now exits if wrong credentials
  are used during the startup process.

* added option `--rocksdb.total-write-buffer-size` to limit total memory usage
  across all RocksDB in-memory write buffers

* suppress warnings from statistics background threads such as 
  `WARNING caught exception during statistics processing: Expecting Object`
  during version upgrade


v3.4.0-rc.3 (2018-10-23)
------------------------

* fixed handling of broken Foxx services

  Installation now also fails when the service encounters an error when
  executed. Upgrading or replacing with a broken service will still result
  in the broken services being installed.

* restored error pages for broken Foxx services

  Services that could not be executed will now show an error page (with helpful
  information if development mode is enabled) instead of a generic 404 response.
  Requests to the service that do not prefer HTML (i.e. not a browser window)
  will receive a JSON formatted 503 error response instead.

* added support for `force` flag when upgrading Foxx services

  Using the `force` flag when upgrading or replacing a service falls back to
  installing the service if it does not already exist.

* The order of JSON object attribute keys in JSON return values will now be 
  "random" in more cases. In JSON, there is no defined order for object attribute
  keys anyway, so ArangoDB is taking the freedom to return the attribute keys in
  a non-deterministic, seemingly unordered way.

* Fixed an AQL bug where the `optimize-traversals` rule was falsely applied to
  extensions with inline expressions and thereby ignoring them
  
* fix side-effects of sorting larger arrays (>= 16 members) of constant literal
  values in AQL, when the array was not used only for IN-value filtering but also
  later in the query.
  The array values were sorted so the IN-value lookup could use a binary search
  instead of a linear search, but this did not take into account that the array
  could have been used elsewhere in the query, e.g. as a return value. The fix
  will create a copy of the array and sort the copy, leaving the original array
  untouched.

* fix internal issue #486: immediate deletion (right after creation) of
  a view with a link to one collection and indexed data reports failure
  but removes the link

* fix internal issue #480: link to a collection is not added to a view
  if it was already added to other view

* fix internal issues #407, #445: limit ArangoSearch memory consumption
  so that it won't cause OOM while indexing large collections

* upgraded arangodb starter version to 0.13.5

* removed undocumented `db.<view>.toArray()` function from ArangoShell

* prevent creation of collections and views with the same in cluster setups

* fixed issue #6770: document update: ignoreRevs parameter ignored

* added AQL query optimizer rules `simplify-conditions` and `fuse-filters`

* improve inter-server communication performance:
  - move all response processing off Communicator's socket management thread
  - create multiple Communicator objects with ClusterComm, route via round robin
  - adjust Scheduler threads to always be active, and have designated priorities.

* fix internal issue #2770: the Query Profiling modal dialog in the Web UI
  was slightly malformed.

* fix internal issue #2035: the Web UI now updates its indices view to check
  whether new indices exist or not.

* fix internal issue #6808: newly created databases within the Web UI did not
  appear when used Internet Explorer 11 as a browser.

* fix internal issue #2957: the Web UI was not able to display more than 1000
  documents, even when it was set to a higher amount.

* fix internal issue #2688: the Web UI's graph viewer created malformed node
  labels if a node was expanded multiple times.

* fix internal issue #2785: web ui's sort dialog sometimes got rendered, even
  if it should not.

* fix internal issue #2764: the waitForSync property of a satellite collection
  could not be changed via the Web UI

* dynamically manage libcurl's number of open connections to increase performance
  by reducing the number of socket close and then reopen cycles

* recover short server id from agency after a restart of a cluster node

  this fixes problems with short server ids being set to 0 after a node restart,
  which then prevented cursor result load-forwarding between multiple coordinators
  to work properly

  this should fix arangojs#573

* increased default timeouts in replication

  this decreases the chances of followers not getting in sync with leaders because
  of replication operations timing out

* include forward-ported diagnostic options for debugging LDAP connections

* fixed internal issue #3065: fix variable replacements by the AQL query
  optimizer in arangosearch view search conditions

  The consequence of the missing replacements was that some queries using view
  search conditions could have failed with error messages such as

  "missing variable #3 (a) for node #7 (EnumerateViewNode) while planning registers"

* fixed internal issue #1983: the Web UI was showing a deletion confirmation
  multiple times.

* Restricted usage of views in AQL, they will throw an error now
  (e.g. "FOR v, e, p IN 1 OUTBOUND @start edgeCollection, view")
  instead of failing the server.

* Allow VIEWs within the AQL "WITH" statement in cluster environment.
  This will now prepare the query for all collections linked within a view.
  (e.g. "WITH view FOR v, e, p IN OUTBOUND 'collectionInView/123' edgeCollection"
  will now be executed properly and not fail with unregistered collection any more)

* Properly check permissions for all collections linked to a view when
  instantiating an AQL query in cluster environment

* support installation of ArangoDB on Windows into directories with multibyte
  character filenames on Windows platforms that used a non-UTF8-codepage

  This was supported on other platforms before, but never worked for ArangoDB's
  Windows version

* display shard synchronization progress for collections outside of the
  `_system` database

* change memory protection settings for memory given back to by the bundled
  JEMalloc memory allocator. This avoids splitting of existing memory mappings
  due to changes of the protection settings

* added missing implementation for `DeleteRangeCF` in RocksDB WAL tailing handler

* fixed agents busy looping gossip

* handle missing `_frontend` collections gracefully

  the `_frontend` system collection is not required for normal ArangoDB operations,
  so if it is missing for whatever reason, ensure that normal operations can go
  on.


v3.4.0-rc.2 (2018-09-30)
------------------------

* upgraded arangosync version to 0.6.0

* upgraded arangodb starter version to 0.13.3

* fixed issue #6611: Properly display JSON properties of user defined foxx services
  configuration within the web UI

* improved shards display in web UI: included arrows to better visualize that
  collection name sections can be expanded and collapsed

* added nesting support for `aql` template strings

* added support for `undefined` and AQL literals to `aql.literal`

* added `aql.join` function

* fixed issue #6583: Agency node segfaults if sent an authenticated HTTP
  request is sent to its port

* fixed issue #6601: Context cancelled (never ending query)

* added more AQL query results cache inspection and control functionality

* fixed undefined behavior in AQL query result cache

* the query editor within the web UI is now catching HTTP 501 responses
  properly

* added AQL VERSION function to return the server version as a string

* added startup parameter `--cluster.advertised-endpoints`

* AQL query optimizer now makes better choices regarding indexes to use in a
  query when there are multiple competing indexes and some of them are prefixes
  of others

  In this case, the optimizer could have preferred indexes that covered less
  attributes, but it should rather pick the indexes that covered more attributes.

  For example, if there was an index on ["a"] and another index on ["a", "b"], then
  previously the optimizer may have picked the index on just ["a"] instead the
  index on ["a", "b"] for queries that used all index attributes but did range
  queries on them (e.g. `FILTER doc.a == @val1 && doc.b >= @val2`).

* Added compression for the AQL intermediate results transfer in the cluster,
  leading to less data being transferred between coordinator and database servers
  in many cases

* forward-ported a bugfix from RocksDB (https://github.com/facebook/rocksdb/pull/4386)
  that fixes range deletions (used internally in ArangoDB when dropping or truncating
  collections)

  The non-working range deletes could have triggered errors such as
  `deletion check in index drop failed - not all documents in the index have been deleted.`
  when dropping or truncating collections

* improve error messages in Windows installer

* allow retrying installation in Windows installer in case an existing database is still
  running and needs to be manually shut down before continuing with the installation

* fix database backup functionality in Windows installer

* fixed memory leak in `/_api/batch` REST handler

* `db._profileQuery()` now also tracks operations triggered when using `LIMIT`
  clauses in a query

* added proper error messages when using views as an argument to AQL functions
  (doing so triggered an `internal error` before)

* fixed return value encoding for collection ids ("cid" attribute") in REST API
  `/_api/replication/logger-follow`

* fixed dumping and restoring of views with arangodump and arangorestore

* fix replication from 3.3 to 3.4

* fixed some TLS errors that occurred when combining HTTPS/TLS transport with the
  VelocyStream protocol (VST)

  That combination could have led to spurious errors such as "TLS padding error"
  or "Tag mismatch" and connections being closed

* make synchronous replication detect more error cases when followers cannot
  apply the changes from the leader

* fixed issue #6379: RocksDB arangorestore time degeneration on dead documents

* fixed issue #6495: Document not found when removing records

* fixed undefined behavior in cluster plan-loading procedure that may have
  unintentionally modified a shared structure

* reduce overhead of function initialization in AQL COLLECT aggregate functions,
  for functions COUNT/LENGTH, SUM and AVG

  this optimization will only be noticable when the COLLECT produces many groups
  and the "hash" COLLECT variant is used

* fixed potential out-of-bounds access in admin log REST handler `/_admin/log`,
  which could have led to the server returning an HTTP 500 error

* catch more exceptions in replication and handle them appropriately

* agency endpoint updates now go through RAFT

* fixed a cleanup issue in Current when a follower was removed from Plan

* catch exceptions in MaintenanceWorker thread

* fixed a bug in cleanOutServer which could lead to a cleaned out server
  still being a follower for some shard


v3.4.0-rc.1 (2018-09-06)
------------------------

* Release Candidate for 3.4.0, please check the `ReleaseNotes/KnownIssues34.md`
  file for a list of known issues

* upgraded bundled RocksDB version to 5.16.0

* upgraded bundled Snappy compression library to 1.1.7

* fixed issue #5941 if using breadth first search in traversals uniqueness checks
  on path (vertices and edges) have not been applied. In SmartGraphs the checks
  have been executed properly.

* added more detailed progress output to arangorestore, showing the percentage of
  how much data is restored for bigger collections plus a set of overview statistics
  after each processed collection

* added option `--rocksdb.use-file-logging` to enable writing of RocksDB's own
  informational LOG files into RocksDB's database directory.

  This option is turned off by default, but can be enabled for debugging RocksDB
  internals and performance.

* improved error messages when managing Foxx services

  Install/replace/upgrade will now provide additional information when an error
  is encountered during setup. Errors encountered during a `require` call will
  also include information about the underlying cause in the error message.

* fixed some Foxx script names being displayed incorrectly in web UI and Foxx CLI

* major revision of the maintenance feature

* added `uuidv4` and `genRandomBytes` methods to crypto module

* added `hexSlice` methods `hexWrite` to JS Buffer type

* added `Buffer.from`, `Buffer.of`, `Buffer.alloc` and `Buffer.allocUnsafe`
  for improved compatibility with Node.js

* Foxx HTTP API errors now log stacktraces

* fixed issue #5831: custom queries in the ui could not be loaded if the user
  only has read access to the _system database.

* fixed issue #6128: ArangoDb Cluster: Task moved from DBS to Coordinator

* fixed some web ui action events related to Running Queries view and Slow
  Queries History view

* fixed internal issue #2566: corrected web UI alignment of the nodes table

* fixed issue #5736: Foxx HTTP API responds with 500 error when request body
  is too short

* fixed issue #6106: Arithmetic operator type casting documentation incorrect

* The arangosh now supports the velocystream transport protocol via the schemas
  "vst+tcp://", "vst+ssl://", "vst+unix://" schemes.

* The server will no longer lowercase the input in --server.endpoint. This means
  Unix domain socket paths will now  be treated as specified, previously they were lowercased

* fixed logging of requests. A wrong log level was used

* fixed issue #5943: misplaced database ui icon and wrong cursor type were used

* fixed issue #5354: updated the web UI JSON editor, improved usability

* fixed issue #5648: fixed error message when saving unsupported document types

* fixed internal issue #2812: Cluster fails to create many indexes in parallel

* Added C++ implementation, load balancer support, and user restriction to Pregel API.

  If an execution is accessed on a different coordinator than where it was
  created, the request(s) will be forwarded to the correct coordinator. If an
  execution is accessed by a different user than the one who created it, the
  request will be denied.

* the AQL editor in the web UI now supports detailed AQL query profiling

* fixed issue #5884: Subquery nodes are no longer created on DBServers

* intermediate commits in the RocksDB engine are now only enabled in standalone AQL queries

  (not within a JS transaction), standalone truncate as well as for the "import" API

* the AQL editor in the web UI now supports GeoJSON types and is able to render them.

* fixed issue #5035: fixed a vulnerability issue within the web ui's index view

* PR #5552: add "--latency true" option to arangoimport.  Lists microsecond latency

* added `"pbkdf2"` method to `@arangodb/foxx/auth` module

* the `@arangodb/foxx/auth` module now uses a different method to generate salts,
  so salts are no longer guaranteed to be alphanumeric

* fixed internal issue #2567: the Web UI was showing the possibility to move a shard
  from a follower to the current leader

* Renamed RocksDB engine-specific statistics figure `rocksdb.block-cache-used`
  to `rocksdb.block-cache-usage` in output of `db._engineStats()`

  The new figure name is in line with the statistics that the RocksDB library
  provides in its new versions.

* Added RocksDB engine-specific statistics figures `rocksdb.block-cache-capacity`,
  `rocksdb.block-cache-pinned-usage` as well as level-specific figures
  `rocksdb.num-files-at-level` and `rocksdb.compression-ratio-at-level` in
  output of `db._engineStats()`

* Added RocksDB-engine configuration option `--rocksdb.block-align-data-blocks`

  If set to true, data blocks are aligned on lesser of page size and block size,
  which may waste some memory but may reduce the number of cross-page I/Os operations.

* Usage RocksDB format version 3 for new block-based tables

* Bugfix: The AQL syntax variants `UPDATE/REPLACE k WITH d` now correctly take
  _rev from k instead of d (when ignoreRevs is false) and ignore d._rev.

* Added C++ implementation, load balancer support, and user restriction to tasks API

  If a task is accessed on a different coordinator than where it was created,
  the request(s) will be forwarded to the correct coordinator. If a
  task is accessed by a different user than the one who created it, the request
  will be denied.

* Added load balancer support and user-restriction to async jobs API.

  If an async job is accessed on a different coordinator than where it was
  created, the request(s) will be forwarded to the correct coordinator. If a
  job is accessed by a different user than the one who created it, the request
  will be denied.

* switch default storage engine from MMFiles to RocksDB

  In ArangoDB 3.4, the default storage engine for new installations is the RocksDB
  engine. This differs to previous versions (3.2 and 3.3), in which the default
  storage engine was the MMFiles engine.

  The MMFiles engine can still be explicitly selected as the storage engine for
  all new installations. It's only that the "auto" setting for selecting the storage
  engine will now use the RocksDB engine instead of MMFiles engine.

  In the following scenarios, the effectively selected storage engine for new
  installations will be RocksDB:

  * `--server.storage-engine rocksdb`
  * `--server.storage-engine auto`
  * `--server.storage-engine` option not specified

  The MMFiles storage engine will be selected for new installations only when
  explicitly selected:

  * `--server.storage-engine mmfiles`

  On upgrade, any existing ArangoDB installation will keep its previously selected
  storage engine. The change of the default storage engine is thus only relevant
  for new ArangoDB installations and/or existing cluster setups for which new server
  nodes get added later. All server nodes in a cluster setup should use the same
  storage engine to work reliably. Using different storage engines in a cluster is
  unsupported.

* added collection.indexes() as an alias for collection.getIndexes()

* disable V8 engine and JavaScript APIs for agency nodes

* renamed MMFiles engine compactor thread from "Compactor" to "MMFilesCompactor".

  This change will be visible only on systems which allow assigning names to
  threads.

* added configuration option `--rocksdb.sync-interval`

  This option specifies interval (in milliseconds) that ArangoDB will use to
  automatically synchronize data in RocksDB's write-ahead log (WAL) files to
  disk. Automatic syncs will only be performed for not-yet synchronized data,
  and only for operations that have been executed without the *waitForSync*
  attribute.

  Automatic synchronization is performed by a background thread. The default
  sync interval is 100 milliseconds.

  Note: this option is not supported on Windows platforms. Setting the sync
  interval to a value greater 0 will produce a startup warning.

* added AQL functions `TO_BASE64`, `TO_HEX`, `ENCODE_URI_COMPONENT` and `SOUNDEX`

* PR #5857: RocksDB engine would frequently request a new DelayToken.  This caused
  excessive write delay on the next Put() call.  Alternate approach taken.

* changed the thread handling in the scheduler. `--server.maximal-threads` will be
  the maximum number of threads for the scheduler.

* The option `--server.threads` is now obsolete.

* use sparse indexes in more cases now, when it is clear that the index attribute
  value cannot be null

* introduce SingleRemoteOperationNode via "optimize-cluster-single-document-operations"
  optimizer rule, which triggers single document operations directly from the coordinator
  instead of using a full-featured AQL setup. This saves cluster roundtrips.

  Queries directly referencing the document key benefit from this:

      UPDATE {_key: '1'} WITH {foo: 'bar'} IN collection RETURN OLD

* Added load balancer support and user-restriction to cursor API.

  If a cursor is accessed on a different coordinator than where it was created,
  the requests will be forwarded to the correct coordinator. If a cursor is
  accessed by a different user than the one who created it, the request will
  be denied.

* if authentication is turned on requests to databases by users with insufficient rights
 will be answered with the HTTP forbidden (401) response.

* upgraded bundled RocksDB library version to 5.15

* added key generators `uuid` and `padded`

  The `uuid` key generator generates universally unique 128 bit keys, which are
  stored in hexadecimal human-readable format.
  The `padded` key generator generates keys of a fixed length (16 bytes) in
  ascending lexicographical sort order.

* The REST API of `/_admin/status` added: "operationMode" filed with same meaning as
  the "mode" field and field "readOnly" that has the inverted meaning of the field
  "writeOpsEnabled". The old field names will be deprecated in upcoming versions.

* added `COUNT_DISTINCT` AQL function

* make AQL optimizer rule `collect-in-cluster` optimize aggregation functions
  `AVERAGE`, `VARIANCE`, `STDDEV`, `UNIQUE`, `SORTED_UNIQUE` and `COUNT_DISTINCT`
  in a cluster by pushing parts of the aggregation onto the DB servers and only
  doing the total aggregation on the coordinator

* replace JavaScript functions FULLTEXT, NEAR, WITHIN and WITHIN_RECTANGLE with
  regular AQL subqueries via a new optimizer rule "replace-function-with-index".

* the existing "fulltext-index-optimizer" optimizer rule has been removed because its
  duty is now handled by the "replace-function-with-index" rule.

* added option "--latency true" option to arangoimport. Lists microsecond latency
  statistics on 10 second intervals.

* fixed internal issue #2256: ui, document id not showing up when deleting a document

* fixed internal issue #2163: wrong labels within foxx validation of service
  input parameters

* fixed internal issue #2160: fixed misplaced tooltips in indices view

* Added exclusive option for rocksdb collections. Modifying AQL queries can
  now set the exclusive option as well as it can be set on JavaScript transactions.

* added optimizer rule "optimize-subqueries", which makes qualifying subqueries
  return less data

  The rule fires in the following situations:
  * in case only a few results are used from a non-modifying subquery, the rule
    will add a LIMIT statement into the subquery. For example

        LET docs = (
          FOR doc IN collection
            FILTER ...
            RETURN doc
        )
        RETURN docs[0]

    will be turned into

        LET docs = (
          FOR doc IN collection
            FILTER ...
            LIMIT 1
            RETURN doc
        )
        RETURN docs[0]

    Another optimization performed by this rule is to modify the result value
    of subqueries in case only the number of results is checked later. For example

        RETURN LENGTH(
          FOR doc IN collection
            FILTER ...
            RETURN doc
        )

    will be turned into

        RETURN LENGTH(
          FOR doc IN collection
            FILTER ...
            RETURN true
        )

  This saves copying the document data from the subquery to the outer scope and may
  enable follow-up optimizations.

* fixed Foxx queues bug when queues are created in a request handler with an
  ArangoDB authentication header

* abort startup when using SSLv2 for a server endpoint, or when connecting with
  a client tool via an SSLv2 connection.

  SSLv2 has been disabled in the OpenSSL library by default in recent versions
  because of security vulnerabilities inherent in this protocol.

  As it is not safe at all to use this protocol, the support for it has also
  been stopped in ArangoDB. End users that use SSLv2 for connecting to ArangoDB
  should change the protocol from SSLv2 to TLSv12 if possible, by adjusting
  the value of the `--ssl.protocol` startup option.

* added `overwrite` option to document insert operations to allow for easier syncing.

  This implements almost the much inquired UPSERT. In reality it is a REPSERT
  (replace/insert) because only replacement and not modification of documents
  is possible. The option does not work in cluster collections with custom
  sharding.

* added startup option `--log.escape`

  This option toggles the escaping of log output.

  If set to `true` (which is the default value), then the logging will work
  as before, and the following characters in the log output are escaped:

  * the carriage return character (hex 0d)
  * the newline character (hex 0a)
  * the tabstop character (hex 09)
  * any other characters with an ordinal value less than hex 20

  If the option is set to `false`, no characters are escaped. Characters with
  an ordinal value less than hex 20 will not be printed in this mode but will
  be replaced with a space character (hex 20).

  A side effect of turning off the escaping is that it will reduce the CPU
  overhead for the logging. However, this will only be noticable when logging
  is set to a very verbose level (e.g. debug or trace).

* increased the default values for the startup options `--javascript.gc-interval`
  from every 1000 to every 2000 requests, and for `--javascript.gc-frequency` from
  30 to 60 seconds

  This will make the V8 garbage collection run less often by default than in previous
  versions, reducing CPU load a bit and leaving more contexts available on average.

* added `/_admin/repair/distributeShardsLike` that repairs collections with
  distributeShardsLike where the shards aren't actually distributed like in the
  prototype collection, as could happen due to internal issue #1770

* Fixed issue #4271: Change the behavior of the `fullCount` option for AQL query
  cursors so that it will only take into account `LIMIT` statements on the top level
  of the query.

  `LIMIT` statements in subqueries will not have any effect on the `fullCount` results
  any more.

* We added a new geo-spatial index implementation. On the RocksDB storage engine all
  installations will need to be upgraded with `--database.auto-upgrade true`. New geo
  indexes will now only report with the type `geo` instead of `geo1` or `geo2`.
  The index types `geo1` and `geo2` are now deprecated.
  Additionally we removed the deprecated flags `constraint` and `ignoreNull` from geo
  index definitions, these fields were initially deprecated in ArangoDB 2.5

* Add revision id to RocksDB values in primary indexes to speed up replication (~10x).

* PR #5238: Create a default pacing algorithm for arangoimport to avoid TimeoutErrors
  on VMs with limited disk throughput

* Starting a cluster with coordinators and DB servers using different storage engines
  is unsupported. Doing it anyway will now produce a warning on startup

* fixed issue #4919: C++ implementation of LIKE function now matches the old and correct
  behaviour of the javascript implementation.

* added `--json` option to arangovpack, allowing to treat its input as plain JSON data
  make arangovpack work without any configuration file

* added experimental arangodb startup option `--javascript.enabled` to enable/disable the
  initialization of the V8 JavaScript engine. Only expected to work on single-servers and
  agency deployments

* pull request #5201: eliminate race scenario where handlePlanChange could run infinite times
  after an execution exceeded 7.4 second time span

* UI: fixed an unreasonable event bug within the modal view engine

* pull request #5114: detect shutdown more quickly on heartbeat thread of coordinator and
  DB servers

* fixed issue #3811: gharial api is now checking existence of `_from` and `_to` vertices
  during edge creation

* There is a new method `_profileQuery` on the database object to execute a query and
  print an explain with annotated runtime information.

* Query cursors can now be created with option `profile`, with a value of 0, 1 or 2.
  This will cause queries to include more statistics in their results and will allow tracing
  of queries.

* fixed internal issue #2147: fixed database filter in UI

* fixed internal issue #2149: number of documents in the UI is not adjusted after moving them

* fixed internal issue #2150: UI - loading a saved query does not update the list of bind
  parameters

* removed option `--cluster.my-local-info` in favor of persisted server UUIDs

  The option `--cluster.my-local-info` was deprecated since ArangoDB 3.3.

* added new collection property `cacheEnabled` which enables in-memory caching for
  documents and primary index entries. Available only when using RocksDB

* arangodump now supports `--threads` option to dump collections in parallel

* arangorestore now supports `--threads` option to restore collections in parallel

* Improvement: The AQL query planner in cluster is now a bit more clever and
  can prepare AQL queries with less network overhead.

  This should speed up simple queries in cluster mode, on complex queries it
  will most likely not show any performance effect.
  It will especially show effects on collections with a very high amount of Shards.

* removed remainders of dysfunctional `/_admin/cluster-test` and `/_admin/clusterCheckPort`
  API endpoints and removed them from documentation

* added new query option `stream` to enable streaming query execution via the
  `POST /_api/cursor` rest interface.

* fixed issue #4698: databases within the UI are now displayed in a sorted order.

* Behavior of permissions for databases and collections changed:
  The new fallback rule for databases for which an access level is not explicitly specified:
  Choose the higher access level of:
    * A wildcard database grant
    * A database grant on the `_system` database
  The new fallback rule for collections for which an access level is not explicitly specified:
  Choose the higher access level of:
    * Any wildcard access grant in the same database, or on "*/*"
    * The access level for the current database
    * The access level for the `_system` database

* fixed issue #4583: add AQL ASSERT and AQL WARN

* renamed startup option `--replication.automatic-failover` to
  `--replication.active-failover`
  using the old option name will still work in ArangoDB 3.4, but the old option
  will be removed afterwards

* index selectivity estimates for RocksDB engine are now eventually consistent

  This change addresses a previous issue where some index updates could be
  "lost" from the view of the internal selectivity estimate, leading to
  inaccurate estimates. The issue is solved now, but there can be up to a second
  or so delay before updates are reflected in the estimates.

* support `returnOld` and `returnNew` attributes for in the following HTTP REST
  APIs:

  * /_api/gharial/<graph>/vertex/<collection>
  * /_api/gharial/<graph>/edge/<collection>

  The exception from this is that the HTTP DELETE verb for these APIs does not
  support `returnOld` because that would make the existing API incompatible

* fixed internal issue #478: remove unused and undocumented REST API endpoints
  _admin/statistics/short and _admin/statistics/long

  These APIs were available in ArangoDB's REST API, but have not been called by
  ArangoDB itself nor have they been part of the documented API. They have been
  superseded by other REST APIs and were partially dysfunctional. Therefore
  these two endpoints have been removed entirely.

* fixed issue #1532: reload users on restore

* fixed internal issue #1475: when restoring a cluster dump to a single server
  ignore indexes of type primary and edge since we mustn't create them here.

* fixed internal issue #1439: improve performance of any-iterator for RocksDB

* issue #1190: added option `--create-database` for arangoimport

* UI: updated dygraph js library to version 2.1.0

* renamed arangoimp to arangoimport for consistency
  Release packages will still install arangoimp as a symlink so user scripts
  invoking arangoimp do not need to be changed

* UI: Shard distribution view now has an accordion view instead of displaying
  all shards of all collections at once.

* fixed issue #4393: broken handling of unix domain sockets in JS_Download

* added AQL function `IS_KEY`
  this function checks if the value passed to it can be used as a document key,
  i.e. as the value of the `_key` attribute

* added AQL functions `SORTED` and `SORTED_UNIQUE`

  `SORTED` will return a sorted version of the input array using AQL's internal
  comparison order
  `SORTED_UNIQUE` will do the same, but additionally removes duplicates.

* added C++ implementation for AQL functions `DATE_NOW`, `DATE_ISO8601`,
  `DATE_TIMESTAMP`, `IS_DATESTRING`, `DATE_DAYOFWEEK`, `DATE_YEAR`,
  `DATE_MONTH`, `DATE_DAY`, `DATE_HOUR`, `DATE_MINUTE`, `DATE_SECOND`,
  `DATE_MILLISECOND`, `DATE_DAYOFYEAR`, `DATE_ISOWEEK`, `DATE_LEAPYEAR`,
  `DATE_QUARTER`, `DATE_DAYS_IN_MONTH`, `DATE_ADD`, `DATE_SUBTRACT`,
  `DATE_DIFF`, `DATE_COMPARE`, `TRANSLATE` and `SHA512`

* fixed a bug where clusterinfo missed changes to plan after agency
  callback is registred for create collection

* Foxx manifest.json files can now contain a $schema key with the value
  of "http://json.schemastore.org/foxx-manifest" to improve tooling support.

* fixed agency restart from compaction without data

* fixed agency's log compaction for internal issue #2249

* only load Plan and Current from agency when actually needed


v3.3.18 (XXXX-XX-XX)
--------------------

* improved logging in case of replication errors

* recover short server id from agency after a restart of a cluster node

  this fixes problems with short server ids being set to 0 after a node restart,
  which then prevented cursor result load-forwarding between multiple coordinators
  to work properly

  this should fix arangojs#573

* increased default timeouts in replication

  this decreases the chances of followers not getting in sync with leaders because
  of replication operations timing out

* fixed internal issue #1983: the Web UI was showing a deletion confirmation
  multiple times.

* handle missing `_frontend` collections gracefully

  the `_frontend` system collection is not required for normal ArangoDB operations,
  so if it is missing for whatever reason, ensure that normal operations can go
  on.


v3.3.17 (2018-10-04)
--------------------

* upgraded arangosync version to 0.6.0

* added several advanced options for configuring and debugging LDAP connections.
  Please note that some of the following options are platform-specific and may not
  work on all platforms or with all LDAP servers reliably:

  - `--ldap.serialized`: whether or not calls into the underlying LDAP library
    should be serialized.
    This option can be used to work around thread-unsafe LDAP library functionality.
  - `--ldap.serialize-timeout`: sets the timeout value that is used when waiting to
    enter the LDAP library call serialization lock. This is only meaningful when
    `--ldap.serialized` has been set to `true`.
  - `--ldap.retries`: number of tries to attempt a connection. Setting this to values
    greater than one will make ArangoDB retry to contact the LDAP server in case no
    connection can be made initially.
  - `--ldap.restart`: whether or not the LDAP library should implicitly restart
    connections
  - `--ldap.referrals`: whether or not the LDAP library should implicitly chase
    referrals
  - `--ldap.debug`: turn on internal OpenLDAP library output (warning: will print
    to stdout).
  - `--ldap.timeout`: timeout value (in seconds) for synchronous LDAP API calls
    (a value of 0 means default timeout).
  - `--ldap.network-timeout`: timeout value (in seconds) after which network operations
    following the initial connection return in case of no activity (a value of 0 means
    default timeout).
  - `--ldap.async-connect`: whether or not the connection to the LDAP library will
    be done asynchronously.

* fixed a shutdown race in ArangoDB's logger, which could have led to some buffered
  log messages being discarded on shutdown

* display shard synchronization progress for collections outside of the
  `_system` database

* fixed issue #6611: Properly display JSON properties of user defined foxx services
  configuration within the web UI

* fixed issue #6583: Agency node segfaults if sent an authenticated HTTP request is sent to its port

* when cleaning out a leader it could happen that it became follower instead of
  being removed completely

* make synchronous replication detect more error cases when followers cannot
  apply the changes from the leader

* fix some TLS errors that occurred when combining HTTPS/TLS transport with the
  VelocyStream protocol (VST)

  That combination could have led to spurious errors such as "TLS padding error"
  or "Tag mismatch" and connections being closed

* agency endpoint updates now go through RAFT


v3.3.16 (2018-09-19)
--------------------

* fix undefined behavior in AQL query result cache

* the query editor within the web ui is now catching http 501 responses
  properly

* fixed issue #6495 (Document not found when removing records)

* fixed undefined behavior in cluster plan-loading procedure that may have
  unintentionally modified a shared structure

* reduce overhead of function initialization in AQL COLLECT aggregate functions,
  for functions COUNT/LENGTH, SUM and AVG

  this optimization will only be noticable when the COLLECT produces many groups
  and the "hash" COLLECT variant is used

* fixed potential out-of-bounds access in admin log REST handler /_admin/log,
  which could have led to the server returning an HTTP 500 error

* catch more exceptions in replication and handle them appropriately


v3.3.15 (2018-09-10)
--------------------

* fixed an issue in the "sorted" AQL COLLECT variant, that may have led to producing
  an incorrect number of results

* upgraded arangodb starter version to 0.13.3

* fixed issue #5941 if using breadth-first search in traversals uniqueness checks
  on path (vertices and edges) have not been applied. In SmartGraphs the checks
  have been executed properly.

* added more detailed progress output to arangorestore, showing the percentage of
  how much data is restored for bigger collections plus a set of overview statistics
  after each processed collection

* added option `--rocksdb.use-file-logging` to enable writing of RocksDB's own
  informational LOG files into RocksDB's database directory.

  This option is turned off by default, but can be enabled for debugging RocksDB
  internals and performance.

* improved error messages when managing Foxx services

  Install/replace/upgrade will now provide additional information when an error
  is encountered during setup. Errors encountered during a `require` call will
  also include information about the underlying cause in the error message.

* fixed some Foxx script names being displayed incorrectly in web UI and Foxx CLI

* added startup option `--query.optimizer-max-plans value`

  This option allows limiting the number of query execution plans created by the
  AQL optimizer for any incoming queries. The default value is `128`.

  By adjusting this value it can be controlled how many different query execution
  plans the AQL query optimizer will generate at most for any given AQL query.
  Normally the AQL query optimizer will generate a single execution plan per AQL query,
  but there are some cases in which it creates multiple competing plans. More plans
  can lead to better optimized queries, however, plan creation has its costs. The
  more plans are created and shipped through the optimization pipeline, the more time
  will be spent in the optimizer.

  Lowering this option's value will make the optimizer stop creating additional plans
  when it has already created enough plans.

  Note that this setting controls the default maximum number of plans to create. The
  value can still be adjusted on a per-query basis by setting the *maxNumberOfPlans*
  attribute when running a query.

  This change also lowers the default maximum number of query plans from 192 to 128.

* bug fix: facilitate faster shutdown of coordinators and db servers

* cluster nodes should retry registering in agency until successful

* fixed some web ui action events related to Running Queries view and Slow
  Queries History view

* Create a default pacing algorithm for arangoimport to avoid TimeoutErrors
  on VMs with limited disk throughput

* backport PR 6150: establish unique function to indicate when
  application is terminating and therefore network retries should not occur

* backport PR #5201: eliminate race scenario where handlePlanChange
  could run infinite times after an execution exceeded 7.4 second time span


v3.3.14 (2018-08-15)
--------------------

* upgraded arangodb starter version to 0.13.1

* Foxx HTTP API errors now log stacktraces

* fixed issue #5736: Foxx HTTP API responds with 500 error when request body
  is too short

* fixed issue #5831: custom queries in the ui could not be loaded if the user
  only has read access to the _system database.

* fixed internal issue #2566: corrected web UI alignment of the nodes table

* fixed internal issue #2869: when attaching a follower with global applier to an
  authenticated leader already existing users have not been replicated, all users
  created/modified later are replicated.

* fixed internal issue #2865: dumping from an authenticated arangodb the users have
  not been included

* fixed issue #5943: misplaced database ui icon and wrong cursor type were used

* fixed issue #5354: updated the web UI JSON editor, improved usability

* fixed issue #5648: fixed error message when saving unsupported document types

* fixed issue #6076: Segmentation fault after AQL query

  This also fixes issues #6131 and #6174

* fixed issue #5884: Subquery nodes are no longer created on DBServers

* fixed issue #6031: Broken LIMIT in nested list iterations

* fixed internal issue #2812: Cluster fails to create many indexes in parallel

* intermediate commits in the RocksDB engine are now only enabled in standalone AQL
  queries (not within a JS transaction), standalone truncate as well as for the
  "import" API

* Bug fix: race condition could request data from Agency registry that did not
  exist yet.  This caused a throw that would end the Supervision thread.
  All registry query APIs no longer throw exceptions.


v3.3.13 (2018-07-26)
--------------------

* fixed internal issue #2567: the Web UI was showing the possibility to move a
  shard from a follower to the current leader

* fixed issue #5977: Unexpected execution plan when subquery contains COLLECT

* Bugfix: The AQL syntax variants `UPDATE/REPLACE k WITH d` now correctly take
  _rev from k instead of d (when ignoreRevs is false) and ignore d._rev.

* put an upper bound on the number of documents to be scanned when using
  `db.<collection>.any()` in the RocksDB storage engine

  previous versions of ArangoDB did a scan of a random amount of documents in
  the collection, up to the total number of documents available. this produced
  a random selection with a good quality, but needed to scan half the number
  of documents in the collection on average.

  The new version will only scan up to 500 documents, so it produces a less
  random result, but will be a lot faster especially for large collections.

  The implementation of `any()` for the MMFiles engine remains unchanged. The
  MMFiles engine will pick a random document from the entire range of the
  in-memory primary index without performing scans.

* return an empty result set instead of an "out of memory" exception when
  querying the geo index with invalid (out of range) coordinates

* added load balancer support and user-restriction to cursor API.

  If a cursor is accessed on a different coordinator than where it was created,
  the requests will be forwarded to the correct coordinator. If a cursor is
  accessed by a different user than the one who created it, the request will
  be denied.

* keep failed follower in followers list in Plan.

  This increases the changes of a failed follower getting back into sync if the
  follower comes back after a short time. In this case the follower can try to
  get in sync again, which normally takes less time than seeding a completely
  new follower.

* fix assertion failure and undefined behavior in Unix domain socket connections,
  introduced by 3.3.12

* added configuration option `--rocksdb.sync-interval`

  This option specifies interval (in milliseconds) that ArangoDB will use to
  automatically synchronize data in RocksDB's write-ahead log (WAL) files to
  disk. Automatic syncs will only be performed for not-yet synchronized data,
  and only for operations that have been executed without the *waitForSync*
  attribute.

  Automatic synchronization is performed by a background thread. The default
  sync interval is 0, meaning the automatic background syncing is turned off.
  Background syncing in 3.3 is opt-in, whereas in ArangoDB 3.4 the default sync
  interval will be 100 milliseconds.

  Note: this option is not supported on Windows platforms. Setting the sync
  interval to a value greater 0 will produce a startup warning.

* fixed graph creation sometimes failing with 'edge collection
  already used in edge def' when the edge definition contained multiple vertex
  collections, despite the edge definitions being identical

* inception could get caught in a trap, where agent configuration
  version and timeout multiplier lead to incapacitated agency

* fixed issue #5827: Batch request handling incompatible with .NET's default
  ContentType format

* fixed agency's log compaction for internal issue #2249

* inspector collects additionally disk data size and storage engine statistics


v3.3.12 (2018-07-12)
--------------------

* issue #5854: RocksDB engine would frequently request a new DelayToken.  This caused
  excessive write delay on the next Put() call.  Alternate approach taken.

* fixed graph creation under some circumstances failing with 'edge collection
  already used in edge def' despite the edge definitions being identical

* fixed issue #5727: Edge document with user provided key is inserted as many
  times as the number of shards, violating the primary index

* fixed internal issue #2658: AQL modification queries did not allow `_rev`
  checking. There is now a new option `ignoreRevs` which can be set to `false`
  in order to force AQL modification queries to match revision ids before
  doing any modifications

* fixed issue #5679: Replication applier restrictions will crash synchronisation
  after initial sync

* fixed potential issue in RETURN DISTINCT CollectBlock implementation
  that led to the block producing an empty result

* changed communication tasks to use boost strands instead of locks,
  this fixes a race condition with parallel VST communication over
  SSL

* fixed agency restart from compaction without data

* fixed for agent coming back to agency with changed endpoint and
  total data loss

* more patient agency tests to allow for ASAN tests to successfully finish


v3.3.11 (2018-06-26)
--------------------

* upgraded arangosync version to 0.5.3

* upgraded arangodb starter version to 0.12.0

* fixed internal issue #2559: "unexpected document key" error when custom
  shard keys are used and the "allowUserKeys" key generator option is set
  to false

* fixed AQL DOCUMENT lookup function for documents for sharded collections with
  more than a single shard and using a custom shard key (i.e. some shard
  key attribute other than `_key`).
  The previous implementation of DOCUMENT restricted to lookup to a single
  shard in all cases, though this restriction was invalid. That lead to
  `DOCUMENT` not finding documents in cases the wrong shard was contacted. The
  fixed implementation in 3.3.11 will reach out to all shards to find the
  document, meaning it will produce the correct result, but will cause more
  cluster-internal traffic. This increase in traffic may be high if the number
  of shards is also high, because each invocation of `DOCUMENT` will have to
  contact all shards.
  There will be no performance difference for non-sharded collections or
  collections that are sharded by `_key` or that only have a single shard.

* reimplemented replication view in web UI

* fixed internal issue #2256: ui, document id not showing up when deleting a document

* fixed internal issue #2163: wrong labels within foxx validation of service
  input parameters

* fixed internal issue #2160: fixed misplaced tooltips in indices view

* added new arangoinspect client tool, to help users and customers easily collect
  information of any ArangoDB server setup, and facilitate troubleshooting for the
  ArangoDB Support Team


v3.3.10 (2018-06-04)
--------------------

* make optimizer rule "remove-filter-covered-by-index" not stop after removing
  a sub-condition from a FILTER statement, but pass the optimized FILTER
  statement again into the optimizer rule for further optimizations.
  This allows optimizing away some more FILTER conditions than before.

* allow accessing /_admin/status URL on followers too in active failover setup

* fix cluster COLLECT optimization for attributes that were in "sorted" variant of
  COLLECT and that were provided by a sorted index on the collected attribute

* apply fulltext index optimization rule for multiple fulltext searches in
  the same query

  this fixes https://stackoverflow.com/questions/50496274/two-fulltext-searches-on-arangodb-cluster-v8-is-involved

* validate `_from` and `_to` values of edges on updates consistently

* fixed issue #5400: Unexpected AQL Result

* fixed issue #5429: Frequent 'updated local foxx repository' messages

* fixed issue #5252: Empty result if FULLTEXT() is used together with LIMIT offset

* fixed issue #5035: fixed a vulnerability issue within the web ui's index view

* inception was ignoring leader's configuration


v3.3.9 (2018-05-17)
-------------------

* added `/_admin/repair/distributeShardsLike` that repairs collections with
  distributeShardsLike where the shards aren't actually distributed like in the
  prototype collection, as could happen due to internal issue #1770

* fixed Foxx queues bug when queues are created in a request handler with an
  ArangoDB authentication header

* upgraded arangosync version to 0.5.1

* upgraded arangodb starter version to 0.11.3

* fix cluster upgrading issue introduced in 3.3.8

  the issue made arangod crash when starting a DB server with option
  `--database.auto-upgrade true`

* fix C++ implementation of AQL ZIP function to return each distinct attribute
  name only once. The previous implementation added non-unique attribute names
  multiple times, which led to follow-up issues.
  Now if an attribute name occurs multiple times in the input list of attribute
  names, it will only be incorporated once into the result object, with the
  value that corresponds to the first occurrence.
  This fix also changes the V8 implementation of the ZIP function, which now
  will always return the first value for non-unique attribute names and not the
  last occurring value.

* self heal during a Foxx service install, upgrade or replace no longer breaks
  the respective operation

* make /_api/index, /_api/database and /_api/user REST handlers use the scheduler's
  internal queue, so they do not run in an I/O handling thread

* fixed issue #4919: C++ implementation of LIKE function now matches the old and
  correct behavior of the JavaScript implementation.

* added REST API endpoint /_admin/server/availability for monitoring purposes

* UI: fixed an unreasonable event bug within the modal view engine

* fixed issue #3811: gharial api is now checking existence of _from and _to vertices
  during edge creation

* fixed internal issue #2149: number of documents in the UI is not adjusted after
  moving them

* fixed internal issue #2150: UI - loading a saved query does not update the list
  of bind parameters

* fixed internal issue #2147 - fixed database filter in UI

* fixed issue #4934: Wrong used GeoIndex depending on FILTER order

* added `query` and `aql.literal` helpers to `@arangodb` module.

* remove post-sort from GatherNode in cluster AQL queries that do use indexes
  for filtering but that do not require a sorted result

  This optimization can speed up gathering data from multiple shards, because
  it allows to remove a merge sort of the individual shards' results.

* extend the already existing "reduce-extraction-to-projection" AQL optimizer
  rule for RocksDB to provide projections of up to 5 document attributes. The
  previous implementation only supported a projection for a single document
  attribute. The new implementation will extract up to 5 document attributes from
  a document while scanning a collection via an EnumerateCollectionNode.
  Additionally the new version of the optimizer rule can also produce projections
  when scanning an index via an IndexNode.
  The optimization is benefial especially for huge documents because it will copy
  out only the projected attributes from the document instead of copying the entire
  document data from the storage engine.

  When applied, the explainer will show the projected attributes in a `projections`
  remark for an EnumerateCollectionNode or IndexNode. The optimization is limited
  to the RocksDB storage engine.

* added index-only optimization for AQL queries that can satisfy the retrieval of
  all required document attributes directly from an index.

  This optimization will be triggered for the RocksDB engine if an index is used
  that covers all required attributes of the document used later on in the query.
  If applied, it will save retrieving the actual document data (which would require
  an extra lookup in RocksDB), but will instead build the document data solely
  from the index values found. It will only be applied when using up to 5 attributes
  from the document, and only if the rest of the document data is not used later
  on in the query.

  The optimization is currently available for the RocksDB engine for the index types
  primary, edge, hash, skiplist and persistent.

  If the optimization is applied, it will show up as "index only" in an AQL
  query's execution plan for an IndexNode.

* added scan-only optimization for AQL queries that iterate over collections or
  indexes and that do not need to return the actual document values.

  Not fetching the document values from the storage engine will provide a
  considerable speedup when using the RocksDB engine, but may also help a bit
  in case of the MMFiles engine. The optimization will only be applied when
  full-scanning or index-scanning a collection without refering to any of its
  documents later on, and, for an IndexNode, if all filter conditions for the
  documents of the collection are covered by the index.

  If the optimization is applied, it will show up as "scan only" in an AQL
  query's execution plan for an EnumerateCollectionNode or an IndexNode.

* extend existing "collect-in-cluster" optimizer rule to run grouping, counting
  and deduplication on the DB servers in several cases, so that the coordinator
  will only need to sum up the potentially smaller results from the individual shards.

  The following types of COLLECT queries are covered now:
  - RETURN DISTINCT expr
  - COLLECT WITH COUNT INTO ...
  - COLLECT var1 = expr1, ..., varn = exprn (WITH COUNT INTO ...), without INTO or KEEP
  - COLLECT var1 = expr1, ..., varn = exprn AGGREGATE ..., without INTO or KEEP, for
    aggregate functions COUNT/LENGTH, SUM, MIN and MAX.

* honor specified COLLECT method in AQL COLLECT options

  for example, when the user explicitly asks for the COLLECT method
  to be `sorted`, the optimizer will now not produce an alternative
  version of the plan using the hash method.

  additionally, if the user explcitly asks for the COLLECT method to
  be `hash`, the optimizer will now change the existing plan to use
  the hash method if possible instead of just creating an alternative
  plan.

  `COLLECT ... OPTIONS { method: 'sorted' }` => always use sorted method
  `COLLECT ... OPTIONS { method: 'hash' }`   => use hash if this is technically possible
  `COLLECT ...` (no options)                 => create a plan using sorted, and another plan using hash method

* added bulk document lookups for MMFiles engine, which will improve the performance
  of document lookups from an inside an index in case the index lookup produces many
  documents


v3.3.8 (2018-04-24)
-------------------

* included version of ArangoDB Starter (`arangodb` binary) updated to v0.10.11,
  see [Starter changelog](https://github.com/arangodb-helper/arangodb/blob/master/CHANGELOG.md)

* added arangod startup option `--dump-options` to print all configuration parameters
  as a JSON object

* fixed: (Enterprise only) If you restore a SmartGraph where the collections
  are still existing and are supposed to be dropped on restore we ended up in
  duplicate name error. This is now gone and the SmartGraph is correctly restored.

* fix lookups by `_id` in smart graph edge collections

* improve startup resilience in case there are datafile errors (MMFiles)

  also allow repairing broken VERSION files automatically on startup by
  specifying the option `--database.ignore-datafile-errors true`

* fix issue #4582: UI query editor now supports usage of empty string as bind parameter value

* fixed internal issue #2148: Number of documents found by filter is misleading in web UI

* added startup option `--database.required-directory-state`

  using this option it is possible to require the database directory to be
  in a specific state on startup. the options for this value are:

  - non-existing: database directory must not exist
  - existing: database directory must exist
  - empty: database directory must exist but be empty
  - populated: database directory must exist and contain specific files already
  - any: any state allowed

* field "$schema" in Foxx manifest.json files no longer produce warnings

* added `@arangodb/locals` module to expose the Foxx service context as an
  alternative to using `module.context` directly.

* `db._executeTransaction` now accepts collection objects as collections.

* supervision can be put into maintenance mode


v3.3.7 (2018-04-11)
-------------------

* added hidden option `--query.registry-ttl` to control the lifetime of cluster AQL
  query parts

* fixed internal issue #2237: AQL queries on collections with replicationFactor:
  "satellite" crashed arangod in single server mode

* fixed restore of satellite collections: replicationFactor was set to 1 during
  restore

* fixed dump and restore of smart graphs:
  a) The dump will not include the hidden shadow collections anymore, they were dumped
     accidentially and only contain duplicated data.
  b) Restore will now ignore hidden shadow collections as all data is contained
     in the smart-edge collection. You can manually include these collections from an
     old dump (3.3.5 or earlier) by using `--force`.
  c) Restore of a smart-graph will now create smart collections properly instead
     of getting into `TIMEOUT_IN_CLUSTER_OPERATION`

* fixed issue in AQL query optimizer rule "restrict-to-single-shard", which
  may have sent documents to a wrong shard in AQL INSERT queries that specified
  the value for `_key` using an expression (and not a constant value)
  Important: if you were affected by this bug in v3.3.5 it is required that you
  recreate your dataset in v3.3.6 (i.e. dumping and restoring) instead of doing
  a simple binary upgrade

* added /_admin/status HTTP API for debugging purposes

* added ArangoShell helper function for packaging all information about an
  AQL query so it can be run and analyzed elsewhere:

  query = "FOR doc IN mycollection FILTER doc.value > 42 RETURN doc";
  require("@arangodb/aql/explainer").debugDump("/tmp/query-debug-info", query);

  Entitled users can send the generated file to the ArangoDB support to facilitate
  reproduction and debugging.

* added hidden option `--server.ask-jwt-secret`. This is an internal option
  for debugging and should not be exposed to end-users.

* fix for internal issue #2215. supervision will now wait for agent to
  fully prepare before adding 10 second grace period after leadership change

* fixed internal issue #2215's FailedLeader timeout bug

v3.3.5 (2018-03-28)
-------------------

* fixed issue #4934: Wrong used GeoIndex depending on FILTER order

* make build id appear in startup log message alongside with other version info

* make AQL data modification operations that are sent to all shards and that are
  supposed to return values (i.e. `RETURN OLD` or `RETURN NEW`) not return fake
  empty result rows if the document to be updated/replaced/removed was not present
  on the target shard

* added AQL optimizer rule `restrict-to-single-shard`

  This rule will kick in if a collection operation (index lookup or data
  modification operation) will only affect a single shard, and the operation can be
  restricted to the single shard and is not applied for all shards. This optimization
  can be applied for queries that access a collection only once in the query, and that
  do not use traversals, shortest path queries and that do not access collection data
  dynamically using the `DOCUMENT`, `FULLTEXT`, `NEAR` or `WITHIN` AQL functions.
  Additionally, the optimizer will only pull off this optimization if can safely
  determine the values of all the collection's shard keys from the query, and when the
  shard keys are covered by a single index (this is always true if the shard key is
  the default `_key`)

* display missing attributes of GatherNodes in AQL explain output

* make AQL optimizer rule `undistribute-remove-after-enum-coll` fire in a few
  more cases in which it is possible

* slightly improve index selection for the RocksDB engine when there are multiple
  competing indexes with the same attribute prefixes, but different amount of
  attributes covered. In this case, the more specialized index will be preferred
  now

* fix issue #4924: removeFollower now prefers to remove the last follower(s)

* added "collect-in-cluster" optimizer rule to have COLLECT WITH COUNT queries
  without grouping being executed on the DB servers and the coordinator only summing
  up the counts from the individual shards

* fixed issue #4900: Nested FOR query uses index but ignores other filters

* properly exit v8::Context in one place where it was missing before

* added hidden option `--cluster.index-create-timeout` for controlling the
  default value of the index creation timeout in cluster
  under normal circumstances, this option does not need to be adjusted

* increase default timeout for index creation in cluster to 3600s

* fixed issue #4843: Query-Result has more Docs than the Collection itself

* fixed the behavior of ClusterInfo when waiting for current to catch
  up with plan in create collection.

* fixed issue #4827: COLLECT on edge _to field doesn't group distinct values as expected (MMFiles)


v3.3.4 (2018-03-01)
-------------------

* fix AQL `fullCount` result value in some cluster cases when it was off a bit

* fix issue #4651: Simple query taking forever until a request timeout error

* fix issue #4657: fixed incomplete content type header

* Vastly improved the Foxx Store UI

* fix issue #4677: AQL WITH with bind parameters results in "access after data-modification"
  for two independent UPSERTs

* remove unused startup option `--ldap.permissions-attribute-name`

* fix issue #4457: create /var/tmp/arangod with correct user in supervisor mode

* remove long disfunctional admin/long_echo handler

* fixed Foxx API:

  * PUT /_api/foxx/service: Respect force flag
  * PATCH /_api/foxx/service: Check whether a service under given mount exists

* internal issue #1726: supervision failed to remove multiple servers
  from health monitoring at once.

* more information from inception, why agent is activated

* fixed a bug where supervision tried to deal with shards of virtual collections

* fix internal issue #1770: collection creation using distributeShardsLike yields
  errors and did not distribute shards correctly in the following cases:
  1. If numberOfShards * replicationFactor % nrDBServers != 0
     (shards * replication is not divisible by DBServers).
  2. If there was failover / move shard case on the leading collection
     and creating the follower collection afterwards.

* fix timeout issues in replication client expiration

* added missing edge filter to neighbors-only traversals
  in case a filter condition was moved into the traverser and the traversal was
  executed in breadth-first mode and was returning each visited vertex exactly
  once, and there was a filter on the edges of the path and the resulting vertices
  and edges were not used later, the edge filter was not applied

* fixed issue #4160: Run arangod with "--database.auto-upgrade" option always crash silently without error log

* fix internal issue #1848: AQL optimizer was trying to resolve attribute accesses
  to attributes of constant object values at query compile time, but only did so far
  the very first attribute in each object

  this fixes https://stackoverflow.com/questions/48648737/beginner-bug-in-for-loops-from-objects

* fix inconvenience: If we want to start server with a non-existing
  --javascript.app-path it will now be created (if possible)

* fixed: REST API `POST _api/foxx` now returns HTTP code 201 on success, as documented.
         returned 200 before.

* fixed: REST API `PATCH _api/foxx/dependencies` now updates the existing dependencies
         instead of replacing them.

* fixed: Foxx upload of single javascript file. You now can upload via http-url pointing
         to a javascript file.

* fixed issue #4395: If your foxx app includes an `APP` folder it got
         accidently removed by selfhealing this is not the case anymore.

* fixed internal issue #1969 - command apt-get purge/remove arangodb3e was failing


v3.3.3 (2018-01-16)
-------------------

* fix issue #4272: VERSION file keeps disappearing

* fix internal issue #81: quotation marks disappeared when switching table/json
  editor in the query editor ui

* added option `--rocksdb.throttle` to control whether write-throttling is enabled
  Write-throttling is turned on by default, to reduce chances of compactions getting
  too far behind and blocking incoming writes.

* fixed issue #4308: Crash when getter for error.name throws an error (on Windows)

* UI: fixed a query editor caching and parsing issue

* Fixed internal issue #1683: fixes an UI issue where a collection name gets wrongly cached
  within the documents overview of a collection.

* Fixed an issue with the index estimates in RocksDB in the case a transaction is aborted.
  Former the index estimates were modified if the transaction commited or not.
  Now they will only be modified if the transaction commited successfully.

* UI: optimized login view for very small screen sizes

* Truncate in RocksDB will now do intermediate commits every 10.000 documents
  if truncate fails or the server crashes during this operation all deletes
  that have been commited so far are persisted.

* make the default value of `--rocksdb.block-cache-shard-bits` use the RocksDB
  default value. This will mostly mean the default number block cache shard
  bits is lower than before, allowing each shard to store more data and cause
  less evictions from block cache

* issue #4222: Permission error preventing AQL query import / export on webui

* UI: optimized error messages for invalid query bind parameter

* UI: upgraded swagger ui to version 3.9.0

* issue #3504: added option `--force-same-database` for arangorestore

  with this option set to true, it is possible to make any arangorestore attempt
  fail if the specified target database does not match the database name
  specified in the source dump's "dump.json" file. it can thus be used to
  prevent restoring data into the "wrong" database

  The option is set to `false` by default to ensure backwards-compatibility

* make the default value of `--rocksdb.block-cache-shard-bits` use the RocksDB
  default value. This will mostly mean the default number block cache shard
  bits is lower than before, allowing each shard to store more data and cause
  less evictions from block cache

* fixed issue #4255: AQL SORT consuming too much memory

* fixed incorrect persistence of RAFT vote and term


v3.3.2 (2018-01-04)
-------------------

* fixed issue #4199: Internal failure: JavaScript exception in file 'arangosh.js'
  at 98,7: ArangoError 4: Expecting type String

* fixed issue in agency supervision with a good server being left in
  failedServers

* distinguish isReady and allInSync in clusterInventory

* fixed issue #4197: AQL statement not working in 3.3.1 when upgraded from 3.2.10

* do not reuse collection ids when restoring collections from a dump, but assign new collection ids, this should prevent collection id conflicts


v3.3.1 (2017-12-28)
-------------------

* UI: displayed wrong wfs property for a collection when using RocksDB as
  storage engine

* added `--ignore-missing` option to arangoimp
  this option allows importing lines with less fields than specified in the CSV
  header line

* changed misleading error message from "no leader" to "not a leader"

* optimize usage of AQL FULLTEXT index function to a FOR loop with index
  usage in some cases
  When the optimization is applied, this especially speeds up fulltext index
  queries in the cluster

* UI: improved the behavior during collection creation in a cluster environment

* Agency lockup fixes for very small machines.

* Agency performance improvement by finer grained locking.

* Use steady_clock in agency whereever possible.

* Agency prevent Supervision thread crash.

* Fix agency integer overflow in timeout calculation.


v3.3.0 (2017-12-14)
-------------------

* release version

* added a missing try/catch block in the supervision thread


v3.3.rc8 (2017-12-12)
---------------------

* UI: fixed broken Foxx configuration keys. Some valid configuration values
  could not be edited via the ui.

* UI: pressing the return key inside a select2 box no longer triggers the modal's
  success function

* UI: coordinators and db servers are now in sorted order (ascending)


v3.3.rc7 (2017-12-07)
---------------------

* fixed issue #3741: fix terminal color output in Windows

* UI: fixed issue #3822: disabled name input field for system collections

* fixed issue #3640: limit in subquery

* fixed issue #3745: Invalid result when using OLD object with array attribute in UPSERT statement

* UI: edge collections were wrongly added to from and to vertices select box during graph creation

* UI: added not found views for documents and collections

* UI: using default user database api during database creation now

* UI: the graph viewer backend now picks one random start vertex of the
  first 1000 documents instead of calling any(). The implementation of
  "any" is known to scale bad on huge collections with RocksDB.

* UI: fixed disappearing of the navigation label in some case special case

* UI: the graph viewer now displays updated label values correctly.
  Additionally the included node/edge editor now closes automatically
  after a successful node/edge update.

* fixed issue #3917: traversals with high maximal depth take extremely long
  in planning phase.


v3.3.rc4 (2017-11-28)
---------------------

* minor bug-fixes


v3.3.rc3 (2017-11-24)
---------------------

* bug-fixes


v3.3.rc2 (2017-11-22)
---------------------

* UI: document/edge editor now remembering their modes (e.g. code or tree)

* UI: optimized error messages for invalid graph definitions. Also fixed a
  graph renderer cleanup error.

* UI: added a delay within the graph viewer while changing the colors of the
  graph. Necessary due different browser behaviour.

* added options `--encryption.keyfile` and `--encryption.key-generator` to arangodump
  and arangorestore

* UI: the graph viewer now displays updated label values correctly.
  Additionally the included node/edge editor now closes automatically
  after a successful node/edge update.

* removed `--recycle-ids` option for arangorestore

  using that option could have led to problems on the restore, with potential
  id conflicts between the originating server (the source dump server) and the
  target server (the restore server)


v3.3.rc1 (2017-11-17)
---------------------

* add readonly mode REST API

* allow compilation of ArangoDB source code with g++ 7

* upgrade minimum required g++ compiler version to g++ 5.4
  That means ArangoDB source code will not compile with g++ 4.x or g++ < 5.4 anymore.

* AQL: during a traversal if a vertex is not found. It will not print an ERROR to the log and continue
  with a NULL value, but will register a warning at the query and continue with a NULL value.
  The situation is not desired as an ERROR as ArangoDB can store edges pointing to non-existing
  vertex which is perfectly valid, but it may be a n issue on the data model, so users
  can directly see it on the query now and do not "by accident" have to check the LOG output.

* introduce `enforceReplicationFactor` attribute for creating collections:
  this optional parameter controls if the coordinator should bail out during collection
  creation if there are not enough DBServers available for the desired `replicationFactor`.

* fixed issue #3516: Show execution time in arangosh

  this change adds more dynamic prompt components for arangosh
  The following components are now available for dynamic prompts,
  settable via the `--console.prompt` option in arangosh:

  - '%t': current time as timestamp
  - '%a': elpased time since ArangoShell start in seconds
  - '%p': duration of last command in seconds
  - '%d': name of current database
  - '%e': current endpoint
  - '%E': current endpoint without protocol
  - '%u': current user

  The time a command takes can be displayed easily by starting arangosh with `--console.prompt "%p> "`.

* make the ArangoShell refill its collection cache when a yet-unknown collection
  is first accessed. This fixes the following problem:

      arangosh1> db._collections();  // shell1 lists all collections
      arangosh2> db._create("test"); // shell2 now creates a new collection 'test'
      arangosh1> db.test.insert({}); // shell1 is not aware of the collection created
                                     // in shell2, so the insert will fail

* make AQL `DISTINCT` not change the order of the results it is applied on

* incremental transfer of initial collection data now can handle partial
  responses for a chunk, allowing the leader/master to send smaller chunks
  (in terms of HTTP response size) and limit memory usage

  this optimization is only active if client applications send the "offset" parameter
  in their requests to PUT `/_api/replication/keys/<id>?type=docs`

* initial creation of shards for cluster collections is now faster with
  `replicationFactor` values bigger than 1. this is achieved by an optimization
  for the case when the collection on the leader is still empty

* potential fix for issue #3517: several "filesystem full" errors in logs
  while there's a lot of disk space

* added C++ implementations for AQL function `SUBSTRING()`, `LEFT()`, `RIGHT()` and `TRIM()`

* show C++ function name of call site in ArangoDB log output

  this requires option `--log.line-number` to be set to *true*

* UI: added word wrapping to query editor

* UI: fixed wrong user attribute name validation, issue #3228

* make AQL return a proper error message in case of a unique key constraint
  violation. previously it only returned the generic "unique constraint violated"
  error message but omitted the details about which index caused the problem.

  This addresses https://stackoverflow.com/questions/46427126/arangodb-3-2-unique-constraint-violation-id-or-key

* added option `--server.local-authentication`

* UI: added user roles

* added config option `--log.color` to toggle colorful logging to terminal

* added config option `--log.thread-name` to additionally log thread names

* usernames must not start with `:role:`, added new options:
    --server.authentication-timeout
    --ldap.roles-attribute-name
    --ldap.roles-transformation
    --ldap.roles-search
    --ldap.superuser-role
    --ldap.roles-include
    --ldap.roles-exclude

* performance improvements for full collection scans and a few other operations
  in MMFiles engine

* added `--rocksdb.encryption-key-generator` for enterprise

* removed `--compat28` parameter from arangodump and replication API

  older ArangoDB versions will no longer be supported by these tools.

* increase the recommended value for `/proc/sys/vm/max_map_count` to a value
  eight times as high as the previous recommended value. Increasing the
  values helps to prevent an ArangoDB server from running out of memory mappings.

  The raised minimum recommended value may lead to ArangoDB showing some startup
  warnings as follows:

      WARNING {memory} maximum number of memory mappings per process is 65530, which seems too low. it is recommended to set it to at least 512000
      WARNING {memory} execute 'sudo sysctl -w "vm.max_map_count=512000"'

* Foxx now warns about malformed configuration/dependency names and aliases in the manifest.


v3.2.17 (XXXX-XX-XX)
--------------------

* added missing virtual destructor for MMFiles transaction data context object

* make synchronous replication detect more error cases when followers cannot
  apply the changes from the leader

* fixed undefined behavior in cluster plan-loading procedure that may have
  unintentionally modified a shared structure

* cluster nodes should retry registering in agency until successful

* fixed issue #5354: updated the ui json editor, improved usability

* fixed issue #5648: fixed error message when saving unsupported document
  types

* fixed issue #5943: misplaced database ui icon and wrong cursor type were used


v3.2.16 (2018-07-12)
--------------------

* upgraded arangodb starter version to 0.12.0

* make edge cache initialization and invalidation more portable by avoiding memset
  on non-POD types

* fixed internal issue #2256: ui, document id not showing up when deleting a document

* fixed issue #5400: Unexpected AQL Result

* Fixed issue #5035: fixed a vulnerability issue within the web ui's index view

* issue one HTTP call less per cluster AQL query

* self heal during a Foxx service install, upgrade or replace no longer breaks
  the respective operation

* inception was ignoring leader's configuration

* inception could get caught in a trap, where agent configuration
  version and timeout multiplier lead to incapacitated agency

* more patient agency tests to allow for ASAN tests to successfully finish

* fixed for agent coming back to agency with changed endpoint and
  total data loss

* fixed agency restart from compaction without data


v3.2.15 (2018-05-13)
--------------------

* upgraded arangodb starter version to 0.11.2

* make /_api/index and /_api/database REST handlers use the scheduler's internal
  queue, so they do not run in an I/O handling thread

* fixed issue #3811: gharial api is now checking existence of _from and _to vertices
  during edge creation


v3.2.14 (2018-04-20)
--------------------

* field "$schema" in Foxx manifest.json files no longer produce warnings

* added `@arangodb/locals` module to expose the Foxx service context as an
  alternative to using `module.context` directly.

* the internal implementation of REST API `/_api/simple/by-example` now uses
  C++ instead of JavaScript

* supervision can be switched to maintenance mode f.e. for rolling upgrades


v3.2.13 (2018-04-13)
--------------------

* improve startup resilience in case there are datafile errors (MMFiles)

  also allow repairing broken VERSION files automatically on startup by
  specifying the option `--database.ignore-datafile-errors true`

* fix issue #4582: UI query editor now supports usage of empty string as bind parameter value

* fix issue #4924: removeFollower now prefers to remove the last follower(s)

* fixed issue #4934: Wrong used GeoIndex depending on FILTER order

* fixed the behavior of clusterinfo when waiting for current to catch
  up with plan in create collection.

* fix for internal issue #2215. supervision will now wait for agent to
  fully prepare before adding 10 second grace period after leadership change

* fixed interal issue #2215 FailedLeader timeout bug


v3.2.12 (2018-02-27)
--------------------

* remove long disfunctional admin/long_echo handler

* fixed Foxx API:

  * PUT /_api/foxx/service: Respect force flag
  * PATCH /_api/foxx/service: Check whether a service under given mount exists

* fix issue #4457: create /var/tmp/arangod with correct user in supervisor mode

* fix internal issue #1848

  AQL optimizer was trying to resolve attribute accesses
  to attributes of constant object values at query compile time, but only did so far
  the very first attribute in each object

  this fixes https://stackoverflow.com/questions/48648737/beginner-bug-in-for-loops-from-objects

* fix inconvenience: If we want to start server with a non-existing
  --javascript.app-path it will now be created (if possible)

* fixed: REST API `POST _api/foxx` now returns HTTP code 201 on success, as documented.
         returned 200 before.

* fixed: REST API `PATCH _api/foxx/dependencies` now updates the existing dependencies
         instead of replacing them.

* fixed: Foxx upload of single javascript file. You now can upload via http-url pointing
         to a javascript file.

* fixed issue #4395: If your foxx app includes an `APP` folder it got accidently removed by selfhealing
         this is not the case anymore.

* fix internal issue 1770: collection creation using distributeShardsLike yields
  errors and did not distribute shards correctly in the following cases:
  1. If numberOfShards * replicationFactor % nrDBServers != 0
     (shards * replication is not divisible by DBServers).
  2. If there was failover / move shard case on the leading collection
     and creating the follower collection afterwards.

* fix timeout issues in replication client expiration

+ fix some inconsistencies in replication for RocksDB engine that could have led
  to some operations not being shipped from master to slave servers

* fix issue #4272: VERSION file keeps disappearing

* fix internal issue #81: quotation marks disappeared when switching table/json
  editor in the query editor ui

* make the default value of `--rocksdb.block-cache-shard-bits` use the RocksDB
  default value. This will mostly mean the default number block cache shard
  bits is lower than before, allowing each shard to store more data and cause
  less evictions from block cache

* fix issue #4393: broken handling of unix domain sockets in
  JS_Download

* fix internal bug #1726: supervision failed to remove multiple
  removed servers from health UI

* fixed internal issue #1969 - command apt-get purge/remove arangodb3e was failing

* fixed a bug where supervision tried to deal with shards of virtual collections


v3.2.11 (2018-01-17)
--------------------

* Fixed an issue with the index estimates in RocksDB in the case a transaction is aborted.
  Former the index estimates were modified if the transaction commited or not.
  Now they will only be modified if the transaction commited successfully.

* Truncate in RocksDB will now do intermediate commits every 10.000 documents
  if truncate fails or the server crashes during this operation all deletes
  that have been commited so far are persisted.

* fixed issue #4308: Crash when getter for error.name throws an error (on Windows)

* UI: fixed a query editor caching and parsing issue for arrays and objects

* Fixed internal issue #1684: Web UI: saving arrays/objects as bind parameters faulty

* Fixed internal issue #1683: fixes an UI issue where a collection name gets wrongly cached
  within the documents overview of a collection.

* issue #4222: Permission error preventing AQL query import / export on webui

* UI: optimized login view for very small screen sizes

* UI: Shard distribution view now has an accordion view instead of displaying
  all shards of all collections at once.

* UI: optimized error messages for invalid query bind parameter

* fixed missing transaction events in RocksDB asynchronous replication

* fixed issue #4255: AQL SORT consuming too much memory

* fixed issue #4199: Internal failure: JavaScript exception in file 'arangosh.js'
  at 98,7: ArangoError 4: Expecting type String

* fixed issue #3818: Foxx configuration keys cannot contain spaces (will not save)

* UI: displayed wrong "waitForSync" property for a collection when
  using RocksDB as storage engine

* prevent binding to the same combination of IP and port on Windows

* fixed incorrect persistence of RAFT vote and term


v3.2.10 (2017-12-22)
--------------------

* replication: more robust initial sync

* fixed a bug in the RocksDB engine that would prevent recalculated
  collection counts to be actually stored

* fixed issue #4095: Inconsistent query execution plan

* fixed issue #4056: Executing empty query causes crash

* fixed issue #4045: Out of memory in `arangorestore` when no access
  rights to dump files

* fixed issue #3031: New Graph: Edge definitions with edges in
  fromCollections and toCollections

* fixed issue #2668: UI: when following wrong link from edge to vertex in
  nonexisting collection misleading error is printed

* UI: improved the behavior during collection creation in a cluster environment

* UI: the graph viewer backend now picks one random start vertex of the
  first 1000 documents instead of calling any(). The implementation of
  any is known to scale bad on huge collections with rocksdb.

* fixed snapshots becoming potentially invalid after intermediate commits in
  the RocksDB engine

* backport agency inquire API changes

* fixed issue #3822: Field validation error in ArangoDB UI - Minor

* UI: fixed disappearing of the navigation label in some cases

* UI: fixed broken foxx configuration keys. Some valid configuration values
  could not be edited via the ui.

* fixed issue #3640: limit in subquery

* UI: edge collections were wrongly added to from and to vertices select
  box during graph creation

* fixed issue #3741: fix terminal color output in Windows

* fixed issue #3917: traversals with high maximal depth take extremely long
  in planning phase.

* fix equality comparison for MMFiles documents in AQL functions UNIQUE
  and UNION_DISTINCT


v3.2.9 (2017-12-04)
-------------------

* under certain conditions, replication could stop. Now fixed by adding an
  equality check for requireFromPresent tick value

* fixed locking for replication context info in RocksDB engine
  this fixes undefined behavior when parallel requests are made to the
  same replication context

* UI: added not found views for documents and collections

* fixed issue #3858: Foxx queues stuck in 'progress' status

* allow compilation of ArangoDB source code with g++ 7

* fixed issue #3224: Issue in the Foxx microservices examples

* fixed a deadlock in user privilege/permission change routine

* fixed a deadlock on server shutdown

* fixed some collection locking issues in MMFiles engine

* properly report commit errors in AQL write queries to the caller for the
  RocksDB engine

* UI: optimized error messages for invalid graph definitions. Also fixed a
  graph renderer cleanrenderer cleanup error.

* UI: document/edge editor now remembering their modes (e.g. code or tree)

* UI: added a delay within the graph viewer while changing the colors of the
  graph. Necessary due different browser behaviour.

* fix removal of failed cluster nodes via web interface

* back port of ClusterComm::wait fix in devel
  among other things this fixes too eager dropping of other followers in case
  one of the followers does not respond in time

* transact interface in agency should not be inquired as of now

* inquiry tests and blocking of inquiry on AgencyGeneralTransaction

v3.2.8 (2017-11-18)
-------------------

* fixed a race condition occuring when upgrading via linux package manager

* fixed authentication issue during replication


v3.2.7 (2017-11-13)
-------------------

* Cluster customers, which have upgraded from 3.1 to 3.2 need to upgrade
  to 3.2.7. The cluster supervision is otherwise not operational.

* Fixed issue #3597: AQL with path filters returns unexpected results
  In some cases breadth first search in combination with vertex filters
  yields wrong result, the filter was not applied correctly.

* fixed some undefined behavior in some internal value caches for AQL GatherNodes
  and SortNodes, which could have led to sorted results being effectively not
  correctly sorted.

* make the replication applier for the RocksDB engine start automatically after a
  restart of the server if the applier was configured with its `autoStart` property
  set to `true`. previously the replication appliers were only automatically restarted
  at server start for the MMFiles engine.

* fixed arangodump batch size adaptivity in cluster mode and upped default batch size
  for arangodump

  these changes speed up arangodump in cluster context

* smart graphs now return a proper inventory in response to replication inventory
  requests

* fixed issue #3618: Inconsistent behavior of OR statement with object bind parameters

* only users with read/write rights on the "_system" database can now execute
  "_admin/shutdown" as well as modify properties of the write-ahead log (WAL)

* increase default maximum number of V8 contexts to at least 16 if not explicitly
  configured otherwise.
  the procedure for determining the actual maximum value of V8 contexts is unchanged
  apart from the value `16` and works as follows:
  - if explicitly set, the value of the configuration option `--javascript.v8-contexts`
    is used as the maximum number of V8 contexts
  - when the option is not set, the maximum number of V8 contexts is determined
    by the configuration option `--server.threads` if that option is set. if
    `--server.threads` is not set, then the maximum number of V8 contexts is the
    server's reported hardware concurrency (number of processors visible
    to the arangod process). if that would result in a maximum value of less than 16
    in any of these two cases, then the maximum value will be increased to 16.

* fixed issue #3447: ArangoError 1202: AQL: NotFound: (while executing) when
  updating collection

* potential fix for issue #3581: Unexpected "rocksdb unique constraint
  violated" with unique hash index

* fixed geo index optimizer rule for geo indexes with a single (array of coordinates)
  attribute.

* improved the speed of the shards overview in cluster (API endpoint /_api/cluster/shardDistribution API)
  It is now guaranteed to return after ~2 seconds even if the entire cluster is unresponsive.

* fix agency precondition check for complex objects
  this fixes issues with several CAS operations in the agency

* several fixes for agency restart and shutdown

* the cluster-internal representation of planned collection objects is now more
  lightweight than before, using less memory and not allocating any cache for indexes
  etc.

* fixed issue #3403: How to kill long running AQL queries with the browser console's
  AQL (display issue)

* fixed issue #3549: server reading ENGINE config file fails on common standard
  newline character

* UI: fixed error notifications for collection modifications

* several improvements for the truncate operation on collections:

  * the timeout for the truncate operation was increased in cluster mode in
    order to prevent too frequent "could not truncate collection" errors

  * after a truncate operation, collections in MMFiles still used disk space.
    to reclaim disk space used by truncated collection, the truncate actions
    in the web interface and from the ArangoShell now issue an extra WAL flush
    command (in cluster mode, this command is also propagated to all servers).
    the WAL flush allows all servers to write out any pending operations into the
    datafiles of the truncated collection. afterwards, a final journal rotate
    command is sent, which enables the compaction to entirely remove all datafiles
    and journals for the truncated collection, so that all disk space can be
    reclaimed

  * for MMFiles a special method will be called after a truncate operation so that
    all indexes of the collection can free most of their memory. previously some
    indexes (hash and skiplist indexes) partially kept already allocated memory
    in order to avoid future memory allocations

  * after a truncate operation in the RocksDB engine, an additional compaction
    will be triggered for the truncated collection. this compaction removes all
    deletions from the key space so that follow-up scans over the collection's key
    range do not have to filter out lots of already-removed values

  These changes make truncate operations potentially more time-consuming than before,
  but allow for memory/disk space savings afterwards.

* enable JEMalloc background threads for purging and returning unused memory
  back to the operating system (Linux only)

  JEMalloc will create its background threads on demand. The number of background
  threads is capped by the number of CPUs or active arenas. The background threads run
  periodically and purge unused memory pages, allowing memory to be returned to the
  operating system.

  This change will make the arangod process create several additional threads.
  It is accompanied by an increased `TasksMax` value in the systemd service configuration
  file for the arangodb3 service.

* upgraded bundled V8 engine to bugfix version v5.7.492.77

  this upgrade fixes a memory leak in upstream V8 described in
  https://bugs.chromium.org/p/v8/issues/detail?id=5945 that will result in memory
  chunks only getting uncommitted but not unmapped


v3.2.6 (2017-10-26)
-------------------

* UI: fixed event cleanup in cluster shards view

* UI: reduced cluster dashboard api calls

* fixed a permission problem that prevented collection contents to be displayed
  in the web interface

* removed posix_fadvise call from RocksDB's PosixSequentialFile::Read(). This is
  consistent with Facebook PR 2573 (#3505)

  this fix should improve the performance of the replication with the RocksDB
  storage engine

* allow changing of collection replication factor for existing collections

* UI: replicationFactor of a collection is now changeable in a cluster
  environment

* several fixes for the cluster agency

* fixed undefined behavior in the RocksDB-based geo index

* fixed Foxxmaster failover

* purging or removing the Debian/Ubuntu arangodb3 packages now properly stops
  the arangod instance before actuallying purging or removing


v3.2.5 (2017-10-16)
-------------------

* general-graph module and _api/gharial now accept cluster options
  for collection creation. It is now possible to set replicationFactor and
  numberOfShards for all collections created via this graph object.
  So adding a new collection will not result in a singleShard and
  no replication anymore.

* fixed issue #3408: Hard crash in query for pagination

* minimum number of V8 contexts in console mode must be 2, not 1. this is
  required to ensure the console gets one dedicated V8 context and all other
  operations have at least one extra context. This requirement was not enforced
  anymore.

* fixed issue #3395: AQL: cannot instantiate CollectBlock with undetermined
  aggregation method

* UI: fixed wrong user attribute name validation, issue #3228

* fix potential overflow in CRC marker check when a corrupted CRC marker
  is found at the very beginning of an MMFiles datafile

* UI: fixed unresponsive events in cluster shards view

* Add statistics about the V8 context counts and number of available/active/busy
  threads we expose through the server statistics interface.


v3.2.4 (2017-09-26)
-------------------

* UI: no default index selected during index creation

* UI: added replicationFactor option during SmartGraph creation

* make the MMFiles compactor perform less writes during normal compaction
  operation

  This partially fixes issue #3144

* make the MMFiles compactor configurable

  The following options have been added:

* `--compaction.db-sleep-time`: sleep interval between two compaction runs
    (in s)
  * `--compaction.min-interval"`: minimum sleep time between two compaction
     runs (in s)
  * `--compaction.min-small-data-file-size`: minimal filesize threshold
    original datafiles have to be below for a compaction
  * `--compaction.dead-documents-threshold`: minimum unused count of documents
    in a datafile
  * `--compaction.dead-size-threshold`: how many bytes of the source data file
    are allowed to be unused at most
  * `--compaction.dead-size-percent-threshold`: how many percent of the source
    datafile should be unused at least
  * `--compaction.max-files`: Maximum number of files to merge to one file
  * `--compaction.max-result-file-size`: how large may the compaction result
    file become (in bytes)
  * `--compaction.max-file-size-factor`: how large the resulting file may
    be in comparison to the collection's `--database.maximal-journal-size' setting`

* fix downwards-incompatibility in /_api/explain REST handler

* fix Windows implementation for fs.getTempPath() to also create a
  sub-directory as we do on linux

* fixed a multi-threading issue in cluster-internal communication

* performance improvements for traversals and edge lookups

* removed internal memory zone handling code. the memory zones were a leftover
  from the early ArangoDB days and did not provide any value in the current
  implementation.

* (Enterprise only) added `skipInaccessibleCollections` option for AQL queries:
  if set, AQL queries (especially graph traversals) will treat collections to
  which a user has no access rights to as if these collections were empty.

* adjusted scheduler thread handling to start and stop less threads in
  normal operations

* leader-follower replication catchup code has been rewritten in C++

* early stage AQL optimization now also uses the C++ implementations of
  AQL functions if present. Previously it always referred to the JavaScript
  implementations and ignored the C++ implementations. This change gives
  more flexibility to the AQL optimizer.

* ArangoDB tty log output is now colored for log messages with levels
  FATAL, ERR and WARN.

* changed the return values of AQL functions `REGEX_TEST` and `REGEX_REPLACE`
  to `null` when the input regex is invalid. Previous versions of ArangoDB
  partly returned `false` for invalid regexes and partly `null`.

* added `--log.role` option for arangod

  When set to `true`, this option will make the ArangoDB logger print a single
  character with the server's role into each logged message. The roles are:

  - U: undefined/unclear (used at startup)
  - S: single server
  - C: coordinator
  - P: primary
  - A: agent

  The default value for this option is `false`, so no roles will be logged.


v3.2.3 (2017-09-07)
-------------------

* fixed issue #3106: orphan collections could not be registered in general-graph module

* fixed wrong selection of the database inside the internal cluster js api

* added startup option `--server.check-max-memory-mappings` to make arangod check
  the number of memory mappings currently used by the process and compare it with
  the maximum number of allowed mappings as determined by /proc/sys/vm/max_map_count

  The default value is `true`, so the checks will be performed. When the current
  number of mappings exceeds 90% of the maximum number of mappings, the creation
  of further V8 contexts will be deferred.

  Note that this option is effective on Linux systems only.

* arangoimp now has a `--remove-attribute` option

* added V8 context lifetime control options
  `--javascript.v8-contexts-max-invocations` and `--javascript.v8-contexts-max-age`

  These options allow specifying after how many invocations a used V8 context is
  disposed, or after what time a V8 context is disposed automatically after its
  creation. If either of the two thresholds is reached, an idl V8 context will be
  disposed.

  The default value of `--javascript.v8-contexts-max-invocations` is 0, meaning that
  the maximum number of invocations per context is unlimited. The default value
  for `--javascript.v8-contexts-max-age` is 60 seconds.

* fixed wrong UI cluster health information

* fixed issue #3070: Add index in _jobs collection

* fixed issue #3125: HTTP Foxx API JSON parsing

* fixed issue #3120: Foxx queue: job isn't running when server.authentication = true

* fixed supervision failure detection and handling, which happened with simultaneous
  agency leadership change


v3.2.2 (2017-08-23)
-------------------

* make "Rebalance shards" button work in selected database only, and not make
  it rebalance the shards of all databases

* fixed issue #2847: adjust the response of the DELETE `/_api/users/database/*` calls

* fixed issue #3075: Error when upgrading arangoDB on linux ubuntu 16.04

* fixed a buffer overrun in linenoise console input library for long input strings

* increase size of the linenoise input buffer to 8 KB

* abort compilation if the detected GCC or CLANG isn't in the range of compilers
  we support

* fixed spurious cluster hangups by always sending AQL-query related requests
  to the correct servers, even after failover or when a follower drops

  The problem with the previous shard-based approach was that responsibilities
  for shards may change from one server to another at runtime, after the query
  was already instanciated. The coordinator and other parts of the query then
  sent further requests for the query to the servers now responsible for the
  shards.
  However, an AQL query must send all further requests to the same servers on
  which the query was originally instanciated, even in case of failover.
  Otherwise this would potentially send requests to servers that do not know
  about the query, and would also send query shutdown requests to the wrong
  servers, leading to abandoned queries piling up and using resources until
  they automatically time out.

* fixed issue with RocksDB engine acquiring the collection count values too
  early, leading to the collection count values potentially being slightly off
  even in exclusive transactions (for which the exclusive access should provide
  an always-correct count value)

* fixed some issues in leader-follower catch-up code, specifically for the
  RocksDB engine

* make V8 log fatal errors to syslog before it terminates the process.
  This change is effective on Linux only.

* fixed issue with MMFiles engine creating superfluous collection journals
  on shutdown

* fixed issue #3067: Upgrade from 3.2 to 3.2.1 reset autoincrement keys

* fixed issue #3044: ArangoDB server shutdown unexpectedly

* fixed issue #3039: Incorrect filter interpretation

* fixed issue #3037: Foxx, internal server error when I try to add a new service

* improved MMFiles fulltext index document removal performance
  and fulltext index query performance for bigger result sets

* ui: fixed a display bug within the slow and running queries view

* ui: fixed a bug when success event triggers twice in a modal

* ui: fixed the appearance of the documents filter

* ui: graph vertex collections not restricted to 10 anymore

* fixed issue #2835: UI detection of JWT token in case of server restart or upgrade

* upgrade jemalloc version to 5.0.1

  This fixes problems with the memory allocator returing "out of memory" when
  calling munmap to free memory in order to return it to the OS.

  It seems that calling munmap on Linux can increase the number of mappings, at least
  when a region is partially unmapped. This can lead to the process exceeding its
  maximum number of mappings, and munmap and future calls to mmap returning errors.

  jemalloc version 5.0.1 does not have the `--enable-munmap` configure option anymore,
  so the problem is avoided. To return memory to the OS eventually, jemalloc 5's
  background purge threads are used on Linux.

* fixed issue #2978: log something more obvious when you log a Buffer

* fixed issue #2982: AQL parse error?

* fixed issue #3125: HTTP Foxx API Json parsing

v3.2.1 (2017-08-09)
-------------------

* added C++ implementations for AQL functions `LEFT()`, `RIGHT()` and `TRIM()`

* fixed docs for issue #2968: Collection _key autoincrement value increases on error

* fixed issue #3011: Optimizer rule reduce-extraction-to-projection breaks queries

* Now allowing to restore users in a sharded environment as well
  It is still not possible to restore collections that are sharded
  differently than by _key.

* fixed an issue with restoring of system collections and user rights.
  It was not possible to restore users into an authenticated server.

* fixed issue #2977: Documentation for db._createDatabase is wrong

* ui: added bind parameters to slow query history view

* fixed issue #1751: Slow Query API should provide bind parameters, webui should display them

* ui: fixed a bug when moving multiple documents was not possible

* fixed docs for issue #2968: Collection _key autoincrement value increases on error

* AQL CHAR_LENGTH(null) returns now 0. Since AQL TO_STRING(null) is '' (string of length 0)

* ui: now supports single js file upload for Foxx services in addition to zip files

* fixed a multi-threading issue in the agency when callElection was called
  while the Supervision was calling updateSnapshot

* added startup option `--query.tracking-with-bindvars`

  This option controls whether the list of currently running queries
  and the list of slow queries should contain the bind variables used
  in the queries or not.

  The option can be changed at runtime using the commands

      // enables tracking of bind variables
      // set to false to turn tracking of bind variables off
      var value = true;
      require("@arangodb/aql/queries").properties({
        trackBindVars: value
      });

* index selectivity estimates are now available in the cluster as well

* fixed issue #2943: loadIndexesIntoMemory not returning the same structure
  as the rest of the collection APIs

* fixed issue #2949: ArangoError 1208: illegal name

* fixed issue #2874: Collection properties do not return `isVolatile`
  attribute

* potential fix for issue #2939: Segmentation fault when starting
  coordinator node

* fixed issue #2810: out of memory error when running UPDATE/REPLACE
  on medium-size collection

* fix potential deadlock errors in collector thread

* disallow the usage of volatile collections in the RocksDB engine
  by throwing an error when a collection is created with attribute
  `isVolatile` set to `true`.
  Volatile collections are unsupported by the RocksDB engine, so
  creating them should not succeed and silently create a non-volatile
  collection

* prevent V8 from issuing SIGILL instructions when it runs out of memory

  Now arangod will attempt to log a FATAL error into its logfile in case V8
  runs out of memory. In case V8 runs out of memory, it will still terminate the
  entire process. But at least there should be something in the ArangoDB logs
  indicating what the problem was. Apart from that, the arangod process should
  now be exited with SIGABRT rather than SIGILL as it shouldn't return into the
  V8 code that aborted the process with `__builtin_trap`.

  this potentially fixes issue #2920: DBServer crashing automatically post upgrade to 3.2

* Foxx queues and tasks now ensure that the scripts in them run with the same
  permissions as the Foxx code who started the task / queue

* fixed issue #2928: Offset problems

* fixed issue #2876: wrong skiplist index usage in edge collection

* fixed issue #2868: cname missing from logger-follow results in rocksdb

* fixed issue #2889: Traversal query using incorrect collection id

* fixed issue #2884: AQL traversal uniqueness constraints "propagating" to other traversals? Weird results

* arangoexport: added `--query` option for passing an AQL query to export the result

* fixed issue #2879: No result when querying for the last record of a query

* ui: allows now to edit default access level for collections in database
  _system for all users except the root user.

* The _users collection is no longer accessible outside the arngod process, _queues is always read-only

* added new option "--rocksdb.max-background-jobs"

* removed options "--rocksdb.max-background-compactions", "--rocksdb.base-background-compactions" and "--rocksdb.max-background-flushes"

* option "--rocksdb.compaction-read-ahead-size" now defaults to 2MB

* change Windows build so that RocksDB doesn't enforce AVX optimizations by default
  This fixes startup crashes on servers that do not have AVX CPU extensions

* speed up RocksDB secondary index creation and dropping

* removed RocksDB note in Geo index docs


v3.2.0 (2017-07-20)
-------------------

* fixed UI issues

* fixed multi-threading issues in Pregel

* fixed Foxx resilience

* added command-line option `--javascript.allow-admin-execute`

  This option can be used to control whether user-defined JavaScript code
  is allowed to be executed on server by sending via HTTP to the API endpoint
  `/_admin/execute`  with an authenticated user account.
  The default value is `false`, which disables the execution of user-defined
  code. This is also the recommended setting for production. In test environments,
  it may be convenient to turn the option on in order to send arbitrary setup
  or teardown commands for execution on the server.


v3.2.beta6 (2017-07-18)
-----------------------

* various bugfixes


v3.2.beta5 (2017-07-16)
-----------------------

* numerous bugfixes


v3.2.beta4 (2017-07-04)
-----------------------

* ui: fixed document view _from and _to linking issue for special characters

* added function `db._parse(query)` for parsing an AQL query and returning information about it

* fixed one medium priority and two low priority security user interface
  issues found by owasp zap.

* ui: added index deduplicate options

* ui: fixed renaming of collections for the rocksdb storage engine

* documentation and js fixes for secondaries

* RocksDB storage format was changed, users of the previous beta/alpha versions
  must delete the database directory and re-import their data

* enabled permissions on database and collection level

* added and changed some user related REST APIs
    * added `PUT /_api/user/{user}/database/{database}/{collection}` to change collection permission
    * added `GET /_api/user/{user}/database/{database}/{collection}`
    * added optional `full` parameter to the `GET /_api/user/{user}/database/` REST call

* added user functions in the arangoshell `@arangodb/users` module
    * added `grantCollection` and `revokeCollection` functions
    * added `permission(user, database, collection)` to retrieve collection specific rights

* added "deduplicate" attribute for array indexes, which controls whether inserting
  duplicate index values from the same document into a unique array index will lead to
  an error or not:

      // with deduplicate = true, which is the default value:
      db._create("test");
      db.test.ensureIndex({ type: "hash", fields: ["tags[*]"], deduplicate: true });
      db.test.insert({ tags: ["a", "b"] });
      db.test.insert({ tags: ["c", "d", "c"] }); // will work, because deduplicate = true
      db.test.insert({ tags: ["a"] }); // will fail

      // with deduplicate = false
      db._create("test");
      db.test.ensureIndex({ type: "hash", fields: ["tags[*]"], deduplicate: false });
      db.test.insert({ tags: ["a", "b"] });
      db.test.insert({ tags: ["c", "d", "c"] }); // will not work, because deduplicate = false
      db.test.insert({ tags: ["a"] }); // will fail

  The "deduplicate" attribute is now also accepted by the index creation HTTP
  API endpoint POST /_api/index and is returned by GET /_api/index.

* added optimizer rule "remove-filters-covered-by-traversal"

* Debian/Ubuntu installer: make messages about future package upgrades more clear

* fix a hangup in VST

  The problem happened when the two first chunks of a VST message arrived
  together on a connection that was newly switched to VST.

* fix deletion of outdated WAL files in RocksDB engine

* make use of selectivity estimates in hash, skiplist and persistent indexes
  in RocksDB engine

* changed VM overcommit recommendation for user-friendliness

* fix a shutdown bug in the cluster: a destroyed query could still be active

* do not terminate the entire server process if a temp file cannot be created
  (Windows only)

* fix log output in the front-end, it stopped in case of too many messages


v3.2.beta3 (2017-06-27)
-----------------------

* numerous bugfixes


v3.2.beta2 (2017-06-20)
-----------------------

* potentially fixed issue #2559: Duplicate _key generated on insertion

* fix invalid results (too many) when a skipping LIMIT was used for a
  traversal. `LIMIT x` or `LIMIT 0, x` were not affected, but `LIMIT s, x`
  may have returned too many results

* fix races in SSL communication code

* fix invalid locking in JWT authentication cache, which could have
  crashed the server

* fix invalid first group results for sorted AQL COLLECT when LIMIT
  was used

* fix potential race, which could make arangod hang on startup

* removed `exception` field from transaction error result; users should throw
  explicit `Error` instances to return custom exceptions (addresses issue #2561)

* fixed issue #2613: Reduce log level when Foxx manager tries to self heal missing database

* add a read only mode for users and collection level authorization

* removed `exception` field from transaction error result; users should throw
  explicit `Error` instances to return custom exceptions (addresses issue #2561)

* fixed issue #2677: Foxx disabling development mode creates non-deterministic service bundle

* fixed issue #2684: Legacy service UI not working


v3.2.beta1 (2017-06-12)
-----------------------

* provide more context for index errors (addresses issue #342)

* arangod now validates several OS/environment settings on startup and warns if
  the settings are non-ideal. Most of the checks are executed on Linux systems only.

* fixed issue #2515: The replace-or-with-in optimization rule might prevent use of indexes

* added `REGEX_REPLACE` AQL function

* the RocksDB storage format was changed, users of the previous alpha versions
  must delete the database directory and re-import their data

* added server startup option `--query.fail-on-warning`

  setting this option to `true` will abort any AQL query with an exception if
  it causes a warning at runtime. The value can be overridden per query by
  setting the `failOnWarning` attribute in a query's options.

* added --rocksdb.num-uncompressed-levels to adjust number of non-compressed levels

* added checks for memory managment and warn (i. e. if hugepages are enabled)

* set default SSL cipher suite string to "HIGH:!EXPORT:!aNULL@STRENGTH"

* fixed issue #2469: Authentication = true does not protect foxx-routes

* fixed issue #2459: compile success but can not run with rocksdb

* `--server.maximal-queue-size` is now an absolute maximum. If the queue is
  full, then 503 is returned. Setting it to 0 means "no limit".

* (Enterprise only) added authentication against an LDAP server

* fixed issue #2083: Foxx services aren't distributed to all coordinators

* fixed issue #2384: new coordinators don't pick up existing Foxx services

* fixed issue #2408: Foxx service validation causes unintended side-effects

* extended HTTP API with routes for managing Foxx services

* added distinction between hasUser and authorized within Foxx
  (cluster internal requests are authorized requests but don't have a user)

* arangoimp now has a `--threads` option to enable parallel imports of data

* PR #2514: Foxx services that can't be fixed by self-healing now serve a 503 error

* added `time` function to `@arangodb` module


v3.2.alpha4 (2017-04-25)
------------------------

* fixed issue #2450: Bad optimization plan on simple query

* fixed issue #2448: ArangoDB Web UI takes no action when Delete button is clicked

* fixed issue #2442: Frontend shows already deleted databases during login

* added 'x-content-type-options: nosniff' to avoid MSIE bug

* set default value for `--ssl.protocol` from TLSv1 to TLSv1.2.

* AQL breaking change in cluster:
  The SHORTEST_PATH statement using edge-collection names instead
  of a graph name now requires to explicitly name the vertex-collection names
  within the AQL query in the cluster. It can be done by adding `WITH <name>`
  at the beginning of the query.

  Example:
  ```
  FOR v,e IN OUTBOUND SHORTEST_PATH @start TO @target edges [...]
  ```

  Now has to be:

  ```
  WITH vertices
  FOR v,e IN OUTBOUND SHORTEST_PATH @start TO @target edges [...]
  ```

  This change is due to avoid dead-lock sitations in clustered case.
  An error stating the above is included.

* add implicit use of geo indexes when using SORT/FILTER in AQL, without
  the need to use the special-purpose geo AQL functions `NEAR` or `WITHIN`.

  the special purpose `NEAR` AQL function can now be substituted with the
  following AQL (provided there is a geo index present on the `doc.latitude`
  and `doc.longitude` attributes):

      FOR doc in geoSort
        SORT DISTANCE(doc.latitude, doc.longitude, 0, 0)
        LIMIT 5
        RETURN doc

  `WITHIN` can be substituted with the following AQL:

      FOR doc in geoFilter
        FILTER DISTANCE(doc.latitude, doc.longitude, 0, 0) < 2000
        RETURN doc

  Compared to using the special purpose AQL functions this approach has the
  advantage that it is more composable, and will also honor any `LIMIT` values
  used in the AQL query.

* potential fix for shutdown hangs on OSX

* added KB, MB, GB prefix for integer parameters, % for integer parameters
  with a base value

* added JEMALLOC 4.5.0

* added `--vm.resident-limit` and `--vm.path` for file-backed memory mapping
  after reaching a configurable maximum RAM size

* try recommended limit for file descriptors in case of unlimited
  hard limit

* issue #2413: improve logging in case of lock timeout and deadlocks

* added log topic attribute to /_admin/log api

* removed internal build option `USE_DEV_TIMERS`

  Enabling this option activated some proprietary timers for only selected
  events in arangod. Instead better use `perf` to gather timings.


v3.2.alpha3 (2017-03-22)
------------------------

* increase default collection lock timeout from 30 to 900 seconds

* added function `db._engine()` for retrieval of storage engine information at
  server runtime

  There is also an HTTP REST handler at GET /_api/engine that returns engine
  information.

* require at least cmake 3.2 for building ArangoDB

* make arangod start with less V8 JavaScript contexts

  This speeds up the server start (a little bit) and makes it use less memory.
  Whenever a V8 context is needed by a Foxx action or some other operation and
  there is no usable V8 context, a new one will be created dynamically now.

  Up to `--javascript.v8-contexts` V8 contexts will be created, so this option
  will change its meaning. Previously as many V8 contexts as specified by this
  option were created at server start, and the number of V8 contexts did not
  change at runtime. Now up to this number of V8 contexts will be in use at the
  same time, but the actual number of V8 contexts is dynamic.

  The garbage collector thread will automatically delete unused V8 contexts after
  a while. The number of spare contexts will go down to as few as configured in
  the new option `--javascript.v8-contexts-minimum`. Actually that many V8 contexts
  are also created at server start.

  The first few requests in new V8 contexts will take longer than in contexts
  that have been there already. Performance may therefore suffer a bit for the
  initial requests sent to ArangoDB or when there are only few but performance-
  critical situations in which new V8 contexts will be created. If this is a
  concern, it can easily be fixed by setting `--javascipt.v8-contexts-minimum`
  and `--javascript.v8-contexts` to a relatively high value, which will guarantee
  that many number of V8 contexts to be created at startup and kept around even
  when unused.

  Waiting for an unused V8 context will now also abort if no V8 context can be
  acquired/created after 120 seconds.

* improved diagnostic messages written to logfiles by supervisor process

* fixed issue #2367

* added "bindVars" to attributes of currently running and slow queries

* added "jsonl" as input file type for arangoimp

* upgraded version of bundled zlib library from 1.2.8 to 1.2.11

* added input file type `auto` for arangoimp so it can automatically detect the
  type of the input file from the filename extension

* fixed variables parsing in GraphQL

* added `--translate` option for arangoimp to translate attribute names from
  the input files to attriubte names expected by ArangoDB

  The `--translate` option can be specified multiple times (once per translation
  to be executed). The following example renames the "id" column from the input
  file to "_key", and the "from" column to "_from", and the "to" column to "_to":

      arangoimp --type csv --file data.csv --translate "id=_key" --translate "from=_from" --translate "to=_to"

  `--translate` works for CSV and TSV inputs only.

* changed default value for `--server.max-packet-size` from 128 MB to 256 MB

* fixed issue #2350

* fixed issue #2349

* fixed issue #2346

* fixed issue #2342

* change default string truncation length from 80 characters to 256 characters for
  `print`/`printShell` functions in ArangoShell and arangod. This will emit longer
  prefixes of string values before truncating them with `...`, which is helpful
  for debugging.

* always validate incoming JSON HTTP requests for duplicate attribute names

  Incoming JSON data with duplicate attribute names will now be rejected as
  invalid. Previous versions of ArangoDB only validated the uniqueness of
  attribute names inside incoming JSON for some API endpoints, but not
  consistently for all APIs.

* don't let read-only transactions block the WAL collector

* allow passing own `graphql-sync` module instance to Foxx GraphQL router

* arangoexport can now export to csv format

* arangoimp: fixed issue #2214

* Foxx: automatically add CORS response headers

* added "OPTIONS" to CORS `access-control-allow-methods` header

* Foxx: Fix arangoUser sometimes not being set correctly

* fixed issue #1974


v3.2.alpha2 (2017-02-20)
------------------------

* ui: fixed issue #2065

* ui: fixed a dashboard related memory issue

* Internal javascript rest actions will now hide their stack traces to the client
  unless maintainer mode is activated. Instead they will always log to the logfile

* Removed undocumented internal HTTP API:
  * PUT _api/edges

  The documented GET _api/edges and the undocumented POST _api/edges remains unmodified.

* updated V8 version to 5.7.0.0

* change undocumented behaviour in case of invalid revision ids in
  If-Match and If-None-Match headers from 400 (BAD) to 412 (PRECONDITION
  FAILED).

* change undocumented behaviour in case of invalid revision ids in
  JavaScript document operations from 1239 ("illegal document revision")
  to 1200 ("conflict").

* added data export tool, arangoexport.

  arangoexport can be used to export collections to json, jsonl or xml
  and export a graph or collections to xgmml.

* fixed a race condition when closing a connection

* raised default hard limit on threads for very small to 64

* fixed negative counting of http connection in UI


v3.2.alpha1 (2017-02-05)
------------------------

* added figure `httpRequests` to AQL query statistics

* removed revisions cache intermediate layer implementation

* obsoleted startup options `--database.revision-cache-chunk-size` and
  `--database.revision-cache-target-size`

* fix potential port number over-/underruns

* added startup option `--log.shorten-filenames` for controlling whether filenames
  in log messages should be shortened to just the filename with the absolute path

* removed IndexThreadFeature, made `--database.index-threads` option obsolete

* changed index filling to make it more parallel, dispatch tasks to boost::asio

* more detailed stacktraces in Foxx apps

* generated Foxx services now use swagger tags


v3.1.24 (XXXX-XX-XX)
--------------------

* fixed one more LIMIT issue in traversals


v3.1.23 (2017-06-19)
--------------------

* potentially fixed issue #2559: Duplicate _key generated on insertion

* fix races in SSL communication code

* fix invalid results (too many) when a skipping LIMIT was used for a
  traversal. `LIMIT x` or `LIMIT 0, x` were not affected, but `LIMIT s, x`
  may have returned too many results

* fix invalid first group results for sorted AQL COLLECT when LIMIT
  was used

* fix invalid locking in JWT authentication cache, which could have
  crashed the server

* fix undefined behavior in traverser when traversals were used inside
  a FOR loop


v3.1.22 (2017-06-07)
--------------------

* fixed issue #2505: Problem with export + report of a bug

* documented changed behavior of WITH

* fixed ui glitch in aardvark

* avoid agency compaction bug

* fixed issue #2283: disabled proxy communication internally


v3.1.21 (2017-05-22)
--------------------

* fixed issue #2488:  AQL operator IN error when data use base64 chars

* more randomness in seeding RNG

v3.1.20 (2016-05-16)
--------------------

* fixed incorrect sorting for distributeShardsLike

* improve reliability of AgencyComm communication with Agency

* fixed shard numbering bug, where ids were erouneously incremented by 1

* remove an unnecessary precondition in createCollectionCoordinator

* funny fail rotation fix

* fix in SimpleHttpClient for correct advancement of readBufferOffset

* forward SIG_HUP in supervisor process to the server process to fix logrotaion
  You need to stop the remaining arangod server process manually for the upgrade to work.


v3.1.19 (2017-04-28)
--------------------

* Fixed a StackOverflow issue in Traversal and ShortestPath. Occured if many (>1000) input
  values in a row do not return any result. Fixes issue: #2445

* fixed issue #2448

* fixed issue #2442

* added 'x-content-type-options: nosniff' to avoid MSIE bug

* fixed issue #2441

* fixed issue #2440

* Fixed a StackOverflow issue in Traversal and ShortestPath. Occured if many (>1000) input
  values in a row do not return any result. Fixes issue: #2445

* fix occasional hanging shutdowns on OS X


v3.1.18 (2017-04-18)
--------------------

* fixed error in continuous synchronization of collections

* fixed spurious hangs on server shutdown

* better error messages during restore collection

* completely overhaul supervision. More detailed tests

* Fixed a dead-lock situation in cluster traversers, it could happen in
  rare cases if the computation on one DBServer could be completed much earlier
  than the other server. It could also be restricted to SmartGraphs only.

* (Enterprise only) Fixed a bug in SmartGraph DepthFirstSearch. In some
  more complicated queries, the maxDepth limit of 1 was not considered strictly
  enough, causing the traverser to do unlimited depth searches.

* fixed issue #2415

* fixed issue #2422

* fixed issue #1974


v3.1.17 (2017-04-04)
--------------------

* (Enterprise only) fixed a bug where replicationFactor was not correctly
  forwarded in SmartGraph creation.

* fixed issue #2404

* fixed issue #2397

* ui - fixed smart graph option not appearing

* fixed issue #2389

* fixed issue #2400


v3.1.16 (2017-03-27)
--------------------

* fixed issue #2392

* try to raise file descriptors to at least 8192, warn otherwise

* ui - aql editor improvements + updated ace editor version (memory leak)

* fixed lost HTTP requests

* ui - fixed some event issues

* avoid name resolution when given connection string is a valid ip address

* helps with issue #1842, bug in COLLECT statement in connection with LIMIT.

* fix locking bug in cluster traversals

* increase lock timeout defaults

* increase various cluster timeouts

* limit default target size for revision cache to 1GB, which is better for
  tight RAM situations (used to be 40% of (totalRAM - 1GB), use
  --database.revision-cache-target-size <VALUEINBYTES> to get back the
  old behaviour

* fixed a bug with restarted servers indicating status as "STARTUP"
  rather that "SERVING" in Nodes UI.


v3.1.15 (2017-03-20)
--------------------

* add logrotate configuration as requested in #2355

* fixed issue #2376

* ui - changed document api due a chrome bug

* ui - fixed a submenu bug

* added endpoint /_api/cluster/endpoints in cluster case to get all
  coordinator endpoints

* fix documentation of /_api/endpoint, declaring this API obsolete.

* Foxx response objects now have a `type` method for manipulating the content-type header

* Foxx tests now support `xunit` and `tap` reporters


v3.1.14 (2017-03-13)
--------------------

* ui - added feature request (multiple start nodes within graph viewer) #2317

* added missing locks to authentication cache methods

* ui - added feature request (multiple start nodes within graph viewer) #2317

* ui - fixed wrong merge of statistics information from different coordinators

* ui - fixed issue #2316

* ui - fixed wrong protocol usage within encrypted environment

* fixed compile error on Mac Yosemite

* minor UI fixes


v3.1.13 (2017-03-06)
--------------------

* fixed variables parsing in GraphQL

* fixed issue #2214

* fixed issue #2342

* changed thread handling to queue only user requests on coordinator

* use exponential backoff when waiting for collection locks

* repair short name server lookup in cluster in the case of a removed
  server


v3.1.12 (2017-02-28)
--------------------

* disable shell color escape sequences on Windows

* fixed issue #2326

* fixed issue #2320

* fixed issue #2315

* fixed a race condition when closing a connection

* raised default hard limit on threads for very small to 64

* fixed negative counting of http connection in UI

* fixed a race when renaming collections

* fixed a race when dropping databases


v3.1.11 (2017-02-17)
--------------------

* fixed a race between connection closing and sending out last chunks of data to clients
  when the "Connection: close" HTTP header was set in requests

* ui: optimized smart graph creation usability

* ui: fixed #2308

* fixed a race in async task cancellation via `require("@arangodb/tasks").unregisterTask()`

* fixed spuriously hanging threads in cluster AQL that could sit idle for a few minutes

* fixed potential numeric overflow for big index ids in index deletion API

* fixed sort issue in cluster, occurring when one of the local sort buffers of a
  GatherNode was empty

* reduce number of HTTP requests made for certain kinds of join queries in cluster,
  leading to speedup of some join queries

* supervision deals with demised coordinators correctly again

* implement a timeout in TraverserEngineRegistry

* agent communication reduced in large batches of append entries RPCs

* inception no longer estimates RAFT timings

* compaction in agents has been moved to a separate thread

* replicated logs hold local timestamps

* supervision jobs failed leader and failed follower revisited for
  function in precarious stability situations

* fixed bug in random number generator for 64bit int


v3.1.10 (2017-02-02)
--------------------

* updated versions of bundled node modules:
  - joi: from 8.4.2 to 9.2.0
  - joi-to-json-schema: from 2.2.0 to 2.3.0
  - sinon: from 1.17.4 to 1.17.6
  - lodash: from 4.13.1 to 4.16.6

* added shortcut for AQL ternary operator
  instead of `condition ? true-part : false-part` it is now possible to also use a
  shortcut variant `condition ? : false-part`, e.g.

      FOR doc IN docs RETURN doc.value ?: 'not present'

  instead of

      FOR doc IN docs RETURN doc.value ? doc.value : 'not present'

* fixed wrong sorting order in cluster, if an index was used to sort with many
  shards.

* added --replication-factor, --number-of-shards and --wait-for-sync to arangobench

* turn on UTF-8 string validation for VelocyPack values received via VST connections

* fixed issue #2257

* upgraded Boost version to 1.62.0

* added optional detail flag for db.<collection>.count()
  setting the flag to `true` will make the count operation returned the per-shard
  counts for the collection:

      db._create("test", { numberOfShards: 10 });
      for (i = 0; i < 1000; ++i) {
        db.test.insert({value: i});
      }
      db.test.count(true);

      {
        "s100058" : 99,
        "s100057" : 103,
        "s100056" : 100,
        "s100050" : 94,
        "s100055" : 90,
        "s100054" : 122,
        "s100051" : 109,
        "s100059" : 99,
        "s100053" : 95,
        "s100052" : 89
      }

* added optional memory limit for AQL queries:

      db._query("FOR i IN 1..100000 SORT i RETURN i", {}, { options: { memoryLimit: 100000 } });

  This option limits the default maximum amount of memory (in bytes) that a single
  AQL query can use.
  When a single AQL query reaches the specified limit value, the query will be
  aborted with a *resource limit exceeded* exception. In a cluster, the memory
  accounting is done per shard, so the limit value is effectively a memory limit per
  query per shard.

  The global limit value can be overriden per query by setting the *memoryLimit*
  option value for individual queries when running an AQL query.

* added server startup option `--query.memory-limit`

* added convenience function to create vertex-centric indexes.

  Usage: `db.collection.ensureVertexCentricIndex("label", {type: "hash", direction: "outbound"})`
  That will create an index that can be used on OUTBOUND with filtering on the
  edge attribute `label`.

* change default log output for tools to stdout (instead of stderr)

* added option -D to define a configuration file environment key=value

* changed encoding behavior for URLs encoded in the C++ code of ArangoDB:
  previously the special characters `-`, `_`, `~` and `.` were returned as-is
  after URL-encoding, now `.` will be encoded to be `%2e`.
  This also changes the behavior of how incoming URIs are processed: previously
  occurrences of `..` in incoming request URIs were collapsed (e.g. `a/../b/` was
  collapsed to a plain `b/`). Now `..` in incoming request URIs are not collapsed.

* Foxx request URL suffix is no longer unescaped

* @arangodb/request option json now defaults to `true` if the response body is not empty and encoding is not explicitly set to `null` (binary).
  The option can still be set to `false` to avoid unnecessary attempts at parsing the response as JSON.

* Foxx configuration values for unknown options will be discarded when saving the configuration in production mode using the web interface

* module.context.dependencies is now immutable

* process.stdout.isTTY now returns `true` in arangosh and when running arangod with the `--console` flag

* add support for Swagger tags in Foxx


v3.1.9 (XXXX-XX-XX)
-------------------

* macos CLI package: store databases and apps in the users home directory

* ui: fixed re-login issue within a non system db, when tab was closed

* fixed a race in the VelocyStream Commtask implementation

* fixed issue #2256


v3.1.8 (2017-01-09)
-------------------

* add Windows silent installer

* add handling of debug symbols during Linux & windows release builds.

* fixed issue #2181

* fixed issue #2248: reduce V8 max old space size from 3 GB to 1 GB on 32 bit systems

* upgraded Boost version to 1.62.0

* fixed issue #2238

* fixed issue #2234

* agents announce new endpoints in inception phase to leader

* agency leadership accepts updatet endpoints to given uuid

* unified endpoints replace localhost with 127.0.0.1

* fix several problems within an authenticated cluster


v3.1.7 (2016-12-29)
-------------------

* fixed one too many elections in RAFT

* new agency comm backported from devel


v3.1.6 (2016-12-20)
-------------------

* fixed issue #2227

* fixed issue #2220

* agency constituent/agent bug fixes in race conditions picking up
  leadership

* supervision does not need waking up anymore as it is running
  regardless

* agents challenge their leadership more rigorously


v3.1.5 (2016-12-16)
-------------------

* lowered default value of `--database.revision-cache-target-size` from 75% of
  RAM to less than 40% of RAM

* fixed issue #2218

* fixed issue #2217

* Foxx router.get/post/etc handler argument can no longer accidentally omitted

* fixed issue #2223


v3.1.4 (2016-12-08)
-------------------

* fixed issue #2211

* fixed issue #2204

* at cluster start, coordinators wait until at least one DBserver is there,
  and either at least two DBservers are there or 15s have passed, before they
  initiate the bootstrap of system collections.

* more robust agency startup from devel

* supervision's AddFollower adds many followers at once

* supervision has new FailedFollower job

* agency's Node has new method getArray

* agency RAFT timing estimates more conservative in waitForSync
  scenario

* agency RAFT timing estimates capped at maximum 2.0/10.0 for low/high


v3.1.3 (2016-12-02)
-------------------

* fix a traversal bug when using skiplist indexes:
  if we have a skiplist of ["a", "unused", "_from"] and a traversal like:
  FOR v,e,p IN OUTBOUND @start @@edges
    FILTER p.edges[0].a == 'foo'
    RETURN v
  And the above index applied on "a" is considered better than EdgeIndex, than
  the executor got into undefined behaviour.

* fix endless loop when trying to create a collection with replicationFactor: -1


v3.1.2 (2016-11-24)
-------------------

* added support for descriptions field in Foxx dependencies

* (Enterprise only) fixed a bug in the statistic report for SmartGraph traversals.
Now they state correctly how many documents were fetched from the index and how many
have been filtered.

* Prevent uniform shard distribution when replicationFactor == numServers

v3.1.1 (2016-11-15)
-------------------

* fixed issue #2176

* fixed issue #2168

* display index usage of traversals in AQL explainer output (previously missing)

* fixed issue #2163

* preserve last-used HLC value across server starts

* allow more control over handling of pre-3.1 _rev values

  this changes the server startup option `--database.check-30-revisions` from a boolean (true/false)
  parameter to a string parameter with the following possible values:

  - "fail":
    will validate _rev values of 3.0 collections on collection loading and throw an exception when invalid _rev values are found.
    in this case collections with invalid _rev values are marked as corrupted and cannot be used in the ArangoDB 3.1 instance.
    the fix procedure for such collections is to export the collections from 3.0 database with arangodump and restore them in 3.1 with arangorestore.
    collections that do not contain invalid _rev values are marked as ok and will not be re-checked on following loads.
    collections that contain invalid _rev values will be re-checked on following loads.

  - "true":
    will validate _rev values of 3.0 collections on collection loading and print a warning when invalid _rev values are found.
    in this case collections with invalid _rev values can be used in the ArangoDB 3.1 instance.
    however, subsequent operations on documents with invalid _rev values may silently fail or fail with explicit errors.
    the fix procedure for such collections is to export the collections from 3.0 database with arangodump and restore them in 3.1 with arangorestore.
    collections that do not contain invalid _rev values are marked as ok and will not be re-checked on following loads.
    collections that contain invalid _rev values will be re-checked on following loads.

  - "false":
    will not validate _rev values on collection loading and not print warnings.
    no hint is given when invalid _rev values are found.
    subsequent operations on documents with invalid _rev values may silently fail or fail with explicit errors.
    this setting does not affect whether collections are re-checked later.
    collections will be re-checked on following loads if `--database.check-30-revisions` is later set to either `true` or `fail`.

  The change also suppresses warnings that were printed when collections were restored using arangorestore, and the restore
  data contained invalid _rev values. Now these warnings are suppressed, and new HLC _rev values are generated for these documents
  as before.

* added missing functions to AQL syntax highlighter in web interface

* fixed display of `ANY` direction in traversal explainer output (direction `ANY` was shown as either
  `INBOUND` or `OUTBOUND`)

* changed behavior of toJSON() function when serializing an object before saving it in the database

  if an object provides a toJSON() function, this function is still called for serializing it.
  the change is that the result of toJSON() is not stringified anymore, but saved as is. previous
  versions of ArangoDB called toJSON() and after that additionally stringified its result.

  This change will affect the saving of JS Buffer objects, which will now be saved as arrays of
  bytes instead of a comma-separated string of the Buffer's byte contents.

* allow creating unique indexes on more attributes than present in shardKeys

  The following combinations of shardKeys and indexKeys are allowed/not allowed:

  shardKeys     indexKeys
      a             a        ok
      a             b    not ok
      a           a b        ok
    a b             a    not ok
    a b             b    not ok
    a b           a b        ok
    a b         a b c        ok
  a b c           a b    not ok
  a b c         a b c        ok

* fixed wrong version in web interface login screen (EE only)

* make web interface not display an exclamation mark next to ArangoDB version number 3.1

* fixed search for arbitrary document attributes in web interface in case multiple
  search values were used on different attribute names. in this case, the search always
  produced an empty result

* disallow updating `_from` and `_to` values of edges in Smart Graphs. Updating these
  attributes would lead to potential redistribution of edges to other shards, which must be
  avoided.

* fixed issue #2148

* updated graphql-sync dependency to 0.6.2

* fixed issue #2156

* fixed CRC4 assembly linkage


v3.1.0 (2016-10-29)
-------------------

* AQL breaking change in cluster:

  from ArangoDB 3.1 onwards `WITH` is required for traversals in a
  clustered environment in order to avoid deadlocks.

  Note that for queries that access only a single collection or that have all
  collection names specified somewhere else in the query string, there is no
  need to use *WITH*. *WITH* is only useful when the AQL query parser cannot
  automatically figure out which collections are going to be used by the query.
  *WITH* is only useful for queries that dynamically access collections, e.g.
  via traversals, shortest path operations or the *DOCUMENT()* function.

  more info can be found [here](https://github.com/arangodb/arangodb/blob/devel/Documentation/Books/AQL/Operations/With.md)

* added AQL function `DISTANCE` to calculate the distance between two arbitrary
  coordinates (haversine formula)

* fixed issue #2110

* added Auto-aptation of RAFT timings as calculations only


v3.1.rc2 (2016-10-10)
---------------------

* second release candidate


v3.1.rc1 (2016-09-30)
---------------------

* first release candidate


v3.1.alpha2 (2016-09-01)
------------------------

* added module.context.createDocumentationRouter to replace module.context.apiDocumentation

* bug in RAFT implementation of reads. dethroned leader still answered requests in isolation

* ui: added new graph viewer

* ui: aql-editor added tabular & graph display

* ui: aql-editor improved usability

* ui: aql-editor: query profiling support

* fixed issue #2109

* fixed issue #2111

* fixed issue #2075

* added AQL function `DISTANCE` to calculate the distance between two arbitrary
  coordinates (haversine formula)

* rewrote scheduler and dispatcher based on boost::asio

  parameters changed:
    `--scheduler.threads` and `--server.threads` are now merged into a single one: `--server.threads`

    hidden `--server.extra-threads` has been removed

    hidden `--server.aql-threads` has been removed

    hidden `--server.backend` has been removed

    hidden `--server.show-backends` has been removed

    hidden `--server.thread-affinity` has been removed

* fixed issue #2086

* fixed issue #2079

* fixed issue #2071

  make the AQL query optimizer inject filter condition expressions referred to
  by variables during filter condition aggregation.
  For example, in the following query

      FOR doc IN collection
        LET cond1 = (doc.value == 1)
        LET cond2 = (doc.value == 2)
        FILTER cond1 || cond2
        RETURN { doc, cond1, cond2 }

  the optimizer will now inject the conditions for `cond1` and `cond2` into the filter
  condition `cond1 || cond2`, expanding it to `(doc.value == 1) || (doc.value == 2)`
  and making these conditions available for index searching.

  Note that the optimizer previously already injected some conditions into other
  conditions, but only if the variable that defined the condition was not used
  elsewhere. For example, the filter condition in the query

      FOR doc IN collection
        LET cond = (doc.value == 1)
        FILTER cond
        RETURN { doc }

  already got optimized before because `cond` was only used once in the query and
  the optimizer decided to inject it into the place where it was used.

  This only worked for variables that were referred to once in the query.
  When a variable was used multiple times, the condition was not injected as
  in the following query:

      FOR doc IN collection
        LET cond = (doc.value == 1)
        FILTER cond
        RETURN { doc, cond }

  The fix for #2070 now will enable this optimization so that the query can
  use an index on `doc.value` if available.

* changed behavior of AQL array comparison operators for empty arrays:
  * `ALL` and `ANY` now always return `false` when the left-hand operand is an
    empty array. The behavior for non-empty arrays does not change:
    * `[] ALL == 1` will return `false`
    * `[1] ALL == 1` will return `true`
    * `[1, 2] ALL == 1` will return `false`
    * `[2, 2] ALL == 1` will return `false`
    * `[] ANY == 1` will return `false`
    * `[1] ANY == 1` will return `true`
    * `[1, 2] ANY == 1` will return `true`
    * `[2, 2] ANY == 1` will return `false`
  * `NONE` now always returns `true` when the left-hand operand is an empty array.
    The behavior for non-empty arrays does not change:
    * `[] NONE == 1` will return `true`
    * `[1] NONE == 1` will return `false`
    * `[1, 2] NONE == 1` will return `false`
    * `[2, 2] NONE == 1` will return `true`

* added experimental AQL functions `JSON_STRINGIFY` and `JSON_PARSE`

* added experimental support for incoming gzip-compressed requests

* added HTTP REST APIs for online log level adjustments:

  - GET `/_admin/log/level` returns the current log level settings
  - PUT `/_admin/log/level` modifies the current log level settings

* PATCH /_api/gharial/{graph-name}/vertex/{collection-name}/{vertex-key}
  - changed default value for keepNull to true

* PATCH /_api/gharial/{graph-name}/edge/{collection-name}/{edge-key}
  - changed default value for keepNull to true

* renamed `maximalSize` attribute in parameter.json files to `journalSize`

  The `maximalSize` attribute will still be picked up from collections that
  have not been adjusted. Responses from the replication API will now also use
  `journalSize` instead of `maximalSize`.

* added `--cluster.system-replication-factor` in order to adjust the
  replication factor for new system collections

* fixed issue #2012

* added a memory expection in case V8 memory gets too low

* added Optimizer Rule for other indexes in Traversals
  this allows AQL traversals to use other indexes than the edge index.
  So traversals with filters on edges can now make use of more specific
  indexes, e.g.

      FOR v, e, p IN 2 OUTBOUND @start @@edge FILTER p.edges[0].foo == "bar"

  will prefer a Hash Index on [_from, foo] above the EdgeIndex.

* fixed epoch computation in hybrid logical clock

* fixed thread affinity

* replaced require("internal").db by require("@arangodb").db

* added option `--skip-lines` for arangoimp
  this allows skipping the first few lines from the import file in case the
  CSV or TSV import are used

* fixed periodic jobs: there should be only one instance running - even if it
  runs longer than the period

* improved performance of primary index and edge index lookups

* optimizations for AQL `[*]` operator in case no filter, no projection and
  no offset/limit are used

* added AQL function `OUTERSECTION` to return the symmetric difference of its
  input arguments

* Foxx manifests of installed services are now saved to disk with indentation

* Foxx tests and scripts in development mode should now always respect updated
  files instead of loading stale modules

* When disabling Foxx development mode the setup script is now re-run

* Foxx now provides an easy way to directly serve GraphQL requests using the
  `@arangodb/foxx/graphql` module and the bundled `graphql-sync` dependency

* Foxx OAuth2 module now correctly passes the `access_token` to the OAuth2 server

* added iconv-lite and timezone modules

* web interface now allows installing GitHub and zip services in legacy mode

* added module.context.createDocumentationRouter to replace module.context.apiDocumentation

* bug in RAFT implementation of reads. dethroned leader still answered
  requests in isolation

* all lambdas in ClusterInfo might have been left with dangling references.

* Agency bug fix for handling of empty json objects as values.

* Foxx tests no longer support the Mocha QUnit interface as this resulted in weird
  inconsistencies in the BDD and TDD interfaces. This fixes the TDD interface
  as well as out-of-sequence problems when using the BDD before/after functions.

* updated bundled JavaScript modules to latest versions; joi has been updated from 8.4 to 9.2
  (see [joi 9.0.0 release notes](https://github.com/hapijs/joi/issues/920) for information on
  breaking changes and new features)

* fixed issue #2139

* updated graphql-sync dependency to 0.6.2

* fixed issue #2156


v3.0.13 (XXXX-XX-XX)
--------------------

* fixed issue #2315

* fixed issue #2210


v3.0.12 (2016-11-23)
--------------------

* fixed issue #2176

* fixed issue #2168

* fixed issues #2149, #2159

* fixed error reporting for issue #2158

* fixed assembly linkage bug in CRC4 module

* added support for descriptions field in Foxx dependencies


v3.0.11 (2016-11-08)
--------------------

* fixed issue #2140: supervisor dies instead of respawning child

* fixed issue #2131: use shard key value entered by user in web interface

* fixed issue #2129: cannot kill a long-run query

* fixed issue #2110

* fixed issue #2081

* fixed issue #2038

* changes to Foxx service configuration or dependencies should now be
  stored correctly when options are cleared or omitted

* Foxx tests no longer support the Mocha QUnit interface as this resulted in weird
  inconsistencies in the BDD and TDD interfaces. This fixes the TDD interface
  as well as out-of-sequence problems when using the BDD before/after functions.

* fixed issue #2148


v3.0.10 (2016-09-26)
--------------------

* fixed issue #2072

* fixed issue #2070

* fixed slow cluster starup issues. supervision will demonstrate more
  patience with db servers


v3.0.9 (2016-09-21)
-------------------

* fixed issue #2064

* fixed issue #2060

* speed up `collection.any()` and skiplist index creation

* fixed multiple issues where ClusterInfo bug hung agency in limbo
  timeouting on multiple collection and database callbacks


v3.0.8 (2016-09-14)
-------------------

* fixed issue #2052

* fixed issue #2005

* fixed issue #2039

* fixed multiple issues where ClusterInfo bug hung agency in limbo
  timeouting on multiple collection and database callbacks


v3.0.7 (2016-09-05)
-------------------

* new supervision job handles db server failure during collection creation.


v3.0.6 (2016-09-02)
-------------------

* fixed issue #2026

* slightly better error diagnostics for AQL query compilation and replication

* fixed issue #2018

* fixed issue #2015

* fixed issue #2012

* fixed wrong default value for arangoimp's `--on-duplicate` value

* fix execution of AQL traversal expressions when there are multiple
  conditions that refer to variables set outside the traversal

* properly return HTTP 503 in JS actions when backend is gone

* supervision creates new key in agency for failed servers

* new shards will not be allocated on failed or cleaned servers


v3.0.5 (2016-08-18)
-------------------

* execute AQL ternary operator via C++ if possible

* fixed issue #1977

* fixed extraction of _id attribute in AQL traversal conditions

* fix SSL agency endpoint

* Minimum RAFT timeout was one order of magnitude to short.

* Optimized RAFT RPCs from leader to followers for efficiency.

* Optimized RAFT RPC handling on followers with respect to compaction.

* Fixed bug in handling of duplicates and overlapping logs

* Fixed bug in supervision take over after leadership change.

v3.0.4 (2016-08-01)
-------------------

* added missing lock for periodic jobs access

* fix multiple Foxx related cluster issues

* fix handling of empty AQL query strings

* fixed issue in `INTERSECTION` AQL function with duplicate elements
  in the source arrays

* fixed issue #1970

* fixed issue #1968

* fixed issue #1967

* fixed issue #1962

* fixed issue #1959

* replaced require("internal").db by require("@arangodb").db

* fixed issue #1954

* fixed issue #1953

* fixed issue #1950

* fixed issue #1949

* fixed issue #1943

* fixed segfault in V8, by backporting https://bugs.chromium.org/p/v8/issues/detail?id=5033

* Foxx OAuth2 module now correctly passes the `access_token` to the OAuth2 server

* fixed credentialed CORS requests properly respecting --http.trusted-origin

* fixed a crash in V8Periodic task (forgotten lock)

* fixed two bugs in synchronous replication (syncCollectionFinalize)


v3.0.3 (2016-07-17)
-------------------

* fixed issue #1942

* fixed issue #1941

* fixed array index batch insertion issues for hash indexes that caused problems when
  no elements remained for insertion

* fixed AQL MERGE() function with External objects originating from traversals

* fixed some logfile recovery errors with error message "document not found"

* fixed issue #1937

* fixed issue #1936

* improved performance of arangorestore in clusters with synchronous
  replication

* Foxx tests and scripts in development mode should now always respect updated
  files instead of loading stale modules

* When disabling Foxx development mode the setup script is now re-run

* Foxx manifests of installed services are now saved to disk with indentation


v3.0.2 (2016-07-09)
-------------------

* fixed assertion failure in case multiple remove operations were used in the same query

* fixed upsert behavior in case upsert was used in a loop with the same document example

* fixed issue #1930

* don't expose local file paths in Foxx error messages.

* fixed issue #1929

* make arangodump dump the attribute `isSystem` when dumping the structure
  of a collection, additionally make arangorestore not fail when the attribute
  is missing

* fixed "Could not extract custom attribute" issue when using COLLECT with
  MIN/MAX functions in some contexts

* honor presence of persistent index for sorting

* make AQL query optimizer not skip "use-indexes-rule", even if enough
  plans have been created already

* make AQL optimizer not skip "use-indexes-rule", even if enough execution plans
  have been created already

* fix double precision value loss in VelocyPack JSON parser

* added missing SSL support for arangorestore

* improved cluster import performance

* fix Foxx thumbnails on DC/OS

* fix Foxx configuration not being saved

* fix Foxx app access from within the frontend on DC/OS

* add option --default-replication-factor to arangorestore and simplify
  the control over the number of shards when restoring

* fix a bug in the VPack -> V8 conversion if special attributes _key,
  _id, _rev, _from and _to had non-string values, which is allowed
  below the top level

* fix malloc_usable_size for darwin


v3.0.1 (2016-06-30)
-------------------

* fixed periodic jobs: there should be only one instance running - even if it
  runs longer than the period

* increase max. number of collections in AQL queries from 32 to 256

* fixed issue #1916: header "authorization" is required" when opening
  services page

* fixed issue #1915: Explain: member out of range

* fixed issue #1914: fix unterminated buffer

* don't remove lockfile if we are the same (now stale) pid
  fixes docker setups (our pid will always be 1)

* do not use revision id comparisons in compaction for determining whether a
  revision is obsolete, but marker memory addresses
  this ensures revision ids don't matter when compacting documents

* escape Unicode characters in JSON HTTP responses
  this converts UTF-8 characters in HTTP responses of arangod into `\uXXXX`
  escape sequences. This makes the HTTP responses fit into the 7 bit ASCII
  character range, which speeds up HTTP response parsing for some clients,
  namely node.js/v8

* add write before read collections when starting a user transaction
  this allows specifying the same collection in both read and write mode without
  unintended side effects

* fixed buffer overrun that occurred when building very large result sets

* index lookup optimizations for primary index and edge index

* fixed "collection is a nullptr" issue when starting a traversal from a transaction

* enable /_api/import on coordinator servers


v3.0.0 (2016-06-22)
-------------------

* minor GUI fixxes

* fix for replication and nonces


v3.0.0-rc3 (2016-06-19)
-----------------------

* renamed various Foxx errors to no longer refer to Foxx services as apps

* adjusted various error messages in Foxx to be more informative

* specifying "files" in a Foxx manifest to be mounted at the service root
  no longer results in 404s when trying to access non-file routes

* undeclared path parameters in Foxx no longer break the service

* trusted reverse proxy support is now handled more consistently

* ArangoDB request compatibility and user are now exposed in Foxx

* all bundled NPM modules have been upgraded to their latest versions


v3.0.0-rc2 (2016-06-12)
-----------------------

* added option `--server.max-packet-size` for client tools

* renamed option `--server.ssl-protocol` to `--ssl.protocol` in client tools
  (was already done for arangod, but overlooked for client tools)

* fix handling of `--ssl.protocol` value 5 (TLS v1.2) in client tools, which
  claimed to support it but didn't

* config file can use '@include' to include a different config file as base


v3.0.0-rc1 (2016-06-10)
-----------------------

* the user management has changed: it now has users that are independent of
  databases. A user can have one or more database assigned to the user.

* forward ported V8 Comparator bugfix for inline heuristics from
  https://github.com/v8/v8/commit/5ff7901e24c2c6029114567de5a08ed0f1494c81

* changed to-string conversion for AQL objects and arrays, used by the AQL
  function `TO_STRING()` and implicit to-string casts in AQL

  - arrays are now converted into their JSON-stringify equivalents, e.g.

    - `[ ]` is now converted to `[]`
    - `[ 1, 2, 3 ]` is now converted to `[1,2,3]`
    - `[ "test", 1, 2 ] is now converted to `["test",1,2]`

    Previous versions of ArangoDB converted arrays with no members into the
    empty string, and non-empty arrays into a comma-separated list of member
    values, without the surrounding angular brackets. Additionally, string
    array members were not enclosed in quotes in the result string:

    - `[ ]` was converted to ``
    - `[ 1, 2, 3 ]` was converted to `1,2,3`
    - `[ "test", 1, 2 ] was converted to `test,1,2`

  - objects are now converted to their JSON-stringify equivalents, e.g.

    - `{ }` is converted to `{}`
    - `{ a: 1, b: 2 }` is converted to `{"a":1,"b":2}`
    - `{ "test" : "foobar" }` is converted to `{"test":"foobar"}`

    Previous versions of ArangoDB always converted objects into the string
    `[object Object]`

  This change affects also the AQL functions `CONCAT()` and `CONCAT_SEPARATOR()`
  which treated array values differently in previous versions. Previous versions
  of ArangoDB automatically flattened array values on the first level of the array,
  e.g. `CONCAT([1, 2, 3, [ 4, 5, 6 ]])` produced `1,2,3,4,5,6`. Now this will produce
  `[1,2,3,[4,5,6]]`. To flatten array members on the top level, you can now use
  the more explicit `CONCAT(FLATTEN([1, 2, 3, [4, 5, 6]], 1))`.

* added C++ implementations for AQL functions `SLICE()`, `CONTAINS()` and
  `RANDOM_TOKEN()`

* as a consequence of the upgrade to V8 version 5, the implementation of the
  JavaScript `Buffer` object had to be changed. JavaScript `Buffer` objects in
  ArangoDB now always store their data on the heap. There is no shared pool
  for small Buffer values, and no pointing into existing Buffer data when
  extracting slices. This change may increase the cost of creating Buffers with
  short contents or when peeking into existing Buffers, but was required for
  safer memory management and to prevent leaks.

* the `db` object's function `_listDatabases()` was renamed to just `_databases()`
  in order to make it more consistent with the existing `_collections()` function.
  Additionally the `db` object's `_listEndpoints()` function was renamed to just
  `_endpoints()`.

* changed default value of `--server.authentication` from `false` to `true` in
  configuration files etc/relative/arangod.conf and etc/arangodb/arangod.conf.in.
  This means the server will be started with authentication enabled by default,
  requiring all client connections to provide authentication data when connecting
  to ArangoDB. Authentication can still be turned off via setting the value of
  `--server.authentication` to `false` in ArangoDB's configuration files or by
  specifying the option on the command-line.

* Changed result format for querying all collections via the API GET `/_api/collection`.

  Previous versions of ArangoDB returned an object with an attribute named `collections`
  and an attribute named `names`. Both contained all available collections, but
  `collections` contained the collections as an array, and `names` contained the
  collections again, contained in an object in which the attribute names were the
  collection names, e.g.

  ```
  {
    "collections": [
      {"id":"5874437","name":"test","isSystem":false,"status":3,"type":2},
      {"id":"17343237","name":"something","isSystem":false,"status":3,"type":2},
      ...
    ],
    "names": {
      "test": {"id":"5874437","name":"test","isSystem":false,"status":3,"type":2},
      "something": {"id":"17343237","name":"something","isSystem":false,"status":3,"type":2},
      ...
    }
  }
  ```
  This result structure was redundant, and therefore has been simplified to just

  ```
  {
    "result": [
      {"id":"5874437","name":"test","isSystem":false,"status":3,"type":2},
      {"id":"17343237","name":"something","isSystem":false,"status":3,"type":2},
      ...
    ]
  }
  ```

  in ArangoDB 3.0.

* added AQL functions `TYPENAME()` and `HASH()`

* renamed arangob tool to arangobench

* added AQL string comparison operator `LIKE`

  The operator can be used to compare strings like this:

      value LIKE search

  The operator is currently implemented by calling the already existing AQL
  function `LIKE`.

  This change also makes `LIKE` an AQL keyword. Using `LIKE` in either case as
  an attribute or collection name in AQL thus requires quoting.

* make AQL optimizer rule "remove-unnecessary-calculations" fire in more cases

  The rule will now remove calculations that are used exactly once in other
  expressions (e.g. `LET a = doc RETURN a.value`) and calculations,
  or calculations that are just references (e.g. `LET a = b`).

* renamed AQL optimizer rule "merge-traversal-filter" to "optimize-traversals"
  Additionally, the optimizer rule will remove unused edge and path result variables
  from the traversal in case they are specified in the `FOR` section of the traversal,
  but not referenced later in the query. This saves constructing edges and paths
  results.

* added AQL optimizer rule "inline-subqueries"

  This rule can pull out certain subqueries that are used as an operand to a `FOR`
  loop one level higher, eliminating the subquery completely. For example, the query

      FOR i IN (FOR j IN [1,2,3] RETURN j) RETURN i

  will be transformed by the rule to:

      FOR i IN [1,2,3] RETURN i

  The query

      FOR name IN (FOR doc IN _users FILTER doc.status == 1 RETURN doc.name) LIMIT 2 RETURN name

  will be transformed into

      FOR tmp IN _users FILTER tmp.status == 1 LIMIT 2 RETURN tmp.name

  The rule will only fire when the subquery is used as an operand to a `FOR` loop, and
  if the subquery does not contain a `COLLECT` with an `INTO` variable.

* added new endpoint "srv://" for DNS service records

* The result order of the AQL functions VALUES and ATTRIBUTES has never been
  guaranteed and it only had the "correct" ordering by accident when iterating
  over objects that were not loaded from the database. This accidental behavior
  is now changed by introduction of VelocyPack. No ordering is guaranteed unless
  you specify the sort parameter.

* removed configure option `--enable-logger`

* added AQL array comparison operators

  All AQL comparison operators now also exist in an array variant. In the
  array variant, the operator is preceded with one of the keywords *ALL*, *ANY*
  or *NONE*. Using one of these keywords changes the operator behavior to
  execute the comparison operation for all, any, or none of its left hand
  argument values. It is therefore expected that the left hand argument
  of an array operator is an array.

  Examples:

      [ 1, 2, 3 ] ALL IN [ 2, 3, 4 ]   // false
      [ 1, 2, 3 ] ALL IN [ 1, 2, 3 ]   // true
      [ 1, 2, 3 ] NONE IN [ 3 ]        // false
      [ 1, 2, 3 ] NONE IN [ 23, 42 ]   // true
      [ 1, 2, 3 ] ANY IN [ 4, 5, 6 ]   // false
      [ 1, 2, 3 ] ANY IN [ 1, 42 ]     // true
      [ 1, 2, 3 ] ANY == 2             // true
      [ 1, 2, 3 ] ANY == 4             // false
      [ 1, 2, 3 ] ANY > 0              // true
      [ 1, 2, 3 ] ANY <= 1             // true
      [ 1, 2, 3 ] NONE < 99            // false
      [ 1, 2, 3 ] NONE > 10            // true
      [ 1, 2, 3 ] ALL > 2              // false
      [ 1, 2, 3 ] ALL > 0              // true
      [ 1, 2, 3 ] ALL >= 3             // false
      ["foo", "bar"] ALL != "moo"      // true
      ["foo", "bar"] NONE == "bar"     // false
      ["foo", "bar"] ANY == "foo"      // true

* improved AQL optimizer to remove unnecessary sort operations in more cases

* allow enclosing AQL identifiers in forward ticks in addition to using
  backward ticks

  This allows for convenient writing of AQL queries in JavaScript template strings
  (which are delimited with backticks themselves), e.g.

      var q = `FOR doc IN ´collection´ RETURN doc.´name´`;

* allow to set `print.limitString` to configure the number of characters
  to output before truncating

* make logging configurable per log "topic"

  `--log.level <level>` sets the global log level to <level>, e.g. `info`,
  `debug`, `trace`.

  `--log.level topic=<level>` sets the log level for a specific topic.
  Currently, the following topics exist: `collector`, `compactor`, `mmap`,
  `performance`, `queries`, and `requests`. `performance` and `requests` are
  set to FATAL by default. `queries` is set to info. All others are
  set to the global level by default.

  The new log option `--log.output <definition>` allows directing the global
  or per-topic log output to different outputs. The output definition
  "<definition>" can be one of

    "-" for stdin
    "+" for stderr
    "syslog://<syslog-facility>"
    "syslog://<syslog-facility>/<application-name>"
    "file://<relative-path>"

  The option can be specified multiple times in order to configure the output
  for different log topics. To set up a per-topic output configuration, use
  `--log.output <topic>=<definition>`, e.g.

    queries=file://queries.txt

  logs all queries to the file "queries.txt".

* the option `--log.requests-file` is now deprecated. Instead use

    `--log.level requests=info`
    `--log.output requests=file://requests.txt`

* the option `--log.facility` is now deprecated. Instead use

    `--log.output requests=syslog://facility`

* the option `--log.performance` is now deprecated. Instead use

    `--log.level performance=trace`

* removed option `--log.source-filter`

* removed configure option `--enable-logger`

* change collection directory names to include a random id component at the end

  The new pattern is `collection-<id>-<random>`, where `<id>` is the collection
  id and `<random>` is a random number. Previous versions of ArangoDB used a
  pattern `collection-<id>` without the random number.

  ArangoDB 3.0 understands both the old and name directory name patterns.

* removed mostly unused internal spin-lock implementation

* removed support for pre-Windows 7-style locks. This removes compatibility for
  Windows versions older than Windows 7 (e.g. Windows Vista, Windows XP) and
  Windows 2008R2 (e.g. Windows 2008).

* changed names of sub-threads started by arangod

* added option `--default-number-of-shards` to arangorestore, allowing creating
  collections with a specifiable number of shards from a non-cluster dump

* removed support for CoffeeScript source files

* removed undocumented SleepAndRequeue

* added WorkMonitor to inspect server threads

* when downloading a Foxx service from the web interface the suggested filename
  is now based on the service's mount path instead of simply "app.zip"

* the `@arangodb/request` response object now stores the parsed JSON response
  body in a property `json` instead of `body` when the request was made using the
  `json` option. The `body` instead contains the response body as a string.

* the Foxx API has changed significantly, 2.8 services are still supported
  using a backwards-compatible "legacy mode"


v2.8.12 (XXXX-XX-XX)
--------------------

* issue #2091: decrease connect timeout to 5 seconds on startup

* fixed issue #2072

* slightly better error diagnostics for some replication errors

* fixed issue #1977

* fixed issue in `INTERSECTION` AQL function with duplicate elements
  in the source arrays

* fixed issue #1962

* fixed issue #1959

* export aqlQuery template handler as require('org/arangodb').aql for forwards-compatibility


v2.8.11 (2016-07-13)
--------------------

* fixed array index batch insertion issues for hash indexes that caused problems when
  no elements remained for insertion

* fixed issue #1937


v2.8.10 (2016-07-01)
--------------------

* make sure next local _rev value used for a document is at least as high as the
  _rev value supplied by external sources such as replication

* make adding a collection in both read- and write-mode to a transaction behave as
  expected (write includes read). This prevents the `unregister collection used in
  transaction` error

* fixed sometimes invalid result for `byExample(...).count()` when an index plus
  post-filtering was used

* fixed "collection is a nullptr" issue when starting a traversal from a transaction

* honor the value of startup option `--database.wait-for-sync` (that is used to control
  whether new collections are created with `waitForSync` set to `true` by default) also
  when creating collections via the HTTP API (and thus the ArangoShell). When creating
  a collection via these mechanisms, the option was ignored so far, which was inconsistent.

* fixed issue #1826: arangosh --javascript.execute: internal error (geo index issue)

* fixed issue #1823: Arango crashed hard executing very simple query on windows


v2.8.9 (2016-05-13)
-------------------

* fixed escaping and quoting of extra parameters for executables in Mac OS X App

* added "waiting for" status variable to web interface collection figures view

* fixed undefined behavior in query cache invaldation

* fixed access to /_admin/statistics API in case statistics are disable via option
  `--server.disable-statistics`

* Foxx manager will no longer fail hard when Foxx store is unreachable unless installing
  a service from the Foxx store (e.g. when behind a firewall or GitHub is unreachable).


v2.8.8 (2016-04-19)
-------------------

* fixed issue #1805: Query: internal error (location: arangod/Aql/AqlValue.cpp:182).
  Please report this error to arangodb.com (while executing)

* allow specifying collection name prefixes for `_from` and `_to` in arangoimp:

  To avoid specifying complete document ids (consisting of collection names and document
  keys) for *_from* and *_to* values when importing edges with arangoimp, there are now
  the options *--from-collection-prefix* and *--to-collection-prefix*.

  If specified, these values will be automatically prepended to each value in *_from*
  (or *_to* resp.). This allows specifying only document keys inside *_from* and/or *_to*.

  *Example*

      > arangoimp --from-collection-prefix users --to-collection-prefix products ...

  Importing the following document will then create an edge between *users/1234* and
  *products/4321*:

  ```js
  { "_from" : "1234", "_to" : "4321", "desc" : "users/1234 is connected to products/4321" }
  ```

* requests made with the interactive system API documentation in the web interface
  (Swagger) will now respect the active database instead of always using `_system`


v2.8.7 (2016-04-07)
-------------------

* optimized primary=>secondary failover

* fix to-boolean conversion for documents in AQL

* expose the User-Agent HTTP header from the ArangoShell since Github seems to
  require it now, and we use the ArangoShell for fetching Foxx repositories from Github

* work with http servers that only send

* fixed potential race condition between compactor and collector threads

* fix removal of temporary directories on arangosh exit

* javadoc-style comments in Foxx services are no longer interpreted as
  Foxx comments outside of controller/script/exports files (#1748)

* removed remaining references to class syntax for Foxx Model and Repository
  from the documentation

* added a safe-guard for corrupted master-pointer


v2.8.6 (2016-03-23)
-------------------

* arangosh can now execute JavaScript script files that contain a shebang
  in the first line of the file. This allows executing script files directly.

  Provided there is a script file `/path/to/script.js` with the shebang
  `#!arangosh --javascript.execute`:

      > cat /path/to/script.js
      #!arangosh --javascript.execute
      print("hello from script.js");

  If the script file is made executable

      > chmod a+x /path/to/script.js

  it can be invoked on the shell directly and use arangosh for its execution:

      > /path/to/script.js
      hello from script.js

  This did not work in previous versions of ArangoDB, as the whole script contents
  (including the shebang) were treated as JavaScript code.
  Now shebangs in script files will now be ignored for all files passed to arangosh's
  `--javascript.execute` parameter.

  The alternative way of executing a JavaScript file with arangosh still works:

      > arangosh --javascript.execute /path/to/script.js
      hello from script.js

* added missing reset of traversal state for nested traversals.
  The state of nested traversals (a traversal in an AQL query that was
  located in a repeatedly executed subquery or inside another FOR loop)
  was not reset properly, so that multiple invocations of the same nested
  traversal with different start vertices led to the nested traversal
  always using the start vertex provided on the first invocation.

* fixed issue #1781: ArangoDB startup time increased tremendously

* fixed issue #1783: SIGHUP should rotate the log


v2.8.5 (2016-03-11)
-------------------

* Add OpenSSL handler for TLS V1.2 as sugested by kurtkincaid in #1771

* fixed issue #1765 (The webinterface should display the correct query time)
  and #1770 (Display ACTUAL query time in aardvark's AQL editor)

* Windows: the unhandled exception handler now calls the windows logging
  facilities directly without locks.
  This fixes lockups on crashes from the logging framework.

* improve nullptr handling in logger.

* added new endpoint "srv://" for DNS service records

* `org/arangodb/request` no longer sets the content-type header to the
  string "undefined" when no content-type header should be sent (issue #1776)


v2.8.4 (2016-03-01)
-------------------

* global modules are no longer incorrectly resolved outside the ArangoDB
  JavaScript directory or the Foxx service's root directory (issue #1577)

* improved error messages from Foxx and JavaScript (issues #1564, #1565, #1744)


v2.8.3 (2016-02-22)
-------------------

* fixed AQL filter condition collapsing for deeply-nested cases, potentially
  enabling usage of indexes in some dedicated cases

* added parentheses in AQL explain command output to correctly display precedence
  of logical and arithmetic operators

* Foxx Model event listeners defined on the model are now correctly invoked by
  the Repository methods (issue #1665)

* Deleting a Foxx service in the frontend should now always succeed even if the
  files no longer exist on the file system (issue #1358)

* Routing actions loaded from the database no longer throw exceptions when
  trying to load other modules using "require"

* The `org/arangodb/request` response object now sets a property `json` to the
  parsed JSON response body in addition to overwriting the `body` property when
  the request was made using the `json` option.

* Improved Windows stability

* Fixed a bug in the interactive API documentation that would escape slashes
  in document-handle fields. Document handles are now provided as separate
  fields for collection name and document key.


v2.8.2 (2016-02-09)
-------------------

* the continuous replication applier will now prevent the master's WAL logfiles
  from being removed if they are still needed by the applier on the slave. This
  should help slaves that suffered from masters garbage collection WAL logfiles
  which would have been needed by the slave later.

  The initial synchronization will block removal of still needed WAL logfiles
  on the master for 10 minutes initially, and will extend this period when further
  requests are made to the master. Initial synchronization hands over its handle
  for blocking logfile removal to the continuous replication when started via
  the *setupReplication* function. In this case, continuous replication will
  extend the logfile removal blocking period for the required WAL logfiles when
  the slave makes additional requests.

  All handles that block logfile removal will time out automatically after at
  most 5 minutes should a master not be contacted by the slave anymore (e.g. in
  case the slave's replication is turned off, the slaves loses the connection
  to the master or the slave goes down).

* added all-in-one function *setupReplication* to synchronize data from master
  to slave and start the continuous replication:

      require("@arangodb/replication").setupReplication(configuration);

  The command will return when the initial synchronization is finished and the
  continuous replication has been started, or in case the initial synchronization
  has failed.

  If the initial synchronization is successful, the command will store the given
  configuration on the slave. It also configures the continuous replication to start
  automatically if the slave is restarted, i.e. *autoStart* is set to *true*.

  If the command is run while the slave's replication applier is already running,
  it will first stop the running applier, drop its configuration and do a
  resynchronization of data with the master. It will then use the provided configration,
  overwriting any previously existing replication configuration on the slave.

  The following example demonstrates how to use the command for setting up replication
  for the *_system* database. Note that it should be run on the slave and not the
  master:

      db._useDatabase("_system");
      require("@arangodb/replication").setupReplication({
        endpoint: "tcp://master.domain.org:8529",
        username: "myuser",
        password: "mypasswd",
        verbose: false,
        includeSystem: false,
        incremental: true,
        autoResync: true
      });

* the *sync* and *syncCollection* functions now always start the data synchronization
  as an asynchronous server job. The call to *sync* or *syncCollection* will block
  until synchronization is either complete or has failed with an error. The functions
  will automatically poll the slave periodically for status updates.

  The main benefit is that the connection to the slave does not need to stay open
  permanently and is thus not affected by timeout issues. Additionally the caller does
  not need to query the synchronization status from the slave manually as this is
  now performed automatically by these functions.

* fixed undefined behavior when explaining some types of AQL traversals, fixed
  display of some types of traversals in AQL explain output


v2.8.1 (2016-01-29)
-------------------

* Improved AQL Pattern matching by allowing to specify a different traversal
  direction for one or many of the edge collections.

      FOR v, e, p IN OUTBOUND @start @@ec1, INBOUND @@ec2, @@ec3

  will traverse *ec1* and *ec3* in the OUTBOUND direction and for *ec2* it will use
  the INBOUND direction. These directions can be combined in arbitrary ways, the
  direction defined after *IN [steps]* will we used as default direction and can
  be overriden for specific collections.
  This feature is only available for collection lists, it is not possible to
  combine it with graph names.

* detect more types of transaction deadlocks early

* fixed display of relational operators in traversal explain output

* fixed undefined behavior in AQL function `PARSE_IDENTIFIER`

* added "engines" field to Foxx services generated in the admin interface

* added AQL function `IS_SAME_COLLECTION`:

  *IS_SAME_COLLECTION(collection, document)*: Return true if *document* has the same
  collection id as the collection specified in *collection*. *document* can either be
  a [document handle](../Glossary/README.md#document-handle) string, or a document with
  an *_id* attribute. The function does not validate whether the collection actually
  contains the specified document, but only compares the name of the specified collection
  with the collection name part of the specified document.
  If *document* is neither an object with an *id* attribute nor a *string* value,
  the function will return *null* and raise a warning.

      /* true */
      IS_SAME_COLLECTION('_users', '_users/my-user')
      IS_SAME_COLLECTION('_users', { _id: '_users/my-user' })

      /* false */
      IS_SAME_COLLECTION('_users', 'foobar/baz')
      IS_SAME_COLLECTION('_users', { _id: 'something/else' })


v2.8.0 (2016-01-25)
-------------------

* avoid recursive locking


v2.8.0-beta8 (2016-01-19)
-------------------------

* improved internal datafile statistics for compaction and compaction triggering
  conditions, preventing excessive growth of collection datafiles under some
  workloads. This should also fix issue #1596.

* renamed AQL optimizer rule `remove-collect-into` to `remove-collect-variables`

* fixed primary and edge index lookups prematurely aborting searches when the
  specified id search value contained a different collection than the collection
  the index was created for


v2.8.0-beta7 (2016-01-06)
-------------------------

* added vm.runInThisContext

* added AQL keyword `AGGREGATE` for use in AQL `COLLECT` statement

  Using `AGGREGATE` allows more efficient aggregation (incrementally while building
  the groups) than previous versions of AQL, which built group aggregates afterwards
  from the total of all group values.

  `AGGREGATE` can be used inside a `COLLECT` statement only. If used, it must follow
  the declaration of grouping keys:

      FOR doc IN collection
        COLLECT gender = doc.gender AGGREGATE minAge = MIN(doc.age), maxAge = MAX(doc.age)
        RETURN { gender, minAge, maxAge }

  or, if no grouping keys are used, it can follow the `COLLECT` keyword:

      FOR doc IN collection
        COLLECT AGGREGATE minAge = MIN(doc.age), maxAge = MAX(doc.age)
        RETURN {
  minAge, maxAge
}

  Only specific expressions are allowed on the right-hand side of each `AGGREGATE`
  assignment:

  - on the top level the expression must be a call to one of the supported aggregation
    functions `LENGTH`, `MIN`, `MAX`, `SUM`, `AVERAGE`, `STDDEV_POPULATION`, `STDDEV_SAMPLE`,
    `VARIANCE_POPULATION`, or `VARIANCE_SAMPLE`

  - the expression must not refer to variables introduced in the `COLLECT` itself

* Foxx: mocha test paths with wildcard characters (asterisks) now work on Windows

* reserved AQL keyword `NONE` for future use

* web interface: fixed a graph display bug concerning dashboard view

* web interface: fixed several bugs during the dashboard initialize process

* web interface: included several bugfixes: #1597, #1611, #1623

* AQL query optimizer now converts `LENGTH(collection-name)` to an optimized
  expression that returns the number of documents in a collection

* adjusted the behavior of the expansion (`[*]`) operator in AQL for non-array values

  In ArangoDB 2.8, calling the expansion operator on a non-array value will always
  return an empty array. Previous versions of ArangoDB expanded non-array values by
  calling the `TO_ARRAY()` function for the value, which for example returned an
  array with a single value for boolean, numeric and string input values, and an array
  with the object's values for an object input value. This behavior was inconsistent
  with how the expansion operator works for the array indexes in 2.8, so the behavior
  is now unified:

  - if the left-hand side operand of `[*]` is an array, the array will be returned as
    is when calling `[*]` on it
  - if the left-hand side operand of `[*]` is not an array, an empty array will be
    returned by `[*]`

  AQL queries that rely on the old behavior can be changed by either calling `TO_ARRAY`
  explicitly or by using the `[*]` at the correct position.

  The following example query will change its result in 2.8 compared to 2.7:

      LET values = "foo" RETURN values[*]

  In 2.7 the query has returned the array `[ "foo" ]`, but in 2.8 it will return an
  empty array `[ ]`. To make it return the array `[ "foo" ]` again, an explicit
  `TO_ARRAY` function call is needed in 2.8 (which in this case allows the removal
  of the `[*]` operator altogether). This also works in 2.7:

      LET values = "foo" RETURN TO_ARRAY(values)

  Another example:

      LET values = [ { name: "foo" }, { name: "bar" } ]
      RETURN values[*].name[*]

  The above returned `[ [ "foo" ], [ "bar" ] ] in 2.7. In 2.8 it will return
  `[ [ ], [ ] ]`, because the value of `name` is not an array. To change the results
  to the 2.7 style, the query can be changed to

      LET values = [ { name: "foo" }, { name: "bar" } ]
      RETURN values[* RETURN TO_ARRAY(CURRENT.name)]

  The above also works in 2.7.
  The following types of queries won't change:

      LET values = [ 1, 2, 3 ] RETURN values[*]
      LET values = [ { name: "foo" }, { name: "bar" } ] RETURN values[*].name
      LET values = [ { names: [ "foo", "bar" ] }, { names: [ "baz" ] } ] RETURN values[*].names[*]
      LET values = [ { names: [ "foo", "bar" ] }, { names: [ "baz" ] } ] RETURN values[*].names[**]

* slightly adjusted V8 garbage collection strategy so that collection eventually
  happens in all contexts that hold V8 external references to documents and
  collections.

  also adjusted default value of `--javascript.gc-frequency` from 10 seconds to
  15 seconds, as less internal operations are carried out in JavaScript.

* fixes for AQL optimizer and traversal

* added `--create-collection-type` option to arangoimp

  This allows specifying the type of the collection to be created when
  `--create-collection` is set to `true`.

* Foxx export cache should no longer break if a broken app is loaded in the
  web admin interface.


v2.8.0-beta2 (2015-12-16)
-------------------------

* added AQL query optimizer rule "sort-in-values"

  This rule pre-sorts the right-hand side operand of the `IN` and `NOT IN`
  operators so the operation can use a binary search with logarithmic complexity
  instead of a linear search. The rule is applied when the right-hand side
  operand of an `IN` or `NOT IN` operator in a filter condition is a variable that
  is defined in a different loop/scope than the operator itself. Additionally,
  the filter condition must consist of solely the `IN` or `NOT IN` operation
  in order to avoid any side-effects.

* changed collection status terminology in web interface for collections for
  which an unload request has been issued from `in the process of being unloaded`
  to `will be unloaded`.

* unloading a collection via the web interface will now trigger garbage collection
  in all v8 contexts and force a WAL flush. This increases the chances of perfoming
  the unload faster.

* added the following attributes to the result of `collection.figures()` and the
  corresponding HTTP API at `PUT /_api/collection/<name>/figures`:

  - `documentReferences`: The number of references to documents in datafiles
    that JavaScript code currently holds. This information can be used for
    debugging compaction and unload issues.
  - `waitingFor`: An optional string value that contains information about
    which object type is at the head of the collection's cleanup queue. This
    information can be used for debugging compaction and unload issues.
  - `compactionStatus.time`: The point in time the compaction for the collection
    was last executed. This information can be used for debugging compaction
    issues.
  - `compactionStatus.message`: The action that was performed when the compaction
    was last run for the collection. This information can be used for debugging
    compaction issues.

  Note: `waitingFor` and `compactionStatus` may be empty when called on a coordinator
  in a cluster.

* the compaction will now provide queryable status info that can be used to track
  its progress. The compaction status is displayed in the web interface, too.

* better error reporting for arangodump and arangorestore

* arangodump will now fail by default when trying to dump edges that
  refer to already dropped collections. This can be circumvented by
  specifying the option `--force true` when invoking arangodump

* fixed cluster upgrade procedure

* the AQL functions `NEAR` and `WITHIN` now have stricter validations
  for their input parameters `limit`, `radius` and `distance`. They may now throw
  exceptions when invalid parameters are passed that may have not led
  to exceptions in previous versions.

* deprecation warnings now log stack traces

* Foxx: improved backwards compatibility with 2.5 and 2.6

  - reverted Model and Repository back to non-ES6 "classes" because of
    compatibility issues when using the extend method with a constructor

  - removed deprecation warnings for extend and controller.del

  - restored deprecated method Model.toJSONSchema

  - restored deprecated `type`, `jwt` and `sessionStorageApp` options
    in Controller#activateSessions

* Fixed a deadlock problem in the cluster


v2.8.0-beta1 (2015-12-06)
-------------------------

* added AQL function `IS_DATESTRING(value)`

  Returns true if *value* is a string that can be used in a date function.
  This includes partial dates such as *2015* or *2015-10* and strings containing
  invalid dates such as *2015-02-31*. The function will return false for all
  non-string values, even if some of them may be usable in date functions.


v2.8.0-alpha1 (2015-12-03)
--------------------------

* added AQL keywords `GRAPH`, `OUTBOUND`, `INBOUND` and `ANY` for use in graph
  traversals, reserved AQL keyword `ALL` for future use

  Usage of these keywords as collection names, variable names or attribute names
  in AQL queries will not be possible without quoting. For example, the following
  AQL query will still work as it uses a quoted collection name and a quoted
  attribute name:

      FOR doc IN `OUTBOUND`
        RETURN doc.`any`

* issue #1593: added AQL `POW` function for exponentation

* added cluster execution site info in explain output for AQL queries

* replication improvements:

  - added `autoResync` configuration parameter for continuous replication.

    When set to `true`, a replication slave will automatically trigger a full data
    re-synchronization with the master when the master cannot provide the log data
    the slave had asked for. Note that `autoResync` will only work when the option
    `requireFromPresent` is also set to `true` for the continuous replication, or
    when the continuous syncer is started and detects that no start tick is present.

    Automatic re-synchronization may transfer a lot of data from the master to the
    slave and may be expensive. It is therefore turned off by default.
    When turned off, the slave will never perform an automatic re-synchronization
    with the master.

  - added `idleMinWaitTime` and `idleMaxWaitTime` configuration parameters for
    continuous replication.

    These parameters can be used to control the minimum and maximum wait time the
    slave will (intentionally) idle and not poll for master log changes in case the
    master had sent the full logs already.
    The `idleMaxWaitTime` value will only be used when `adapativePolling` is set
    to `true`. When `adaptivePolling` is disable, only `idleMinWaitTime` will be
    used as a constant time span in which the slave will not poll the master for
    further changes. The default values are 0.5 seconds for `idleMinWaitTime` and
    2.5 seconds for `idleMaxWaitTime`, which correspond to the hard-coded values
    used in previous versions of ArangoDB.

  - added `initialSyncMaxWaitTime` configuration parameter for initial and continuous
    replication

    This option controls the maximum wait time (in seconds) that the initial
    synchronization will wait for a response from the master when fetching initial
    collection data. If no response is received within this time period, the initial
    synchronization will give up and fail. This option is also relevant for
    continuous replication in case *autoResync* is set to *true*, as then the
    continuous replication may trigger a full data re-synchronization in case
    the master cannot the log data the slave had asked for.

  - HTTP requests sent from the slave to the master during initial synchronization
    will now be retried if they fail with connection problems.

  - the initial synchronization now logs its progress so it can be queried using
    the regular replication status check APIs.

  - added `async` attribute for `sync` and `syncCollection` operations called from
    the ArangoShell. Setthing this attribute to `true` will make the synchronization
    job on the server go into the background, so that the shell does not block. The
    status of the started asynchronous synchronization job can be queried from the
    ArangoShell like this:

        /* starts initial synchronization */
        var replication = require("@arangodb/replication");
        var id = replication.sync({
          endpoint: "tcp://master.domain.org:8529",
          username: "myuser",
          password: "mypasswd",
          async: true
       });

       /* now query the id of the returned async job and print the status */
       print(replication.getSyncResult(id));

    The result of `getSyncResult()` will be `false` while the server-side job
    has not completed, and different to `false` if it has completed. When it has
    completed, all job result details will be returned by the call to `getSyncResult()`.


* fixed non-deterministic query results in some cluster queries

* fixed issue #1589

* return HTTP status code 410 (gone) instead of HTTP 408 (request timeout) for
  server-side operations that are canceled / killed. Sending 410 instead of 408
  prevents clients from re-starting the same (canceled) operation. Google Chrome
  for example sends the HTTP request again in case it is responded with an HTTP
  408, and this is exactly the opposite of the desired behavior when an operation
  is canceled / killed by the user.

* web interface: queries in AQL editor now cancelable

* web interface: dashboard - added replication information

* web interface: AQL editor now supports bind parameters

* added startup option `--server.hide-product-header` to make the server not send
  the HTTP response header `"Server: ArangoDB"` in its HTTP responses. By default,
  the option is turned off so the header is still sent as usual.

* added new AQL function `UNSET_RECURSIVE` to recursively unset attritutes from
  objects/documents

* switched command-line editor in ArangoShell and arangod to linenoise-ng

* added automatic deadlock detection for transactions

  In case a deadlock is detected, a multi-collection operation may be rolled back
  automatically and fail with error 29 (`deadlock detected`). Client code for
  operations containing more than one collection should be aware of this potential
  error and handle it accordingly, either by giving up or retrying the transaction.

* Added C++ implementations for the AQL arithmetic operations and the following
  AQL functions:
  - ABS
  - APPEND
  - COLLECTIONS
  - CURRENT_DATABASE
  - DOCUMENT
  - EDGES
  - FIRST
  - FIRST_DOCUMENT
  - FIRST_LIST
  - FLATTEN
  - FLOOR
  - FULLTEXT
  - LAST
  - MEDIAN
  - MERGE_RECURSIVE
  - MINUS
  - NEAR
  - NOT_NULL
  - NTH
  - PARSE_IDENTIFIER
  - PERCENTILE
  - POP
  - POSITION
  - PUSH
  - RAND
  - RANGE
  - REMOVE_NTH
  - REMOVE_VALUE
  - REMOVE_VALUES
  - ROUND
  - SHIFT
  - SQRT
  - STDDEV_POPULATION
  - STDDEV_SAMPLE
  - UNSHIFT
  - VARIANCE_POPULATION
  - VARIANCE_SAMPLE
  - WITHIN
  - ZIP

* improved performance of skipping over many documents in an AQL query when no
  indexes and no filters are used, e.g.

      FOR doc IN collection
        LIMIT 1000000, 10
        RETURN doc

* Added array indexes

  Hash indexes and skiplist indexes can now optionally be defined for array values
  so they index individual array members.

  To define an index for array values, the attribute name is extended with the
  expansion operator `[*]` in the index definition:

      arangosh> db.colName.ensureHashIndex("tags[*]");

  When given the following document

      { tags: [ "AQL", "ArangoDB", "Index" ] }

  the index will now contain the individual values `"AQL"`, `"ArangoDB"` and `"Index"`.

  Now the index can be used for finding all documents having `"ArangoDB"` somewhere in their
  tags array using the following AQL query:

      FOR doc IN colName
        FILTER "ArangoDB" IN doc.tags[*]
        RETURN doc

* rewrote AQL query optimizer rule `use-index-range` and renamed it to `use-indexes`.
  The name change affects rule names in the optimizer's output.

* rewrote AQL execution node `IndexRangeNode` and renamed it to `IndexNode`. The name
  change affects node names in the optimizer's explain output.

* added convenience function `db._explain(query)` for human-readable explanation
  of AQL queries

* module resolution as used by `require` now behaves more like in node.js

* the `org/arangodb/request` module now returns response bodies for error responses
  by default. The old behavior of not returning bodies for error responses can be
  re-enabled by explicitly setting the option `returnBodyOnError` to `false` (#1437)


v2.7.6 (2016-01-30)
-------------------

* detect more types of transaction deadlocks early


v2.7.5 (2016-01-22)
-------------------

* backported added automatic deadlock detection for transactions

  In case a deadlock is detected, a multi-collection operation may be rolled back
  automatically and fail with error 29 (`deadlock detected`). Client code for
  operations containing more than one collection should be aware of this potential
  error and handle it accordingly, either by giving up or retrying the transaction.

* improved internal datafile statistics for compaction and compaction triggering
  conditions, preventing excessive growth of collection datafiles under some
  workloads. This should also fix issue #1596.

* Foxx export cache should no longer break if a broken app is loaded in the
  web admin interface.

* Foxx: removed some incorrect deprecation warnings.

* Foxx: mocha test paths with wildcard characters (asterisks) now work on Windows


v2.7.4 (2015-12-21)
-------------------

* slightly adjusted V8 garbage collection strategy so that collection eventually
  happens in all contexts that hold V8 external references to documents and
  collections.

* added the following attributes to the result of `collection.figures()` and the
  corresponding HTTP API at `PUT /_api/collection/<name>/figures`:

  - `documentReferences`: The number of references to documents in datafiles
    that JavaScript code currently holds. This information can be used for
    debugging compaction and unload issues.
  - `waitingFor`: An optional string value that contains information about
    which object type is at the head of the collection's cleanup queue. This
    information can be used for debugging compaction and unload issues.
  - `compactionStatus.time`: The point in time the compaction for the collection
    was last executed. This information can be used for debugging compaction
    issues.
  - `compactionStatus.message`: The action that was performed when the compaction
    was last run for the collection. This information can be used for debugging
    compaction issues.

  Note: `waitingFor` and `compactionStatus` may be empty when called on a coordinator
  in a cluster.

* the compaction will now provide queryable status info that can be used to track
  its progress. The compaction status is displayed in the web interface, too.


v2.7.3 (2015-12-17)
-------------------

* fixed some replication value conversion issues when replication applier properties
  were set via ArangoShell

* fixed disappearing of documents for collections transferred via `sync` or
  `syncCollection` if the collection was dropped right before synchronization
  and drop and (re-)create collection markers were located in the same WAL file

* fixed an issue where overwriting the system sessions collection would break
  the web interface when authentication is enabled


v2.7.2 (2015-12-01)
-------------------

* replication improvements:

  - added `autoResync` configuration parameter for continuous replication.

    When set to `true`, a replication slave will automatically trigger a full data
    re-synchronization with the master when the master cannot provide the log data
    the slave had asked for. Note that `autoResync` will only work when the option
    `requireFromPresent` is also set to `true` for the continuous replication, or
    when the continuous syncer is started and detects that no start tick is present.

    Automatic re-synchronization may transfer a lot of data from the master to the
    slave and may be expensive. It is therefore turned off by default.
    When turned off, the slave will never perform an automatic re-synchronization
    with the master.

  - added `idleMinWaitTime` and `idleMaxWaitTime` configuration parameters for
    continuous replication.

    These parameters can be used to control the minimum and maximum wait time the
    slave will (intentionally) idle and not poll for master log changes in case the
    master had sent the full logs already.
    The `idleMaxWaitTime` value will only be used when `adapativePolling` is set
    to `true`. When `adaptivePolling` is disable, only `idleMinWaitTime` will be
    used as a constant time span in which the slave will not poll the master for
    further changes. The default values are 0.5 seconds for `idleMinWaitTime` and
    2.5 seconds for `idleMaxWaitTime`, which correspond to the hard-coded values
    used in previous versions of ArangoDB.

  - added `initialSyncMaxWaitTime` configuration parameter for initial and continuous
    replication

    This option controls the maximum wait time (in seconds) that the initial
    synchronization will wait for a response from the master when fetching initial
    collection data. If no response is received within this time period, the initial
    synchronization will give up and fail. This option is also relevant for
    continuous replication in case *autoResync* is set to *true*, as then the
    continuous replication may trigger a full data re-synchronization in case
    the master cannot the log data the slave had asked for.

  - HTTP requests sent from the slave to the master during initial synchronization
    will now be retried if they fail with connection problems.

  - the initial synchronization now logs its progress so it can be queried using
    the regular replication status check APIs.

* fixed non-deterministic query results in some cluster queries

* added missing lock instruction for primary index in compactor size calculation

* fixed issue #1589

* fixed issue #1583

* fixed undefined behavior when accessing the top level of a document with the `[*]`
  operator

* fixed potentially invalid pointer access in shaper when the currently accessed
  document got re-located by the WAL collector at the very same time

* Foxx: optional configuration options no longer log validation errors when assigned
  empty values (#1495)

* Foxx: constructors provided to Repository and Model sub-classes via extend are
  now correctly called (#1592)


v2.7.1 (2015-11-07)
-------------------

* switch to linenoise next generation

* exclude `_apps` collection from replication

  The slave has its own `_apps` collection which it populates on server start.
  When replicating data from the master to the slave, the data from the master may
  clash with the slave's own data in the `_apps` collection. Excluding the `_apps`
  collection from replication avoids this.

* disable replication appliers when starting in modes `--upgrade`, `--no-server`
  and `--check-upgrade`

* more detailed output in arango-dfdb

* fixed "no start tick" issue in replication applier

  This error could occur after restarting a slave server after a shutdown
  when no data was ever transferred from the master to the slave via the
  continuous replication

* fixed problem during SSL client connection abort that led to scheduler thread
  staying at 100% CPU saturation

* fixed potential segfault in AQL `NEIGHBORS` function implementation when C++ function
  variant was used and collection names were passed as strings

* removed duplicate target for some frontend JavaScript files from the Makefile

* make AQL function `MERGE()` work on a single array parameter, too.
  This allows combining the attributes of multiple objects from an array into
  a single object, e.g.

      RETURN MERGE([
        { foo: 'bar' },
        { quux: 'quetzalcoatl', ruled: true },
        { bar: 'baz', foo: 'done' }
      ])

  will now return:

      {
        "foo": "done",
        "quux": "quetzalcoatl",
        "ruled": true,
        "bar": "baz"
      }

* fixed potential deadlock in collection status changing on Windows

* fixed hard-coded `incremental` parameter in shell implementation of
  `syncCollection` function in replication module

* fix for GCC5: added check for '-stdlib' option


v2.7.0 (2015-10-09)
-------------------

* fixed request statistics aggregation
  When arangod was started in supervisor mode, the request statistics always showed
  0 requests, as the statistics aggregation thread did not run then.

* read server configuration files before dropping privileges. this ensures that
  the SSL keyfile specified in the configuration can be read with the server's start
  privileges (i.e. root when using a standard ArangoDB package).

* fixed replication with a 2.6 replication configuration and issues with a 2.6 master

* raised default value of `--server.descriptors-minimum` to 1024

* allow Foxx apps to be installed underneath URL path `/_open/`, so they can be
  (intentionally) accessed without authentication.

* added *allowImplicit* sub-attribute in collections declaration of transactions.
  The *allowImplicit* attributes allows making transactions fail should they
  read-access a collection that was not explicitly declared in the *collections*
  array of the transaction.

* added "special" password ARANGODB_DEFAULT_ROOT_PASSWORD. If you pass
  ARANGODB_DEFAULT_ROOT_PASSWORD as password, it will read the password
  from the environment variable ARANGODB_DEFAULT_ROOT_PASSWORD


v2.7.0-rc2 (2015-09-22)
-----------------------

* fix over-eager datafile compaction

  This should reduce the need to compact directly after loading a collection when a
  collection datafile contained many insertions and updates for the same documents. It
  should also prevent from re-compacting already merged datafiles in case not many
  changes were made. Compaction will also make fewer index lookups than before.

* added `syncCollection()` function in module `org/arangodb/replication`

  This allows synchronizing the data of a single collection from a master to a slave
  server. Synchronization can either restore the whole collection by transferring all
  documents from the master to the slave, or incrementally by only transferring documents
  that differ. This is done by partitioning the collection's entire key space into smaller
  chunks and comparing the data chunk-wise between master and slave. Only chunks that are
  different will be re-transferred.

  The `syncCollection()` function can be used as follows:

      require("org/arangodb/replication").syncCollection(collectionName, options);

  e.g.

      require("org/arangodb/replication").syncCollection("myCollection", {
        endpoint: "tcp://127.0.0.1:8529",  /* master */
        username: "root",                  /* username for master */
        password: "secret",                /* password for master */
        incremental: true                  /* use incremental mode */
      });


* additionally allow the following characters in document keys:

  `(` `)` `+` `,` `=` `;` `$` `!` `*` `'` `%`


v2.7.0-rc1 (2015-09-17)
-----------------------

* removed undocumented server-side-only collection functions:
  * collection.OFFSET()
  * collection.NTH()
  * collection.NTH2()
  * collection.NTH3()

* upgraded Swagger to version 2.0 for the Documentation

  This gives the user better prepared test request structures.
  More conversions will follow so finally client libraries can be auto-generated.

* added extra AQL functions for date and time calculation and manipulation.
  These functions were contributed by GitHub users @CoDEmanX and @friday.
  A big thanks for their work!

  The following extra date functions are available from 2.7 on:

  * `DATE_DAYOFYEAR(date)`: Returns the day of year number of *date*.
    The return values range from 1 to 365, or 366 in a leap year respectively.

  * `DATE_ISOWEEK(date)`: Returns the ISO week date of *date*.
    The return values range from 1 to 53. Monday is considered the first day of the week.
    There are no fractional weeks, thus the last days in December may belong to the first
    week of the next year, and the first days in January may be part of the previous year's
    last week.

  * `DATE_LEAPYEAR(date)`: Returns whether the year of *date* is a leap year.

  * `DATE_QUARTER(date)`: Returns the quarter of the given date (1-based):
    * 1: January, February, March
    * 2: April, May, June
    * 3: July, August, September
    * 4: October, November, December

  - *DATE_DAYS_IN_MONTH(date)*: Returns the number of days in *date*'s month (28..31).

  * `DATE_ADD(date, amount, unit)`: Adds *amount* given in *unit* to *date* and
    returns the calculated date.

    *unit* can be either of the following to specify the time unit to add or
    subtract (case-insensitive):
    - y, year, years
    - m, month, months
    - w, week, weeks
    - d, day, days
    - h, hour, hours
    - i, minute, minutes
    - s, second, seconds
    - f, millisecond, milliseconds

    *amount* is the number of *unit*s to add (positive value) or subtract
    (negative value).

  * `DATE_SUBTRACT(date, amount, unit)`: Subtracts *amount* given in *unit* from
    *date* and returns the calculated date.

    It works the same as `DATE_ADD()`, except that it subtracts. It is equivalent
    to calling `DATE_ADD()` with a negative amount, except that `DATE_SUBTRACT()`
    can also subtract ISO durations. Note that negative ISO durations are not
    supported (i.e. starting with `-P`, like `-P1Y`).

  * `DATE_DIFF(date1, date2, unit, asFloat)`: Calculate the difference
    between two dates in given time *unit*, optionally with decimal places.
    Returns a negative value if *date1* is greater than *date2*.

  * `DATE_COMPARE(date1, date2, unitRangeStart, unitRangeEnd)`: Compare two
    partial dates and return true if they match, false otherwise. The parts to
    compare are defined by a range of time units.

    The full range is: years, months, days, hours, minutes, seconds, milliseconds.
    Pass the unit to start from as *unitRangeStart*, and the unit to end with as
    *unitRangeEnd*. All units in between will be compared. Leave out *unitRangeEnd*
    to only compare *unitRangeStart*.

  * `DATE_FORMAT(date, format)`: Format a date according to the given format string.
    It supports the following placeholders (case-insensitive):
    - %t: timestamp, in milliseconds since midnight 1970-01-01
    - %z: ISO date (0000-00-00T00:00:00.000Z)
    - %w: day of week (0..6)
    - %y: year (0..9999)
    - %yy: year (00..99), abbreviated (last two digits)
    - %yyyy: year (0000..9999), padded to length of 4
    - %yyyyyy: year (-009999 .. +009999), with sign prefix and padded to length of 6
    - %m: month (1..12)
    - %mm: month (01..12), padded to length of 2
    - %d: day (1..31)
    - %dd: day (01..31), padded to length of 2
    - %h: hour (0..23)
    - %hh: hour (00..23), padded to length of 2
    - %i: minute (0..59)
    - %ii: minute (00..59), padded to length of 2
    - %s: second (0..59)
    - %ss: second (00..59), padded to length of 2
    - %f: millisecond (0..999)
    - %fff: millisecond (000..999), padded to length of 3
    - %x: day of year (1..366)
    - %xxx: day of year (001..366), padded to length of 3
    - %k: ISO week date (1..53)
    - %kk: ISO week date (01..53), padded to length of 2
    - %l: leap year (0 or 1)
    - %q: quarter (1..4)
    - %a: days in month (28..31)
    - %mmm: abbreviated English name of month (Jan..Dec)
    - %mmmm: English name of month (January..December)
    - %www: abbreviated English name of weekday (Sun..Sat)
    - %wwww: English name of weekday (Sunday..Saturday)
    - %&: special escape sequence for rare occasions
    - %%: literal %
    - %: ignored

* new WAL logfiles and datafiles are now created non-sparse

  This prevents SIGBUS signals being raised when memory of a sparse datafile is accessed
  and the disk is full and the accessed file part is not actually disk-backed. In
  this case the mapped memory region is not necessarily backed by physical memory, and
  accessing the memory may raise SIGBUS and crash arangod.

* the `internal.download()` function and the module `org/arangodb/request` used some
  internal library function that handled the sending of HTTP requests from inside of
  ArangoDB. This library unconditionally set an HTTP header `Accept-Encoding: gzip`
  in all outgoing HTTP requests.

  This has been fixed in 2.7, so `Accept-Encoding: gzip` is not set automatically anymore.
  Additionally, the header `User-Agent: ArangoDB` is not set automatically either. If
  client applications desire to send these headers, they are free to add it when
  constructing the requests using the `download` function or the request module.

* fixed issue #1436: org/arangodb/request advertises deflate without supporting it

* added template string generator function `aqlQuery` for generating AQL queries

  This can be used to generate safe AQL queries with JavaScript parameter
  variables or expressions easily:

      var name = 'test';
      var attributeName = '_key';
      var query = aqlQuery`FOR u IN users FILTER u.name == ${name} RETURN u.${attributeName}`;
      db._query(query);

* report memory usage for document header data (revision id, pointer to data etc.)
  in `db.collection.figures()`. The memory used for document headers will now
  show up in the already existing attribute `indexes.size`. Due to that, the index
  sizes reported by `figures()` in 2.7 will be higher than those reported by 2.6,
  but the 2.7 values are more accurate.

* IMPORTANT CHANGE: the filenames in dumps created by arangodump now contain
  not only the name of the dumped collection, but also an additional 32-digit hash
  value. This is done to prevent overwriting dump files in case-insensitive file
  systems when there exist multiple collections with the same name (but with
  different cases).

  For example, if a database has two collections: `test` and `Test`, previous
  versions of ArangoDB created the files

  * `test.structure.json` and `test.data.json` for collection `test`
  * `Test.structure.json` and `Test.data.json` for collection `Test`

  This did not work for case-insensitive filesystems, because the files for the
  second collection would have overwritten the files of the first. arangodump in
  2.7 will create the following filenames instead:

  * `test_098f6bcd4621d373cade4e832627b4f6.structure.json` and `test_098f6bcd4621d373cade4e832627b4f6.data.json`
  * `Test_0cbc6611f5540bd0809a388dc95a615b.structure.json` and `Test_0cbc6611f5540bd0809a388dc95a615b.data.json`

  These filenames will be unambiguous even in case-insensitive filesystems.

* IMPORTANT CHANGE: make arangod actually close lingering client connections
  when idle for at least the duration specified via `--server.keep-alive-timeout`.
  In previous versions of ArangoDB, connections were not closed by the server
  when the timeout was reached and the client was still connected. Now the
  connection is properly closed by the server in case of timeout. Client
  applications relying on the old behavior may now need to reconnect to the
  server when their idle connections time out and get closed (note: connections
  being idle for a long time may be closed by the OS or firewalls anyway -
  client applications should be aware of that and try to reconnect).

* IMPORTANT CHANGE: when starting arangod, the server will drop the process
  privileges to the specified values in options `--server.uid` and `--server.gid`
  instantly after parsing the startup options.

  That means when either `--server.uid` or `--server.gid` are set, the privilege
  change will happen earlier. This may prevent binding the server to an endpoint
  with a port number lower than 1024 if the arangodb user has no privileges
  for that. Previous versions of ArangoDB changed the privileges later, so some
  startup actions were still carried out under the invoking user (i.e. likely
  *root* when started via init.d or system scripts) and especially binding to
  low port numbers was still possible there.

  The default privileges for user *arangodb* will not be sufficient for binding
  to port numbers lower than 1024. To have an ArangoDB 2.7 bind to a port number
  lower than 1024, it needs to be started with either a different privileged user,
  or the privileges of the *arangodb* user have to raised manually beforehand.

* added AQL optimizer rule `patch-update-statements`

* Linux startup scripts and systemd configuration for arangod now try to
  adjust the NOFILE (number of open files) limits for the process. The limit
  value is set to 131072 (128k) when ArangoDB is started via start/stop
  commands

* When ArangoDB is started/stopped manually via the start/stop commands, the
  main process will wait for up to 10 seconds after it forks the supervisor
  and arangod child processes. If the startup fails within that period, the
  start/stop script will fail with an exit code other than zero. If the
  startup of the supervisor or arangod is still ongoing after 10 seconds,
  the main program will still return with exit code 0. The limit of 10 seconds
  is arbitrary because the time required for a startup is not known in advance.

* added startup option `--database.throw-collection-not-loaded-error`

  Accessing a not-yet loaded collection will automatically load a collection
  on first access. This flag controls what happens in case an operation
  would need to wait for another thread to finalize loading a collection. If
  set to *true*, then the first operation that accesses an unloaded collection
  will load it. Further threads that try to access the same collection while
  it is still loading immediately fail with an error (1238, *collection not loaded*).
  This is to prevent all server threads from being blocked while waiting on the
  same collection to finish loading. When the first thread has completed loading
  the collection, the collection becomes regularly available, and all operations
  from that point on can be carried out normally, and error 1238 will not be
  thrown anymore for that collection.

  If set to *false*, the first thread that accesses a not-yet loaded collection
  will still load it. Other threads that try to access the collection while
  loading will not fail with error 1238 but instead block until the collection
  is fully loaded. This configuration might lead to all server threads being
  blocked because they are all waiting for the same collection to complete
  loading. Setting the option to *true* will prevent this from happening, but
  requires clients to catch error 1238 and react on it (maybe by scheduling
  a retry for later).

  The default value is *false*.

* added better control-C support in arangosh

  When CTRL-C is pressed in arangosh, it will now print a `^C` first. Pressing
  CTRL-C again will reset the prompt if something was entered before, or quit
  arangosh if no command was entered directly before.

  This affects the arangosh version build with Readline-support only (Linux
  and MacOS).

  The MacOS version of ArangoDB for Homebrew now depends on Readline, too. The
  Homebrew formula has been changed accordingly.
  When self-compiling ArangoDB on MacOS without Homebrew, Readline now is a
  prerequisite.

* increased default value for collection-specific `indexBuckets` value from 1 to 8

  Collections created from 2.7 on will use the new default value of `8` if not
  overridden on collection creation or later using
  `collection.properties({ indexBuckets: ... })`.

  The `indexBuckets` value determines the number of buckets to use for indexes of
  type `primary`, `hash` and `edge`. Having multiple index buckets allows splitting
  an index into smaller components, which can be filled in parallel when a collection
  is loading. Additionally, resizing and reallocation of indexes are faster and
  less intrusive if the index uses multiple buckets, because resize and reallocation
  will affect only data in a single bucket instead of all index values.

  The index buckets will be filled in parallel when loading a collection if the collection
  has an `indexBuckets` value greater than 1 and the collection contains a significant
  amount of documents/edges (the current threshold is 256K documents but this value
  may change in future versions of ArangoDB).

* changed HTTP client to use poll instead of select on Linux and MacOS

  This affects the ArangoShell and user-defined JavaScript code running inside
  arangod that initiates its own HTTP calls.

  Using poll instead of select allows using arbitrary high file descriptors
  (bigger than the compiled in FD_SETSIZE). Server connections are still handled using
  epoll, which has never been affected by FD_SETSIZE.

* implemented AQL `LIKE` function using ICU regexes

* added `RETURN DISTINCT` for AQL queries to return unique results:

      FOR doc IN collection
        RETURN DISTINCT doc.status

  This change also introduces `DISTINCT` as an AQL keyword.

* removed `createNamedQueue()` and `addJob()` functions from org/arangodb/tasks

* use less locks and more atomic variables in the internal dispatcher
  and V8 context handling implementations. This leads to improved throughput in
  some ArangoDB internals and allows for higher HTTP request throughput for
  many operations.

  A short overview of the improvements can be found here:

  https://www.arangodb.com/2015/08/throughput-enhancements/

* added shorthand notation for attribute names in AQL object literals:

      LET name = "Peter"
      LET age = 42
      RETURN { name, age }

  The above is the shorthand equivalent of the generic form

      LET name = "Peter"
      LET age = 42
      RETURN { name : name, age : age }

* removed configure option `--enable-timings`

  This option did not have any effect.

* removed configure option `--enable-figures`

  This option previously controlled whether HTTP request statistics code was
  compiled into ArangoDB or not. The previous default value was `true` so
  statistics code was available in official packages. Setting the option to
  `false` led to compile errors so it is doubtful the default value was
  ever changed. By removing the option some internal statistics code was also
  simplified.

* removed run-time manipulation methods for server endpoints:

  * `db._removeEndpoint()`
  * `db._configureEndpoint()`
  * HTTP POST `/_api/endpoint`
  * HTTP DELETE `/_api/endpoint`

* AQL query result cache

  The query result cache can optionally cache the complete results of all or selected AQL queries.
  It can be operated in the following modes:

  * `off`: the cache is disabled. No query results will be stored
  * `on`: the cache will store the results of all AQL queries unless their `cache`
    attribute flag is set to `false`
  * `demand`: the cache will store the results of AQL queries that have their
    `cache` attribute set to `true`, but will ignore all others

  The mode can be set at server startup using the `--database.query-cache-mode` configuration
  option and later changed at runtime.

  The following HTTP REST APIs have been added for controlling the query cache:

  * HTTP GET `/_api/query-cache/properties`: returns the global query cache configuration
  * HTTP PUT `/_api/query-cache/properties`: modifies the global query cache configuration
  * HTTP DELETE `/_api/query-cache`: invalidates all results in the query cache

  The following JavaScript functions have been added for controlling the query cache:

  * `require("org/arangodb/aql/cache").properties()`: returns the global query cache configuration
  * `require("org/arangodb/aql/cache").properties(properties)`: modifies the global query cache configuration
  * `require("org/arangodb/aql/cache").clear()`: invalidates all results in the query cache

* do not link arangoimp against V8

* AQL function call arguments optimization

  This will lead to arguments in function calls inside AQL queries not being copied but passed
  by reference. This may speed up calls to functions with bigger argument values or queries that
  call functions a lot of times.

* upgraded V8 version to 4.3.61

* removed deprecated AQL `SKIPLIST` function.

  This function was introduced in older versions of ArangoDB with a less powerful query optimizer to
  retrieve data from a skiplist index using a `LIMIT` clause. It was marked as deprecated in ArangoDB
  2.6.

  Since ArangoDB 2.3 the behavior of the `SKIPLIST` function can be emulated using regular AQL
  constructs, e.g.

      FOR doc IN @@collection
        FILTER doc.value >= @value
        SORT doc.value DESC
        LIMIT 1
        RETURN doc

* the `skip()` function for simple queries does not accept negative input any longer.
  This feature was deprecated in 2.6.0.

* fix exception handling

  In some cases JavaScript exceptions would re-throw without information of the original problem.
  Now the original exception is logged for failure analysis.

* based REST API method PUT `/_api/simple/all` on the cursor API and make it use AQL internally.

  The change speeds up this REST API method and will lead to additional query information being
  returned by the REST API. Clients can use this extra information or ignore it.

* Foxx Queue job success/failure handlers arguments have changed from `(jobId, jobData, result, jobFailures)` to `(result, jobData, job)`.

* added Foxx Queue job options `repeatTimes`, `repeatUntil` and `repeatDelay` to automatically re-schedule jobs when they are completed.

* added Foxx manifest configuration type `password` to mask values in the web interface.

* fixed default values in Foxx manifest configurations sometimes not being used as defaults.

* fixed optional parameters in Foxx manifest configurations sometimes not being cleared correctly.

* Foxx dependencies can now be marked as optional using a slightly more verbose syntax in your manifest file.

* converted Foxx constructors to ES6 classes so you can extend them using class syntax.

* updated aqb to 2.0.

* updated chai to 3.0.

* Use more madvise calls to speed up things when memory is tight, in particular
  at load time but also for random accesses later.

* Overhauled web interface

  The web interface now has a new design.

  The API documentation for ArangoDB has been moved from "Tools" to "Links" in the web interface.

  The "Applications" tab in the web interfaces has been renamed to "Services".


v2.6.12 (2015-12-02)
--------------------

* fixed disappearing of documents for collections transferred via `sync` if the
  the collection was dropped right before synchronization and drop and (re-)create
  collection markers were located in the same WAL file

* added missing lock instruction for primary index in compactor size calculation

* fixed issue #1589

* fixed issue #1583

* Foxx: optional configuration options no longer log validation errors when assigned
  empty values (#1495)


v2.6.11 (2015-11-18)
--------------------

* fixed potentially invalid pointer access in shaper when the currently accessed
  document got re-located by the WAL collector at the very same time


v2.6.10 (2015-11-10)
--------------------

* disable replication appliers when starting in modes `--upgrade`, `--no-server`
  and `--check-upgrade`

* more detailed output in arango-dfdb

* fixed potential deadlock in collection status changing on Windows

* issue #1521: Can't dump/restore with user and password


v2.6.9 (2015-09-29)
-------------------

* added "special" password ARANGODB_DEFAULT_ROOT_PASSWORD. If you pass
  ARANGODB_DEFAULT_ROOT_PASSWORD as password, it will read the password
  from the environment variable ARANGODB_DEFAULT_ROOT_PASSWORD

* fixed failing AQL skiplist, sort and limit combination

  When using a Skiplist index on an attribute (say "a") and then using sort
  and skip on this attribute caused the result to be empty e.g.:

    require("internal").db.test.ensureSkiplist("a");
    require("internal").db._query("FOR x IN test SORT x.a LIMIT 10, 10");

  Was always empty no matter how many documents are stored in test.
  This is now fixed.

v2.6.8 (2015-09-09)
-------------------

* ARM only:

  The ArangoDB packages for ARM require the kernel to allow unaligned memory access.
  How the kernel handles unaligned memory access is configurable at runtime by
  checking and adjusting the contents `/proc/cpu/alignment`.

  In order to operate on ARM, ArangoDB requires the bit 1 to be set. This will
  make the kernel trap and adjust unaligned memory accesses. If this bit is not
  set, the kernel may send a SIGBUS signal to ArangoDB and terminate it.

  To set bit 1 in `/proc/cpu/alignment` use the following command as a privileged
  user (e.g. root):

      echo "2" > /proc/cpu/alignment

  Note that this setting affects all user processes and not just ArangoDB. Setting
  the alignment with the above command will also not make the setting permanent,
  so it will be lost after a restart of the system. In order to make the setting
  permanent, it should be executed during system startup or before starting arangod.

  The ArangoDB start/stop scripts do not adjust the alignment setting, but rely on
  the environment to have the correct alignment setting already. The reason for this
  is that the alignment settings also affect all other user processes (which ArangoDB
  is not aware of) and thus may have side-effects outside of ArangoDB. It is therefore
  more reasonable to have the system administrator carry out the change.


v2.6.7 (2015-08-25)
-------------------

* improved AssocMulti index performance when resizing.

  This makes the edge index perform less I/O when under memory pressure.


v2.6.6 (2015-08-23)
-------------------

* added startup option `--server.additional-threads` to create separate queues
  for slow requests.


v2.6.5 (2015-08-17)
-------------------

* added startup option `--database.throw-collection-not-loaded-error`

  Accessing a not-yet loaded collection will automatically load a collection
  on first access. This flag controls what happens in case an operation
  would need to wait for another thread to finalize loading a collection. If
  set to *true*, then the first operation that accesses an unloaded collection
  will load it. Further threads that try to access the same collection while
  it is still loading immediately fail with an error (1238, *collection not loaded*).
  This is to prevent all server threads from being blocked while waiting on the
  same collection to finish loading. When the first thread has completed loading
  the collection, the collection becomes regularly available, and all operations
  from that point on can be carried out normally, and error 1238 will not be
  thrown anymore for that collection.

  If set to *false*, the first thread that accesses a not-yet loaded collection
  will still load it. Other threads that try to access the collection while
  loading will not fail with error 1238 but instead block until the collection
  is fully loaded. This configuration might lead to all server threads being
  blocked because they are all waiting for the same collection to complete
  loading. Setting the option to *true* will prevent this from happening, but
  requires clients to catch error 1238 and react on it (maybe by scheduling
  a retry for later).

  The default value is *false*.

* fixed busy wait loop in scheduler threads that sometimes consumed 100% CPU while
  waiting for events on connections closed unexpectedly by the client side

* handle attribute `indexBuckets` when restoring collections via arangorestore.
  Previously the `indexBuckets` attribute value from the dump was ignored, and the
   server default value for `indexBuckets` was used when restoring a collection.

* fixed "EscapeValue already set error" crash in V8 actions that might have occurred when
  canceling V8-based operations.


v2.6.4 (2015-08-01)
-------------------

* V8: Upgrade to version 4.1.0.27 - this is intended to be the stable V8 version.

* fixed issue #1424: Arango shell should not processing arrows pushing on keyboard


v2.6.3 (2015-07-21)
-------------------

* issue #1409: Document values with null character truncated


v2.6.2 (2015-07-04)
-------------------

* fixed issue #1383: bindVars for HTTP API doesn't work with empty string

* fixed handling of default values in Foxx manifest configurations

* fixed handling of optional parameters in Foxx manifest configurations

* fixed a reference error being thrown in Foxx queues when a function-based job type is used that is not available and no options object is passed to queue.push


v2.6.1 (2015-06-24)
-------------------

* Add missing swagger files to cmake build. fixes #1368

* fixed documentation errors


v2.6.0 (2015-06-20)
-------------------

* using negative values for `SimpleQuery.skip()` is deprecated.
  This functionality will be removed in future versions of ArangoDB.

* The following simple query functions are now deprecated:

  * collection.near
  * collection.within
  * collection.geo
  * collection.fulltext
  * collection.range
  * collection.closedRange

  This also lead to the following REST API methods being deprecated from now on:

  * PUT /_api/simple/near
  * PUT /_api/simple/within
  * PUT /_api/simple/fulltext
  * PUT /_api/simple/range

  It is recommended to replace calls to these functions or APIs with equivalent AQL queries,
  which are more flexible because they can be combined with other operations:

      FOR doc IN NEAR(@@collection, @latitude, @longitude, @limit)
        RETURN doc

      FOR doc IN WITHIN(@@collection, @latitude, @longitude, @radius, @distanceAttributeName)
        RETURN doc

      FOR doc IN FULLTEXT(@@collection, @attributeName, @queryString, @limit)
        RETURN doc

      FOR doc IN @@collection
        FILTER doc.value >= @left && doc.value < @right
        LIMIT @skip, @limit
        RETURN doc`

  The above simple query functions and REST API methods may be removed in future versions
  of ArangoDB.

* deprecated now-obsolete AQL `SKIPLIST` function

  The function was introduced in older versions of ArangoDB with a less powerful query optimizer to
  retrieve data from a skiplist index using a `LIMIT` clause.

  Since 2.3 the same goal can be achieved by using regular AQL constructs, e.g.

      FOR doc IN collection FILTER doc.value >= @value SORT doc.value DESC LIMIT 1 RETURN doc

* fixed issues when switching the database inside tasks and during shutdown of database cursors

  These features were added during 2.6 alpha stage so the fixes affect devel/2.6-alpha builds only

* issue #1360: improved foxx-manager help

* added `--enable-tcmalloc` configure option.

  When this option is set, arangod and the client tools will be linked against tcmalloc, which replaces
  the system allocator. When the option is set, a tcmalloc library must be present on the system under
  one of the names `libtcmalloc`, `libtcmalloc_minimal` or `libtcmalloc_debug`.

  As this is a configure option, it is supported for manual builds on Linux-like systems only. tcmalloc
  support is currently experimental.

* issue #1353: Windows: HTTP API - incorrect path in errorMessage

* issue #1347: added option `--create-database` for arangorestore.

  Setting this option to `true` will now create the target database if it does not exist. When creating
  the target database, the username and passwords passed to arangorestore will be used to create an
  initial user for the new database.

* issue #1345: advanced debug information for User Functions

* issue #1341: Can't use bindvars in UPSERT

* fixed vulnerability in JWT implementation.

* changed default value of option `--database.ignore-datafile-errors` from `true` to `false`

  If the new default value of `false` is used, then arangod will refuse loading collections that contain
  datafiles with CRC mismatches or other errors. A collection with datafile errors will then become
  unavailable. This prevents follow up errors from happening.

  The only way to access such collection is to use the datafile debugger (arango-dfdb) and try to repair
  or truncate the datafile with it.

  If `--database.ignore-datafile-errors` is set to `true`, then collections will become available
  even if parts of their data cannot be loaded. This helps availability, but may cause (partial) data
  loss and follow up errors.

* added server startup option `--server.session-timeout` for controlling the timeout of user sessions
  in the web interface

* add sessions and cookie authentication for ArangoDB's web interface

  ArangoDB's built-in web interface now uses sessions. Session information ids are stored in cookies,
  so clients using the web interface must accept cookies in order to use it

* web interface: display query execution time in AQL editor

* web interface: renamed AQL query *submit* button to *execute*

* web interface: added query explain feature in AQL editor

* web interface: demo page added. only working if demo data is available, hidden otherwise

* web interface: added support for custom app scripts with optional arguments and results

* web interface: mounted apps that need to be configured are now indicated in the app overview

* web interface: added button for running tests to app details

* web interface: added button for configuring app dependencies to app details

* web interface: upgraded API documentation to use Swagger 2

* INCOMPATIBLE CHANGE

  removed startup option `--log.severity`

  The docs for `--log.severity` mentioned lots of severities (e.g. `exception`, `technical`, `functional`, `development`)
  but only a few severities (e.g. `all`, `human`) were actually used, with `human` being the default and `all` enabling the
  additional logging of requests. So the option pretended to control a lot of things which it actually didn't. Additionally,
  the option `--log.requests-file` was around for a long time already, also controlling request logging.

  Because the `--log.severity` option effectively did not control that much, it was removed. A side effect of removing the
  option is that 2.5 installations which used `--log.severity all` will not log requests after the upgrade to 2.6. This can
  be adjusted by setting the `--log.requests-file` option.

* add backtrace to fatal log events

* added optional `limit` parameter for AQL function `FULLTEXT`

* make fulltext index also index text values contained in direct sub-objects of the indexed
  attribute.

  Previous versions of ArangoDB only indexed the attribute value if it was a string. Sub-attributes
  of the index attribute were ignored when fulltext indexing.

  Now, if the index attribute value is an object, the object's values will each be included in the
  fulltext index if they are strings. If the index attribute value is an array, the array's values
  will each be included in the fulltext index if they are strings.

  For example, with a fulltext index present on the `translations` attribute, the following text
  values will now be indexed:

      var c = db._create("example");
      c.ensureFulltextIndex("translations");
      c.insert({ translations: { en: "fox", de: "Fuchs", fr: "renard", ru: "лиса" } });
      c.insert({ translations: "Fox is the English translation of the German word Fuchs" });
      c.insert({ translations: [ "ArangoDB", "document", "database", "Foxx" ] });

      c.fulltext("translations", "лиса").toArray();       // returns only first document
      c.fulltext("translations", "Fox").toArray();        // returns first and second documents
      c.fulltext("translations", "prefix:Fox").toArray(); // returns all three documents

* added batch document removal and lookup commands:

      collection.lookupByKeys(keys)
      collection.removeByKeys(keys)

  These commands can be used to perform multi-document lookup and removal operations efficiently
  from the ArangoShell. The argument to these operations is an array of document keys.

  Also added HTTP APIs for batch document commands:

  * PUT /_api/simple/lookup-by-keys
  * PUT /_api/simple/remove-by-keys

* properly prefix document address URLs with the current database name for calls to the REST
  API method GET `/_api/document?collection=...` (that method will return partial URLs to all
  documents in the collection).

  Previous versions of ArangoDB returned the URLs starting with `/_api/` but without the current
  database name, e.g. `/_api/document/mycollection/mykey`. Starting with 2.6, the response URLs
  will include the database name as well, e.g. `/_db/_system/_api/document/mycollection/mykey`.

* added dedicated collection export HTTP REST API

  ArangoDB now provides a dedicated collection export API, which can take snapshots of entire
  collections more efficiently than the general-purpose cursor API. The export API is useful
  to transfer the contents of an entire collection to a client application. It provides optional
  filtering on specific attributes.

  The export API is available at endpoint `POST /_api/export?collection=...`. The API has the
  same return value structure as the already established cursor API (`POST /_api/cursor`).

  An introduction to the export API is given in this blog post:
  http://jsteemann.github.io/blog/2015/04/04/more-efficient-data-exports/

* subquery optimizations for AQL queries

  This optimization avoids copying intermediate results into subqueries that are not required
  by the subquery.

  A brief description can be found here:
  http://jsteemann.github.io/blog/2015/05/04/subquery-optimizations/

* return value optimization for AQL queries

  This optimization avoids copying the final query result inside the query's main `ReturnNode`.

  A brief description can be found here:
  http://jsteemann.github.io/blog/2015/05/04/return-value-optimization-for-aql/

* speed up AQL queries containing big `IN` lists for index lookups

  `IN` lists used for index lookups had performance issues in previous versions of ArangoDB.
  These issues have been addressed in 2.6 so using bigger `IN` lists for filtering is much
  faster.

  A brief description can be found here:
  http://jsteemann.github.io/blog/2015/05/07/in-list-improvements/

* allow `@` and `.` characters in document keys, too

  This change also leads to document keys being URL-encoded when returned in HTTP `location`
  response headers.

* added alternative implementation for AQL COLLECT

  The alternative method uses a hash table for grouping and does not require its input elements
  to be sorted. It will be taken into account by the optimizer for `COLLECT` statements that do
  not use an `INTO` clause.

  In case a `COLLECT` statement can use the hash table variant, the optimizer will create an extra
  plan for it at the beginning of the planning phase. In this plan, no extra `SORT` node will be
  added in front of the `COLLECT` because the hash table variant of `COLLECT` does not require
  sorted input. Instead, a `SORT` node will be added after it to sort its output. This `SORT` node
  may be optimized away again in later stages. If the sort order of the result is irrelevant to
  the user, adding an extra `SORT null` after a hash `COLLECT` operation will allow the optimizer to
  remove the sorts altogether.

  In addition to the hash table variant of `COLLECT`, the optimizer will modify the original plan
  to use the regular `COLLECT` implementation. As this implementation requires sorted input, the
  optimizer will insert a `SORT` node in front of the `COLLECT`. This `SORT` node may be optimized
  away in later stages.

  The created plans will then be shipped through the regular optimization pipeline. In the end,
  the optimizer will pick the plan with the lowest estimated total cost as usual. The hash table
  variant does not require an up-front sort of the input, and will thus be preferred over the
  regular `COLLECT` if the optimizer estimates many input elements for the `COLLECT` node and
  cannot use an index to sort them.

  The optimizer can be explicitly told to use the regular *sorted* variant of `COLLECT` by
  suffixing a `COLLECT` statement with `OPTIONS { "method" : "sorted" }`. This will override the
  optimizer guesswork and only produce the *sorted* variant of `COLLECT`.

  A blog post on the new `COLLECT` implementation can be found here:
  http://jsteemann.github.io/blog/2015/04/22/collecting-with-a-hash-table/

* refactored HTTP REST API for cursors

  The HTTP REST API for cursors (`/_api/cursor`) has been refactored to improve its performance
  and use less memory.

  A post showing some of the performance improvements can be found here:
  http://jsteemann.github.io/blog/2015/04/01/improvements-for-the-cursor-api/

* simplified return value syntax for data-modification AQL queries

  ArangoDB 2.4 since version allows to return results from data-modification AQL queries. The
  syntax for this was quite limited and verbose:

      FOR i IN 1..10
        INSERT { value: i } IN test
        LET inserted = NEW
        RETURN inserted

  The `LET inserted = NEW RETURN inserted` was required literally to return the inserted
  documents. No calculations could be made using the inserted documents.

  This is now more flexible. After a data-modification clause (e.g. `INSERT`, `UPDATE`, `REPLACE`,
  `REMOVE`, `UPSERT`) there can follow any number of `LET` calculations. These calculations can
  refer to the pseudo-values `OLD` and `NEW` that are created by the data-modification statements.

  This allows returning projections of inserted or updated documents, e.g.:

      FOR i IN 1..10
        INSERT { value: i } IN test
        RETURN { _key: NEW._key, value: i }

  Still not every construct is allowed after a data-modification clause. For example, no functions
  can be called that may access documents.

  More information can be found here:
  http://jsteemann.github.io/blog/2015/03/27/improvements-for-data-modification-queries/

* added AQL `UPSERT` statement

  This adds an `UPSERT` statement to AQL that is a combination of both `INSERT` and `UPDATE` /
  `REPLACE`. The `UPSERT` will search for a matching document using a user-provided example.
  If no document matches the example, the *insert* part of the `UPSERT` statement will be
  executed. If there is a match, the *update* / *replace* part will be carried out:

      UPSERT { page: 'index.html' }                 /* search example */
        INSERT { page: 'index.html', pageViews: 1 } /* insert part */
        UPDATE { pageViews: OLD.pageViews + 1 }     /* update part */
        IN pageViews

  `UPSERT` can be used with an `UPDATE` or `REPLACE` clause. The `UPDATE` clause will perform
  a partial update of the found document, whereas the `REPLACE` clause will replace the found
  document entirely. The `UPDATE` or `REPLACE` parts can refer to the pseudo-value `OLD`, which
  contains all attributes of the found document.

  `UPSERT` statements can optionally return values. In the following query, the return
  attribute `found` will return the found document before the `UPDATE` was applied. If no
  document was found, `found` will contain a value of `null`. The `updated` result attribute will
  contain the inserted / updated document:

      UPSERT { page: 'index.html' }                 /* search example */
        INSERT { page: 'index.html', pageViews: 1 } /* insert part */
        UPDATE { pageViews: OLD.pageViews + 1 }     /* update part */
        IN pageViews
        RETURN { found: OLD, updated: NEW }

  A more detailed description of `UPSERT` can be found here:
  http://jsteemann.github.io/blog/2015/03/27/preview-of-the-upsert-command/

* adjusted default configuration value for `--server.backlog-size` from 10 to 64.

* issue #1231: bug xor feature in AQL: LENGTH(null) == 4

  This changes the behavior of the AQL `LENGTH` function as follows:

  - if the single argument to `LENGTH()` is `null`, then the result will now be `0`. In previous
    versions of ArangoDB, the result of `LENGTH(null)` was `4`.

  - if the single argument to `LENGTH()` is `true`, then the result will now be `1`. In previous
    versions of ArangoDB, the result of `LENGTH(true)` was `4`.

  - if the single argument to `LENGTH()` is `false`, then the result will now be `0`. In previous
    versions of ArangoDB, the result of `LENGTH(false)` was `5`.

  The results of `LENGTH()` with string, numeric, array object argument values do not change.

* issue #1298: Bulk import if data already exists (#1298)

  This change extends the HTTP REST API for bulk imports as follows:

  When documents are imported and the `_key` attribute is specified for them, the import can be
  used for inserting and updating/replacing documents. Previously, the import could be used for
  inserting new documents only, and re-inserting a document with an existing key would have failed
  with a *unique key constraint violated* error.

  The above behavior is still the default. However, the API now allows controlling the behavior
  in case of a unique key constraint error via the optional URL parameter `onDuplicate`.

  This parameter can have one of the following values:

  - `error`: when a unique key constraint error occurs, do not import or update the document but
    report an error. This is the default.

  - `update`: when a unique key constraint error occurs, try to (partially) update the existing
    document with the data specified in the import. This may still fail if the document would
    violate secondary unique indexes. Only the attributes present in the import data will be
    updated and other attributes already present will be preserved. The number of updated documents
    will be reported in the `updated` attribute of the HTTP API result.

  - `replace`: when a unique key constraint error occurs, try to fully replace the existing
    document with the data specified in the import. This may still fail if the document would
    violate secondary unique indexes. The number of replaced documents will be reported in the
    `updated` attribute of the HTTP API result.

  - `ignore`: when a unique key constraint error occurs, ignore this error. There will be no
    insert, update or replace for the particular document. Ignored documents will be reported
    separately in the `ignored` attribute of the HTTP API result.

  The result of the HTTP import API will now contain the attributes `ignored` and `updated`, which
  contain the number of ignored and updated documents respectively. These attributes will contain a
  value of zero unless the `onDuplicate` URL parameter is set to either `update` or `replace`
  (in this case the `updated` attribute may contain non-zero values) or `ignore` (in this case the
  `ignored` attribute may contain a non-zero value).

  To support the feature, arangoimp also has a new command line option `--on-duplicate` which can
  have one of the values `error`, `update`, `replace`, `ignore`. The default value is `error`.

  A few examples for using arangoimp with the `--on-duplicate` option can be found here:
  http://jsteemann.github.io/blog/2015/04/14/updating-documents-with-arangoimp/

* changed behavior of `db._query()` in the ArangoShell:

  if the command's result is printed in the shell, the first 10 results will be printed. Previously
  only a basic description of the underlying query result cursor was printed. Additionally, if the
  cursor result contains more than 10 results, the cursor is assigned to a global variable `more`,
  which can be used to iterate over the cursor result.

  Example:

      arangosh [_system]> db._query("FOR i IN 1..15 RETURN i")
      [object ArangoQueryCursor, count: 15, hasMore: true]

      [
        1,
        2,
        3,
        4,
        5,
        6,
        7,
        8,
        9,
        10
      ]

      type 'more' to show more documents


      arangosh [_system]> more
      [object ArangoQueryCursor, count: 15, hasMore: false]

      [
        11,
        12,
        13,
        14,
        15
      ]

* Disallow batchSize value 0 in HTTP `POST /_api/cursor`:

  The HTTP REST API `POST /_api/cursor` does not accept a `batchSize` parameter value of
  `0` any longer. A batch size of 0 never made much sense, but previous versions of ArangoDB
  did not check for this value. Now creating a cursor using a `batchSize` value 0 will
  result in an HTTP 400 error response

* REST Server: fix memory leaks when failing to add jobs

* 'EDGES' AQL Function

  The AQL function `EDGES` got a new fifth option parameter.
  Right now only one option is available: 'includeVertices'. This is a boolean parameter
  that allows to modify the result of the `EDGES` function.
  Default is 'includeVertices: false' which does not have any effect.
  'includeVertices: true' modifies the result, such that
  {vertex: <vertexDocument>, edge: <edgeDocument>} is returned.

* INCOMPATIBLE CHANGE:

  The result format of the AQL function `NEIGHBORS` has been changed.
  Before it has returned an array of objects containing 'vertex' and 'edge'.
  Now it will only contain the vertex directly.
  Also an additional option 'includeData' has been added.
  This is used to define if only the 'vertex._id' value should be returned (false, default),
  or if the vertex should be looked up in the collection and the complete JSON should be returned
  (true).
  Using only the id values can lead to significantly improved performance if this is the only information
  required.

  In order to get the old result format prior to ArangoDB 2.6, please use the function EDGES instead.
  Edges allows for a new option 'includeVertices' which, set to true, returns exactly the format of NEIGHBORS.
  Example:

      NEIGHBORS(<vertexCollection>, <edgeCollection>, <vertex>, <direction>, <example>)

  This can now be achieved by:

      EDGES(<edgeCollection>, <vertex>, <direction>, <example>, {includeVertices: true})

  If you are nesting several NEIGHBORS steps you can speed up their performance in the following way:

  Old Example:

  FOR va IN NEIGHBORS(Users, relations, 'Users/123', 'outbound') FOR vc IN NEIGHBORS(Products, relations, va.vertex._id, 'outbound') RETURN vc

  This can now be achieved by:

  FOR va IN NEIGHBORS(Users, relations, 'Users/123', 'outbound') FOR vc IN NEIGHBORS(Products, relations, va, 'outbound', null, {includeData: true}) RETURN vc
                                                                                                          ^^^^                  ^^^^^^^^^^^^^^^^^^^
                                                                                                  Use intermediate directly     include Data for final

* INCOMPATIBLE CHANGE:

  The AQL function `GRAPH_NEIGHBORS` now provides an additional option `includeData`.
  This option allows controlling whether the function should return the complete vertices
  or just their IDs. Returning only the IDs instead of the full vertices can lead to
  improved performance .

  If provided, `includeData` is set to `true`, all vertices in the result will be returned
  with all their attributes. The default value of `includeData` is `false`.
  This makes the default function results incompatible with previous versions of ArangoDB.

  To get the old result style in ArangoDB 2.6, please set the options as follows in calls
  to `GRAPH_NEIGHBORS`:

      GRAPH_NEIGHBORS(<graph>, <vertex>, { includeData: true })

* INCOMPATIBLE CHANGE:

  The AQL function `GRAPH_COMMON_NEIGHBORS` now provides an additional option `includeData`.
  This option allows controlling whether the function should return the complete vertices
  or just their IDs. Returning only the IDs instead of the full vertices can lead to
  improved performance .

  If provided, `includeData` is set to `true`, all vertices in the result will be returned
  with all their attributes. The default value of `includeData` is `false`.
  This makes the default function results incompatible with previous versions of ArangoDB.

  To get the old result style in ArangoDB 2.6, please set the options as follows in calls
  to `GRAPH_COMMON_NEIGHBORS`:

      GRAPH_COMMON_NEIGHBORS(<graph>, <vertexExamples1>, <vertexExamples2>, { includeData: true }, { includeData: true })

* INCOMPATIBLE CHANGE:

  The AQL function `GRAPH_SHORTEST_PATH` now provides an additional option `includeData`.
  This option allows controlling whether the function should return the complete vertices
  and edges or just their IDs. Returning only the IDs instead of full vertices and edges
  can lead to improved performance .

  If provided, `includeData` is set to `true`, all vertices and edges in the result will
  be returned with all their attributes. There is also an optional parameter `includePath` of
  type object.
  It has two optional sub-attributes `vertices` and `edges`, both of type boolean.
  Both can be set individually and the result will include all vertices on the path if
  `includePath.vertices == true` and all edges if `includePath.edges == true` respectively.

  The default value of `includeData` is `false`, and paths are now excluded by default.
  This makes the default function results incompatible with previous versions of ArangoDB.

  To get the old result style in ArangoDB 2.6, please set the options as follows in calls
  to `GRAPH_SHORTEST_PATH`:

      GRAPH_SHORTEST_PATH(<graph>, <source>, <target>, { includeData: true, includePath: { edges: true, vertices: true } })

  The attributes `startVertex` and `vertex` that were present in the results of `GRAPH_SHORTEST_PATH`
  in previous versions of ArangoDB will not be produced in 2.6. To calculate these attributes in 2.6,
  please extract the first and last elements from the `vertices` result attribute.

* INCOMPATIBLE CHANGE:

  The AQL function `GRAPH_DISTANCE_TO` will now return only the id the destination vertex
  in the `vertex` attribute, and not the full vertex data with all vertex attributes.

* INCOMPATIBLE CHANGE:

  All graph measurements functions in JavaScript module `general-graph` that calculated a
  single figure previously returned an array containing just the figure. Now these functions
  will return the figure directly and not put it inside an array.

  The affected functions are:

  * `graph._absoluteEccentricity`
  * `graph._eccentricity`
  * `graph._absoluteCloseness`
  * `graph._closeness`
  * `graph._absoluteBetweenness`
  * `graph._betweenness`
  * `graph._radius`
  * `graph._diameter`

* Create the `_graphs` collection in new databases with `waitForSync` attribute set to `false`

  The previous `waitForSync` value was `true`, so default the behavior when creating and dropping
  graphs via the HTTP REST API changes as follows if the new settings are in effect:

  * `POST /_api/graph` by default returns `HTTP 202` instead of `HTTP 201`
  * `DELETE /_api/graph/graph-name` by default returns `HTTP 202` instead of `HTTP 201`

  If the `_graphs` collection still has its `waitForSync` value set to `true`, then the HTTP status
  code will not change.

* Upgraded ICU to version 54; this increases performance in many places.
  based on https://code.google.com/p/chromium/issues/detail?id=428145

* added support for HTTP push aka chunked encoding

* issue #1051: add info whether server is running in service or user mode?

  This will add a "mode" attribute to the result of the result of HTTP GET `/_api/version?details=true`

  "mode" can have the following values:

  - `standalone`: server was started manually (e.g. on command-line)
  - `service`: service is running as Windows service, in daemon mode or under the supervisor

* improve system error messages in Windows port

* increased default value of `--server.request-timeout` from 300 to 1200 seconds for client tools
  (arangosh, arangoimp, arangodump, arangorestore)

* increased default value of `--server.connect-timeout` from 3 to 5 seconds for client tools
  (arangosh, arangoimp, arangodump, arangorestore)

* added startup option `--server.foxx-queues-poll-interval`

  This startup option controls the frequency with which the Foxx queues manager is checking
  the queue (or queues) for jobs to be executed.

  The default value is `1` second. Lowering this value will result in the queue manager waking
  up and checking the queues more frequently, which may increase CPU usage of the server.
  When not using Foxx queues, this value can be raised to save some CPU time.

* added startup option `--server.foxx-queues`

  This startup option controls whether the Foxx queue manager will check queue and job entries.
  Disabling this option can reduce server load but will prevent jobs added to Foxx queues from
  being processed at all.

  The default value is `true`, enabling the Foxx queues feature.

* make Foxx queues really database-specific.

  Foxx queues were and are stored in a database-specific collection `_queues`. However, a global
  cache variable for the queues led to the queue names being treated database-independently, which
  was wrong.

  Since 2.6, Foxx queues names are truly database-specific, so the same queue name can be used in
  two different databases for two different queues. Until then, it is advisable to think of queues
  as already being database-specific, and using the database name as a queue name prefix to be
  avoid name conflicts, e.g.:

      var queueName = "myQueue";
      var Foxx = require("org/arangodb/foxx");
      Foxx.queues.create(db._name() + ":" + queueName);

* added support for Foxx queue job types defined as app scripts.

  The old job types introduced in 2.4 are still supported but are known to cause issues in 2.5
  and later when the server is restarted or the job types are not defined in every thread.

  The new job types avoid this issue by storing an explicit mount path and script name rather
  than an assuming the job type is defined globally. It is strongly recommended to convert your
  job types to the new script-based system.

* renamed Foxx sessions option "sessionStorageApp" to "sessionStorage". The option now also accepts session storages directly.

* Added the following JavaScript methods for file access:
  * fs.copyFile() to copy single files
  * fs.copyRecursive() to copy directory trees
  * fs.chmod() to set the file permissions (non-Windows only)

* Added process.env for accessing the process environment from JavaScript code

* Cluster: kickstarter shutdown routines will more precisely follow the shutdown of its nodes.

* Cluster: don't delete agency connection objects that are currently in use.

* Cluster: improve passing along of HTTP errors

* fixed issue #1247: debian init script problems

* multi-threaded index creation on collection load

  When a collection contains more than one secondary index, they can be built in memory in
  parallel when the collection is loaded. How many threads are used for parallel index creation
  is determined by the new configuration parameter `--database.index-threads`. If this is set
  to 0, indexes are built by the opening thread only and sequentially. This is equivalent to
  the behavior in 2.5 and before.

* speed up building up primary index when loading collections

* added `count` attribute to `parameters.json` files of collections. This attribute indicates
  the number of live documents in the collection on unload. It is read when the collection is
  (re)loaded to determine the initial size for the collection's primary index

* removed remainders of MRuby integration, removed arangoirb

* simplified `controllers` property in Foxx manifests. You can now specify a filename directly
  if you only want to use a single file mounted at the base URL of your Foxx app.

* simplified `exports` property in Foxx manifests. You can now specify a filename directly if
  you only want to export variables from a single file in your Foxx app.

* added support for node.js-style exports in Foxx exports. Your Foxx exports file can now export
  arbitrary values using the `module.exports` property instead of adding properties to the
  `exports` object.

* added `scripts` property to Foxx manifests. You should now specify the `setup` and `teardown`
  files as properties of the `scripts` object in your manifests and can define custom,
  app-specific scripts that can be executed from the web interface or the CLI.

* added `tests` property to Foxx manifests. You can now define test cases using the `mocha`
  framework which can then be executed inside ArangoDB.

* updated `joi` package to 6.0.8.

* added `extendible` package.

* added Foxx model lifecycle events to repositories. See #1257.

* speed up resizing of edge index.

* allow to split an edge index into buckets which are resized individually.
  This is controlled by the `indexBuckets` attribute in the `properties`
  of the collection.

* fix a cluster deadlock bug in larger clusters by marking a thread waiting
  for a lock on a DBserver as blocked


v2.5.7 (2015-08-02)
-------------------

* V8: Upgrade to version 4.1.0.27 - this is intended to be the stable V8 version.


v2.5.6 (2015-07-21)
-------------------

* alter Windows build infrastructure so we can properly store pdb files.

* potentially fixed issue #1313: Wrong metric calculation at dashboard

  Escape whitespace in process name when scanning /proc/pid/stats

  This fixes statistics values read from that file

* Fixed variable naming in AQL `COLLECT INTO` results in case the COLLECT is placed
  in a subquery which itself is followed by other constructs that require variables


v2.5.5 (2015-05-29)
-------------------

* fixed vulnerability in JWT implementation.

* fixed format string for reading /proc/pid/stat

* take into account barriers used in different V8 contexts


v2.5.4 (2015-05-14)
-------------------

* added startup option `--log.performance`: specifying this option at startup will log
  performance-related info messages, mainly timings via the regular logging mechanisms

* cluster fixes

* fix for recursive copy under Windows


v2.5.3 (2015-04-29)
-------------------

* Fix fs.move to work across filesystem borders; Fixes Foxx app installation problems;
  issue #1292.

* Fix Foxx app install when installed on a different drive on Windows

* issue #1322: strange AQL result

* issue #1318: Inconsistent db._create() syntax

* issue #1315: queries to a collection fail with an empty response if the
  collection contains specific JSON data

* issue #1300: Make arangodump not fail if target directory exists but is empty

* allow specifying higher values than SOMAXCONN for `--server.backlog-size`

  Previously, arangod would not start when a `--server.backlog-size` value was
  specified that was higher than the platform's SOMAXCONN header value.

  Now, arangod will use the user-provided value for `--server.backlog-size` and
  pass it to the listen system call even if the value is higher than SOMAXCONN.
  If the user-provided value is higher than SOMAXCONN, arangod will log a warning
  on startup.

* Fixed a cluster deadlock bug. Mark a thread that is in a RemoteBlock as
  blocked to allow for additional dispatcher threads to be started.

* Fix locking in cluster by using another ReadWriteLock class for collections.

* Add a second DispatcherQueue for AQL in the cluster. This fixes a
  cluster-AQL thread explosion bug.


v2.5.2 (2015-04-11)
-------------------

* modules stored in _modules are automatically flushed when changed

* added missing query-id parameter in documentation of HTTP DELETE `/_api/query` endpoint

* added iterator for edge index in AQL queries

  this change may lead to less edges being read when used together with a LIMIT clause

* make graph viewer in web interface issue less expensive queries for determining
  a random vertex from the graph, and for determining vertex attributes

* issue #1285: syntax error, unexpected $undefined near '@_to RETURN obj

  this allows AQL bind parameter names to also start with underscores

* moved /_api/query to C++

* issue #1289: Foxx models created from database documents expose an internal method

* added `Foxx.Repository#exists`

* parallelize initialization of V8 context in multiple threads

* fixed a possible crash when the debug-level was TRACE

* cluster: do not initialize statistics collection on each
  coordinator, this fixes a race condition at startup

* cluster: fix a startup race w.r.t. the _configuration collection

* search for db:// JavaScript modules only after all local files have been
  considered, this speeds up the require command in a cluster considerably

* general cluster speedup in certain areas


v2.5.1 (2015-03-19)
-------------------

* fixed bug that caused undefined behavior when an AQL query was killed inside
  a calculation block

* fixed memleaks in AQL query cleanup in case out-of-memory errors are thrown

* by default, Debian and RedHat packages are built with debug symbols

* added option `--database.ignore-logfile-errors`

  This option controls how collection datafiles with a CRC mismatch are treated.

  If set to `false`, CRC mismatch errors in collection datafiles will lead
  to a collection not being loaded at all. If a collection needs to be loaded
  during WAL recovery, the WAL recovery will also abort (if not forced with
  `--wal.ignore-recovery-errors true`). Setting this flag to `false` protects
  users from unintentionally using a collection with corrupted datafiles, from
  which only a subset of the original data can be recovered.

  If set to `true`, CRC mismatch errors in collection datafiles will lead to
  the datafile being partially loaded. All data up to until the mismatch will
  be loaded. This will enable users to continue with collection datafiles
  that are corrupted, but will result in only a partial load of the data.
  The WAL recovery will still abort when encountering a collection with a
  corrupted datafile, at least if `--wal.ignore-recovery-errors` is not set to
  `true`.

  The default value is *true*, so for collections with corrupted datafiles
  there might be partial data loads once the WAL recovery has finished. If
  the WAL recovery will need to load a collection with a corrupted datafile,
  it will still stop when using the default values.

* INCOMPATIBLE CHANGE:

  make the arangod server refuse to start if during startup it finds a non-readable
  `parameter.json` file for a database or a collection.

  Stopping the startup process in this case requires manual intervention (fixing
  the unreadable files), but prevents follow-up errors due to ignored databases or
  collections from happening.

* datafiles and `parameter.json` files written by arangod are now created with read and write
  privileges for the arangod process user, and with read and write privileges for the arangod
  process group.

  Previously, these files were created with user read and write permissions only.

* INCOMPATIBLE CHANGE:

  abort WAL recovery if one of the collection's datafiles cannot be opened

* INCOMPATIBLE CHANGE:

  never try to raise the privileges after dropping them, this can lead to a race condition while
  running the recovery

  If you require to run ArangoDB on a port lower than 1024, you must run ArangoDB as root.

* fixed inefficiencies in `remove` methods of general-graph module

* added option `--database.slow-query-threshold` for controlling the default AQL slow query
  threshold value on server start

* add system error strings for Windows on many places

* rework service startup so we announce 'RUNNING' only when we're finished starting.

* use the Windows eventlog for FATAL and ERROR - log messages

* fix service handling in NSIS Windows installer, specify human readable name

* add the ICU_DATA environment variable to the fatal error messages

* fixed issue #1265: arangod crashed with SIGSEGV

* fixed issue #1241: Wildcards in examples


v2.5.0 (2015-03-09)
-------------------

* installer fixes for Windows

* fix for downloading Foxx

* fixed issue #1258: http pipelining not working?


v2.5.0-beta4 (2015-03-05)
-------------------------

* fixed issue #1247: debian init script problems


v2.5.0-beta3 (2015-02-27)
-------------------------

* fix Windows install path calculation in arango

* fix Windows logging of long strings

* fix possible undefinedness of const strings in Windows


v2.5.0-beta2 (2015-02-23)
-------------------------

* fixed issue #1256: agency binary not found #1256

* fixed issue #1230: API: document/col-name/_key and cursor return different floats

* front-end: dashboard tries not to (re)load statistics if user has no access

* V8: Upgrade to version 3.31.74.1

* etcd: Upgrade to version 2.0 - This requires go 1.3 to compile at least.

* refuse to startup if ICU wasn't initialized, this will i.e. prevent errors from being printed,
  and libraries from being loaded.

* front-end: unwanted removal of index table header after creating new index

* fixed issue #1248: chrome: applications filtering not working

* fixed issue #1198: queries remain in aql editor (front-end) if you navigate through different tabs

* Simplify usage of Foxx

  Thanks to our user feedback we learned that Foxx is a powerful, yet rather complicated concept.
  With this release we tried to make it less complicated while keeping all its strength.
  That includes a rewrite of the documentation as well as some code changes as listed below:

  * Moved Foxx applications to a different folder.

    The naming convention now is: <app-path>/_db/<dbname>/<mountpoint>/APP
    Before it was: <app-path>/databases/<dbname>/<appname>:<appversion>
    This caused some trouble as apps where cached based on name and version and updates did not apply.
    Hence the path on filesystem and the app's access URL had no relation to one another.
    Now the path on filesystem is identical to the URL (except for slashes and the appended APP)

  * Rewrite of Foxx routing

    The routing of Foxx has been exposed to major internal changes we adjusted because of user feedback.
    This allows us to set the development mode per mount point without having to change paths and hold
    apps at separate locations.

  * Foxx Development mode

    The development mode used until 2.4 is gone. It has been replaced by a much more mature version.
    This includes the deprecation of the javascript.dev-app-path parameter, which is useless since 2.5.
    Instead of having two separate app directories for production and development, apps now reside in
    one place, which is used for production as well as for development.
    Apps can still be put into development mode, changing their behavior compared to production mode.
    Development mode apps are still reread from disk at every request, and still they ship more debug
    output.

    This change has also made the startup options `--javascript.frontend-development-mode` and
    `--javascript.dev-app-path` obsolete. The former option will not have any effect when set, and the
    latter option is only read and used during the upgrade to 2.5 and does not have any effects later.

  * Foxx install process

    Installing Foxx apps has been a two step process: import them into ArangoDB and mount them at a
    specific mount point. These operations have been joined together. You can install an app at one
    mount point, that's it. No fetch, mount, unmount, purge cycle anymore. The commands have been
    simplified to just:

    * install: get your Foxx app up and running
    * uninstall: shut it down and erase it from disk

  * Foxx error output

    Until 2.4 the errors produced by Foxx were not optimal. Often, the error message was just
    `unable to parse manifest` and contained only an internal stack trace.
    In 2.5 we made major improvements there, including a much more fine-grained error output that
    helps you debug your Foxx apps. The error message printed is now much closer to its source and
    should help you track it down.

    Also we added the default handlers for unhandled errors in Foxx apps:

    * You will get a nice internal error page whenever your Foxx app is called but was not installed
      due to any error
    * You will get a proper error message when having an uncaught error appears in any app route

    In production mode the messages above will NOT contain any information about your Foxx internals
    and are safe to be exposed to third party users.
    In development mode the messages above will contain the stacktrace (if available), making it easier for
    your in-house devs to track down errors in the application.

* added `console` object to Foxx apps. All Foxx apps now have a console object implementing
  the familiar Console API in their global scope, which can be used to log diagnostic
  messages to the database.

* added `org/arangodb/request` module, which provides a simple API for making HTTP requests
  to external services.

* added optimizer rule `propagate-constant-attributes`

  This rule will look inside `FILTER` conditions for constant value equality comparisons,
  and insert the constant values in other places in `FILTER`s. For example, the rule will
  insert `42` instead of `i.value` in the second `FILTER` of the following query:

      FOR i IN c1 FOR j IN c2 FILTER i.value == 42 FILTER j.value == i.value RETURN 1

* added `filtered` value to AQL query execution statistics

  This value indicates how many documents were filtered by `FilterNode`s in the AQL query.
  Note that `IndexRangeNode`s can also filter documents by selecting only the required ranges
  from the index. The `filtered` value will not include the work done by `IndexRangeNode`s,
  but only the work performed by `FilterNode`s.

* added support for sparse hash and skiplist indexes

  Hash and skiplist indexes can optionally be made sparse. Sparse indexes exclude documents
  in which at least one of the index attributes is either not set or has a value of `null`.

  As such documents are excluded from sparse indexes, they may contain fewer documents than
  their non-sparse counterparts. This enables faster indexing and can lead to reduced memory
  usage in case the indexed attribute does occur only in some, but not all documents of the
  collection. Sparse indexes will also reduce the number of collisions in non-unique hash
  indexes in case non-existing or optional attributes are indexed.

  In order to create a sparse index, an object with the attribute `sparse` can be added to
  the index creation commands:

      db.collection.ensureHashIndex(attributeName, { sparse: true });
      db.collection.ensureHashIndex(attributeName1, attributeName2, { sparse: true });
      db.collection.ensureUniqueConstraint(attributeName, { sparse: true });
      db.collection.ensureUniqueConstraint(attributeName1, attributeName2, { sparse: true });

      db.collection.ensureSkiplist(attributeName, { sparse: true });
      db.collection.ensureSkiplist(attributeName1, attributeName2, { sparse: true });
      db.collection.ensureUniqueSkiplist(attributeName, { sparse: true });
      db.collection.ensureUniqueSkiplist(attributeName1, attributeName2, { sparse: true });

  Note that in place of the above specialized index creation commands, it is recommended to use
  the more general index creation command `ensureIndex`:

  ```js
  db.collection.ensureIndex({ type: "hash", sparse: true, unique: true, fields: [ attributeName ] });
  db.collection.ensureIndex({ type: "skiplist", sparse: false, unique: false, fields: [ "a", "b" ] });
  ```

  When not explicitly set, the `sparse` attribute defaults to `false` for new indexes.

  This causes a change in behavior when creating a unique hash index without specifying the
  sparse flag: in 2.4, unique hash indexes were implicitly sparse, always excluding `null` values.
  There was no option to control this behavior, and sparsity was neither supported for non-unique
  hash indexes nor skiplists in 2.4. This implicit sparsity of unique hash indexes was considered
  an inconsistency, and therefore the behavior was cleaned up in 2.5. As of 2.5, indexes will
  only be created sparse if sparsity is explicitly requested. Existing unique hash indexes from 2.4
  or before will automatically be migrated so they are still sparse after the upgrade to 2.5.

  Geo indexes are implicitly sparse, meaning documents without the indexed location attribute or
  containing invalid location coordinate values will be excluded from the index automatically. This
  is also a change when compared to pre-2.5 behavior, when documents with missing or invalid
  coordinate values may have caused errors on insertion when the geo index' `unique` flag was set
  and its `ignoreNull` flag was not.

  This was confusing and has been rectified in 2.5. The method `ensureGeoConstaint()` now does the
  same as `ensureGeoIndex()`. Furthermore, the attributes `constraint`, `unique`, `ignoreNull` and
  `sparse` flags are now completely ignored when creating geo indexes.

  The same is true for fulltext indexes. There is no need to specify non-uniqueness or sparsity for
  geo or fulltext indexes. They will always be non-unique and sparse.

  As sparse indexes may exclude some documents, they cannot be used for every type of query.
  Sparse hash indexes cannot be used to find documents for which at least one of the indexed
  attributes has a value of `null`. For example, the following AQL query cannot use a sparse
  index, even if one was created on attribute `attr`:

      FOR doc In collection
        FILTER doc.attr == null
        RETURN doc

  If the lookup value is non-constant, a sparse index may or may not be used, depending on
  the other types of conditions in the query. If the optimizer can safely determine that
  the lookup value cannot be `null`, a sparse index may be used. When uncertain, the optimizer
  will not make use of a sparse index in a query in order to produce correct results.

  For example, the following queries cannot use a sparse index on `attr` because the optimizer
  will not know beforehand whether the comparison values for `doc.attr` will include `null`:

      FOR doc In collection
        FILTER doc.attr == SOME_FUNCTION(...)
        RETURN doc

      FOR other IN otherCollection
        FOR doc In collection
          FILTER doc.attr == other.attr
          RETURN doc

  Sparse skiplist indexes can be used for sorting if the optimizer can safely detect that the
  index range does not include `null` for any of the index attributes.

* inspection of AQL data-modification queries will now detect if the data-modification part
  of the query can run in lockstep with the data retrieval part of the query, or if the data
  retrieval part must be executed before the data modification can start.

  Executing the two in lockstep allows using much smaller buffers for intermediate results
  and starts the actual data-modification operations much earlier than if the two phases
  were executed separately.

* Allow dynamic attribute names in AQL object literals

  This allows using arbitrary expressions to construct attribute names in object
  literals specified in AQL queries. To disambiguate expressions and other unquoted
  attribute names, dynamic attribute names need to be enclosed in brackets (`[` and `]`).
  Example:

      FOR i IN 1..100
        RETURN { [ CONCAT('value-of-', i) ] : i }

* make AQL optimizer rule "use-index-for-sort" remove sort also in case a non-sorted
  index (e.g. a hash index) is used for only equality lookups and all sort attributes
  are covered by the index.

  Example that does not require an extra sort (needs hash index on `value`):

      FOR doc IN collection FILTER doc.value == 1 SORT doc.value RETURN doc

  Another example that does not require an extra sort (with hash index on `value1`, `value2`):

      FOR doc IN collection FILTER doc.value1 == 1 && doc.value2 == 2 SORT doc.value1, doc.value2 RETURN doc

* make AQL optimizer rule "use-index-for-sort" remove sort also in case the sort criteria
  excludes the left-most index attributes, but the left-most index attributes are used
  by the index for equality-only lookups.

  Example that can use the index for sorting (needs skiplist index on `value1`, `value2`):

      FOR doc IN collection FILTER doc.value1 == 1 SORT doc.value2 RETURN doc

* added selectivity estimates for primary index, edge index, and hash index

  The selectivity estimates are returned by the `GET /_api/index` REST API method
  in a sub-attribute `selectivityEstimate` for each index that supports it. This
  attribute will be omitted for indexes that do not provide selectivity estimates.
  If provided, the selectivity estimate will be a numeric value between 0 and 1.

  Selectivity estimates will also be reported in the result of `collection.getIndexes()`
  for all indexes that support this. If no selectivity estimate can be determined for
  an index, the attribute `selectivityEstimate` will be omitted here, too.

  The web interface also shows selectivity estimates for each index that supports this.

  Currently the following index types can provide selectivity estimates:
  - primary index
  - edge index
  - hash index (unique and non-unique)

  No selectivity estimates will be provided when running in cluster mode.

* fixed issue #1226: arangod log issues

* added additional logger if arangod is started in foreground mode on a tty

* added AQL optimizer rule "move-calculations-down"

* use exclusive native SRWLocks on Windows instead of native mutexes

* added AQL functions `MD5`, `SHA1`, and `RANDOM_TOKEN`.

* reduced number of string allocations when parsing certain AQL queries

  parsing numbers (integers or doubles) does not require a string allocation
  per number anymore

* RequestContext#bodyParam now accepts arbitrary joi schemas and rejects invalid (but well-formed) request bodies.

* enforce that AQL user functions are wrapped inside JavaScript function () declarations

  AQL user functions were always expected to be wrapped inside a JavaScript function, but previously
  this was not enforced when registering a user function. Enforcing the AQL user functions to be contained
  inside functions prevents functions from doing some unexpected things that may have led to undefined
  behavior.

* Windows service uninstalling: only remove service if it points to the currently running binary,
  or --force was specified.

* Windows (debug only): print stacktraces on crash and run minidump

* Windows (cygwin): if you run arangosh in a cygwin shell or via ssh we will detect this and use
  the appropriate output functions.

* Windows: improve process management

* fix IPv6 reverse ip lookups - so far we only did IPv4 addresses.

* improve join documentation, add outer join example

* run jslint for unit tests too, to prevent "memory leaks" by global js objects with native code.

* fix error logging for exceptions - we wouldn't log the exception message itself so far.

* improve error reporting in the http client (Windows & *nix)

* improve error reports in cluster

* Standard errors can now contain custom messages.


v2.4.7 (XXXX-XX-XX)
-------------------

* fixed issue #1282: Geo WITHIN_RECTANGLE for nested lat/lng


v2.4.6 (2015-03-18)
-------------------

* added option `--database.ignore-logfile-errors`

  This option controls how collection datafiles with a CRC mismatch are treated.

  If set to `false`, CRC mismatch errors in collection datafiles will lead
  to a collection not being loaded at all. If a collection needs to be loaded
  during WAL recovery, the WAL recovery will also abort (if not forced with
  `--wal.ignore-recovery-errors true`). Setting this flag to `false` protects
  users from unintentionally using a collection with corrupted datafiles, from
  which only a subset of the original data can be recovered.

  If set to `true`, CRC mismatch errors in collection datafiles will lead to
  the datafile being partially loaded. All data up to until the mismatch will
  be loaded. This will enable users to continue with a collection datafiles
  that are corrupted, but will result in only a partial load of the data.
  The WAL recovery will still abort when encountering a collection with a
  corrupted datafile, at least if `--wal.ignore-recovery-errors` is not set to
  `true`.

  The default value is *true*, so for collections with corrupted datafiles
  there might be partial data loads once the WAL recovery has finished. If
  the WAL recovery will need to load a collection with a corrupted datafile,
  it will still stop when using the default values.

* INCOMPATIBLE CHANGE:

  make the arangod server refuse to start if during startup it finds a non-readable
  `parameter.json` file for a database or a collection.

  Stopping the startup process in this case requires manual intervention (fixing
  the unreadable files), but prevents follow-up errors due to ignored databases or
  collections from happening.

* datafiles and `parameter.json` files written by arangod are now created with read and write
  privileges for the arangod process user, and with read and write privileges for the arangod
  process group.

  Previously, these files were created with user read and write permissions only.

* INCOMPATIBLE CHANGE:

  abort WAL recovery if one of the collection's datafiles cannot be opened

* INCOMPATIBLE CHANGE:

  never try to raise the privileges after dropping them, this can lead to a race condition while
  running the recovery

  If you require to run ArangoDB on a port lower than 1024, you must run ArangoDB as root.

* fixed inefficiencies in `remove` methods of general-graph module

* added option `--database.slow-query-threshold` for controlling the default AQL slow query
  threshold value on server start


v2.4.5 (2015-03-16)
-------------------

* added elapsed time to HTTP request logging output (`--log.requests-file`)

* added AQL current and slow query tracking, killing of AQL queries

  This change enables retrieving the list of currently running AQL queries inside the selected database.
  AQL queries with an execution time beyond a certain threshold can be moved to a "slow query" facility
  and retrieved from there. Queries can also be killed by specifying the query id.

  This change adds the following HTTP REST APIs:

  - `GET /_api/query/current`: for retrieving the list of currently running queries
  - `GET /_api/query/slow`: for retrieving the list of slow queries
  - `DELETE /_api/query/slow`: for clearing the list of slow queries
  - `GET /_api/query/properties`: for retrieving the properties for query tracking
  - `PUT /_api/query/properties`: for adjusting the properties for query tracking
  - `DELETE /_api/query/<id>`: for killing an AQL query

  The following JavaScript APIs have been added:

  - require("org/arangodb/aql/queries").current();
  - require("org/arangodb/aql/queries").slow();
  - require("org/arangodb/aql/queries").clearSlow();
  - require("org/arangodb/aql/queries").properties();
  - require("org/arangodb/aql/queries").kill();

* fixed issue #1265: arangod crashed with SIGSEGV

* fixed issue #1241: Wildcards in examples

* fixed comment parsing in Foxx controllers


v2.4.4 (2015-02-24)
-------------------

* fixed the generation template for foxx apps. It now does not create deprecated functions anymore

* add custom visitor functionality for `GRAPH_NEIGHBORS` function, too

* increased default value of traversal option *maxIterations* to 100 times of its previous
  default value


v2.4.3 (2015-02-06)
-------------------

* fix multi-threading with openssl when running under Windows

* fix timeout on socket operations when running under Windows

* Fixed an error in Foxx routing which caused some apps that worked in 2.4.1 to fail with status 500: `undefined is not a function` errors in 2.4.2
  This error was occurring due to seldom internal rerouting introduced by the malformed application handler.


v2.4.2 (2015-01-30)
-------------------

* added custom visitor functionality for AQL traversals

  This allows more complex result processing in traversals triggered by AQL. A few examples
  are shown in [this article](http://jsteemann.github.io/blog/2015/01/28/using-custom-visitors-in-aql-graph-traversals/).

* improved number of results estimated for nodes of type EnumerateListNode and SubqueryNode
  in AQL explain output

* added AQL explain helper to explain arbitrary AQL queries

  The helper function prints the query execution plan and the indexes to be used in the
  query. It can be invoked from the ArangoShell or the web interface as follows:

      require("org/arangodb/aql/explainer").explain(query);

* enable use of indexes for certain AQL conditions with non-equality predicates, in
  case the condition(s) also refer to indexed attributes

  The following queries will now be able to use indexes:

      FILTER a.indexed == ... && a.indexed != ...
      FILTER a.indexed == ... && a.nonIndexed != ...
      FILTER a.indexed == ... && ! (a.indexed == ...)
      FILTER a.indexed == ... && ! (a.nonIndexed == ...)
      FILTER a.indexed == ... && ! (a.indexed != ...)
      FILTER a.indexed == ... && ! (a.nonIndexed != ...)
      FILTER (a.indexed == ... && a.nonIndexed == ...) || (a.indexed == ... && a.nonIndexed == ...)
      FILTER (a.indexed == ... && a.nonIndexed != ...) || (a.indexed == ... && a.nonIndexed != ...)

* Fixed spuriously occurring "collection not found" errors when running queries on local
  collections on a cluster DB server

* Fixed upload of Foxx applications to the server for apps exceeding approx. 1 MB zipped.

* Malformed Foxx applications will now return a more useful error when any route is requested.

  In Production a Foxx app mounted on /app will display an html page on /app/* stating a 503 Service temporarily not available.
  It will not state any information about your Application.
  Before it was a 404 Not Found without any information and not distinguishable from a correct not found on your route.

  In Development Mode the html page also contains information about the error occurred.

* Unhandled errors thrown in Foxx routes are now handled by the Foxx framework itself.

  In Production the route will return a status 500 with a body {error: "Error statement"}.
  In Development the route will return a status 500 with a body {error: "Error statement", stack: "..."}

  Before, it was status 500 with a plain text stack including ArangoDB internal routing information.

* The Applications tab in web interface will now request development apps more often.
  So if you have a fixed a syntax error in your app it should always be visible after reload.


v2.4.1 (2015-01-19)
-------------------

* improved WAL recovery output

* fixed certain OR optimizations in AQL optimizer

* better diagnostics for arangoimp

* fixed invalid result of HTTP REST API method `/_admin/foxx/rescan`

* fixed possible segmentation fault when passing a Buffer object into a V8 function
  as a parameter

* updated AQB module to 1.8.0.


v2.4.0 (2015-01-13)
-------------------

* updated AQB module to 1.7.0.

* fixed V8 integration-related crashes

* make `fs.move(src, dest)` also fail when both `src` and `dest` are
  existing directories. This ensures the same behavior of the move operation
  on different platforms.

* fixed AQL insert operation for multi-shard collections in cluster

* added optional return value for AQL data-modification queries.
  This allows returning the documents inserted, removed or updated with the query, e.g.

      FOR doc IN docs REMOVE doc._key IN docs LET removed = OLD RETURN removed
      FOR doc IN docs INSERT { } IN docs LET inserted = NEW RETURN inserted
      FOR doc IN docs UPDATE doc._key WITH { } IN docs LET previous = OLD RETURN previous
      FOR doc IN docs UPDATE doc._key WITH { } IN docs LET updated = NEW RETURN updated

  The variables `OLD` and `NEW` are automatically available when a `REMOVE`, `INSERT`,
  `UPDATE` or `REPLACE` statement is immediately followed by a `LET` statement.
  Note that the `LET` and `RETURN` statements in data-modification queries are not as
  flexible as the general versions of `LET` and `RETURN`. When returning documents from
  data-modification operations, only a single variable can be assigned using `LET`, and
  the assignment can only be either `OLD` or `NEW`, but not an arbitrary expression. The
  `RETURN` statement also allows using the just-created variable only, and no arbitrary
  expressions.


v2.4.0-beta1 (2014-12-26)
--------------------------

* fixed superstates in FoxxGenerator

* fixed issue #1065: Aardvark: added creation of documents and edges with _key property

* fixed issue #1198: Aardvark: current AQL editor query is now cached

* Upgraded V8 version from 3.16.14 to 3.29.59

  The built-in version of V8 has been upgraded from 3.16.14 to 3.29.59.
  This activates several ES6 (also dubbed *Harmony* or *ES.next*) features in
  ArangoDB, both in the ArangoShell and the ArangoDB server. They can be
  used for scripting and in server-side actions such as Foxx routes, traversals
  etc.

  The following ES6 features are available in ArangoDB 2.4 by default:

  * iterators
  * the `of` operator
  * symbols
  * predefined collections types (Map, Set etc.)
  * typed arrays

  Many other ES6 features are disabled by default, but can be made available by
  starting arangod or arangosh with the appropriate options:

  * arrow functions
  * proxies
  * generators
  * String, Array, and Number enhancements
  * constants
  * enhanced object and numeric literals

  To activate all these ES6 features in arangod or arangosh, start it with
  the following options:

      arangosh --javascript.v8-options="--harmony --harmony_generators"

  More details on the available ES6 features can be found in
  [this blog](https://jsteemann.github.io/blog/2014/12/19/using-es6-features-in-arangodb/).

* Added Foxx generator for building Hypermedia APIs

  A more detailed description is [here](https://www.arangodb.com/2014/12/08/building-hypermedia-apis-foxxgenerator)

* New `Applications` tab in web interface:

  The `applications` tab got a complete redesign.
  It will now only show applications that are currently running on ArangoDB.
  For a selected application, a new detailed view has been created.
  This view provides a better overview of the app:
  * author
  * license
  * version
  * contributors
  * download links
  * API documentation

  To install a new application, a new dialog is now available.
  It provides the features already available in the console application `foxx-manager` plus some more:
  * install an application from Github
  * install an application from a zip file
  * install an application from ArangoDB's application store
  * create a new application from scratch: this feature uses a generator to
    create a Foxx application with pre-defined CRUD methods for a given list
    of collections. The generated Foxx app can either be downloaded as a zip file or
    be installed on the server. Starting with a new Foxx app has never been easier.

* fixed issue #1102: Aardvark: Layout bug in documents overview

  The documents overview was entirely destroyed in some situations on Firefox.
  We replaced the plugin we used there.

* fixed issue #1168: Aardvark: pagination buttons jumping

* fixed issue #1161: Aardvark: Click on Import JSON imports previously uploaded file

* removed configure options `--enable-all-in-one-v8`, `--enable-all-in-one-icu`,
  and `--enable-all-in-one-libev`.

* global internal rename to fix naming incompatibilities with JSON:

  Internal functions with names containing `array` have been renamed to `object`,
  internal functions with names containing `list` have been renamed to `array`.
  The renaming was mainly done in the C++ parts. The documentation has also been
  adjusted so that the correct JSON type names are used in most places.

  The change also led to the addition of a few function aliases in AQL:

  * `TO_LIST` now is an alias of the new `TO_ARRAY`
  * `IS_LIST` now is an alias of the new `IS_ARRAY`
  * `IS_DOCUMENT` now is an alias of the new `IS_OBJECT`

  The changed also renamed the option `mergeArrays` to `mergeObjects` for AQL
  data-modification query options and HTTP document modification API

* AQL: added optimizer rule "remove-filter-covered-by-index"

  This rule removes FilterNodes and CalculationNodes from an execution plan if the
  filter is already covered by a previous IndexRangeNode. Removing the CalculationNode
  and the FilterNode will speed up query execution because the query requires less
  computation.

* AQL: added optimizer rule "remove-sort-rand"

  This rule removes a `SORT RAND()` expression from a query and moves the random
  iteration into the appropriate `EnumerateCollectionNode`. This is more efficient
  than individually enumerating and then sorting randomly.

* AQL: range optimizations for IN and OR

  This change enables usage of indexes for several additional cases. Filters containing
  the `IN` operator can now make use of indexes, and multiple OR- or AND-combined filter
  conditions can now also use indexes if the filters are accessing the same indexed
  attribute.

  Here are a few examples of queries that can now use indexes but couldn't before:

    FOR doc IN collection
      FILTER doc.indexedAttribute == 1 || doc.indexedAttribute > 99
      RETURN doc

    FOR doc IN collection
      FILTER doc.indexedAttribute IN [ 3, 42 ] || doc.indexedAttribute > 99
      RETURN doc

    FOR doc IN collection
      FILTER (doc.indexedAttribute > 2 && doc.indexedAttribute < 10) ||
             (doc.indexedAttribute > 23 && doc.indexedAttribute < 42)
      RETURN doc

* fixed issue #500: AQL parentheses issue

  This change allows passing subqueries as AQL function parameters without using
  duplicate brackets (e.g. `FUNC(query)` instead of `FUNC((query))`

* added optional `COUNT` clause to AQL `COLLECT`

  This allows more efficient group count calculation queries, e.g.

      FOR doc IN collection
        COLLECT age = doc.age WITH COUNT INTO length
        RETURN { age: age, count: length }

  A count-only query is also possible:

      FOR doc IN collection
        COLLECT WITH COUNT INTO length
        RETURN length

* fixed missing makeDirectory when fetching a Foxx application from a zip file

* fixed issue #1134: Change the default endpoint to localhost

  This change will modify the IP address ArangoDB listens on to 127.0.0.1 by default.
  This will make new ArangoDB installations unaccessible from clients other than
  localhost unless changed. This is a security feature.

  To make ArangoDB accessible from any client, change the server's configuration
  (`--server.endpoint`) to either `tcp://0.0.0.0:8529` or the server's publicly
  visible IP address.

* deprecated `Repository#modelPrototype`. Use `Repository#model` instead.

* IMPORTANT CHANGE: by default, system collections are included in replication and all
  replication API return values. This will lead to user accounts and credentials
  data being replicated from master to slave servers. This may overwrite
  slave-specific database users.

  If this is undesired, the `_users` collection can be excluded from replication
  easily by setting the `includeSystem` attribute to `false` in the following commands:

  * replication.sync({ includeSystem: false });
  * replication.applier.properties({ includeSystem: false });

  This will exclude all system collections (including `_aqlfunctions`, `_graphs` etc.)
  from the initial synchronization and the continuous replication.

  If this is also undesired, it is also possible to specify a list of collections to
  exclude from the initial synchronization and the continuous replication using the
  `restrictCollections` attribute, e.g.:

      replication.applier.properties({
        includeSystem: true,
        restrictType: "exclude",
        restrictCollections: [ "_users", "_graphs", "foo" ]
      });

  The HTTP API methods for fetching the replication inventory and for dumping collections
  also support the `includeSystem` control flag via a URL parameter.

* removed DEPRECATED replication methods:
  * `replication.logger.start()`
  * `replication.logger.stop()`
  * `replication.logger.properties()`
  * HTTP PUT `/_api/replication/logger-start`
  * HTTP PUT `/_api/replication/logger-stop`
  * HTTP GET `/_api/replication/logger-config`
  * HTTP PUT `/_api/replication/logger-config`

* fixed issue #1174, which was due to locking problems in distributed
  AQL execution

* improved cluster locking for AQL avoiding deadlocks

* use DistributeNode for modifying queries with REPLACE and UPDATE, if
  possible


v2.3.6 (2015-XX-XX)
-------------------

* fixed AQL subquery optimization that produced wrong result when multiple subqueries
  directly followed each other and and a directly following `LET` statement did refer
  to any but the first subquery.


v2.3.5 (2015-01-16)
-------------------

* fixed intermittent 404 errors in Foxx apps after mounting or unmounting apps

* fixed issue #1200: Expansion operator results in "Cannot call method 'forEach' of null"

* fixed issue #1199: Cannot unlink root node of plan


v2.3.4 (2014-12-23)
-------------------

* fixed cerberus path for MyArangoDB


v2.3.3 (2014-12-17)
-------------------

* fixed error handling in instantiation of distributed AQL queries, this
  also fixes a bug in cluster startup with many servers

* issue #1185: parse non-fractional JSON numbers with exponent (e.g. `4e-261`)

* issue #1159: allow --server.request-timeout and --server.connect-timeout of 0


v2.3.2 (2014-12-09)
-------------------

* fixed issue #1177: Fix bug in the user app's storage

* fixed issue #1173: AQL Editor "Save current query" resets user password

* fixed missing makeDirectory when fetching a Foxx application from a zip file

* put in warning about default changed: fixed issue #1134: Change the default endpoint to localhost

* fixed issue #1163: invalid fullCount value returned from AQL

* fixed range operator precedence

* limit default maximum number of plans created by AQL optimizer to 256 (from 1024)

* make AQL optimizer not generate an extra plan if an index can be used, but modify
  existing plans in place

* fixed AQL cursor ttl (time-to-live) issue

  Any user-specified cursor ttl value was not honored since 2.3.0.

* fixed segfault in AQL query hash index setup with unknown shapes

* fixed memleaks

* added AQL optimizer rule for removing `INTO` from a `COLLECT` statement if not needed

* fixed issue #1131

  This change provides the `KEEP` clause for `COLLECT ... INTO`. The `KEEP` clause
  allows controlling which variables will be kept in the variable created by `INTO`.

* fixed issue #1147, must protect dispatcher ID for etcd

v2.3.1 (2014-11-28)
-------------------

* recreate password if missing during upgrade

* fixed issue #1126

* fixed non-working subquery index optimizations

* do not restrict summary of Foxx applications to 60 characters

* fixed display of "required" path parameters in Foxx application documentation

* added more optimizations of constants values in AQL FILTER conditions

* fixed invalid or-to-in optimization for FILTERs containing comparisons
  with boolean values

* fixed replication of `_graphs` collection

* added AQL list functions `PUSH`, `POP`, `UNSHIFT`, `SHIFT`, `REMOVE_VALUES`,
  `REMOVE_VALUE`, `REMOVE_NTH` and `APPEND`

* added AQL functions `CALL` and `APPLY` to dynamically call other functions

* fixed AQL optimizer cost estimation for LIMIT node

* prevent Foxx queues from permanently writing to the journal even when
  server is idle

* fixed AQL COLLECT statement with INTO clause, which copied more variables
  than v2.2 and thus lead to too much memory consumption.
  This deals with #1107.

* fixed AQL COLLECT statement, this concerned every COLLECT statement,
  only the first group had access to the values of the variables before
  the COLLECT statement. This deals with #1127.

* fixed some AQL internals, where sometimes too many items were
  fetched from upstream in the presence of a LIMIT clause. This should
  generally improve performance.


v2.3.0 (2014-11-18)
-------------------

* fixed syslog flags. `--log.syslog` is deprecated and setting it has no effect,
  `--log.facility` now works as described. Application name has been changed from
  `triagens` to `arangod`. It can be changed using `--log.application`. The syslog
  will only contain the actual log message. The datetime prefix is omitted.

* fixed deflate in SimpleHttpClient

* fixed issue #1104: edgeExamples broken or changed

* fixed issue #1103: Error while importing user queries

* fixed issue #1100: AQL: HAS() fails on doc[attribute_name]

* fixed issue #1098: runtime error when creating graph vertex

* hide system applications in **Applications** tab by default

  Display of system applications can be toggled by using the *system applications*
  toggle in the UI.

* added HTTP REST API for managing tasks (`/_api/tasks`)

* allow passing character lists as optional parameter to AQL functions `TRIM`,
  `LTRIM` and `RTRIM`

  These functions now support trimming using custom character lists. If no character
  lists are specified, all whitespace characters will be removed as previously:

      TRIM("  foobar\t \r\n ")         // "foobar"
      TRIM(";foo;bar;baz, ", "; ")     // "foo;bar;baz"

* added AQL string functions `LTRIM`, `RTRIM`, `FIND_FIRST`, `FIND_LAST`, `SPLIT`,
  `SUBSTITUTE`

* added AQL functions `ZIP`, `VALUES` and `PERCENTILE`

* made AQL functions `CONCAT` and `CONCAT_SEPARATOR` work with list arguments

* dynamically create extra dispatcher threads if required

* fixed issue #1097: schemas in the API docs no longer show required properties as optional


v2.3.0-beta2 (2014-11-08)
-------------------------

* front-end: new icons for uploading and downloading JSON documents into a collection

* front-end: fixed documents pagination css display error

* front-end: fixed flickering of the progress view

* front-end: fixed missing event for documents filter function

* front-end: jsoneditor: added CMD+Return (Mac) CTRL+Return (Linux/Win) shortkey for
  saving a document

* front-end: added information tooltip for uploading json documents.

* front-end: added database management view to the collapsed navigation menu

* front-end: added collection truncation feature

* fixed issue #1086: arangoimp: Odd errors if arguments are not given properly

* performance improvements for AQL queries that use JavaScript-based expressions
  internally

* added AQL geo functions `WITHIN_RECTANGLE` and `IS_IN_POLYGON`

* fixed non-working query results download in AQL editor of web interface

* removed debug print message in AQL editor query export routine

* fixed issue #1075: Aardvark: user name required even if auth is off #1075

  The fix for this prefills the username input field with the current user's
  account name if any and `root` (the default username) otherwise. Additionally,
  the tooltip text has been slightly adjusted.

* fixed issue #1069: Add 'raw' link to swagger ui so that the raw swagger
  json can easily be retrieved

  This adds a link to the Swagger API docs to an application's detail view in
  the **Applications** tab of the web interface. The link produces the Swagger
  JSON directly. If authentication is turned on, the link requires authentication,
  too.

* documentation updates


v2.3.0-beta1 (2014-11-01)
-------------------------

* added dedicated `NOT IN` operator for AQL

  Previously, a `NOT IN` was only achievable by writing a negated `IN` condition:

      FOR i IN ... FILTER ! (i IN [ 23, 42 ]) ...

  This can now alternatively be expressed more intuitively as follows:

      FOR i IN ... FILTER i NOT IN [ 23, 42 ] ...

* added alternative logical operator syntax for AQL

  Previously, the logical operators in AQL could only be written as:
  - `&&`: logical and
  - `||`: logical or
  - `!`: negation

  ArangoDB 2.3 introduces the alternative variants for these operators:
  - `AND`: logical and
  - `OR`: logical or
  - `NOT`: negation

  The new syntax is just an alternative to the old syntax, allowing easier
  migration from SQL. The old syntax is still fully supported and will be.

* improved output of `ArangoStatement.parse()` and POST `/_api/query`

  If an AQL query can be parsed without problems, The return value of
  `ArangoStatement.parse()` now contains an attribute `ast` with the abstract
  syntax tree of the query (before optimizations). Though this is an internal
  representation of the query and is subject to change, it can be used to inspect
  how ArangoDB interprets a given query.

* improved `ArangoStatement.explain()` and POST `/_api/explain`

  The commands for explaining AQL queries have been improved.

* added command-line option `--javascript.v8-contexts` to control the number of
  V8 contexts created in arangod.

  Previously, the number of V8 contexts was equal to the number of server threads
  (as specified by option `--server.threads`).

  However, it may be sensible to create different amounts of threads and V8
  contexts. If the option is not specified, the number of V8 contexts created
  will be equal to the number of server threads. Thus no change in configuration
  is required to keep the old behavior.

  If you are using the default config files or merge them with your local config
  files, please review if the default number of server threads is okay in your
  environment. Additionally you should verify that the number of V8 contexts
  created (as specified in option `--javascript.v8-contexts`) is okay.

* the number of server.threads specified is now the minimum of threads
  started. There are situation in which threads are waiting for results of
  distributed database servers. In this case the number of threads is
  dynamically increased.

* removed index type "bitarray"

  Bitarray indexes were only half-way documented and integrated in previous versions
  of ArangoDB so their benefit was limited. The support for bitarray indexes has
  thus been removed in ArangoDB 2.3. It is not possible to create indexes of type
  "bitarray" with ArangoDB 2.3.

  When a collection is opened that contains a bitarray index definition created
  with a previous version of ArangoDB, ArangoDB will ignore it and log the following
  warning:

      index type 'bitarray' is not supported in this version of ArangoDB and is ignored

  Future versions of ArangoDB may automatically remove such index definitions so the
  warnings will eventually disappear.

* removed internal "_admin/modules/flush" in order to fix requireApp

* added basic support for handling binary data in Foxx

  Requests with binary payload can be processed in Foxx applications by
  using the new method `res.rawBodyBuffer()`. This will return the unparsed request
  body as a Buffer object.

  There is now also the method `req.requestParts()` available in Foxx to retrieve
  the individual components of a multipart HTTP request.

  Buffer objects can now be used when setting the response body of any Foxx action.
  Additionally, `res.send()` has been added as a convenience method for returning
  strings, JSON objects or buffers from a Foxx action:

      res.send("<p>some HTML</p>");
      res.send({ success: true });
      res.send(new Buffer("some binary data"));

  The convenience method `res.sendFile()` can now be used to easily return the
  contents of a file from a Foxx action:

      res.sendFile(applicationContext.foxxFilename("image.png"));

  `fs.write` now accepts not only strings but also Buffer objects as second parameter:

      fs.write(filename, "some data");
      fs.write(filename, new Buffer("some binary data"));

  `fs.readBuffer` can be used to return the contents of a file in a Buffer object.

* improved performance of insertion into non-unique hash indexes significantly in case
  many duplicate keys are used in the index

* issue #1042: set time zone in log output

  the command-line option `--log.use-local-time` was added to print dates and times in
  the server-local timezone instead of UTC

* command-line options that require a boolean value now validate the
  value given on the command-line

  This prevents issues if no value is specified for an option that
  requires a boolean value. For example, the following command-line would
  have caused trouble in 2.2, because `--server.endpoint` would have been
  used as the value for the `--server.disable-authentication` options
  (which requires a boolean value):

      arangod --server.disable-authentication --server.endpoint tcp://127.0.0.1:8529 data

  In 2.3, running this command will fail with an error and requires to
  be modified to:

      arangod --server.disable-authentication true --server.endpoint tcp://127.0.0.1:8529 data

* improved performance of CSV import in arangoimp

* fixed issue #1027: Stack traces are off-by-one

* fixed issue #1026: Modules loaded in different files within the same app
  should refer to the same module

* fixed issue #1025: Traversal not as expected in undirected graph

* added a _relation function in the general-graph module.

  This deprecated _directedRelation and _undirectedRelation.
  ArangoDB does not offer any constraints for undirected edges
  which caused some confusion of users how undirected relations
  have to be handled. Relation now only supports directed relations
  and the user can actively simulate undirected relations.

* changed return value of Foxx.applicationContext#collectionName:

  Previously, the function could return invalid collection names because
  invalid characters were not replaced in the application name prefix, only
  in the collection name passed.

  Now, the function replaces invalid characters also in the application name
  prefix, which might to slightly different results for application names that
  contained any characters outside the ranges [a-z], [A-Z] and [0-9].

* prevent XSS in AQL editor and logs view

* integrated tutorial into ArangoShell and web interface

* added option `--backslash-escape` for arangoimp when running CSV file imports

* front-end: added download feature for (filtered) documents

* front-end: added download feature for the results of a user query

* front-end: added function to move documents to another collection

* front-end: added sort-by attribute to the documents filter

* front-end: added sorting feature to database, graph management and user management view.

* issue #989: front-end: Databases view not refreshing after deleting a database

* issue #991: front-end: Database search broken

* front-end: added infobox which shows more information about a document (_id, _rev, _key) or
  an edge (_id, _rev, _key, _from, _to). The from and to attributes are clickable and redirect
  to their document location.

* front-end: added edit-mode for deleting multiple documents at the same time.

* front-end: added delete button to the detailed document/edge view.

* front-end: added visual feedback for saving documents/edges inside the editor (error/success).

* front-end: added auto-focusing for the first input field in a modal.

* front-end: added validation for user input in a modal.

* front-end: user defined queries are now stored inside the database and are bound to the current
  user, instead of using the local storage functionality of the browsers. The outcome of this is
  that user defined queries are now independently usable from any device. Also queries can now be
  edited through the standard document editor of the front-end through the _users collection.

* front-end: added import and export functionality for user defined queries.

* front-end: added new keywords and functions to the aql-editor theme

* front-end: applied tile-style to the graph view

* front-end: now using the new graph api including multi-collection support

* front-end: foxx apps are now deletable

* front-end: foxx apps are now installable and updateable through github, if github is their
  origin.

* front-end: added foxx app version control. Multiple versions of a single foxx app are now
  installable and easy to manage and are also arranged in groups.

* front-end: the user-set filter of a collection is now stored until the user navigates to
  another collection.

* front-end: fetching and filtering of documents, statistics, and query operations are now
  handled with asynchronous ajax calls.

* front-end: added progress indicator if the front-end is waiting for a server operation.

* front-end: fixed wrong count of documents in the documents view of a collection.

* front-end: fixed unexpected styling of the manage db view and navigation.

* front-end: fixed wrong handling of select fields in a modal view.

* front-end: fixed wrong positioning of some tooltips.

* automatically call `toJSON` function of JavaScript objects (if present)
  when serializing them into database documents. This change allows
  storing JavaScript date objects in the database in a sensible manner.


v2.2.7 (2014-11-19)
-------------------

* fixed issue #998: Incorrect application URL for non-system Foxx apps

* fixed issue #1079: AQL editor: keyword WITH in UPDATE query is not highlighted

* fix memory leak in cluster nodes

* fixed registration of AQL user-defined functions in Web UI (JS shell)

* fixed error display in Web UI for certain errors
  (now error message is printed instead of 'undefined')

* fixed issue #1059: bug in js module console

* fixed issue #1056: "fs": zip functions fail with passwords

* fixed issue #1063: Docs: measuring unit of --wal.logfile-size?

* fixed issue #1062: Docs: typo in 14.2 Example data


v2.2.6 (2014-10-20)
-------------------

* fixed issue #972: Compilation Issue

* fixed issue #743: temporary directories are now unique and one can read
  off the tool that created them, if empty, they are removed atexit

* Highly improved performance of all AQL GRAPH_* functions.

* Orphan collections in general graphs can now be found via GRAPH_VERTICES
  if either "any" or no direction is defined

* Fixed documentation for AQL function GRAPH_NEIGHBORS.
  The option "vertexCollectionRestriction" is meant to filter the target
  vertices only, and should not filter the path.

* Fixed a bug in GRAPH_NEIGHBORS which enforced only empty results
  under certain conditions


v2.2.5 (2014-10-09)
-------------------

* fixed issue #961: allow non-JSON values in undocument request bodies

* fixed issue 1028: libicu is now statically linked

* fixed cached lookups of collections on the server, which may have caused spurious
  problems after collection rename operations


v2.2.4 (2014-10-01)
-------------------

* fixed accessing `_from` and `_to` attributes in `collection.byExample` and
  `collection.firstExample`

  These internal attributes were not handled properly in the mentioned functions, so
  searching for them did not always produce documents

* fixed issue #1030: arangoimp 2.2.3 crashing, not logging on large Windows CSV file

* fixed issue #1025: Traversal not as expected in undirected graph

* fixed issue #1020

  This requires re-introducing the startup option `--database.force-sync-properties`.

  This option can again be used to force fsyncs of collection, index and database properties
  stored as JSON strings on disk in files named `parameter.json`. Syncing these files after
  a write may be necessary if the underlying storage does not sync file contents by itself
  in a "sensible" amount of time after a file has been written and closed.

  The default value is `true` so collection, index and database properties will always be
  synced to disk immediately. This affects creating, renaming and dropping collections as
  well as creating and dropping databases and indexes. Each of these operations will perform
  an additional fsync on the `parameter.json` file if the option is set to `true`.

  It might be sensible to set this option to `false` for workloads that create and drop a
  lot of collections (e.g. test runs).

  Document operations such as creating, updating and dropping documents are not affected
  by this option.

* fixed issue #1016: AQL editor bug

* fixed issue #1014: WITHIN function returns wrong distance

* fixed AQL shortest path calculation in function `GRAPH_SHORTEST_PATH` to return
  complete vertex objects instead of just vertex ids

* allow changing of attributes of documents stored in server-side JavaScript variables

  Previously, the following did not work:

      var doc = db.collection.document(key);
      doc._key = "abc"; // overwriting internal attributes not supported
      doc.value = 123;  // overwriting existing attributes not supported

  Now, modifying documents stored in server-side variables (e.g. `doc` in the above case)
  is supported. Modifying the variables will not update the documents in the database,
  but will modify the JavaScript object (which can be written back to the database using
  `db.collection.update` or `db.collection.replace`)

* fixed issue #997: arangoimp apparently doesn't support files >2gig on Windows

  large file support (requires using `_stat64` instead of `stat`) is now supported on
  Windows


v2.2.3 (2014-09-02)
-------------------

* added `around` for Foxx controller

* added `type` option for HTTP API `GET /_api/document?collection=...`

  This allows controlling the type of results to be returned. By default, paths to
  documents will be returned, e.g.

      [
        `/_api/document/test/mykey1`,
        `/_api/document/test/mykey2`,
        ...
      ]

  To return a list of document ids instead of paths, the `type` URL parameter can be
  set to `id`:

      [
        `test/mykey1`,
        `test/mykey2`,
        ...
      ]

  To return a list of document keys only, the `type` URL parameter can be set to `key`:

      [
        `mykey1`,
        `mykey2`,
        ...
      ]


* properly capitalize HTTP response header field names in case the `x-arango-async`
  HTTP header was used in a request.

* fixed several documentation issues

* speedup for several general-graph functions, AQL functions starting with `GRAPH_`
  and traversals


v2.2.2 (2014-08-08)
-------------------

* allow storing non-reserved attribute names starting with an underscore

  Previous versions of ArangoDB parsed away all attribute names that started with an
  underscore (e.g. `_test', '_foo', `_bar`) on all levels of a document (root level
  and sub-attribute levels). While this behavior was documented, it was unintuitive and
  prevented storing documents inside other documents, e.g.:

      {
        "_key" : "foo",
        "_type" : "mydoc",
        "references" : [
          {
            "_key" : "something",
            "_rev" : "...",
            "value" : 1
          },
          {
            "_key" : "something else",
            "_rev" : "...",
            "value" : 2
          }
        ]
      }

  In the above example, previous versions of ArangoDB removed all attributes and
  sub-attributes that started with underscores, meaning the embedded documents would lose
  some of their attributes. 2.2.2 should preserve such attributes, and will also allow
  storing user-defined attribute names on the top-level even if they start with underscores
  (such as `_type` in the above example).

* fix conversion of JavaScript String, Number and Boolean objects to JSON.

  Objects created in JavaScript using `new Number(...)`, `new String(...)`, or
  `new Boolean(...)` were not converted to JSON correctly.

* fixed a race condition on task registration (i.e. `require("org/arangodb/tasks").register()`)

  this race condition led to undefined behavior when a just-created task with no offset and
  no period was instantly executed and deleted by the task scheduler, before the `register`
  function returned to the caller.

* changed run-tests.sh to execute all suitable tests.

* switch to new version of gyp

* fixed upgrade button


v2.2.1 (2014-07-24)
-------------------

* fixed hanging write-ahead log recovery for certain cases that involved dropping
  databases

* fixed issue with --check-version: when creating a new database the check failed

* issue #947 Foxx applicationContext missing some properties

* fixed issue with --check-version: when creating a new database the check failed

* added startup option `--wal.suppress-shape-information`

  Setting this option to `true` will reduce memory and disk space usage and require
  less CPU time when modifying documents or edges. It should therefore be turned on
  for standalone ArangoDB servers. However, for servers that are used as replication
  masters, setting this option to `true` will effectively disable the usage of the
  write-ahead log for replication, so it should be set to `false` for any replication
  master servers.

  The default value for this option is `false`.

* added optional `ttl` attribute to specify result cursor expiration for HTTP API method
  `POST /_api/cursor`

  The `ttl` attribute can be used to prevent cursor results from timing out too early.

* issue #947: Foxx applicationContext missing some properties

* (reported by Christian Neubauer):

  The problem was that in Google's V8, signed and unsigned chars are not always declared cleanly.
  so we need to force v8 to compile with forced signed chars which is done by the Flag:
    -fsigned-char
  at least it is enough to follow the instructions of compiling arango on rasperry
  and add "CFLAGS='-fsigned-char'" to the make command of V8 and remove the armv7=0

* Fixed a bug with the replication client. In the case of single document
  transactions the collection was not write locked.


v2.2.0 (2014-07-10)
-------------------

* The replication methods `logger.start`, `logger.stop` and `logger.properties` are
  no-ops in ArangoDB 2.2 as there is no separate replication logger anymore. Data changes
  are logged into the write-ahead log in ArangoDB 2.2, and not separately by the
  replication logger. The replication logger object is still there in ArangoDB 2.2 to
  ensure backwards-compatibility, however, logging cannot be started, stopped or
  configured anymore. Using any of these methods will do nothing.

  This also affects the following HTTP API methods:
  - `PUT /_api/replication/logger-start`
  - `PUT /_api/replication/logger-stop`
  - `GET /_api/replication/logger-config`
  - `PUT /_api/replication/logger-config`

  Using any of these methods is discouraged from now on as they will be removed in
  future versions of ArangoDB.

* INCOMPATIBLE CHANGE: replication of transactions has changed. Previously, transactions
  were logged on a master in one big block and shipped to a slave in one block, too.
  Now transactions will be logged and replicated as separate entries, allowing transactions
  to be bigger and also ensure replication progress.

  This change also affects the behavior of the `stop` method of the replication applier.
  If the replication applier is now stopped manually using the `stop` method and later
  restarted using the `start` method, any transactions that were unfinished at the
  point of stopping will be aborted on a slave, even if they later commit on the master.

  In ArangoDB 2.2, stopping the replication applier manually should be avoided unless the
  goal is to stop replication permanently or to do a full resync with the master anyway.
  If the replication applier still must be stopped, it should be made sure that the
  slave has fetched and applied all pending operations from a master, and that no
  extra transactions are started on the master before the `stop` command on the slave
  is executed.

  Replication of transactions in ArangoDB 2.2 might also lock the involved collections on
  the slave while a transaction is either committed or aborted on the master and the
  change has been replicated to the slave. This change in behavior may be important for
  slave servers that are used for read-scaling. In order to avoid long lasting collection
  locks on the slave, transactions should be kept small.

  The `_replication` system collection is not used anymore in ArangoDB 2.2 and its usage is
  discouraged.

* INCOMPATIBLE CHANGE: the figures reported by the `collection.figures` method
  now only reflect documents and data contained in the journals and datafiles of
  collections. Documents or deletions contained only in the write-ahead log will
  not influence collection figures until the write-ahead log garbage collection
  kicks in. The figures for a collection might therefore underreport the total
  resource usage of a collection.

  Additionally, the attributes `lastTick` and `uncollectedLogfileEntries` have been
  added to the result of the `figures` operation and the HTTP API method
  `PUT /_api/collection/figures`

* added `insert` method as an alias for `save`. Documents can now be inserted into
  a collection using either method:

      db.test.save({ foo: "bar" });
      db.test.insert({ foo: "bar" });

* added support for data-modification AQL queries

* added AQL keywords `INSERT`, `UPDATE`, `REPLACE` and `REMOVE` (and `WITH`) to
  support data-modification AQL queries.

  Unquoted usage of these keywords for attribute names in AQL queries will likely
  fail in ArangoDB 2.2. If any such attribute name needs to be used in a query, it
  should be enclosed in backticks to indicate the usage of a literal attribute
  name.

  For example, the following query will fail in ArangoDB 2.2 with a parse error:

      FOR i IN foo RETURN i.remove

  and needs to be rewritten like this:

      FOR i IN foo RETURN i.`remove`

* disallow storing of JavaScript objects that contain JavaScript native objects
  of type `Date`, `Function`, `RegExp` or `External`, e.g.

      db.test.save({ foo: /bar/ });
      db.test.save({ foo: new Date() });

  will now print

      Error: <data> cannot be converted into JSON shape: could not shape document

  Previously, objects of these types were silently converted into an empty object
  (i.e. `{ }`).

  To store such objects in a collection, explicitly convert them into strings
  like this:

      db.test.save({ foo: String(/bar/) });
      db.test.save({ foo: String(new Date()) });

* The replication methods `logger.start`, `logger.stop` and `logger.properties` are
  no-ops in ArangoDB 2.2 as there is no separate replication logger anymore. Data changes
  are logged into the write-ahead log in ArangoDB 2.2, and not separately by the
  replication logger. The replication logger object is still there in ArangoDB 2.2 to
  ensure backwards-compatibility, however, logging cannot be started, stopped or
  configured anymore. Using any of these methods will do nothing.

  This also affects the following HTTP API methods:
  - `PUT /_api/replication/logger-start`
  - `PUT /_api/replication/logger-stop`
  - `GET /_api/replication/logger-config`
  - `PUT /_api/replication/logger-config`

  Using any of these methods is discouraged from now on as they will be removed in
  future versions of ArangoDB.

* INCOMPATIBLE CHANGE: replication of transactions has changed. Previously, transactions
  were logged on a master in one big block and shipped to a slave in one block, too.
  Now transactions will be logged and replicated as separate entries, allowing transactions
  to be bigger and also ensure replication progress.

  This change also affects the behavior of the `stop` method of the replication applier.
  If the replication applier is now stopped manually using the `stop` method and later
  restarted using the `start` method, any transactions that were unfinished at the
  point of stopping will be aborted on a slave, even if they later commit on the master.

  In ArangoDB 2.2, stopping the replication applier manually should be avoided unless the
  goal is to stop replication permanently or to do a full resync with the master anyway.
  If the replication applier still must be stopped, it should be made sure that the
  slave has fetched and applied all pending operations from a master, and that no
  extra transactions are started on the master before the `stop` command on the slave
  is executed.

  Replication of transactions in ArangoDB 2.2 might also lock the involved collections on
  the slave while a transaction is either committed or aborted on the master and the
  change has been replicated to the slave. This change in behavior may be important for
  slave servers that are used for read-scaling. In order to avoid long lasting collection
  locks on the slave, transactions should be kept small.

  The `_replication` system collection is not used anymore in ArangoDB 2.2 and its usage is
  discouraged.

* INCOMPATIBLE CHANGE: the figures reported by the `collection.figures` method
  now only reflect documents and data contained in the journals and datafiles of
  collections. Documents or deletions contained only in the write-ahead log will
  not influence collection figures until the write-ahead log garbage collection
  kicks in. The figures for a collection might therefore underreport the total
  resource usage of a collection.

  Additionally, the attributes `lastTick` and `uncollectedLogfileEntries` have been
  added to the result of the `figures` operation and the HTTP API method
  `PUT /_api/collection/figures`

* added `insert` method as an alias for `save`. Documents can now be inserted into
  a collection using either method:

      db.test.save({ foo: "bar" });
      db.test.insert({ foo: "bar" });

* added support for data-modification AQL queries

* added AQL keywords `INSERT`, `UPDATE`, `REPLACE` and `REMOVE` (and `WITH`) to
  support data-modification AQL queries.

  Unquoted usage of these keywords for attribute names in AQL queries will likely
  fail in ArangoDB 2.2. If any such attribute name needs to be used in a query, it
  should be enclosed in backticks to indicate the usage of a literal attribute
  name.

  For example, the following query will fail in ArangoDB 2.2 with a parse error:

      FOR i IN foo RETURN i.remove

  and needs to be rewritten like this:

      FOR i IN foo RETURN i.`remove`

* disallow storing of JavaScript objects that contain JavaScript native objects
  of type `Date`, `Function`, `RegExp` or `External`, e.g.

      db.test.save({ foo: /bar/ });
      db.test.save({ foo: new Date() });

  will now print

      Error: <data> cannot be converted into JSON shape: could not shape document

  Previously, objects of these types were silently converted into an empty object
  (i.e. `{ }`).

  To store such objects in a collection, explicitly convert them into strings
  like this:

      db.test.save({ foo: String(/bar/) });
      db.test.save({ foo: String(new Date()) });

* honor startup option `--server.disable-statistics` when deciding whether or not
  to start periodic statistics collection jobs

  Previously, the statistics collection jobs were started even if the server was
  started with the `--server.disable-statistics` flag being set to `true`

* removed startup option `--random.no-seed`

  This option had no effect in previous versions of ArangoDB and was thus removed.

* removed startup option `--database.remove-on-drop`

  This option was used for debugging only.

* removed startup option `--database.force-sync-properties`

  This option is now superfluous as collection properties are now stored in the
  write-ahead log.

* introduced write-ahead log

  All write operations in an ArangoDB server instance are automatically logged
  to the server's write-ahead log. The write-ahead log is a set of append-only
  logfiles, and it is used in case of a crash recovery and for replication.
  Data from the write-ahead log will eventually be moved into the journals or
  datafiles of collections, allowing the server to remove older write-ahead log
  logfiles. Figures of collections will be updated when data are moved from the
  write-ahead log into the journals or datafiles of collections.

  Cross-collection transactions in ArangoDB should benefit considerably by this
  change, as less writes than in previous versions are required to ensure the data
  of multiple collections are atomically and durably committed. All data-modifying
  operations inside transactions (insert, update, remove) will write their
  operations into the write-ahead log directly, making transactions with multiple
  operations also require less physical memory than in previous versions of ArangoDB,
  that required all transaction data to fit into RAM.

  The `_trx` system collection is not used anymore in ArangoDB 2.2 and its usage is
  discouraged.

  The data in the write-ahead log can also be used in the replication context.
  The `_replication` collection that was used in previous versions of ArangoDB to
  store all changes on the server is not used anymore in ArangoDB 2.2. Instead,
  slaves can read from a master's write-ahead log to get informed about most
  recent changes. This removes the need to store data-modifying operations in
  both the actual place and the `_replication` collection.

* removed startup option `--server.disable-replication-logger`

  This option is superfluous in ArangoDB 2.2. There is no dedicated replication
  logger in ArangoDB 2.2. There is now always the write-ahead log, and it is also
  used as the server's replication log. Specifying the startup option
  `--server.disable-replication-logger` will do nothing in ArangoDB 2.2, but the
  option should not be used anymore as it might be removed in a future version.

* changed behavior of replication logger

  There is no dedicated replication logger in ArangoDB 2.2 as there is the
  write-ahead log now. The existing APIs for starting and stopping the replication
  logger still exist in ArangoDB 2.2 for downwards-compatibility, but calling
  the start or stop operations are no-ops in ArangoDB 2.2. When querying the
  replication logger status via the API, the server will always report that the
  replication logger is running. Configuring the replication logger is a no-op
  in ArangoDB 2.2, too. Changing the replication logger configuration has no
  effect. Instead, the write-ahead log configuration can be changed.

* removed MRuby integration for arangod

  ArangoDB had an experimental MRuby integration in some of the publish builds.
  This wasn't continuously developed, and so it has been removed in ArangoDB 2.2.

  This change has led to the following startup options being superfluous:

  - `--ruby.gc-interval`
  - `--ruby.action-directory`
  - `--ruby.modules-path`
  - `--ruby.startup-directory`

  Specifying these startup options will do nothing in ArangoDB 2.2, but the
  options should be avoided from now on as they might be removed in future versions.

* reclaim index memory when last document in collection is deleted

  Previously, deleting documents from a collection did not lead to index sizes being
  reduced. Instead, the already allocated index memory was re-used when a collection
  was refilled.

  Now, index memory for primary indexes and hash indexes is reclaimed instantly when
  the last document from a collection is removed.

* inlined and optimized functions in hash indexes

* added AQL TRANSLATE function

  This function can be used to perform lookups from static lists, e.g.

      LET countryNames = { US: "United States", UK: "United Kingdom", FR: "France" }
      RETURN TRANSLATE("FR", countryNames)

* fixed datafile debugger

* fixed check-version for empty directory

* moved try/catch block to the top of routing chain

* added mountedApp function for foxx-manager

* fixed issue #883: arango 2.1 - when starting multi-machine cluster, UI web
  does not change to cluster overview

* fixed dfdb: should not start any other V8 threads

* cleanup of version-check, added module org/arangodb/database-version,
  added --check-version option

* fixed issue #881: [2.1.0] Bombarded (every 10 sec or so) with
  "WARNING format string is corrupt" when in non-system DB Dashboard

* specialized primary index implementation to allow faster hash table
  rebuilding and reduce lookups in datafiles for the actual value of `_key`.

* issue #862: added `--overwrite` option to arangoimp

* removed number of property lookups for documents during AQL queries that
  access documents

* prevent buffering of long print results in arangosh's and arangod's print
  command

  this change will emit buffered intermediate print results and discard the
  output buffer to quickly deliver print results to the user, and to prevent
  constructing very large buffers for large results

* removed sorting of attribute names for use in a collection's shaper

  sorting attribute names was done on document insert to keep attributes
  of a collection in sorted order for faster comparisons. The sort order
  of attributes was only used in one particular and unlikely case, so it
  was removed. Collections with many different attribute names should
  benefit from this change by faster inserts and slightly less memory usage.

* fixed a bug in arangodump which got the collection name in _from and _to
  attributes of edges wrong (all were "_unknown")

* fixed a bug in arangorestore which did not recognize wrong _from and _to
  attributes of edges

* improved error detection and reporting in arangorestore


v2.1.1 (2014-06-06)
-------------------

* fixed dfdb: should not start any other V8 threads

* signature for collection functions was modified

  The basic change was the substitution of the input parameter of the
  function by an generic options object which can contain multiple
  option parameter of the function.
  Following functions were modified
  remove
  removeBySample
  replace
  replaceBySample
  update
  updateBySample

  Old signature is yet supported but it will be removed in future versions

v2.1.0 (2014-05-29)
-------------------

* implemented upgrade procedure for clusters

* fixed communication issue with agency which prevented reconnect
  after an agent failure

* fixed cluster dashboard in the case that one but not all servers
  in the cluster are down

* fixed a bug with coordinators creating local database objects
  in the wrong order (_system needs to be done first)

* improved cluster dashboard


v2.1.0-rc2 (2014-05-25)
-----------------------

* fixed issue #864: Inconsistent behavior of AQL REVERSE(list) function


v2.1.0-rc1 (XXXX-XX-XX)
-----------------------

* added server-side periodic task management functions:

  - require("org/arangodb/tasks").register(): registers a periodic task
  - require("org/arangodb/tasks").unregister(): unregisters and removes a
    periodic task
  - require("org/arangodb/tasks").get(): retrieves a specific tasks or all
    existing tasks

  the previous undocumented function `internal.definePeriodic` is now
  deprecated and will be removed in a future release.

* decrease the size of some seldom used system collections on creation.

  This will make these collections use less disk space and mapped memory.

* added AQL date functions

* added AQL FLATTEN() list function

* added index memory statistics to `db.<collection>.figures()` function

  The `figures` function will now return a sub-document `indexes`, which lists
  the number of indexes in the `count` sub-attribute, and the total memory
  usage of the indexes in bytes in the `size` sub-attribute.

* added AQL CURRENT_DATABASE() function

  This function returns the current database's name.

* added AQL CURRENT_USER() function

  This function returns the current user from an AQL query. The current user is the
  username that was specified in the `Authorization` HTTP header of the request. If
  authentication is turned off or the query was executed outside a request context,
  the function will return `null`.

* fixed issue #796: Searching with newline chars broken?

  fixed slightly different handling of backslash escape characters in a few
  AQL functions. Now handling of escape sequences should be consistent, and
  searching for newline characters should work the same everywhere

* added OpenSSL version check for configure

  It will report all OpenSSL versions < 1.0.1g as being too old.
  `configure` will only complain about an outdated OpenSSL version but not stop.

* require C++ compiler support (requires g++ 4.8, clang++ 3.4 or Visual Studio 13)

* less string copying returning JSONified documents from ArangoDB, e.g. via
  HTTP GET `/_api/document/<collection>/<document>`

* issue #798: Lower case http headers from arango

  This change allows returning capitalized HTTP headers, e.g.
  `Content-Length` instead of `content-length`.
  The HTTP spec says that headers are case-insensitive, but
  in fact several clients rely on a specific case in response
  headers.
  This change will capitalize HTTP headers if the `X-Arango-Version`
  request header is sent by the client and contains a value of at
  least `20100` (for version 2.1). The default value for the
  compatibility can also be set at server start, using the
  `--server.default-api-compatibility` option.

* simplified usage of `db._createStatement()`

  Previously, the function could not be called with a query string parameter as
  follows:

      db._createStatement(queryString);

  Calling it as above resulted in an error because the function expected an
  object as its parameter. From now on, it's possible to call the function with
  just the query string.

* make ArangoDB not send back a `WWW-Authenticate` header to a client in case the
  client sends the `X-Omit-WWW-Authenticate` HTTP header.

  This is done to prevent browsers from showing their built-in HTTP authentication
  dialog for AJAX requests that require authentication.
  ArangoDB will still return an HTTP 401 (Unauthorized) if the request doesn't
  contain valid credentials, but it will omit the `WWW-Authenticate` header,
  allowing clients to bypass the browser's authentication dialog.

* added REST API method HTTP GET `/_api/job/job-id` to query the status of an
  async job without potentially fetching it from the list of done jobs

* fixed non-intuitive behavior in jobs API: previously, querying the status
  of an async job via the API HTTP PUT `/_api/job/job-id` removed a currently
  executing async job from the list of queryable jobs on the server.
  Now, when querying the result of an async job that is still executing,
  the job is kept in the list of queryable jobs so its result can be fetched
  by a subsequent request.

* use a new data structure for the edge index of an edge collection. This
  improves the performance for the creation of the edge index and in
  particular speeds up removal of edges in graphs. Note however that
  this change might change the order in which edges starting at
  or ending in a vertex are returned. However, this order was never
  guaranteed anyway and it is not sensible to guarantee any particular
  order.

* provide a size hint to edge and hash indexes when initially filling them
  this will lead to less re-allocations when populating these indexes

  this may speed up building indexes when opening an existing collection

* don't requeue identical context methods in V8 threads in case a method is
  already registered

* removed arangod command line option `--database.remove-on-compacted`

* export the sort attribute for graph traversals to the HTTP interface

* add support for arangodump/arangorestore for clusters


v2.0.8 (XXXX-XX-XX)
-------------------

* fixed too-busy iteration over skiplists

  Even when a skiplist query was restricted by a limit clause, the skiplist
  index was queried without the limit. this led to slower-than-necessary
  execution times.

* fixed timeout overflows on 32 bit systems

  this bug has led to problems when select was called with a high timeout
  value (2000+ seconds) on 32bit systems that don't have a forgiving select
  implementation. when the call was made on these systems, select failed
  so no data would be read or sent over the connection

  this might have affected some cluster-internal operations.

* fixed ETCD issues on 32 bit systems

  ETCD was non-functional on 32 bit systems at all. The first call to the
  watch API crashed it. This was because atomic operations worked on data
  structures that were not properly aligned on 32 bit systems.

* fixed issue #848: db.someEdgeCollection.inEdge does not return correct
  value when called the 2nd time after a .save to the edge collection


v2.0.7 (2014-05-05)
-------------------

* issue #839: Foxx Manager missing "unfetch"

* fixed a race condition at startup

  this fixes undefined behavior in case the logger was involved directly at
  startup, before the logger initialization code was called. This should have
  occurred only for code that was executed before the invocation of main(),
  e.g. during ctor calls of statically defined objects.


v2.0.6 (2014-04-22)
-------------------

* fixed issue #835: arangosh doesn't show correct database name



v2.0.5 (2014-04-21)
-------------------

* Fixed a caching problem in IE JS Shell

* added cancelation for async jobs

* upgraded to new gyp for V8

* new Windows installer


v2.0.4 (2014-04-14)
-------------------

* fixed cluster authentication front-end issues for Firefox and IE, there are
  still problems with Chrome


v2.0.3 (2014-04-14)
-------------------

* fixed AQL optimizer bug

* fixed front-end issues

* added password change dialog


v2.0.2 (2014-04-06)
-------------------

* during cluster startup, do not log (somewhat expected) connection errors with
  log level error, but with log level info

* fixed dashboard modals

* fixed connection check for cluster planning front end: firefox does
  not support async:false

* document how to persist a cluster plan in order to relaunch an existing
  cluster later


v2.0.1 (2014-03-31)
-------------------

* make ArangoDB not send back a `WWW-Authenticate` header to a client in case the
  client sends the `X-Omit-WWW-Authenticate` HTTP header.

  This is done to prevent browsers from showing their built-in HTTP authentication
  dialog for AJAX requests that require authentication.
  ArangoDB will still return an HTTP 401 (Unauthorized) if the request doesn't
  contain valid credentials, but it will omit the `WWW-Authenticate` header,
  allowing clients to bypass the browser's authentication dialog.

* fixed isses in arango-dfdb:

  the dfdb was not able to unload certain system collections, so these couldn't be
  inspected with the dfdb sometimes. Additionally, it did not truncate corrupt
  markers from datafiles under some circumstances

* added `changePassword` attribute for users

* fixed non-working "save" button in collection edit view of web interface
  clicking the save button did nothing. one had to press enter in one of the input
  fields to send modified form data

* fixed V8 compile error on MacOS X

* prevent `body length: -9223372036854775808` being logged in development mode for
  some Foxx HTTP responses

* fixed several bugs in web interface dashboard

* fixed issue #783: coffee script not working in manifest file

* fixed issue #783: coffee script not working in manifest file

* fixed issue #781: Cant save current query from AQL editor ui

* bumped version in `X-Arango-Version` compatibility header sent by arangosh and other
  client tools from `1.5` to `2.0`.

* fixed startup options for arango-dfdb, added details option for arango-dfdb

* fixed display of missing error messages and codes in arangosh

* when creating a collection via the web interface, the collection type was always
  "document", regardless of the user's choice


v2.0.0 (2014-03-10)
-------------------

* first 2.0 release


v2.0.0-rc2 (2014-03-07)
-----------------------

* fixed cluster authorization


v2.0.0-rc1 (2014-02-28)
-----------------------

* added sharding :-)

* added collection._dbName attribute to query the name of the database from a collection

  more detailed documentation on the sharding and cluster features can be found in the user
  manual, section **Sharding**

* INCOMPATIBLE CHANGE: using complex values in AQL filter conditions with operators other
  than equality (e.g. >=, >, <=, <) will disable usage of skiplist indexes for filter
  evaluation.

  For example, the following queries will be affected by change:

      FOR doc IN docs FILTER doc.value < { foo: "bar" } RETURN doc
      FOR doc IN docs FILTER doc.value >= [ 1, 2, 3 ] RETURN doc

  The following queries will not be affected by the change:

      FOR doc IN docs FILTER doc.value == 1 RETURN doc
      FOR doc IN docs FILTER doc.value == "foo" RETURN doc
      FOR doc IN docs FILTER doc.value == [ 1, 2, 3 ] RETURN doc
      FOR doc IN docs FILTER doc.value == { foo: "bar" } RETURN doc

* INCOMPATIBLE CHANGE: removed undocumented method `collection.saveOrReplace`

  this feature was never advertised nor documented nor tested.

* INCOMPATIBLE CHANGE: removed undocumented REST API method `/_api/simple/BY-EXAMPLE-HASH`

  this feature was never advertised nor documented nor tested.

* added explicit startup parameter `--server.reuse-address`

  This flag can be used to control whether sockets should be acquired with the SO_REUSEADDR
  flag.

  Regardless of this setting, sockets on Windows are always acquired using the
  SO_EXCLUSIVEADDRUSE flag.

* removed undocumented REST API method GET `/_admin/database-name`

* added user validation API at POST `/_api/user/<username>`

* slightly improved users management API in `/_api/user`:

  Previously, when creating a new user via HTTP POST, the username needed to be
  passed in an attribute `username`. When users were returned via this API,
  the usernames were returned in an attribute named `user`. This was slightly
  confusing and was changed in 2.0 as follows:

  - when adding a user via HTTP POST, the username can be specified in an attribute
  `user`. If this attribute is not used, the API will look into the attribute `username`
  as before and use that value.
  - when users are returned via HTTP GET, the usernames are still returned in an
    attribute `user`.

  This change should be fully downwards-compatible with the previous version of the API.

* added AQL SLICE function to extract slices from lists

* made module loader more node compatible

* the startup option `--javascript.package-path` for arangosh is now deprecated and does
  nothing. Using it will not cause an error, but the option is ignored.

* added coffee script support

* Several UI improvements.

* Exchanged icons in the graphviewer toolbar

* always start networking and HTTP listeners when starting the server (even in
  console mode)

* allow vertex and edge filtering with user-defined functions in TRAVERSAL,
  TRAVERSAL_TREE and SHORTEST_PATH AQL functions:

      // using user-defined AQL functions for edge and vertex filtering
      RETURN TRAVERSAL(friends, friendrelations, "friends/john", "outbound", {
        followEdges: "myfunctions::checkedge",
        filterVertices: "myfunctions::checkvertex"
      })

      // using the following custom filter functions
      var aqlfunctions = require("org/arangodb/aql/functions");
      aqlfunctions.register("myfunctions::checkedge", function (config, vertex, edge, path) {
        return (edge.type !== 'dislikes'); // don't follow these edges
      }, false);

      aqlfunctions.register("myfunctions::checkvertex", function (config, vertex, path) {
        if (vertex.isDeleted || ! vertex.isActive) {
          return [ "prune", "exclude" ]; // exclude these and don't follow them
        }
        return [ ]; // include everything else
      }, false);

* fail if invalid `strategy`, `order` or `itemOrder` attribute values
  are passed to the AQL TRAVERSAL function. Omitting these attributes
  is not considered an error, but specifying an invalid value for any
  of these attributes will make an AQL query fail.

* issue #751: Create database through API should return HTTP status code 201

  By default, the server now returns HTTP 201 (created) when creating a new
  database successfully. To keep compatibility with older ArangoDB versions, the
  startup parameter `--server.default-api-compatibility` can be set to a value
  of `10400` to indicate API compatibility with ArangoDB 1.4. The compatibility
  can also be enforced by setting the `X-Arango-Version` HTTP header in a
  client request to this API on a per-request basis.

* allow direct access from the `db` object to collections whose names start
  with an underscore (e.g. db._users).

  Previously, access to such collections via the `db` object was possible from
  arangosh, but not from arangod (and thus Foxx and actions). The only way
  to access such collections from these places was via the `db._collection(<name>)`
  workaround.

* allow `\n` (as well as `\r\n`) as line terminator in batch requests sent to
  `/_api/batch` HTTP API.

* use `--data-binary` instead of `--data` parameter in generated cURL examples

* issue #703: Also show path of logfile for fm.config()

* issue #675: Dropping a collection used in "graph" module breaks the graph

* added "static" Graph.drop() method for graphs API

* fixed issue #695: arangosh server.password error

* use pretty-printing in `--console` mode by default

* simplified ArangoDB startup options

  Some startup options are now superfluous or their usage is simplified. The
  following options have been changed:

  * `--javascript.modules-path`: this option has been removed. The modules paths
    are determined by arangod and arangosh automatically based on the value of
    `--javascript.startup-directory`.

    If the option is set on startup, it is ignored so startup will not abort with
    an error `unrecognized option`.

  * `--javascript.action-directory`: this option has been removed. The actions
    directory is determined by arangod automatically based on the value of
    `--javascript.startup-directory`.

    If the option is set on startup, it is ignored so startup will not abort with
    an error `unrecognized option`.

  * `--javascript.package-path`: this option is still available but it is not
    required anymore to set the standard package paths (e.g. `js/npm`). arangod
    will automatically use this standard package path regardless of whether it
    was specified via the options.

    It is possible to use this option to add additional package paths to the
    standard value.

  Configuration files included with arangod are adjusted accordingly.

* layout of the graphs tab adapted to better fit with the other tabs

* database selection is moved to the bottom right corner of the web interface

* removed priority queue index type

  this feature was never advertised nor documented nor tested.

* display internal attributes in document source view of web interface

* removed separate shape collections

  When upgrading to ArangoDB 2.0, existing collections will be converted to include
  shapes and attribute markers in the datafiles instead of using separate files for
  shapes.

  When a collection is converted, existing shapes from the SHAPES directory will
  be written to a new datafile in the collection directory, and the SHAPES directory
  will be removed afterwards.

  This saves up to 2 MB of memory and disk space for each collection
  (savings are higher, the less different shapes there are in a collection).
  Additionally, one less file descriptor per opened collection will be used.

  When creating a new collection, the amount of sync calls may be reduced. The same
  may be true for documents with yet-unknown shapes. This may help performance
  in these cases.

* added AQL functions `NTH` and `POSITION`

* added signal handler for arangosh to save last command in more cases

* added extra prompt placeholders for arangosh:
  - `%e`: current endpoint
  - `%u`: current user

* added arangosh option `--javascript.gc-interval` to control amount of
  garbage collection performed by arangosh

* fixed issue #651: Allow addEdge() to take vertex ids in the JS library

* removed command-line option `--log.format`

  In previous versions, this option did not have an effect for most log messages, so
  it got removed.

* removed C++ logger implementation

  Logging inside ArangoDB is now done using the LOG_XXX() macros. The LOGGER_XXX()
  macros are gone.

* added collection status "loading"


v1.4.16 (XXXX-XX-XX)
--------------------

* fixed too eager datafile deletion

  this issue could have caused a crash when the compaction had marked datafiles as obsolete
  and they were removed while "old" temporary query results still pointed to the old datafile
  positions

* fixed issue #826: Replication fails when a collection's configuration changes


v1.4.15 (2014-04-19)
--------------------

* bugfix for AQL query optimizer

  the following type of query was too eagerly optimized, leading to errors in code-generation:

      LET a = (FOR i IN [] RETURN i) LET b = (FOR i IN [] RETURN i) RETURN 1

  the problem occurred when both lists in the subqueries were empty. In this case invalid code
  was generated and the query couldn't be executed.


v1.4.14 (2014-04-05)
--------------------

* fixed race conditions during shape / attribute insertion

  A race condition could have led to spurious `cannot find attribute #xx` or
  `cannot find shape #xx` (where xx is a number) warning messages being logged
  by the server. This happened when a new attribute was inserted and at the same
  time was queried by another thread.

  Also fixed a race condition that may have occurred when a thread tried to
  access the shapes / attributes hash tables while they were resized. In this
  cases, the shape / attribute may have been hashed to a wrong slot.

* fixed a memory barrier / cpu synchronization problem with libev, affecting
  Windows with Visual Studio 2013 (probably earlier versions are affected, too)

  The issue is described in detail here:
  http://lists.schmorp.de/pipermail/libev/2014q1/002318.html


v1.4.13 (2014-03-14)
--------------------

* added diagnostic output for Foxx application upload

* allow dump & restore from ArangoDB 1.4 with an ArangoDB 2.0 server

* allow startup options `temp-path` and `default-language` to be specified from the arangod
  configuration file and not only from the command line

* fixed too eager compaction

  The compaction will now wait for several seconds before trying to re-compact the same
  collection. Additionally, some other limits have been introduced for the compaction.


v1.4.12 (2014-03-05)
--------------------

* fixed display bug in web interface which caused the following problems:
  - documents were displayed in web interface as being empty
  - document attributes view displayed many attributes with content "undefined"
  - document source view displayed many attributes with name "TYPEOF" and value "undefined"
  - an alert popping up in the browser with message "Datatables warning..."

* re-introduced old-style read-write locks to supports Windows versions older than
  Windows 2008R2 and Windows 7. This should re-enable support for Windows Vista and
  Windows 2008.


v1.4.11 (2014-02-27)
--------------------

* added SHORTEST_PATH AQL function

  this calculates the shortest paths between two vertices, using the Dijkstra
  algorithm, employing a min-heap

  By default, ArangoDB does not know the distance between any two vertices and
  will use a default distance of 1. A custom distance function can be registered
  as an AQL user function to make the distance calculation use any document
  attributes or custom logic:

      RETURN SHORTEST_PATH(cities, motorways, "cities/CGN", "cities/MUC", "outbound", {
        paths: true,
        distance: "myfunctions::citydistance"
      })

      // using the following custom distance function
      var aqlfunctions = require("org/arangodb/aql/functions");
      aqlfunctions.register("myfunctions::distance", function (config, vertex1, vertex2, edge) {
        return Math.sqrt(Math.pow(vertex1.x - vertex2.x) + Math.pow(vertex1.y - vertex2.y));
      }, false);

* fixed bug in Graph.pathTo function

* fixed small memleak in AQL optimizer

* fixed access to potentially uninitialized variable when collection had a cap constraint


v1.4.10 (2014-02-21)
--------------------

* fixed graph constructor to allow graph with some parameter to be used

* added node.js "events" and "stream"

* updated npm packages

* added loading of .json file

* Fixed http return code in graph api with waitForSync parameter.

* Fixed documentation in graph, simple and index api.

* removed 2 tests due to change in ruby library.

* issue #756: set access-control-expose-headers on CORS response

  the following headers are now whitelisted by ArangoDB in CORS responses:
  - etag
  - content-encoding
  - content-length
  - location
  - server
  - x-arango-errors
  - x-arango-async-id


v1.4.9 (2014-02-07)
-------------------

* return a document's current etag in response header for HTTP HEAD requests on
  documents that return an HTTP 412 (precondition failed) error. This allows
  retrieving the document's current revision easily.

* added AQL function `SKIPLIST` to directly access skiplist indexes from AQL

  This is a shortcut method to use a skiplist index for retrieving specific documents in
  indexed order. The function capability is rather limited, but it may be used
  for several cases to speed up queries. The documents are returned in index order if
  only one condition is used.

      /* return all documents with mycollection.created > 12345678 */
      FOR doc IN SKIPLIST(mycollection, { created: [[ '>', 12345678 ]] })
        RETURN doc

      /* return first document with mycollection.created > 12345678 */
      FOR doc IN SKIPLIST(mycollection, { created: [[ '>', 12345678 ]] }, 0, 1)
        RETURN doc

      /* return all documents with mycollection.created between 12345678 and 123456790 */
      FOR doc IN SKIPLIST(mycollection, { created: [[ '>', 12345678 ], [ '<=', 123456790 ]] })
        RETURN doc

      /* return all documents with mycollection.a equal 1 and .b equal 2 */
      FOR doc IN SKIPLIST(mycollection, { a: [[ '==', 1 ]], b: [[ '==', 2 ]] })
        RETURN doc

  The function requires a skiplist index with the exact same attributes to
  be present on the specified collection. All attributes present in the skiplist
  index must be specified in the conditions specified for the `SKIPLIST` function.
  Attribute declaration order is important, too: attributes must be specified in the
  same order in the condition as they have been declared in the skiplist index.

* added command-line option `--server.disable-authentication-unix-sockets`

  with this option, authentication can be disabled for all requests coming
  in via UNIX domain sockets, enabling clients located on the same host as
  the ArangoDB server to connect without authentication.
  Other connections (e.g. TCP/IP) are not affected by this option.

  The default value for this option is `false`.
  Note: this option is only supported on platforms that support Unix domain
  sockets.

* call global arangod instance destructor on shutdown

* issue #755: TRAVERSAL does not use strategy, order and itemOrder options

  these options were not honored when configuring a traversal via the AQL
  TRAVERSAL function. Now, these options are used if specified.

* allow vertex and edge filtering with user-defined functions in TRAVERSAL,
  TRAVERSAL_TREE and SHORTEST_PATH AQL functions:

      // using user-defined AQL functions for edge and vertex filtering
      RETURN TRAVERSAL(friends, friendrelations, "friends/john", "outbound", {
        followEdges: "myfunctions::checkedge",
        filterVertices: "myfunctions::checkvertex"
      })

      // using the following custom filter functions
      var aqlfunctions = require("org/arangodb/aql/functions");
      aqlfunctions.register("myfunctions::checkedge", function (config, vertex, edge, path) {
        return (edge.type !== 'dislikes'); // don't follow these edges
      }, false);

      aqlfunctions.register("myfunctions::checkvertex", function (config, vertex, path) {
        if (vertex.isDeleted || ! vertex.isActive) {
          return [ "prune", "exclude" ]; // exclude these and don't follow them
        }
        return [ ]; // include everything else
      }, false);

* issue #748: add vertex filtering to AQL's TRAVERSAL[_TREE]() function


v1.4.8 (2014-01-31)
-------------------

* install foxx apps in the web interface

* fixed a segfault in the import API


v1.4.7 (2014-01-23)
-------------------

* issue #744: Add usage example arangoimp from Command line

* issue #738: added __dirname, __filename pseudo-globals. Fixes #733. (@by pluma)

* mount all Foxx applications in system apps directory on startup


v1.4.6 (2014-01-20)
-------------------

* issue #736: AQL function to parse collection and key from document handle

* added fm.rescan() method for Foxx-Manager

* fixed issue #734: foxx cookie and route problem

* added method `fm.configJson` for arangosh

* include `startupPath` in result of API `/_api/foxx/config`


v1.4.5 (2014-01-15)
-------------------

* fixed issue #726: Alternate Windows Install Method

* fixed issue #716: dpkg -P doesn't remove everything

* fixed bugs in description of HTTP API `_api/index`

* fixed issue #732: Rest API GET revision number

* added missing documentation for several methods in HTTP API `/_api/edge/...`

* fixed typos in description of HTTP API `_api/document`

* defer evaluation of AQL subqueries and logical operators (lazy evaluation)

* Updated font in WebFrontend, it now contains a version that renders properly on Windows

* generally allow function return values as call parameters to AQL functions

* fixed potential deadlock in global context method execution

* added override file "arangod.conf.local" (and co)


v1.4.4 (2013-12-24)
-------------------

* uid and gid are now set in the scripts, there is no longer a separate config file for
  arangod when started from a script

* foxx-manager is now an alias for arangosh

* arango-dfdb is now an alias for arangod, moved from bin to sbin

* changed from readline to linenoise for Windows

* added --install-service and --uninstall-service for Windows

* removed --daemon and --supervisor for Windows

* arangosh and arangod now uses the config-file which maps the binary name, i. e. if you
  rename arangosh to foxx-manager it will use the config file foxx-manager.conf

* fixed lock file for Windows

* fixed issue #711, #687: foxx-manager throws internal errors

* added `--server.ssl-protocol` option for client tools
  this allows connecting from arangosh, arangoimp, arangoimp etc. to an ArangoDB
  server that uses a non-default value for `--server.ssl-protocol`. The default
  value for the SSL protocol is 4 (TLSv1). If the server is configured to use a
  different protocol, it was not possible to connect to it with the client tools.

* added more detailed request statistics

  This adds the number of async-executed HTTP requests plus the number of HTTP
  requests per individual HTTP method type.

* added `--force` option for arangorestore
  this option allows continuing a restore operation even if the server reports errors
  in the middle of the restore operation

* better error reporting for arangorestore
  in case the server returned an HTTP error, arangorestore previously reported this
  error as `internal error` without any details only. Now server-side errors are
  reported by arangorestore with the server's error message

* include more system collections in dumps produced by arangodump
  previously some system collections were intentionally excluded from dumps, even if the
  dump was run with `--include-system-collections`. for example, the collections `_aal`,
  `_modules`, `_routing`, and `_users` were excluded. This makes sense in a replication
  context but not always in a dump context.
  When specifying `--include-system-collections`, arangodump will now include the above-
  mentioned collections in the dump, too. Some other system collections are still excluded
  even when the dump is run with `--include-system-collections`, for example `_replication`
  and `_trx`.

* fixed issue #701: ArangoStatement undefined in arangosh

* fixed typos in configuration files


v1.4.3 (2013-11-25)
-------------------

* fixed a segfault in the AQL optimizer, occurring when a constant non-list value was
  used on the right-hand side of an IN operator that had a collection attribute on the
  left-hand side

* issue #662:

  Fixed access violation errors (crashes) in the Windows version, occurring under some
  circumstances when accessing databases with multiple clients in parallel

* fixed issue #681: Problem with ArchLinux PKGBUILD configuration


v1.4.2 (2013-11-20)
-------------------

* fixed issue #669: Tiny documentation update

* ported Windows version to use native Windows API SRWLocks (slim read-write locks)
  and condition variables instead of homemade versions

  MSDN states the following about the compatibility of SRWLocks and Condition Variables:

      Minimum supported client:
      Windows Server 2008 [desktop apps | Windows Store apps]

      Minimum supported server:
      Windows Vista [desktop apps | Windows Store apps]

* fixed issue #662: ArangoDB on Windows hanging

  This fixes a deadlock issue that occurred on Windows when documents were written to
  a collection at the same time when some other thread tried to drop the collection.

* fixed file-based logging in Windows

  the logger complained on startup if the specified log file already existed

* fixed startup of server in daemon mode (`--daemon` startup option)

* fixed a segfault in the AQL optimizer

* issue #671: Method graph.measurement does not exist

* changed Windows condition variable implementation to use Windows native
  condition variables

  This is an attempt to fix spurious Windows hangs as described in issue #662.

* added documentation for JavaScript traversals

* added --code-page command-line option for Windows version of arangosh

* fixed a problem when creating edges via the web interface.

  The problem only occurred if a collection was created with type "document
  collection" via the web interface, and afterwards was dropped and re-created
  with type "edge collection". If the web interface page was not reloaded,
  the old collection type (document) was cached, making the subsequent creation
  of edges into the (seeming-to-be-document) collection fail.

  The fix is to not cache the collection type in the web interface. Users of
  an older version of the web interface can reload the collections page if they
  are affected.

* fixed a caching problem in arangosh: if a collection was created using the web
  interface, and then removed via arangosh, arangosh did not actually drop the
  collection due to caching.

  Because the `drop` operation was not carried out, this caused misleading error
  messages when trying to re-create the collection (e.g. `cannot create collection:
  duplicate name`).

* fixed ALT-introduced characters for arangosh console input on Windows

  The Windows readline port was not able to handle characters that are built
  using CTRL or ALT keys. Regular characters entered using the CTRL or ALT keys
  were silently swallowed and not passed to the terminal input handler.

  This did not seem to cause problems for the US keyboard layout, but was a
  severe issue for keyboard layouts that require the ALT (or ALT-GR) key to
  construct characters. For example, entering the character `{` with a German
  keyboard layout requires pressing ALT-GR + 9.

* fixed issue #665: Hash/skiplist combo madness bit my ass

  this fixes a problem with missing/non-deterministic rollbacks of inserts in
  case of a unique constraint violation into a collection with multiple secondary
  indexes (with at least one of them unique)

* fixed issue #664: ArangoDB installer on Windows requires drive c:

* partly fixed issue #662: ArangoDB on Windows hanging

  This fixes dropping databases on Windows. In previous 1.4 versions on Windows,
  one shape collection file was not unloaded and removed when dropping a database,
  leaving one directory and one shape collection file in the otherwise-dropped
  database directory.

* fixed issue #660: updated documentation on indexes


v1.4.1 (2013-11-08)
-------------------

* performance improvements for skip-list deletes


v1.4.1-rc1 (2013-11-07)
-----------------------

* fixed issue #635: Web-Interface should have a "Databases" Menu for Management

* fixed issue #624: Web-Interface is missing a Database selector

* fixed segfault in bitarray query

* fixed issue #656: Cannot create unique index through web interface

* fixed issue #654: bitarray index makes server down

* fixed issue #653: Slow query

* fixed issue #650: Randomness of any() should be improved

* made AQL `DOCUMENT()` function polymorphic and work with just one parameter.

  This allows using the `DOCUMENT` function like this:

      DOCUMENT('users/john')
      DOCUMENT([ 'users/john', 'users/amy' ])

  in addition to the existing use cases:

      DOCUMENT(users, 'users/john')
      DOCUMENT(users, 'john')
      DOCUMENT(users, [ 'users/john' ])
      DOCUMENT(users, [ 'users/john', 'users/amy' ])
      DOCUMENT(users, [ 'john', 'amy' ])

* simplified usage of ArangoDB batch API

  It is not necessary anymore to send the batch boundary in the HTTP `Content-Type`
  header. Previously, the batch API expected the client to send a Content-Type header
  of`multipart/form-data; boundary=<some boundary value>`. This is still supported in
  ArangoDB 2.0, but clients can now also omit this header. If the header is not
  present in a client request, ArangoDB will ignore the request content type and
  read the MIME boundary from the beginning of the request body.

  This also allows using the batch API with the Swagger "Try it out" feature (which is
  not too good at sending a different or even dynamic content-type request header).

* added API method GET `/_api/database/user`

  This returns the list of databases a specific user can see without changing the
  username/passwd.

* issue #424: Documentation about IDs needs to be upgraded


v1.4.0 (2013-10-29)
-------------------

* fixed issue #648: /batch API is missing from Web Interface API Documentation (Swagger)

* fixed issue #647: Icon tooltips missing

* fixed issue #646: index creation in web interface

* fixed issue #645: Allow jumping from edge to linked vertices

* merged PR for issue #643: Some minor corrections and a link to "Downloads"

* fixed issue #642: Completion of error handling

* fixed issue #639: compiling v1.4 on maverick produces warnings on -Wstrict-null-sentinel

* fixed issue #634: Web interface bug: Escape does not always propagate

* fixed issue #620: added startup option `--server.default-api-compatibility`

  This adds the following changes to the ArangoDB server and clients:
  - the server provides a new startup option `--server.default-api-compatibility`.
    This option can be used to determine the compatibility of (some) server API
    return values. The value for this parameter is a server version number,
    calculated as follows: `10000 * major + 100 * minor` (e.g. `10400` for ArangoDB
    1.3). The default value is `10400` (1.4), the minimum allowed value is `10300`
    (1.3).

    When setting this option to a value lower than the current server version,
    the server might respond with old-style results to "old" clients, increasing
    compatibility with "old" (non-up-to-date) clients.

  - the server will on each incoming request check for an HTTP header
    `x-arango-version`. Clients can optionally set this header to the API
    version number they support. For example, if a client sends the HTTP header
    `x-arango-version: 10300`, the server will pick this up and might send ArangoDB
    1.3-style responses in some situations.

    Setting either the startup parameter or using the HTTP header (or both) allows
    running "old" clients with newer versions of ArangoDB, without having to adjust
    the clients too much.

  - the `location` headers returned by the server for the APIs `/_api/document/...`
    and `/_api/collection/...` will have different values depending on the used API
    version. If the API compatibility is `10300`, the `location` headers returned
    will look like this:

        location: /_api/document/....

    whereas when an API compatibility of `10400` or higher is used, the `location`
    headers will look like this:

        location: /_db/<database name>/_api/document/...

  Please note that even in the presence of this, old API versions still may not
  be supported forever by the server.

* fixed issue #643: Some minor corrections and a link to "Downloads" by @frankmayer

* started issue #642: Completion of error handling

* fixed issue #639: compiling v1.4 on maverick produces warnings on
  -Wstrict-null-sentinel

* fixed issue #621: Standard Config needs to be fixed

* added function to manage indexes (web interface)

* improved server shutdown time by signaling shutdown to applicationserver,
  logging, cleanup and compactor threads

* added foxx-manager `replace` command

* added foxx-manager `installed` command (a more intuitive alias for `list`)

* fixed issue #617: Swagger API is missing '/_api/version'

* fixed issue #615: Swagger API: Some commands have no parameter entry forms

* fixed issue #614: API : Typo in : Request URL /_api/database/current

* fixed issue #609: Graph viz tool - different background color

* fixed issue #608: arangosh config files - eventually missing in the manual

* fixed issue #607: Admin interface: no core documentation

* fixed issue #603: Aardvark Foxx App Manager

* fixed a bug in type-mapping between AQL user functions and the AQL layer

  The bug caused errors like the following when working with collection documents
  in an AQL user function:

      TypeError: Cannot assign to read only property '_id' of #<ShapedJson>

* create less system collections when creating a new database

  This is achieved by deferring collection creation until the collections are actually
  needed by ArangoDB. The following collections are affected by the change:
  - `_fishbowl`
  - `_structures`


v1.4.0-beta2 (2013-10-14)
-------------------------

* fixed compaction on Windows

  The compaction on Windows did not ftruncate the cleaned datafiles to a smaller size.
  This has been fixed so not only the content of the files is cleaned but also files
  are re-created with potentially smaller sizes.

* only the following system collections will be excluded from replication from now on:
  - `_replication`
  - `_trx`
  - `_users`
  - `_aal`
  - `_fishbowl`
  - `_modules`
  - `_routing`

  Especially the following system collections will now be included in replication:
  - `_aqlfunctions`
  - `_graphs`

  In previous versions of ArangoDB, all system collections were excluded from the
  replication.

  The change also caused a change in the replication logger and applier:
  in previous versions of ArangoDB, only a collection's id was logged for an operation.
  This has not caused problems for non-system collections but for system collections
  there ids might differ. In addition to a collection id ArangoDB will now also log the
  name of a collection for each replication event.

  The replication applier will now look for the collection name attribute in logged
  events preferably.

* added database selection to arango-dfdb

* provide foxx-manager, arangodump, and arangorestore in Windows build

* ArangoDB 1.4 will refuse to start if option `--javascript.app-path` is not set.

* added startup option `--server.allow-method-override`

  This option can be set to allow overriding the HTTP request method in a request using
  one of the following custom headers:

  - x-http-method-override
  - x-http-method
  - x-method-override

  This allows bypassing proxies and tools that would otherwise just let certain types of
  requests pass. Enabling this option may impose a security risk, so it should only be
  used in very controlled environments.

  The default value for this option is `false` (no method overriding allowed).

* added "details" URL parameter for bulk import API

  Setting the `details` URL parameter to `true` in a call to POST `/_api/import` will make
  the import return details about non-imported documents in the `details` attribute. If
  `details` is `false` or omitted, no `details` attribute will be present in the response.
  This is the same behavior that previous ArangoDB versions exposed.

* added "complete" option for bulk import API

  Setting the `complete` URL parameter to `true` in a call to POST `/_api/import` will make
  the import completely fail if at least one of documents cannot be imported successfully.

  It defaults to `false`, which will make ArangoDB continue importing the other documents
  from the import even if some documents cannot be imported. This is the same behavior that
  previous ArangoDB versions exposed.

* added missing swagger documentation for `/_api/log`

* calling `/_api/logs` (or `/_admin/logs`) is only permitted from the `_system` database now.

  Calling this API method for/from other database will result in an HTTP 400.

' ported fix from https://github.com/novus/nvd3/commit/0894152def263b8dee60192f75f66700cea532cc

  This prevents JavaScript errors from occurring in Chrome when in the admin interface,
  section "Dashboard".

* show current database name in web interface (bottom right corner)

* added missing documentation for /_api/import in swagger API docs

* allow specification of database name for replication sync command replication applier

  This allows syncing from a master database with a different name than the slave database.

* issue #601: Show DB in prompt

  arangosh now displays the database name as part of the prompt by default.

  Can change the prompt by using the `--prompt` option, e.g.

      > arangosh --prompt "my db is named \"%d\"> "


v1.4.0-beta1 (2013-10-01)
-------------------------

* make the Foxx manager use per-database app directories

  Each database now has its own subdirectory for Foxx applications. Each database
  can thus use different Foxx applications if required. A Foxx app for a specific
  database resides in `<app-path>/databases/<database-name>/<app-name>`.

  System apps are shared between all databases. They reside in `<app-path>/system/<app-name>`.

* only trigger an engine reset in development mode for URLs starting with `/dev/`

  This prevents ArangoDB from reloading all Foxx applications when it is not
  actually necessary.

* changed error code from 10 (bad parameter) to 1232 (invalid key generator) for
  errors that are due to an invalid key generator specification when creating a new
  collection

* automatic detection of content-type / mime-type for Foxx assets based on filenames,
  added possibility to override auto detection

* added endpoint management API at `/_api/endpoint`

* changed HTTP return code of PUT `/_api/cursor` from 400 to 404 in case a
  non-existing cursor is referred to

* issue #360: added support for asynchronous requests

  Incoming HTTP requests with the headers `x-arango-async: true` or
  `x-arango-async: store` will be answered by the server instantly with a generic
  HTTP 202 (Accepted) response.

  The actual requests will be queued and processed by the server asynchronously,
  allowing the client to continue sending other requests without waiting for the
  server to process the actually requested operation.

  The exact point in time when a queued request is executed is undefined. If an
  error occurs during execution of an asynchronous request, the client will not
  be notified by the server.

  The maximum size of the asynchronous task queue can be controlled using the new
  option `--scheduler.maximal-queue-size`. If the queue contains this many number of
  tasks and a new asynchronous request comes in, the server will reject it with an
  HTTP 500 (internal server error) response.

  Results of incoming requests marked with header `x-arango-async: true` will be
  discarded by the server immediately. Clients have no way of accessing the result
  of such asynchronously executed request. This is just _fire and forget_.

  To later retrieve the result of an asynchronously executed request, clients can
  mark a request with the header `x-arango-async: keep`. This makes the server
  store the result of the request in memory until explicitly fetched by a client
  via the `/_api/job` API. The `/_api/job` API also provides methods for basic
  inspection of which pending or already finished requests there are on the server,
  plus ways for garbage collecting unneeded results.

* Added new option `--scheduler.maximal-queue-size`.

* issue #590: Manifest Lint

* added data dump and restore tools, arangodump and arangorestore.

  arangodump can be used to create a logical dump of an ArangoDB database, or
  just dedicated collections. It can be used to dump both a collection's structure
  (properties and indexes) and data (documents).

  arangorestore can be used to restore data from a dump created with arangodump.
  arangorestore currently does not re-create any indexes, and doesn't yet handle
  referenced documents in edges properly when doing just partial restores.
  This will be fixed until 1.4 stable.

* introduced `--server.database` option for arangosh, arangoimp, and arangob.

  The option allows these client tools to use a certain database for their actions.
  In arangosh, the current database can be switched at any time using the command

      db._useDatabase(<name>);

  When no database is specified, all client tools will assume they should use the
  default database `_system`. This is done for downwards-compatibility reasons.

* added basic multi database support (alpha)

  New databases can be created using the REST API POST `/_api/database` and the
  shell command `db._createDatabase(<name>)`.

  The default database in ArangoDB is called `_system`. This database is always
  present and cannot be deleted by the user. When an older version of ArangoDB is
  upgraded to 1.4, the previously only database will automatically become the
  `_system` database.

  New databases can be created with the above commands, and can be deleted with the
  REST API DELETE `/_api/database/<name>` or the shell command `db._dropDatabase(<name>);`.

  Deleting databases is still unstable in ArangoDB 1.4 alpha and might crash the
  server. This will be fixed until 1.4 stable.

  To access a specific database via the HTTP REST API, the `/_db/<name>/` prefix
  can be used in all URLs. ArangoDB will check if an incoming request starts with
  this prefix, and will automatically pick the database name from it. If the prefix
  is not there, ArangoDB will assume the request is made for the default database
  (`_system`). This is done for downwards-compatibility reasons.

  That means, the following URL pathnames are logically identical:

      /_api/document/mycollection/1234
      /_db/_system/document/mycollection/1234

  To access a different database (e.g. `test`), the URL pathname would look like this:

      /_db/test/document/mycollection/1234

  New databases can also be created and existing databases can only be dropped from
  within the default database (`_system`). It is not possible to drop the `_system`
  database itself.

  Cross-database operations are unintended and unsupported. The intention of the
  multi-database feature is to have the possibility to have a few databases managed
  by ArangoDB in parallel, but to only access one database at a time from a connection
  or a request.

  When accessing the web interface via the URL pathname `/_admin/html/` or `/_admin/aardvark`,
  the web interface for the default database (`_system`) will be displayed.
  To access the web interface for a different database, the database name can be
  put into the URLs as a prefix, e.g. `/_db/test/_admin/html` or
  `/_db/test/_admin/aardvark`.

  All internal request handlers and also all user-defined request handlers and actions
  (including Foxx) will only get to see the unprefixed URL pathnames (i.e. excluding
  any database name prefix). This is to ensure downwards-compatibility.

  To access the name of the requested database from any action (including Foxx), use
  use `req.database`.

  For example, when calling the URL `/myapp/myaction`, the content of `req.database`
  will be `_system` (the default database because no database got specified) and the
  content of `req.url` will be `/myapp/myaction`.

  When calling the URL `/_db/test/myapp/myaction`, the content of `req.database` will be
  `test`, and the content of `req.url` will still be `/myapp/myaction`.

* Foxx now excludes files starting with . (dot) when bundling assets

  This mitigates problems with editor swap files etc.

* made the web interface a Foxx application

  This change caused the files for the web interface to be moved from `html/admin` to
  `js/apps/aardvark` in the file system.

  The base URL for the admin interface changed from `_admin/html/index.html` to
  `_admin/aardvark/index.html`.

  The "old" redirection to `_admin/html/index.html` will now produce a 404 error.

  When starting ArangoDB with the `--upgrade` option, this will automatically be remedied
  by putting in a redirection from `/` to `/_admin/aardvark/index.html`, and from
  `/_admin/html/index.html` to `/_admin/aardvark/index.html`.

  This also obsoletes the following configuration (command-line) options:
  - `--server.admin-directory`
  - `--server.disable-admin-interface`

  when using these now obsolete options when the server is started, no error is produced
  for downwards-compatibility.

* changed User-Agent value sent by arangoimp, arangosh, and arangod from "VOC-Agent" to
  "ArangoDB"

* changed journal file creation behavior as follows:

  Previously, a journal file for a collection was always created when a collection was
  created. When a journal filled up and became full, the current journal was made a
  datafile, and a new (empty) journal was created automatically. There weren't many
  intended situations when a collection did not have at least one journal.

  This is changed now as follows:
  - when a collection is created, no journal file will be created automatically
  - when there is a write into a collection without a journal, the journal will be
    created lazily
  - when there is a write into a collection with a full journal, a new journal will
    be created automatically

  From the end user perspective, nothing should have changed, except that there is now
  less disk usage for empty collections. Disk usage of infrequently updated collections
  might also be reduced significantly by running the `rotate()` method of a collection,
  and not writing into a collection subsequently.

* added method `collection.rotate()`

  This allows premature rotation of a collection's current journal file into a (read-only)
  datafile. The purpose of using `rotate()` is to prematurely allow compaction (which is
  performed on datafiles only) on data, even if the journal was not filled up completely.

  Using `rotate()` may make sense in the following scenario:

      c = db._create("test");
      for (i = 0; i < 1000; ++i) {
        c.save(...); // insert lots of data here
      }

      ...
      c.truncate(); // collection is now empty
      // only data in datafiles will be compacted by following compaction runs
      // all data in the current journal would not be compacted

      // calling rotate will make the current journal a datafile, and thus make it
      // eligible for compaction
      c.rotate();

  Using `rotate()` may also be useful when data in a collection is known to not change
  in the immediate future. After having completed all write operations on a collection,
  performing a `rotate()` will reduce the size of the current journal to the actually
  required size (remember that journals are pre-allocated with a specific size) before
  making the journal a datafile. Thus `rotate()` may cause disk space savings, even if
  the datafiles does not qualify for compaction after rotation.

  Note: rotating the journal is asynchronous, so that the actual rotation may be executed
  after `rotate()` returns to the caller.

* changed compaction to merge small datafiles together (up to 3 datafiles are merged in
  a compaction run)

  In the regular case, this should leave less small datafiles stay around on disk and allow
  using less file descriptors in total.

* added AQL MINUS function

* added AQL UNION_DISTINCT function (more efficient than combination of `UNIQUE(UNION())`)

* updated mruby to 2013-08-22

* issue #587: Add db._create() in help for startup arangosh

* issue #586: Share a link on installation instructions in the User Manual

* issue #585: Bison 2.4 missing on Mac for custom build

* issue #584: Web interface images broken in devel

* issue #583: Small documentation update

* issue #581: Parameter binding for attributes

* issue #580: Small improvements (by @guidoreina)

* issue #577: Missing documentation for collection figures in implementor manual

* issue #576: Get disk usage for collections and graphs

  This extends the result of the REST API for /_api/collection/figures with
  the attributes `compactors.count`, `compactors.fileSize`, `shapefiles.count`,
  and `shapefiles.fileSize`.

* issue #575: installing devel version on mac (low prio)

* issue #574: Documentation (POST /_admin/routing/reload)

* issue #558: HTTP cursors, allow count to ignore LIMIT


v1.4.0-alpha1 (2013-08-02)
--------------------------

* added replication. check online manual for details.

* added server startup options `--server.disable-replication-logger` and
  `--server.disable-replication-applier`

* removed action deployment tool, this now handled with Foxx and its manager or
  by kaerus node utility

* fixed a server crash when using byExample / firstExample inside a transaction
  and the collection contained a usable hash/skiplist index for the example

* defineHttp now only expects a single context

* added collection detail dialog (web interface)

  Shows collection properties, figures (datafiles, journals, attributes, etc.)
  and indexes.

* added documents filter (web interface)

  Allows searching for documents based on attribute values. One or many filter
  conditions can be defined, using comparison operators such as '==', '<=', etc.

* improved AQL editor (web interface)

  Editor supports keyboard shortcuts (Submit, Undo, Redo, Select).
  Editor allows saving and reusing of user-defined queries.
  Added example queries to AQL editor.
  Added comment button.

* added document import (web interface)

  Allows upload of JSON-data from files. Files must have an extension of .json.

* added dashboard (web interface)

  Shows the status of replication and multiple system charts, e.g.
  Virtual Memory Size, Request Time, HTTP Connections etc.

* added API method `/_api/graph` to query all graphs with all properties.

* added example queries in web interface AQL editor

* added arango.reconnect(<host>) method for arangosh to dynamically switch server or
  user name

* added AQL range operator `..`

  The `..` operator can be used to easily iterate over a sequence of numeric
  values. It will produce a list of values in the defined range, with both bounding
  values included.

  Example:

      2010..2013

  will produce the following result:

      [ 2010, 2011, 2012, 2013 ]

* added AQL RANGE function

* added collection.first(count) and collection.last(count) document access functions

  These functions allow accessing the first or last n documents in a collection. The order
  is determined by document insertion/update time.

* added AQL INTERSECTION function

* INCOMPATIBLE CHANGE: changed AQL user function namespace resolution operator from `:` to `::`

  AQL user-defined functions were introduced in ArangoDB 1.3, and the namespace resolution
  operator for them was the single colon (`:`). A function call looked like this:

      RETURN mygroup:myfunc()

  The single colon caused an ambiguity in the AQL grammar, making it indistinguishable from
  named attributes or the ternary operator in some cases, e.g.

      { mygroup:myfunc ? mygroup:myfunc }

  The change of the namespace resolution operator from `:` to `::` fixes this ambiguity.

  Existing user functions in the database will be automatically fixed when starting ArangoDB
  1.4 with the `--upgrade` option. However, queries using user-defined functions need to be
  adjusted on the client side to use the new operator.

* allow multiple AQL LET declarations separated by comma, e.g.
  LET a = 1, b = 2, c = 3

* more useful AQL error messages

  The error position (line/column) is more clearly indicated for parse errors.
  Additionally, if a query references a collection that cannot be found, the error
  message will give a hint on the collection name

* changed return value for AQL `DOCUMENT` function in case document is not found

  Previously, when the AQL `DOCUMENT` function was called with the id of a document and
  the document could not be found, it returned `undefined`. This value is not part of the
  JSON type system and this has caused some problems.
  Starting with ArangoDB 1.4, the `DOCUMENT` function will return `null` if the document
  looked for cannot be found.

  In case the function is called with a list of documents, it will continue to return all
  found documents, and will not return `null` for non-found documents. This has not changed.

* added single line comments for AQL

  Single line comments can be started with a double forward slash: `//`.
  They end at the end of the line, or the end of the query string, whichever is first.

* fixed documentation issues #567, #568, #571.

* added collection.checksum(<withData>) method to calculate CRC checksums for
  collections

  This can be used to
  - check if data in a collection has changed
  - compare the contents of two collections on different ArangoDB instances

* issue #565: add description line to aal.listAvailable()

* fixed several out-of-memory situations when double freeing or invalid memory
  accesses could happen

* less msyncing during the creation of collections

  This is achieved by not syncing the initial (standard) markers in shapes collections.
  After all standard markers are written, the shapes collection will get synced.

* renamed command-line option `--log.filter` to `--log.source-filter` to avoid
  misunderstandings

* introduced new command-line option `--log.content-filter` to optionally restrict
  logging to just specific log messages (containing the filter string, case-sensitive).

  For example, to filter on just log entries which contain `ArangoDB`, use:

      --log.content-filter "ArangoDB"

* added optional command-line option `--log.requests-file` to log incoming HTTP
  requests to a file.

  When used, all HTTP requests will be logged to the specified file, containing the
  client IP address, HTTP method, requests URL, HTTP response code, and size of the
  response body.

* added a signal handler for SIGUSR1 signal:

  when ArangoDB receives this signal, it will respond all further incoming requests
  with an HTTP 503 (Service Unavailable) error. This will be the case until another
  SIGUSR1 signal is caught. This will make ArangoDB start serving requests regularly
  again. Note: this is not implemented on Windows.

* limited maximum request URI length to 16384 bytes:

  Incoming requests with longer request URIs will be responded to with an HTTP
  414 (Request-URI Too Long) error.

* require version 1.0 or 1.1 in HTTP version signature of requests sent by clients:

  Clients sending requests with a non-HTTP 1.0 or non-HTTP 1.1 version number will
  be served with an HTTP 505 (HTTP Version Not Supported) error.

* updated manual on indexes:

  using system attributes such as `_id`, `_key`, `_from`, `_to`, `_rev` in indexes is
  disallowed and will be rejected by the server. This was the case since ArangoDB 1.3,
  but was not properly documented.

* issue #563: can aal become a default object?

  aal is now a prefab object in arangosh

* prevent certain system collections from being renamed, dropped, or even unloaded.

  Which restrictions there are for which system collections may vary from release to
  release, but users should in general not try to modify system collections directly
  anyway.

  Note: there are no such restrictions for user-created collections.

* issue #559: added Foxx documentation to user manual

* added server startup option `--server.authenticate-system-only`. This option can be
  used to restrict the need for HTTP authentication to internal functionality and APIs,
  such as `/_api/*` and `/_admin/*`.
  Setting this option to `true` will thus force authentication for the ArangoDB APIs
  and the web interface, but allow unauthenticated requests for other URLs (including
  user defined actions and Foxx applications).
  The default value of this option is `false`, meaning that if authentication is turned
  on, authentication is still required for *all* incoming requests. Only by setting the
  option to `true` this restriction is lifted and authentication becomes required for
  URLs starting with `/_` only.

  Please note that authentication still needs to be enabled regularly by setting the
  `--server.disable-authentication` parameter to `false`. Otherwise no authentication
  will be required for any URLs as before.

* protect collections against unloading when there are still document barriers around.

* extended cap constraints to optionally limit the active data size in a collection to
  a specific number of bytes.

  The arguments for creating a cap constraint are now:
  `collection.ensureCapConstraint(<count>, <byteSize>);`

  It is supported to specify just a count as in ArangoDB 1.3 and before, to specify
  just a fileSize, or both. The first met constraint will trigger the automated
  document removal.

* added `db._exists(doc)` and `collection.exists(doc)` for easy document existence checks

* added API `/_api/current-database` to retrieve information about the database the
  client is currently connected to (note: the API `/_api/current-database` has been
  removed in the meantime. The functionality is accessible via `/_api/database/current`
  now).

* ensure a proper order of tick values in datafiles/journals/compactors.
  any new files written will have the _tick values of their markers in order. for
  older files, there are edge cases at the beginning and end of the datafiles when
  _tick values are not properly in order.

* prevent caching of static pages in PathHandler.
  whenever a static page is requested that is served by the general PathHandler, the
  server will respond to HTTP GET requests with a "Cache-Control: max-age=86400" header.

* added "doCompact" attribute when creating collections and to collection.properties().
  The attribute controls whether collection datafiles are compacted.

* changed the HTTP return code from 400 to 404 for some cases when there is a referral
  to a non-existing collection or document.

* introduced error code 1909 `too many iterations` that is thrown when graph traversals
  hit the `maxIterations` threshold.

* optionally limit traversals to a certain number of iterations
  the limitation can be achieved via the traversal API by setting the `maxIterations`
  attribute, and also via the AQL `TRAVERSAL` and `TRAVERSAL_TREE` functions by setting
  the same attribute. If traversals are not limited by the end user, a server-defined
  limit for `maxIterations` may be used to prevent server-side traversals from running
  endlessly.

* added graph traversal API at `/_api/traversal`

* added "API" link in web interface, pointing to REST API generated with Swagger

* moved "About" link in web interface into "links" menu

* allow incremental access to the documents in a collection from out of AQL
  this allows reading documents from a collection chunks when a full collection scan
  is required. memory usage might be must lower in this case and queries might finish
  earlier if there is an additional LIMIT statement

* changed AQL COLLECT to use a stable sort, so any previous SORT order is preserved

* issue #547: Javascript error in the web interface

* issue #550: Make AQL graph functions support key in addition to id

* issue #526: Unable to escape when an errorneous command is entered into the js shell

* issue #523: Graph and vertex methods for the javascript api

* issue #517: Foxx: Route parameters with capital letters fail

* issue #512: Binded Parameters for LIMIT


v1.3.3 (2013-08-01)
-------------------

* issue #570: updateFishbowl() fails once

* updated and fixed generated examples

* issue #559: added Foxx documentation to user manual

* added missing error reporting for errors that happened during import of edges


v1.3.2 (2013-06-21)
-------------------

* fixed memleak in internal.download()

* made the shape-collection journal size adaptive:
  if too big shapes come in, a shape journal will be created with a big-enough size
  automatically. the maximum size of a shape journal is still restricted, but to a
  very big value that should never be reached in practice.

* fixed a segfault that occurred when inserting documents with a shape size bigger
  than the default shape journal size (2MB)

* fixed a locking issue in collection.truncate()

* fixed value overflow in accumulated filesizes reported by collection.figures()

* issue #545: AQL FILTER unnecessary (?) loop

* issue #549: wrong return code with --daemon


v1.3.1 (2013-05-24)
-------------------

* removed currently unused _ids collection

* fixed usage of --temp-path in aranogd and arangosh

* issue #540: suppress return of temporary internal variables in AQL

* issue #530: ReferenceError: ArangoError is not a constructor

* issue #535: Problem with AQL user functions javascript API

* set --javascript.app-path for test execution to prevent startup error

* issue #532: Graph _edgesCache returns invalid data?

* issue #531: Arangod errors

* issue #529: Really weird transaction issue

* fixed usage of --temp-path in aranogd and arangosh


v1.3.0 (2013-05-10)
-------------------

* fixed problem on restart ("datafile-xxx is not sealed") when server was killed
  during a compaction run

* fixed leak when using cursors with very small batchSize

* issue #508: `unregistergroup` function not mentioned in http interface docs

* issue #507: GET /_api/aqlfunction returns code inside parentheses

* fixed issue #489: Bug in aal.install

* fixed issue 505: statistics not populated on MacOS


v1.3.0-rc1 (2013-04-24)
-----------------------

* updated documentation for 1.3.0

* added node modules and npm packages

* changed compaction to only compact datafiles with more at least 10% of dead
  documents (byte size-wise)

* issue #498: fixed reload of authentication info when using
  `require("org/arangodb/users").reload()`

* issue #495: Passing an empty array to create a document results in a
  "phantom" document

* added more precision for requests statistics figures

* added "sum" attribute for individual statistics results in statistics API
  at /_admin/statistics

* made "limit" an optional parameter in AQL function NEAR().
  limit can now be either omitted completely, or set to 0. If so, an internal
  default value (currently 100) will be applied for the limit.

* issue #481

* added "attributes.count" to output of `collection.figures()`
  this also affects the REST API /_api/collection/<name>/figures

* added IndexedPropertyGetter for ShapedJson objects

* added API for user-defined AQL functions

* issue #475: A better error message for deleting a non-existent graph

* issue #474: Web interface problems with the JS Shell

* added missing documentation for AQL UNION function

* added transaction support.
  This provides ACID transactions for ArangoDB. Transactions can be invoked
  using the `db._executeTransaction()` function, or the `/_api/transaction`
  REST API.

* switched to semantic versioning (at least for alpha & alpha naming)

* added saveOrReplace() for server-side JS

v1.3.alpha1 (2013-04-05)
------------------------

* cleanup of Module, Package, ArangoApp and modules "internal", "fs", "console"

* use Error instead of string in throw to allow stack-trace

* issue #454: error while creation of Collection

* make `collection.count()` not recalculate the number of documents on the fly, but
  use some internal document counters.

* issue #457: invalid string value in web interface

* make datafile id (datafile->_fid) identical to the numeric part of the filename.
  E.g. the datafile `journal-123456.db` will now have a datafile marker with the same
  fid (i.e. `123456`) instead of a different value. This change will only affect
  datafiles that are created with 1.3 and not any older files.
  The intention behind this change is to make datafile debugging easier.

* consistently discard document attributes with reserved names (system attributes)
  but without any known meaning, for example `_test`, `_foo`, ...

  Previously, these attributes were saved with the document regularly in some cases,
  but were discarded in other cases.
  Now these attributes are discarded consistently. "Real" system attributes such as
  `_key`, `_from`, `_to` are not affected and will work as before.

  Additionally, attributes with an empty name (``) are discarded when documents are
  saved.

  Though using reserved or empty attribute names in documents was not really and
  consistently supported in previous versions of ArangoDB, this change might cause
  an incompatibility for clients that rely on this feature.

* added server startup flag `--database.force-sync-properties` to force syncing of
  collection properties on collection creation, deletion and on property update.
  The default value is true to mimic the behavior of previous versions of ArangoDB.
  If set to false, collection properties are written to disk but no call to sync()
  is made.

* added detailed output of server version and components for REST APIs
  `/_admin/version` and `/_api/version`. To retrieve this extended information,
  call the REST APIs with URL parameter `details=true`.

* issue #443: For git-based builds include commit hash in version

* adjust startup log output to be more compact, less verbose

* set the required minimum number of file descriptors to 256.
  On server start, this number is enforced on systems that have rlimit. If the limit
  cannot be enforced, starting the server will fail.
  Note: 256 is considered to be the absolute minimum value. Depending on the use case
  for ArangoDB, a much higher number of file descriptors should be used.

  To avoid checking & potentially changing the number of maximum open files, use the
  startup option `--server.descriptors-minimum 0`

* fixed shapedjson to json conversion for special numeric values (NaN, +inf, -inf).
  Before, "NaN", "inf", or "-inf" were written into the JSONified output, but these
  values are not allowed in JSON. Now, "null" is written to the JSONified output as
  required.

* added AQL functions VARIANCE_POPULATION(), VARIANCE_SAMPLE(), STDDEV_POPULATION(),
  STDDEV_SAMPLE(), AVERAGE(), MEDIAN() to calculate statistical values for lists

* added AQL SQRT() function

* added AQL TRIM(), LEFT() and RIGHT() string functions

* fixed issue #436: GET /_api/document on edge

* make AQL REVERSE() and LENGTH() functions work on strings, too

* disabled DOT generation in `make doxygen`. this speeds up docs generation

* renamed startup option `--dispatcher.report-intervall` to `--dispatcher.report-interval`

* renamed startup option `--scheduler.report-intervall` to `--scheduler.report-interval`

* slightly changed output of REST API method /_admin/log.
  Previously, the log messages returned also contained the date and log level, now
  they will only contain the log message, and no date and log level information.
  This information can be re-created by API users from the `timestamp` and `level`
  attributes of the result.

* removed configure option `--enable-zone-debug`
  memory zone debugging is now automatically turned on when compiling with ArangoDB
  `--enable-maintainer-mode`

* removed configure option `--enable-arangob`
  arangob is now always included in the build


v1.2.3 (XXXX-XX-XX)
-------------------

* added optional parameter `edgexamples` for AQL function EDGES() and NEIGHBORS()

* added AQL function NEIGHBORS()

* added freebsd support

* fixed firstExample() query with `_id` and `_key` attributes

* issue triAGENS/ArangoDB-PHP#55: AQL optimizer may have mis-optimized duplicate
  filter statements with limit


v1.2.2 (2013-03-26)
-------------------

* fixed save of objects with common sub-objects

* issue #459: fulltext internal memory allocation didn't scale well
  This fix improves loading times for collections with fulltext indexes that have
  lots of equal words indexed.

* issue #212: auto-increment support

  The feature can be used by creating a collection with the extra `keyOptions`
  attribute as follows:

      db._create("mycollection", { keyOptions: { type: "autoincrement", offset: 1, increment: 10, allowUserKeys: true } });

  The `type` attribute will make sure the keys will be auto-generated if no
  `_key` attribute is specified for a document.

  The `allowUserKeys` attribute determines whether users might still supply own
  `_key` values with documents or if this is considered an error.

  The `increment` value determines the actual increment value, whereas the `offset`
  value can be used to seed to value sequence with a specific starting value.
  This will be useful later in a multi-master setup, when multiple servers can use
  different auto-increment seed values and thus generate non-conflicting auto-increment values.

  The default values currently are:

  - `allowUserKeys`: `true`
  - `offset`: `0`
  - `increment`: `1`

  The only other available key generator type currently is `traditional`.
  The `traditional` key generator will auto-generate keys in a fashion as ArangoDB
  always did (some increasing integer value, with a more or less unpredictable
  increment value).

  Note that for the `traditional` key generator there is only the option to disallow
  user-supplied keys and give the server the sole responsibility for key generation.
  This can be achieved by setting the `allowUserKeys` property to `false`.

  This change also introduces the following errors that API implementors may want to check
  the return values for:

  - 1222: `document key unexpected`: will be raised when a document is created with
    a `_key` attribute, but the underlying collection was set up with the `keyOptions`
    attribute `allowUserKeys: false`.

  - 1225: `out of keys`: will be raised when the auto-increment key generator runs
    out of keys. This may happen when the next key to be generated is 2^64 or higher.
    In practice, this will only happen if the values for `increment` or `offset` are
    not set appropriately, or if users are allowed to supply own keys, those keys
    are near the 2^64 threshold, and later the auto-increment feature kicks in and
    generates keys that cross that threshold.

    In practice it should not occur with proper configuration and proper usage of the
    collections.

  This change may also affect the following REST APIs:
  - POST `/_api/collection`: the server does now accept the optional `keyOptions`
    attribute in the second parameter
  - GET `/_api/collection/properties`: will return the `keyOptions` attribute as part
    of the collection's properties. The previous optional attribute `createOptions`
    is now gone.

* fixed `ArangoStatement.explain()` method with bind variables

* fixed misleading "cursor not found" error message in arangosh that occurred when
  `count()` was called for client-side cursors

* fixed handling of empty attribute names, which may have crashed the server under
  certain circumstances before

* fixed usage of invalid pointer in error message output when index description could
  not be opened


v1.2.1 (2013-03-14)
-------------------

* issue #444: please darken light color in arangosh

* issue #442: pls update post install info on osx

* fixed conversion of special double values (NaN, -inf, +inf) when converting from
  shapedjson to JSON

* fixed compaction of markers (location of _key was not updated correctly in memory,
  leading to _keys pointing to undefined memory after datafile rotation)

* fixed edge index key pointers to use document master pointer plus offset instead
  of direct _key address

* fixed case when server could not create any more journal or compactor files.
  Previously a wrong status code may have been returned, and not being able to create
  a new compactor file may have led to an infinite loop with error message
  "could not create compactor".

* fixed value truncation for numeric filename parts when renaming datafiles/journals


v1.2.0 (2013-03-01)
-------------------

* by default statistics are now switch off; in order to enable comment out
  the "disable-statistics = yes" line in "arangod.conf"

* fixed issue #435: csv parser skips data at buffer border

* added server startup option `--server.disable-statistics` to turn off statistics
  gathering without recompilation of ArangoDB.
  This partly addresses issue #432.

* fixed dropping of indexes without collection name, e.g.
  `db.xxx.dropIndex("123456");`
  Dropping an index like this failed with an assertion error.

* fixed issue #426: arangoimp should be able to import edges into edge collections

* fixed issue #425: In case of conflict ArangoDB returns HTTP 400 Bad request
  (with 1207 Error) instead of HTTP 409 Conflict

* fixed too greedy token consumption in AQL for negative values:
  e.g. in the statement `RETURN { a: 1 -2 }` the minus token was consumed as part
  of the value `-2`, and not interpreted as the binary arithmetic operator


v1.2.beta3 (2013-02-22)
-----------------------

* issue #427: ArangoDB Importer Manual has no navigation links (previous|home|next)

* issue #319: Documentation missing for Emergency console and incomplete for datafile debugger.

* issue #370: add documentation for reloadRouting and flushServerModules

* issue #393: added REST API for user management at /_api/user

* issue #393, #128: added simple cryptographic functions for user actions in module "crypto":
  * require("org/arangodb/crypto").md5()
  * require("org/arangodb/crypto").sha256()
  * require("org/arangodb/crypto").rand()

* added replaceByExample() Javascript and REST API method

* added updateByExample() Javascript and REST API method

* added optional "limit" parameter for removeByExample() Javascript and REST API method

* fixed issue #413

* updated bundled V8 version from 3.9.4 to 3.16.14.1
  Note: the Windows version used a more recent version (3.14.0.1) and was not updated.

* fixed issue #404: keep original request url in request object


v1.2.beta2 (2013-02-15)
-----------------------

* fixed issue #405: 1.2 compile warnings

* fixed issue #333: [debian] Group "arangodb" is not used when starting vie init.d script

* added optional parameter 'excludeSystem' to GET /_api/collection
  This parameter can be used to disable returning system collections in the list
  of all collections.

* added AQL functions KEEP() and UNSET()

* fixed issue #348: "HTTP Interface for Administration and Monitoring"
  documentation errors.

* fix stringification of specific positive int64 values. Stringification of int64
  values with the upper 32 bits cleared and the 33rd bit set were broken.

* issue #395:  Collection properties() function should return 'isSystem' for
  Javascript and REST API

* make server stop after upgrade procedure when invoked with `--upgrade option`.
  When started with the `--upgrade` option, the server will perfom
  the upgrade, and then exit with a status code indicating the result of the
  upgrade (0 = success, 1 = failure). To start the server regularly in either
  daemon or console mode, the `--upgrade` option must not be specified.
  This change was introduced to allow init.d scripts check the result of
  the upgrade procedure, even in case an upgrade was successful.
  this was introduced as part of issue #391.

* added AQL function EDGES()

* added more crash-protection when reading corrupted collections at startup

* added documentation for AQL function CONTAINS()

* added AQL function LIKE()

* replaced redundant error return code 1520 (Unable to open collection) with error code
  1203 (Collection not found). These error codes have the same meanings, but one of
  them was returned from AQL queries only, the other got thrown by other parts of
  ArangoDB. Now, error 1203 (Collection not found) is used in AQL too in case a
  non-existing collection is used.

v1.2.beta1 (2013-02-01)
-----------------------

* fixed issue #382: [Documentation error] Maschine... should be Machine...

* unified history file locations for arangod, arangosh, and arangoirb.
  - The readline history for arangod (emergency console) is now stored in file
    $HOME/.arangod. It was stored in $HOME/.arango before.
  - The readline history for arangosh is still stored in $HOME/.arangosh.
  - The readline history for arangoirb is now stored in $HOME/.arangoirb. It was
    stored in $HOME/.arango-mrb before.

* fixed issue #381: _users user should have a unique constraint

* allow negative list indexes in AQL to access elements from the end of a list,
  e.g. ```RETURN values[-1]``` will return the last element of the `values` list.

* collection ids, index ids, cursor ids, and document revision ids created and
  returned by ArangoDB are now returned as strings with numeric content inside.
  This is done to prevent some value overrun/truncation in any part of the
  complete client/server workflow.
  In ArangoDB 1.1 and before, these values were previously returned as
  (potentially very big) integer values. This may cause problems (clipping, overrun,
  precision loss) for clients that do not support big integers natively and store
  such values in IEEE754 doubles internally. This type loses precision after about
  52 bits and is thus not safe to hold an id.
  Javascript and 32 bit-PHP are examples for clients that may cause such problems.
  Therefore, ids are now returned by ArangoDB as strings, with the string
  content being the integer value as before.

  Example for documents ("_rev" attribute):
  - Document returned by ArangoDB 1.1: { "_rev": 1234, ... }
  - Document returned by ArangoDB 1.2: { "_rev": "1234", ... }

  Example for collections ("id" attribute / "_id" property):
  - Collection returned by ArangoDB 1.1: { "id": 9327643, "name": "test", ... }
  - Collection returned by ArangoDB 1.2: { "id": "9327643", "name": "test", ... }

  Example for cursors ("id" attribute):
  - Collection returned by ArangoDB 1.1: { "id": 11734292, "hasMore": true, ... }
  - Collection returned by ArangoDB 1.2: { "id": "11734292", "hasMore": true, ... }

* global variables are not automatically available anymore when starting the
  arangod Javascript emergency console (i.e. ```arangod --console```).

  Especially, the variables `db`, `edges`, and `internal` are not available
  anymore. `db` and `internal` can be made available in 1.2 by
  ```var db = require("org/arangodb").db;``` and
  ```var internal = require("internal");```, respectively.
  The reason for this change is to get rid of global variables in the server
  because this will allow more specific inclusion of functionality.

  For convenience, the global variable `db` is still available by default in
  arangosh. The global variable `edges`, which since ArangoDB 1.1 was kind of
  a redundant wrapper of `db`, has been removed in 1.2 completely.
  Please use `db` instead, and if creating an edge collection, use the explicit
  ```db._createEdgeCollection()``` command.

* issue #374: prevent endless redirects when calling admin interface with
  unexpected URLs

* issue #373: TRAVERSAL() `trackPaths` option does not work. Instead `paths` does work

* issue #358: added support for CORS

* honor optional waitForSync property for document removal, replace, update, and
  save operations in arangosh. The waitForSync parameter for these operations
  was previously honored by the REST API and on the server-side, but not when
  the waitForSync parameter was specified for a document operation in arangosh.

* calls to db.collection.figures() and /_api/collection/<collection>/figures now
  additionally return the number of shapes used in the collection in the
  extra attribute "shapes.count"

* added AQL TRAVERSAL_TREE() function to return a hierarchical result from a traversal

* added AQL TRAVERSAL() function to return the results from a traversal

* added AQL function ATTRIBUTES() to return the attribute names of a document

* removed internal server-side AQL functions from global scope.

  Now the AQL internal functions can only be accessed via the exports of the
  ahuacatl module, which can be included via ```require("org/arangodb/ahuacatl")```.
  It shouldn't be necessary for clients to access this module at all, but
  internal code may use this module.

  The previously global AQL-related server-side functions were moved to the
  internal namespace. This produced the following function name changes on
  the server:

     old name              new name
     ------------------------------------------------------
     AHUACATL_RUN       => require("internal").AQL_QUERY
     AHUACATL_EXPLAIN   => require("internal").AQL_EXPLAIN
     AHUACATL_PARSE     => require("internal").AQL_PARSE

  Again, clients shouldn't have used these functions at all as there is the
  ArangoStatement object to execute AQL queries.

* fixed issue #366: Edges index returns strange description

* added AQL function MATCHES() to check a document against a list of examples

* added documentation and tests for db.collection.removeByExample

* added --progress option for arangoimp. This will show the percentage of the input
  file that has been processed by arangoimp while the import is still running. It can
  be used as a rough indicator of progress for the entire import.

* make the server log documents that cannot be imported via /_api/import into the
  logfile using the warning log level. This may help finding illegal documents in big
  import runs.

* check on server startup whether the database directory and all collection directories
  are writable. if not, the server startup will be aborted. this prevents serious
  problems with collections being non-writable and this being detected at some pointer
  after the server has been started

* allow the following AQL constructs: FUNC(...)[...], FUNC(...).attribute

* fixed issue #361: Bug in Admin Interface. Header disappears when clicking new collection

* Added in-memory only collections

  Added collection creation parameter "isVolatile":
  if set to true, the collection is created as an in-memory only collection,
  meaning that all document data of that collection will reside in memory only,
  and will not be stored permanently to disk.
  This means that all collection data will be lost when the collection is unloaded
  or the server is shut down.
  As this collection type does not have datafile disk overhead for the regular
  document operations, it may be faster than normal disk-backed collections. The
  actual performance gains strongly depend on the underlying OS, filesystem, and
  settings though.
  This collection type should be used for caches only and not for any sensible data
  that cannot be re-created otherwise.
  Some platforms, namely Windows, currently do not support this collection type.
  When creating an in-memory collection on such platform, an error message will be
  returned by ArangoDB telling the user the platform does not support it.

  Note: in-memory collections are an experimental feature. The feature might
  change drastically or even be removed altogether in a future version of ArangoDB.

* fixed issue #353: Please include "pretty print" in Emergency Console

* fixed issue #352: "pretty print" console.log
  This was achieved by adding the dump() function for the "internal" object

* reduced insertion time for edges index
  Inserting into the edges index now avoids costly comparisons in case of a hash
  collision, reducing the prefilling/loading timer for bigger edge collections

* added fulltext queries to AQL via FULLTEXT() function. This allows search
  fulltext indexes from an AQL query to find matching documents

* added fulltext index type. This index type allows indexing words and prefixes of
  words from a specific document attribute. The index can be queries using a
  SimpleQueryFull object, the HTTP REST API at /_api/simple/fulltext, or via AQL

* added collection.revision() method to determine whether a collection has changed.
  The revision method returns a revision string that can be used by client programs
  for equality/inequality comparisons. The value returned by the revision method
  should be treated by clients as an opaque string and clients should not try to
  figure out the sense of the revision id. This is still useful enough to check
  whether data in a collection has changed.

* issue #346: adaptively determine NUMBER_HEADERS_PER_BLOCK

* issue #338: arangosh cursor positioning problems

* issue #326: use limit optimization with filters

* issue #325: use index to avoid sorting

* issue #324: add limit optimization to AQL

* removed arango-password script and added Javascript functionality to add/delete
  users instead. The functionality is contained in module `users` and can be invoked
  as follows from arangosh and arangod:
  * require("users").save("name", "passwd");
  * require("users").replace("name", "newPasswd");
  * require("users").remove("name");
  * require("users").reload();
  These functions are intentionally not offered via the web interface.
  This also addresses issue #313

* changed print output in arangosh and the web interface for JSON objects.
  Previously, printing a JSON object in arangosh resulted in the attribute values
  being printed as proper JSON, but attribute names were printed unquoted and
  unescaped. This was fine for the purpose of arangosh, but lead to invalid
  JSON being produced. Now, arangosh will produce valid JSON that can be used
  to send it back to ArangoDB or use it with arangoimp etc.

* fixed issue #300: allow importing documents via the REST /_api/import API
  from a JSON list, too.
  So far, the API only supported importing from a format that had one JSON object
  on each line. This is sometimes inconvenient, e.g. when the result of an AQL
  query or any other list is to be imported. This list is a JSON list and does not
  necessary have a document per line if pretty-printed.
  arangoimp now supports the JSON list format, too. However, the format requires
  arangoimp and the server to read the entire dataset at once. If the dataset is
  too big (bigger than --max-upload-size) then the import will be rejected. Even if
  increased, the entire list must fit in memory on both the client and the server,
  and this may be more resource-intensive than importing individual lines in chunks.

* removed unused parameter --reuse-ids for arangoimp. This parameter did not have
  any effect in 1.2, was never publicly announced and did evil (TM) things.

* fixed issue #297 (partly): added whitespace between command line and
  command result in arangosh, added shell colors for better usability

* fixed issue #296: system collections not usable from AQL

* fixed issue #295: deadlock on shutdown

* fixed issue #293: AQL queries should exploit edges index

* fixed issue #292: use index when filtering on _key in AQL

* allow user-definable document keys
  users can now define their own document keys by using the _key attribute
  when creating new documents or edges. Once specified, the value of _key is
  immutable.
  The restrictions for user-defined key values are:
  * the key must be at most 254 bytes long
  * it must consist of the letters a-z (lower or upper case), the digits 0-9,
    the underscore (_) or dash (-) characters only
  * any other characters, especially multi-byte sequences, whitespace or
    punctuation characters cannot be used inside key values

  Specifying a document key is optional when creating new documents. If no
  document key is specified, ArangoDB will create a document key itself.
  There are no guarantees about the format and pattern of auto-generated document
  keys other than the above restrictions.
  Clients should therefore treat auto-generated document keys as opaque values.
  Keys can be used to look up and reference documents, e.g.:
  * saving a document: `db.users.save({ "_key": "fred", ... })`
  * looking up a document: `db.users.document("fred")`
  * referencing other documents: `edges.relations.save("users/fred", "users/john", ...)`

  This change is downwards-compatible to ArangoDB 1.1 because in ArangoDB 1.1
  users were not able to define their own keys. If the user does not supply a _key
  attribute when creating a document, ArangoDB 1.2 will still generate a key of
  its own as ArangoDB 1.1 did. However, all documents returned by ArangoDB 1.2 will
  include a _key attribute and clients should be able to handle that (e.g. by
  ignoring it if not needed). Documents returned will still include the _id attribute
  as in ArangoDB 1.1.

* require collection names everywhere where a collection id was allowed in
  ArangoDB 1.1 & 1.0
  This change requires clients to use a collection name in place of a collection id
  at all places the client deals with collections.
  Examples:
  * creating edges: the _from and _to attributes must now contain collection names instead
    of collection ids: `edges.relations.save("test/my-key1", "test/my-key2", ...)`
  * retrieving edges: the returned _from and _to attributes now will contain collection
    names instead of ids, too: _from: `test/fred` instead of `1234/3455`
  * looking up documents: db.users.document("fred") or db._document("users/fred")

  Collection names must be used in REST API calls instead of collection ids, too.
  This change is thus not completely downwards-compatible to ArangoDB 1.1. ArangoDB 1.1
  required users to use collection ids in many places instead of collection names.
  This was unintuitive and caused overhead in cases when just the collection name was
  known on client-side but not its id. This overhead can now be avoided so clients can
  work with the collection names directly. There is no need to work with collection ids
  on the client side anymore.
  This change will likely require adjustments to API calls issued by clients, and also
  requires a change in how clients handle the _id value of returned documents. Previously,
  the _id value of returned documents contained the collection id, a slash separator and
  the document number. Since 1.2, _id will contain the collection name, a slash separator
  and the document key. The same applies to the _from and _to attribute values of edges
  that are returned by ArangoDB.

  Also removed (now unnecessary) location header in responses of the collections REST API.
  The location header was previously returned because it was necessary for clients.
  When clients created a collection, they specified the collection name. The collection
  id was generated on the server, but the client needed to use the server-generated
  collection id for further API calls, e.g. when creating edges etc. Therefore, the
  full collection URL, also containing the collection id, was returned by the server in
  responses to the collection API, in the HTTP location header.
  Returning the location header has become unnecessary in ArangoDB 1.2 because users
  can access collections by name and do not need to care about collection ids.


v1.1.3 (2013-XX-XX)
-------------------

* fix case when an error message was looked up for an error code but no error
  message was found. In this case a NULL ptr was returned and not checked everywhere.
  The place this error popped up was when inserting into a non-unique hash index
  failed with a specific, invalid error code.

* fixed issue #381:  db._collection("_users").getIndexes();

* fixed issue #379: arango-password fatal issue javscript.startup-directory

* fixed issue #372: Command-Line Options for the Authentication and Authorization


v1.1.2 (2013-01-20)
-------------------

* upgraded to mruby 2013-01-20 583983385b81c21f82704b116eab52d606a609f4

* fixed issue #357: Some spelling and grammar errors

* fixed issue #355: fix quotes in pdf manual

* fixed issue #351: Strange arangosh error message for long running query

* fixed randomly hanging connections in arangosh on MacOS

* added "any" query method: this returns a random document from a collection. It
  is also available via REST HTTP at /_api/simple/any.

* added deployment tool

* added getPeerVertex

* small fix for logging of long messages: the last character of log messages longer
  than 256 bytes was not logged.

* fixed truncation of human-readable log messages for web interface: the trailing \0
  byte was not appended for messages longer than 256 bytes

* fixed issue #341: ArangoDB crashes when stressed with Batch jobs
  Contrary to the issue title, this did not have anything to do with batch jobs but
  with too high memory usage. The memory usage of ArangoDB is now reduced for cases
   when there are lots of small collections with few documents each

* started with issue #317: Feature Request (from Google Groups): DATE handling

* backported issue #300: Extend arangoImp to Allow importing result set-like
  (list of documents) formatted files

* fixed issue #337: "WaitForSync" on new collection does not work on Win/X64

* fixed issue #336: Collections REST API docs

* fixed issue #335: mmap errors due to wrong memory address calculation

* fixed issue #332: arangoimp --use-ids parameter seems to have no impact

* added option '--server.disable-authentication' for arangosh as well. No more passwd
  prompts if not needed

* fixed issue #330: session logging for arangosh

* fixed issue #329: Allow passing script file(s) as parameters for arangosh to run

* fixed issue #328: 1.1 compile warnings

* fixed issue #327: Javascript parse errors in front end


v1.1.1 (2012-12-18)
-------------------

* fixed issue #339: DELETE /_api/cursor/cursor-identifier return incollect errorNum

  The fix for this has led to a signature change of the function actions.resultNotFound().
  The meaning of parameter #3 for This function has changed from the error message string
  to the error code. The error message string is now parameter #4.
  Any client code that uses this function in custom actions must be adjusted.

* fixed issue #321: Problem upgrading arangodb 1.0.4 to 1.1.0 with Homebrew (OSX 10.8.2)

* fixed issue #230: add navigation and search for online documentation

* fixed issue #315: Strange result in PATH

* fixed issue #323: Wrong function returned in error message of AQL CHAR_LENGTH()

* fixed some log errors on startup / shutdown due to pid file handling and changing
  of directories


v1.1.0 (2012-12-05)
-------------------

* WARNING:
  arangod now performs a database version check at startup. It will look for a file
  named "VERSION" in its database directory. If the file is not present, arangod will
  perform an automatic upgrade of the database directory. This should be the normal
  case when upgrading from ArangoDB 1.0 to ArangoDB 1.1.

  If the VERSION file is present but is from an older version of ArangoDB, arangod
  will refuse to start and ask the user to run a manual upgrade first. A manual upgrade
  can be performed by starting arangod with the option `--upgrade`.

  This upgrade procedure shall ensure that users have full control over when they
  perform any updates/upgrades of their data, and can plan backups accordingly. The
  procedure also guarantees that the server is not run without any required system
  collections or with in incompatible data state.

* added AQL function DOCUMENT() to retrieve a document by its _id value

* fixed issue #311: fixed segfault on unload

* fixed issue #309: renamed stub "import" button from web interface

* fixed issue #307: added WaitForSync column in collections list in in web interface

* fixed issue #306: naming in web interface

* fixed issue #304: do not clear AQL query text input when switching tabs in
  web interface

* fixed issue #303: added documentation about usage of var keyword in web interface

* fixed issue #301: PATCH does not work in web interface

# fixed issue #269: fix make distclean & clean

* fixed issue #296: system collections not usable from AQL

* fixed issue #295: deadlock on shutdown

* added collection type label to web interface

* fixed issue #290: the web interface now disallows creating non-edges in edge collections
  when creating collections via the web interface, the collection type must also be
  specified (default is document collection)

* fixed issue #289: tab-completion does not insert any spaces

* fixed issue #282: fix escaping in web interface

* made AQL function NOT_NULL take any number of arguments. Will now return its
  first argument that is not null, or null if all arguments are null. This is downwards
  compatible.

* changed misleading AQL function name NOT_LIST() to FIRST_LIST() and slightly changed
  the behavior. The function will now return its first argument that is a list, or null
  if none of the arguments are lists.
  This is mostly downwards-compatible. The only change to the previous implementation in
  1.1-beta will happen if two arguments were passed and the 1st and 2nd arguments were
  both no lists. In previous 1.1, the 2nd argument was returned as is, but now null
  will be returned.

* add AQL function FIRST_DOCUMENT(), with same behavior as FIRST_LIST(), but working
  with documents instead of lists.

* added UPGRADING help text

* fixed issue #284: fixed Javascript errors when adding edges/vertices without own
  attributes

* fixed issue #283: AQL LENGTH() now works on documents, too

* fixed issue #281: documentation for skip lists shows wrong example

* fixed AQL optimizer bug, related to OR-combined conditions that filtered on the
  same attribute but with different conditions

* fixed issue #277: allow usage of collection names when creating edges
  the fix of this issue also implies validation of collection names / ids passed to
  the REST edge create method. edges with invalid collection ids or names in the
  "from" or "to" values will be rejected and not saved


v1.1.beta2 (2012-11-13)
-----------------------

* fixed arangoirb compilation

* fixed doxygen


v1.1.beta1 (2012-10-24)
-----------------------

* fixed AQL optimizer bug

* WARNING:
  - the user has changed from "arango" to "arangodb", the start script has changed from
    "arangod" to "arangodb", the database directory has changed from "/var/arangodb" to
    "/var/lib/arangodb" to be compliant with various Linux policies

  - In 1.1, we have introduced types for collections: regular documents go into document
    collections, and edges go into edge collections. The prefixing (db.xxx vs. edges.xxx)
    works slightly different in 1.1: edges.xxx can still be used to access collections,
    however, it will not determine the type of existing collections anymore. To create an
    edge collection 1.1, you can use db._createEdgeCollection() or edges._create().
    And there's of course also db._createDocumentCollection().
    db._create() is also still there and will create a document collection by default,
    whereas edges._create() will create an edge collection.

  - the admin web interface that was previously available via the simple URL suffix /
    is now available via a dedicated URL suffix only: /_admin/html
    The reason for this is that routing and URLs are now subject to changes by the end user,
    and only URLs parts prefixed with underscores (e.g. /_admin or /_api) are reserved
    for ArangoDB's internal usage.

* the server now handles requests with invalid Content-Length header values as follows:
  - if Content-Length is negative, the server will respond instantly with HTTP 411
    (length required)

  - if Content-Length is positive but shorter than the supplied body, the server will
    respond with HTTP 400 (bad request)

  - if Content-Length is positive but longer than the supplied body, the server will
    wait for the client to send the missing bytes. The server allows 90 seconds for this
    and will close the connection if the client does not send the remaining data

  - if Content-Length is bigger than the maximum allowed size (512 MB), the server will
    fail with HTTP 413 (request entity too large).

  - if the length of the HTTP headers is greater than the maximum allowed size (1 MB),
    the server will fail with HTTP 431 (request header fields too large)

* issue #265: allow optional base64 encoding/decoding of action response data

* issue #252: create _modules collection using arango-upgrade (note: arango-upgrade was
  finally replaced by the `--upgrade` option for arangod)

* issue #251: allow passing arbitrary options to V8 engine using new command line option:
  --javascript.v8-options. Using this option, the Harmony features or other settings in
  v8 can be enabled if the end user requires them

* issue #248: allow AQL optimizer to pull out completely uncorrelated subqueries to the
  top level, resulting in less repeated evaluation of the subquery

* upgraded to Doxygen 1.8.0

* issue #247: added AQL function MERGE_RECURSIVE

* issue #246: added clear() function in arangosh

* issue #245: Documentation: Central place for naming rules/limits inside ArangoDB

* reduced size of hash index elements by 50 %, allowing more index elements to fit in
  memory

* issue #235: GUI Shell throws Error:ReferenceError: db is not defined

* issue #229: methods marked as "under construction"

* issue #228: remove unfinished APIs (/_admin/config/*)

* having the OpenSSL library installed is now a prerequisite to compiling ArangoDB
  Also removed the --enable-ssl configure option because ssl is always required.

* added AQL functions TO_LIST, NOT_LIST

* issue #224: add optional Content-Id for batch requests

* issue #221: more documentation on AQL explain functionality. Also added
  ArangoStatement.explain() client method

* added db._createStatement() method on server as well (was previously available
  on the client only)

* issue #219: continue in case of "document not found" error in PATHS() function

* issue #213: make waitForSync overridable on specific actions

* changed AQL optimizer to use indexes in more cases. Previously, indexes might
  not have been used when in a reference expression the inner collection was
  specified last. Example: FOR u1 IN users FOR u2 IN users FILTER u1._id == u2._id
  Previously, this only checked whether an index could be used for u2._id (not
  possible). It was not checked whether an index on u1._id could be used (possible).
  Now, for expressions that have references/attribute names on both sides of the
  above as above, indexes are checked for both sides.

* issue #204: extend the CSV import by TSV and by user configurable
  separator character(s)

* issue #180: added support for batch operations

* added startup option --server.backlog-size
  this allows setting the value of the backlog for the listen() system call.
  the default value is 10, the maximum value is platform-dependent

* introduced new configure option "--enable-maintainer-mode" for
  ArangoDB maintainers. this option replaces the previous compile switches
  --with-boost-test, --enable-bison, --enable-flex and --enable-errors-dependency
  the individual configure options have been removed. --enable-maintainer-mode
  turns them all on.

* removed potentially unused configure option --enable-memfail

* fixed issue #197: HTML web interface calls /_admin/user-manager/session

* fixed issue #195: VERSION file in database directory

* fixed issue #193: REST API HEAD request returns a message body on 404

* fixed issue #188: intermittent issues with 1.0.0
  (server-side cursors not cleaned up in all cases, pthreads deadlock issue)

* issue #189: key store should use ISO datetime format bug

* issue #187: run arango-upgrade on server start (note: arango-upgrade was finally
  replaced by the `--upgrade` option for arangod)n

* fixed issue #183: strange unittest error

* fixed issue #182: manual pages

* fixed issue #181: use getaddrinfo

* moved default database directory to "/var/lib/arangodb" in accordance with
  http://www.pathname.com/fhs/pub/fhs-2.3.html

* fixed issue #179: strange text in import manual

* fixed issue #178: test for aragoimp is missing

* fixed issue #177: a misleading error message was returned if unknown variables
  were used in certain positions in an AQL query.

* fixed issue #176: explain how to use AQL from the arangosh

* issue #175: re-added hidden (and deprecated) option --server.http-port. This
  option is only there to be downwards-compatible to Arango 1.0.

* fixed issue #174: missing Documentation for `within`

* fixed issue #170: add db.<coll_name>.all().toArray() to arangosh help screen

* fixed issue #169: missing argument in Simple Queries

* added program arango-upgrade. This program must be run after installing ArangoDB
  and after upgrading from a previous version of ArangoDB. The arango-upgrade script
  will ensure all system collections are created and present in the correct state.
  It will also perform any necessary data updates.
  Note: arango-upgrade was finally replaced by the `--upgrade` option for arangod.

* issue #153: edge collection should be a flag for a collection
  collections now have a type so that the distinction between document and edge
  collections can now be done at runtime using a collection's type value.
  A collection's type can be queried in Javascript using the <collection>.type() method.

  When new collections are created using db._create(), they will be document
  collections by default. When edge._create() is called, an edge collection will be created.
  To explicitly create a collection of a specific/different type, use the methods
  _createDocumentCollection() or _createEdgeCollection(), which are available for
  both the db and the edges object.
  The Javascript objects ArangoEdges and ArangoEdgesCollection have been removed
  completely.
  All internal and test code has been adjusted for this, and client code
  that uses edges.* should also still work because edges is still there and creates
  edge collections when _create() is called.

  INCOMPATIBLE CHANGE: Client code might still need to be changed in the following aspect:
  Previously, collections did not have a type so documents and edges could be inserted
  in the same collection. This is now disallowed. Edges can only be inserted into
  edge collections now. As there were no collection types in 1.0, ArangoDB will perform
  an automatic upgrade when migrating from 1.0 to 1.1.
  The automatic upgrade will check every collection and determine its type as follows:
  - if among the first 50 documents in the collection there are documents with
    attributes "_from" and "_to", the collection is typed as an edge collection
  - if among the first 50 documents in the collection there are no documents with
    attributes "_from" and "_to", the collection is made as a document collection

* issue #150: call V8 garbage collection on server periodically

* issue #110: added support for partial updates

  The REST API for documents now offers an HTTP PATCH method to partially update
  documents. Overwriting/replacing documents is still available via the HTTP PUT method
  as before. The Javascript API in the shell also offers a new update() method in extension to
  the previously existing replace() method.


v1.0.4 (2012-11-12)
-------------------

* issue #275: strange error message in arangosh 1.0.3 at startup


v1.0.3 (2012-11-08)
-------------------

* fixed AQL optimizer bug

* issue #273: fixed segfault in arangosh on HTTP 40x

* issue #265: allow optional base64 encoding/decoding of action response data

* issue #252: _modules collection not created automatically


v1.0.2 (2012-10-22)
-------------------

* repository CentOS-X.Y moved to CentOS-X, same for Debian

* bugfix for rollback from edges

* bugfix for hash indexes

* bugfix for StringBuffer::erase_front

* added autoload for modules

* added AQL function TO_LIST


v1.0.1 (2012-09-30)
-------------------

* draft for issue #165: front-end application howto

* updated mruby to cf8fdea4a6598aa470e698e8cbc9b9b492319d

* fix for issue #190: install doesn't create log directory

* fix for issue #194: potential race condition between creating and dropping collections

* fix for issue #193: REST API HEAD request returns a message body on 404

* fix for issue #188: intermittent issues with 1.0.0

* fix for issue #163: server cannot create collection because of abandoned files

* fix for issue #150: call V8 garbage collection on server periodically


v1.0.0 (2012-08-17)
-------------------

* fix for issue #157: check for readline and ncurses headers, not only libraries


v1.0.beta4 (2012-08-15)
-----------------------

* fix for issue #152: fix memleak for barriers


v1.0.beta3 (2012-08-10)
-----------------------

* fix for issue #151: Memleak, collection data not removed

* fix for issue #149: Inconsistent port for admin interface

* fix for issue #163: server cannot create collection because of abandoned files

* fix for issue #157: check for readline and ncurses headers, not only libraries

* fix for issue #108: db.<collection>.truncate() inefficient

* fix for issue #109: added startup note about cached collection names and how to
  refresh them

* fix for issue #156: fixed memleaks in /_api/import

* fix for issue #59: added tests for /_api/import

* modified return value for calls to /_api/import: now, the attribute "empty" is
  returned as well, stating the number of empty lines in the input. Also changed the
  return value of the error code attribute ("errorNum") from 1100 ("corrupted datafile")
  to 400 ("bad request") in case invalid/unexpected JSON data was sent to the server.
  This error code is more appropriate as no datafile is broken but just input data is
  incorrect.

* fix for issue #152: Memleak for barriers

* fix for issue #151: Memleak, collection data not removed

* value of --database.maximal-journal-size parameter is now validated on startup. If
  value is smaller than the minimum value (currently 1048576), an error is thrown and
  the server will not start. Before this change, the global value of maximal journal
  size was not validated at server start, but only on collection level

* increased sleep value in statistics creation loop from 10 to 500 microseconds. This
  reduces accuracy of statistics values somewhere after the decimal points but saves
  CPU time.

* avoid additional sync() calls when writing partial shape data (attribute name data)
  to disk. sync() will still be called when the shape marker (will be written after
  the attributes) is written to disk

* issue #147: added flag --database.force-sync-shapes to force synching of shape data
  to disk. The default value is true so it is the same behavior as in version 1.0.
  if set to false, shape data is synched to disk if waitForSync for the collection is
  set to true, otherwise, shape data is not synched.

* fix for issue #145: strange issue on Travis: added epsilon for numeric comparison in
  geo index

* fix for issue #136: adjusted message during indexing

* issue #131: added timeout for HTTP keep-alive connections. The default value is 300
  seconds. There is a startup parameter server.keep-alive-timeout to configure the value.
  Setting it to 0 will disable keep-alive entirely on the server.

* fix for issue #137: AQL optimizer should use indexes for ref accesses with
  2 named attributes


v1.0.beta2 (2012-08-03)
-----------------------

* fix for issue #134: improvements for centos RPM

* fixed problem with disable-admin-interface in config file


v1.0.beta1 (2012-07-29)
-----------------------

* fixed issue #118: We need a collection "debugger"

* fixed issue #126: Access-Shaper must be cached

* INCOMPATIBLE CHANGE: renamed parameters "connect-timeout" and "request-timeout"
  for arangosh and arangoimp to "--server.connect-timeout" and "--server.request-timeout"

* INCOMPATIBLE CHANGE: authorization is now required on the server side
  Clients sending requests without HTTP authorization will be rejected with HTTP 401
  To allow backwards compatibility, the server can be started with the option
  "--server.disable-authentication"

* added options "--server.username" and "--server.password" for arangosh and arangoimp
  These parameters must be used to specify the user and password to be used when
  connecting to the server. If no password is given on the command line, arangosh/
  arangoimp will interactively prompt for a password.
  If no user name is specified on the command line, the default user "root" will be
  used.

* added startup option "--server.ssl-cipher-list" to determine which ciphers to
  use in SSL context. also added SSL_OP_CIPHER_SERVER_PREFERENCE to SSL default
  options so ciphers are tried in server and not in client order

* changed default SSL protocol to TLSv1 instead of SSLv2

* changed log-level of SSL-related messages

* added SSL connections if server is compiled with OpenSSL support. Use --help-ssl

* INCOMPATIBLE CHANGE: removed startup option "--server.admin-port".
  The new endpoints feature (see --server.endpoint) allows opening multiple endpoints
  anyway, and the distinction between admin and "other" endpoints can be emulated
  later using privileges.

* INCOMPATIBLE CHANGE: removed startup options "--port", "--server.port", and
  "--server.http-port" for arangod.
  These options have been replaced by the new "--server.endpoint" parameter

* INCOMPATIBLE CHANGE: removed startup option "--server" for arangosh and arangoimp.
  These options have been replaced by the new "--server.endpoint" parameter

* Added "--server.endpoint" option to arangod, arangosh, and arangoimp.
  For arangod, this option allows specifying the bind endpoints for the server
  The server can be bound to one or multiple endpoints at once. For arangosh
  and arangoimp, the option specifies the server endpoint to connect to.
  The following endpoint syntax is currently supported:
  - tcp://host:port or http@tcp://host:port (HTTP over IPv4)
  - tcp://[host]:port or http@tcp://[host]:port (HTTP over IPv6)
  - ssl://host:port or http@tcp://host:port (HTTP over SSL-encrypted IPv4)
  - ssl://[host]:port or http@tcp://[host]:port (HTTP over SSL-encrypted IPv6)
  - unix:///path/to/socket or http@unix:///path/to/socket (HTTP over UNIX socket)

  If no port is specified, the default port of 8529 will be used.

* INCOMPATIBLE CHANGE: removed startup options "--server.require-keep-alive" and
  "--server.secure-require-keep-alive".
  The server will now behave as follows which should be more conforming to the
  HTTP standard:
  * if a client sends a "Connection: close" header, the server will close the
    connection
  * if a client sends a "Connection: keep-alive" header, the server will not
    close the connection
  * if a client does not send any "Connection" header, the server will assume
    "keep-alive" if the request was an HTTP/1.1 request, and "close" if the
    request was an HTTP/1.0 request

* (minimal) internal optimizations for HTTP request parsing and response header
  handling

* fixed Unicode unescaping bugs for \f and surrogate pairs in BasicsC/strings.c

* changed implementation of TRI_BlockCrc32 algorithm to use 8 bytes at a time

* fixed issue #122: arangod doesn't start if <log.file> cannot be created

* fixed issue #121: wrong collection size reported

* fixed issue #98: Unable to change journalSize

* fixed issue #88: fds not closed

* fixed escaping of document data in HTML admin front end

* added HTTP basic authentication, this is always turned on

* added server startup option --server.disable-admin-interface to turn off the
  HTML admin interface

* honor server startup option --database.maximal-journal-size when creating new
  collections without specific journalsize setting. Previously, these
  collections were always created with journal file sizes of 32 MB and the
  --database.maximal-journal-size setting was ignored

* added server startup option --database.wait-for-sync to control the default
  behavior

* renamed "--unit-tests" to "--javascript.unit-tests"


v1.0.alpha3 (2012-06-30)
------------------------

* fixed issue #116: createCollection=create option doesn't work

* fixed issue #115: Compilation issue under OSX 10.7 Lion & 10.8 Mountain Lion
  (homebrew)

* fixed issue #114: image not found

* fixed issue #111: crash during "make unittests"

* fixed issue #104: client.js -> ARANGO_QUIET is not defined


v1.0.alpha2 (2012-06-24)
------------------------

* fixed issue #112: do not accept document with duplicate attribute names

* fixed issue #103: Should we cleanup the directory structure

* fixed issue #100: "count" attribute exists in cursor response with "count:
  false"

* fixed issue #84 explain command

* added new MRuby version (2012-06-02)

* added --log.filter

* cleanup of command line options:
** --startup.directory => --javascript.startup-directory
** --quite => --quiet
** --gc.interval => --javascript.gc-interval
** --startup.modules-path => --javascript.modules-path
** --action.system-directory => --javascript.action-directory
** --javascript.action-threads => removed (is now the same pool as --server.threads)

* various bug-fixes

* support for import

* added option SKIP_RANGES=1 for make unittests

* fixed several range-related assertion failures in the AQL query optimizer

* fixed AQL query optimizations for some edge cases (e.g. nested subqueries with
  invalid constant filter expressions)


v1.0.alpha1 (2012-05-28)
------------------------

Alpha Release of ArangoDB 1.0<|MERGE_RESOLUTION|>--- conflicted
+++ resolved
@@ -1,11 +1,9 @@
 devel
 -----
 
-<<<<<<< HEAD
 * Updated joi library (Web UI), improved foxx mount path validation
-=======
+
 * fix for supervision, which started failing servers using old transient store
->>>>>>> 5c208c85
 
 * do not create `_routing` collection for new installations/new databases, 
   as it is not needed anymore. Redirects to the web interface's login screen, which 
