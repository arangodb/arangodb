devel
-----

<<<<<<< HEAD
* UI: added a delay within the graph viewer while changing the colors of the
  graph. Necessary due different browser behaviour.
=======
* added options `--encryption.keyfile` and `--encryption.key-generator` to arangodump
  and arangorestore
>>>>>>> 0911dca9

* removed `--recycle-ids` option for arangorestore

  using that option could have led to problems on the restore, with potential
  id conflicts between the originating server (the source dump server) and the
  target server (the restore server)

* add readonly mode REST API

* allow compilation of ArangoDB source code with g++ 7

* upgrade minimum required g++ compiler version to g++ 5.4
  That means ArangoDB source code will not compile with g++ 4.x or g++ < 5.4 anymore.

* AQL: during a traversal if a vertex is not found. It will not print an ERROR to the log and continue
  with a NULL value, but will register a warning at the query and continue with a NULL value.
  The situation is not desired as an ERROR as ArangoDB can store edges pointing to non-existing
  vertex which is perfectly valid, but it may be a n issue on the data model, so users
  can directly see it on the query now and do not "by accident" have to check the LOG output.

* potential fix for issue #3562: Document WITHIN_RECTANGLE not found

* introduce `enforceReplicationFactor` attribute for creating collections:
  this optional parameter controls if the coordinator should bail out during collection
  creation if there are not enough DBServers available for the desired `replicationFactor`.

* fixed issue #3516: Show execution time in arangosh

  this change adds more dynamic prompt components for arangosh
  The following components are now available for dynamic prompts,
  settable via the `--console.prompt` option in arangosh:

  - '%t': current time as timestamp
  - '%p': duration of last command in seconds
  - '%d': name of current database
  - '%e': current endpoint
  - '%E': current endpoint without protocol
  - '%u': current user

  The time a command takes can be displayed easily by starting arangosh with `--console.prompt "%p> "`.

* make the ArangoShell refill its collection cache when a yet-unknown collection
  is first accessed. This fixes the following problem:

      arangosh1> db._collections();  // shell1 lists all collections
      arangosh2> db._create("test"); // shell2 now creates a new collection 'test'
      arangosh1> db.test.insert({}); // shell1 is not aware of the collection created
                                     // in shell2, so the insert will fail

* make AQL `DISTINCT` not change the order of the results it is applied on

* incremental transfer of initial collection data now can handle partial
  responses for a chunk, allowing the leader/master to send smaller chunks
  (in terms of HTTP response size) and limit memory usage

  this optimization is only active if client applications send the "offset" parameter
  in their requests to PUT `/_api/replication/keys/<id>?type=docs`

* initial creation of shards for cluster collections is now faster with
  `replicationFactor` values bigger than 1. this is achieved by an optimization
  for the case when the collection on the leader is still empty

* potential fix for issue #3517: several "filesystem full" errors in logs
  while there's a lot of disk space

* added C++ implementations for AQL function `SUBSTRING()`, `LEFT()`, `RIGHT()` and `TRIM()`

* show C++ function name of call site in ArangoDB log output

  this requires option `--log.line-number` to be set to *true*

* UI: added word wrapping to query editor

* UI: fixed wrong user attribute name validation, issue #3228

* make AQL return a proper error message in case of a unique key constraint
  violation. previously it only returned the generic "unique constraint violated"
  error message but omitted the details about which index caused the problem.

  This addresses https://stackoverflow.com/questions/46427126/arangodb-3-2-unique-constraint-violation-id-or-key

* added option `--server.local-authentication`

* UI: added user roles

* added config option `--log.color` to toggle colorful logging to terminal

* added config option `--log.thread-name` to additionally log thread names

* usernames must not start with `:role:`, added new options:
    --server.authentication-timeout
    --ldap.roles-attribute-name
    --ldap.roles-transformation
    --ldap.roles-search
    --ldap.superuser-role
    --ldap.roles-include
    --ldap.roles-exclude

* performance improvements for full collection scans and a few other operations
  in MMFiles engine

* added `--rocksdb.encryption-key-generator` for enterprise

* removed `--compat28` parameter from arangodump and replication API

  older ArangoDB versions will no longer be supported by these tools.

* increase the recommended value for `/proc/sys/vm/max_map_count` to a value
  eight times as high as the previous recommended value. Increasing the
  values helps to prevent an ArangoDB server from running out of memory mappings.

  The raised minimum recommended value may lead to ArangoDB showing some startup
  warnings as follows:

      WARNING {memory} maximum number of memory mappings per process is 65530, which seems too low. it is recommended to set it to at least 512000
      WARNING {memory} execute 'sudo sysctl -w "vm.max_map_count=512000"'


v3.2.7 (2017-11-13)
-------------------

* Cluster customers, which have upgraded from 3.1 to 3.2 need to upgrade
  to 3.2.7. The cluster supervision is otherwise not operational.

* Fixed issue #3597: AQL with path filters returns unexpected results
  In some cases breadth first search in combination with vertex filters
  yields wrong result, the filter was not applied correctly.

* fixed some undefined behavior in some internal value caches for AQL GatherNodes
  and SortNodes, which could have led to sorted results being effectively not
  correctly sorted.

* make the replication applier for the RocksDB engine start automatically after a
  restart of the server if the applier was configured with its `autoStart` property
  set to `true`. previously the replication appliers were only automatically restarted
  at server start for the MMFiles engine.

* fixed arangodump batch size adaptivity in cluster mode and upped default batch size
  for arangodump

  these changes speed up arangodump in cluster context

* smart graphs now return a proper inventory in response to replication inventory
  requests

* fixed issue #3618: Inconsistent behavior of OR statement with object bind parameters

* only users with read/write rights on the "_system" database can now execute
  "_admin/shutdown" as well as modify properties of the write-ahead log (WAL)

* increase default maximum number of V8 contexts to at least 16 if not explicitly
  configured otherwise.
  the procedure for determining the actual maximum value of V8 contexts is unchanged
  apart from the value `16` and works as follows:
  - if explicitly set, the value of the configuration option `--javascript.v8-contexts`
    is used as the maximum number of V8 contexts
  - when the option is not set, the maximum number of V8 contexts is determined
    by the configuration option `--server.threads` if that option is set. if
    `--server.threads` is not set, then the maximum number of V8 contexts is the
    server's reported hardware concurrency (number of processors visible
    to the arangod process). if that would result in a maximum value of less than 16
    in any of these two cases, then the maximum value will be increased to 16.

* fixed issue #3447: ArangoError 1202: AQL: NotFound: (while executing) when
  updating collection

* potential fix for issue #3581: Unexpected "rocksdb unique constraint
  violated" with unique hash index

* fixed geo index optimizer rule for geo indexes with a single (array of coordinates)
  attribute.

* improved the speed of the shards overview in cluster (API endpoint /_api/cluster/shardDistribution API)
  It is now guaranteed to return after ~2 seconds even if the entire cluster is unresponsive.

* fix agency precondition check for complex objects
  this fixes issues with several CAS operations in the agency

* several fixes for agency restart and shutdown

* the cluster-internal representation of planned collection objects is now more
  lightweight than before, using less memory and not allocating any cache for indexes
  etc.

* fixed issue #3403: How to kill long running AQL queries with the browser console's
  AQL (display issue)

* fixed issue #3549: server reading ENGINE config file fails on common standard
  newline character

* UI: fixed error notifications for collection modifications

* several improvements for the truncate operation on collections:

  * the timeout for the truncate operation was increased in cluster mode in
    order to prevent too frequent "could not truncate collection" errors

  * after a truncate operation, collections in MMFiles still used disk space.
    to reclaim disk space used by truncated collection, the truncate actions
    in the web interface and from the ArangoShell now issue an extra WAL flush
    command (in cluster mode, this command is also propagated to all servers).
    the WAL flush allows all servers to write out any pending operations into the
    datafiles of the truncated collection. afterwards, a final journal rotate
    command is sent, which enables the compaction to entirely remove all datafiles
    and journals for the truncated collection, so that all disk space can be
    reclaimed

  * for MMFiles a special method will be called after a truncate operation so that
    all indexes of the collection can free most of their memory. previously some
    indexes (hash and skiplist indexes) partially kept already allocated memory
    in order to avoid future memory allocations

  * after a truncate operation in the RocksDB engine, an additional compaction
    will be triggered for the truncated collection. this compaction removes all
    deletions from the key space so that follow-up scans over the collection's key
    range do not have to filter out lots of already-removed values

  These changes make truncate operations potentially more time-consuming than before,
  but allow for memory/disk space savings afterwards.

* enable JEMalloc background threads for purging and returning unused memory
  back to the operating system (Linux only)

  JEMalloc will create its background threads on demand. The number of background
  threads is capped by the number of CPUs or active arenas. The background threads run
  periodically and purge unused memory pages, allowing memory to be returned to the
  operating system.

  This change will make the arangod process create several additional threads.
  It is accompanied by an increased `TasksMax` value in the systemd service configuration
  file for the arangodb3 service.

* upgraded bundled V8 engine to bugfix version v5.7.492.77

  this upgrade fixes a memory leak in upstream V8 described in
  https://bugs.chromium.org/p/v8/issues/detail?id=5945 that will result in memory
  chunks only getting uncommitted but not unmapped


v3.2.6 (2017-10-26)
-------------------

* UI: fixed event cleanup in cluster shards view

* UI: reduced cluster dashboard api calls

* fixed a permission problem that prevented collection contents to be displayed
  in the web interface

* removed posix_fadvise call from RocksDB's PosixSequentialFile::Read(). This is
  consistent with Facebook PR 2573 (#3505)

  this fix should improve the performance of the replication with the RocksDB
  storage engine

* allow changing of collection replication factor for existing collections

* UI: replicationFactor of a collection is now changeable in a cluster
  environment

* several fixes for the cluster agency

* fixed undefined behavior in the RocksDB-based geo index

* fixed Foxxmaster failover

* purging or removing the Debian/Ubuntu arangodb3 packages now properly stops
  the arangod instance before actuallying purging or removing


v3.2.5 (2017-10-16)
-------------------

* general-graph module and _api/gharial now accept cluster options
  for collection creation. It is now possible to set replicationFactor and
  numberOfShards for all collections created via this graph object.
  So adding a new collection will not result in a singleShard and
  no replication anymore.

* fixed issue #3408: Hard crash in query for pagination

* minimum number of V8 contexts in console mode must be 2, not 1. this is
  required to ensure the console gets one dedicated V8 context and all other
  operations have at least one extra context. This requirement was not enforced
  anymore.

* fixed issue #3395: AQL: cannot instantiate CollectBlock with undetermined
  aggregation method

* UI: fixed wrong user attribute name validation, issue #3228

* fix potential overflow in CRC marker check when a corrupted CRC marker
  is found at the very beginning of an MMFiles datafile

* UI: fixed unresponsive events in cluster shards view

* Add statistics about the V8 context counts and number of available/active/busy
  threads we expose through the server statistics interface.


v3.2.4 (2017-09-26)
-------------------

* UI: no default index selected during index creation

* UI: added replicationFactor option during SmartGraph creation

* make the MMFiles compactor perform less writes during normal compaction
  operation

  This partially fixes issue #3144

* make the MMFiles compactor configurable

  The following options have been added:

* `--compaction.db-sleep-time`: sleep interval between two compaction runs
    (in s)
  * `--compaction.min-interval"`: minimum sleep time between two compaction
     runs (in s)
  * `--compaction.min-small-data-file-size`: minimal filesize threshold
    original datafiles have to be below for a compaction
  * `--compaction.dead-documents-threshold`: minimum unused count of documents
    in a datafile
  * `--compaction.dead-size-threshold`: how many bytes of the source data file
    are allowed to be unused at most
  * `--compaction.dead-size-percent-threshold`: how many percent of the source
    datafile should be unused at least
  * `--compaction.max-files`: Maximum number of files to merge to one file
  * `--compaction.max-result-file-size`: how large may the compaction result
    file become (in bytes)
  * `--compaction.max-file-size-factor`: how large the resulting file may
    be in comparison to the collection's `--database.maximal-journal-size' setting`

* fix downwards-incompatibility in /_api/explain REST handler

* fix Windows implementation for fs.getTempPath() to also create a
  sub-directory as we do on linux

* fixed a multi-threading issue in cluster-internal communication

* performance improvements for traversals and edge lookups

* removed internal memory zone handling code. the memory zones were a leftover
  from the early ArangoDB days and did not provide any value in the current
  implementation.

* (Enterprise only) added `skipInaccessibleCollections` option for AQL queries:
  if set, AQL queries (especially graph traversals) will treat collections to
  which a user has no access rights to as if these collections were empty.

* adjusted scheduler thread handling to start and stop less threads in
  normal operations

* leader-follower replication catchup code has been rewritten in C++

* early stage AQL optimization now also uses the C++ implementations of
  AQL functions if present. Previously it always referred to the JavaScript
  implementations and ignored the C++ implementations. This change gives
  more flexibility to the AQL optimizer.

* ArangoDB tty log output is now colored for log messages with levels
  FATAL, ERR and WARN.

* changed the return values of AQL functions `REGEX_TEST` and `REGEX_REPLACE`
  to `null` when the input regex is invalid. Previous versions of ArangoDB
  partly returned `false` for invalid regexes and partly `null`.

* added `--log.role` option for arangod

  When set to `true`, this option will make the ArangoDB logger print a single
  character with the server's role into each logged message. The roles are:

  - U: undefined/unclear (used at startup)
  - S: single server
  - C: coordinator
  - P: primary
  - A: agent

  The default value for this option is `false`, so no roles will be logged.


v3.2.3 (2017-09-07)
-------------------

* fixed issue #3106: orphan collections could not be registered in general-graph module

* fixed wrong selection of the database inside the internal cluster js api

* added startup option `--server.check-max-memory-mappings` to make arangod check
  the number of memory mappings currently used by the process and compare it with
  the maximum number of allowed mappings as determined by /proc/sys/vm/max_map_count

  The default value is `true`, so the checks will be performed. When the current
  number of mappings exceeds 90% of the maximum number of mappings, the creation
  of further V8 contexts will be deferred.

  Note that this option is effective on Linux systems only.

* arangoimp now has a `--remove-attribute` option

* added V8 context lifetime control options
  `--javascript.v8-contexts-max-invocations` and `--javascript.v8-contexts-max-age`

  These options allow specifying after how many invocations a used V8 context is
  disposed, or after what time a V8 context is disposed automatically after its
  creation. If either of the two thresholds is reached, an idl V8 context will be
  disposed.

  The default value of `--javascript.v8-contexts-max-invocations` is 0, meaning that
  the maximum number of invocations per context is unlimited. The default value
  for `--javascript.v8-contexts-max-age` is 60 seconds.

* fixed wrong UI cluster health information

* fixed issue #3070: Add index in _jobs collection

* fixed issue #3125: HTTP Foxx API JSON parsing

* fixed issue #3120: Foxx queue: job isn't running when server.authentication = true

* fixed supervision failure detection and handling, which happened with simultaneous
  agency leadership change


v3.2.2 (2017-08-23)
-------------------

* make "Rebalance shards" button work in selected database only, and not make
  it rebalance the shards of all databases

* fixed issue #2847: adjust the response of the DELETE `/_api/users/database/*` calls

* fixed issue #3075: Error when upgrading arangoDB on linux ubuntu 16.04

* fixed a buffer overrun in linenoise console input library for long input strings

* increase size of the linenoise input buffer to 8 KB

* abort compilation if the detected GCC or CLANG isn't in the range of compilers
  we support

* fixed spurious cluster hangups by always sending AQL-query related requests
  to the correct servers, even after failover or when a follower drops

  The problem with the previous shard-based approach was that responsibilities
  for shards may change from one server to another at runtime, after the query
  was already instanciated. The coordinator and other parts of the query then
  sent further requests for the query to the servers now responsible for the
  shards.
  However, an AQL query must send all further requests to the same servers on
  which the query was originally instanciated, even in case of failover.
  Otherwise this would potentially send requests to servers that do not know
  about the query, and would also send query shutdown requests to the wrong
  servers, leading to abandoned queries piling up and using resources until
  they automatically time out.

* fixed issue with RocksDB engine acquiring the collection count values too
  early, leading to the collection count values potentially being slightly off
  even in exclusive transactions (for which the exclusive access should provide
  an always-correct count value)

* fixed some issues in leader-follower catch-up code, specifically for the
  RocksDB engine

* make V8 log fatal errors to syslog before it terminates the process.
  This change is effective on Linux only.

* fixed issue with MMFiles engine creating superfluous collection journals
  on shutdown

* fixed issue #3067: Upgrade from 3.2 to 3.2.1 reset autoincrement keys

* fixed issue #3044: ArangoDB server shutdown unexpectedly

* fixed issue #3039: Incorrect filter interpretation

* fixed issue #3037: Foxx, internal server error when I try to add a new service

* improved MMFiles fulltext index document removal performance
  and fulltext index query performance for bigger result sets

* ui: fixed a display bug within the slow and running queries view

* ui: fixed a bug when success event triggers twice in a modal

* ui: fixed the appearance of the documents filter

* ui: graph vertex collections not restricted to 10 anymore

* fixed issue #2835: UI detection of JWT token in case of server restart or upgrade

* upgrade jemalloc version to 5.0.1

  This fixes problems with the memory allocator returing "out of memory" when
  calling munmap to free memory in order to return it to the OS.

  It seems that calling munmap on Linux can increase the number of mappings, at least
  when a region is partially unmapped. This can lead to the process exceeding its
  maximum number of mappings, and munmap and future calls to mmap returning errors.

  jemalloc version 5.0.1 does not have the `--enable-munmap` configure option anymore,
  so the problem is avoided. To return memory to the OS eventually, jemalloc 5's
  background purge threads are used on Linux.

* fixed issue #2978: log something more obvious when you log a Buffer

* fixed issue #2982: AQL parse error?

* fixed issue #3125: HTTP Foxx API Json parsing

v3.2.1 (2017-08-09)
-------------------

* added C++ implementations for AQL functions `LEFT()`, `RIGHT()` and `TRIM()`

* fixed docs for issue #2968: Collection _key autoincrement value increases on error

* fixed issue #3011: Optimizer rule reduce-extraction-to-projection breaks queries

* Now allowing to restore users in a sharded environment as well
  It is still not possible to restore collections that are sharded
  differently than by _key.

* fixed an issue with restoring of system collections and user rights.
  It was not possible to restore users into an authenticated server.

* fixed issue #2977: Documentation for db._createDatabase is wrong

* ui: added bind parameters to slow query history view

* fixed issue #1751: Slow Query API should provide bind parameters, webui should display them

* ui: fixed a bug when moving multiple documents was not possible

* fixed docs for issue #2968: Collection _key autoincrement value increases on error

* AQL CHAR_LENGTH(null) returns now 0. Since AQL TO_STRING(null) is '' (string of length 0)

* ui: now supports single js file upload for Foxx services in addition to zip files

* fixed a multi-threading issue in the agency when callElection was called
  while the Supervision was calling updateSnapshot

* added startup option `--query.tracking-with-bindvars`

  This option controls whether the list of currently running queries
  and the list of slow queries should contain the bind variables used
  in the queries or not.

  The option can be changed at runtime using the commands

      // enables tracking of bind variables
      // set to false to turn tracking of bind variables off
      var value = true;
      require("@arangodb/aql/queries").properties({
        trackBindVars: value
      });

* index selectivity estimates are now available in the cluster as well

* fixed issue #2943: loadIndexesIntoMemory not returning the same structure
  as the rest of the collection APIs

* fixed issue #2949: ArangoError 1208: illegal name

* fixed issue #2874: Collection properties do not return `isVolatile`
  attribute

* potential fix for issue #2939: Segmentation fault when starting
  coordinator node

* fixed issue #2810: out of memory error when running UPDATE/REPLACE
  on medium-size collection

* fix potential deadlock errors in collector thread

* disallow the usage of volatile collections in the RocksDB engine
  by throwing an error when a collection is created with attribute
  `isVolatile` set to `true`.
  Volatile collections are unsupported by the RocksDB engine, so
  creating them should not succeed and silently create a non-volatile
  collection

* prevent V8 from issuing SIGILL instructions when it runs out of memory

  Now arangod will attempt to log a FATAL error into its logfile in case V8
  runs out of memory. In case V8 runs out of memory, it will still terminate the
  entire process. But at least there should be something in the ArangoDB logs
  indicating what the problem was. Apart from that, the arangod process should
  now be exited with SIGABRT rather than SIGILL as it shouldn't return into the
  V8 code that aborted the process with `__builtin_trap`.

  this potentially fixes issue #2920: DBServer crashing automatically post upgrade to 3.2

* Foxx queues and tasks now ensure that the scripts in them run with the same
  permissions as the Foxx code who started the task / queue

* fixed issue #2928: Offset problems

* fixed issue #2876: wrong skiplist index usage in edge collection

* fixed issue #2868: cname missing from logger-follow results in rocksdb

* fixed issue #2889: Traversal query using incorrect collection id

* fixed issue #2884: AQL traversal uniqueness constraints "propagating" to other traversals? Weird results

* arangoexport: added `--query` option for passing an AQL query to export the result

* fixed issue #2879: No result when querying for the last record of a query

* ui: allows now to edit default access level for collections in database
  _system for all users except the root user.

* The _users collection is no longer accessible outside the arngod process, _queues is always read-only

* added new option "--rocksdb.max-background-jobs"

* removed options "--rocksdb.max-background-compactions", "--rocksdb.base-background-compactions" and "--rocksdb.max-background-flushes"

* option "--rocksdb.compaction-read-ahead-size" now defaults to 2MB

* change Windows build so that RocksDB doesn't enforce AVX optimizations by default
  This fixes startup crashes on servers that do not have AVX CPU extensions

* speed up RocksDB secondary index creation and dropping

* removed RocksDB note in Geo index docs


v3.2.0 (2017-07-20)
-------------------

* fixed UI issues

* fixed multi-threading issues in Pregel

* fixed Foxx resilience

* added command-line option `--javascript.allow-admin-execute`

  This option can be used to control whether user-defined JavaScript code
  is allowed to be executed on server by sending via HTTP to the API endpoint
  `/_admin/execute`  with an authenticated user account.
  The default value is `false`, which disables the execution of user-defined
  code. This is also the recommended setting for production. In test environments,
  it may be convenient to turn the option on in order to send arbitrary setup
  or teardown commands for execution on the server.


v3.2.beta6 (2017-07-18)
-----------------------

* various bugfixes


v3.2.beta5 (2017-07-16)
-----------------------

* numerous bugfixes


v3.2.beta4 (2017-07-04)
-----------------------

* ui: fixed document view _from and _to linking issue for special characters

* added function `db._parse(query)` for parsing an AQL query and returning information about it

* fixed one medium priority and two low priority security user interface
  issues found by owasp zap.

* ui: added index deduplicate options

* ui: fixed renaming of collections for the rocksdb storage engine

* documentation and js fixes for secondaries

* RocksDB storage format was changed, users of the previous beta/alpha versions
  must delete the database directory and re-import their data

* enabled permissions on database and collection level

* added and changed some user related REST APIs
    * added `PUT /_api/user/{user}/database/{database}/{collection}` to change collection permission
    * added `GET /_api/user/{user}/database/{database}/{collection}`
    * added optional `full` parameter to the `GET /_api/user/{user}/database/` REST call

* added user functions in the arangoshell `@arangodb/users` module
    * added `grantCollection` and `revokeCollection` functions
    * added `permission(user, database, collection)` to retrieve collection specific rights

* added "deduplicate" attribute for array indexes, which controls whether inserting
  duplicate index values from the same document into a unique array index will lead to
  an error or not:

      // with deduplicate = true, which is the default value:
      db._create("test");
      db.test.ensureIndex({ type: "hash", fields: ["tags[*]"], deduplicate: true });
      db.test.insert({ tags: ["a", "b"] });
      db.test.insert({ tags: ["c", "d", "c"] }); // will work, because deduplicate = true
      db.test.insert({ tags: ["a"] }); // will fail

      // with deduplicate = false
      db._create("test");
      db.test.ensureIndex({ type: "hash", fields: ["tags[*]"], deduplicate: false });
      db.test.insert({ tags: ["a", "b"] });
      db.test.insert({ tags: ["c", "d", "c"] }); // will not work, because deduplicate = false
      db.test.insert({ tags: ["a"] }); // will fail

  The "deduplicate" attribute is now also accepted by the index creation HTTP
  API endpoint POST /_api/index and is returned by GET /_api/index.

* added optimizer rule "remove-filters-covered-by-traversal"

* Debian/Ubuntu installer: make messages about future package upgrades more clear

* fix a hangup in VST

  The problem happened when the two first chunks of a VST message arrived
  together on a connection that was newly switched to VST.

* fix deletion of outdated WAL files in RocksDB engine

* make use of selectivity estimates in hash, skiplist and persistent indexes
  in RocksDB engine

* changed VM overcommit recommendation for user-friendliness

* fix a shutdown bug in the cluster: a destroyed query could still be active

* do not terminate the entire server process if a temp file cannot be created
  (Windows only)

* fix log output in the front-end, it stopped in case of too many messages


v3.2.beta3 (2017-06-27)
-----------------------

* numerous bugfixes


v3.2.beta2 (2017-06-20)
-----------------------

* potentially fixed issue #2559: Duplicate _key generated on insertion

* fix invalid results (too many) when a skipping LIMIT was used for a
  traversal. `LIMIT x` or `LIMIT 0, x` were not affected, but `LIMIT s, x`
  may have returned too many results

* fix races in SSL communication code

* fix invalid locking in JWT authentication cache, which could have
  crashed the server

* fix invalid first group results for sorted AQL COLLECT when LIMIT
  was used

* fix potential race, which could make arangod hang on startup

* removed `exception` field from transaction error result; users should throw
  explicit `Error` instances to return custom exceptions (addresses issue #2561)

* fixed issue #2613: Reduce log level when Foxx manager tries to self heal missing database

* add a read only mode for users and collection level authorization

* removed `exception` field from transaction error result; users should throw
  explicit `Error` instances to return custom exceptions (addresses issue #2561)

* fixed issue #2677: Foxx disabling development mode creates non-deterministic service bundle

* fixed issue #2684: Legacy service UI not working


v3.2.beta1 (2017-06-12)
-----------------------

* provide more context for index errors (addresses issue #342)

* arangod now validates several OS/environment settings on startup and warns if
  the settings are non-ideal. Most of the checks are executed on Linux systems only.

* fixed issue #2515: The replace-or-with-in optimization rule might prevent use of indexes

* added `REGEX_REPLACE` AQL function

* the RocksDB storage format was changed, users of the previous alpha versions
  must delete the database directory and re-import their data

* added server startup option `--query.fail-on-warning`

  setting this option to `true` will abort any AQL query with an exception if
  it causes a warning at runtime. The value can be overridden per query by
  setting the `failOnWarning` attribute in a query's options.

* added --rocksdb.num-uncompressed-levels to adjust number of non-compressed levels

* added checks for memory managment and warn (i. e. if hugepages are enabled)

* set default SSL cipher suite string to "HIGH:!EXPORT:!aNULL@STRENGTH"

* fixed issue #2469: Authentication = true does not protect foxx-routes

* fixed issue #2459: compile success but can not run with rocksdb

* `--server.maximal-queue-size` is now an absolute maximum. If the queue is
  full, then 503 is returned. Setting it to 0 means "no limit".

* (Enterprise only) added authentication against an LDAP server

* fixed issue #2083: Foxx services aren't distributed to all coordinators

* fixed issue #2384: new coordinators don't pick up existing Foxx services

* fixed issue #2408: Foxx service validation causes unintended side-effects

* extended HTTP API with routes for managing Foxx services

* added distinction between hasUser and authorized within Foxx
  (cluster internal requests are authorized requests but don't have a user)

* arangoimp now has a `--threads` option to enable parallel imports of data

* PR #2514: Foxx services that can't be fixed by self-healing now serve a 503 error

* added `time` function to `@arangodb` module


v3.2.alpha4 (2017-04-25)
------------------------

* fixed issue #2450: Bad optimization plan on simple query

* fixed issue #2448: ArangoDB Web UI takes no action when Delete button is clicked

* fixed issue #2442: Frontend shows already deleted databases during login

* added 'x-content-type-options: nosniff' to avoid MSIE bug

* set default value for `--ssl.protocol` from TLSv1 to TLSv1.2.

* AQL breaking change in cluster:
  The SHORTEST_PATH statement using edge-collection names instead
  of a graph name now requires to explicitly name the vertex-collection names
  within the AQL query in the cluster. It can be done by adding `WITH <name>`
  at the beginning of the query.

  Example:
  ```
  FOR v,e IN OUTBOUND SHORTEST_PATH @start TO @target edges [...]
  ```

  Now has to be:

  ```
  WITH vertices
  FOR v,e IN OUTBOUND SHORTEST_PATH @start TO @target edges [...]
  ```

  This change is due to avoid dead-lock sitations in clustered case.
  An error stating the above is included.

* add implicit use of geo indexes when using SORT/FILTER in AQL, without
  the need to use the special-purpose geo AQL functions `NEAR` or `WITHIN`.

  the special purpose `NEAR` AQL function can now be substituted with the
  following AQL (provided there is a geo index present on the `doc.latitude`
  and `doc.longitude` attributes):

      FOR doc in geoSort
        SORT DISTANCE(doc.latitude, doc.longitude, 0, 0)
        LIMIT 5
        RETURN doc

  `WITHIN` can be substituted with the following AQL:

      FOR doc in geoFilter
        FILTER DISTANCE(doc.latitude, doc.longitude, 0, 0) < 2000
        RETURN doc

  Compared to using the special purpose AQL functions this approach has the
  advantage that it is more composable, and will also honor any `LIMIT` values
  used in the AQL query.

* potential fix for shutdown hangs on OSX

* added KB, MB, GB prefix for integer parameters, % for integer parameters
  with a base value

* added JEMALLOC 4.5.0

* added `--vm.resident-limit` and `--vm.path` for file-backed memory mapping
  after reaching a configurable maximum RAM size

* try recommended limit for file descriptors in case of unlimited
  hard limit

* issue #2413: improve logging in case of lock timeout and deadlocks

* added log topic attribute to /_admin/log api

* removed internal build option `USE_DEV_TIMERS`

  Enabling this option activated some proprietary timers for only selected
  events in arangod. Instead better use `perf` to gather timings.


v3.2.alpha3 (2017-03-22)
------------------------

* increase default collection lock timeout from 30 to 900 seconds

* added function `db._engine()` for retrieval of storage engine information at
  server runtime

  There is also an HTTP REST handler at GET /_api/engine that returns engine
  information.

* require at least cmake 3.2 for building ArangoDB

* make arangod start with less V8 JavaScript contexts

  This speeds up the server start (a little bit) and makes it use less memory.
  Whenever a V8 context is needed by a Foxx action or some other operation and
  there is no usable V8 context, a new one will be created dynamically now.

  Up to `--javascript.v8-contexts` V8 contexts will be created, so this option
  will change its meaning. Previously as many V8 contexts as specified by this
  option were created at server start, and the number of V8 contexts did not
  change at runtime. Now up to this number of V8 contexts will be in use at the
  same time, but the actual number of V8 contexts is dynamic.

  The garbage collector thread will automatically delete unused V8 contexts after
  a while. The number of spare contexts will go down to as few as configured in
  the new option `--javascript.v8-contexts-minimum`. Actually that many V8 contexts
  are also created at server start.

  The first few requests in new V8 contexts will take longer than in contexts
  that have been there already. Performance may therefore suffer a bit for the
  initial requests sent to ArangoDB or when there are only few but performance-
  critical situations in which new V8 contexts will be created. If this is a
  concern, it can easily be fixed by setting `--javascipt.v8-contexts-minimum`
  and `--javascript.v8-contexts` to a relatively high value, which will guarantee
  that many number of V8 contexts to be created at startup and kept around even
  when unused.

  Waiting for an unused V8 context will now also abort if no V8 context can be
  acquired/created after 120 seconds.

* improved diagnostic messages written to logfiles by supervisor process

* fixed issue #2367

* added "bindVars" to attributes of currently running and slow queries

* added "jsonl" as input file type for arangoimp

* upgraded version of bundled zlib library from 1.2.8 to 1.2.11

* added input file type `auto` for arangoimp so it can automatically detect the
  type of the input file from the filename extension

* fixed variables parsing in GraphQL

* added `--translate` option for arangoimp to translate attribute names from
  the input files to attriubte names expected by ArangoDB

  The `--translate` option can be specified multiple times (once per translation
  to be executed). The following example renames the "id" column from the input
  file to "_key", and the "from" column to "_from", and the "to" column to "_to":

      arangoimp --type csv --file data.csv --translate "id=_key" --translate "from=_from" --translate "to=_to"

  `--translate` works for CSV and TSV inputs only.

* changed default value for `--server.max-packet-size` from 128 MB to 256 MB

* fixed issue #2350

* fixed issue #2349

* fixed issue #2346

* fixed issue #2342

* change default string truncation length from 80 characters to 256 characters for
  `print`/`printShell` functions in ArangoShell and arangod. This will emit longer
  prefixes of string values before truncating them with `...`, which is helpful
  for debugging.

* always validate incoming JSON HTTP requests for duplicate attribute names

  Incoming JSON data with duplicate attribute names will now be rejected as
  invalid. Previous versions of ArangoDB only validated the uniqueness of
  attribute names inside incoming JSON for some API endpoints, but not
  consistently for all APIs.

* don't let read-only transactions block the WAL collector

* allow passing own `graphql-sync` module instance to Foxx GraphQL router

* arangoexport can now export to csv format

* arangoimp: fixed issue #2214

* Foxx: automatically add CORS response headers

* added "OPTIONS" to CORS `access-control-allow-methods` header

* Foxx: Fix arangoUser sometimes not being set correctly

* fixed issue #1974


v3.2.alpha2 (2017-02-20)
------------------------

* ui: fixed issue #2065

* ui: fixed a dashboard related memory issue

* Internal javascript rest actions will now hide their stack traces to the client
  unless maintainer mode is activated. Instead they will always log to the logfile

* Removed undocumented internal HTTP API:
  * PUT _api/edges

  The documented GET _api/edges and the undocumented POST _api/edges remains unmodified.

* updated V8 version to 5.7.0.0

* change undocumented behaviour in case of invalid revision ids in
  If-Match and If-None-Match headers from 400 (BAD) to 412 (PRECONDITION
  FAILED).

* change undocumented behaviour in case of invalid revision ids in
  JavaScript document operations from 1239 ("illegal document revision")
  to 1200 ("conflict").

* added data export tool, arangoexport.

  arangoexport can be used to export collections to json, jsonl or xml
  and export a graph or collections to xgmml.

* fixed a race condition when closing a connection

* raised default hard limit on threads for very small to 64

* fixed negative counting of http connection in UI


v3.2.alpha1 (2017-02-05)
------------------------

* added figure `httpRequests` to AQL query statistics

* removed revisions cache intermediate layer implementation

* obsoleted startup options `--database.revision-cache-chunk-size` and
  `--database.revision-cache-target-size`

* fix potential port number over-/underruns

* added startup option `--log.shorten-filenames` for controlling whether filenames
  in log messages should be shortened to just the filename with the absolute path

* removed IndexThreadFeature, made `--database.index-threads` option obsolete

* changed index filling to make it more parallel, dispatch tasks to boost::asio

* more detailed stacktraces in Foxx apps

* generated Foxx services now use swagger tags


v3.1.24 (XXXX-XX-XX)
--------------------

* fixed one more LIMIT issue in traversals


v3.1.23 (2017-06-19)
--------------------

* potentially fixed issue #2559: Duplicate _key generated on insertion

* fix races in SSL communication code

* fix invalid results (too many) when a skipping LIMIT was used for a
  traversal. `LIMIT x` or `LIMIT 0, x` were not affected, but `LIMIT s, x`
  may have returned too many results

* fix invalid first group results for sorted AQL COLLECT when LIMIT
  was used

* fix invalid locking in JWT authentication cache, which could have
  crashed the server

* fix undefined behavior in traverser when traversals were used inside
  a FOR loop


v3.1.22 (2017-06-07)
--------------------

* fixed issue #2505: Problem with export + report of a bug

* documented changed behavior of WITH

* fixed ui glitch in aardvark

* avoid agency compaction bug

* fixed issue #2283: disabled proxy communication internally


v3.1.21 (2017-05-22)
--------------------

* fixed issue #2488:  AQL operator IN error when data use base64 chars

* more randomness in seeding RNG

v3.1.20 (2016-05-16)
--------------------

* fixed incorrect sorting for distributeShardsLike

* improve reliability of AgencyComm communication with Agency

* fixed shard numbering bug, where ids were erouneously incremented by 1

* remove an unnecessary precondition in createCollectionCoordinator

* funny fail rotation fix

* fix in SimpleHttpClient for correct advancement of readBufferOffset

* forward SIG_HUP in supervisor process to the server process to fix logrotaion
  You need to stop the remaining arangod server process manually for the upgrade to work.


v3.1.19 (2017-04-28)
--------------------

* Fixed a StackOverflow issue in Traversal and ShortestPath. Occured if many (>1000) input
  values in a row do not return any result. Fixes issue: #2445

* fixed issue #2448

* fixed issue #2442

* added 'x-content-type-options: nosniff' to avoid MSIE bug

* fixed issue #2441

* fixed issue #2440

* Fixed a StackOverflow issue in Traversal and ShortestPath. Occured if many (>1000) input
  values in a row do not return any result. Fixes issue: #2445

* fix occasional hanging shutdowns on OS X


v3.1.18 (2017-04-18)
--------------------

* fixed error in continuous synchronization of collections

* fixed spurious hangs on server shutdown

* better error messages during restore collection

* completely overhaul supervision. More detailed tests

* Fixed a dead-lock situation in cluster traversers, it could happen in
  rare cases if the computation on one DBServer could be completed much earlier
  than the other server. It could also be restricted to SmartGraphs only.

* (Enterprise only) Fixed a bug in SmartGraph DepthFirstSearch. In some
  more complicated queries, the maxDepth limit of 1 was not considered strictly
  enough, causing the traverser to do unlimited depth searches.

* fixed issue #2415

* fixed issue #2422

* fixed issue #1974


v3.1.17 (2017-04-04)
--------------------

* (Enterprise only) fixed a bug where replicationFactor was not correctly
  forwarded in SmartGraph creation.

* fixed issue #2404

* fixed issue #2397

* ui - fixed smart graph option not appearing

* fixed issue #2389

* fixed issue #2400


v3.1.16 (2017-03-27)
--------------------

* fixed issue #2392

* try to raise file descriptors to at least 8192, warn otherwise

* ui - aql editor improvements + updated ace editor version (memory leak)

* fixed lost HTTP requests

* ui - fixed some event issues

* avoid name resolution when given connection string is a valid ip address

* helps with issue #1842, bug in COLLECT statement in connection with LIMIT.

* fix locking bug in cluster traversals

* increase lock timeout defaults

* increase various cluster timeouts

* limit default target size for revision cache to 1GB, which is better for
  tight RAM situations (used to be 40% of (totalRAM - 1GB), use
  --database.revision-cache-target-size <VALUEINBYTES> to get back the
  old behaviour

* fixed a bug with restarted servers indicating status as "STARTUP"
  rather that "SERVING" in Nodes UI.


v3.1.15 (2017-03-20)
--------------------

* add logrotate configuration as requested in #2355

* fixed issue #2376

* ui - changed document api due a chrome bug

* ui - fixed a submenu bug

* added endpoint /_api/cluster/endpoints in cluster case to get all
  coordinator endpoints

* fix documentation of /_api/endpoint, declaring this API obsolete.

* Foxx response objects now have a `type` method for manipulating the content-type header

* Foxx tests now support `xunit` and `tap` reporters


v3.1.14 (2017-03-13)
--------------------

* ui - added feature request (multiple start nodes within graph viewer) #2317

* added missing locks to authentication cache methods

* ui - added feature request (multiple start nodes within graph viewer) #2317

* ui - fixed wrong merge of statistics information from different coordinators

* ui - fixed issue #2316

* ui - fixed wrong protocol usage within encrypted environment

* fixed compile error on Mac Yosemite

* minor UI fixes


v3.1.13 (2017-03-06)
--------------------

* fixed variables parsing in GraphQL

* fixed issue #2214

* fixed issue #2342

* changed thread handling to queue only user requests on coordinator

* use exponential backoff when waiting for collection locks

* repair short name server lookup in cluster in the case of a removed
  server


v3.1.12 (2017-02-28)
--------------------

* disable shell color escape sequences on Windows

* fixed issue #2326

* fixed issue #2320

* fixed issue #2315

* fixed a race condition when closing a connection

* raised default hard limit on threads for very small to 64

* fixed negative counting of http connection in UI

* fixed a race when renaming collections

* fixed a race when dropping databases


v3.1.11 (2017-02-17)
--------------------

* fixed a race between connection closing and sending out last chunks of data to clients
  when the "Connection: close" HTTP header was set in requests

* ui: optimized smart graph creation usability

* ui: fixed #2308

* fixed a race in async task cancellation via `require("@arangodb/tasks").unregisterTask()`

* fixed spuriously hanging threads in cluster AQL that could sit idle for a few minutes

* fixed potential numeric overflow for big index ids in index deletion API

* fixed sort issue in cluster, occurring when one of the local sort buffers of a
  GatherNode was empty

* reduce number of HTTP requests made for certain kinds of join queries in cluster,
  leading to speedup of some join queries

* supervision deals with demised coordinators correctly again

* implement a timeout in TraverserEngineRegistry

* agent communication reduced in large batches of append entries RPCs

* inception no longer estimates RAFT timings

* compaction in agents has been moved to a separate thread

* replicated logs hold local timestamps

* supervision jobs failed leader and failed follower revisited for
  function in precarious stability situations

* fixed bug in random number generator for 64bit int


v3.1.10 (2017-02-02)
--------------------

* updated versions of bundled node modules:
  - joi: from 8.4.2 to 9.2.0
  - joi-to-json-schema: from 2.2.0 to 2.3.0
  - sinon: from 1.17.4 to 1.17.6
  - lodash: from 4.13.1 to 4.16.6

* added shortcut for AQL ternary operator
  instead of `condition ? true-part : false-part` it is now possible to also use a
  shortcut variant `condition ? : false-part`, e.g.

      FOR doc IN docs RETURN doc.value ?: 'not present'

  instead of

      FOR doc IN docs RETURN doc.value ? doc.value : 'not present'

* fixed wrong sorting order in cluster, if an index was used to sort with many
  shards.

* added --replication-factor, --number-of-shards and --wait-for-sync to arangobench

* turn on UTF-8 string validation for VelocyPack values received via VST connections

* fixed issue #2257

* upgraded Boost version to 1.62.0

* added optional detail flag for db.<collection>.count()
  setting the flag to `true` will make the count operation returned the per-shard
  counts for the collection:

      db._create("test", { numberOfShards: 10 });
      for (i = 0; i < 1000; ++i) {
        db.test.insert({value: i});
      }
      db.test.count(true);

      {
        "s100058" : 99,
        "s100057" : 103,
        "s100056" : 100,
        "s100050" : 94,
        "s100055" : 90,
        "s100054" : 122,
        "s100051" : 109,
        "s100059" : 99,
        "s100053" : 95,
        "s100052" : 89
      }

* added optional memory limit for AQL queries:

      db._query("FOR i IN 1..100000 SORT i RETURN i", {}, { options: { memoryLimit: 100000 } });

  This option limits the default maximum amount of memory (in bytes) that a single
  AQL query can use.
  When a single AQL query reaches the specified limit value, the query will be
  aborted with a *resource limit exceeded* exception. In a cluster, the memory
  accounting is done per shard, so the limit value is effectively a memory limit per
  query per shard.

  The global limit value can be overriden per query by setting the *memoryLimit*
  option value for individual queries when running an AQL query.

* added server startup option `--query.memory-limit`

* added convenience function to create vertex-centric indexes.

  Usage: `db.collection.ensureVertexCentricIndex("label", {type: "hash", direction: "outbound"})`
  That will create an index that can be used on OUTBOUND with filtering on the
  edge attribute `label`.

* change default log output for tools to stdout (instead of stderr)

* added option -D to define a configuration file environment key=value

* changed encoding behavior for URLs encoded in the C++ code of ArangoDB:
  previously the special characters `-`, `_`, `~` and `.` were returned as-is
  after URL-encoding, now `.` will be encoded to be `%2e`.
  This also changes the behavior of how incoming URIs are processed: previously
  occurrences of `..` in incoming request URIs were collapsed (e.g. `a/../b/` was
  collapsed to a plain `b/`). Now `..` in incoming request URIs are not collapsed.

* Foxx request URL suffix is no longer unescaped

* @arangodb/request option json now defaults to `true` if the response body is not empty and encoding is not explicitly set to `null` (binary).
  The option can still be set to `false` to avoid unnecessary attempts at parsing the response as JSON.

* Foxx configuration values for unknown options will be discarded when saving the configuration in production mode using the web interface

* module.context.dependencies is now immutable

* process.stdout.isTTY now returns `true` in arangosh and when running arangod with the `--console` flag

* add support for Swagger tags in Foxx


v3.1.9 (XXXX-XX-XX)
-------------------

* macos CLI package: store databases and apps in the users home directory

* ui: fixed re-login issue within a non system db, when tab was closed

* fixed a race in the VelocyStream Commtask implementation

* fixed issue #2256


v3.1.8 (2017-01-09)
-------------------

* add Windows silent installer

* add handling of debug symbols during Linux & windows release builds.

* fixed issue #2181

* fixed issue #2248: reduce V8 max old space size from 3 GB to 1 GB on 32 bit systems

* upgraded Boost version to 1.62.0

* fixed issue #2238

* fixed issue #2234

* agents announce new endpoints in inception phase to leader

* agency leadership accepts updatet endpoints to given uuid

* unified endpoints replace localhost with 127.0.0.1

* fix several problems within an authenticated cluster


v3.1.7 (2016-12-29)
-------------------

* fixed one too many elections in RAFT

* new agency comm backported from devel


v3.1.6 (2016-12-20)
-------------------

* fixed issue #2227

* fixed issue #2220

* agency constituent/agent bug fixes in race conditions picking up
  leadership

* supervision does not need waking up anymore as it is running
  regardless

* agents challenge their leadership more rigorously


v3.1.5 (2016-12-16)
-------------------

* lowered default value of `--database.revision-cache-target-size` from 75% of
  RAM to less than 40% of RAM

* fixed issue #2218

* fixed issue #2217

* Foxx router.get/post/etc handler argument can no longer accidentally omitted

* fixed issue #2223


v3.1.4 (2016-12-08)
-------------------

* fixed issue #2211

* fixed issue #2204

* at cluster start, coordinators wait until at least one DBserver is there,
  and either at least two DBservers are there or 15s have passed, before they
  initiate the bootstrap of system collections.

* more robust agency startup from devel

* supervision's AddFollower adds many followers at once

* supervision has new FailedFollower job

* agency's Node has new method getArray

* agency RAFT timing estimates more conservative in waitForSync
  scenario

* agency RAFT timing estimates capped at maximum 2.0/10.0 for low/high


v3.1.3 (2016-12-02)
-------------------

* fix a traversal bug when using skiplist indexes:
  if we have a skiplist of ["a", "unused", "_from"] and a traversal like:
  FOR v,e,p IN OUTBOUND @start @@edges
    FILTER p.edges[0].a == 'foo'
    RETURN v
  And the above index applied on "a" is considered better than EdgeIndex, than
  the executor got into undefined behaviour.

* fix endless loop when trying to create a collection with replicationFactor: -1


v3.1.2 (2016-11-24)
-------------------

* added support for descriptions field in Foxx dependencies

* (Enterprise only) fixed a bug in the statistic report for SmartGraph traversals.
Now they state correctly how many documents were fetched from the index and how many
have been filtered.

* Prevent uniform shard distribution when replicationFactor == numServers

v3.1.1 (2016-11-15)
-------------------

* fixed issue #2176

* fixed issue #2168

* display index usage of traversals in AQL explainer output (previously missing)

* fixed issue #2163

* preserve last-used HLC value across server starts

* allow more control over handling of pre-3.1 _rev values

  this changes the server startup option `--database.check-30-revisions` from a boolean (true/false)
  parameter to a string parameter with the following possible values:

  - "fail":
    will validate _rev values of 3.0 collections on collection loading and throw an exception when invalid _rev values are found.
    in this case collections with invalid _rev values are marked as corrupted and cannot be used in the ArangoDB 3.1 instance.
    the fix procedure for such collections is to export the collections from 3.0 database with arangodump and restore them in 3.1 with arangorestore.
    collections that do not contain invalid _rev values are marked as ok and will not be re-checked on following loads.
    collections that contain invalid _rev values will be re-checked on following loads.

  - "true":
    will validate _rev values of 3.0 collections on collection loading and print a warning when invalid _rev values are found.
    in this case collections with invalid _rev values can be used in the ArangoDB 3.1 instance.
    however, subsequent operations on documents with invalid _rev values may silently fail or fail with explicit errors.
    the fix procedure for such collections is to export the collections from 3.0 database with arangodump and restore them in 3.1 with arangorestore.
    collections that do not contain invalid _rev values are marked as ok and will not be re-checked on following loads.
    collections that contain invalid _rev values will be re-checked on following loads.

  - "false":
    will not validate _rev values on collection loading and not print warnings.
    no hint is given when invalid _rev values are found.
    subsequent operations on documents with invalid _rev values may silently fail or fail with explicit errors.
    this setting does not affect whether collections are re-checked later.
    collections will be re-checked on following loads if `--database.check-30-revisions` is later set to either `true` or `fail`.

  The change also suppresses warnings that were printed when collections were restored using arangorestore, and the restore
  data contained invalid _rev values. Now these warnings are suppressed, and new HLC _rev values are generated for these documents
  as before.

* added missing functions to AQL syntax highlighter in web interface

* fixed display of `ANY` direction in traversal explainer output (direction `ANY` was shown as either
  `INBOUND` or `OUTBOUND`)

* changed behavior of toJSON() function when serializing an object before saving it in the database

  if an object provides a toJSON() function, this function is still called for serializing it.
  the change is that the result of toJSON() is not stringified anymore, but saved as is. previous
  versions of ArangoDB called toJSON() and after that additionally stringified its result.

  This change will affect the saving of JS Buffer objects, which will now be saved as arrays of
  bytes instead of a comma-separated string of the Buffer's byte contents.

* allow creating unique indexes on more attributes than present in shardKeys

  The following combinations of shardKeys and indexKeys are allowed/not allowed:

  shardKeys     indexKeys
      a             a        ok
      a             b    not ok
      a           a b        ok
    a b             a    not ok
    a b             b    not ok
    a b           a b        ok
    a b         a b c        ok
  a b c           a b    not ok
  a b c         a b c        ok

* fixed wrong version in web interface login screen (EE only)

* make web interface not display an exclamation mark next to ArangoDB version number 3.1

* fixed search for arbitrary document attributes in web interface in case multiple
  search values were used on different attribute names. in this case, the search always
  produced an empty result

* disallow updating `_from` and `_to` values of edges in Smart Graphs. Updating these
  attributes would lead to potential redistribution of edges to other shards, which must be
  avoided.

* fixed issue #2148

* updated graphql-sync dependency to 0.6.2

* fixed issue #2156

* fixed CRC4 assembly linkage


v3.1.0 (2016-10-29)
-------------------

* AQL breaking change in cluster:

  from ArangoDB 3.1 onwards `WITH` is required for traversals in a
  clustered environment in order to avoid deadlocks.

  Note that for queries that access only a single collection or that have all
  collection names specified somewhere else in the query string, there is no
  need to use *WITH*. *WITH* is only useful when the AQL query parser cannot
  automatically figure out which collections are going to be used by the query.
  *WITH* is only useful for queries that dynamically access collections, e.g.
  via traversals, shortest path operations or the *DOCUMENT()* function.

  more info can be found [here](https://github.com/arangodb/arangodb/blob/devel/Documentation/Books/AQL/Operations/With.md)

* added AQL function `DISTANCE` to calculate the distance between two arbitrary
  coordinates (haversine formula)

* fixed issue #2110

* added Auto-aptation of RAFT timings as calculations only


v3.1.rc2 (2016-10-10)
---------------------

* second release candidate


v3.1.rc1 (2016-09-30)
---------------------

* first release candidate


v3.1.alpha2 (2016-09-01)
------------------------

* added module.context.createDocumentationRouter to replace module.context.apiDocumentation

* bug in RAFT implementation of reads. dethroned leader still answered requests in isolation

* ui: added new graph viewer

* ui: aql-editor added tabular & graph display

* ui: aql-editor improved usability

* ui: aql-editor: query profiling support

* fixed issue #2109

* fixed issue #2111

* fixed issue #2075

* added AQL function `DISTANCE` to calculate the distance between two arbitrary
  coordinates (haversine formula)

* rewrote scheduler and dispatcher based on boost::asio

  parameters changed:
    `--scheduler.threads` and `--server.threads` are now merged into a single one: `--server.threads`

    hidden `--server.extra-threads` has been removed

    hidden `--server.aql-threads` has been removed

    hidden `--server.backend` has been removed

    hidden `--server.show-backends` has been removed

    hidden `--server.thread-affinity` has been removed

* fixed issue #2086

* fixed issue #2079

* fixed issue #2071

  make the AQL query optimizer inject filter condition expressions referred to
  by variables during filter condition aggregation.
  For example, in the following query

      FOR doc IN collection
        LET cond1 = (doc.value == 1)
        LET cond2 = (doc.value == 2)
        FILTER cond1 || cond2
        RETURN { doc, cond1, cond2 }

  the optimizer will now inject the conditions for `cond1` and `cond2` into the filter
  condition `cond1 || cond2`, expanding it to `(doc.value == 1) || (doc.value == 2)`
  and making these conditions available for index searching.

  Note that the optimizer previously already injected some conditions into other
  conditions, but only if the variable that defined the condition was not used
  elsewhere. For example, the filter condition in the query

      FOR doc IN collection
        LET cond = (doc.value == 1)
        FILTER cond
        RETURN { doc }

  already got optimized before because `cond` was only used once in the query and
  the optimizer decided to inject it into the place where it was used.

  This only worked for variables that were referred to once in the query.
  When a variable was used multiple times, the condition was not injected as
  in the following query:

      FOR doc IN collection
        LET cond = (doc.value == 1)
        FILTER cond
        RETURN { doc, cond }

  The fix for #2070 now will enable this optimization so that the query can
  use an index on `doc.value` if available.

* changed behavior of AQL array comparison operators for empty arrays:
  * `ALL` and `ANY` now always return `false` when the left-hand operand is an
    empty array. The behavior for non-empty arrays does not change:
    * `[] ALL == 1` will return `false`
    * `[1] ALL == 1` will return `true`
    * `[1, 2] ALL == 1` will return `false`
    * `[2, 2] ALL == 1` will return `false`
    * `[] ANY == 1` will return `false`
    * `[1] ANY == 1` will return `true`
    * `[1, 2] ANY == 1` will return `true`
    * `[2, 2] ANY == 1` will return `false`
  * `NONE` now always returns `true` when the left-hand operand is an empty array.
    The behavior for non-empty arrays does not change:
    * `[] NONE == 1` will return `true`
    * `[1] NONE == 1` will return `false`
    * `[1, 2] NONE == 1` will return `false`
    * `[2, 2] NONE == 1` will return `true`

* added experimental AQL functions `JSON_STRINGIFY` and `JSON_PARSE`

* added experimental support for incoming gzip-compressed requests

* added HTTP REST APIs for online loglevel adjustments:

  - GET `/_admin/log/level` returns the current loglevel settings
  - PUT `/_admin/log/level` modifies the current loglevel settings

* PATCH /_api/gharial/{graph-name}/vertex/{collection-name}/{vertex-key}
  - changed default value for keepNull to true

* PATCH /_api/gharial/{graph-name}/edge/{collection-name}/{edge-key}
  - changed default value for keepNull to true

* renamed `maximalSize` attribute in parameter.json files to `journalSize`

  The `maximalSize` attribute will still be picked up from collections that
  have not been adjusted. Responses from the replication API will now also use
  `journalSize` instead of `maximalSize`.

* added `--cluster.system-replication-factor` in order to adjust the
  replication factor for new system collections

* fixed issue #2012

* added a memory expection in case V8 memory gets too low

* added Optimizer Rule for other indexes in Traversals
  this allows AQL traversals to use other indexes than the edge index.
  So traversals with filters on edges can now make use of more specific
  indexes, e.g.

      FOR v, e, p IN 2 OUTBOUND @start @@edge FILTER p.edges[0].foo == "bar"

  will prefer a Hash Index on [_from, foo] above the EdgeIndex.

* fixed epoch computation in hybrid logical clock

* fixed thread affinity

* replaced require("internal").db by require("@arangodb").db

* added option `--skip-lines` for arangoimp
  this allows skipping the first few lines from the import file in case the
  CSV or TSV import are used

* fixed periodic jobs: there should be only one instance running - even if it
  runs longer than the period

* improved performance of primary index and edge index lookups

* optimizations for AQL `[*]` operator in case no filter, no projection and
  no offset/limit are used

* added AQL function `OUTERSECTION` to return the symmetric difference of its
  input arguments

* Foxx manifests of installed services are now saved to disk with indentation

* Foxx tests and scripts in development mode should now always respect updated
  files instead of loading stale modules

* When disabling Foxx development mode the setup script is now re-run

* Foxx now provides an easy way to directly serve GraphQL requests using the
  `@arangodb/foxx/graphql` module and the bundled `graphql-sync` dependency

* Foxx OAuth2 module now correctly passes the `access_token` to the OAuth2 server

* added iconv-lite and timezone modules

* web interface now allows installing GitHub and zip services in legacy mode

* added module.context.createDocumentationRouter to replace module.context.apiDocumentation

* bug in RAFT implementation of reads. dethroned leader still answered
  requests in isolation

* all lambdas in ClusterInfo might have been left with dangling references.

* Agency bug fix for handling of empty json objects as values.

* Foxx tests no longer support the Mocha QUnit interface as this resulted in weird
  inconsistencies in the BDD and TDD interfaces. This fixes the TDD interface
  as well as out-of-sequence problems when using the BDD before/after functions.

* updated bundled JavaScript modules to latest versions; joi has been updated from 8.4 to 9.2
  (see [joi 9.0.0 release notes](https://github.com/hapijs/joi/issues/920) for information on
  breaking changes and new features)

* fixed issue #2139

* updated graphql-sync dependency to 0.6.2

* fixed issue #2156


v3.0.13 (XXXX-XX-XX)
--------------------

* fixed issue #2315

* fixed issue #2210


v3.0.12 (2016-11-23)
--------------------

* fixed issue #2176

* fixed issue #2168

* fixed issues #2149, #2159

* fixed error reporting for issue #2158

* fixed assembly linkage bug in CRC4 module

* added support for descriptions field in Foxx dependencies


v3.0.11 (2016-11-08)
--------------------

* fixed issue #2140: supervisor dies instead of respawning child

* fixed issue #2131: use shard key value entered by user in web interface

* fixed issue #2129: cannot kill a long-run query

* fixed issue #2110

* fixed issue #2081

* fixed issue #2038

* changes to Foxx service configuration or dependencies should now be
  stored correctly when options are cleared or omitted

* Foxx tests no longer support the Mocha QUnit interface as this resulted in weird
  inconsistencies in the BDD and TDD interfaces. This fixes the TDD interface
  as well as out-of-sequence problems when using the BDD before/after functions.

* fixed issue #2148


v3.0.10 (2016-09-26)
--------------------

* fixed issue #2072

* fixed issue #2070

* fixed slow cluster starup issues. supervision will demonstrate more
  patience with db servers


v3.0.9 (2016-09-21)
-------------------

* fixed issue #2064

* fixed issue #2060

* speed up `collection.any()` and skiplist index creation

* fixed multiple issues where ClusterInfo bug hung agency in limbo
  timeouting on multiple collection and database callbacks


v3.0.8 (2016-09-14)
-------------------

* fixed issue #2052

* fixed issue #2005

* fixed issue #2039

* fixed multiple issues where ClusterInfo bug hung agency in limbo
  timeouting on multiple collection and database callbacks


v3.0.7 (2016-09-05)
-------------------

* new supervision job handles db server failure during collection creation.


v3.0.6 (2016-09-02)
-------------------

* fixed issue #2026

* slightly better error diagnostics for AQL query compilation and replication

* fixed issue #2018

* fixed issue #2015

* fixed issue #2012

* fixed wrong default value for arangoimp's `--on-duplicate` value

* fix execution of AQL traversal expressions when there are multiple
  conditions that refer to variables set outside the traversal

* properly return HTTP 503 in JS actions when backend is gone

* supervision creates new key in agency for failed servers

* new shards will not be allocated on failed or cleaned servers


v3.0.5 (2016-08-18)
-------------------

* execute AQL ternary operator via C++ if possible

* fixed issue #1977

* fixed extraction of _id attribute in AQL traversal conditions

* fix SSL agency endpoint

* Minimum RAFT timeout was one order of magnitude to short.

* Optimized RAFT RPCs from leader to followers for efficiency.

* Optimized RAFT RPC handling on followers with respect to compaction.

* Fixed bug in handling of duplicates and overlapping logs

* Fixed bug in supervision take over after leadership change.

v3.0.4 (2016-08-01)
-------------------

* added missing lock for periodic jobs access

* fix multiple foxx related cluster issues

* fix handling of empty AQL query strings

* fixed issue in `INTERSECTION` AQL function with duplicate elements
  in the source arrays

* fixed issue #1970

* fixed issue #1968

* fixed issue #1967

* fixed issue #1962

* fixed issue #1959

* replaced require("internal").db by require("@arangodb").db

* fixed issue #1954

* fixed issue #1953

* fixed issue #1950

* fixed issue #1949

* fixed issue #1943

* fixed segfault in V8, by backporting https://bugs.chromium.org/p/v8/issues/detail?id=5033

* Foxx OAuth2 module now correctly passes the `access_token` to the OAuth2 server

* fixed credentialed CORS requests properly respecting --http.trusted-origin

* fixed a crash in V8Periodic task (forgotten lock)

* fixed two bugs in synchronous replication (syncCollectionFinalize)


v3.0.3 (2016-07-17)
-------------------

* fixed issue #1942

* fixed issue #1941

* fixed array index batch insertion issues for hash indexes that caused problems when
  no elements remained for insertion

* fixed AQL MERGE() function with External objects originating from traversals

* fixed some logfile recovery errors with error message "document not found"

* fixed issue #1937

* fixed issue #1936

* improved performance of arangorestore in clusters with synchronous
  replication

* Foxx tests and scripts in development mode should now always respect updated
  files instead of loading stale modules

* When disabling Foxx development mode the setup script is now re-run

* Foxx manifests of installed services are now saved to disk with indentation


v3.0.2 (2016-07-09)
-------------------

* fixed assertion failure in case multiple remove operations were used in the same query

* fixed upsert behavior in case upsert was used in a loop with the same document example

* fixed issue #1930

* don't expose local file paths in Foxx error messages.

* fixed issue #1929

* make arangodump dump the attribute `isSystem` when dumping the structure
  of a collection, additionally make arangorestore not fail when the attribute
  is missing

* fixed "Could not extract custom attribute" issue when using COLLECT with
  MIN/MAX functions in some contexts

* honor presence of persistent index for sorting

* make AQL query optimizer not skip "use-indexes-rule", even if enough
  plans have been created already

* make AQL optimizer not skip "use-indexes-rule", even if enough execution plans
  have been created already

* fix double precision value loss in VelocyPack JSON parser

* added missing SSL support for arangorestore

* improved cluster import performance

* fix Foxx thumbnails on DC/OS

* fix Foxx configuration not being saved

* fix Foxx app access from within the frontend on DC/OS

* add option --default-replication-factor to arangorestore and simplify
  the control over the number of shards when restoring

* fix a bug in the VPack -> V8 conversion if special attributes _key,
  _id, _rev, _from and _to had non-string values, which is allowed
  below the top level

* fix malloc_usable_size for darwin


v3.0.1 (2016-06-30)
-------------------

* fixed periodic jobs: there should be only one instance running - even if it
  runs longer than the period

* increase max. number of collections in AQL queries from 32 to 256

* fixed issue #1916: header "authorization" is required" when opening
  services page

* fixed issue #1915: Explain: member out of range

* fixed issue #1914: fix unterminated buffer

* don't remove lockfile if we are the same (now stale) pid
  fixes docker setups (our pid will always be 1)

* do not use revision id comparisons in compaction for determining whether a
  revision is obsolete, but marker memory addresses
  this ensures revision ids don't matter when compacting documents

* escape Unicode characters in JSON HTTP responses
  this converts UTF-8 characters in HTTP responses of arangod into `\uXXXX`
  escape sequences. This makes the HTTP responses fit into the 7 bit ASCII
  character range, which speeds up HTTP response parsing for some clients,
  namely node.js/v8

* add write before read collections when starting a user transaction
  this allows specifying the same collection in both read and write mode without
  unintended side effects

* fixed buffer overrun that occurred when building very large result sets

* index lookup optimizations for primary index and edge index

* fixed "collection is a nullptr" issue when starting a traversal from a transaction

* enable /_api/import on coordinator servers


v3.0.0 (2016-06-22)
-------------------

* minor GUI fixxes

* fix for replication and nonces


v3.0.0-rc3 (2016-06-19)
-----------------------

* renamed various Foxx errors to no longer refer to Foxx services as apps

* adjusted various error messages in Foxx to be more informative

* specifying "files" in a Foxx manifest to be mounted at the service root
  no longer results in 404s when trying to access non-file routes

* undeclared path parameters in Foxx no longer break the service

* trusted reverse proxy support is now handled more consistently

* ArangoDB request compatibility and user are now exposed in Foxx

* all bundled NPM modules have been upgraded to their latest versions


v3.0.0-rc2 (2016-06-12)
-----------------------

* added option `--server.max-packet-size` for client tools

* renamed option `--server.ssl-protocol` to `--ssl.protocol` in client tools
  (was already done for arangod, but overlooked for client tools)

* fix handling of `--ssl.protocol` value 5 (TLS v1.2) in client tools, which
  claimed to support it but didn't

* config file can use '@include' to include a different config file as base


v3.0.0-rc1 (2016-06-10)
-----------------------

* the user management has changed: it now has users that are independent of
  databases. A user can have one or more database assigned to the user.

* forward ported V8 Comparator bugfix for inline heuristics from
  https://github.com/v8/v8/commit/5ff7901e24c2c6029114567de5a08ed0f1494c81

* changed to-string conversion for AQL objects and arrays, used by the AQL
  function `TO_STRING()` and implicit to-string casts in AQL

  - arrays are now converted into their JSON-stringify equivalents, e.g.

    - `[ ]` is now converted to `[]`
    - `[ 1, 2, 3 ]` is now converted to `[1,2,3]`
    - `[ "test", 1, 2 ] is now converted to `["test",1,2]`

    Previous versions of ArangoDB converted arrays with no members into the
    empty string, and non-empty arrays into a comma-separated list of member
    values, without the surrounding angular brackets. Additionally, string
    array members were not enclosed in quotes in the result string:

    - `[ ]` was converted to ``
    - `[ 1, 2, 3 ]` was converted to `1,2,3`
    - `[ "test", 1, 2 ] was converted to `test,1,2`

  - objects are now converted to their JSON-stringify equivalents, e.g.

    - `{ }` is converted to `{}`
    - `{ a: 1, b: 2 }` is converted to `{"a":1,"b":2}`
    - `{ "test" : "foobar" }` is converted to `{"test":"foobar"}`

    Previous versions of ArangoDB always converted objects into the string
    `[object Object]`

  This change affects also the AQL functions `CONCAT()` and `CONCAT_SEPARATOR()`
  which treated array values differently in previous versions. Previous versions
  of ArangoDB automatically flattened array values on the first level of the array,
  e.g. `CONCAT([1, 2, 3, [ 4, 5, 6 ]])` produced `1,2,3,4,5,6`. Now this will produce
  `[1,2,3,[4,5,6]]`. To flatten array members on the top level, you can now use
  the more explicit `CONCAT(FLATTEN([1, 2, 3, [4, 5, 6]], 1))`.

* added C++ implementations for AQL functions `SLICE()`, `CONTAINS()` and
  `RANDOM_TOKEN()`

* as a consequence of the upgrade to V8 version 5, the implementation of the
  JavaScript `Buffer` object had to be changed. JavaScript `Buffer` objects in
  ArangoDB now always store their data on the heap. There is no shared pool
  for small Buffer values, and no pointing into existing Buffer data when
  extracting slices. This change may increase the cost of creating Buffers with
  short contents or when peeking into existing Buffers, but was required for
  safer memory management and to prevent leaks.

* the `db` object's function `_listDatabases()` was renamed to just `_databases()`
  in order to make it more consistent with the existing `_collections()` function.
  Additionally the `db` object's `_listEndpoints()` function was renamed to just
  `_endpoints()`.

* changed default value of `--server.authentication` from `false` to `true` in
  configuration files etc/relative/arangod.conf and etc/arangodb/arangod.conf.in.
  This means the server will be started with authentication enabled by default,
  requiring all client connections to provide authentication data when connecting
  to ArangoDB. Authentication can still be turned off via setting the value of
  `--server.authentication` to `false` in ArangoDB's configuration files or by
  specifying the option on the command-line.

* Changed result format for querying all collections via the API GET `/_api/collection`.

  Previous versions of ArangoDB returned an object with an attribute named `collections`
  and an attribute named `names`. Both contained all available collections, but
  `collections` contained the collections as an array, and `names` contained the
  collections again, contained in an object in which the attribute names were the
  collection names, e.g.

  ```
  {
    "collections": [
      {"id":"5874437","name":"test","isSystem":false,"status":3,"type":2},
      {"id":"17343237","name":"something","isSystem":false,"status":3,"type":2},
      ...
    ],
    "names": {
      "test": {"id":"5874437","name":"test","isSystem":false,"status":3,"type":2},
      "something": {"id":"17343237","name":"something","isSystem":false,"status":3,"type":2},
      ...
    }
  }
  ```
  This result structure was redundant, and therefore has been simplified to just

  ```
  {
    "result": [
      {"id":"5874437","name":"test","isSystem":false,"status":3,"type":2},
      {"id":"17343237","name":"something","isSystem":false,"status":3,"type":2},
      ...
    ]
  }
  ```

  in ArangoDB 3.0.

* added AQL functions `TYPENAME()` and `HASH()`

* renamed arangob tool to arangobench

* added AQL string comparison operator `LIKE`

  The operator can be used to compare strings like this:

      value LIKE search

  The operator is currently implemented by calling the already existing AQL
  function `LIKE`.

  This change also makes `LIKE` an AQL keyword. Using `LIKE` in either case as
  an attribute or collection name in AQL thus requires quoting.

* make AQL optimizer rule "remove-unnecessary-calculations" fire in more cases

  The rule will now remove calculations that are used exactly once in other
  expressions (e.g. `LET a = doc RETURN a.value`) and calculations,
  or calculations that are just references (e.g. `LET a = b`).

* renamed AQL optimizer rule "merge-traversal-filter" to "optimize-traversals"
  Additionally, the optimizer rule will remove unused edge and path result variables
  from the traversal in case they are specified in the `FOR` section of the traversal,
  but not referenced later in the query. This saves constructing edges and paths
  results.

* added AQL optimizer rule "inline-subqueries"

  This rule can pull out certain subqueries that are used as an operand to a `FOR`
  loop one level higher, eliminating the subquery completely. For example, the query

      FOR i IN (FOR j IN [1,2,3] RETURN j) RETURN i

  will be transformed by the rule to:

      FOR i IN [1,2,3] RETURN i

  The query

      FOR name IN (FOR doc IN _users FILTER doc.status == 1 RETURN doc.name) LIMIT 2 RETURN name

  will be transformed into

      FOR tmp IN _users FILTER tmp.status == 1 LIMIT 2 RETURN tmp.name

  The rule will only fire when the subquery is used as an operand to a `FOR` loop, and
  if the subquery does not contain a `COLLECT` with an `INTO` variable.

* added new endpoint "srv://" for DNS service records

* The result order of the AQL functions VALUES and ATTRIBUTES has never been
  guaranteed and it only had the "correct" ordering by accident when iterating
  over objects that were not loaded from the database. This accidental behavior
  is now changed by introduction of VelocyPack. No ordering is guaranteed unless
  you specify the sort parameter.

* removed configure option `--enable-logger`

* added AQL array comparison operators

  All AQL comparison operators now also exist in an array variant. In the
  array variant, the operator is preceded with one of the keywords *ALL*, *ANY*
  or *NONE*. Using one of these keywords changes the operator behavior to
  execute the comparison operation for all, any, or none of its left hand
  argument values. It is therefore expected that the left hand argument
  of an array operator is an array.

  Examples:

      [ 1, 2, 3 ] ALL IN [ 2, 3, 4 ]   // false
      [ 1, 2, 3 ] ALL IN [ 1, 2, 3 ]   // true
      [ 1, 2, 3 ] NONE IN [ 3 ]        // false
      [ 1, 2, 3 ] NONE IN [ 23, 42 ]   // true
      [ 1, 2, 3 ] ANY IN [ 4, 5, 6 ]   // false
      [ 1, 2, 3 ] ANY IN [ 1, 42 ]     // true
      [ 1, 2, 3 ] ANY == 2             // true
      [ 1, 2, 3 ] ANY == 4             // false
      [ 1, 2, 3 ] ANY > 0              // true
      [ 1, 2, 3 ] ANY <= 1             // true
      [ 1, 2, 3 ] NONE < 99            // false
      [ 1, 2, 3 ] NONE > 10            // true
      [ 1, 2, 3 ] ALL > 2              // false
      [ 1, 2, 3 ] ALL > 0              // true
      [ 1, 2, 3 ] ALL >= 3             // false
      ["foo", "bar"] ALL != "moo"      // true
      ["foo", "bar"] NONE == "bar"     // false
      ["foo", "bar"] ANY == "foo"      // true

* improved AQL optimizer to remove unnecessary sort operations in more cases

* allow enclosing AQL identifiers in forward ticks in addition to using
  backward ticks

  This allows for convenient writing of AQL queries in JavaScript template strings
  (which are delimited with backticks themselves), e.g.

      var q = `FOR doc IN ´collection´ RETURN doc.´name´`;

* allow to set `print.limitString` to configure the number of characters
  to output before truncating

* make logging configurable per log "topic"

  `--log.level <level>` sets the global log level to <level>, e.g. `info`,
  `debug`, `trace`.

  `--log.level topic=<level>` sets the log level for a specific topic.
  Currently, the following topics exist: `collector`, `compactor`, `mmap`,
  `performance`, `queries`, and `requests`. `performance` and `requests` are
  set to FATAL by default. `queries` is set to info. All others are
  set to the global level by default.

  The new log option `--log.output <definition>` allows directing the global
  or per-topic log output to different outputs. The output definition
  "<definition>" can be one of

    "-" for stdin
    "+" for stderr
    "syslog://<syslog-facility>"
    "syslog://<syslog-facility>/<application-name>"
    "file://<relative-path>"

  The option can be specified multiple times in order to configure the output
  for different log topics. To set up a per-topic output configuration, use
  `--log.output <topic>=<definition>`, e.g.

    queries=file://queries.txt

  logs all queries to the file "queries.txt".

* the option `--log.requests-file` is now deprecated. Instead use

    `--log.level requests=info`
    `--log.output requests=file://requests.txt`

* the option `--log.facility` is now deprecated. Instead use

    `--log.output requests=syslog://facility`

* the option `--log.performance` is now deprecated. Instead use

    `--log.level performance=trace`

* removed option `--log.source-filter`

* removed configure option `--enable-logger`

* change collection directory names to include a random id component at the end

  The new pattern is `collection-<id>-<random>`, where `<id>` is the collection
  id and `<random>` is a random number. Previous versions of ArangoDB used a
  pattern `collection-<id>` without the random number.

  ArangoDB 3.0 understands both the old and name directory name patterns.

* removed mostly unused internal spin-lock implementation

* removed support for pre-Windows 7-style locks. This removes compatibility for
  Windows versions older than Windows 7 (e.g. Windows Vista, Windows XP) and
  Windows 2008R2 (e.g. Windows 2008).

* changed names of sub-threads started by arangod

* added option `--default-number-of-shards` to arangorestore, allowing creating
  collections with a specifiable number of shards from a non-cluster dump

* removed support for CoffeeScript source files

* removed undocumented SleepAndRequeue

* added WorkMonitor to inspect server threads

* when downloading a Foxx service from the web interface the suggested filename
  is now based on the service's mount path instead of simply "app.zip"

* the `@arangodb/request` response object now stores the parsed JSON response
  body in a property `json` instead of `body` when the request was made using the
  `json` option. The `body` instead contains the response body as a string.

* the Foxx API has changed significantly, 2.8 services are still supported
  using a backwards-compatible "legacy mode"


v2.8.12 (XXXX-XX-XX)
--------------------

* issue #2091: decrease connect timeout to 5 seconds on startup

* fixed issue #2072

* slightly better error diagnostics for some replication errors

* fixed issue #1977

* fixed issue in `INTERSECTION` AQL function with duplicate elements
  in the source arrays

* fixed issue #1962

* fixed issue #1959

* export aqlQuery template handler as require('org/arangodb').aql for forwards-compatibility


v2.8.11 (2016-07-13)
--------------------

* fixed array index batch insertion issues for hash indexes that caused problems when
  no elements remained for insertion

* fixed issue #1937


v2.8.10 (2016-07-01)
--------------------

* make sure next local _rev value used for a document is at least as high as the
  _rev value supplied by external sources such as replication

* make adding a collection in both read- and write-mode to a transaction behave as
  expected (write includes read). This prevents the `unregister collection used in
  transaction` error

* fixed sometimes invalid result for `byExample(...).count()` when an index plus
  post-filtering was used

* fixed "collection is a nullptr" issue when starting a traversal from a transaction

* honor the value of startup option `--database.wait-for-sync` (that is used to control
  whether new collections are created with `waitForSync` set to `true` by default) also
  when creating collections via the HTTP API (and thus the ArangoShell). When creating
  a collection via these mechanisms, the option was ignored so far, which was inconsistent.

* fixed issue #1826: arangosh --javascript.execute: internal error (geo index issue)

* fixed issue #1823: Arango crashed hard executing very simple query on windows


v2.8.9 (2016-05-13)
-------------------

* fixed escaping and quoting of extra parameters for executables in Mac OS X App

* added "waiting for" status variable to web interface collection figures view

* fixed undefined behavior in query cache invaldation

* fixed access to /_admin/statistics API in case statistics are disable via option
  `--server.disable-statistics`

* Foxx manager will no longer fail hard when Foxx store is unreachable unless installing
  a service from the Foxx store (e.g. when behind a firewall or GitHub is unreachable).


v2.8.8 (2016-04-19)
-------------------

* fixed issue #1805: Query: internal error (location: arangod/Aql/AqlValue.cpp:182).
  Please report this error to arangodb.com (while executing)

* allow specifying collection name prefixes for `_from` and `_to` in arangoimp:

  To avoid specifying complete document ids (consisting of collection names and document
  keys) for *_from* and *_to* values when importing edges with arangoimp, there are now
  the options *--from-collection-prefix* and *--to-collection-prefix*.

  If specified, these values will be automatically prepended to each value in *_from*
  (or *_to* resp.). This allows specifying only document keys inside *_from* and/or *_to*.

  *Example*

      > arangoimp --from-collection-prefix users --to-collection-prefix products ...

  Importing the following document will then create an edge between *users/1234* and
  *products/4321*:

  ```js
  { "_from" : "1234", "_to" : "4321", "desc" : "users/1234 is connected to products/4321" }
  ```

* requests made with the interactive system API documentation in the web interface
  (Swagger) will now respect the active database instead of always using `_system`


v2.8.7 (2016-04-07)
-------------------

* optimized primary=>secondary failover

* fix to-boolean conversion for documents in AQL

* expose the User-Agent HTTP header from the ArangoShell since Github seems to
  require it now, and we use the ArangoShell for fetching Foxx repositories from Github

* work with http servers that only send

* fixed potential race condition between compactor and collector threads

* fix removal of temporary directories on arangosh exit

* javadoc-style comments in Foxx services are no longer interpreted as
  Foxx comments outside of controller/script/exports files (#1748)

* removed remaining references to class syntax for Foxx Model and Repository
  from the documentation

* added a safe-guard for corrupted master-pointer


v2.8.6 (2016-03-23)
-------------------

* arangosh can now execute JavaScript script files that contain a shebang
  in the first line of the file. This allows executing script files directly.

  Provided there is a script file `/path/to/script.js` with the shebang
  `#!arangosh --javascript.execute`:

      > cat /path/to/script.js
      #!arangosh --javascript.execute
      print("hello from script.js");

  If the script file is made executable

      > chmod a+x /path/to/script.js

  it can be invoked on the shell directly and use arangosh for its execution:

      > /path/to/script.js
      hello from script.js

  This did not work in previous versions of ArangoDB, as the whole script contents
  (including the shebang) were treated as JavaScript code.
  Now shebangs in script files will now be ignored for all files passed to arangosh's
  `--javascript.execute` parameter.

  The alternative way of executing a JavaScript file with arangosh still works:

      > arangosh --javascript.execute /path/to/script.js
      hello from script.js

* added missing reset of traversal state for nested traversals.
  The state of nested traversals (a traversal in an AQL query that was
  located in a repeatedly executed subquery or inside another FOR loop)
  was not reset properly, so that multiple invocations of the same nested
  traversal with different start vertices led to the nested traversal
  always using the start vertex provided on the first invocation.

* fixed issue #1781: ArangoDB startup time increased tremendously

* fixed issue #1783: SIGHUP should rotate the log


v2.8.5 (2016-03-11)
-------------------

* Add OpenSSL handler for TLS V1.2 as sugested by kurtkincaid in #1771

* fixed issue #1765 (The webinterface should display the correct query time)
  and #1770 (Display ACTUAL query time in aardvark's AQL editor)

* Windows: the unhandled exception handler now calls the windows logging
  facilities directly without locks.
  This fixes lockups on crashes from the logging framework.

* improve nullptr handling in logger.

* added new endpoint "srv://" for DNS service records

* `org/arangodb/request` no longer sets the content-type header to the
  string "undefined" when no content-type header should be sent (issue #1776)


v2.8.4 (2016-03-01)
-------------------

* global modules are no longer incorrectly resolved outside the ArangoDB
  JavaScript directory or the Foxx service's root directory (issue #1577)

* improved error messages from Foxx and JavaScript (issues #1564, #1565, #1744)


v2.8.3 (2016-02-22)
-------------------

* fixed AQL filter condition collapsing for deeply-nested cases, potentially
  enabling usage of indexes in some dedicated cases

* added parentheses in AQL explain command output to correctly display precedence
  of logical and arithmetic operators

* Foxx Model event listeners defined on the model are now correctly invoked by
  the Repository methods (issue #1665)

* Deleting a Foxx service in the frontend should now always succeed even if the
  files no longer exist on the file system (issue #1358)

* Routing actions loaded from the database no longer throw exceptions when
  trying to load other modules using "require"

* The `org/arangodb/request` response object now sets a property `json` to the
  parsed JSON response body in addition to overwriting the `body` property when
  the request was made using the `json` option.

* Improved Windows stability

* Fixed a bug in the interactive API documentation that would escape slashes
  in document-handle fields. Document handles are now provided as separate
  fields for collection name and document key.


v2.8.2 (2016-02-09)
-------------------

* the continuous replication applier will now prevent the master's WAL logfiles
  from being removed if they are still needed by the applier on the slave. This
  should help slaves that suffered from masters garbage collection WAL logfiles
  which would have been needed by the slave later.

  The initial synchronization will block removal of still needed WAL logfiles
  on the master for 10 minutes initially, and will extend this period when further
  requests are made to the master. Initial synchronization hands over its handle
  for blocking logfile removal to the continuous replication when started via
  the *setupReplication* function. In this case, continuous replication will
  extend the logfile removal blocking period for the required WAL logfiles when
  the slave makes additional requests.

  All handles that block logfile removal will time out automatically after at
  most 5 minutes should a master not be contacted by the slave anymore (e.g. in
  case the slave's replication is turned off, the slaves loses the connection
  to the master or the slave goes down).

* added all-in-one function *setupReplication* to synchronize data from master
  to slave and start the continuous replication:

      require("@arangodb/replication").setupReplication(configuration);

  The command will return when the initial synchronization is finished and the
  continuous replication has been started, or in case the initial synchronization
  has failed.

  If the initial synchronization is successful, the command will store the given
  configuration on the slave. It also configures the continuous replication to start
  automatically if the slave is restarted, i.e. *autoStart* is set to *true*.

  If the command is run while the slave's replication applier is already running,
  it will first stop the running applier, drop its configuration and do a
  resynchronization of data with the master. It will then use the provided configration,
  overwriting any previously existing replication configuration on the slave.

  The following example demonstrates how to use the command for setting up replication
  for the *_system* database. Note that it should be run on the slave and not the
  master:

      db._useDatabase("_system");
      require("@arangodb/replication").setupReplication({
        endpoint: "tcp://master.domain.org:8529",
        username: "myuser",
        password: "mypasswd",
        verbose: false,
        includeSystem: false,
        incremental: true,
        autoResync: true
      });

* the *sync* and *syncCollection* functions now always start the data synchronization
  as an asynchronous server job. The call to *sync* or *syncCollection* will block
  until synchronization is either complete or has failed with an error. The functions
  will automatically poll the slave periodically for status updates.

  The main benefit is that the connection to the slave does not need to stay open
  permanently and is thus not affected by timeout issues. Additionally the caller does
  not need to query the synchronization status from the slave manually as this is
  now performed automatically by these functions.

* fixed undefined behavior when explaining some types of AQL traversals, fixed
  display of some types of traversals in AQL explain output


v2.8.1 (2016-01-29)
-------------------

* Improved AQL Pattern matching by allowing to specify a different traversal
  direction for one or many of the edge collections.

      FOR v, e, p IN OUTBOUND @start @@ec1, INBOUND @@ec2, @@ec3

  will traverse *ec1* and *ec3* in the OUTBOUND direction and for *ec2* it will use
  the INBOUND direction. These directions can be combined in arbitrary ways, the
  direction defined after *IN [steps]* will we used as default direction and can
  be overriden for specific collections.
  This feature is only available for collection lists, it is not possible to
  combine it with graph names.

* detect more types of transaction deadlocks early

* fixed display of relational operators in traversal explain output

* fixed undefined behavior in AQL function `PARSE_IDENTIFIER`

* added "engines" field to Foxx services generated in the admin interface

* added AQL function `IS_SAME_COLLECTION`:

  *IS_SAME_COLLECTION(collection, document)*: Return true if *document* has the same
  collection id as the collection specified in *collection*. *document* can either be
  a [document handle](../Glossary/README.md#document-handle) string, or a document with
  an *_id* attribute. The function does not validate whether the collection actually
  contains the specified document, but only compares the name of the specified collection
  with the collection name part of the specified document.
  If *document* is neither an object with an *id* attribute nor a *string* value,
  the function will return *null* and raise a warning.

      /* true */
      IS_SAME_COLLECTION('_users', '_users/my-user')
      IS_SAME_COLLECTION('_users', { _id: '_users/my-user' })

      /* false */
      IS_SAME_COLLECTION('_users', 'foobar/baz')
      IS_SAME_COLLECTION('_users', { _id: 'something/else' })


v2.8.0 (2016-01-25)
-------------------

* avoid recursive locking


v2.8.0-beta8 (2016-01-19)
-------------------------

* improved internal datafile statistics for compaction and compaction triggering
  conditions, preventing excessive growth of collection datafiles under some
  workloads. This should also fix issue #1596.

* renamed AQL optimizer rule `remove-collect-into` to `remove-collect-variables`

* fixed primary and edge index lookups prematurely aborting searches when the
  specified id search value contained a different collection than the collection
  the index was created for


v2.8.0-beta7 (2016-01-06)
-------------------------

* added vm.runInThisContext

* added AQL keyword `AGGREGATE` for use in AQL `COLLECT` statement

  Using `AGGREGATE` allows more efficient aggregation (incrementally while building
  the groups) than previous versions of AQL, which built group aggregates afterwards
  from the total of all group values.

  `AGGREGATE` can be used inside a `COLLECT` statement only. If used, it must follow
  the declaration of grouping keys:

      FOR doc IN collection
        COLLECT gender = doc.gender AGGREGATE minAge = MIN(doc.age), maxAge = MAX(doc.age)
        RETURN { gender, minAge, maxAge }

  or, if no grouping keys are used, it can follow the `COLLECT` keyword:

      FOR doc IN collection
        COLLECT AGGREGATE minAge = MIN(doc.age), maxAge = MAX(doc.age)
        RETURN {
  minAge, maxAge
}

  Only specific expressions are allowed on the right-hand side of each `AGGREGATE`
  assignment:

  - on the top level the expression must be a call to one of the supported aggregation
    functions `LENGTH`, `MIN`, `MAX`, `SUM`, `AVERAGE`, `STDDEV_POPULATION`, `STDDEV_SAMPLE`,
    `VARIANCE_POPULATION`, or `VARIANCE_SAMPLE`

  - the expression must not refer to variables introduced in the `COLLECT` itself

* Foxx: mocha test paths with wildcard characters (asterisks) now work on Windows

* reserved AQL keyword `NONE` for future use

* web interface: fixed a graph display bug concerning dashboard view

* web interface: fixed several bugs during the dashboard initialize process

* web interface: included several bugfixes: #1597, #1611, #1623

* AQL query optimizer now converts `LENGTH(collection-name)` to an optimized
  expression that returns the number of documents in a collection

* adjusted the behavior of the expansion (`[*]`) operator in AQL for non-array values

  In ArangoDB 2.8, calling the expansion operator on a non-array value will always
  return an empty array. Previous versions of ArangoDB expanded non-array values by
  calling the `TO_ARRAY()` function for the value, which for example returned an
  array with a single value for boolean, numeric and string input values, and an array
  with the object's values for an object input value. This behavior was inconsistent
  with how the expansion operator works for the array indexes in 2.8, so the behavior
  is now unified:

  - if the left-hand side operand of `[*]` is an array, the array will be returned as
    is when calling `[*]` on it
  - if the left-hand side operand of `[*]` is not an array, an empty array will be
    returned by `[*]`

  AQL queries that rely on the old behavior can be changed by either calling `TO_ARRAY`
  explicitly or by using the `[*]` at the correct position.

  The following example query will change its result in 2.8 compared to 2.7:

      LET values = "foo" RETURN values[*]

  In 2.7 the query has returned the array `[ "foo" ]`, but in 2.8 it will return an
  empty array `[ ]`. To make it return the array `[ "foo" ]` again, an explicit
  `TO_ARRAY` function call is needed in 2.8 (which in this case allows the removal
  of the `[*]` operator altogether). This also works in 2.7:

      LET values = "foo" RETURN TO_ARRAY(values)

  Another example:

      LET values = [ { name: "foo" }, { name: "bar" } ]
      RETURN values[*].name[*]

  The above returned `[ [ "foo" ], [ "bar" ] ] in 2.7. In 2.8 it will return
  `[ [ ], [ ] ]`, because the value of `name` is not an array. To change the results
  to the 2.7 style, the query can be changed to

      LET values = [ { name: "foo" }, { name: "bar" } ]
      RETURN values[* RETURN TO_ARRAY(CURRENT.name)]

  The above also works in 2.7.
  The following types of queries won't change:

      LET values = [ 1, 2, 3 ] RETURN values[*]
      LET values = [ { name: "foo" }, { name: "bar" } ] RETURN values[*].name
      LET values = [ { names: [ "foo", "bar" ] }, { names: [ "baz" ] } ] RETURN values[*].names[*]
      LET values = [ { names: [ "foo", "bar" ] }, { names: [ "baz" ] } ] RETURN values[*].names[**]

* slightly adjusted V8 garbage collection strategy so that collection eventually
  happens in all contexts that hold V8 external references to documents and
  collections.

  also adjusted default value of `--javascript.gc-frequency` from 10 seconds to
  15 seconds, as less internal operations are carried out in JavaScript.

* fixes for AQL optimizer and traversal

* added `--create-collection-type` option to arangoimp

  This allows specifying the type of the collection to be created when
  `--create-collection` is set to `true`.

* Foxx export cache should no longer break if a broken app is loaded in the
  web admin interface.


v2.8.0-beta2 (2015-12-16)
-------------------------

* added AQL query optimizer rule "sort-in-values"

  This rule pre-sorts the right-hand side operand of the `IN` and `NOT IN`
  operators so the operation can use a binary search with logarithmic complexity
  instead of a linear search. The rule is applied when the right-hand side
  operand of an `IN` or `NOT IN` operator in a filter condition is a variable that
  is defined in a different loop/scope than the operator itself. Additionally,
  the filter condition must consist of solely the `IN` or `NOT IN` operation
  in order to avoid any side-effects.

* changed collection status terminology in web interface for collections for
  which an unload request has been issued from `in the process of being unloaded`
  to `will be unloaded`.

* unloading a collection via the web interface will now trigger garbage collection
  in all v8 contexts and force a WAL flush. This increases the chances of perfoming
  the unload faster.

* added the following attributes to the result of `collection.figures()` and the
  corresponding HTTP API at `PUT /_api/collection/<name>/figures`:

  - `documentReferences`: The number of references to documents in datafiles
    that JavaScript code currently holds. This information can be used for
    debugging compaction and unload issues.
  - `waitingFor`: An optional string value that contains information about
    which object type is at the head of the collection's cleanup queue. This
    information can be used for debugging compaction and unload issues.
  - `compactionStatus.time`: The point in time the compaction for the collection
    was last executed. This information can be used for debugging compaction
    issues.
  - `compactionStatus.message`: The action that was performed when the compaction
    was last run for the collection. This information can be used for debugging
    compaction issues.

  Note: `waitingFor` and `compactionStatus` may be empty when called on a coordinator
  in a cluster.

* the compaction will now provide queryable status info that can be used to track
  its progress. The compaction status is displayed in the web interface, too.

* better error reporting for arangodump and arangorestore

* arangodump will now fail by default when trying to dump edges that
  refer to already dropped collections. This can be circumvented by
  specifying the option `--force true` when invoking arangodump

* fixed cluster upgrade procedure

* the AQL functions `NEAR` and `WITHIN` now have stricter validations
  for their input parameters `limit`, `radius` and `distance`. They may now throw
  exceptions when invalid parameters are passed that may have not led
  to exceptions in previous versions.

* deprecation warnings now log stack traces

* Foxx: improved backwards compatibility with 2.5 and 2.6

  - reverted Model and Repository back to non-ES6 "classes" because of
    compatibility issues when using the extend method with a constructor

  - removed deprecation warnings for extend and controller.del

  - restored deprecated method Model.toJSONSchema

  - restored deprecated `type`, `jwt` and `sessionStorageApp` options
    in Controller#activateSessions

* Fixed a deadlock problem in the cluster


v2.8.0-beta1 (2015-12-06)
-------------------------

* added AQL function `IS_DATESTRING(value)`

  Returns true if *value* is a string that can be used in a date function.
  This includes partial dates such as *2015* or *2015-10* and strings containing
  invalid dates such as *2015-02-31*. The function will return false for all
  non-string values, even if some of them may be usable in date functions.


v2.8.0-alpha1 (2015-12-03)
--------------------------

* added AQL keywords `GRAPH`, `OUTBOUND`, `INBOUND` and `ANY` for use in graph
  traversals, reserved AQL keyword `ALL` for future use

  Usage of these keywords as collection names, variable names or attribute names
  in AQL queries will not be possible without quoting. For example, the following
  AQL query will still work as it uses a quoted collection name and a quoted
  attribute name:

      FOR doc IN `OUTBOUND`
        RETURN doc.`any`

* issue #1593: added AQL `POW` function for exponentation

* added cluster execution site info in explain output for AQL queries

* replication improvements:

  - added `autoResync` configuration parameter for continuous replication.

    When set to `true`, a replication slave will automatically trigger a full data
    re-synchronization with the master when the master cannot provide the log data
    the slave had asked for. Note that `autoResync` will only work when the option
    `requireFromPresent` is also set to `true` for the continuous replication, or
    when the continuous syncer is started and detects that no start tick is present.

    Automatic re-synchronization may transfer a lot of data from the master to the
    slave and may be expensive. It is therefore turned off by default.
    When turned off, the slave will never perform an automatic re-synchronization
    with the master.

  - added `idleMinWaitTime` and `idleMaxWaitTime` configuration parameters for
    continuous replication.

    These parameters can be used to control the minimum and maximum wait time the
    slave will (intentionally) idle and not poll for master log changes in case the
    master had sent the full logs already.
    The `idleMaxWaitTime` value will only be used when `adapativePolling` is set
    to `true`. When `adaptivePolling` is disable, only `idleMinWaitTime` will be
    used as a constant time span in which the slave will not poll the master for
    further changes. The default values are 0.5 seconds for `idleMinWaitTime` and
    2.5 seconds for `idleMaxWaitTime`, which correspond to the hard-coded values
    used in previous versions of ArangoDB.

  - added `initialSyncMaxWaitTime` configuration parameter for initial and continuous
    replication

    This option controls the maximum wait time (in seconds) that the initial
    synchronization will wait for a response from the master when fetching initial
    collection data. If no response is received within this time period, the initial
    synchronization will give up and fail. This option is also relevant for
    continuous replication in case *autoResync* is set to *true*, as then the
    continuous replication may trigger a full data re-synchronization in case
    the master cannot the log data the slave had asked for.

  - HTTP requests sent from the slave to the master during initial synchronization
    will now be retried if they fail with connection problems.

  - the initial synchronization now logs its progress so it can be queried using
    the regular replication status check APIs.

  - added `async` attribute for `sync` and `syncCollection` operations called from
    the ArangoShell. Setthing this attribute to `true` will make the synchronization
    job on the server go into the background, so that the shell does not block. The
    status of the started asynchronous synchronization job can be queried from the
    ArangoShell like this:

        /* starts initial synchronization */
        var replication = require("@arangodb/replication");
        var id = replication.sync({
          endpoint: "tcp://master.domain.org:8529",
          username: "myuser",
          password: "mypasswd",
          async: true
       });

       /* now query the id of the returned async job and print the status */
       print(replication.getSyncResult(id));

    The result of `getSyncResult()` will be `false` while the server-side job
    has not completed, and different to `false` if it has completed. When it has
    completed, all job result details will be returned by the call to `getSyncResult()`.


* fixed non-deterministic query results in some cluster queries

* fixed issue #1589

* return HTTP status code 410 (gone) instead of HTTP 408 (request timeout) for
  server-side operations that are canceled / killed. Sending 410 instead of 408
  prevents clients from re-starting the same (canceled) operation. Google Chrome
  for example sends the HTTP request again in case it is responded with an HTTP
  408, and this is exactly the opposite of the desired behavior when an operation
  is canceled / killed by the user.

* web interface: queries in AQL editor now cancelable

* web interface: dashboard - added replication information

* web interface: AQL editor now supports bind parameters

* added startup option `--server.hide-product-header` to make the server not send
  the HTTP response header `"Server: ArangoDB"` in its HTTP responses. By default,
  the option is turned off so the header is still sent as usual.

* added new AQL function `UNSET_RECURSIVE` to recursively unset attritutes from
  objects/documents

* switched command-line editor in ArangoShell and arangod to linenoise-ng

* added automatic deadlock detection for transactions

  In case a deadlock is detected, a multi-collection operation may be rolled back
  automatically and fail with error 29 (`deadlock detected`). Client code for
  operations containing more than one collection should be aware of this potential
  error and handle it accordingly, either by giving up or retrying the transaction.

* Added C++ implementations for the AQL arithmetic operations and the following
  AQL functions:
  - ABS
  - APPEND
  - COLLECTIONS
  - CURRENT_DATABASE
  - DOCUMENT
  - EDGES
  - FIRST
  - FIRST_DOCUMENT
  - FIRST_LIST
  - FLATTEN
  - FLOOR
  - FULLTEXT
  - LAST
  - MEDIAN
  - MERGE_RECURSIVE
  - MINUS
  - NEAR
  - NOT_NULL
  - NTH
  - PARSE_IDENTIFIER
  - PERCENTILE
  - POP
  - POSITION
  - PUSH
  - RAND
  - RANGE
  - REMOVE_NTH
  - REMOVE_VALUE
  - REMOVE_VALUES
  - ROUND
  - SHIFT
  - SQRT
  - STDDEV_POPULATION
  - STDDEV_SAMPLE
  - UNSHIFT
  - VARIANCE_POPULATION
  - VARIANCE_SAMPLE
  - WITHIN
  - ZIP

* improved performance of skipping over many documents in an AQL query when no
  indexes and no filters are used, e.g.

      FOR doc IN collection
        LIMIT 1000000, 10
        RETURN doc

* Added array indexes

  Hash indexes and skiplist indexes can now optionally be defined for array values
  so they index individual array members.

  To define an index for array values, the attribute name is extended with the
  expansion operator `[*]` in the index definition:

      arangosh> db.colName.ensureHashIndex("tags[*]");

  When given the following document

      { tags: [ "AQL", "ArangoDB", "Index" ] }

  the index will now contain the individual values `"AQL"`, `"ArangoDB"` and `"Index"`.

  Now the index can be used for finding all documents having `"ArangoDB"` somewhere in their
  tags array using the following AQL query:

      FOR doc IN colName
        FILTER "ArangoDB" IN doc.tags[*]
        RETURN doc

* rewrote AQL query optimizer rule `use-index-range` and renamed it to `use-indexes`.
  The name change affects rule names in the optimizer's output.

* rewrote AQL execution node `IndexRangeNode` and renamed it to `IndexNode`. The name
  change affects node names in the optimizer's explain output.

* added convenience function `db._explain(query)` for human-readable explanation
  of AQL queries

* module resolution as used by `require` now behaves more like in node.js

* the `org/arangodb/request` module now returns response bodies for error responses
  by default. The old behavior of not returning bodies for error responses can be
  re-enabled by explicitly setting the option `returnBodyOnError` to `false` (#1437)


v2.7.6 (2016-01-30)
-------------------

* detect more types of transaction deadlocks early


v2.7.5 (2016-01-22)
-------------------

* backported added automatic deadlock detection for transactions

  In case a deadlock is detected, a multi-collection operation may be rolled back
  automatically and fail with error 29 (`deadlock detected`). Client code for
  operations containing more than one collection should be aware of this potential
  error and handle it accordingly, either by giving up or retrying the transaction.

* improved internal datafile statistics for compaction and compaction triggering
  conditions, preventing excessive growth of collection datafiles under some
  workloads. This should also fix issue #1596.

* Foxx export cache should no longer break if a broken app is loaded in the
  web admin interface.

* Foxx: removed some incorrect deprecation warnings.

* Foxx: mocha test paths with wildcard characters (asterisks) now work on Windows


v2.7.4 (2015-12-21)
-------------------

* slightly adjusted V8 garbage collection strategy so that collection eventually
  happens in all contexts that hold V8 external references to documents and
  collections.

* added the following attributes to the result of `collection.figures()` and the
  corresponding HTTP API at `PUT /_api/collection/<name>/figures`:

  - `documentReferences`: The number of references to documents in datafiles
    that JavaScript code currently holds. This information can be used for
    debugging compaction and unload issues.
  - `waitingFor`: An optional string value that contains information about
    which object type is at the head of the collection's cleanup queue. This
    information can be used for debugging compaction and unload issues.
  - `compactionStatus.time`: The point in time the compaction for the collection
    was last executed. This information can be used for debugging compaction
    issues.
  - `compactionStatus.message`: The action that was performed when the compaction
    was last run for the collection. This information can be used for debugging
    compaction issues.

  Note: `waitingFor` and `compactionStatus` may be empty when called on a coordinator
  in a cluster.

* the compaction will now provide queryable status info that can be used to track
  its progress. The compaction status is displayed in the web interface, too.


v2.7.3 (2015-12-17)
-------------------

* fixed some replication value conversion issues when replication applier properties
  were set via ArangoShell

* fixed disappearing of documents for collections transferred via `sync` or
  `syncCollection` if the collection was dropped right before synchronization
  and drop and (re-)create collection markers were located in the same WAL file


* fixed an issue where overwriting the system sessions collection would break
  the web interface when authentication is enabled

v2.7.2 (2015-12-01)
-------------------

* replication improvements:

  - added `autoResync` configuration parameter for continuous replication.

    When set to `true`, a replication slave will automatically trigger a full data
    re-synchronization with the master when the master cannot provide the log data
    the slave had asked for. Note that `autoResync` will only work when the option
    `requireFromPresent` is also set to `true` for the continuous replication, or
    when the continuous syncer is started and detects that no start tick is present.

    Automatic re-synchronization may transfer a lot of data from the master to the
    slave and may be expensive. It is therefore turned off by default.
    When turned off, the slave will never perform an automatic re-synchronization
    with the master.

  - added `idleMinWaitTime` and `idleMaxWaitTime` configuration parameters for
    continuous replication.

    These parameters can be used to control the minimum and maximum wait time the
    slave will (intentionally) idle and not poll for master log changes in case the
    master had sent the full logs already.
    The `idleMaxWaitTime` value will only be used when `adapativePolling` is set
    to `true`. When `adaptivePolling` is disable, only `idleMinWaitTime` will be
    used as a constant time span in which the slave will not poll the master for
    further changes. The default values are 0.5 seconds for `idleMinWaitTime` and
    2.5 seconds for `idleMaxWaitTime`, which correspond to the hard-coded values
    used in previous versions of ArangoDB.

  - added `initialSyncMaxWaitTime` configuration parameter for initial and continuous
    replication

    This option controls the maximum wait time (in seconds) that the initial
    synchronization will wait for a response from the master when fetching initial
    collection data. If no response is received within this time period, the initial
    synchronization will give up and fail. This option is also relevant for
    continuous replication in case *autoResync* is set to *true*, as then the
    continuous replication may trigger a full data re-synchronization in case
    the master cannot the log data the slave had asked for.

  - HTTP requests sent from the slave to the master during initial synchronization
    will now be retried if they fail with connection problems.

  - the initial synchronization now logs its progress so it can be queried using
    the regular replication status check APIs.

* fixed non-deterministic query results in some cluster queries

* added missing lock instruction for primary index in compactor size calculation

* fixed issue #1589

* fixed issue #1583

* fixed undefined behavior when accessing the top level of a document with the `[*]`
  operator

* fixed potentially invalid pointer access in shaper when the currently accessed
  document got re-located by the WAL collector at the very same time

* Foxx: optional configuration options no longer log validation errors when assigned
  empty values (#1495)

* Foxx: constructors provided to Repository and Model sub-classes via extend are
  now correctly called (#1592)


v2.7.1 (2015-11-07)
-------------------

* switch to linenoise next generation

* exclude `_apps` collection from replication

  The slave has its own `_apps` collection which it populates on server start.
  When replicating data from the master to the slave, the data from the master may
  clash with the slave's own data in the `_apps` collection. Excluding the `_apps`
  collection from replication avoids this.

* disable replication appliers when starting in modes `--upgrade`, `--no-server`
  and `--check-upgrade`

* more detailed output in arango-dfdb

* fixed "no start tick" issue in replication applier

  This error could occur after restarting a slave server after a shutdown
  when no data was ever transferred from the master to the slave via the
  continuous replication

* fixed problem during SSL client connection abort that led to scheduler thread
  staying at 100% CPU saturation

* fixed potential segfault in AQL `NEIGHBORS` function implementation when C++ function
  variant was used and collection names were passed as strings

* removed duplicate target for some frontend JavaScript files from the Makefile

* make AQL function `MERGE()` work on a single array parameter, too.
  This allows combining the attributes of multiple objects from an array into
  a single object, e.g.

      RETURN MERGE([
        { foo: 'bar' },
        { quux: 'quetzalcoatl', ruled: true },
        { bar: 'baz', foo: 'done' }
      ])

  will now return:

      {
        "foo": "done",
        "quux": "quetzalcoatl",
        "ruled": true,
        "bar": "baz"
      }

* fixed potential deadlock in collection status changing on Windows

* fixed hard-coded `incremental` parameter in shell implementation of
  `syncCollection` function in replication module

* fix for GCC5: added check for '-stdlib' option


v2.7.0 (2015-10-09)
-------------------

* fixed request statistics aggregation
  When arangod was started in supervisor mode, the request statistics always showed
  0 requests, as the statistics aggregation thread did not run then.

* read server configuration files before dropping privileges. this ensures that
  the SSL keyfile specified in the configuration can be read with the server's start
  privileges (i.e. root when using a standard ArangoDB package).

* fixed replication with a 2.6 replication configuration and issues with a 2.6 master

* raised default value of `--server.descriptors-minimum` to 1024

* allow Foxx apps to be installed underneath URL path `/_open/`, so they can be
  (intentionally) accessed without authentication.

* added *allowImplicit* sub-attribute in collections declaration of transactions.
  The *allowImplicit* attributes allows making transactions fail should they
  read-access a collection that was not explicitly declared in the *collections*
  array of the transaction.

* added "special" password ARANGODB_DEFAULT_ROOT_PASSWORD. If you pass
  ARANGODB_DEFAULT_ROOT_PASSWORD as password, it will read the password
  from the environment variable ARANGODB_DEFAULT_ROOT_PASSWORD


v2.7.0-rc2 (2015-09-22)
-----------------------

* fix over-eager datafile compaction

  This should reduce the need to compact directly after loading a collection when a
  collection datafile contained many insertions and updates for the same documents. It
  should also prevent from re-compacting already merged datafiles in case not many
  changes were made. Compaction will also make fewer index lookups than before.

* added `syncCollection()` function in module `org/arangodb/replication`

  This allows synchronizing the data of a single collection from a master to a slave
  server. Synchronization can either restore the whole collection by transferring all
  documents from the master to the slave, or incrementally by only transferring documents
  that differ. This is done by partitioning the collection's entire key space into smaller
  chunks and comparing the data chunk-wise between master and slave. Only chunks that are
  different will be re-transferred.

  The `syncCollection()` function can be used as follows:

      require("org/arangodb/replication").syncCollection(collectionName, options);

  e.g.

      require("org/arangodb/replication").syncCollection("myCollection", {
        endpoint: "tcp://127.0.0.1:8529",  /* master */
        username: "root",                  /* username for master */
        password: "secret",                /* password for master */
        incremental: true                  /* use incremental mode */
      });


* additionally allow the following characters in document keys:

  `(` `)` `+` `,` `=` `;` `$` `!` `*` `'` `%`


v2.7.0-rc1 (2015-09-17)
-----------------------

* removed undocumented server-side-only collection functions:
  * collection.OFFSET()
  * collection.NTH()
  * collection.NTH2()
  * collection.NTH3()

* upgraded Swagger to version 2.0 for the Documentation

  This gives the user better prepared test request structures.
  More conversions will follow so finally client libraries can be auto-generated.

* added extra AQL functions for date and time calculation and manipulation.
  These functions were contributed by GitHub users @CoDEmanX and @friday.
  A big thanks for their work!

  The following extra date functions are available from 2.7 on:

  * `DATE_DAYOFYEAR(date)`: Returns the day of year number of *date*.
    The return values range from 1 to 365, or 366 in a leap year respectively.

  * `DATE_ISOWEEK(date)`: Returns the ISO week date of *date*.
    The return values range from 1 to 53. Monday is considered the first day of the week.
    There are no fractional weeks, thus the last days in December may belong to the first
    week of the next year, and the first days in January may be part of the previous year's
    last week.

  * `DATE_LEAPYEAR(date)`: Returns whether the year of *date* is a leap year.

  * `DATE_QUARTER(date)`: Returns the quarter of the given date (1-based):
    * 1: January, February, March
    * 2: April, May, June
    * 3: July, August, September
    * 4: October, November, December

  - *DATE_DAYS_IN_MONTH(date)*: Returns the number of days in *date*'s month (28..31).

  * `DATE_ADD(date, amount, unit)`: Adds *amount* given in *unit* to *date* and
    returns the calculated date.

    *unit* can be either of the following to specify the time unit to add or
    subtract (case-insensitive):
    - y, year, years
    - m, month, months
    - w, week, weeks
    - d, day, days
    - h, hour, hours
    - i, minute, minutes
    - s, second, seconds
    - f, millisecond, milliseconds

    *amount* is the number of *unit*s to add (positive value) or subtract
    (negative value).

  * `DATE_SUBTRACT(date, amount, unit)`: Subtracts *amount* given in *unit* from
    *date* and returns the calculated date.

    It works the same as `DATE_ADD()`, except that it subtracts. It is equivalent
    to calling `DATE_ADD()` with a negative amount, except that `DATE_SUBTRACT()`
    can also subtract ISO durations. Note that negative ISO durations are not
    supported (i.e. starting with `-P`, like `-P1Y`).

  * `DATE_DIFF(date1, date2, unit, asFloat)`: Calculate the difference
    between two dates in given time *unit*, optionally with decimal places.
    Returns a negative value if *date1* is greater than *date2*.

  * `DATE_COMPARE(date1, date2, unitRangeStart, unitRangeEnd)`: Compare two
    partial dates and return true if they match, false otherwise. The parts to
    compare are defined by a range of time units.

    The full range is: years, months, days, hours, minutes, seconds, milliseconds.
    Pass the unit to start from as *unitRangeStart*, and the unit to end with as
    *unitRangeEnd*. All units in between will be compared. Leave out *unitRangeEnd*
    to only compare *unitRangeStart*.

  * `DATE_FORMAT(date, format)`: Format a date according to the given format string.
    It supports the following placeholders (case-insensitive):
    - %t: timestamp, in milliseconds since midnight 1970-01-01
    - %z: ISO date (0000-00-00T00:00:00.000Z)
    - %w: day of week (0..6)
    - %y: year (0..9999)
    - %yy: year (00..99), abbreviated (last two digits)
    - %yyyy: year (0000..9999), padded to length of 4
    - %yyyyyy: year (-009999 .. +009999), with sign prefix and padded to length of 6
    - %m: month (1..12)
    - %mm: month (01..12), padded to length of 2
    - %d: day (1..31)
    - %dd: day (01..31), padded to length of 2
    - %h: hour (0..23)
    - %hh: hour (00..23), padded to length of 2
    - %i: minute (0..59)
    - %ii: minute (00..59), padded to length of 2
    - %s: second (0..59)
    - %ss: second (00..59), padded to length of 2
    - %f: millisecond (0..999)
    - %fff: millisecond (000..999), padded to length of 3
    - %x: day of year (1..366)
    - %xxx: day of year (001..366), padded to length of 3
    - %k: ISO week date (1..53)
    - %kk: ISO week date (01..53), padded to length of 2
    - %l: leap year (0 or 1)
    - %q: quarter (1..4)
    - %a: days in month (28..31)
    - %mmm: abbreviated English name of month (Jan..Dec)
    - %mmmm: English name of month (January..December)
    - %www: abbreviated English name of weekday (Sun..Sat)
    - %wwww: English name of weekday (Sunday..Saturday)
    - %&: special escape sequence for rare occasions
    - %%: literal %
    - %: ignored

* new WAL logfiles and datafiles are now created non-sparse

  This prevents SIGBUS signals being raised when memory of a sparse datafile is accessed
  and the disk is full and the accessed file part is not actually disk-backed. In
  this case the mapped memory region is not necessarily backed by physical memory, and
  accessing the memory may raise SIGBUS and crash arangod.

* the `internal.download()` function and the module `org/arangodb/request` used some
  internal library function that handled the sending of HTTP requests from inside of
  ArangoDB. This library unconditionally set an HTTP header `Accept-Encoding: gzip`
  in all outgoing HTTP requests.

  This has been fixed in 2.7, so `Accept-Encoding: gzip` is not set automatically anymore.
  Additionally, the header `User-Agent: ArangoDB` is not set automatically either. If
  client applications desire to send these headers, they are free to add it when
  constructing the requests using the `download` function or the request module.

* fixed issue #1436: org/arangodb/request advertises deflate without supporting it

* added template string generator function `aqlQuery` for generating AQL queries

  This can be used to generate safe AQL queries with JavaScript parameter
  variables or expressions easily:

      var name = 'test';
      var attributeName = '_key';
      var query = aqlQuery`FOR u IN users FILTER u.name == ${name} RETURN u.${attributeName}`;
      db._query(query);

* report memory usage for document header data (revision id, pointer to data etc.)
  in `db.collection.figures()`. The memory used for document headers will now
  show up in the already existing attribute `indexes.size`. Due to that, the index
  sizes reported by `figures()` in 2.7 will be higher than those reported by 2.6,
  but the 2.7 values are more accurate.

* IMPORTANT CHANGE: the filenames in dumps created by arangodump now contain
  not only the name of the dumped collection, but also an additional 32-digit hash
  value. This is done to prevent overwriting dump files in case-insensitive file
  systems when there exist multiple collections with the same name (but with
  different cases).

  For example, if a database has two collections: `test` and `Test`, previous
  versions of ArangoDB created the files

  * `test.structure.json` and `test.data.json` for collection `test`
  * `Test.structure.json` and `Test.data.json` for collection `Test`

  This did not work for case-insensitive filesystems, because the files for the
  second collection would have overwritten the files of the first. arangodump in
  2.7 will create the following filenames instead:

  * `test_098f6bcd4621d373cade4e832627b4f6.structure.json` and `test_098f6bcd4621d373cade4e832627b4f6.data.json`
  * `Test_0cbc6611f5540bd0809a388dc95a615b.structure.json` and `Test_0cbc6611f5540bd0809a388dc95a615b.data.json`

  These filenames will be unambiguous even in case-insensitive filesystems.

* IMPORTANT CHANGE: make arangod actually close lingering client connections
  when idle for at least the duration specified via `--server.keep-alive-timeout`.
  In previous versions of ArangoDB, connections were not closed by the server
  when the timeout was reached and the client was still connected. Now the
  connection is properly closed by the server in case of timeout. Client
  applications relying on the old behavior may now need to reconnect to the
  server when their idle connections time out and get closed (note: connections
  being idle for a long time may be closed by the OS or firewalls anyway -
  client applications should be aware of that and try to reconnect).

* IMPORTANT CHANGE: when starting arangod, the server will drop the process
  privileges to the specified values in options `--server.uid` and `--server.gid`
  instantly after parsing the startup options.

  That means when either `--server.uid` or `--server.gid` are set, the privilege
  change will happen earlier. This may prevent binding the server to an endpoint
  with a port number lower than 1024 if the arangodb user has no privileges
  for that. Previous versions of ArangoDB changed the privileges later, so some
  startup actions were still carried out under the invoking user (i.e. likely
  *root* when started via init.d or system scripts) and especially binding to
  low port numbers was still possible there.

  The default privileges for user *arangodb* will not be sufficient for binding
  to port numbers lower than 1024. To have an ArangoDB 2.7 bind to a port number
  lower than 1024, it needs to be started with either a different privileged user,
  or the privileges of the *arangodb* user have to raised manually beforehand.

* added AQL optimizer rule `patch-update-statements`

* Linux startup scripts and systemd configuration for arangod now try to
  adjust the NOFILE (number of open files) limits for the process. The limit
  value is set to 131072 (128k) when ArangoDB is started via start/stop
  commands

* When ArangoDB is started/stopped manually via the start/stop commands, the
  main process will wait for up to 10 seconds after it forks the supervisor
  and arangod child processes. If the startup fails within that period, the
  start/stop script will fail with an exit code other than zero. If the
  startup of the supervisor or arangod is still ongoing after 10 seconds,
  the main program will still return with exit code 0. The limit of 10 seconds
  is arbitrary because the time required for a startup is not known in advance.

* added startup option `--database.throw-collection-not-loaded-error`

  Accessing a not-yet loaded collection will automatically load a collection
  on first access. This flag controls what happens in case an operation
  would need to wait for another thread to finalize loading a collection. If
  set to *true*, then the first operation that accesses an unloaded collection
  will load it. Further threads that try to access the same collection while
  it is still loading immediately fail with an error (1238, *collection not loaded*).
  This is to prevent all server threads from being blocked while waiting on the
  same collection to finish loading. When the first thread has completed loading
  the collection, the collection becomes regularly available, and all operations
  from that point on can be carried out normally, and error 1238 will not be
  thrown anymore for that collection.

  If set to *false*, the first thread that accesses a not-yet loaded collection
  will still load it. Other threads that try to access the collection while
  loading will not fail with error 1238 but instead block until the collection
  is fully loaded. This configuration might lead to all server threads being
  blocked because they are all waiting for the same collection to complete
  loading. Setting the option to *true* will prevent this from happening, but
  requires clients to catch error 1238 and react on it (maybe by scheduling
  a retry for later).

  The default value is *false*.

* added better control-C support in arangosh

  When CTRL-C is pressed in arangosh, it will now print a `^C` first. Pressing
  CTRL-C again will reset the prompt if something was entered before, or quit
  arangosh if no command was entered directly before.

  This affects the arangosh version build with Readline-support only (Linux
  and MacOS).

  The MacOS version of ArangoDB for Homebrew now depends on Readline, too. The
  Homebrew formula has been changed accordingly.
  When self-compiling ArangoDB on MacOS without Homebrew, Readline now is a
  prerequisite.

* increased default value for collection-specific `indexBuckets` value from 1 to 8

  Collections created from 2.7 on will use the new default value of `8` if not
  overridden on collection creation or later using
  `collection.properties({ indexBuckets: ... })`.

  The `indexBuckets` value determines the number of buckets to use for indexes of
  type `primary`, `hash` and `edge`. Having multiple index buckets allows splitting
  an index into smaller components, which can be filled in parallel when a collection
  is loading. Additionally, resizing and reallocation of indexes are faster and
  less intrusive if the index uses multiple buckets, because resize and reallocation
  will affect only data in a single bucket instead of all index values.

  The index buckets will be filled in parallel when loading a collection if the collection
  has an `indexBuckets` value greater than 1 and the collection contains a significant
  amount of documents/edges (the current threshold is 256K documents but this value
  may change in future versions of ArangoDB).

* changed HTTP client to use poll instead of select on Linux and MacOS

  This affects the ArangoShell and user-defined JavaScript code running inside
  arangod that initiates its own HTTP calls.

  Using poll instead of select allows using arbitrary high file descriptors
  (bigger than the compiled in FD_SETSIZE). Server connections are still handled using
  epoll, which has never been affected by FD_SETSIZE.

* implemented AQL `LIKE` function using ICU regexes

* added `RETURN DISTINCT` for AQL queries to return unique results:

      FOR doc IN collection
        RETURN DISTINCT doc.status

  This change also introduces `DISTINCT` as an AQL keyword.

* removed `createNamedQueue()` and `addJob()` functions from org/arangodb/tasks

* use less locks and more atomic variables in the internal dispatcher
  and V8 context handling implementations. This leads to improved throughput in
  some ArangoDB internals and allows for higher HTTP request throughput for
  many operations.

  A short overview of the improvements can be found here:

  https://www.arangodb.com/2015/08/throughput-enhancements/

* added shorthand notation for attribute names in AQL object literals:

      LET name = "Peter"
      LET age = 42
      RETURN { name, age }

  The above is the shorthand equivalent of the generic form

      LET name = "Peter"
      LET age = 42
      RETURN { name : name, age : age }

* removed configure option `--enable-timings`

  This option did not have any effect.

* removed configure option `--enable-figures`

  This option previously controlled whether HTTP request statistics code was
  compiled into ArangoDB or not. The previous default value was `true` so
  statistics code was available in official packages. Setting the option to
  `false` led to compile errors so it is doubtful the default value was
  ever changed. By removing the option some internal statistics code was also
  simplified.

* removed run-time manipulation methods for server endpoints:

  * `db._removeEndpoint()`
  * `db._configureEndpoint()`
  * HTTP POST `/_api/endpoint`
  * HTTP DELETE `/_api/endpoint`

* AQL query result cache

  The query result cache can optionally cache the complete results of all or selected AQL queries.
  It can be operated in the following modes:

  * `off`: the cache is disabled. No query results will be stored
  * `on`: the cache will store the results of all AQL queries unless their `cache`
    attribute flag is set to `false`
  * `demand`: the cache will store the results of AQL queries that have their
    `cache` attribute set to `true`, but will ignore all others

  The mode can be set at server startup using the `--database.query-cache-mode` configuration
  option and later changed at runtime.

  The following HTTP REST APIs have been added for controlling the query cache:

  * HTTP GET `/_api/query-cache/properties`: returns the global query cache configuration
  * HTTP PUT `/_api/query-cache/properties`: modifies the global query cache configuration
  * HTTP DELETE `/_api/query-cache`: invalidates all results in the query cache

  The following JavaScript functions have been added for controlling the query cache:

  * `require("org/arangodb/aql/cache").properties()`: returns the global query cache configuration
  * `require("org/arangodb/aql/cache").properties(properties)`: modifies the global query cache configuration
  * `require("org/arangodb/aql/cache").clear()`: invalidates all results in the query cache

* do not link arangoimp against V8

* AQL function call arguments optimization

  This will lead to arguments in function calls inside AQL queries not being copied but passed
  by reference. This may speed up calls to functions with bigger argument values or queries that
  call functions a lot of times.

* upgraded V8 version to 4.3.61

* removed deprecated AQL `SKIPLIST` function.

  This function was introduced in older versions of ArangoDB with a less powerful query optimizer to
  retrieve data from a skiplist index using a `LIMIT` clause. It was marked as deprecated in ArangoDB
  2.6.

  Since ArangoDB 2.3 the behavior of the `SKIPLIST` function can be emulated using regular AQL
  constructs, e.g.

      FOR doc IN @@collection
        FILTER doc.value >= @value
        SORT doc.value DESC
        LIMIT 1
        RETURN doc

* the `skip()` function for simple queries does not accept negative input any longer.
  This feature was deprecated in 2.6.0.

* fix exception handling

  In some cases JavaScript exceptions would re-throw without information of the original problem.
  Now the original exception is logged for failure analysis.

* based REST API method PUT `/_api/simple/all` on the cursor API and make it use AQL internally.

  The change speeds up this REST API method and will lead to additional query information being
  returned by the REST API. Clients can use this extra information or ignore it.

* Foxx Queue job success/failure handlers arguments have changed from `(jobId, jobData, result, jobFailures)` to `(result, jobData, job)`.

* added Foxx Queue job options `repeatTimes`, `repeatUntil` and `repeatDelay` to automatically re-schedule jobs when they are completed.

* added Foxx manifest configuration type `password` to mask values in the web interface.

* fixed default values in Foxx manifest configurations sometimes not being used as defaults.

* fixed optional parameters in Foxx manifest configurations sometimes not being cleared correctly.

* Foxx dependencies can now be marked as optional using a slightly more verbose syntax in your manifest file.

* converted Foxx constructors to ES6 classes so you can extend them using class syntax.

* updated aqb to 2.0.

* updated chai to 3.0.

* Use more madvise calls to speed up things when memory is tight, in particular
  at load time but also for random accesses later.

* Overhauled web interface

  The web interface now has a new design.

  The API documentation for ArangoDB has been moved from "Tools" to "Links" in the web interface.

  The "Applications" tab in the web interfaces has been renamed to "Services".


v2.6.12 (2015-12-02)
--------------------

* fixed disappearing of documents for collections transferred via `sync` if the
  the collection was dropped right before synchronization and drop and (re-)create
  collection markers were located in the same WAL file

* added missing lock instruction for primary index in compactor size calculation

* fixed issue #1589

* fixed issue #1583

* Foxx: optional configuration options no longer log validation errors when assigned
  empty values (#1495)


v2.6.11 (2015-11-18)
--------------------

* fixed potentially invalid pointer access in shaper when the currently accessed
  document got re-located by the WAL collector at the very same time


v2.6.10 (2015-11-10)
--------------------

* disable replication appliers when starting in modes `--upgrade`, `--no-server`
  and `--check-upgrade`

* more detailed output in arango-dfdb

* fixed potential deadlock in collection status changing on Windows

* issue #1521: Can't dump/restore with user and password


v2.6.9 (2015-09-29)
-------------------

* added "special" password ARANGODB_DEFAULT_ROOT_PASSWORD. If you pass
  ARANGODB_DEFAULT_ROOT_PASSWORD as password, it will read the password
  from the environment variable ARANGODB_DEFAULT_ROOT_PASSWORD

* fixed failing AQL skiplist, sort and limit combination

  When using a Skiplist index on an attribute (say "a") and then using sort
  and skip on this attribute caused the result to be empty e.g.:

    require("internal").db.test.ensureSkiplist("a");
    require("internal").db._query("FOR x IN test SORT x.a LIMIT 10, 10");

  Was always empty no matter how many documents are stored in test.
  This is now fixed.

v2.6.8 (2015-09-09)
-------------------

* ARM only:

  The ArangoDB packages for ARM require the kernel to allow unaligned memory access.
  How the kernel handles unaligned memory access is configurable at runtime by
  checking and adjusting the contents `/proc/cpu/alignment`.

  In order to operate on ARM, ArangoDB requires the bit 1 to be set. This will
  make the kernel trap and adjust unaligned memory accesses. If this bit is not
  set, the kernel may send a SIGBUS signal to ArangoDB and terminate it.

  To set bit 1 in `/proc/cpu/alignment` use the following command as a privileged
  user (e.g. root):

      echo "2" > /proc/cpu/alignment

  Note that this setting affects all user processes and not just ArangoDB. Setting
  the alignment with the above command will also not make the setting permanent,
  so it will be lost after a restart of the system. In order to make the setting
  permanent, it should be executed during system startup or before starting arangod.

  The ArangoDB start/stop scripts do not adjust the alignment setting, but rely on
  the environment to have the correct alignment setting already. The reason for this
  is that the alignment settings also affect all other user processes (which ArangoDB
  is not aware of) and thus may have side-effects outside of ArangoDB. It is therefore
  more reasonable to have the system administrator carry out the change.


v2.6.7 (2015-08-25)
-------------------

* improved AssocMulti index performance when resizing.

  This makes the edge index perform less I/O when under memory pressure.


v2.6.6 (2015-08-23)
-------------------

* added startup option `--server.additional-threads` to create separate queues
  for slow requests.


v2.6.5 (2015-08-17)
-------------------

* added startup option `--database.throw-collection-not-loaded-error`

  Accessing a not-yet loaded collection will automatically load a collection
  on first access. This flag controls what happens in case an operation
  would need to wait for another thread to finalize loading a collection. If
  set to *true*, then the first operation that accesses an unloaded collection
  will load it. Further threads that try to access the same collection while
  it is still loading immediately fail with an error (1238, *collection not loaded*).
  This is to prevent all server threads from being blocked while waiting on the
  same collection to finish loading. When the first thread has completed loading
  the collection, the collection becomes regularly available, and all operations
  from that point on can be carried out normally, and error 1238 will not be
  thrown anymore for that collection.

  If set to *false*, the first thread that accesses a not-yet loaded collection
  will still load it. Other threads that try to access the collection while
  loading will not fail with error 1238 but instead block until the collection
  is fully loaded. This configuration might lead to all server threads being
  blocked because they are all waiting for the same collection to complete
  loading. Setting the option to *true* will prevent this from happening, but
  requires clients to catch error 1238 and react on it (maybe by scheduling
  a retry for later).

  The default value is *false*.

* fixed busy wait loop in scheduler threads that sometimes consumed 100% CPU while
  waiting for events on connections closed unexpectedly by the client side

* handle attribute `indexBuckets` when restoring collections via arangorestore.
  Previously the `indexBuckets` attribute value from the dump was ignored, and the
   server default value for `indexBuckets` was used when restoring a collection.

* fixed "EscapeValue already set error" crash in V8 actions that might have occurred when
  canceling V8-based operations.


v2.6.4 (2015-08-01)
-------------------

* V8: Upgrade to version 4.1.0.27 - this is intended to be the stable V8 version.

* fixed issue #1424: Arango shell should not processing arrows pushing on keyboard


v2.6.3 (2015-07-21)
-------------------

* issue #1409: Document values with null character truncated


v2.6.2 (2015-07-04)
-------------------

* fixed issue #1383: bindVars for HTTP API doesn't work with empty string

* fixed handling of default values in Foxx manifest configurations

* fixed handling of optional parameters in Foxx manifest configurations

* fixed a reference error being thrown in Foxx queues when a function-based job type is used that is not available and no options object is passed to queue.push


v2.6.1 (2015-06-24)
-------------------

* Add missing swagger files to cmake build. fixes #1368

* fixed documentation errors


v2.6.0 (2015-06-20)
-------------------

* using negative values for `SimpleQuery.skip()` is deprecated.
  This functionality will be removed in future versions of ArangoDB.

* The following simple query functions are now deprecated:

  * collection.near
  * collection.within
  * collection.geo
  * collection.fulltext
  * collection.range
  * collection.closedRange

  This also lead to the following REST API methods being deprecated from now on:

  * PUT /_api/simple/near
  * PUT /_api/simple/within
  * PUT /_api/simple/fulltext
  * PUT /_api/simple/range

  It is recommended to replace calls to these functions or APIs with equivalent AQL queries,
  which are more flexible because they can be combined with other operations:

      FOR doc IN NEAR(@@collection, @latitude, @longitude, @limit)
        RETURN doc

      FOR doc IN WITHIN(@@collection, @latitude, @longitude, @radius, @distanceAttributeName)
        RETURN doc

      FOR doc IN FULLTEXT(@@collection, @attributeName, @queryString, @limit)
        RETURN doc

      FOR doc IN @@collection
        FILTER doc.value >= @left && doc.value < @right
        LIMIT @skip, @limit
        RETURN doc`

  The above simple query functions and REST API methods may be removed in future versions
  of ArangoDB.

* deprecated now-obsolete AQL `SKIPLIST` function

  The function was introduced in older versions of ArangoDB with a less powerful query optimizer to
  retrieve data from a skiplist index using a `LIMIT` clause.

  Since 2.3 the same goal can be achieved by using regular AQL constructs, e.g.

      FOR doc IN collection FILTER doc.value >= @value SORT doc.value DESC LIMIT 1 RETURN doc

* fixed issues when switching the database inside tasks and during shutdown of database cursors

  These features were added during 2.6 alpha stage so the fixes affect devel/2.6-alpha builds only

* issue #1360: improved foxx-manager help

* added `--enable-tcmalloc` configure option.

  When this option is set, arangod and the client tools will be linked against tcmalloc, which replaces
  the system allocator. When the option is set, a tcmalloc library must be present on the system under
  one of the names `libtcmalloc`, `libtcmalloc_minimal` or `libtcmalloc_debug`.

  As this is a configure option, it is supported for manual builds on Linux-like systems only. tcmalloc
  support is currently experimental.

* issue #1353: Windows: HTTP API - incorrect path in errorMessage

* issue #1347: added option `--create-database` for arangorestore.

  Setting this option to `true` will now create the target database if it does not exist. When creating
  the target database, the username and passwords passed to arangorestore will be used to create an
  initial user for the new database.

* issue #1345: advanced debug information for User Functions

* issue #1341: Can't use bindvars in UPSERT

* fixed vulnerability in JWT implementation.

* changed default value of option `--database.ignore-datafile-errors` from `true` to `false`

  If the new default value of `false` is used, then arangod will refuse loading collections that contain
  datafiles with CRC mismatches or other errors. A collection with datafile errors will then become
  unavailable. This prevents follow up errors from happening.

  The only way to access such collection is to use the datafile debugger (arango-dfdb) and try to repair
  or truncate the datafile with it.

  If `--database.ignore-datafile-errors` is set to `true`, then collections will become available
  even if parts of their data cannot be loaded. This helps availability, but may cause (partial) data
  loss and follow up errors.

* added server startup option `--server.session-timeout` for controlling the timeout of user sessions
  in the web interface

* add sessions and cookie authentication for ArangoDB's web interface

  ArangoDB's built-in web interface now uses sessions. Session information ids are stored in cookies,
  so clients using the web interface must accept cookies in order to use it

* web interface: display query execution time in AQL editor

* web interface: renamed AQL query *submit* button to *execute*

* web interface: added query explain feature in AQL editor

* web interface: demo page added. only working if demo data is available, hidden otherwise

* web interface: added support for custom app scripts with optional arguments and results

* web interface: mounted apps that need to be configured are now indicated in the app overview

* web interface: added button for running tests to app details

* web interface: added button for configuring app dependencies to app details

* web interface: upgraded API documentation to use Swagger 2

* INCOMPATIBLE CHANGE

  removed startup option `--log.severity`

  The docs for `--log.severity` mentioned lots of severities (e.g. `exception`, `technical`, `functional`, `development`)
  but only a few severities (e.g. `all`, `human`) were actually used, with `human` being the default and `all` enabling the
  additional logging of requests. So the option pretended to control a lot of things which it actually didn't. Additionally,
  the option `--log.requests-file` was around for a long time already, also controlling request logging.

  Because the `--log.severity` option effectively did not control that much, it was removed. A side effect of removing the
  option is that 2.5 installations which used `--log.severity all` will not log requests after the upgrade to 2.6. This can
  be adjusted by setting the `--log.requests-file` option.

* add backtrace to fatal log events

* added optional `limit` parameter for AQL function `FULLTEXT`

* make fulltext index also index text values contained in direct sub-objects of the indexed
  attribute.

  Previous versions of ArangoDB only indexed the attribute value if it was a string. Sub-attributes
  of the index attribute were ignored when fulltext indexing.

  Now, if the index attribute value is an object, the object's values will each be included in the
  fulltext index if they are strings. If the index attribute value is an array, the array's values
  will each be included in the fulltext index if they are strings.

  For example, with a fulltext index present on the `translations` attribute, the following text
  values will now be indexed:

      var c = db._create("example");
      c.ensureFulltextIndex("translations");
      c.insert({ translations: { en: "fox", de: "Fuchs", fr: "renard", ru: "лиса" } });
      c.insert({ translations: "Fox is the English translation of the German word Fuchs" });
      c.insert({ translations: [ "ArangoDB", "document", "database", "Foxx" ] });

      c.fulltext("translations", "лиса").toArray();       // returns only first document
      c.fulltext("translations", "Fox").toArray();        // returns first and second documents
      c.fulltext("translations", "prefix:Fox").toArray(); // returns all three documents

* added batch document removal and lookup commands:

      collection.lookupByKeys(keys)
      collection.removeByKeys(keys)

  These commands can be used to perform multi-document lookup and removal operations efficiently
  from the ArangoShell. The argument to these operations is an array of document keys.

  Also added HTTP APIs for batch document commands:

  * PUT /_api/simple/lookup-by-keys
  * PUT /_api/simple/remove-by-keys

* properly prefix document address URLs with the current database name for calls to the REST
  API method GET `/_api/document?collection=...` (that method will return partial URLs to all
  documents in the collection).

  Previous versions of ArangoDB returned the URLs starting with `/_api/` but without the current
  database name, e.g. `/_api/document/mycollection/mykey`. Starting with 2.6, the response URLs
  will include the database name as well, e.g. `/_db/_system/_api/document/mycollection/mykey`.

* added dedicated collection export HTTP REST API

  ArangoDB now provides a dedicated collection export API, which can take snapshots of entire
  collections more efficiently than the general-purpose cursor API. The export API is useful
  to transfer the contents of an entire collection to a client application. It provides optional
  filtering on specific attributes.

  The export API is available at endpoint `POST /_api/export?collection=...`. The API has the
  same return value structure as the already established cursor API (`POST /_api/cursor`).

  An introduction to the export API is given in this blog post:
  http://jsteemann.github.io/blog/2015/04/04/more-efficient-data-exports/

* subquery optimizations for AQL queries

  This optimization avoids copying intermediate results into subqueries that are not required
  by the subquery.

  A brief description can be found here:
  http://jsteemann.github.io/blog/2015/05/04/subquery-optimizations/

* return value optimization for AQL queries

  This optimization avoids copying the final query result inside the query's main `ReturnNode`.

  A brief description can be found here:
  http://jsteemann.github.io/blog/2015/05/04/return-value-optimization-for-aql/

* speed up AQL queries containing big `IN` lists for index lookups

  `IN` lists used for index lookups had performance issues in previous versions of ArangoDB.
  These issues have been addressed in 2.6 so using bigger `IN` lists for filtering is much
  faster.

  A brief description can be found here:
  http://jsteemann.github.io/blog/2015/05/07/in-list-improvements/

* allow `@` and `.` characters in document keys, too

  This change also leads to document keys being URL-encoded when returned in HTTP `location`
  response headers.

* added alternative implementation for AQL COLLECT

  The alternative method uses a hash table for grouping and does not require its input elements
  to be sorted. It will be taken into account by the optimizer for `COLLECT` statements that do
  not use an `INTO` clause.

  In case a `COLLECT` statement can use the hash table variant, the optimizer will create an extra
  plan for it at the beginning of the planning phase. In this plan, no extra `SORT` node will be
  added in front of the `COLLECT` because the hash table variant of `COLLECT` does not require
  sorted input. Instead, a `SORT` node will be added after it to sort its output. This `SORT` node
  may be optimized away again in later stages. If the sort order of the result is irrelevant to
  the user, adding an extra `SORT null` after a hash `COLLECT` operation will allow the optimizer to
  remove the sorts altogether.

  In addition to the hash table variant of `COLLECT`, the optimizer will modify the original plan
  to use the regular `COLLECT` implementation. As this implementation requires sorted input, the
  optimizer will insert a `SORT` node in front of the `COLLECT`. This `SORT` node may be optimized
  away in later stages.

  The created plans will then be shipped through the regular optimization pipeline. In the end,
  the optimizer will pick the plan with the lowest estimated total cost as usual. The hash table
  variant does not require an up-front sort of the input, and will thus be preferred over the
  regular `COLLECT` if the optimizer estimates many input elements for the `COLLECT` node and
  cannot use an index to sort them.

  The optimizer can be explicitly told to use the regular *sorted* variant of `COLLECT` by
  suffixing a `COLLECT` statement with `OPTIONS { "method" : "sorted" }`. This will override the
  optimizer guesswork and only produce the *sorted* variant of `COLLECT`.

  A blog post on the new `COLLECT` implementation can be found here:
  http://jsteemann.github.io/blog/2015/04/22/collecting-with-a-hash-table/

* refactored HTTP REST API for cursors

  The HTTP REST API for cursors (`/_api/cursor`) has been refactored to improve its performance
  and use less memory.

  A post showing some of the performance improvements can be found here:
  http://jsteemann.github.io/blog/2015/04/01/improvements-for-the-cursor-api/

* simplified return value syntax for data-modification AQL queries

  ArangoDB 2.4 since version allows to return results from data-modification AQL queries. The
  syntax for this was quite limited and verbose:

      FOR i IN 1..10
        INSERT { value: i } IN test
        LET inserted = NEW
        RETURN inserted

  The `LET inserted = NEW RETURN inserted` was required literally to return the inserted
  documents. No calculations could be made using the inserted documents.

  This is now more flexible. After a data-modification clause (e.g. `INSERT`, `UPDATE`, `REPLACE`,
  `REMOVE`, `UPSERT`) there can follow any number of `LET` calculations. These calculations can
  refer to the pseudo-values `OLD` and `NEW` that are created by the data-modification statements.

  This allows returning projections of inserted or updated documents, e.g.:

      FOR i IN 1..10
        INSERT { value: i } IN test
        RETURN { _key: NEW._key, value: i }

  Still not every construct is allowed after a data-modification clause. For example, no functions
  can be called that may access documents.

  More information can be found here:
  http://jsteemann.github.io/blog/2015/03/27/improvements-for-data-modification-queries/

* added AQL `UPSERT` statement

  This adds an `UPSERT` statement to AQL that is a combination of both `INSERT` and `UPDATE` /
  `REPLACE`. The `UPSERT` will search for a matching document using a user-provided example.
  If no document matches the example, the *insert* part of the `UPSERT` statement will be
  executed. If there is a match, the *update* / *replace* part will be carried out:

      UPSERT { page: 'index.html' }                 /* search example */
        INSERT { page: 'index.html', pageViews: 1 } /* insert part */
        UPDATE { pageViews: OLD.pageViews + 1 }     /* update part */
        IN pageViews

  `UPSERT` can be used with an `UPDATE` or `REPLACE` clause. The `UPDATE` clause will perform
  a partial update of the found document, whereas the `REPLACE` clause will replace the found
  document entirely. The `UPDATE` or `REPLACE` parts can refer to the pseudo-value `OLD`, which
  contains all attributes of the found document.

  `UPSERT` statements can optionally return values. In the following query, the return
  attribute `found` will return the found document before the `UPDATE` was applied. If no
  document was found, `found` will contain a value of `null`. The `updated` result attribute will
  contain the inserted / updated document:

      UPSERT { page: 'index.html' }                 /* search example */
        INSERT { page: 'index.html', pageViews: 1 } /* insert part */
        UPDATE { pageViews: OLD.pageViews + 1 }     /* update part */
        IN pageViews
        RETURN { found: OLD, updated: NEW }

  A more detailed description of `UPSERT` can be found here:
  http://jsteemann.github.io/blog/2015/03/27/preview-of-the-upsert-command/

* adjusted default configuration value for `--server.backlog-size` from 10 to 64.

* issue #1231: bug xor feature in AQL: LENGTH(null) == 4

  This changes the behavior of the AQL `LENGTH` function as follows:

  - if the single argument to `LENGTH()` is `null`, then the result will now be `0`. In previous
    versions of ArangoDB, the result of `LENGTH(null)` was `4`.

  - if the single argument to `LENGTH()` is `true`, then the result will now be `1`. In previous
    versions of ArangoDB, the result of `LENGTH(true)` was `4`.

  - if the single argument to `LENGTH()` is `false`, then the result will now be `0`. In previous
    versions of ArangoDB, the result of `LENGTH(false)` was `5`.

  The results of `LENGTH()` with string, numeric, array object argument values do not change.

* issue #1298: Bulk import if data already exists (#1298)

  This change extends the HTTP REST API for bulk imports as follows:

  When documents are imported and the `_key` attribute is specified for them, the import can be
  used for inserting and updating/replacing documents. Previously, the import could be used for
  inserting new documents only, and re-inserting a document with an existing key would have failed
  with a *unique key constraint violated* error.

  The above behavior is still the default. However, the API now allows controlling the behavior
  in case of a unique key constraint error via the optional URL parameter `onDuplicate`.

  This parameter can have one of the following values:

  - `error`: when a unique key constraint error occurs, do not import or update the document but
    report an error. This is the default.

  - `update`: when a unique key constraint error occurs, try to (partially) update the existing
    document with the data specified in the import. This may still fail if the document would
    violate secondary unique indexes. Only the attributes present in the import data will be
    updated and other attributes already present will be preserved. The number of updated documents
    will be reported in the `updated` attribute of the HTTP API result.

  - `replace`: when a unique key constraint error occurs, try to fully replace the existing
    document with the data specified in the import. This may still fail if the document would
    violate secondary unique indexes. The number of replaced documents will be reported in the
    `updated` attribute of the HTTP API result.

  - `ignore`: when a unique key constraint error occurs, ignore this error. There will be no
    insert, update or replace for the particular document. Ignored documents will be reported
    separately in the `ignored` attribute of the HTTP API result.

  The result of the HTTP import API will now contain the attributes `ignored` and `updated`, which
  contain the number of ignored and updated documents respectively. These attributes will contain a
  value of zero unless the `onDuplicate` URL parameter is set to either `update` or `replace`
  (in this case the `updated` attribute may contain non-zero values) or `ignore` (in this case the
  `ignored` attribute may contain a non-zero value).

  To support the feature, arangoimp also has a new command line option `--on-duplicate` which can
  have one of the values `error`, `update`, `replace`, `ignore`. The default value is `error`.

  A few examples for using arangoimp with the `--on-duplicate` option can be found here:
  http://jsteemann.github.io/blog/2015/04/14/updating-documents-with-arangoimp/

* changed behavior of `db._query()` in the ArangoShell:

  if the command's result is printed in the shell, the first 10 results will be printed. Previously
  only a basic description of the underlying query result cursor was printed. Additionally, if the
  cursor result contains more than 10 results, the cursor is assigned to a global variable `more`,
  which can be used to iterate over the cursor result.

  Example:

      arangosh [_system]> db._query("FOR i IN 1..15 RETURN i")
      [object ArangoQueryCursor, count: 15, hasMore: true]

      [
        1,
        2,
        3,
        4,
        5,
        6,
        7,
        8,
        9,
        10
      ]

      type 'more' to show more documents


      arangosh [_system]> more
      [object ArangoQueryCursor, count: 15, hasMore: false]

      [
        11,
        12,
        13,
        14,
        15
      ]

* Disallow batchSize value 0 in HTTP `POST /_api/cursor`:

  The HTTP REST API `POST /_api/cursor` does not accept a `batchSize` parameter value of
  `0` any longer. A batch size of 0 never made much sense, but previous versions of ArangoDB
  did not check for this value. Now creating a cursor using a `batchSize` value 0 will
  result in an HTTP 400 error response

* REST Server: fix memory leaks when failing to add jobs

* 'EDGES' AQL Function

  The AQL function `EDGES` got a new fifth option parameter.
  Right now only one option is available: 'includeVertices'. This is a boolean parameter
  that allows to modify the result of the `EDGES` function.
  Default is 'includeVertices: false' which does not have any effect.
  'includeVertices: true' modifies the result, such that
  {vertex: <vertexDocument>, edge: <edgeDocument>} is returned.

* INCOMPATIBLE CHANGE:

  The result format of the AQL function `NEIGHBORS` has been changed.
  Before it has returned an array of objects containing 'vertex' and 'edge'.
  Now it will only contain the vertex directly.
  Also an additional option 'includeData' has been added.
  This is used to define if only the 'vertex._id' value should be returned (false, default),
  or if the vertex should be looked up in the collection and the complete JSON should be returned
  (true).
  Using only the id values can lead to significantly improved performance if this is the only information
  required.

  In order to get the old result format prior to ArangoDB 2.6, please use the function EDGES instead.
  Edges allows for a new option 'includeVertices' which, set to true, returns exactly the format of NEIGHBORS.
  Example:

      NEIGHBORS(<vertexCollection>, <edgeCollection>, <vertex>, <direction>, <example>)

  This can now be achieved by:

      EDGES(<edgeCollection>, <vertex>, <direction>, <example>, {includeVertices: true})

  If you are nesting several NEIGHBORS steps you can speed up their performance in the following way:

  Old Example:

  FOR va IN NEIGHBORS(Users, relations, 'Users/123', 'outbound') FOR vc IN NEIGHBORS(Products, relations, va.vertex._id, 'outbound') RETURN vc

  This can now be achieved by:

  FOR va IN NEIGHBORS(Users, relations, 'Users/123', 'outbound') FOR vc IN NEIGHBORS(Products, relations, va, 'outbound', null, {includeData: true}) RETURN vc
                                                                                                          ^^^^                  ^^^^^^^^^^^^^^^^^^^
                                                                                                  Use intermediate directly     include Data for final

* INCOMPATIBLE CHANGE:

  The AQL function `GRAPH_NEIGHBORS` now provides an additional option `includeData`.
  This option allows controlling whether the function should return the complete vertices
  or just their IDs. Returning only the IDs instead of the full vertices can lead to
  improved performance .

  If provided, `includeData` is set to `true`, all vertices in the result will be returned
  with all their attributes. The default value of `includeData` is `false`.
  This makes the default function results incompatible with previous versions of ArangoDB.

  To get the old result style in ArangoDB 2.6, please set the options as follows in calls
  to `GRAPH_NEIGHBORS`:

      GRAPH_NEIGHBORS(<graph>, <vertex>, { includeData: true })

* INCOMPATIBLE CHANGE:

  The AQL function `GRAPH_COMMON_NEIGHBORS` now provides an additional option `includeData`.
  This option allows controlling whether the function should return the complete vertices
  or just their IDs. Returning only the IDs instead of the full vertices can lead to
  improved performance .

  If provided, `includeData` is set to `true`, all vertices in the result will be returned
  with all their attributes. The default value of `includeData` is `false`.
  This makes the default function results incompatible with previous versions of ArangoDB.

  To get the old result style in ArangoDB 2.6, please set the options as follows in calls
  to `GRAPH_COMMON_NEIGHBORS`:

      GRAPH_COMMON_NEIGHBORS(<graph>, <vertexExamples1>, <vertexExamples2>, { includeData: true }, { includeData: true })

* INCOMPATIBLE CHANGE:

  The AQL function `GRAPH_SHORTEST_PATH` now provides an additional option `includeData`.
  This option allows controlling whether the function should return the complete vertices
  and edges or just their IDs. Returning only the IDs instead of full vertices and edges
  can lead to improved performance .

  If provided, `includeData` is set to `true`, all vertices and edges in the result will
  be returned with all their attributes. There is also an optional parameter `includePath` of
  type object.
  It has two optional sub-attributes `vertices` and `edges`, both of type boolean.
  Both can be set individually and the result will include all vertices on the path if
  `includePath.vertices == true` and all edges if `includePath.edges == true` respectively.

  The default value of `includeData` is `false`, and paths are now excluded by default.
  This makes the default function results incompatible with previous versions of ArangoDB.

  To get the old result style in ArangoDB 2.6, please set the options as follows in calls
  to `GRAPH_SHORTEST_PATH`:

      GRAPH_SHORTEST_PATH(<graph>, <source>, <target>, { includeData: true, includePath: { edges: true, vertices: true } })

  The attributes `startVertex` and `vertex` that were present in the results of `GRAPH_SHORTEST_PATH`
  in previous versions of ArangoDB will not be produced in 2.6. To calculate these attributes in 2.6,
  please extract the first and last elements from the `vertices` result attribute.

* INCOMPATIBLE CHANGE:

  The AQL function `GRAPH_DISTANCE_TO` will now return only the id the destination vertex
  in the `vertex` attribute, and not the full vertex data with all vertex attributes.

* INCOMPATIBLE CHANGE:

  All graph measurements functions in JavaScript module `general-graph` that calculated a
  single figure previously returned an array containing just the figure. Now these functions
  will return the figure directly and not put it inside an array.

  The affected functions are:

  * `graph._absoluteEccentricity`
  * `graph._eccentricity`
  * `graph._absoluteCloseness`
  * `graph._closeness`
  * `graph._absoluteBetweenness`
  * `graph._betweenness`
  * `graph._radius`
  * `graph._diameter`

* Create the `_graphs` collection in new databases with `waitForSync` attribute set to `false`

  The previous `waitForSync` value was `true`, so default the behavior when creating and dropping
  graphs via the HTTP REST API changes as follows if the new settings are in effect:

  * `POST /_api/graph` by default returns `HTTP 202` instead of `HTTP 201`
  * `DELETE /_api/graph/graph-name` by default returns `HTTP 202` instead of `HTTP 201`

  If the `_graphs` collection still has its `waitForSync` value set to `true`, then the HTTP status
  code will not change.

* Upgraded ICU to version 54; this increases performance in many places.
  based on https://code.google.com/p/chromium/issues/detail?id=428145

* added support for HTTP push aka chunked encoding

* issue #1051: add info whether server is running in service or user mode?

  This will add a "mode" attribute to the result of the result of HTTP GET `/_api/version?details=true`

  "mode" can have the following values:

  - `standalone`: server was started manually (e.g. on command-line)
  - `service`: service is running as Windows service, in daemon mode or under the supervisor

* improve system error messages in Windows port

* increased default value of `--server.request-timeout` from 300 to 1200 seconds for client tools
  (arangosh, arangoimp, arangodump, arangorestore)

* increased default value of `--server.connect-timeout` from 3 to 5 seconds for client tools
  (arangosh, arangoimp, arangodump, arangorestore)

* added startup option `--server.foxx-queues-poll-interval`

  This startup option controls the frequency with which the Foxx queues manager is checking
  the queue (or queues) for jobs to be executed.

  The default value is `1` second. Lowering this value will result in the queue manager waking
  up and checking the queues more frequently, which may increase CPU usage of the server.
  When not using Foxx queues, this value can be raised to save some CPU time.

* added startup option `--server.foxx-queues`

  This startup option controls whether the Foxx queue manager will check queue and job entries.
  Disabling this option can reduce server load but will prevent jobs added to Foxx queues from
  being processed at all.

  The default value is `true`, enabling the Foxx queues feature.

* make Foxx queues really database-specific.

  Foxx queues were and are stored in a database-specific collection `_queues`. However, a global
  cache variable for the queues led to the queue names being treated database-independently, which
  was wrong.

  Since 2.6, Foxx queues names are truly database-specific, so the same queue name can be used in
  two different databases for two different queues. Until then, it is advisable to think of queues
  as already being database-specific, and using the database name as a queue name prefix to be
  avoid name conflicts, e.g.:

      var queueName = "myQueue";
      var Foxx = require("org/arangodb/foxx");
      Foxx.queues.create(db._name() + ":" + queueName);

* added support for Foxx queue job types defined as app scripts.

  The old job types introduced in 2.4 are still supported but are known to cause issues in 2.5
  and later when the server is restarted or the job types are not defined in every thread.

  The new job types avoid this issue by storing an explicit mount path and script name rather
  than an assuming the job type is defined globally. It is strongly recommended to convert your
  job types to the new script-based system.

* renamed Foxx sessions option "sessionStorageApp" to "sessionStorage". The option now also accepts session storages directly.

* Added the following JavaScript methods for file access:
  * fs.copyFile() to copy single files
  * fs.copyRecursive() to copy directory trees
  * fs.chmod() to set the file permissions (non-Windows only)

* Added process.env for accessing the process environment from JavaScript code

* Cluster: kickstarter shutdown routines will more precisely follow the shutdown of its nodes.

* Cluster: don't delete agency connection objects that are currently in use.

* Cluster: improve passing along of HTTP errors

* fixed issue #1247: debian init script problems

* multi-threaded index creation on collection load

  When a collection contains more than one secondary index, they can be built in memory in
  parallel when the collection is loaded. How many threads are used for parallel index creation
  is determined by the new configuration parameter `--database.index-threads`. If this is set
  to 0, indexes are built by the opening thread only and sequentially. This is equivalent to
  the behavior in 2.5 and before.

* speed up building up primary index when loading collections

* added `count` attribute to `parameters.json` files of collections. This attribute indicates
  the number of live documents in the collection on unload. It is read when the collection is
  (re)loaded to determine the initial size for the collection's primary index

* removed remainders of MRuby integration, removed arangoirb

* simplified `controllers` property in Foxx manifests. You can now specify a filename directly
  if you only want to use a single file mounted at the base URL of your Foxx app.

* simplified `exports` property in Foxx manifests. You can now specify a filename directly if
  you only want to export variables from a single file in your Foxx app.

* added support for node.js-style exports in Foxx exports. Your Foxx exports file can now export
  arbitrary values using the `module.exports` property instead of adding properties to the
  `exports` object.

* added `scripts` property to Foxx manifests. You should now specify the `setup` and `teardown`
  files as properties of the `scripts` object in your manifests and can define custom,
  app-specific scripts that can be executed from the web interface or the CLI.

* added `tests` property to Foxx manifests. You can now define test cases using the `mocha`
  framework which can then be executed inside ArangoDB.

* updated `joi` package to 6.0.8.

* added `extendible` package.

* added Foxx model lifecycle events to repositories. See #1257.

* speed up resizing of edge index.

* allow to split an edge index into buckets which are resized individually.
  This is controlled by the `indexBuckets` attribute in the `properties`
  of the collection.

* fix a cluster deadlock bug in larger clusters by marking a thread waiting
  for a lock on a DBserver as blocked


v2.5.7 (2015-08-02)
-------------------

* V8: Upgrade to version 4.1.0.27 - this is intended to be the stable V8 version.


v2.5.6 (2015-07-21)
-------------------

* alter Windows build infrastructure so we can properly store pdb files.

* potentially fixed issue #1313: Wrong metric calculation at dashboard

  Escape whitespace in process name when scanning /proc/pid/stats

  This fixes statistics values read from that file

* Fixed variable naming in AQL `COLLECT INTO` results in case the COLLECT is placed
  in a subquery which itself is followed by other constructs that require variables


v2.5.5 (2015-05-29)
-------------------

* fixed vulnerability in JWT implementation.

* fixed format string for reading /proc/pid/stat

* take into account barriers used in different V8 contexts


v2.5.4 (2015-05-14)
-------------------

* added startup option `--log.performance`: specifying this option at startup will log
  performance-related info messages, mainly timings via the regular logging mechanisms

* cluster fixes

* fix for recursive copy under Windows


v2.5.3 (2015-04-29)
-------------------

* Fix fs.move to work across filesystem borders; Fixes Foxx app installation problems;
  issue #1292.

* Fix Foxx app install when installed on a different drive on Windows

* issue #1322: strange AQL result

* issue #1318: Inconsistent db._create() syntax

* issue #1315: queries to a collection fail with an empty response if the
  collection contains specific JSON data

* issue #1300: Make arangodump not fail if target directory exists but is empty

* allow specifying higher values than SOMAXCONN for `--server.backlog-size`

  Previously, arangod would not start when a `--server.backlog-size` value was
  specified that was higher than the platform's SOMAXCONN header value.

  Now, arangod will use the user-provided value for `--server.backlog-size` and
  pass it to the listen system call even if the value is higher than SOMAXCONN.
  If the user-provided value is higher than SOMAXCONN, arangod will log a warning
  on startup.

* Fixed a cluster deadlock bug. Mark a thread that is in a RemoteBlock as
  blocked to allow for additional dispatcher threads to be started.

* Fix locking in cluster by using another ReadWriteLock class for collections.

* Add a second DispatcherQueue for AQL in the cluster. This fixes a
  cluster-AQL thread explosion bug.


v2.5.2 (2015-04-11)
-------------------

* modules stored in _modules are automatically flushed when changed

* added missing query-id parameter in documentation of HTTP DELETE `/_api/query` endpoint

* added iterator for edge index in AQL queries

  this change may lead to less edges being read when used together with a LIMIT clause

* make graph viewer in web interface issue less expensive queries for determining
  a random vertex from the graph, and for determining vertex attributes

* issue #1285: syntax error, unexpected $undefined near '@_to RETURN obj

  this allows AQL bind parameter names to also start with underscores

* moved /_api/query to C++

* issue #1289: Foxx models created from database documents expose an internal method

* added `Foxx.Repository#exists`

* parallelize initialization of V8 context in multiple threads

* fixed a possible crash when the debug-level was TRACE

* cluster: do not initialize statistics collection on each
  coordinator, this fixes a race condition at startup

* cluster: fix a startup race w.r.t. the _configuration collection

* search for db:// JavaScript modules only after all local files have been
  considered, this speeds up the require command in a cluster considerably

* general cluster speedup in certain areas


v2.5.1 (2015-03-19)
-------------------

* fixed bug that caused undefined behavior when an AQL query was killed inside
  a calculation block

* fixed memleaks in AQL query cleanup in case out-of-memory errors are thrown

* by default, Debian and RedHat packages are built with debug symbols

* added option `--database.ignore-logfile-errors`

  This option controls how collection datafiles with a CRC mismatch are treated.

  If set to `false`, CRC mismatch errors in collection datafiles will lead
  to a collection not being loaded at all. If a collection needs to be loaded
  during WAL recovery, the WAL recovery will also abort (if not forced with
  `--wal.ignore-recovery-errors true`). Setting this flag to `false` protects
  users from unintentionally using a collection with corrupted datafiles, from
  which only a subset of the original data can be recovered.

  If set to `true`, CRC mismatch errors in collection datafiles will lead to
  the datafile being partially loaded. All data up to until the mismatch will
  be loaded. This will enable users to continue with collection datafiles
  that are corrupted, but will result in only a partial load of the data.
  The WAL recovery will still abort when encountering a collection with a
  corrupted datafile, at least if `--wal.ignore-recovery-errors` is not set to
  `true`.

  The default value is *true*, so for collections with corrupted datafiles
  there might be partial data loads once the WAL recovery has finished. If
  the WAL recovery will need to load a collection with a corrupted datafile,
  it will still stop when using the default values.

* INCOMPATIBLE CHANGE:

  make the arangod server refuse to start if during startup it finds a non-readable
  `parameter.json` file for a database or a collection.

  Stopping the startup process in this case requires manual intervention (fixing
  the unreadable files), but prevents follow-up errors due to ignored databases or
  collections from happening.

* datafiles and `parameter.json` files written by arangod are now created with read and write
  privileges for the arangod process user, and with read and write privileges for the arangod
  process group.

  Previously, these files were created with user read and write permissions only.

* INCOMPATIBLE CHANGE:

  abort WAL recovery if one of the collection's datafiles cannot be opened

* INCOMPATIBLE CHANGE:

  never try to raise the privileges after dropping them, this can lead to a race condition while
  running the recovery

  If you require to run ArangoDB on a port lower than 1024, you must run ArangoDB as root.

* fixed inefficiencies in `remove` methods of general-graph module

* added option `--database.slow-query-threshold` for controlling the default AQL slow query
  threshold value on server start

* add system error strings for Windows on many places

* rework service startup so we announce 'RUNNING' only when we're finished starting.

* use the Windows eventlog for FATAL and ERROR - log messages

* fix service handling in NSIS Windows installer, specify human readable name

* add the ICU_DATA environment variable to the fatal error messages

* fixed issue #1265: arangod crashed with SIGSEGV

* fixed issue #1241: Wildcards in examples


v2.5.0 (2015-03-09)
-------------------

* installer fixes for Windows

* fix for downloading Foxx

* fixed issue #1258: http pipelining not working?


v2.5.0-beta4 (2015-03-05)
-------------------------

* fixed issue #1247: debian init script problems


v2.5.0-beta3 (2015-02-27)
-------------------------

* fix Windows install path calculation in arango

* fix Windows logging of long strings

* fix possible undefinedness of const strings in Windows


v2.5.0-beta2 (2015-02-23)
-------------------------

* fixed issue #1256: agency binary not found #1256

* fixed issue #1230: API: document/col-name/_key and cursor return different floats

* front-end: dashboard tries not to (re)load statistics if user has no access

* V8: Upgrade to version 3.31.74.1

* etcd: Upgrade to version 2.0 - This requires go 1.3 to compile at least.

* refuse to startup if ICU wasn't initialized, this will i.e. prevent errors from being printed,
  and libraries from being loaded.

* front-end: unwanted removal of index table header after creating new index

* fixed issue #1248: chrome: applications filtering not working

* fixed issue #1198: queries remain in aql editor (front-end) if you navigate through different tabs

* Simplify usage of Foxx

  Thanks to our user feedback we learned that Foxx is a powerful, yet rather complicated concept.
  With this release we tried to make it less complicated while keeping all its strength.
  That includes a rewrite of the documentation as well as some code changes as listed below:

  * Moved Foxx applications to a different folder.

    The naming convention now is: <app-path>/_db/<dbname>/<mountpoint>/APP
    Before it was: <app-path>/databases/<dbname>/<appname>:<appversion>
    This caused some trouble as apps where cached based on name and version and updates did not apply.
    Hence the path on filesystem and the app's access URL had no relation to one another.
    Now the path on filesystem is identical to the URL (except for slashes and the appended APP)

  * Rewrite of Foxx routing

    The routing of Foxx has been exposed to major internal changes we adjusted because of user feedback.
    This allows us to set the development mode per mountpoint without having to change paths and hold
    apps at separate locations.

  * Foxx Development mode

    The development mode used until 2.4 is gone. It has been replaced by a much more mature version.
    This includes the deprecation of the javascript.dev-app-path parameter, which is useless since 2.5.
    Instead of having two separate app directories for production and development, apps now reside in
    one place, which is used for production as well as for development.
    Apps can still be put into development mode, changing their behavior compared to production mode.
    Development mode apps are still reread from disk at every request, and still they ship more debug
    output.

    This change has also made the startup options `--javascript.frontend-development-mode` and
    `--javascript.dev-app-path` obsolete. The former option will not have any effect when set, and the
    latter option is only read and used during the upgrade to 2.5 and does not have any effects later.

  * Foxx install process

    Installing Foxx apps has been a two step process: import them into ArangoDB and mount them at a
    specific mountpoint. These operations have been joined together. You can install an app at one
    mountpoint, that's it. No fetch, mount, unmount, purge cycle anymore. The commands have been
    simplified to just:

    * install: get your Foxx app up and running
    * uninstall: shut it down and erase it from disk

  * Foxx error output

    Until 2.4 the errors produced by Foxx were not optimal. Often, the error message was just
    `unable to parse manifest` and contained only an internal stack trace.
    In 2.5 we made major improvements there, including a much more fine-grained error output that
    helps you debug your Foxx apps. The error message printed is now much closer to its source and
    should help you track it down.

    Also we added the default handlers for unhandled errors in Foxx apps:

    * You will get a nice internal error page whenever your Foxx app is called but was not installed
      due to any error
    * You will get a proper error message when having an uncaught error appears in any app route

    In production mode the messages above will NOT contain any information about your Foxx internals
    and are safe to be exposed to third party users.
    In development mode the messages above will contain the stacktrace (if available), making it easier for
    your in-house devs to track down errors in the application.

* added `console` object to Foxx apps. All Foxx apps now have a console object implementing
  the familiar Console API in their global scope, which can be used to log diagnostic
  messages to the database.

* added `org/arangodb/request` module, which provides a simple API for making HTTP requests
  to external services.

* added optimizer rule `propagate-constant-attributes`

  This rule will look inside `FILTER` conditions for constant value equality comparisons,
  and insert the constant values in other places in `FILTER`s. For example, the rule will
  insert `42` instead of `i.value` in the second `FILTER` of the following query:

      FOR i IN c1 FOR j IN c2 FILTER i.value == 42 FILTER j.value == i.value RETURN 1

* added `filtered` value to AQL query execution statistics

  This value indicates how many documents were filtered by `FilterNode`s in the AQL query.
  Note that `IndexRangeNode`s can also filter documents by selecting only the required ranges
  from the index. The `filtered` value will not include the work done by `IndexRangeNode`s,
  but only the work performed by `FilterNode`s.

* added support for sparse hash and skiplist indexes

  Hash and skiplist indexes can optionally be made sparse. Sparse indexes exclude documents
  in which at least one of the index attributes is either not set or has a value of `null`.

  As such documents are excluded from sparse indexes, they may contain fewer documents than
  their non-sparse counterparts. This enables faster indexing and can lead to reduced memory
  usage in case the indexed attribute does occur only in some, but not all documents of the
  collection. Sparse indexes will also reduce the number of collisions in non-unique hash
  indexes in case non-existing or optional attributes are indexed.

  In order to create a sparse index, an object with the attribute `sparse` can be added to
  the index creation commands:

      db.collection.ensureHashIndex(attributeName, { sparse: true });
      db.collection.ensureHashIndex(attributeName1, attributeName2, { sparse: true });
      db.collection.ensureUniqueConstraint(attributeName, { sparse: true });
      db.collection.ensureUniqueConstraint(attributeName1, attributeName2, { sparse: true });

      db.collection.ensureSkiplist(attributeName, { sparse: true });
      db.collection.ensureSkiplist(attributeName1, attributeName2, { sparse: true });
      db.collection.ensureUniqueSkiplist(attributeName, { sparse: true });
      db.collection.ensureUniqueSkiplist(attributeName1, attributeName2, { sparse: true });

  Note that in place of the above specialized index creation commands, it is recommended to use
  the more general index creation command `ensureIndex`:

  ```js
  db.collection.ensureIndex({ type: "hash", sparse: true, unique: true, fields: [ attributeName ] });
  db.collection.ensureIndex({ type: "skiplist", sparse: false, unique: false, fields: [ "a", "b" ] });
  ```

  When not explicitly set, the `sparse` attribute defaults to `false` for new indexes.

  This causes a change in behavior when creating a unique hash index without specifying the
  sparse flag: in 2.4, unique hash indexes were implicitly sparse, always excluding `null` values.
  There was no option to control this behavior, and sparsity was neither supported for non-unique
  hash indexes nor skiplists in 2.4. This implicit sparsity of unique hash indexes was considered
  an inconsistency, and therefore the behavior was cleaned up in 2.5. As of 2.5, indexes will
  only be created sparse if sparsity is explicitly requested. Existing unique hash indexes from 2.4
  or before will automatically be migrated so they are still sparse after the upgrade to 2.5.

  Geo indexes are implicitly sparse, meaning documents without the indexed location attribute or
  containing invalid location coordinate values will be excluded from the index automatically. This
  is also a change when compared to pre-2.5 behavior, when documents with missing or invalid
  coordinate values may have caused errors on insertion when the geo index' `unique` flag was set
  and its `ignoreNull` flag was not.

  This was confusing and has been rectified in 2.5. The method `ensureGeoConstaint()` now does the
  same as `ensureGeoIndex()`. Furthermore, the attributes `constraint`, `unique`, `ignoreNull` and
  `sparse` flags are now completely ignored when creating geo indexes.

  The same is true for fulltext indexes. There is no need to specify non-uniqueness or sparsity for
  geo or fulltext indexes. They will always be non-unique and sparse.

  As sparse indexes may exclude some documents, they cannot be used for every type of query.
  Sparse hash indexes cannot be used to find documents for which at least one of the indexed
  attributes has a value of `null`. For example, the following AQL query cannot use a sparse
  index, even if one was created on attribute `attr`:

      FOR doc In collection
        FILTER doc.attr == null
        RETURN doc

  If the lookup value is non-constant, a sparse index may or may not be used, depending on
  the other types of conditions in the query. If the optimizer can safely determine that
  the lookup value cannot be `null`, a sparse index may be used. When uncertain, the optimizer
  will not make use of a sparse index in a query in order to produce correct results.

  For example, the following queries cannot use a sparse index on `attr` because the optimizer
  will not know beforehand whether the comparison values for `doc.attr` will include `null`:

      FOR doc In collection
        FILTER doc.attr == SOME_FUNCTION(...)
        RETURN doc

      FOR other IN otherCollection
        FOR doc In collection
          FILTER doc.attr == other.attr
          RETURN doc

  Sparse skiplist indexes can be used for sorting if the optimizer can safely detect that the
  index range does not include `null` for any of the index attributes.

* inspection of AQL data-modification queries will now detect if the data-modification part
  of the query can run in lockstep with the data retrieval part of the query, or if the data
  retrieval part must be executed before the data modification can start.

  Executing the two in lockstep allows using much smaller buffers for intermediate results
  and starts the actual data-modification operations much earlier than if the two phases
  were executed separately.

* Allow dynamic attribute names in AQL object literals

  This allows using arbitrary expressions to construct attribute names in object
  literals specified in AQL queries. To disambiguate expressions and other unquoted
  attribute names, dynamic attribute names need to be enclosed in brackets (`[` and `]`).
  Example:

      FOR i IN 1..100
        RETURN { [ CONCAT('value-of-', i) ] : i }

* make AQL optimizer rule "use-index-for-sort" remove sort also in case a non-sorted
  index (e.g. a hash index) is used for only equality lookups and all sort attributes
  are covered by the index.

  Example that does not require an extra sort (needs hash index on `value`):

      FOR doc IN collection FILTER doc.value == 1 SORT doc.value RETURN doc

  Another example that does not require an extra sort (with hash index on `value1`, `value2`):

      FOR doc IN collection FILTER doc.value1 == 1 && doc.value2 == 2 SORT doc.value1, doc.value2 RETURN doc

* make AQL optimizer rule "use-index-for-sort" remove sort also in case the sort criteria
  excludes the left-most index attributes, but the left-most index attributes are used
  by the index for equality-only lookups.

  Example that can use the index for sorting (needs skiplist index on `value1`, `value2`):

      FOR doc IN collection FILTER doc.value1 == 1 SORT doc.value2 RETURN doc

* added selectivity estimates for primary index, edge index, and hash index

  The selectivity estimates are returned by the `GET /_api/index` REST API method
  in a sub-attribute `selectivityEstimate` for each index that supports it. This
  attribute will be omitted for indexes that do not provide selectivity estimates.
  If provided, the selectivity estimate will be a numeric value between 0 and 1.

  Selectivity estimates will also be reported in the result of `collection.getIndexes()`
  for all indexes that support this. If no selectivity estimate can be determined for
  an index, the attribute `selectivityEstimate` will be omitted here, too.

  The web interface also shows selectivity estimates for each index that supports this.

  Currently the following index types can provide selectivity estimates:
  - primary index
  - edge index
  - hash index (unique and non-unique)

  No selectivity estimates will be provided when running in cluster mode.

* fixed issue #1226: arangod log issues

* added additional logger if arangod is started in foreground mode on a tty

* added AQL optimizer rule "move-calculations-down"

* use exclusive native SRWLocks on Windows instead of native mutexes

* added AQL functions `MD5`, `SHA1`, and `RANDOM_TOKEN`.

* reduced number of string allocations when parsing certain AQL queries

  parsing numbers (integers or doubles) does not require a string allocation
  per number anymore

* RequestContext#bodyParam now accepts arbitrary joi schemas and rejects invalid (but well-formed) request bodies.

* enforce that AQL user functions are wrapped inside JavaScript function () declarations

  AQL user functions were always expected to be wrapped inside a JavaScript function, but previously
  this was not enforced when registering a user function. Enforcing the AQL user functions to be contained
  inside functions prevents functions from doing some unexpected things that may have led to undefined
  behavior.

* Windows service uninstalling: only remove service if it points to the currently running binary,
  or --force was specified.

* Windows (debug only): print stacktraces on crash and run minidump

* Windows (cygwin): if you run arangosh in a cygwin shell or via ssh we will detect this and use
  the appropriate output functions.

* Windows: improve process management

* fix IPv6 reverse ip lookups - so far we only did IPv4 addresses.

* improve join documentation, add outer join example

* run jslint for unit tests too, to prevent "memory leaks" by global js objects with native code.

* fix error logging for exceptions - we wouldn't log the exception message itself so far.

* improve error reporting in the http client (Windows & *nix)

* improve error reports in cluster

* Standard errors can now contain custom messages.


v2.4.7 (XXXX-XX-XX)
-------------------

* fixed issue #1282: Geo WITHIN_RECTANGLE for nested lat/lng


v2.4.6 (2015-03-18)
-------------------

* added option `--database.ignore-logfile-errors`

  This option controls how collection datafiles with a CRC mismatch are treated.

  If set to `false`, CRC mismatch errors in collection datafiles will lead
  to a collection not being loaded at all. If a collection needs to be loaded
  during WAL recovery, the WAL recovery will also abort (if not forced with
  `--wal.ignore-recovery-errors true`). Setting this flag to `false` protects
  users from unintentionally using a collection with corrupted datafiles, from
  which only a subset of the original data can be recovered.

  If set to `true`, CRC mismatch errors in collection datafiles will lead to
  the datafile being partially loaded. All data up to until the mismatch will
  be loaded. This will enable users to continue with a collection datafiles
  that are corrupted, but will result in only a partial load of the data.
  The WAL recovery will still abort when encountering a collection with a
  corrupted datafile, at least if `--wal.ignore-recovery-errors` is not set to
  `true`.

  The default value is *true*, so for collections with corrupted datafiles
  there might be partial data loads once the WAL recovery has finished. If
  the WAL recovery will need to load a collection with a corrupted datafile,
  it will still stop when using the default values.

* INCOMPATIBLE CHANGE:

  make the arangod server refuse to start if during startup it finds a non-readable
  `parameter.json` file for a database or a collection.

  Stopping the startup process in this case requires manual intervention (fixing
  the unreadable files), but prevents follow-up errors due to ignored databases or
  collections from happening.

* datafiles and `parameter.json` files written by arangod are now created with read and write
  privileges for the arangod process user, and with read and write privileges for the arangod
  process group.

  Previously, these files were created with user read and write permissions only.

* INCOMPATIBLE CHANGE:

  abort WAL recovery if one of the collection's datafiles cannot be opened

* INCOMPATIBLE CHANGE:

  never try to raise the privileges after dropping them, this can lead to a race condition while
  running the recovery

  If you require to run ArangoDB on a port lower than 1024, you must run ArangoDB as root.

* fixed inefficiencies in `remove` methods of general-graph module

* added option `--database.slow-query-threshold` for controlling the default AQL slow query
  threshold value on server start


v2.4.5 (2015-03-16)
-------------------

* added elapsed time to HTTP request logging output (`--log.requests-file`)

* added AQL current and slow query tracking, killing of AQL queries

  This change enables retrieving the list of currently running AQL queries inside the selected database.
  AQL queries with an execution time beyond a certain threshold can be moved to a "slow query" facility
  and retrieved from there. Queries can also be killed by specifying the query id.

  This change adds the following HTTP REST APIs:

  - `GET /_api/query/current`: for retrieving the list of currently running queries
  - `GET /_api/query/slow`: for retrieving the list of slow queries
  - `DELETE /_api/query/slow`: for clearing the list of slow queries
  - `GET /_api/query/properties`: for retrieving the properties for query tracking
  - `PUT /_api/query/properties`: for adjusting the properties for query tracking
  - `DELETE /_api/query/<id>`: for killing an AQL query

  The following JavaScript APIs have been added:

  - require("org/arangodb/aql/queries").current();
  - require("org/arangodb/aql/queries").slow();
  - require("org/arangodb/aql/queries").clearSlow();
  - require("org/arangodb/aql/queries").properties();
  - require("org/arangodb/aql/queries").kill();

* fixed issue #1265: arangod crashed with SIGSEGV

* fixed issue #1241: Wildcards in examples

* fixed comment parsing in Foxx controllers


v2.4.4 (2015-02-24)
-------------------

* fixed the generation template for foxx apps. It now does not create deprecated functions anymore

* add custom visitor functionality for `GRAPH_NEIGHBORS` function, too

* increased default value of traversal option *maxIterations* to 100 times of its previous
  default value


v2.4.3 (2015-02-06)
-------------------

* fix multi-threading with openssl when running under Windows

* fix timeout on socket operations when running under Windows

* Fixed an error in Foxx routing which caused some apps that worked in 2.4.1 to fail with status 500: `undefined is not a function` errors in 2.4.2
  This error was occurring due to seldom internal rerouting introduced by the malformed application handler.


v2.4.2 (2015-01-30)
-------------------

* added custom visitor functionality for AQL traversals

  This allows more complex result processing in traversals triggered by AQL. A few examples
  are shown in [this article](http://jsteemann.github.io/blog/2015/01/28/using-custom-visitors-in-aql-graph-traversals/).

* improved number of results estimated for nodes of type EnumerateListNode and SubqueryNode
  in AQL explain output

* added AQL explain helper to explain arbitrary AQL queries

  The helper function prints the query execution plan and the indexes to be used in the
  query. It can be invoked from the ArangoShell or the web interface as follows:

      require("org/arangodb/aql/explainer").explain(query);

* enable use of indexes for certain AQL conditions with non-equality predicates, in
  case the condition(s) also refer to indexed attributes

  The following queries will now be able to use indexes:

      FILTER a.indexed == ... && a.indexed != ...
      FILTER a.indexed == ... && a.nonIndexed != ...
      FILTER a.indexed == ... && ! (a.indexed == ...)
      FILTER a.indexed == ... && ! (a.nonIndexed == ...)
      FILTER a.indexed == ... && ! (a.indexed != ...)
      FILTER a.indexed == ... && ! (a.nonIndexed != ...)
      FILTER (a.indexed == ... && a.nonIndexed == ...) || (a.indexed == ... && a.nonIndexed == ...)
      FILTER (a.indexed == ... && a.nonIndexed != ...) || (a.indexed == ... && a.nonIndexed != ...)

* Fixed spuriously occurring "collection not found" errors when running queries on local
  collections on a cluster DB server

* Fixed upload of Foxx applications to the server for apps exceeding approx. 1 MB zipped.

* Malformed Foxx applications will now return a more useful error when any route is requested.

  In Production a Foxx app mounted on /app will display an html page on /app/* stating a 503 Service temporarily not available.
  It will not state any information about your Application.
  Before it was a 404 Not Found without any information and not distinguishable from a correct not found on your route.

  In Development Mode the html page also contains information about the error occurred.

* Unhandled errors thrown in Foxx routes are now handled by the Foxx framework itself.

  In Production the route will return a status 500 with a body {error: "Error statement"}.
  In Development the route will return a status 500 with a body {error: "Error statement", stack: "..."}

  Before, it was status 500 with a plain text stack including ArangoDB internal routing information.

* The Applications tab in web interface will now request development apps more often.
  So if you have a fixed a syntax error in your app it should always be visible after reload.


v2.4.1 (2015-01-19)
-------------------

* improved WAL recovery output

* fixed certain OR optimizations in AQL optimizer

* better diagnostics for arangoimp

* fixed invalid result of HTTP REST API method `/_admin/foxx/rescan`

* fixed possible segmentation fault when passing a Buffer object into a V8 function
  as a parameter

* updated AQB module to 1.8.0.


v2.4.0 (2015-01-13)
-------------------

* updated AQB module to 1.7.0.

* fixed V8 integration-related crashes

* make `fs.move(src, dest)` also fail when both `src` and `dest` are
  existing directories. This ensures the same behavior of the move operation
  on different platforms.

* fixed AQL insert operation for multi-shard collections in cluster

* added optional return value for AQL data-modification queries.
  This allows returning the documents inserted, removed or updated with the query, e.g.

      FOR doc IN docs REMOVE doc._key IN docs LET removed = OLD RETURN removed
      FOR doc IN docs INSERT { } IN docs LET inserted = NEW RETURN inserted
      FOR doc IN docs UPDATE doc._key WITH { } IN docs LET previous = OLD RETURN previous
      FOR doc IN docs UPDATE doc._key WITH { } IN docs LET updated = NEW RETURN updated

  The variables `OLD` and `NEW` are automatically available when a `REMOVE`, `INSERT`,
  `UPDATE` or `REPLACE` statement is immediately followed by a `LET` statement.
  Note that the `LET` and `RETURN` statements in data-modification queries are not as
  flexible as the general versions of `LET` and `RETURN`. When returning documents from
  data-modification operations, only a single variable can be assigned using `LET`, and
  the assignment can only be either `OLD` or `NEW`, but not an arbitrary expression. The
  `RETURN` statement also allows using the just-created variable only, and no arbitrary
  expressions.


v2.4.0-beta1 (2014-12-26)
--------------------------

* fixed superstates in FoxxGenerator

* fixed issue #1065: Aardvark: added creation of documents and edges with _key property

* fixed issue #1198: Aardvark: current AQL editor query is now cached

* Upgraded V8 version from 3.16.14 to 3.29.59

  The built-in version of V8 has been upgraded from 3.16.14 to 3.29.59.
  This activates several ES6 (also dubbed *Harmony* or *ES.next*) features in
  ArangoDB, both in the ArangoShell and the ArangoDB server. They can be
  used for scripting and in server-side actions such as Foxx routes, traversals
  etc.

  The following ES6 features are available in ArangoDB 2.4 by default:

  * iterators
  * the `of` operator
  * symbols
  * predefined collections types (Map, Set etc.)
  * typed arrays

  Many other ES6 features are disabled by default, but can be made available by
  starting arangod or arangosh with the appropriate options:

  * arrow functions
  * proxies
  * generators
  * String, Array, and Number enhancements
  * constants
  * enhanced object and numeric literals

  To activate all these ES6 features in arangod or arangosh, start it with
  the following options:

      arangosh --javascript.v8-options="--harmony --harmony_generators"

  More details on the available ES6 features can be found in
  [this blog](https://jsteemann.github.io/blog/2014/12/19/using-es6-features-in-arangodb/).

* Added Foxx generator for building Hypermedia APIs

  A more detailed description is [here](https://www.arangodb.com/2014/12/08/building-hypermedia-apis-foxxgenerator)

* New `Applications` tab in web interface:

  The `applications` tab got a complete redesign.
  It will now only show applications that are currently running on ArangoDB.
  For a selected application, a new detailed view has been created.
  This view provides a better overview of the app:
  * author
  * license
  * version
  * contributors
  * download links
  * API documentation

  To install a new application, a new dialog is now available.
  It provides the features already available in the console application `foxx-manager` plus some more:
  * install an application from Github
  * install an application from a zip file
  * install an application from ArangoDB's application store
  * create a new application from scratch: this feature uses a generator to
    create a Foxx application with pre-defined CRUD methods for a given list
    of collections. The generated Foxx app can either be downloaded as a zip file or
    be installed on the server. Starting with a new Foxx app has never been easier.

* fixed issue #1102: Aardvark: Layout bug in documents overview

  The documents overview was entirely destroyed in some situations on Firefox.
  We replaced the plugin we used there.

* fixed issue #1168: Aardvark: pagination buttons jumping

* fixed issue #1161: Aardvark: Click on Import JSON imports previously uploaded file

* removed configure options `--enable-all-in-one-v8`, `--enable-all-in-one-icu`,
  and `--enable-all-in-one-libev`.

* global internal rename to fix naming incompatibilities with JSON:

  Internal functions with names containing `array` have been renamed to `object`,
  internal functions with names containing `list` have been renamed to `array`.
  The renaming was mainly done in the C++ parts. The documentation has also been
  adjusted so that the correct JSON type names are used in most places.

  The change also led to the addition of a few function aliases in AQL:

  * `TO_LIST` now is an alias of the new `TO_ARRAY`
  * `IS_LIST` now is an alias of the new `IS_ARRAY`
  * `IS_DOCUMENT` now is an alias of the new `IS_OBJECT`

  The changed also renamed the option `mergeArrays` to `mergeObjects` for AQL
  data-modification query options and HTTP document modification API

* AQL: added optimizer rule "remove-filter-covered-by-index"

  This rule removes FilterNodes and CalculationNodes from an execution plan if the
  filter is already covered by a previous IndexRangeNode. Removing the CalculationNode
  and the FilterNode will speed up query execution because the query requires less
  computation.

* AQL: added optimizer rule "remove-sort-rand"

  This rule removes a `SORT RAND()` expression from a query and moves the random
  iteration into the appropriate `EnumerateCollectionNode`. This is more efficient
  than individually enumerating and then sorting randomly.

* AQL: range optimizations for IN and OR

  This change enables usage of indexes for several additional cases. Filters containing
  the `IN` operator can now make use of indexes, and multiple OR- or AND-combined filter
  conditions can now also use indexes if the filters are accessing the same indexed
  attribute.

  Here are a few examples of queries that can now use indexes but couldn't before:

    FOR doc IN collection
      FILTER doc.indexedAttribute == 1 || doc.indexedAttribute > 99
      RETURN doc

    FOR doc IN collection
      FILTER doc.indexedAttribute IN [ 3, 42 ] || doc.indexedAttribute > 99
      RETURN doc

    FOR doc IN collection
      FILTER (doc.indexedAttribute > 2 && doc.indexedAttribute < 10) ||
             (doc.indexedAttribute > 23 && doc.indexedAttribute < 42)
      RETURN doc

* fixed issue #500: AQL parentheses issue

  This change allows passing subqueries as AQL function parameters without using
  duplicate brackets (e.g. `FUNC(query)` instead of `FUNC((query))`

* added optional `COUNT` clause to AQL `COLLECT`

  This allows more efficient group count calculation queries, e.g.

      FOR doc IN collection
        COLLECT age = doc.age WITH COUNT INTO length
        RETURN { age: age, count: length }

  A count-only query is also possible:

      FOR doc IN collection
        COLLECT WITH COUNT INTO length
        RETURN length

* fixed missing makeDirectory when fetching a Foxx application from a zip file

* fixed issue #1134: Change the default endpoint to localhost

  This change will modify the IP address ArangoDB listens on to 127.0.0.1 by default.
  This will make new ArangoDB installations unaccessible from clients other than
  localhost unless changed. This is a security feature.

  To make ArangoDB accessible from any client, change the server's configuration
  (`--server.endpoint`) to either `tcp://0.0.0.0:8529` or the server's publicly
  visible IP address.

* deprecated `Repository#modelPrototype`. Use `Repository#model` instead.

* IMPORTANT CHANGE: by default, system collections are included in replication and all
  replication API return values. This will lead to user accounts and credentials
  data being replicated from master to slave servers. This may overwrite
  slave-specific database users.

  If this is undesired, the `_users` collection can be excluded from replication
  easily by setting the `includeSystem` attribute to `false` in the following commands:

  * replication.sync({ includeSystem: false });
  * replication.applier.properties({ includeSystem: false });

  This will exclude all system collections (including `_aqlfunctions`, `_graphs` etc.)
  from the initial synchronization and the continuous replication.

  If this is also undesired, it is also possible to specify a list of collections to
  exclude from the initial synchronization and the continuous replication using the
  `restrictCollections` attribute, e.g.:

      replication.applier.properties({
        includeSystem: true,
        restrictType: "exclude",
        restrictCollections: [ "_users", "_graphs", "foo" ]
      });

  The HTTP API methods for fetching the replication inventory and for dumping collections
  also support the `includeSystem` control flag via a URL parameter.

* removed DEPRECATED replication methods:
  * `replication.logger.start()`
  * `replication.logger.stop()`
  * `replication.logger.properties()`
  * HTTP PUT `/_api/replication/logger-start`
  * HTTP PUT `/_api/replication/logger-stop`
  * HTTP GET `/_api/replication/logger-config`
  * HTTP PUT `/_api/replication/logger-config`

* fixed issue #1174, which was due to locking problems in distributed
  AQL execution

* improved cluster locking for AQL avoiding deadlocks

* use DistributeNode for modifying queries with REPLACE and UPDATE, if
  possible


v2.3.6 (2015-XX-XX)
-------------------

* fixed AQL subquery optimization that produced wrong result when multiple subqueries
  directly followed each other and and a directly following `LET` statement did refer
  to any but the first subquery.


v2.3.5 (2015-01-16)
-------------------

* fixed intermittent 404 errors in Foxx apps after mounting or unmounting apps

* fixed issue #1200: Expansion operator results in "Cannot call method 'forEach' of null"

* fixed issue #1199: Cannot unlink root node of plan


v2.3.4 (2014-12-23)
-------------------

* fixed cerberus path for MyArangoDB


v2.3.3 (2014-12-17)
-------------------

* fixed error handling in instantiation of distributed AQL queries, this
  also fixes a bug in cluster startup with many servers

* issue #1185: parse non-fractional JSON numbers with exponent (e.g. `4e-261`)

* issue #1159: allow --server.request-timeout and --server.connect-timeout of 0


v2.3.2 (2014-12-09)
-------------------

* fixed issue #1177: Fix bug in the user app's storage

* fixed issue #1173: AQL Editor "Save current query" resets user password

* fixed missing makeDirectory when fetching a Foxx application from a zip file

* put in warning about default changed: fixed issue #1134: Change the default endpoint to localhost

* fixed issue #1163: invalid fullCount value returned from AQL

* fixed range operator precedence

* limit default maximum number of plans created by AQL optimizer to 256 (from 1024)

* make AQL optimizer not generate an extra plan if an index can be used, but modify
  existing plans in place

* fixed AQL cursor ttl (time-to-live) issue

  Any user-specified cursor ttl value was not honored since 2.3.0.

* fixed segfault in AQL query hash index setup with unknown shapes

* fixed memleaks

* added AQL optimizer rule for removing `INTO` from a `COLLECT` statement if not needed

* fixed issue #1131

  This change provides the `KEEP` clause for `COLLECT ... INTO`. The `KEEP` clause
  allows controlling which variables will be kept in the variable created by `INTO`.

* fixed issue #1147, must protect dispatcher ID for etcd

v2.3.1 (2014-11-28)
-------------------

* recreate password if missing during upgrade

* fixed issue #1126

* fixed non-working subquery index optimizations

* do not restrict summary of Foxx applications to 60 characters

* fixed display of "required" path parameters in Foxx application documentation

* added more optimizations of constants values in AQL FILTER conditions

* fixed invalid or-to-in optimization for FILTERs containing comparisons
  with boolean values

* fixed replication of `_graphs` collection

* added AQL list functions `PUSH`, `POP`, `UNSHIFT`, `SHIFT`, `REMOVE_VALUES`,
  `REMOVE_VALUE`, `REMOVE_NTH` and `APPEND`

* added AQL functions `CALL` and `APPLY` to dynamically call other functions

* fixed AQL optimizer cost estimation for LIMIT node

* prevent Foxx queues from permanently writing to the journal even when
  server is idle

* fixed AQL COLLECT statement with INTO clause, which copied more variables
  than v2.2 and thus lead to too much memory consumption.
  This deals with #1107.

* fixed AQL COLLECT statement, this concerned every COLLECT statement,
  only the first group had access to the values of the variables before
  the COLLECT statement. This deals with #1127.

* fixed some AQL internals, where sometimes too many items were
  fetched from upstream in the presence of a LIMIT clause. This should
  generally improve performance.


v2.3.0 (2014-11-18)
-------------------

* fixed syslog flags. `--log.syslog` is deprecated and setting it has no effect,
  `--log.facility` now works as described. Application name has been changed from
  `triagens` to `arangod`. It can be changed using `--log.application`. The syslog
  will only contain the actual log message. The datetime prefix is omitted.

* fixed deflate in SimpleHttpClient

* fixed issue #1104: edgeExamples broken or changed

* fixed issue #1103: Error while importing user queries

* fixed issue #1100: AQL: HAS() fails on doc[attribute_name]

* fixed issue #1098: runtime error when creating graph vertex

* hide system applications in **Applications** tab by default

  Display of system applications can be toggled by using the *system applications*
  toggle in the UI.

* added HTTP REST API for managing tasks (`/_api/tasks`)

* allow passing character lists as optional parameter to AQL functions `TRIM`,
  `LTRIM` and `RTRIM`

  These functions now support trimming using custom character lists. If no character
  lists are specified, all whitespace characters will be removed as previously:

      TRIM("  foobar\t \r\n ")         // "foobar"
      TRIM(";foo;bar;baz, ", "; ")     // "foo;bar;baz"

* added AQL string functions `LTRIM`, `RTRIM`, `FIND_FIRST`, `FIND_LAST`, `SPLIT`,
  `SUBSTITUTE`

* added AQL functions `ZIP`, `VALUES` and `PERCENTILE`

* made AQL functions `CONCAT` and `CONCAT_SEPARATOR` work with list arguments

* dynamically create extra dispatcher threads if required

* fixed issue #1097: schemas in the API docs no longer show required properties as optional


v2.3.0-beta2 (2014-11-08)
-------------------------

* front-end: new icons for uploading and downloading JSON documents into a collection

* front-end: fixed documents pagination css display error

* front-end: fixed flickering of the progress view

* front-end: fixed missing event for documents filter function

* front-end: jsoneditor: added CMD+Return (Mac) CTRL+Return (Linux/Win) shortkey for
  saving a document

* front-end: added information tooltip for uploading json documents.

* front-end: added database management view to the collapsed navigation menu

* front-end: added collection truncation feature

* fixed issue #1086: arangoimp: Odd errors if arguments are not given properly

* performance improvements for AQL queries that use JavaScript-based expressions
  internally

* added AQL geo functions `WITHIN_RECTANGLE` and `IS_IN_POLYGON`

* fixed non-working query results download in AQL editor of web interface

* removed debug print message in AQL editor query export routine

* fixed issue #1075: Aardvark: user name required even if auth is off #1075

  The fix for this prefills the username input field with the current user's
  account name if any and `root` (the default username) otherwise. Additionally,
  the tooltip text has been slightly adjusted.

* fixed issue #1069: Add 'raw' link to swagger ui so that the raw swagger
  json can easily be retrieved

  This adds a link to the Swagger API docs to an application's detail view in
  the **Applications** tab of the web interface. The link produces the Swagger
  JSON directly. If authentication is turned on, the link requires authentication,
  too.

* documentation updates


v2.3.0-beta1 (2014-11-01)
-------------------------

* added dedicated `NOT IN` operator for AQL

  Previously, a `NOT IN` was only achievable by writing a negated `IN` condition:

      FOR i IN ... FILTER ! (i IN [ 23, 42 ]) ...

  This can now alternatively be expressed more intuitively as follows:

      FOR i IN ... FILTER i NOT IN [ 23, 42 ] ...

* added alternative logical operator syntax for AQL

  Previously, the logical operators in AQL could only be written as:
  - `&&`: logical and
  - `||`: logical or
  - `!`: negation

  ArangoDB 2.3 introduces the alternative variants for these operators:
  - `AND`: logical and
  - `OR`: logical or
  - `NOT`: negation

  The new syntax is just an alternative to the old syntax, allowing easier
  migration from SQL. The old syntax is still fully supported and will be.

* improved output of `ArangoStatement.parse()` and POST `/_api/query`

  If an AQL query can be parsed without problems, The return value of
  `ArangoStatement.parse()` now contains an attribute `ast` with the abstract
  syntax tree of the query (before optimizations). Though this is an internal
  representation of the query and is subject to change, it can be used to inspect
  how ArangoDB interprets a given query.

* improved `ArangoStatement.explain()` and POST `/_api/explain`

  The commands for explaining AQL queries have been improved.

* added command-line option `--javascript.v8-contexts` to control the number of
  V8 contexts created in arangod.

  Previously, the number of V8 contexts was equal to the number of server threads
  (as specified by option `--server.threads`).

  However, it may be sensible to create different amounts of threads and V8
  contexts. If the option is not specified, the number of V8 contexts created
  will be equal to the number of server threads. Thus no change in configuration
  is required to keep the old behavior.

  If you are using the default config files or merge them with your local config
  files, please review if the default number of server threads is okay in your
  environment. Additionally you should verify that the number of V8 contexts
  created (as specified in option `--javascript.v8-contexts`) is okay.

* the number of server.threads specified is now the minimum of threads
  started. There are situation in which threads are waiting for results of
  distributed database servers. In this case the number of threads is
  dynamically increased.

* removed index type "bitarray"

  Bitarray indexes were only half-way documented and integrated in previous versions
  of ArangoDB so their benefit was limited. The support for bitarray indexes has
  thus been removed in ArangoDB 2.3. It is not possible to create indexes of type
  "bitarray" with ArangoDB 2.3.

  When a collection is opened that contains a bitarray index definition created
  with a previous version of ArangoDB, ArangoDB will ignore it and log the following
  warning:

      index type 'bitarray' is not supported in this version of ArangoDB and is ignored

  Future versions of ArangoDB may automatically remove such index definitions so the
  warnings will eventually disappear.

* removed internal "_admin/modules/flush" in order to fix requireApp

* added basic support for handling binary data in Foxx

  Requests with binary payload can be processed in Foxx applications by
  using the new method `res.rawBodyBuffer()`. This will return the unparsed request
  body as a Buffer object.

  There is now also the method `req.requestParts()` available in Foxx to retrieve
  the individual components of a multipart HTTP request.

  Buffer objects can now be used when setting the response body of any Foxx action.
  Additionally, `res.send()` has been added as a convenience method for returning
  strings, JSON objects or buffers from a Foxx action:

      res.send("<p>some HTML</p>");
      res.send({ success: true });
      res.send(new Buffer("some binary data"));

  The convenience method `res.sendFile()` can now be used to easily return the
  contents of a file from a Foxx action:

      res.sendFile(applicationContext.foxxFilename("image.png"));

  `fs.write` now accepts not only strings but also Buffer objects as second parameter:

      fs.write(filename, "some data");
      fs.write(filename, new Buffer("some binary data"));

  `fs.readBuffer` can be used to return the contents of a file in a Buffer object.

* improved performance of insertion into non-unique hash indexes significantly in case
  many duplicate keys are used in the index

* issue #1042: set time zone in log output

  the command-line option `--log.use-local-time` was added to print dates and times in
  the server-local timezone instead of UTC

* command-line options that require a boolean value now validate the
  value given on the command-line

  This prevents issues if no value is specified for an option that
  requires a boolean value. For example, the following command-line would
  have caused trouble in 2.2, because `--server.endpoint` would have been
  used as the value for the `--server.disable-authentication` options
  (which requires a boolean value):

      arangod --server.disable-authentication --server.endpoint tcp://127.0.0.1:8529 data

  In 2.3, running this command will fail with an error and requires to
  be modified to:

      arangod --server.disable-authentication true --server.endpoint tcp://127.0.0.1:8529 data

* improved performance of CSV import in arangoimp

* fixed issue #1027: Stack traces are off-by-one

* fixed issue #1026: Modules loaded in different files within the same app
  should refer to the same module

* fixed issue #1025: Traversal not as expected in undirected graph

* added a _relation function in the general-graph module.

  This deprecated _directedRelation and _undirectedRelation.
  ArangoDB does not offer any constraints for undirected edges
  which caused some confusion of users how undirected relations
  have to be handled. Relation now only supports directed relations
  and the user can actively simulate undirected relations.

* changed return value of Foxx.applicationContext#collectionName:

  Previously, the function could return invalid collection names because
  invalid characters were not replaced in the application name prefix, only
  in the collection name passed.

  Now, the function replaces invalid characters also in the application name
  prefix, which might to slightly different results for application names that
  contained any characters outside the ranges [a-z], [A-Z] and [0-9].

* prevent XSS in AQL editor and logs view

* integrated tutorial into ArangoShell and web interface

* added option `--backslash-escape` for arangoimp when running CSV file imports

* front-end: added download feature for (filtered) documents

* front-end: added download feature for the results of a user query

* front-end: added function to move documents to another collection

* front-end: added sort-by attribute to the documents filter

* front-end: added sorting feature to database, graph management and user management view.

* issue #989: front-end: Databases view not refreshing after deleting a database

* issue #991: front-end: Database search broken

* front-end: added infobox which shows more information about a document (_id, _rev, _key) or
  an edge (_id, _rev, _key, _from, _to). The from and to attributes are clickable and redirect
  to their document location.

* front-end: added edit-mode for deleting multiple documents at the same time.

* front-end: added delete button to the detailed document/edge view.

* front-end: added visual feedback for saving documents/edges inside the editor (error/success).

* front-end: added auto-focusing for the first input field in a modal.

* front-end: added validation for user input in a modal.

* front-end: user defined queries are now stored inside the database and are bound to the current
  user, instead of using the local storage functionality of the browsers. The outcome of this is
  that user defined queries are now independently usable from any device. Also queries can now be
  edited through the standard document editor of the front-end through the _users collection.

* front-end: added import and export functionality for user defined queries.

* front-end: added new keywords and functions to the aql-editor theme

* front-end: applied tile-style to the graph view

* front-end: now using the new graph api including multi-collection support

* front-end: foxx apps are now deletable

* front-end: foxx apps are now installable and updateable through github, if github is their
  origin.

* front-end: added foxx app version control. Multiple versions of a single foxx app are now
  installable and easy to manage and are also arranged in groups.

* front-end: the user-set filter of a collection is now stored until the user navigates to
  another collection.

* front-end: fetching and filtering of documents, statistics, and query operations are now
  handled with asynchronous ajax calls.

* front-end: added progress indicator if the front-end is waiting for a server operation.

* front-end: fixed wrong count of documents in the documents view of a collection.

* front-end: fixed unexpected styling of the manage db view and navigation.

* front-end: fixed wrong handling of select fields in a modal view.

* front-end: fixed wrong positioning of some tooltips.

* automatically call `toJSON` function of JavaScript objects (if present)
  when serializing them into database documents. This change allows
  storing JavaScript date objects in the database in a sensible manner.


v2.2.7 (2014-11-19)
-------------------

* fixed issue #998: Incorrect application URL for non-system Foxx apps

* fixed issue #1079: AQL editor: keyword WITH in UPDATE query is not highlighted

* fix memory leak in cluster nodes

* fixed registration of AQL user-defined functions in Web UI (JS shell)

* fixed error display in Web UI for certain errors
  (now error message is printed instead of 'undefined')

* fixed issue #1059: bug in js module console

* fixed issue #1056: "fs": zip functions fail with passwords

* fixed issue #1063: Docs: measuring unit of --wal.logfile-size?

* fixed issue #1062: Docs: typo in 14.2 Example data


v2.2.6 (2014-10-20)
-------------------

* fixed issue #972: Compilation Issue

* fixed issue #743: temporary directories are now unique and one can read
  off the tool that created them, if empty, they are removed atexit

* Highly improved performance of all AQL GRAPH_* functions.

* Orphan collections in general graphs can now be found via GRAPH_VERTICES
  if either "any" or no direction is defined

* Fixed documentation for AQL function GRAPH_NEIGHBORS.
  The option "vertexCollectionRestriction" is meant to filter the target
  vertices only, and should not filter the path.

* Fixed a bug in GRAPH_NEIGHBORS which enforced only empty results
  under certain conditions


v2.2.5 (2014-10-09)
-------------------

* fixed issue #961: allow non-JSON values in undocument request bodies

* fixed issue 1028: libicu is now statically linked

* fixed cached lookups of collections on the server, which may have caused spurious
  problems after collection rename operations


v2.2.4 (2014-10-01)
-------------------

* fixed accessing `_from` and `_to` attributes in `collection.byExample` and
  `collection.firstExample`

  These internal attributes were not handled properly in the mentioned functions, so
  searching for them did not always produce documents

* fixed issue #1030: arangoimp 2.2.3 crashing, not logging on large Windows CSV file

* fixed issue #1025: Traversal not as expected in undirected graph

* fixed issue #1020

  This requires re-introducing the startup option `--database.force-sync-properties`.

  This option can again be used to force fsyncs of collection, index and database properties
  stored as JSON strings on disk in files named `parameter.json`. Syncing these files after
  a write may be necessary if the underlying storage does not sync file contents by itself
  in a "sensible" amount of time after a file has been written and closed.

  The default value is `true` so collection, index and database properties will always be
  synced to disk immediately. This affects creating, renaming and dropping collections as
  well as creating and dropping databases and indexes. Each of these operations will perform
  an additional fsync on the `parameter.json` file if the option is set to `true`.

  It might be sensible to set this option to `false` for workloads that create and drop a
  lot of collections (e.g. test runs).

  Document operations such as creating, updating and dropping documents are not affected
  by this option.

* fixed issue #1016: AQL editor bug

* fixed issue #1014: WITHIN function returns wrong distance

* fixed AQL shortest path calculation in function `GRAPH_SHORTEST_PATH` to return
  complete vertex objects instead of just vertex ids

* allow changing of attributes of documents stored in server-side JavaScript variables

  Previously, the following did not work:

      var doc = db.collection.document(key);
      doc._key = "abc"; // overwriting internal attributes not supported
      doc.value = 123;  // overwriting existing attributes not supported

  Now, modifying documents stored in server-side variables (e.g. `doc` in the above case)
  is supported. Modifying the variables will not update the documents in the database,
  but will modify the JavaScript object (which can be written back to the database using
  `db.collection.update` or `db.collection.replace`)

* fixed issue #997: arangoimp apparently doesn't support files >2gig on Windows

  large file support (requires using `_stat64` instead of `stat`) is now supported on
  Windows


v2.2.3 (2014-09-02)
-------------------

* added `around` for Foxx controller

* added `type` option for HTTP API `GET /_api/document?collection=...`

  This allows controlling the type of results to be returned. By default, paths to
  documents will be returned, e.g.

      [
        `/_api/document/test/mykey1`,
        `/_api/document/test/mykey2`,
        ...
      ]

  To return a list of document ids instead of paths, the `type` URL parameter can be
  set to `id`:

      [
        `test/mykey1`,
        `test/mykey2`,
        ...
      ]

  To return a list of document keys only, the `type` URL parameter can be set to `key`:

      [
        `mykey1`,
        `mykey2`,
        ...
      ]


* properly capitalize HTTP response header field names in case the `x-arango-async`
  HTTP header was used in a request.

* fixed several documentation issues

* speedup for several general-graph functions, AQL functions starting with `GRAPH_`
  and traversals


v2.2.2 (2014-08-08)
-------------------

* allow storing non-reserved attribute names starting with an underscore

  Previous versions of ArangoDB parsed away all attribute names that started with an
  underscore (e.g. `_test', '_foo', `_bar`) on all levels of a document (root level
  and sub-attribute levels). While this behavior was documented, it was unintuitive and
  prevented storing documents inside other documents, e.g.:

      {
        "_key" : "foo",
        "_type" : "mydoc",
        "references" : [
          {
            "_key" : "something",
            "_rev" : "...",
            "value" : 1
          },
          {
            "_key" : "something else",
            "_rev" : "...",
            "value" : 2
          }
        ]
      }

  In the above example, previous versions of ArangoDB removed all attributes and
  sub-attributes that started with underscores, meaning the embedded documents would lose
  some of their attributes. 2.2.2 should preserve such attributes, and will also allow
  storing user-defined attribute names on the top-level even if they start with underscores
  (such as `_type` in the above example).

* fix conversion of JavaScript String, Number and Boolean objects to JSON.

  Objects created in JavaScript using `new Number(...)`, `new String(...)`, or
  `new Boolean(...)` were not converted to JSON correctly.

* fixed a race condition on task registration (i.e. `require("org/arangodb/tasks").register()`)

  this race condition led to undefined behavior when a just-created task with no offset and
  no period was instantly executed and deleted by the task scheduler, before the `register`
  function returned to the caller.

* changed run-tests.sh to execute all suitable tests.

* switch to new version of gyp

* fixed upgrade button


v2.2.1 (2014-07-24)
-------------------

* fixed hanging write-ahead log recovery for certain cases that involved dropping
  databases

* fixed issue with --check-version: when creating a new database the check failed

* issue #947 Foxx applicationContext missing some properties

* fixed issue with --check-version: when creating a new database the check failed

* added startup option `--wal.suppress-shape-information`

  Setting this option to `true` will reduce memory and disk space usage and require
  less CPU time when modifying documents or edges. It should therefore be turned on
  for standalone ArangoDB servers. However, for servers that are used as replication
  masters, setting this option to `true` will effectively disable the usage of the
  write-ahead log for replication, so it should be set to `false` for any replication
  master servers.

  The default value for this option is `false`.

* added optional `ttl` attribute to specify result cursor expiration for HTTP API method
  `POST /_api/cursor`

  The `ttl` attribute can be used to prevent cursor results from timing out too early.

* issue #947: Foxx applicationContext missing some properties

* (reported by Christian Neubauer):

  The problem was that in Google's V8, signed and unsigned chars are not always declared cleanly.
  so we need to force v8 to compile with forced signed chars which is done by the Flag:
    -fsigned-char
  at least it is enough to follow the instructions of compiling arango on rasperry
  and add "CFLAGS='-fsigned-char'" to the make command of V8 and remove the armv7=0

* Fixed a bug with the replication client. In the case of single document
  transactions the collection was not write locked.


v2.2.0 (2014-07-10)
-------------------

* The replication methods `logger.start`, `logger.stop` and `logger.properties` are
  no-ops in ArangoDB 2.2 as there is no separate replication logger anymore. Data changes
  are logged into the write-ahead log in ArangoDB 2.2, and not separately by the
  replication logger. The replication logger object is still there in ArangoDB 2.2 to
  ensure backwards-compatibility, however, logging cannot be started, stopped or
  configured anymore. Using any of these methods will do nothing.

  This also affects the following HTTP API methods:
  - `PUT /_api/replication/logger-start`
  - `PUT /_api/replication/logger-stop`
  - `GET /_api/replication/logger-config`
  - `PUT /_api/replication/logger-config`

  Using any of these methods is discouraged from now on as they will be removed in
  future versions of ArangoDB.

* INCOMPATIBLE CHANGE: replication of transactions has changed. Previously, transactions
  were logged on a master in one big block and shipped to a slave in one block, too.
  Now transactions will be logged and replicated as separate entries, allowing transactions
  to be bigger and also ensure replication progress.

  This change also affects the behavior of the `stop` method of the replication applier.
  If the replication applier is now stopped manually using the `stop` method and later
  restarted using the `start` method, any transactions that were unfinished at the
  point of stopping will be aborted on a slave, even if they later commit on the master.

  In ArangoDB 2.2, stopping the replication applier manually should be avoided unless the
  goal is to stop replication permanently or to do a full resync with the master anyway.
  If the replication applier still must be stopped, it should be made sure that the
  slave has fetched and applied all pending operations from a master, and that no
  extra transactions are started on the master before the `stop` command on the slave
  is executed.

  Replication of transactions in ArangoDB 2.2 might also lock the involved collections on
  the slave while a transaction is either committed or aborted on the master and the
  change has been replicated to the slave. This change in behavior may be important for
  slave servers that are used for read-scaling. In order to avoid long lasting collection
  locks on the slave, transactions should be kept small.

  The `_replication` system collection is not used anymore in ArangoDB 2.2 and its usage is
  discouraged.

* INCOMPATIBLE CHANGE: the figures reported by the `collection.figures` method
  now only reflect documents and data contained in the journals and datafiles of
  collections. Documents or deletions contained only in the write-ahead log will
  not influence collection figures until the write-ahead log garbage collection
  kicks in. The figures for a collection might therefore underreport the total
  resource usage of a collection.

  Additionally, the attributes `lastTick` and `uncollectedLogfileEntries` have been
  added to the result of the `figures` operation and the HTTP API method
  `PUT /_api/collection/figures`

* added `insert` method as an alias for `save`. Documents can now be inserted into
  a collection using either method:

      db.test.save({ foo: "bar" });
      db.test.insert({ foo: "bar" });

* added support for data-modification AQL queries

* added AQL keywords `INSERT`, `UPDATE`, `REPLACE` and `REMOVE` (and `WITH`) to
  support data-modification AQL queries.

  Unquoted usage of these keywords for attribute names in AQL queries will likely
  fail in ArangoDB 2.2. If any such attribute name needs to be used in a query, it
  should be enclosed in backticks to indicate the usage of a literal attribute
  name.

  For example, the following query will fail in ArangoDB 2.2 with a parse error:

      FOR i IN foo RETURN i.remove

  and needs to be rewritten like this:

      FOR i IN foo RETURN i.`remove`

* disallow storing of JavaScript objects that contain JavaScript native objects
  of type `Date`, `Function`, `RegExp` or `External`, e.g.

      db.test.save({ foo: /bar/ });
      db.test.save({ foo: new Date() });

  will now print

      Error: <data> cannot be converted into JSON shape: could not shape document

  Previously, objects of these types were silently converted into an empty object
  (i.e. `{ }`).

  To store such objects in a collection, explicitly convert them into strings
  like this:

      db.test.save({ foo: String(/bar/) });
      db.test.save({ foo: String(new Date()) });

* The replication methods `logger.start`, `logger.stop` and `logger.properties` are
  no-ops in ArangoDB 2.2 as there is no separate replication logger anymore. Data changes
  are logged into the write-ahead log in ArangoDB 2.2, and not separately by the
  replication logger. The replication logger object is still there in ArangoDB 2.2 to
  ensure backwards-compatibility, however, logging cannot be started, stopped or
  configured anymore. Using any of these methods will do nothing.

  This also affects the following HTTP API methods:
  - `PUT /_api/replication/logger-start`
  - `PUT /_api/replication/logger-stop`
  - `GET /_api/replication/logger-config`
  - `PUT /_api/replication/logger-config`

  Using any of these methods is discouraged from now on as they will be removed in
  future versions of ArangoDB.

* INCOMPATIBLE CHANGE: replication of transactions has changed. Previously, transactions
  were logged on a master in one big block and shipped to a slave in one block, too.
  Now transactions will be logged and replicated as separate entries, allowing transactions
  to be bigger and also ensure replication progress.

  This change also affects the behavior of the `stop` method of the replication applier.
  If the replication applier is now stopped manually using the `stop` method and later
  restarted using the `start` method, any transactions that were unfinished at the
  point of stopping will be aborted on a slave, even if they later commit on the master.

  In ArangoDB 2.2, stopping the replication applier manually should be avoided unless the
  goal is to stop replication permanently or to do a full resync with the master anyway.
  If the replication applier still must be stopped, it should be made sure that the
  slave has fetched and applied all pending operations from a master, and that no
  extra transactions are started on the master before the `stop` command on the slave
  is executed.

  Replication of transactions in ArangoDB 2.2 might also lock the involved collections on
  the slave while a transaction is either committed or aborted on the master and the
  change has been replicated to the slave. This change in behavior may be important for
  slave servers that are used for read-scaling. In order to avoid long lasting collection
  locks on the slave, transactions should be kept small.

  The `_replication` system collection is not used anymore in ArangoDB 2.2 and its usage is
  discouraged.

* INCOMPATIBLE CHANGE: the figures reported by the `collection.figures` method
  now only reflect documents and data contained in the journals and datafiles of
  collections. Documents or deletions contained only in the write-ahead log will
  not influence collection figures until the write-ahead log garbage collection
  kicks in. The figures for a collection might therefore underreport the total
  resource usage of a collection.

  Additionally, the attributes `lastTick` and `uncollectedLogfileEntries` have been
  added to the result of the `figures` operation and the HTTP API method
  `PUT /_api/collection/figures`

* added `insert` method as an alias for `save`. Documents can now be inserted into
  a collection using either method:

      db.test.save({ foo: "bar" });
      db.test.insert({ foo: "bar" });

* added support for data-modification AQL queries

* added AQL keywords `INSERT`, `UPDATE`, `REPLACE` and `REMOVE` (and `WITH`) to
  support data-modification AQL queries.

  Unquoted usage of these keywords for attribute names in AQL queries will likely
  fail in ArangoDB 2.2. If any such attribute name needs to be used in a query, it
  should be enclosed in backticks to indicate the usage of a literal attribute
  name.

  For example, the following query will fail in ArangoDB 2.2 with a parse error:

      FOR i IN foo RETURN i.remove

  and needs to be rewritten like this:

      FOR i IN foo RETURN i.`remove`

* disallow storing of JavaScript objects that contain JavaScript native objects
  of type `Date`, `Function`, `RegExp` or `External`, e.g.

      db.test.save({ foo: /bar/ });
      db.test.save({ foo: new Date() });

  will now print

      Error: <data> cannot be converted into JSON shape: could not shape document

  Previously, objects of these types were silently converted into an empty object
  (i.e. `{ }`).

  To store such objects in a collection, explicitly convert them into strings
  like this:

      db.test.save({ foo: String(/bar/) });
      db.test.save({ foo: String(new Date()) });

* honor startup option `--server.disable-statistics` when deciding whether or not
  to start periodic statistics collection jobs

  Previously, the statistics collection jobs were started even if the server was
  started with the `--server.disable-statistics` flag being set to `true`

* removed startup option `--random.no-seed`

  This option had no effect in previous versions of ArangoDB and was thus removed.

* removed startup option `--database.remove-on-drop`

  This option was used for debugging only.

* removed startup option `--database.force-sync-properties`

  This option is now superfluous as collection properties are now stored in the
  write-ahead log.

* introduced write-ahead log

  All write operations in an ArangoDB server instance are automatically logged
  to the server's write-ahead log. The write-ahead log is a set of append-only
  logfiles, and it is used in case of a crash recovery and for replication.
  Data from the write-ahead log will eventually be moved into the journals or
  datafiles of collections, allowing the server to remove older write-ahead log
  logfiles. Figures of collections will be updated when data are moved from the
  write-ahead log into the journals or datafiles of collections.

  Cross-collection transactions in ArangoDB should benefit considerably by this
  change, as less writes than in previous versions are required to ensure the data
  of multiple collections are atomically and durably committed. All data-modifying
  operations inside transactions (insert, update, remove) will write their
  operations into the write-ahead log directly, making transactions with multiple
  operations also require less physical memory than in previous versions of ArangoDB,
  that required all transaction data to fit into RAM.

  The `_trx` system collection is not used anymore in ArangoDB 2.2 and its usage is
  discouraged.

  The data in the write-ahead log can also be used in the replication context.
  The `_replication` collection that was used in previous versions of ArangoDB to
  store all changes on the server is not used anymore in ArangoDB 2.2. Instead,
  slaves can read from a master's write-ahead log to get informed about most
  recent changes. This removes the need to store data-modifying operations in
  both the actual place and the `_replication` collection.

* removed startup option `--server.disable-replication-logger`

  This option is superfluous in ArangoDB 2.2. There is no dedicated replication
  logger in ArangoDB 2.2. There is now always the write-ahead log, and it is also
  used as the server's replication log. Specifying the startup option
  `--server.disable-replication-logger` will do nothing in ArangoDB 2.2, but the
  option should not be used anymore as it might be removed in a future version.

* changed behavior of replication logger

  There is no dedicated replication logger in ArangoDB 2.2 as there is the
  write-ahead log now. The existing APIs for starting and stopping the replication
  logger still exist in ArangoDB 2.2 for downwards-compatibility, but calling
  the start or stop operations are no-ops in ArangoDB 2.2. When querying the
  replication logger status via the API, the server will always report that the
  replication logger is running. Configuring the replication logger is a no-op
  in ArangoDB 2.2, too. Changing the replication logger configuration has no
  effect. Instead, the write-ahead log configuration can be changed.

* removed MRuby integration for arangod

  ArangoDB had an experimental MRuby integration in some of the publish builds.
  This wasn't continuously developed, and so it has been removed in ArangoDB 2.2.

  This change has led to the following startup options being superfluous:

  - `--ruby.gc-interval`
  - `--ruby.action-directory`
  - `--ruby.modules-path`
  - `--ruby.startup-directory`

  Specifying these startup options will do nothing in ArangoDB 2.2, but the
  options should be avoided from now on as they might be removed in future versions.

* reclaim index memory when last document in collection is deleted

  Previously, deleting documents from a collection did not lead to index sizes being
  reduced. Instead, the already allocated index memory was re-used when a collection
  was refilled.

  Now, index memory for primary indexes and hash indexes is reclaimed instantly when
  the last document from a collection is removed.

* inlined and optimized functions in hash indexes

* added AQL TRANSLATE function

  This function can be used to perform lookups from static lists, e.g.

      LET countryNames = { US: "United States", UK: "United Kingdom", FR: "France" }
      RETURN TRANSLATE("FR", countryNames)

* fixed datafile debugger

* fixed check-version for empty directory

* moved try/catch block to the top of routing chain

* added mountedApp function for foxx-manager

* fixed issue #883: arango 2.1 - when starting multi-machine cluster, UI web
  does not change to cluster overview

* fixed dfdb: should not start any other V8 threads

* cleanup of version-check, added module org/arangodb/database-version,
  added --check-version option

* fixed issue #881: [2.1.0] Bombarded (every 10 sec or so) with
  "WARNING format string is corrupt" when in non-system DB Dashboard

* specialized primary index implementation to allow faster hash table
  rebuilding and reduce lookups in datafiles for the actual value of `_key`.

* issue #862: added `--overwrite` option to arangoimp

* removed number of property lookups for documents during AQL queries that
  access documents

* prevent buffering of long print results in arangosh's and arangod's print
  command

  this change will emit buffered intermediate print results and discard the
  output buffer to quickly deliver print results to the user, and to prevent
  constructing very large buffers for large results

* removed sorting of attribute names for use in a collection's shaper

  sorting attribute names was done on document insert to keep attributes
  of a collection in sorted order for faster comparisons. The sort order
  of attributes was only used in one particular and unlikely case, so it
  was removed. Collections with many different attribute names should
  benefit from this change by faster inserts and slightly less memory usage.

* fixed a bug in arangodump which got the collection name in _from and _to
  attributes of edges wrong (all were "_unknown")

* fixed a bug in arangorestore which did not recognize wrong _from and _to
  attributes of edges

* improved error detection and reporting in arangorestore


v2.1.1 (2014-06-06)
-------------------

* fixed dfdb: should not start any other V8 threads

* signature for collection functions was modified

  The basic change was the substitution of the input parameter of the
  function by an generic options object which can contain multiple
  option parameter of the function.
  Following functions were modified
  remove
  removeBySample
  replace
  replaceBySample
  update
  updateBySample

  Old signature is yet supported but it will be removed in future versions

v2.1.0 (2014-05-29)
-------------------

* implemented upgrade procedure for clusters

* fixed communication issue with agency which prevented reconnect
  after an agent failure

* fixed cluster dashboard in the case that one but not all servers
  in the cluster are down

* fixed a bug with coordinators creating local database objects
  in the wrong order (_system needs to be done first)

* improved cluster dashboard


v2.1.0-rc2 (2014-05-25)
-----------------------

* fixed issue #864: Inconsistent behavior of AQL REVERSE(list) function


v2.1.0-rc1 (XXXX-XX-XX)
-----------------------

* added server-side periodic task management functions:

  - require("org/arangodb/tasks").register(): registers a periodic task
  - require("org/arangodb/tasks").unregister(): unregisters and removes a
    periodic task
  - require("org/arangodb/tasks").get(): retrieves a specific tasks or all
    existing tasks

  the previous undocumented function `internal.definePeriodic` is now
  deprecated and will be removed in a future release.

* decrease the size of some seldom used system collections on creation.

  This will make these collections use less disk space and mapped memory.

* added AQL date functions

* added AQL FLATTEN() list function

* added index memory statistics to `db.<collection>.figures()` function

  The `figures` function will now return a sub-document `indexes`, which lists
  the number of indexes in the `count` sub-attribute, and the total memory
  usage of the indexes in bytes in the `size` sub-attribute.

* added AQL CURRENT_DATABASE() function

  This function returns the current database's name.

* added AQL CURRENT_USER() function

  This function returns the current user from an AQL query. The current user is the
  username that was specified in the `Authorization` HTTP header of the request. If
  authentication is turned off or the query was executed outside a request context,
  the function will return `null`.

* fixed issue #796: Searching with newline chars broken?

  fixed slightly different handling of backslash escape characters in a few
  AQL functions. Now handling of escape sequences should be consistent, and
  searching for newline characters should work the same everywhere

* added OpenSSL version check for configure

  It will report all OpenSSL versions < 1.0.1g as being too old.
  `configure` will only complain about an outdated OpenSSL version but not stop.

* require C++ compiler support (requires g++ 4.8, clang++ 3.4 or Visual Studio 13)

* less string copying returning JSONified documents from ArangoDB, e.g. via
  HTTP GET `/_api/document/<collection>/<document>`

* issue #798: Lower case http headers from arango

  This change allows returning capitalized HTTP headers, e.g.
  `Content-Length` instead of `content-length`.
  The HTTP spec says that headers are case-insensitive, but
  in fact several clients rely on a specific case in response
  headers.
  This change will capitalize HTTP headers if the `X-Arango-Version`
  request header is sent by the client and contains a value of at
  least `20100` (for version 2.1). The default value for the
  compatibility can also be set at server start, using the
  `--server.default-api-compatibility` option.

* simplified usage of `db._createStatement()`

  Previously, the function could not be called with a query string parameter as
  follows:

      db._createStatement(queryString);

  Calling it as above resulted in an error because the function expected an
  object as its parameter. From now on, it's possible to call the function with
  just the query string.

* make ArangoDB not send back a `WWW-Authenticate` header to a client in case the
  client sends the `X-Omit-WWW-Authenticate` HTTP header.

  This is done to prevent browsers from showing their built-in HTTP authentication
  dialog for AJAX requests that require authentication.
  ArangoDB will still return an HTTP 401 (Unauthorized) if the request doesn't
  contain valid credentials, but it will omit the `WWW-Authenticate` header,
  allowing clients to bypass the browser's authentication dialog.

* added REST API method HTTP GET `/_api/job/job-id` to query the status of an
  async job without potentially fetching it from the list of done jobs

* fixed non-intuitive behavior in jobs API: previously, querying the status
  of an async job via the API HTTP PUT `/_api/job/job-id` removed a currently
  executing async job from the list of queryable jobs on the server.
  Now, when querying the result of an async job that is still executing,
  the job is kept in the list of queryable jobs so its result can be fetched
  by a subsequent request.

* use a new data structure for the edge index of an edge collection. This
  improves the performance for the creation of the edge index and in
  particular speeds up removal of edges in graphs. Note however that
  this change might change the order in which edges starting at
  or ending in a vertex are returned. However, this order was never
  guaranteed anyway and it is not sensible to guarantee any particular
  order.

* provide a size hint to edge and hash indexes when initially filling them
  this will lead to less re-allocations when populating these indexes

  this may speed up building indexes when opening an existing collection

* don't requeue identical context methods in V8 threads in case a method is
  already registered

* removed arangod command line option `--database.remove-on-compacted`

* export the sort attribute for graph traversals to the HTTP interface

* add support for arangodump/arangorestore for clusters


v2.0.8 (XXXX-XX-XX)
-------------------

* fixed too-busy iteration over skiplists

  Even when a skiplist query was restricted by a limit clause, the skiplist
  index was queried without the limit. this led to slower-than-necessary
  execution times.

* fixed timeout overflows on 32 bit systems

  this bug has led to problems when select was called with a high timeout
  value (2000+ seconds) on 32bit systems that don't have a forgiving select
  implementation. when the call was made on these systems, select failed
  so no data would be read or sent over the connection

  this might have affected some cluster-internal operations.

* fixed ETCD issues on 32 bit systems

  ETCD was non-functional on 32 bit systems at all. The first call to the
  watch API crashed it. This was because atomic operations worked on data
  structures that were not properly aligned on 32 bit systems.

* fixed issue #848: db.someEdgeCollection.inEdge does not return correct
  value when called the 2nd time after a .save to the edge collection


v2.0.7 (2014-05-05)
-------------------

* issue #839: Foxx Manager missing "unfetch"

* fixed a race condition at startup

  this fixes undefined behavior in case the logger was involved directly at
  startup, before the logger initialization code was called. This should have
  occurred only for code that was executed before the invocation of main(),
  e.g. during ctor calls of statically defined objects.


v2.0.6 (2014-04-22)
-------------------

* fixed issue #835: arangosh doesn't show correct database name



v2.0.5 (2014-04-21)
-------------------

* Fixed a caching problem in IE JS Shell

* added cancelation for async jobs

* upgraded to new gyp for V8

* new Windows installer


v2.0.4 (2014-04-14)
-------------------

* fixed cluster authentication front-end issues for Firefox and IE, there are
  still problems with Chrome


v2.0.3 (2014-04-14)
-------------------

* fixed AQL optimizer bug

* fixed front-end issues

* added password change dialog


v2.0.2 (2014-04-06)
-------------------

* during cluster startup, do not log (somewhat expected) connection errors with
  log level error, but with log level info

* fixed dashboard modals

* fixed connection check for cluster planning front end: firefox does
  not support async:false

* document how to persist a cluster plan in order to relaunch an existing
  cluster later


v2.0.1 (2014-03-31)
-------------------

* make ArangoDB not send back a `WWW-Authenticate` header to a client in case the
  client sends the `X-Omit-WWW-Authenticate` HTTP header.

  This is done to prevent browsers from showing their built-in HTTP authentication
  dialog for AJAX requests that require authentication.
  ArangoDB will still return an HTTP 401 (Unauthorized) if the request doesn't
  contain valid credentials, but it will omit the `WWW-Authenticate` header,
  allowing clients to bypass the browser's authentication dialog.

* fixed isses in arango-dfdb:

  the dfdb was not able to unload certain system collections, so these couldn't be
  inspected with the dfdb sometimes. Additionally, it did not truncate corrupt
  markers from datafiles under some circumstances

* added `changePassword` attribute for users

* fixed non-working "save" button in collection edit view of web interface
  clicking the save button did nothing. one had to press enter in one of the input
  fields to send modified form data

* fixed V8 compile error on MacOS X

* prevent `body length: -9223372036854775808` being logged in development mode for
  some Foxx HTTP responses

* fixed several bugs in web interface dashboard

* fixed issue #783: coffee script not working in manifest file

* fixed issue #783: coffee script not working in manifest file

* fixed issue #781: Cant save current query from AQL editor ui

* bumped version in `X-Arango-Version` compatibility header sent by arangosh and other
  client tools from `1.5` to `2.0`.

* fixed startup options for arango-dfdb, added details option for arango-dfdb

* fixed display of missing error messages and codes in arangosh

* when creating a collection via the web interface, the collection type was always
  "document", regardless of the user's choice


v2.0.0 (2014-03-10)
-------------------

* first 2.0 release


v2.0.0-rc2 (2014-03-07)
-----------------------

* fixed cluster authorization


v2.0.0-rc1 (2014-02-28)
-----------------------

* added sharding :-)

* added collection._dbName attribute to query the name of the database from a collection

  more detailed documentation on the sharding and cluster features can be found in the user
  manual, section **Sharding**

* INCOMPATIBLE CHANGE: using complex values in AQL filter conditions with operators other
  than equality (e.g. >=, >, <=, <) will disable usage of skiplist indexes for filter
  evaluation.

  For example, the following queries will be affected by change:

      FOR doc IN docs FILTER doc.value < { foo: "bar" } RETURN doc
      FOR doc IN docs FILTER doc.value >= [ 1, 2, 3 ] RETURN doc

  The following queries will not be affected by the change:

      FOR doc IN docs FILTER doc.value == 1 RETURN doc
      FOR doc IN docs FILTER doc.value == "foo" RETURN doc
      FOR doc IN docs FILTER doc.value == [ 1, 2, 3 ] RETURN doc
      FOR doc IN docs FILTER doc.value == { foo: "bar" } RETURN doc

* INCOMPATIBLE CHANGE: removed undocumented method `collection.saveOrReplace`

  this feature was never advertised nor documented nor tested.

* INCOMPATIBLE CHANGE: removed undocumented REST API method `/_api/simple/BY-EXAMPLE-HASH`

  this feature was never advertised nor documented nor tested.

* added explicit startup parameter `--server.reuse-address`

  This flag can be used to control whether sockets should be acquired with the SO_REUSEADDR
  flag.

  Regardless of this setting, sockets on Windows are always acquired using the
  SO_EXCLUSIVEADDRUSE flag.

* removed undocumented REST API method GET `/_admin/database-name`

* added user validation API at POST `/_api/user/<username>`

* slightly improved users management API in `/_api/user`:

  Previously, when creating a new user via HTTP POST, the username needed to be
  passed in an attribute `username`. When users were returned via this API,
  the usernames were returned in an attribute named `user`. This was slightly
  confusing and was changed in 2.0 as follows:

  - when adding a user via HTTP POST, the username can be specified in an attribute
  `user`. If this attribute is not used, the API will look into the attribute `username`
  as before and use that value.
  - when users are returned via HTTP GET, the usernames are still returned in an
    attribute `user`.

  This change should be fully downwards-compatible with the previous version of the API.

* added AQL SLICE function to extract slices from lists

* made module loader more node compatible

* the startup option `--javascript.package-path` for arangosh is now deprecated and does
  nothing. Using it will not cause an error, but the option is ignored.

* added coffee script support

* Several UI improvements.

* Exchanged icons in the graphviewer toolbar

* always start networking and HTTP listeners when starting the server (even in
  console mode)

* allow vertex and edge filtering with user-defined functions in TRAVERSAL,
  TRAVERSAL_TREE and SHORTEST_PATH AQL functions:

      // using user-defined AQL functions for edge and vertex filtering
      RETURN TRAVERSAL(friends, friendrelations, "friends/john", "outbound", {
        followEdges: "myfunctions::checkedge",
        filterVertices: "myfunctions::checkvertex"
      })

      // using the following custom filter functions
      var aqlfunctions = require("org/arangodb/aql/functions");
      aqlfunctions.register("myfunctions::checkedge", function (config, vertex, edge, path) {
        return (edge.type !== 'dislikes'); // don't follow these edges
      }, false);

      aqlfunctions.register("myfunctions::checkvertex", function (config, vertex, path) {
        if (vertex.isDeleted || ! vertex.isActive) {
          return [ "prune", "exclude" ]; // exclude these and don't follow them
        }
        return [ ]; // include everything else
      }, false);

* fail if invalid `strategy`, `order` or `itemOrder` attribute values
  are passed to the AQL TRAVERSAL function. Omitting these attributes
  is not considered an error, but specifying an invalid value for any
  of these attributes will make an AQL query fail.

* issue #751: Create database through API should return HTTP status code 201

  By default, the server now returns HTTP 201 (created) when creating a new
  database successfully. To keep compatibility with older ArangoDB versions, the
  startup parameter `--server.default-api-compatibility` can be set to a value
  of `10400` to indicate API compatibility with ArangoDB 1.4. The compatibility
  can also be enforced by setting the `X-Arango-Version` HTTP header in a
  client request to this API on a per-request basis.

* allow direct access from the `db` object to collections whose names start
  with an underscore (e.g. db._users).

  Previously, access to such collections via the `db` object was possible from
  arangosh, but not from arangod (and thus Foxx and actions). The only way
  to access such collections from these places was via the `db._collection(<name>)`
  workaround.

* allow `\n` (as well as `\r\n`) as line terminator in batch requests sent to
  `/_api/batch` HTTP API.

* use `--data-binary` instead of `--data` parameter in generated cURL examples

* issue #703: Also show path of logfile for fm.config()

* issue #675: Dropping a collection used in "graph" module breaks the graph

* added "static" Graph.drop() method for graphs API

* fixed issue #695: arangosh server.password error

* use pretty-printing in `--console` mode by default

* simplified ArangoDB startup options

  Some startup options are now superfluous or their usage is simplified. The
  following options have been changed:

  * `--javascript.modules-path`: this option has been removed. The modules paths
    are determined by arangod and arangosh automatically based on the value of
    `--javascript.startup-directory`.

    If the option is set on startup, it is ignored so startup will not abort with
    an error `unrecognized option`.

  * `--javascript.action-directory`: this option has been removed. The actions
    directory is determined by arangod automatically based on the value of
    `--javascript.startup-directory`.

    If the option is set on startup, it is ignored so startup will not abort with
    an error `unrecognized option`.

  * `--javascript.package-path`: this option is still available but it is not
    required anymore to set the standard package paths (e.g. `js/npm`). arangod
    will automatically use this standard package path regardless of whether it
    was specified via the options.

    It is possible to use this option to add additional package paths to the
    standard value.

  Configuration files included with arangod are adjusted accordingly.

* layout of the graphs tab adapted to better fit with the other tabs

* database selection is moved to the bottom right corner of the web interface

* removed priority queue index type

  this feature was never advertised nor documented nor tested.

* display internal attributes in document source view of web interface

* removed separate shape collections

  When upgrading to ArangoDB 2.0, existing collections will be converted to include
  shapes and attribute markers in the datafiles instead of using separate files for
  shapes.

  When a collection is converted, existing shapes from the SHAPES directory will
  be written to a new datafile in the collection directory, and the SHAPES directory
  will be removed afterwards.

  This saves up to 2 MB of memory and disk space for each collection
  (savings are higher, the less different shapes there are in a collection).
  Additionally, one less file descriptor per opened collection will be used.

  When creating a new collection, the amount of sync calls may be reduced. The same
  may be true for documents with yet-unknown shapes. This may help performance
  in these cases.

* added AQL functions `NTH` and `POSITION`

* added signal handler for arangosh to save last command in more cases

* added extra prompt placeholders for arangosh:
  - `%e`: current endpoint
  - `%u`: current user

* added arangosh option `--javascript.gc-interval` to control amount of
  garbage collection performed by arangosh

* fixed issue #651: Allow addEdge() to take vertex ids in the JS library

* removed command-line option `--log.format`

  In previous versions, this option did not have an effect for most log messages, so
  it got removed.

* removed C++ logger implementation

  Logging inside ArangoDB is now done using the LOG_XXX() macros. The LOGGER_XXX()
  macros are gone.

* added collection status "loading"


v1.4.16 (XXXX-XX-XX)
--------------------

* fixed too eager datafile deletion

  this issue could have caused a crash when the compaction had marked datafiles as obsolete
  and they were removed while "old" temporary query results still pointed to the old datafile
  positions

* fixed issue #826: Replication fails when a collection's configuration changes


v1.4.15 (2014-04-19)
--------------------

* bugfix for AQL query optimizer

  the following type of query was too eagerly optimized, leading to errors in code-generation:

      LET a = (FOR i IN [] RETURN i) LET b = (FOR i IN [] RETURN i) RETURN 1

  the problem occurred when both lists in the subqueries were empty. In this case invalid code
  was generated and the query couldn't be executed.


v1.4.14 (2014-04-05)
--------------------

* fixed race conditions during shape / attribute insertion

  A race condition could have led to spurious `cannot find attribute #xx` or
  `cannot find shape #xx` (where xx is a number) warning messages being logged
  by the server. This happened when a new attribute was inserted and at the same
  time was queried by another thread.

  Also fixed a race condition that may have occurred when a thread tried to
  access the shapes / attributes hash tables while they were resized. In this
  cases, the shape / attribute may have been hashed to a wrong slot.

* fixed a memory barrier / cpu synchronization problem with libev, affecting
  Windows with Visual Studio 2013 (probably earlier versions are affected, too)

  The issue is described in detail here:
  http://lists.schmorp.de/pipermail/libev/2014q1/002318.html


v1.4.13 (2014-03-14)
--------------------

* added diagnostic output for Foxx application upload

* allow dump & restore from ArangoDB 1.4 with an ArangoDB 2.0 server

* allow startup options `temp-path` and `default-language` to be specified from the arangod
  configuration file and not only from the command line

* fixed too eager compaction

  The compaction will now wait for several seconds before trying to re-compact the same
  collection. Additionally, some other limits have been introduced for the compaction.


v1.4.12 (2014-03-05)
--------------------

* fixed display bug in web interface which caused the following problems:
  - documents were displayed in web interface as being empty
  - document attributes view displayed many attributes with content "undefined"
  - document source view displayed many attributes with name "TYPEOF" and value "undefined"
  - an alert popping up in the browser with message "Datatables warning..."

* re-introduced old-style read-write locks to supports Windows versions older than
  Windows 2008R2 and Windows 7. This should re-enable support for Windows Vista and
  Windows 2008.


v1.4.11 (2014-02-27)
--------------------

* added SHORTEST_PATH AQL function

  this calculates the shortest paths between two vertices, using the Dijkstra
  algorithm, employing a min-heap

  By default, ArangoDB does not know the distance between any two vertices and
  will use a default distance of 1. A custom distance function can be registered
  as an AQL user function to make the distance calculation use any document
  attributes or custom logic:

      RETURN SHORTEST_PATH(cities, motorways, "cities/CGN", "cities/MUC", "outbound", {
        paths: true,
        distance: "myfunctions::citydistance"
      })

      // using the following custom distance function
      var aqlfunctions = require("org/arangodb/aql/functions");
      aqlfunctions.register("myfunctions::distance", function (config, vertex1, vertex2, edge) {
        return Math.sqrt(Math.pow(vertex1.x - vertex2.x) + Math.pow(vertex1.y - vertex2.y));
      }, false);

* fixed bug in Graph.pathTo function

* fixed small memleak in AQL optimizer

* fixed access to potentially uninitialized variable when collection had a cap constraint


v1.4.10 (2014-02-21)
--------------------

* fixed graph constructor to allow graph with some parameter to be used

* added node.js "events" and "stream"

* updated npm packages

* added loading of .json file

* Fixed http return code in graph api with waitForSync parameter.

* Fixed documentation in graph, simple and index api.

* removed 2 tests due to change in ruby library.

* issue #756: set access-control-expose-headers on CORS response

  the following headers are now whitelisted by ArangoDB in CORS responses:
  - etag
  - content-encoding
  - content-length
  - location
  - server
  - x-arango-errors
  - x-arango-async-id


v1.4.9 (2014-02-07)
-------------------

* return a document's current etag in response header for HTTP HEAD requests on
  documents that return an HTTP 412 (precondition failed) error. This allows
  retrieving the document's current revision easily.

* added AQL function `SKIPLIST` to directly access skiplist indexes from AQL

  This is a shortcut method to use a skiplist index for retrieving specific documents in
  indexed order. The function capability is rather limited, but it may be used
  for several cases to speed up queries. The documents are returned in index order if
  only one condition is used.

      /* return all documents with mycollection.created > 12345678 */
      FOR doc IN SKIPLIST(mycollection, { created: [[ '>', 12345678 ]] })
        RETURN doc

      /* return first document with mycollection.created > 12345678 */
      FOR doc IN SKIPLIST(mycollection, { created: [[ '>', 12345678 ]] }, 0, 1)
        RETURN doc

      /* return all documents with mycollection.created between 12345678 and 123456790 */
      FOR doc IN SKIPLIST(mycollection, { created: [[ '>', 12345678 ], [ '<=', 123456790 ]] })
        RETURN doc

      /* return all documents with mycollection.a equal 1 and .b equal 2 */
      FOR doc IN SKIPLIST(mycollection, { a: [[ '==', 1 ]], b: [[ '==', 2 ]] })
        RETURN doc

  The function requires a skiplist index with the exact same attributes to
  be present on the specified collection. All attributes present in the skiplist
  index must be specified in the conditions specified for the `SKIPLIST` function.
  Attribute declaration order is important, too: attributes must be specified in the
  same order in the condition as they have been declared in the skiplist index.

* added command-line option `--server.disable-authentication-unix-sockets`

  with this option, authentication can be disabled for all requests coming
  in via UNIX domain sockets, enabling clients located on the same host as
  the ArangoDB server to connect without authentication.
  Other connections (e.g. TCP/IP) are not affected by this option.

  The default value for this option is `false`.
  Note: this option is only supported on platforms that support Unix domain
  sockets.

* call global arangod instance destructor on shutdown

* issue #755: TRAVERSAL does not use strategy, order and itemOrder options

  these options were not honored when configuring a traversal via the AQL
  TRAVERSAL function. Now, these options are used if specified.

* allow vertex and edge filtering with user-defined functions in TRAVERSAL,
  TRAVERSAL_TREE and SHORTEST_PATH AQL functions:

      // using user-defined AQL functions for edge and vertex filtering
      RETURN TRAVERSAL(friends, friendrelations, "friends/john", "outbound", {
        followEdges: "myfunctions::checkedge",
        filterVertices: "myfunctions::checkvertex"
      })

      // using the following custom filter functions
      var aqlfunctions = require("org/arangodb/aql/functions");
      aqlfunctions.register("myfunctions::checkedge", function (config, vertex, edge, path) {
        return (edge.type !== 'dislikes'); // don't follow these edges
      }, false);

      aqlfunctions.register("myfunctions::checkvertex", function (config, vertex, path) {
        if (vertex.isDeleted || ! vertex.isActive) {
          return [ "prune", "exclude" ]; // exclude these and don't follow them
        }
        return [ ]; // include everything else
      }, false);

* issue #748: add vertex filtering to AQL's TRAVERSAL[_TREE]() function


v1.4.8 (2014-01-31)
-------------------

* install foxx apps in the web interface

* fixed a segfault in the import API


v1.4.7 (2014-01-23)
-------------------

* issue #744: Add usage example arangoimp from Command line

* issue #738: added __dirname, __filename pseudo-globals. Fixes #733. (@by pluma)

* mount all Foxx applications in system apps directory on startup


v1.4.6 (2014-01-20)
-------------------

* issue #736: AQL function to parse collection and key from document handle

* added fm.rescan() method for Foxx-Manager

* fixed issue #734: foxx cookie and route problem

* added method `fm.configJson` for arangosh

* include `startupPath` in result of API `/_api/foxx/config`


v1.4.5 (2014-01-15)
-------------------

* fixed issue #726: Alternate Windows Install Method

* fixed issue #716: dpkg -P doesn't remove everything

* fixed bugs in description of HTTP API `_api/index`

* fixed issue #732: Rest API GET revision number

* added missing documentation for several methods in HTTP API `/_api/edge/...`

* fixed typos in description of HTTP API `_api/document`

* defer evaluation of AQL subqueries and logical operators (lazy evaluation)

* Updated font in WebFrontend, it now contains a version that renders properly on Windows

* generally allow function return values as call parameters to AQL functions

* fixed potential deadlock in global context method execution

* added override file "arangod.conf.local" (and co)


v1.4.4 (2013-12-24)
-------------------

* uid and gid are now set in the scripts, there is no longer a separate config file for
  arangod when started from a script

* foxx-manager is now an alias for arangosh

* arango-dfdb is now an alias for arangod, moved from bin to sbin

* changed from readline to linenoise for Windows

* added --install-service and --uninstall-service for Windows

* removed --daemon and --supervisor for Windows

* arangosh and arangod now uses the config-file which maps the binary name, i. e. if you
  rename arangosh to foxx-manager it will use the config file foxx-manager.conf

* fixed lock file for Windows

* fixed issue #711, #687: foxx-manager throws internal errors

* added `--server.ssl-protocol` option for client tools
  this allows connecting from arangosh, arangoimp, arangoimp etc. to an ArangoDB
  server that uses a non-default value for `--server.ssl-protocol`. The default
  value for the SSL protocol is 4 (TLSv1). If the server is configured to use a
  different protocol, it was not possible to connect to it with the client tools.

* added more detailed request statistics

  This adds the number of async-executed HTTP requests plus the number of HTTP
  requests per individual HTTP method type.

* added `--force` option for arangorestore
  this option allows continuing a restore operation even if the server reports errors
  in the middle of the restore operation

* better error reporting for arangorestore
  in case the server returned an HTTP error, arangorestore previously reported this
  error as `internal error` without any details only. Now server-side errors are
  reported by arangorestore with the server's error message

* include more system collections in dumps produced by arangodump
  previously some system collections were intentionally excluded from dumps, even if the
  dump was run with `--include-system-collections`. for example, the collections `_aal`,
  `_modules`, `_routing`, and `_users` were excluded. This makes sense in a replication
  context but not always in a dump context.
  When specifying `--include-system-collections`, arangodump will now include the above-
  mentioned collections in the dump, too. Some other system collections are still excluded
  even when the dump is run with `--include-system-collections`, for example `_replication`
  and `_trx`.

* fixed issue #701: ArangoStatement undefined in arangosh

* fixed typos in configuration files


v1.4.3 (2013-11-25)
-------------------

* fixed a segfault in the AQL optimizer, occurring when a constant non-list value was
  used on the right-hand side of an IN operator that had a collection attribute on the
  left-hand side

* issue #662:

  Fixed access violation errors (crashes) in the Windows version, occurring under some
  circumstances when accessing databases with multiple clients in parallel

* fixed issue #681: Problem with ArchLinux PKGBUILD configuration


v1.4.2 (2013-11-20)
-------------------

* fixed issue #669: Tiny documentation update

* ported Windows version to use native Windows API SRWLocks (slim read-write locks)
  and condition variables instead of homemade versions

  MSDN states the following about the compatibility of SRWLocks and Condition Variables:

      Minimum supported client:
      Windows Server 2008 [desktop apps | Windows Store apps]

      Minimum supported server:
      Windows Vista [desktop apps | Windows Store apps]

* fixed issue #662: ArangoDB on Windows hanging

  This fixes a deadlock issue that occurred on Windows when documents were written to
  a collection at the same time when some other thread tried to drop the collection.

* fixed file-based logging in Windows

  the logger complained on startup if the specified log file already existed

* fixed startup of server in daemon mode (`--daemon` startup option)

* fixed a segfault in the AQL optimizer

* issue #671: Method graph.measurement does not exist

* changed Windows condition variable implementation to use Windows native
  condition variables

  This is an attempt to fix spurious Windows hangs as described in issue #662.

* added documentation for JavaScript traversals

* added --code-page command-line option for Windows version of arangosh

* fixed a problem when creating edges via the web interface.

  The problem only occurred if a collection was created with type "document
  collection" via the web interface, and afterwards was dropped and re-created
  with type "edge collection". If the web interface page was not reloaded,
  the old collection type (document) was cached, making the subsequent creation
  of edges into the (seeming-to-be-document) collection fail.

  The fix is to not cache the collection type in the web interface. Users of
  an older version of the web interface can reload the collections page if they
  are affected.

* fixed a caching problem in arangosh: if a collection was created using the web
  interface, and then removed via arangosh, arangosh did not actually drop the
  collection due to caching.

  Because the `drop` operation was not carried out, this caused misleading error
  messages when trying to re-create the collection (e.g. `cannot create collection:
  duplicate name`).

* fixed ALT-introduced characters for arangosh console input on Windows

  The Windows readline port was not able to handle characters that are built
  using CTRL or ALT keys. Regular characters entered using the CTRL or ALT keys
  were silently swallowed and not passed to the terminal input handler.

  This did not seem to cause problems for the US keyboard layout, but was a
  severe issue for keyboard layouts that require the ALT (or ALT-GR) key to
  construct characters. For example, entering the character `{` with a German
  keyboard layout requires pressing ALT-GR + 9.

* fixed issue #665: Hash/skiplist combo madness bit my ass

  this fixes a problem with missing/non-deterministic rollbacks of inserts in
  case of a unique constraint violation into a collection with multiple secondary
  indexes (with at least one of them unique)

* fixed issue #664: ArangoDB installer on Windows requires drive c:

* partly fixed issue #662: ArangoDB on Windows hanging

  This fixes dropping databases on Windows. In previous 1.4 versions on Windows,
  one shape collection file was not unloaded and removed when dropping a database,
  leaving one directory and one shape collection file in the otherwise-dropped
  database directory.

* fixed issue #660: updated documentation on indexes


v1.4.1 (2013-11-08)
-------------------

* performance improvements for skip-list deletes


v1.4.1-rc1 (2013-11-07)
-----------------------

* fixed issue #635: Web-Interface should have a "Databases" Menu for Management

* fixed issue #624: Web-Interface is missing a Database selector

* fixed segfault in bitarray query

* fixed issue #656: Cannot create unique index through web interface

* fixed issue #654: bitarray index makes server down

* fixed issue #653: Slow query

* fixed issue #650: Randomness of any() should be improved

* made AQL `DOCUMENT()` function polymorphic and work with just one parameter.

  This allows using the `DOCUMENT` function like this:

      DOCUMENT('users/john')
      DOCUMENT([ 'users/john', 'users/amy' ])

  in addition to the existing use cases:

      DOCUMENT(users, 'users/john')
      DOCUMENT(users, 'john')
      DOCUMENT(users, [ 'users/john' ])
      DOCUMENT(users, [ 'users/john', 'users/amy' ])
      DOCUMENT(users, [ 'john', 'amy' ])

* simplified usage of ArangoDB batch API

  It is not necessary anymore to send the batch boundary in the HTTP `Content-Type`
  header. Previously, the batch API expected the client to send a Content-Type header
  of`multipart/form-data; boundary=<some boundary value>`. This is still supported in
  ArangoDB 2.0, but clients can now also omit this header. If the header is not
  present in a client request, ArangoDB will ignore the request content type and
  read the MIME boundary from the beginning of the request body.

  This also allows using the batch API with the Swagger "Try it out" feature (which is
  not too good at sending a different or even dynamic content-type request header).

* added API method GET `/_api/database/user`

  This returns the list of databases a specific user can see without changing the
  username/passwd.

* issue #424: Documentation about IDs needs to be upgraded


v1.4.0 (2013-10-29)
-------------------

* fixed issue #648: /batch API is missing from Web Interface API Documentation (Swagger)

* fixed issue #647: Icon tooltips missing

* fixed issue #646: index creation in web interface

* fixed issue #645: Allow jumping from edge to linked vertices

* merged PR for issue #643: Some minor corrections and a link to "Downloads"

* fixed issue #642: Completion of error handling

* fixed issue #639: compiling v1.4 on maverick produces warnings on -Wstrict-null-sentinel

* fixed issue #634: Web interface bug: Escape does not always propagate

* fixed issue #620: added startup option `--server.default-api-compatibility`

  This adds the following changes to the ArangoDB server and clients:
  - the server provides a new startup option `--server.default-api-compatibility`.
    This option can be used to determine the compatibility of (some) server API
    return values. The value for this parameter is a server version number,
    calculated as follows: `10000 * major + 100 * minor` (e.g. `10400` for ArangoDB
    1.3). The default value is `10400` (1.4), the minimum allowed value is `10300`
    (1.3).

    When setting this option to a value lower than the current server version,
    the server might respond with old-style results to "old" clients, increasing
    compatibility with "old" (non-up-to-date) clients.

  - the server will on each incoming request check for an HTTP header
    `x-arango-version`. Clients can optionally set this header to the API
    version number they support. For example, if a client sends the HTTP header
    `x-arango-version: 10300`, the server will pick this up and might send ArangoDB
    1.3-style responses in some situations.

    Setting either the startup parameter or using the HTTP header (or both) allows
    running "old" clients with newer versions of ArangoDB, without having to adjust
    the clients too much.

  - the `location` headers returned by the server for the APIs `/_api/document/...`
    and `/_api/collection/...` will have different values depending on the used API
    version. If the API compatibility is `10300`, the `location` headers returned
    will look like this:

        location: /_api/document/....

    whereas when an API compatibility of `10400` or higher is used, the `location`
    headers will look like this:

        location: /_db/<database name>/_api/document/...

  Please note that even in the presence of this, old API versions still may not
  be supported forever by the server.

* fixed issue #643: Some minor corrections and a link to "Downloads" by @frankmayer

* started issue #642: Completion of error handling

* fixed issue #639: compiling v1.4 on maverick produces warnings on
  -Wstrict-null-sentinel

* fixed issue #621: Standard Config needs to be fixed

* added function to manage indexes (web interface)

* improved server shutdown time by signaling shutdown to applicationserver,
  logging, cleanup and compactor threads

* added foxx-manager `replace` command

* added foxx-manager `installed` command (a more intuitive alias for `list`)

* fixed issue #617: Swagger API is missing '/_api/version'

* fixed issue #615: Swagger API: Some commands have no parameter entry forms

* fixed issue #614: API : Typo in : Request URL /_api/database/current

* fixed issue #609: Graph viz tool - different background color

* fixed issue #608: arangosh config files - eventually missing in the manual

* fixed issue #607: Admin interface: no core documentation

* fixed issue #603: Aardvark Foxx App Manager

* fixed a bug in type-mapping between AQL user functions and the AQL layer

  The bug caused errors like the following when working with collection documents
  in an AQL user function:

      TypeError: Cannot assign to read only property '_id' of #<ShapedJson>

* create less system collections when creating a new database

  This is achieved by deferring collection creation until the collections are actually
  needed by ArangoDB. The following collections are affected by the change:
  - `_fishbowl`
  - `_structures`


v1.4.0-beta2 (2013-10-14)
-------------------------

* fixed compaction on Windows

  The compaction on Windows did not ftruncate the cleaned datafiles to a smaller size.
  This has been fixed so not only the content of the files is cleaned but also files
  are re-created with potentially smaller sizes.

* only the following system collections will be excluded from replication from now on:
  - `_replication`
  - `_trx`
  - `_users`
  - `_aal`
  - `_fishbowl`
  - `_modules`
  - `_routing`

  Especially the following system collections will now be included in replication:
  - `_aqlfunctions`
  - `_graphs`

  In previous versions of ArangoDB, all system collections were excluded from the
  replication.

  The change also caused a change in the replication logger and applier:
  in previous versions of ArangoDB, only a collection's id was logged for an operation.
  This has not caused problems for non-system collections but for system collections
  there ids might differ. In addition to a collection id ArangoDB will now also log the
  name of a collection for each replication event.

  The replication applier will now look for the collection name attribute in logged
  events preferably.

* added database selection to arango-dfdb

* provide foxx-manager, arangodump, and arangorestore in Windows build

* ArangoDB 1.4 will refuse to start if option `--javascript.app-path` is not set.

* added startup option `--server.allow-method-override`

  This option can be set to allow overriding the HTTP request method in a request using
  one of the following custom headers:

  - x-http-method-override
  - x-http-method
  - x-method-override

  This allows bypassing proxies and tools that would otherwise just let certain types of
  requests pass. Enabling this option may impose a security risk, so it should only be
  used in very controlled environments.

  The default value for this option is `false` (no method overriding allowed).

* added "details" URL parameter for bulk import API

  Setting the `details` URL parameter to `true` in a call to POST `/_api/import` will make
  the import return details about non-imported documents in the `details` attribute. If
  `details` is `false` or omitted, no `details` attribute will be present in the response.
  This is the same behavior that previous ArangoDB versions exposed.

* added "complete" option for bulk import API

  Setting the `complete` URL parameter to `true` in a call to POST `/_api/import` will make
  the import completely fail if at least one of documents cannot be imported successfully.

  It defaults to `false`, which will make ArangoDB continue importing the other documents
  from the import even if some documents cannot be imported. This is the same behavior that
  previous ArangoDB versions exposed.

* added missing swagger documentation for `/_api/log`

* calling `/_api/logs` (or `/_admin/logs`) is only permitted from the `_system` database now.

  Calling this API method for/from other database will result in an HTTP 400.

' ported fix from https://github.com/novus/nvd3/commit/0894152def263b8dee60192f75f66700cea532cc

  This prevents JavaScript errors from occurring in Chrome when in the admin interface,
  section "Dashboard".

* show current database name in web interface (bottom right corner)

* added missing documentation for /_api/import in swagger API docs

* allow specification of database name for replication sync command replication applier

  This allows syncing from a master database with a different name than the slave database.

* issue #601: Show DB in prompt

  arangosh now displays the database name as part of the prompt by default.

  Can change the prompt by using the `--prompt` option, e.g.

      > arangosh --prompt "my db is named \"%d\"> "


v1.4.0-beta1 (2013-10-01)
-------------------------

* make the Foxx manager use per-database app directories

  Each database now has its own subdirectory for Foxx applications. Each database
  can thus use different Foxx applications if required. A Foxx app for a specific
  database resides in `<app-path>/databases/<database-name>/<app-name>`.

  System apps are shared between all databases. They reside in `<app-path>/system/<app-name>`.

* only trigger an engine reset in development mode for URLs starting with `/dev/`

  This prevents ArangoDB from reloading all Foxx applications when it is not
  actually necessary.

* changed error code from 10 (bad parameter) to 1232 (invalid key generator) for
  errors that are due to an invalid key generator specification when creating a new
  collection

* automatic detection of content-type / mime-type for Foxx assets based on filenames,
  added possibility to override auto detection

* added endpoint management API at `/_api/endpoint`

* changed HTTP return code of PUT `/_api/cursor` from 400 to 404 in case a
  non-existing cursor is referred to

* issue #360: added support for asynchronous requests

  Incoming HTTP requests with the headers `x-arango-async: true` or
  `x-arango-async: store` will be answered by the server instantly with a generic
  HTTP 202 (Accepted) response.

  The actual requests will be queued and processed by the server asynchronously,
  allowing the client to continue sending other requests without waiting for the
  server to process the actually requested operation.

  The exact point in time when a queued request is executed is undefined. If an
  error occurs during execution of an asynchronous request, the client will not
  be notified by the server.

  The maximum size of the asynchronous task queue can be controlled using the new
  option `--scheduler.maximal-queue-size`. If the queue contains this many number of
  tasks and a new asynchronous request comes in, the server will reject it with an
  HTTP 500 (internal server error) response.

  Results of incoming requests marked with header `x-arango-async: true` will be
  discarded by the server immediately. Clients have no way of accessing the result
  of such asynchronously executed request. This is just _fire and forget_.

  To later retrieve the result of an asynchronously executed request, clients can
  mark a request with the header `x-arango-async: keep`. This makes the server
  store the result of the request in memory until explicitly fetched by a client
  via the `/_api/job` API. The `/_api/job` API also provides methods for basic
  inspection of which pending or already finished requests there are on the server,
  plus ways for garbage collecting unneeded results.

* Added new option `--scheduler.maximal-queue-size`.

* issue #590: Manifest Lint

* added data dump and restore tools, arangodump and arangorestore.

  arangodump can be used to create a logical dump of an ArangoDB database, or
  just dedicated collections. It can be used to dump both a collection's structure
  (properties and indexes) and data (documents).

  arangorestore can be used to restore data from a dump created with arangodump.
  arangorestore currently does not re-create any indexes, and doesn't yet handle
  referenced documents in edges properly when doing just partial restores.
  This will be fixed until 1.4 stable.

* introduced `--server.database` option for arangosh, arangoimp, and arangob.

  The option allows these client tools to use a certain database for their actions.
  In arangosh, the current database can be switched at any time using the command

      db._useDatabase(<name>);

  When no database is specified, all client tools will assume they should use the
  default database `_system`. This is done for downwards-compatibility reasons.

* added basic multi database support (alpha)

  New databases can be created using the REST API POST `/_api/database` and the
  shell command `db._createDatabase(<name>)`.

  The default database in ArangoDB is called `_system`. This database is always
  present and cannot be deleted by the user. When an older version of ArangoDB is
  upgraded to 1.4, the previously only database will automatically become the
  `_system` database.

  New databases can be created with the above commands, and can be deleted with the
  REST API DELETE `/_api/database/<name>` or the shell command `db._dropDatabase(<name>);`.

  Deleting databases is still unstable in ArangoDB 1.4 alpha and might crash the
  server. This will be fixed until 1.4 stable.

  To access a specific database via the HTTP REST API, the `/_db/<name>/` prefix
  can be used in all URLs. ArangoDB will check if an incoming request starts with
  this prefix, and will automatically pick the database name from it. If the prefix
  is not there, ArangoDB will assume the request is made for the default database
  (`_system`). This is done for downwards-compatibility reasons.

  That means, the following URL pathnames are logically identical:

      /_api/document/mycollection/1234
      /_db/_system/document/mycollection/1234

  To access a different database (e.g. `test`), the URL pathname would look like this:

      /_db/test/document/mycollection/1234

  New databases can also be created and existing databases can only be dropped from
  within the default database (`_system`). It is not possible to drop the `_system`
  database itself.

  Cross-database operations are unintended and unsupported. The intention of the
  multi-database feature is to have the possibility to have a few databases managed
  by ArangoDB in parallel, but to only access one database at a time from a connection
  or a request.

  When accessing the web interface via the URL pathname `/_admin/html/` or `/_admin/aardvark`,
  the web interface for the default database (`_system`) will be displayed.
  To access the web interface for a different database, the database name can be
  put into the URLs as a prefix, e.g. `/_db/test/_admin/html` or
  `/_db/test/_admin/aardvark`.

  All internal request handlers and also all user-defined request handlers and actions
  (including Foxx) will only get to see the unprefixed URL pathnames (i.e. excluding
  any database name prefix). This is to ensure downwards-compatibility.

  To access the name of the requested database from any action (including Foxx), use
  use `req.database`.

  For example, when calling the URL `/myapp/myaction`, the content of `req.database`
  will be `_system` (the default database because no database got specified) and the
  content of `req.url` will be `/myapp/myaction`.

  When calling the URL `/_db/test/myapp/myaction`, the content of `req.database` will be
  `test`, and the content of `req.url` will still be `/myapp/myaction`.

* Foxx now excludes files starting with . (dot) when bundling assets

  This mitigates problems with editor swap files etc.

* made the web interface a Foxx application

  This change caused the files for the web interface to be moved from `html/admin` to
  `js/apps/aardvark` in the file system.

  The base URL for the admin interface changed from `_admin/html/index.html` to
  `_admin/aardvark/index.html`.

  The "old" redirection to `_admin/html/index.html` will now produce a 404 error.

  When starting ArangoDB with the `--upgrade` option, this will automatically be remedied
  by putting in a redirection from `/` to `/_admin/aardvark/index.html`, and from
  `/_admin/html/index.html` to `/_admin/aardvark/index.html`.

  This also obsoletes the following configuration (command-line) options:
  - `--server.admin-directory`
  - `--server.disable-admin-interface`

  when using these now obsolete options when the server is started, no error is produced
  for downwards-compatibility.

* changed User-Agent value sent by arangoimp, arangosh, and arangod from "VOC-Agent" to
  "ArangoDB"

* changed journal file creation behavior as follows:

  Previously, a journal file for a collection was always created when a collection was
  created. When a journal filled up and became full, the current journal was made a
  datafile, and a new (empty) journal was created automatically. There weren't many
  intended situations when a collection did not have at least one journal.

  This is changed now as follows:
  - when a collection is created, no journal file will be created automatically
  - when there is a write into a collection without a journal, the journal will be
    created lazily
  - when there is a write into a collection with a full journal, a new journal will
    be created automatically

  From the end user perspective, nothing should have changed, except that there is now
  less disk usage for empty collections. Disk usage of infrequently updated collections
  might also be reduced significantly by running the `rotate()` method of a collection,
  and not writing into a collection subsequently.

* added method `collection.rotate()`

  This allows premature rotation of a collection's current journal file into a (read-only)
  datafile. The purpose of using `rotate()` is to prematurely allow compaction (which is
  performed on datafiles only) on data, even if the journal was not filled up completely.

  Using `rotate()` may make sense in the following scenario:

      c = db._create("test");
      for (i = 0; i < 1000; ++i) {
        c.save(...); // insert lots of data here
      }

      ...
      c.truncate(); // collection is now empty
      // only data in datafiles will be compacted by following compaction runs
      // all data in the current journal would not be compacted

      // calling rotate will make the current journal a datafile, and thus make it
      // eligible for compaction
      c.rotate();

  Using `rotate()` may also be useful when data in a collection is known to not change
  in the immediate future. After having completed all write operations on a collection,
  performing a `rotate()` will reduce the size of the current journal to the actually
  required size (remember that journals are pre-allocated with a specific size) before
  making the journal a datafile. Thus `rotate()` may cause disk space savings, even if
  the datafiles does not qualify for compaction after rotation.

  Note: rotating the journal is asynchronous, so that the actual rotation may be executed
  after `rotate()` returns to the caller.

* changed compaction to merge small datafiles together (up to 3 datafiles are merged in
  a compaction run)

  In the regular case, this should leave less small datafiles stay around on disk and allow
  using less file descriptors in total.

* added AQL MINUS function

* added AQL UNION_DISTINCT function (more efficient than combination of `UNIQUE(UNION())`)

* updated mruby to 2013-08-22

* issue #587: Add db._create() in help for startup arangosh

* issue #586: Share a link on installation instructions in the User Manual

* issue #585: Bison 2.4 missing on Mac for custom build

* issue #584: Web interface images broken in devel

* issue #583: Small documentation update

* issue #581: Parameter binding for attributes

* issue #580: Small improvements (by @guidoreina)

* issue #577: Missing documentation for collection figures in implementor manual

* issue #576: Get disk usage for collections and graphs

  This extends the result of the REST API for /_api/collection/figures with
  the attributes `compactors.count`, `compactors.fileSize`, `shapefiles.count`,
  and `shapefiles.fileSize`.

* issue #575: installing devel version on mac (low prio)

* issue #574: Documentation (POST /_admin/routing/reload)

* issue #558: HTTP cursors, allow count to ignore LIMIT


v1.4.0-alpha1 (2013-08-02)
--------------------------

* added replication. check online manual for details.

* added server startup options `--server.disable-replication-logger` and
  `--server.disable-replication-applier`

* removed action deployment tool, this now handled with Foxx and its manager or
  by kaerus node utility

* fixed a server crash when using byExample / firstExample inside a transaction
  and the collection contained a usable hash/skiplist index for the example

* defineHttp now only expects a single context

* added collection detail dialog (web interface)

  Shows collection properties, figures (datafiles, journals, attributes, etc.)
  and indexes.

* added documents filter (web interface)

  Allows searching for documents based on attribute values. One or many filter
  conditions can be defined, using comparison operators such as '==', '<=', etc.

* improved AQL editor (web interface)

  Editor supports keyboard shortcuts (Submit, Undo, Redo, Select).
  Editor allows saving and reusing of user-defined queries.
  Added example queries to AQL editor.
  Added comment button.

* added document import (web interface)

  Allows upload of JSON-data from files. Files must have an extension of .json.

* added dashboard (web interface)

  Shows the status of replication and multiple system charts, e.g.
  Virtual Memory Size, Request Time, HTTP Connections etc.

* added API method `/_api/graph` to query all graphs with all properties.

* added example queries in web interface AQL editor

* added arango.reconnect(<host>) method for arangosh to dynamically switch server or
  user name

* added AQL range operator `..`

  The `..` operator can be used to easily iterate over a sequence of numeric
  values. It will produce a list of values in the defined range, with both bounding
  values included.

  Example:

      2010..2013

  will produce the following result:

      [ 2010, 2011, 2012, 2013 ]

* added AQL RANGE function

* added collection.first(count) and collection.last(count) document access functions

  These functions allow accessing the first or last n documents in a collection. The order
  is determined by document insertion/update time.

* added AQL INTERSECTION function

* INCOMPATIBLE CHANGE: changed AQL user function namespace resolution operator from `:` to `::`

  AQL user-defined functions were introduced in ArangoDB 1.3, and the namespace resolution
  operator for them was the single colon (`:`). A function call looked like this:

      RETURN mygroup:myfunc()

  The single colon caused an ambiguity in the AQL grammar, making it indistinguishable from
  named attributes or the ternary operator in some cases, e.g.

      { mygroup:myfunc ? mygroup:myfunc }

  The change of the namespace resolution operator from `:` to `::` fixes this ambiguity.

  Existing user functions in the database will be automatically fixed when starting ArangoDB
  1.4 with the `--upgrade` option. However, queries using user-defined functions need to be
  adjusted on the client side to use the new operator.

* allow multiple AQL LET declarations separated by comma, e.g.
  LET a = 1, b = 2, c = 3

* more useful AQL error messages

  The error position (line/column) is more clearly indicated for parse errors.
  Additionally, if a query references a collection that cannot be found, the error
  message will give a hint on the collection name

* changed return value for AQL `DOCUMENT` function in case document is not found

  Previously, when the AQL `DOCUMENT` function was called with the id of a document and
  the document could not be found, it returned `undefined`. This value is not part of the
  JSON type system and this has caused some problems.
  Starting with ArangoDB 1.4, the `DOCUMENT` function will return `null` if the document
  looked for cannot be found.

  In case the function is called with a list of documents, it will continue to return all
  found documents, and will not return `null` for non-found documents. This has not changed.

* added single line comments for AQL

  Single line comments can be started with a double forward slash: `//`.
  They end at the end of the line, or the end of the query string, whichever is first.

* fixed documentation issues #567, #568, #571.

* added collection.checksum(<withData>) method to calculate CRC checksums for
  collections

  This can be used to
  - check if data in a collection has changed
  - compare the contents of two collections on different ArangoDB instances

* issue #565: add description line to aal.listAvailable()

* fixed several out-of-memory situations when double freeing or invalid memory
  accesses could happen

* less msyncing during the creation of collections

  This is achieved by not syncing the initial (standard) markers in shapes collections.
  After all standard markers are written, the shapes collection will get synced.

* renamed command-line option `--log.filter` to `--log.source-filter` to avoid
  misunderstandings

* introduced new command-line option `--log.content-filter` to optionally restrict
  logging to just specific log messages (containing the filter string, case-sensitive).

  For example, to filter on just log entries which contain `ArangoDB`, use:

      --log.content-filter "ArangoDB"

* added optional command-line option `--log.requests-file` to log incoming HTTP
  requests to a file.

  When used, all HTTP requests will be logged to the specified file, containing the
  client IP address, HTTP method, requests URL, HTTP response code, and size of the
  response body.

* added a signal handler for SIGUSR1 signal:

  when ArangoDB receives this signal, it will respond all further incoming requests
  with an HTTP 503 (Service Unavailable) error. This will be the case until another
  SIGUSR1 signal is caught. This will make ArangoDB start serving requests regularly
  again. Note: this is not implemented on Windows.

* limited maximum request URI length to 16384 bytes:

  Incoming requests with longer request URIs will be responded to with an HTTP
  414 (Request-URI Too Long) error.

* require version 1.0 or 1.1 in HTTP version signature of requests sent by clients:

  Clients sending requests with a non-HTTP 1.0 or non-HTTP 1.1 version number will
  be served with an HTTP 505 (HTTP Version Not Supported) error.

* updated manual on indexes:

  using system attributes such as `_id`, `_key`, `_from`, `_to`, `_rev` in indexes is
  disallowed and will be rejected by the server. This was the case since ArangoDB 1.3,
  but was not properly documented.

* issue #563: can aal become a default object?

  aal is now a prefab object in arangosh

* prevent certain system collections from being renamed, dropped, or even unloaded.

  Which restrictions there are for which system collections may vary from release to
  release, but users should in general not try to modify system collections directly
  anyway.

  Note: there are no such restrictions for user-created collections.

* issue #559: added Foxx documentation to user manual

* added server startup option `--server.authenticate-system-only`. This option can be
  used to restrict the need for HTTP authentication to internal functionality and APIs,
  such as `/_api/*` and `/_admin/*`.
  Setting this option to `true` will thus force authentication for the ArangoDB APIs
  and the web interface, but allow unauthenticated requests for other URLs (including
  user defined actions and Foxx applications).
  The default value of this option is `false`, meaning that if authentication is turned
  on, authentication is still required for *all* incoming requests. Only by setting the
  option to `true` this restriction is lifted and authentication becomes required for
  URLs starting with `/_` only.

  Please note that authentication still needs to be enabled regularly by setting the
  `--server.disable-authentication` parameter to `false`. Otherwise no authentication
  will be required for any URLs as before.

* protect collections against unloading when there are still document barriers around.

* extended cap constraints to optionally limit the active data size in a collection to
  a specific number of bytes.

  The arguments for creating a cap constraint are now:
  `collection.ensureCapConstraint(<count>, <byteSize>);`

  It is supported to specify just a count as in ArangoDB 1.3 and before, to specify
  just a fileSize, or both. The first met constraint will trigger the automated
  document removal.

* added `db._exists(doc)` and `collection.exists(doc)` for easy document existence checks

* added API `/_api/current-database` to retrieve information about the database the
  client is currently connected to (note: the API `/_api/current-database` has been
  removed in the meantime. The functionality is accessible via `/_api/database/current`
  now).

* ensure a proper order of tick values in datafiles/journals/compactors.
  any new files written will have the _tick values of their markers in order. for
  older files, there are edge cases at the beginning and end of the datafiles when
  _tick values are not properly in order.

* prevent caching of static pages in PathHandler.
  whenever a static page is requested that is served by the general PathHandler, the
  server will respond to HTTP GET requests with a "Cache-Control: max-age=86400" header.

* added "doCompact" attribute when creating collections and to collection.properties().
  The attribute controls whether collection datafiles are compacted.

* changed the HTTP return code from 400 to 404 for some cases when there is a referral
  to a non-existing collection or document.

* introduced error code 1909 `too many iterations` that is thrown when graph traversals
  hit the `maxIterations` threshold.

* optionally limit traversals to a certain number of iterations
  the limitation can be achieved via the traversal API by setting the `maxIterations`
  attribute, and also via the AQL `TRAVERSAL` and `TRAVERSAL_TREE` functions by setting
  the same attribute. If traversals are not limited by the end user, a server-defined
  limit for `maxIterations` may be used to prevent server-side traversals from running
  endlessly.

* added graph traversal API at `/_api/traversal`

* added "API" link in web interface, pointing to REST API generated with Swagger

* moved "About" link in web interface into "links" menu

* allow incremental access to the documents in a collection from out of AQL
  this allows reading documents from a collection chunks when a full collection scan
  is required. memory usage might be must lower in this case and queries might finish
  earlier if there is an additional LIMIT statement

* changed AQL COLLECT to use a stable sort, so any previous SORT order is preserved

* issue #547: Javascript error in the web interface

* issue #550: Make AQL graph functions support key in addition to id

* issue #526: Unable to escape when an errorneous command is entered into the js shell

* issue #523: Graph and vertex methods for the javascript api

* issue #517: Foxx: Route parameters with capital letters fail

* issue #512: Binded Parameters for LIMIT


v1.3.3 (2013-08-01)
-------------------

* issue #570: updateFishbowl() fails once

* updated and fixed generated examples

* issue #559: added Foxx documentation to user manual

* added missing error reporting for errors that happened during import of edges


v1.3.2 (2013-06-21)
-------------------

* fixed memleak in internal.download()

* made the shape-collection journal size adaptive:
  if too big shapes come in, a shape journal will be created with a big-enough size
  automatically. the maximum size of a shape journal is still restricted, but to a
  very big value that should never be reached in practice.

* fixed a segfault that occurred when inserting documents with a shape size bigger
  than the default shape journal size (2MB)

* fixed a locking issue in collection.truncate()

* fixed value overflow in accumulated filesizes reported by collection.figures()

* issue #545: AQL FILTER unnecessary (?) loop

* issue #549: wrong return code with --daemon


v1.3.1 (2013-05-24)
-------------------

* removed currently unused _ids collection

* fixed usage of --temp-path in aranogd and arangosh

* issue #540: suppress return of temporary internal variables in AQL

* issue #530: ReferenceError: ArangoError is not a constructor

* issue #535: Problem with AQL user functions javascript API

* set --javascript.app-path for test execution to prevent startup error

* issue #532: Graph _edgesCache returns invalid data?

* issue #531: Arangod errors

* issue #529: Really weird transaction issue

* fixed usage of --temp-path in aranogd and arangosh


v1.3.0 (2013-05-10)
-------------------

* fixed problem on restart ("datafile-xxx is not sealed") when server was killed
  during a compaction run

* fixed leak when using cursors with very small batchSize

* issue #508: `unregistergroup` function not mentioned in http interface docs

* issue #507: GET /_api/aqlfunction returns code inside parentheses

* fixed issue #489: Bug in aal.install

* fixed issue 505: statistics not populated on MacOS


v1.3.0-rc1 (2013-04-24)
-----------------------

* updated documentation for 1.3.0

* added node modules and npm packages

* changed compaction to only compact datafiles with more at least 10% of dead
  documents (byte size-wise)

* issue #498: fixed reload of authentication info when using
  `require("org/arangodb/users").reload()`

* issue #495: Passing an empty array to create a document results in a
  "phantom" document

* added more precision for requests statistics figures

* added "sum" attribute for individual statistics results in statistics API
  at /_admin/statistics

* made "limit" an optional parameter in AQL function NEAR().
  limit can now be either omitted completely, or set to 0. If so, an internal
  default value (currently 100) will be applied for the limit.

* issue #481

* added "attributes.count" to output of `collection.figures()`
  this also affects the REST API /_api/collection/<name>/figures

* added IndexedPropertyGetter for ShapedJson objects

* added API for user-defined AQL functions

* issue #475: A better error message for deleting a non-existent graph

* issue #474: Web interface problems with the JS Shell

* added missing documentation for AQL UNION function

* added transaction support.
  This provides ACID transactions for ArangoDB. Transactions can be invoked
  using the `db._executeTransaction()` function, or the `/_api/transaction`
  REST API.

* switched to semantic versioning (at least for alpha & alpha naming)

* added saveOrReplace() for server-side JS

v1.3.alpha1 (2013-04-05)
------------------------

* cleanup of Module, Package, ArangoApp and modules "internal", "fs", "console"

* use Error instead of string in throw to allow stack-trace

* issue #454: error while creation of Collection

* make `collection.count()` not recalculate the number of documents on the fly, but
  use some internal document counters.

* issue #457: invalid string value in web interface

* make datafile id (datafile->_fid) identical to the numeric part of the filename.
  E.g. the datafile `journal-123456.db` will now have a datafile marker with the same
  fid (i.e. `123456`) instead of a different value. This change will only affect
  datafiles that are created with 1.3 and not any older files.
  The intention behind this change is to make datafile debugging easier.

* consistently discard document attributes with reserved names (system attributes)
  but without any known meaning, for example `_test`, `_foo`, ...

  Previously, these attributes were saved with the document regularly in some cases,
  but were discarded in other cases.
  Now these attributes are discarded consistently. "Real" system attributes such as
  `_key`, `_from`, `_to` are not affected and will work as before.

  Additionally, attributes with an empty name (``) are discarded when documents are
  saved.

  Though using reserved or empty attribute names in documents was not really and
  consistently supported in previous versions of ArangoDB, this change might cause
  an incompatibility for clients that rely on this feature.

* added server startup flag `--database.force-sync-properties` to force syncing of
  collection properties on collection creation, deletion and on property update.
  The default value is true to mimic the behavior of previous versions of ArangoDB.
  If set to false, collection properties are written to disk but no call to sync()
  is made.

* added detailed output of server version and components for REST APIs
  `/_admin/version` and `/_api/version`. To retrieve this extended information,
  call the REST APIs with URL parameter `details=true`.

* issue #443: For git-based builds include commit hash in version

* adjust startup log output to be more compact, less verbose

* set the required minimum number of file descriptors to 256.
  On server start, this number is enforced on systems that have rlimit. If the limit
  cannot be enforced, starting the server will fail.
  Note: 256 is considered to be the absolute minimum value. Depending on the use case
  for ArangoDB, a much higher number of file descriptors should be used.

  To avoid checking & potentially changing the number of maximum open files, use the
  startup option `--server.descriptors-minimum 0`

* fixed shapedjson to json conversion for special numeric values (NaN, +inf, -inf).
  Before, "NaN", "inf", or "-inf" were written into the JSONified output, but these
  values are not allowed in JSON. Now, "null" is written to the JSONified output as
  required.

* added AQL functions VARIANCE_POPULATION(), VARIANCE_SAMPLE(), STDDEV_POPULATION(),
  STDDEV_SAMPLE(), AVERAGE(), MEDIAN() to calculate statistical values for lists

* added AQL SQRT() function

* added AQL TRIM(), LEFT() and RIGHT() string functions

* fixed issue #436: GET /_api/document on edge

* make AQL REVERSE() and LENGTH() functions work on strings, too

* disabled DOT generation in `make doxygen`. this speeds up docs generation

* renamed startup option `--dispatcher.report-intervall` to `--dispatcher.report-interval`

* renamed startup option `--scheduler.report-intervall` to `--scheduler.report-interval`

* slightly changed output of REST API method /_admin/log.
  Previously, the log messages returned also contained the date and log level, now
  they will only contain the log message, and no date and log level information.
  This information can be re-created by API users from the `timestamp` and `level`
  attributes of the result.

* removed configure option `--enable-zone-debug`
  memory zone debugging is now automatically turned on when compiling with ArangoDB
  `--enable-maintainer-mode`

* removed configure option `--enable-arangob`
  arangob is now always included in the build


v1.2.3 (XXXX-XX-XX)
-------------------

* added optional parameter `edgexamples` for AQL function EDGES() and NEIGHBORS()

* added AQL function NEIGHBORS()

* added freebsd support

* fixed firstExample() query with `_id` and `_key` attributes

* issue triAGENS/ArangoDB-PHP#55: AQL optimizer may have mis-optimized duplicate
  filter statements with limit


v1.2.2 (2013-03-26)
-------------------

* fixed save of objects with common sub-objects

* issue #459: fulltext internal memory allocation didn't scale well
  This fix improves loading times for collections with fulltext indexes that have
  lots of equal words indexed.

* issue #212: auto-increment support

  The feature can be used by creating a collection with the extra `keyOptions`
  attribute as follows:

      db._create("mycollection", { keyOptions: { type: "autoincrement", offset: 1, increment: 10, allowUserKeys: true } });

  The `type` attribute will make sure the keys will be auto-generated if no
  `_key` attribute is specified for a document.

  The `allowUserKeys` attribute determines whether users might still supply own
  `_key` values with documents or if this is considered an error.

  The `increment` value determines the actual increment value, whereas the `offset`
  value can be used to seed to value sequence with a specific starting value.
  This will be useful later in a multi-master setup, when multiple servers can use
  different auto-increment seed values and thus generate non-conflicting auto-increment values.

  The default values currently are:

  - `allowUserKeys`: `true`
  - `offset`: `0`
  - `increment`: `1`

  The only other available key generator type currently is `traditional`.
  The `traditional` key generator will auto-generate keys in a fashion as ArangoDB
  always did (some increasing integer value, with a more or less unpredictable
  increment value).

  Note that for the `traditional` key generator there is only the option to disallow
  user-supplied keys and give the server the sole responsibility for key generation.
  This can be achieved by setting the `allowUserKeys` property to `false`.

  This change also introduces the following errors that API implementors may want to check
  the return values for:

  - 1222: `document key unexpected`: will be raised when a document is created with
    a `_key` attribute, but the underlying collection was set up with the `keyOptions`
    attribute `allowUserKeys: false`.

  - 1225: `out of keys`: will be raised when the auto-increment key generator runs
    out of keys. This may happen when the next key to be generated is 2^64 or higher.
    In practice, this will only happen if the values for `increment` or `offset` are
    not set appropriately, or if users are allowed to supply own keys, those keys
    are near the 2^64 threshold, and later the auto-increment feature kicks in and
    generates keys that cross that threshold.

    In practice it should not occur with proper configuration and proper usage of the
    collections.

  This change may also affect the following REST APIs:
  - POST `/_api/collection`: the server does now accept the optional `keyOptions`
    attribute in the second parameter
  - GET `/_api/collection/properties`: will return the `keyOptions` attribute as part
    of the collection's properties. The previous optional attribute `createOptions`
    is now gone.

* fixed `ArangoStatement.explain()` method with bind variables

* fixed misleading "cursor not found" error message in arangosh that occurred when
  `count()` was called for client-side cursors

* fixed handling of empty attribute names, which may have crashed the server under
  certain circumstances before

* fixed usage of invalid pointer in error message output when index description could
  not be opened


v1.2.1 (2013-03-14)
-------------------

* issue #444: please darken light color in arangosh

* issue #442: pls update post install info on osx

* fixed conversion of special double values (NaN, -inf, +inf) when converting from
  shapedjson to JSON

* fixed compaction of markers (location of _key was not updated correctly in memory,
  leading to _keys pointing to undefined memory after datafile rotation)

* fixed edge index key pointers to use document master pointer plus offset instead
  of direct _key address

* fixed case when server could not create any more journal or compactor files.
  Previously a wrong status code may have been returned, and not being able to create
  a new compactor file may have led to an infinite loop with error message
  "could not create compactor".

* fixed value truncation for numeric filename parts when renaming datafiles/journals


v1.2.0 (2013-03-01)
-------------------

* by default statistics are now switch off; in order to enable comment out
  the "disable-statistics = yes" line in "arangod.conf"

* fixed issue #435: csv parser skips data at buffer border

* added server startup option `--server.disable-statistics` to turn off statistics
  gathering without recompilation of ArangoDB.
  This partly addresses issue #432.

* fixed dropping of indexes without collection name, e.g.
  `db.xxx.dropIndex("123456");`
  Dropping an index like this failed with an assertion error.

* fixed issue #426: arangoimp should be able to import edges into edge collections

* fixed issue #425: In case of conflict ArangoDB returns HTTP 400 Bad request
  (with 1207 Error) instead of HTTP 409 Conflict

* fixed too greedy token consumption in AQL for negative values:
  e.g. in the statement `RETURN { a: 1 -2 }` the minus token was consumed as part
  of the value `-2`, and not interpreted as the binary arithmetic operator


v1.2.beta3 (2013-02-22)
-----------------------

* issue #427: ArangoDB Importer Manual has no navigation links (previous|home|next)

* issue #319: Documentation missing for Emergency console and incomplete for datafile debugger.

* issue #370: add documentation for reloadRouting and flushServerModules

* issue #393: added REST API for user management at /_api/user

* issue #393, #128: added simple cryptographic functions for user actions in module "crypto":
  * require("org/arangodb/crypto").md5()
  * require("org/arangodb/crypto").sha256()
  * require("org/arangodb/crypto").rand()

* added replaceByExample() Javascript and REST API method

* added updateByExample() Javascript and REST API method

* added optional "limit" parameter for removeByExample() Javascript and REST API method

* fixed issue #413

* updated bundled V8 version from 3.9.4 to 3.16.14.1
  Note: the Windows version used a more recent version (3.14.0.1) and was not updated.

* fixed issue #404: keep original request url in request object


v1.2.beta2 (2013-02-15)
-----------------------

* fixed issue #405: 1.2 compile warnings

* fixed issue #333: [debian] Group "arangodb" is not used when starting vie init.d script

* added optional parameter 'excludeSystem' to GET /_api/collection
  This parameter can be used to disable returning system collections in the list
  of all collections.

* added AQL functions KEEP() and UNSET()

* fixed issue #348: "HTTP Interface for Administration and Monitoring"
  documentation errors.

* fix stringification of specific positive int64 values. Stringification of int64
  values with the upper 32 bits cleared and the 33rd bit set were broken.

* issue #395:  Collection properties() function should return 'isSystem' for
  Javascript and REST API

* make server stop after upgrade procedure when invoked with `--upgrade option`.
  When started with the `--upgrade` option, the server will perfom
  the upgrade, and then exit with a status code indicating the result of the
  upgrade (0 = success, 1 = failure). To start the server regularly in either
  daemon or console mode, the `--upgrade` option must not be specified.
  This change was introduced to allow init.d scripts check the result of
  the upgrade procedure, even in case an upgrade was successful.
  this was introduced as part of issue #391.

* added AQL function EDGES()

* added more crash-protection when reading corrupted collections at startup

* added documentation for AQL function CONTAINS()

* added AQL function LIKE()

* replaced redundant error return code 1520 (Unable to open collection) with error code
  1203 (Collection not found). These error codes have the same meanings, but one of
  them was returned from AQL queries only, the other got thrown by other parts of
  ArangoDB. Now, error 1203 (Collection not found) is used in AQL too in case a
  non-existing collection is used.

v1.2.beta1 (2013-02-01)
-----------------------

* fixed issue #382: [Documentation error] Maschine... should be Machine...

* unified history file locations for arangod, arangosh, and arangoirb.
  - The readline history for arangod (emergency console) is now stored in file
    $HOME/.arangod. It was stored in $HOME/.arango before.
  - The readline history for arangosh is still stored in $HOME/.arangosh.
  - The readline history for arangoirb is now stored in $HOME/.arangoirb. It was
    stored in $HOME/.arango-mrb before.

* fixed issue #381: _users user should have a unique constraint

* allow negative list indexes in AQL to access elements from the end of a list,
  e.g. ```RETURN values[-1]``` will return the last element of the `values` list.

* collection ids, index ids, cursor ids, and document revision ids created and
  returned by ArangoDB are now returned as strings with numeric content inside.
  This is done to prevent some value overrun/truncation in any part of the
  complete client/server workflow.
  In ArangoDB 1.1 and before, these values were previously returned as
  (potentially very big) integer values. This may cause problems (clipping, overrun,
  precision loss) for clients that do not support big integers natively and store
  such values in IEEE754 doubles internally. This type loses precision after about
  52 bits and is thus not safe to hold an id.
  Javascript and 32 bit-PHP are examples for clients that may cause such problems.
  Therefore, ids are now returned by ArangoDB as strings, with the string
  content being the integer value as before.

  Example for documents ("_rev" attribute):
  - Document returned by ArangoDB 1.1: { "_rev": 1234, ... }
  - Document returned by ArangoDB 1.2: { "_rev": "1234", ... }

  Example for collections ("id" attribute / "_id" property):
  - Collection returned by ArangoDB 1.1: { "id": 9327643, "name": "test", ... }
  - Collection returned by ArangoDB 1.2: { "id": "9327643", "name": "test", ... }

  Example for cursors ("id" attribute):
  - Collection returned by ArangoDB 1.1: { "id": 11734292, "hasMore": true, ... }
  - Collection returned by ArangoDB 1.2: { "id": "11734292", "hasMore": true, ... }

* global variables are not automatically available anymore when starting the
  arangod Javascript emergency console (i.e. ```arangod --console```).

  Especially, the variables `db`, `edges`, and `internal` are not available
  anymore. `db` and `internal` can be made available in 1.2 by
  ```var db = require("org/arangodb").db;``` and
  ```var internal = require("internal");```, respectively.
  The reason for this change is to get rid of global variables in the server
  because this will allow more specific inclusion of functionality.

  For convenience, the global variable `db` is still available by default in
  arangosh. The global variable `edges`, which since ArangoDB 1.1 was kind of
  a redundant wrapper of `db`, has been removed in 1.2 completely.
  Please use `db` instead, and if creating an edge collection, use the explicit
  ```db._createEdgeCollection()``` command.

* issue #374: prevent endless redirects when calling admin interface with
  unexpected URLs

* issue #373: TRAVERSAL() `trackPaths` option does not work. Instead `paths` does work

* issue #358: added support for CORS

* honor optional waitForSync property for document removal, replace, update, and
  save operations in arangosh. The waitForSync parameter for these operations
  was previously honored by the REST API and on the server-side, but not when
  the waitForSync parameter was specified for a document operation in arangosh.

* calls to db.collection.figures() and /_api/collection/<collection>/figures now
  additionally return the number of shapes used in the collection in the
  extra attribute "shapes.count"

* added AQL TRAVERSAL_TREE() function to return a hierarchical result from a traversal

* added AQL TRAVERSAL() function to return the results from a traversal

* added AQL function ATTRIBUTES() to return the attribute names of a document

* removed internal server-side AQL functions from global scope.

  Now the AQL internal functions can only be accessed via the exports of the
  ahuacatl module, which can be included via ```require("org/arangodb/ahuacatl")```.
  It shouldn't be necessary for clients to access this module at all, but
  internal code may use this module.

  The previously global AQL-related server-side functions were moved to the
  internal namespace. This produced the following function name changes on
  the server:

     old name              new name
     ------------------------------------------------------
     AHUACATL_RUN       => require("internal").AQL_QUERY
     AHUACATL_EXPLAIN   => require("internal").AQL_EXPLAIN
     AHUACATL_PARSE     => require("internal").AQL_PARSE

  Again, clients shouldn't have used these functions at all as there is the
  ArangoStatement object to execute AQL queries.

* fixed issue #366: Edges index returns strange description

* added AQL function MATCHES() to check a document against a list of examples

* added documentation and tests for db.collection.removeByExample

* added --progress option for arangoimp. This will show the percentage of the input
  file that has been processed by arangoimp while the import is still running. It can
  be used as a rough indicator of progress for the entire import.

* make the server log documents that cannot be imported via /_api/import into the
  logfile using the warning log level. This may help finding illegal documents in big
  import runs.

* check on server startup whether the database directory and all collection directories
  are writable. if not, the server startup will be aborted. this prevents serious
  problems with collections being non-writable and this being detected at some pointer
  after the server has been started

* allow the following AQL constructs: FUNC(...)[...], FUNC(...).attribute

* fixed issue #361: Bug in Admin Interface. Header disappears when clicking new collection

* Added in-memory only collections

  Added collection creation parameter "isVolatile":
  if set to true, the collection is created as an in-memory only collection,
  meaning that all document data of that collection will reside in memory only,
  and will not be stored permanently to disk.
  This means that all collection data will be lost when the collection is unloaded
  or the server is shut down.
  As this collection type does not have datafile disk overhead for the regular
  document operations, it may be faster than normal disk-backed collections. The
  actual performance gains strongly depend on the underlying OS, filesystem, and
  settings though.
  This collection type should be used for caches only and not for any sensible data
  that cannot be re-created otherwise.
  Some platforms, namely Windows, currently do not support this collection type.
  When creating an in-memory collection on such platform, an error message will be
  returned by ArangoDB telling the user the platform does not support it.

  Note: in-memory collections are an experimental feature. The feature might
  change drastically or even be removed altogether in a future version of ArangoDB.

* fixed issue #353: Please include "pretty print" in Emergency Console

* fixed issue #352: "pretty print" console.log
  This was achieved by adding the dump() function for the "internal" object

* reduced insertion time for edges index
  Inserting into the edges index now avoids costly comparisons in case of a hash
  collision, reducing the prefilling/loading timer for bigger edge collections

* added fulltext queries to AQL via FULLTEXT() function. This allows search
  fulltext indexes from an AQL query to find matching documents

* added fulltext index type. This index type allows indexing words and prefixes of
  words from a specific document attribute. The index can be queries using a
  SimpleQueryFull object, the HTTP REST API at /_api/simple/fulltext, or via AQL

* added collection.revision() method to determine whether a collection has changed.
  The revision method returns a revision string that can be used by client programs
  for equality/inequality comparisons. The value returned by the revision method
  should be treated by clients as an opaque string and clients should not try to
  figure out the sense of the revision id. This is still useful enough to check
  whether data in a collection has changed.

* issue #346: adaptively determine NUMBER_HEADERS_PER_BLOCK

* issue #338: arangosh cursor positioning problems

* issue #326: use limit optimization with filters

* issue #325: use index to avoid sorting

* issue #324: add limit optimization to AQL

* removed arango-password script and added Javascript functionality to add/delete
  users instead. The functionality is contained in module `users` and can be invoked
  as follows from arangosh and arangod:
  * require("users").save("name", "passwd");
  * require("users").replace("name", "newPasswd");
  * require("users").remove("name");
  * require("users").reload();
  These functions are intentionally not offered via the web interface.
  This also addresses issue #313

* changed print output in arangosh and the web interface for JSON objects.
  Previously, printing a JSON object in arangosh resulted in the attribute values
  being printed as proper JSON, but attribute names were printed unquoted and
  unescaped. This was fine for the purpose of arangosh, but lead to invalid
  JSON being produced. Now, arangosh will produce valid JSON that can be used
  to send it back to ArangoDB or use it with arangoimp etc.

* fixed issue #300: allow importing documents via the REST /_api/import API
  from a JSON list, too.
  So far, the API only supported importing from a format that had one JSON object
  on each line. This is sometimes inconvenient, e.g. when the result of an AQL
  query or any other list is to be imported. This list is a JSON list and does not
  necessary have a document per line if pretty-printed.
  arangoimp now supports the JSON list format, too. However, the format requires
  arangoimp and the server to read the entire dataset at once. If the dataset is
  too big (bigger than --max-upload-size) then the import will be rejected. Even if
  increased, the entire list must fit in memory on both the client and the server,
  and this may be more resource-intensive than importing individual lines in chunks.

* removed unused parameter --reuse-ids for arangoimp. This parameter did not have
  any effect in 1.2, was never publicly announced and did evil (TM) things.

* fixed issue #297 (partly): added whitespace between command line and
  command result in arangosh, added shell colors for better usability

* fixed issue #296: system collections not usable from AQL

* fixed issue #295: deadlock on shutdown

* fixed issue #293: AQL queries should exploit edges index

* fixed issue #292: use index when filtering on _key in AQL

* allow user-definable document keys
  users can now define their own document keys by using the _key attribute
  when creating new documents or edges. Once specified, the value of _key is
  immutable.
  The restrictions for user-defined key values are:
  * the key must be at most 254 bytes long
  * it must consist of the letters a-z (lower or upper case), the digits 0-9,
    the underscore (_) or dash (-) characters only
  * any other characters, especially multi-byte sequences, whitespace or
    punctuation characters cannot be used inside key values

  Specifying a document key is optional when creating new documents. If no
  document key is specified, ArangoDB will create a document key itself.
  There are no guarantees about the format and pattern of auto-generated document
  keys other than the above restrictions.
  Clients should therefore treat auto-generated document keys as opaque values.
  Keys can be used to look up and reference documents, e.g.:
  * saving a document: `db.users.save({ "_key": "fred", ... })`
  * looking up a document: `db.users.document("fred")`
  * referencing other documents: `edges.relations.save("users/fred", "users/john", ...)`

  This change is downwards-compatible to ArangoDB 1.1 because in ArangoDB 1.1
  users were not able to define their own keys. If the user does not supply a _key
  attribute when creating a document, ArangoDB 1.2 will still generate a key of
  its own as ArangoDB 1.1 did. However, all documents returned by ArangoDB 1.2 will
  include a _key attribute and clients should be able to handle that (e.g. by
  ignoring it if not needed). Documents returned will still include the _id attribute
  as in ArangoDB 1.1.

* require collection names everywhere where a collection id was allowed in
  ArangoDB 1.1 & 1.0
  This change requires clients to use a collection name in place of a collection id
  at all places the client deals with collections.
  Examples:
  * creating edges: the _from and _to attributes must now contain collection names instead
    of collection ids: `edges.relations.save("test/my-key1", "test/my-key2", ...)`
  * retrieving edges: the returned _from and _to attributes now will contain collection
    names instead of ids, too: _from: `test/fred` instead of `1234/3455`
  * looking up documents: db.users.document("fred") or db._document("users/fred")

  Collection names must be used in REST API calls instead of collection ids, too.
  This change is thus not completely downwards-compatible to ArangoDB 1.1. ArangoDB 1.1
  required users to use collection ids in many places instead of collection names.
  This was unintuitive and caused overhead in cases when just the collection name was
  known on client-side but not its id. This overhead can now be avoided so clients can
  work with the collection names directly. There is no need to work with collection ids
  on the client side anymore.
  This change will likely require adjustments to API calls issued by clients, and also
  requires a change in how clients handle the _id value of returned documents. Previously,
  the _id value of returned documents contained the collection id, a slash separator and
  the document number. Since 1.2, _id will contain the collection name, a slash separator
  and the document key. The same applies to the _from and _to attribute values of edges
  that are returned by ArangoDB.

  Also removed (now unnecessary) location header in responses of the collections REST API.
  The location header was previously returned because it was necessary for clients.
  When clients created a collection, they specified the collection name. The collection
  id was generated on the server, but the client needed to use the server-generated
  collection id for further API calls, e.g. when creating edges etc. Therefore, the
  full collection URL, also containing the collection id, was returned by the server in
  responses to the collection API, in the HTTP location header.
  Returning the location header has become unnecessary in ArangoDB 1.2 because users
  can access collections by name and do not need to care about collection ids.


v1.1.3 (2013-XX-XX)
-------------------

* fix case when an error message was looked up for an error code but no error
  message was found. In this case a NULL ptr was returned and not checked everywhere.
  The place this error popped up was when inserting into a non-unique hash index
  failed with a specific, invalid error code.

* fixed issue #381:  db._collection("_users").getIndexes();

* fixed issue #379: arango-password fatal issue javscript.startup-directory

* fixed issue #372: Command-Line Options for the Authentication and Authorization


v1.1.2 (2013-01-20)
-------------------

* upgraded to mruby 2013-01-20 583983385b81c21f82704b116eab52d606a609f4

* fixed issue #357: Some spelling and grammar errors

* fixed issue #355: fix quotes in pdf manual

* fixed issue #351: Strange arangosh error message for long running query

* fixed randomly hanging connections in arangosh on MacOS

* added "any" query method: this returns a random document from a collection. It
  is also available via REST HTTP at /_api/simple/any.

* added deployment tool

* added getPeerVertex

* small fix for logging of long messages: the last character of log messages longer
  than 256 bytes was not logged.

* fixed truncation of human-readable log messages for web interface: the trailing \0
  byte was not appended for messages longer than 256 bytes

* fixed issue #341: ArangoDB crashes when stressed with Batch jobs
  Contrary to the issue title, this did not have anything to do with batch jobs but
  with too high memory usage. The memory usage of ArangoDB is now reduced for cases
   when there are lots of small collections with few documents each

* started with issue #317: Feature Request (from Google Groups): DATE handling

* backported issue #300: Extend arangoImp to Allow importing resultset-like
  (list of documents) formatted files

* fixed issue #337: "WaitForSync" on new collection does not work on Win/X64

* fixed issue #336: Collections REST API docs

* fixed issue #335: mmap errors due to wrong memory address calculation

* fixed issue #332: arangoimp --use-ids parameter seems to have no impact

* added option '--server.disable-authentication' for arangosh as well. No more passwd
  prompts if not needed

* fixed issue #330: session logging for arangosh

* fixed issue #329: Allow passing script file(s) as parameters for arangosh to run

* fixed issue #328: 1.1 compile warnings

* fixed issue #327: Javascript parse errors in front end


v1.1.1 (2012-12-18)
-------------------

* fixed issue #339: DELETE /_api/cursor/cursor-identifier return incollect errorNum

  The fix for this has led to a signature change of the function actions.resultNotFound().
  The meaning of parameter #3 for This function has changed from the error message string
  to the error code. The error message string is now parameter #4.
  Any client code that uses this function in custom actions must be adjusted.

* fixed issue #321: Problem upgrading arangodb 1.0.4 to 1.1.0 with Homebrew (OSX 10.8.2)

* fixed issue #230: add navigation and search for online documentation

* fixed issue #315: Strange result in PATH

* fixed issue #323: Wrong function returned in error message of AQL CHAR_LENGTH()

* fixed some log errors on startup / shutdown due to pid file handling and changing
  of directories


v1.1.0 (2012-12-05)
-------------------

* WARNING:
  arangod now performs a database version check at startup. It will look for a file
  named "VERSION" in its database directory. If the file is not present, arangod will
  perform an automatic upgrade of the database directory. This should be the normal
  case when upgrading from ArangoDB 1.0 to ArangoDB 1.1.

  If the VERSION file is present but is from an older version of ArangoDB, arangod
  will refuse to start and ask the user to run a manual upgrade first. A manual upgrade
  can be performed by starting arangod with the option `--upgrade`.

  This upgrade procedure shall ensure that users have full control over when they
  perform any updates/upgrades of their data, and can plan backups accordingly. The
  procedure also guarantees that the server is not run without any required system
  collections or with in incompatible data state.

* added AQL function DOCUMENT() to retrieve a document by its _id value

* fixed issue #311: fixed segfault on unload

* fixed issue #309: renamed stub "import" button from web interface

* fixed issue #307: added WaitForSync column in collections list in in web interface

* fixed issue #306: naming in web interface

* fixed issue #304: do not clear AQL query text input when switching tabs in
  web interface

* fixed issue #303: added documentation about usage of var keyword in web interface

* fixed issue #301: PATCH does not work in web interface

# fixed issue #269: fix make distclean & clean

* fixed issue #296: system collections not usable from AQL

* fixed issue #295: deadlock on shutdown

* added collection type label to web interface

* fixed issue #290: the web interface now disallows creating non-edges in edge collections
  when creating collections via the web interface, the collection type must also be
  specified (default is document collection)

* fixed issue #289: tab-completion does not insert any spaces

* fixed issue #282: fix escaping in web interface

* made AQL function NOT_NULL take any number of arguments. Will now return its
  first argument that is not null, or null if all arguments are null. This is downwards
  compatible.

* changed misleading AQL function name NOT_LIST() to FIRST_LIST() and slightly changed
  the behavior. The function will now return its first argument that is a list, or null
  if none of the arguments are lists.
  This is mostly downwards-compatible. The only change to the previous implementation in
  1.1-beta will happen if two arguments were passed and the 1st and 2nd arguments were
  both no lists. In previous 1.1, the 2nd argument was returned as is, but now null
  will be returned.

* add AQL function FIRST_DOCUMENT(), with same behavior as FIRST_LIST(), but working
  with documents instead of lists.

* added UPGRADING help text

* fixed issue #284: fixed Javascript errors when adding edges/vertices without own
  attributes

* fixed issue #283: AQL LENGTH() now works on documents, too

* fixed issue #281: documentation for skip lists shows wrong example

* fixed AQL optimizer bug, related to OR-combined conditions that filtered on the
  same attribute but with different conditions

* fixed issue #277: allow usage of collection names when creating edges
  the fix of this issue also implies validation of collection names / ids passed to
  the REST edge create method. edges with invalid collection ids or names in the
  "from" or "to" values will be rejected and not saved


v1.1.beta2 (2012-11-13)
-----------------------

* fixed arangoirb compilation

* fixed doxygen


v1.1.beta1 (2012-10-24)
-----------------------

* fixed AQL optimizer bug

* WARNING:
  - the user has changed from "arango" to "arangodb", the start script has changed from
    "arangod" to "arangodb", the database directory has changed from "/var/arangodb" to
    "/var/lib/arangodb" to be compliant with various Linux policies

  - In 1.1, we have introduced types for collections: regular documents go into document
    collections, and edges go into edge collections. The prefixing (db.xxx vs. edges.xxx)
    works slightly different in 1.1: edges.xxx can still be used to access collections,
    however, it will not determine the type of existing collections anymore. To create an
    edge collection 1.1, you can use db._createEdgeCollection() or edges._create().
    And there's of course also db._createDocumentCollection().
    db._create() is also still there and will create a document collection by default,
    whereas edges._create() will create an edge collection.

  - the admin web interface that was previously available via the simple URL suffix /
    is now available via a dedicated URL suffix only: /_admin/html
    The reason for this is that routing and URLs are now subject to changes by the end user,
    and only URLs parts prefixed with underscores (e.g. /_admin or /_api) are reserved
    for ArangoDB's internal usage.

* the server now handles requests with invalid Content-Length header values as follows:
  - if Content-Length is negative, the server will respond instantly with HTTP 411
    (length required)

  - if Content-Length is positive but shorter than the supplied body, the server will
    respond with HTTP 400 (bad request)

  - if Content-Length is positive but longer than the supplied body, the server will
    wait for the client to send the missing bytes. The server allows 90 seconds for this
    and will close the connection if the client does not send the remaining data

  - if Content-Length is bigger than the maximum allowed size (512 MB), the server will
    fail with HTTP 413 (request entity too large).

  - if the length of the HTTP headers is greater than the maximum allowed size (1 MB),
    the server will fail with HTTP 431 (request header fields too large)

* issue #265: allow optional base64 encoding/decoding of action response data

* issue #252: create _modules collection using arango-upgrade (note: arango-upgrade was
  finally replaced by the `--upgrade` option for arangod)

* issue #251: allow passing arbitrary options to V8 engine using new command line option:
  --javascript.v8-options. Using this option, the Harmony features or other settings in
  v8 can be enabled if the end user requires them

* issue #248: allow AQL optimizer to pull out completely uncorrelated subqueries to the
  top level, resulting in less repeated evaluation of the subquery

* upgraded to Doxygen 1.8.0

* issue #247: added AQL function MERGE_RECURSIVE

* issue #246: added clear() function in arangosh

* issue #245: Documentation: Central place for naming rules/limits inside ArangoDB

* reduced size of hash index elements by 50 %, allowing more index elements to fit in
  memory

* issue #235: GUI Shell throws Error:ReferenceError: db is not defined

* issue #229: methods marked as "under construction"

* issue #228: remove unfinished APIs (/_admin/config/*)

* having the OpenSSL library installed is now a prerequisite to compiling ArangoDB
  Also removed the --enable-ssl configure option because ssl is always required.

* added AQL functions TO_LIST, NOT_LIST

* issue #224: add optional Content-Id for batch requests

* issue #221: more documentation on AQL explain functionality. Also added
  ArangoStatement.explain() client method

* added db._createStatement() method on server as well (was previously available
  on the client only)

* issue #219: continue in case of "document not found" error in PATHS() function

* issue #213: make waitForSync overridable on specific actions

* changed AQL optimizer to use indexes in more cases. Previously, indexes might
  not have been used when in a reference expression the inner collection was
  specified last. Example: FOR u1 IN users FOR u2 IN users FILTER u1._id == u2._id
  Previously, this only checked whether an index could be used for u2._id (not
  possible). It was not checked whether an index on u1._id could be used (possible).
  Now, for expressions that have references/attribute names on both sides of the
  above as above, indexes are checked for both sides.

* issue #204: extend the CSV import by TSV and by user configurable
  separator character(s)

* issue #180: added support for batch operations

* added startup option --server.backlog-size
  this allows setting the value of the backlog for the listen() system call.
  the default value is 10, the maximum value is platform-dependent

* introduced new configure option "--enable-maintainer-mode" for
  ArangoDB maintainers. this option replaces the previous compile switches
  --with-boost-test, --enable-bison, --enable-flex and --enable-errors-dependency
  the individual configure options have been removed. --enable-maintainer-mode
  turns them all on.

* removed potentially unused configure option --enable-memfail

* fixed issue #197: HTML web interface calls /_admin/user-manager/session

* fixed issue #195: VERSION file in database directory

* fixed issue #193: REST API HEAD request returns a message body on 404

* fixed issue #188: intermittent issues with 1.0.0
  (server-side cursors not cleaned up in all cases, pthreads deadlock issue)

* issue #189: key store should use ISO datetime format bug

* issue #187: run arango-upgrade on server start (note: arango-upgrade was finally
  replaced by the `--upgrade` option for arangod)n

* fixed issue #183: strange unittest error

* fixed issue #182: manual pages

* fixed issue #181: use getaddrinfo

* moved default database directory to "/var/lib/arangodb" in accordance with
  http://www.pathname.com/fhs/pub/fhs-2.3.html

* fixed issue #179: strange text in import manual

* fixed issue #178: test for aragoimp is missing

* fixed issue #177: a misleading error message was returned if unknown variables
  were used in certain positions in an AQL query.

* fixed issue #176: explain how to use AQL from the arangosh

* issue #175: re-added hidden (and deprecated) option --server.http-port. This
  option is only there to be downwards-compatible to Arango 1.0.

* fixed issue #174: missing Documentation for `within`

* fixed issue #170: add db.<coll_name>.all().toArray() to arangosh help screen

* fixed issue #169: missing argument in Simple Queries

* added program arango-upgrade. This program must be run after installing ArangoDB
  and after upgrading from a previous version of ArangoDB. The arango-upgrade script
  will ensure all system collections are created and present in the correct state.
  It will also perform any necessary data updates.
  Note: arango-upgrade was finally replaced by the `--upgrade` option for arangod.

* issue #153: edge collection should be a flag for a collection
  collections now have a type so that the distinction between document and edge
  collections can now be done at runtime using a collection's type value.
  A collection's type can be queried in Javascript using the <collection>.type() method.

  When new collections are created using db._create(), they will be document
  collections by default. When edge._create() is called, an edge collection will be created.
  To explicitly create a collection of a specific/different type, use the methods
  _createDocumentCollection() or _createEdgeCollection(), which are available for
  both the db and the edges object.
  The Javascript objects ArangoEdges and ArangoEdgesCollection have been removed
  completely.
  All internal and test code has been adjusted for this, and client code
  that uses edges.* should also still work because edges is still there and creates
  edge collections when _create() is called.

  INCOMPATIBLE CHANGE: Client code might still need to be changed in the following aspect:
  Previously, collections did not have a type so documents and edges could be inserted
  in the same collection. This is now disallowed. Edges can only be inserted into
  edge collections now. As there were no collection types in 1.0, ArangoDB will perform
  an automatic upgrade when migrating from 1.0 to 1.1.
  The automatic upgrade will check every collection and determine its type as follows:
  - if among the first 50 documents in the collection there are documents with
    attributes "_from" and "_to", the collection is typed as an edge collection
  - if among the first 50 documents in the collection there are no documents with
    attributes "_from" and "_to", the collection is made as a document collection

* issue #150: call V8 garbage collection on server periodically

* issue #110: added support for partial updates

  The REST API for documents now offers an HTTP PATCH method to partially update
  documents. Overwriting/replacing documents is still available via the HTTP PUT method
  as before. The Javascript API in the shell also offers a new update() method in extension to
  the previously existing replace() method.


v1.0.4 (2012-11-12)
-------------------

* issue #275: strange error message in arangosh 1.0.3 at startup


v1.0.3 (2012-11-08)
-------------------

* fixed AQL optimizer bug

* issue #273: fixed segfault in arangosh on HTTP 40x

* issue #265: allow optional base64 encoding/decoding of action response data

* issue #252: _modules collection not created automatically


v1.0.2 (2012-10-22)
-------------------

* repository CentOS-X.Y moved to CentOS-X, same for Debian

* bugfix for rollback from edges

* bugfix for hash indexes

* bugfix for StringBuffer::erase_front

* added autoload for modules

* added AQL function TO_LIST


v1.0.1 (2012-09-30)
-------------------

* draft for issue #165: front-end application howto

* updated mruby to cf8fdea4a6598aa470e698e8cbc9b9b492319d

* fix for issue #190: install doesn't create log directory

* fix for issue #194: potential race condition between creating and dropping collections

* fix for issue #193: REST API HEAD request returns a message body on 404

* fix for issue #188: intermittent issues with 1.0.0

* fix for issue #163: server cannot create collection because of abandoned files

* fix for issue #150: call V8 garbage collection on server periodically


v1.0.0 (2012-08-17)
-------------------

* fix for issue #157: check for readline and ncurses headers, not only libraries


v1.0.beta4 (2012-08-15)
-----------------------

* fix for issue #152: fix memleak for barriers


v1.0.beta3 (2012-08-10)
-----------------------

* fix for issue #151: Memleak, collection data not removed

* fix for issue #149: Inconsistent port for admin interface

* fix for issue #163: server cannot create collection because of abandoned files

* fix for issue #157: check for readline and ncurses headers, not only libraries

* fix for issue #108: db.<collection>.truncate() inefficient

* fix for issue #109: added startup note about cached collection names and how to
  refresh them

* fix for issue #156: fixed memleaks in /_api/import

* fix for issue #59: added tests for /_api/import

* modified return value for calls to /_api/import: now, the attribute "empty" is
  returned as well, stating the number of empty lines in the input. Also changed the
  return value of the error code attribute ("errorNum") from 1100 ("corrupted datafile")
  to 400 ("bad request") in case invalid/unexpected JSON data was sent to the server.
  This error code is more appropriate as no datafile is broken but just input data is
  incorrect.

* fix for issue #152: Memleak for barriers

* fix for issue #151: Memleak, collection data not removed

* value of --database.maximal-journal-size parameter is now validated on startup. If
  value is smaller than the minimum value (currently 1048576), an error is thrown and
  the server will not start. Before this change, the global value of maximal journal
  size was not validated at server start, but only on collection level

* increased sleep value in statistics creation loop from 10 to 500 microseconds. This
  reduces accuracy of statistics values somewhere after the decimal points but saves
  CPU time.

* avoid additional sync() calls when writing partial shape data (attribute name data)
  to disk. sync() will still be called when the shape marker (will be written after
  the attributes) is written to disk

* issue #147: added flag --database.force-sync-shapes to force synching of shape data
  to disk. The default value is true so it is the same behavior as in version 1.0.
  if set to false, shape data is synched to disk if waitForSync for the collection is
  set to true, otherwise, shape data is not synched.

* fix for issue #145: strange issue on Travis: added epsilon for numeric comparison in
  geo index

* fix for issue #136: adjusted message during indexing

* issue #131: added timeout for HTTP keep-alive connections. The default value is 300
  seconds. There is a startup parameter server.keep-alive-timeout to configure the value.
  Setting it to 0 will disable keep-alive entirely on the server.

* fix for issue #137: AQL optimizer should use indexes for ref accesses with
  2 named attributes


v1.0.beta2 (2012-08-03)
-----------------------

* fix for issue #134: improvements for centos RPM

* fixed problem with disable-admin-interface in config file


v1.0.beta1 (2012-07-29)
-----------------------

* fixed issue #118: We need a collection "debugger"

* fixed issue #126: Access-Shaper must be cached

* INCOMPATIBLE CHANGE: renamed parameters "connect-timeout" and "request-timeout"
  for arangosh and arangoimp to "--server.connect-timeout" and "--server.request-timeout"

* INCOMPATIBLE CHANGE: authorization is now required on the server side
  Clients sending requests without HTTP authorization will be rejected with HTTP 401
  To allow backwards compatibility, the server can be started with the option
  "--server.disable-authentication"

* added options "--server.username" and "--server.password" for arangosh and arangoimp
  These parameters must be used to specify the user and password to be used when
  connecting to the server. If no password is given on the command line, arangosh/
  arangoimp will interactively prompt for a password.
  If no user name is specified on the command line, the default user "root" will be
  used.

* added startup option "--server.ssl-cipher-list" to determine which ciphers to
  use in SSL context. also added SSL_OP_CIPHER_SERVER_PREFERENCE to SSL default
  options so ciphers are tried in server and not in client order

* changed default SSL protocol to TLSv1 instead of SSLv2

* changed log-level of SSL-related messages

* added SSL connections if server is compiled with OpenSSL support. Use --help-ssl

* INCOMPATIBLE CHANGE: removed startup option "--server.admin-port".
  The new endpoints feature (see --server.endpoint) allows opening multiple endpoints
  anyway, and the distinction between admin and "other" endpoints can be emulated
  later using privileges.

* INCOMPATIBLE CHANGE: removed startup options "--port", "--server.port", and
  "--server.http-port" for arangod.
  These options have been replaced by the new "--server.endpoint" parameter

* INCOMPATIBLE CHANGE: removed startup option "--server" for arangosh and arangoimp.
  These options have been replaced by the new "--server.endpoint" parameter

* Added "--server.endpoint" option to arangod, arangosh, and arangoimp.
  For arangod, this option allows specifying the bind endpoints for the server
  The server can be bound to one or multiple endpoints at once. For arangosh
  and arangoimp, the option specifies the server endpoint to connect to.
  The following endpoint syntax is currently supported:
  - tcp://host:port or http@tcp://host:port (HTTP over IPv4)
  - tcp://[host]:port or http@tcp://[host]:port (HTTP over IPv6)
  - ssl://host:port or http@tcp://host:port (HTTP over SSL-encrypted IPv4)
  - ssl://[host]:port or http@tcp://[host]:port (HTTP over SSL-encrypted IPv6)
  - unix:///path/to/socket or http@unix:///path/to/socket (HTTP over UNIX socket)

  If no port is specified, the default port of 8529 will be used.

* INCOMPATIBLE CHANGE: removed startup options "--server.require-keep-alive" and
  "--server.secure-require-keep-alive".
  The server will now behave as follows which should be more conforming to the
  HTTP standard:
  * if a client sends a "Connection: close" header, the server will close the
    connection
  * if a client sends a "Connection: keep-alive" header, the server will not
    close the connection
  * if a client does not send any "Connection" header, the server will assume
    "keep-alive" if the request was an HTTP/1.1 request, and "close" if the
    request was an HTTP/1.0 request

* (minimal) internal optimizations for HTTP request parsing and response header
  handling

* fixed Unicode unescaping bugs for \f and surrogate pairs in BasicsC/strings.c

* changed implementation of TRI_BlockCrc32 algorithm to use 8 bytes at a time

* fixed issue #122: arangod doesn't start if <log.file> cannot be created

* fixed issue #121: wrong collection size reported

* fixed issue #98: Unable to change journalSize

* fixed issue #88: fds not closed

* fixed escaping of document data in HTML admin front end

* added HTTP basic authentication, this is always turned on

* added server startup option --server.disable-admin-interface to turn off the
  HTML admin interface

* honor server startup option --database.maximal-journal-size when creating new
  collections without specific journalsize setting. Previously, these
  collections were always created with journal file sizes of 32 MB and the
  --database.maximal-journal-size setting was ignored

* added server startup option --database.wait-for-sync to control the default
  behavior

* renamed "--unit-tests" to "--javascript.unit-tests"


v1.0.alpha3 (2012-06-30)
------------------------

* fixed issue #116: createCollection=create option doesn't work

* fixed issue #115: Compilation issue under OSX 10.7 Lion & 10.8 Mountain Lion
  (homebrew)

* fixed issue #114: image not found

* fixed issue #111: crash during "make unittests"

* fixed issue #104: client.js -> ARANGO_QUIET is not defined


v1.0.alpha2 (2012-06-24)
------------------------

* fixed issue #112: do not accept document with duplicate attribute names

* fixed issue #103: Should we cleanup the directory structure

* fixed issue #100: "count" attribute exists in cursor response with "count:
  false"

* fixed issue #84 explain command

* added new MRuby version (2012-06-02)

* added --log.filter

* cleanup of command line options:
** --startup.directory => --javascript.startup-directory
** --quite => --quiet
** --gc.interval => --javascript.gc-interval
** --startup.modules-path => --javascript.modules-path
** --action.system-directory => --javascript.action-directory
** --javascript.action-threads => removed (is now the same pool as --server.threads)

* various bug-fixes

* support for import

* added option SKIP_RANGES=1 for make unittests

* fixed several range-related assertion failures in the AQL query optimizer

* fixed AQL query optimizations for some edge cases (e.g. nested subqueries with
  invalid constant filter expressions)


v1.0.alpha1 (2012-05-28)
------------------------

Alpha Release of ArangoDB 1.0<|MERGE_RESOLUTION|>--- conflicted
+++ resolved
@@ -1,13 +1,11 @@
 devel
 -----
 
-<<<<<<< HEAD
 * UI: added a delay within the graph viewer while changing the colors of the
   graph. Necessary due different browser behaviour.
-=======
+
 * added options `--encryption.keyfile` and `--encryption.key-generator` to arangodump
   and arangorestore
->>>>>>> 0911dca9
 
 * removed `--recycle-ids` option for arangorestore
 
