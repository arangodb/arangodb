--- conflicted
+++ resolved
@@ -1,12 +1,9 @@
 devel
 -----
 
-<<<<<<< HEAD
-* fixed issue #5648: fixed error message when saving unsopported document
-  types.
-=======
+* fixed issue #5648: fixed error message when saving unsupported document types
+
 * fixed internal issue #2812: Cluster fails to create many indexes in parallel
->>>>>>> 7518d026
 
 * Added C++ implementation, load balancer support, and user restriction to Pregel API.
 
