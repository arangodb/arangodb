devel
-----

<<<<<<< HEAD
* fixed issue #3741: attempt to fix terminal color output in Windows 
=======
* UI: added not found views for documents and collections

* UI: edge collections were wrongly added to from and to vertices select box during graph creation

* fixed issue #3640: limit in subquery
>>>>>>> 9a5cd393

* UI: the graph viewer now displays updated label values correctly.
  Additionally the included node/edge editor now closes automatically
	after a successful node/edge update.

* UI: document/edge editor now remembering their modes (e.g. code or tree)

* UI: optimized error messages for invalid graph definitions. Also fixed a
  graph renderer cleanrenderer cleanup error.

* UI: added a delay within the graph viewer while changing the colors of the
  graph. Necessary due different browser behaviour.

* added options `--encryption.keyfile` and `--encryption.key-generator` to arangodump
  and arangorestore

* removed `--recycle-ids` option for arangorestore

  using that option could have led to problems on the restore, with potential
  id conflicts between the originating server (the source dump server) and the
  target server (the restore server)

* add readonly mode REST API

* allow compilation of ArangoDB source code with g++ 7

* upgrade minimum required g++ compiler version to g++ 5.4
  That means ArangoDB source code will not compile with g++ 4.x or g++ < 5.4 anymore.

* AQL: during a traversal if a vertex is not found. It will not print an ERROR to the log and continue
  with a NULL value, but will register a warning at the query and continue with a NULL value.
  The situation is not desired as an ERROR as ArangoDB can store edges pointing to non-existing
  vertex which is perfectly valid, but it may be a n issue on the data model, so users
  can directly see it on the query now and do not "by accident" have to check the LOG output.

* potential fix for issue #3562: Document WITHIN_RECTANGLE not found

* introduce `enforceReplicationFactor` attribute for creating collections:
  this optional parameter controls if the coordinator should bail out during collection
  creation if there are not enough DBServers available for the desired `replicationFactor`.

* fixed issue #3516: Show execution time in arangosh

  this change adds more dynamic prompt components for arangosh
  The following components are now available for dynamic prompts,
  settable via the `--console.prompt` option in arangosh:

  - '%t': current time as timestamp
  - '%p': duration of last command in seconds
  - '%d': name of current database
  - '%e': current endpoint
  - '%E': current endpoint without protocol
  - '%u': current user

  The time a command takes can be displayed easily by starting arangosh with `--console.prompt "%p> "`.

* make the ArangoShell refill its collection cache when a yet-unknown collection
  is first accessed. This fixes the following problem:

      arangosh1> db._collections();  // shell1 lists all collections
      arangosh2> db._create("test"); // shell2 now creates a new collection 'test'
      arangosh1> db.test.insert({}); // shell1 is not aware of the collection created
                                     // in shell2, so the insert will fail

* make AQL `DISTINCT` not change the order of the results it is applied on

* incremental transfer of initial collection data now can handle partial
  responses for a chunk, allowing the leader/master to send smaller chunks
  (in terms of HTTP response size) and limit memory usage

  this optimization is only active if client applications send the "offset" parameter
  in their requests to PUT `/_api/replication/keys/<id>?type=docs`

* initial creation of shards for cluster collections is now faster with
  `replicationFactor` values bigger than 1. this is achieved by an optimization
  for the case when the collection on the leader is still empty

* potential fix for issue #3517: several "filesystem full" errors in logs
  while there's a lot of disk space

* added C++ implementations for AQL function `SUBSTRING()`, `LEFT()`, `RIGHT()` and `TRIM()`

* show C++ function name of call site in ArangoDB log output

  this requires option `--log.line-number` to be set to *true*

* UI: added word wrapping to query editor

* UI: fixed wrong user attribute name validation, issue #3228

* make AQL return a proper error message in case of a unique key constraint
  violation. previously it only returned the generic "unique constraint violated"
  error message but omitted the details about which index caused the problem.

  This addresses https://stackoverflow.com/questions/46427126/arangodb-3-2-unique-constraint-violation-id-or-key

* added option `--server.local-authentication`

* UI: added user roles

* added config option `--log.color` to toggle colorful logging to terminal

* added config option `--log.thread-name` to additionally log thread names

* usernames must not start with `:role:`, added new options:
    --server.authentication-timeout
    --ldap.roles-attribute-name
    --ldap.roles-transformation
    --ldap.roles-search
    --ldap.superuser-role
    --ldap.roles-include
    --ldap.roles-exclude

* performance improvements for full collection scans and a few other operations
  in MMFiles engine

* added `--rocksdb.encryption-key-generator` for enterprise

* removed `--compat28` parameter from arangodump and replication API

  older ArangoDB versions will no longer be supported by these tools.

* increase the recommended value for `/proc/sys/vm/max_map_count` to a value
  eight times as high as the previous recommended value. Increasing the
  values helps to prevent an ArangoDB server from running out of memory mappings.

  The raised minimum recommended value may lead to ArangoDB showing some startup
  warnings as follows:

      WARNING {memory} maximum number of memory mappings per process is 65530, which seems too low. it is recommended to set it to at least 512000
      WARNING {memory} execute 'sudo sysctl -w "vm.max_map_count=512000"'


v3.2.7 (2017-11-13)
-------------------

* Cluster customers, which have upgraded from 3.1 to 3.2 need to upgrade
  to 3.2.7. The cluster supervision is otherwise not operational.

* Fixed issue #3597: AQL with path filters returns unexpected results
  In some cases breadth first search in combination with vertex filters
  yields wrong result, the filter was not applied correctly.

* fixed some undefined behavior in some internal value caches for AQL GatherNodes
  and SortNodes, which could have led to sorted results being effectively not
  correctly sorted.

* make the replication applier for the RocksDB engine start automatically after a
  restart of the server if the applier was configured with its `autoStart` property
  set to `true`. previously the replication appliers were only automatically restarted
  at server start for the MMFiles engine.

* fixed arangodump batch size adaptivity in cluster mode and upped default batch size
  for arangodump

  these changes speed up arangodump in cluster context

* smart graphs now return a proper inventory in response to replication inventory
  requests

* fixed issue #3618: Inconsistent behavior of OR statement with object bind parameters

* only users with read/write rights on the "_system" database can now execute
  "_admin/shutdown" as well as modify properties of the write-ahead log (WAL)

* increase default maximum number of V8 contexts to at least 16 if not explicitly
  configured otherwise.
  the procedure for determining the actual maximum value of V8 contexts is unchanged
  apart from the value `16` and works as follows:
  - if explicitly set, the value of the configuration option `--javascript.v8-contexts`
    is used as the maximum number of V8 contexts
  - when the option is not set, the maximum number of V8 contexts is determined
    by the configuration option `--server.threads` if that option is set. if
    `--server.threads` is not set, then the maximum number of V8 contexts is the
    server's reported hardware concurrency (number of processors visible
    to the arangod process). if that would result in a maximum value of less than 16
    in any of these two cases, then the maximum value will be increased to 16.

* fixed issue #3447: ArangoError 1202: AQL: NotFound: (while executing) when
  updating collection

* potential fix for issue #3581: Unexpected "rocksdb unique constraint
  violated" with unique hash index

* fixed geo index optimizer rule for geo indexes with a single (array of coordinates)
  attribute.

* improved the speed of the shards overview in cluster (API endpoint /_api/cluster/shardDistribution API)
  It is now guaranteed to return after ~2 seconds even if the entire cluster is unresponsive.

* fix agency precondition check for complex objects
  this fixes issues with several CAS operations in the agency

* several fixes for agency restart and shutdown

* the cluster-internal representation of planned collection objects is now more
  lightweight than before, using less memory and not allocating any cache for indexes
  etc.

* fixed issue #3403: How to kill long running AQL queries with the browser console's
  AQL (display issue)

* fixed issue #3549: server reading ENGINE config file fails on common standard
  newline character

* UI: fixed error notifications for collection modifications

* several improvements for the truncate operation on collections:

  * the timeout for the truncate operation was increased in cluster mode in
    order to prevent too frequent "could not truncate collection" errors

  * after a truncate operation, collections in MMFiles still used disk space.
    to reclaim disk space used by truncated collection, the truncate actions
    in the web interface and from the ArangoShell now issue an extra WAL flush
    command (in cluster mode, this command is also propagated to all servers).
    the WAL flush allows all servers to write out any pending operations into the
    datafiles of the truncated collection. afterwards, a final journal rotate
    command is sent, which enables the compaction to entirely remove all datafiles
    and journals for the truncated collection, so that all disk space can be
    reclaimed

  * for MMFiles a special method will be called after a truncate operation so that
    all indexes of the collection can free most of their memory. previously some
    indexes (hash and skiplist indexes) partially kept already allocated memory
    in order to avoid future memory allocations

  * after a truncate operation in the RocksDB engine, an additional compaction
    will be triggered for the truncated collection. this compaction removes all
    deletions from the key space so that follow-up scans over the collection's key
    range do not have to filter out lots of already-removed values

  These changes make truncate operations potentially more time-consuming than before,
  but allow for memory/disk space savings afterwards.

* enable JEMalloc background threads for purging and returning unused memory
  back to the operating system (Linux only)

  JEMalloc will create its background threads on demand. The number of background
  threads is capped by the number of CPUs or active arenas. The background threads run
  periodically and purge unused memory pages, allowing memory to be returned to the
  operating system.

  This change will make the arangod process create several additional threads.
  It is accompanied by an increased `TasksMax` value in the systemd service configuration
  file for the arangodb3 service.

* upgraded bundled V8 engine to bugfix version v5.7.492.77

  this upgrade fixes a memory leak in upstream V8 described in
  https://bugs.chromium.org/p/v8/issues/detail?id=5945 that will result in memory
  chunks only getting uncommitted but not unmapped


v3.2.6 (2017-10-26)
-------------------

* UI: fixed event cleanup in cluster shards view

* UI: reduced cluster dashboard api calls

* fixed a permission problem that prevented collection contents to be displayed
  in the web interface

* removed posix_fadvise call from RocksDB's PosixSequentialFile::Read(). This is
  consistent with Facebook PR 2573 (#3505)

  this fix should improve the performance of the replication with the RocksDB
  storage engine

* allow changing of collection replication factor for existing collections

* UI: replicationFactor of a collection is now changeable in a cluster
  environment

* several fixes for the cluster agency

* fixed undefined behavior in the RocksDB-based geo index

* fixed Foxxmaster failover

* purging or removing the Debian/Ubuntu arangodb3 packages now properly stops
  the arangod instance before actuallying purging or removing


v3.2.5 (2017-10-16)
-------------------

* general-graph module and _api/gharial now accept cluster options
  for collection creation. It is now possible to set replicationFactor and
  numberOfShards for all collections created via this graph object.
  So adding a new collection will not result in a singleShard and
  no replication anymore.

* fixed issue #3408: Hard crash in query for pagination

* minimum number of V8 contexts in console mode must be 2, not 1. this is
  required to ensure the console gets one dedicated V8 context and all other
  operations have at least one extra context. This requirement was not enforced
  anymore.

* fixed issue #3395: AQL: cannot instantiate CollectBlock with undetermined
  aggregation method

* UI: fixed wrong user attribute name validation, issue #3228

* fix potential overflow in CRC marker check when a corrupted CRC marker
  is found at the very beginning of an MMFiles datafile

* UI: fixed unresponsive events in cluster shards view

* Add statistics about the V8 context counts and number of available/active/busy
  threads we expose through the server statistics interface.


v3.2.4 (2017-09-26)
-------------------

* UI: no default index selected during index creation

* UI: added replicationFactor option during SmartGraph creation

* make the MMFiles compactor perform less writes during normal compaction
  operation

  This partially fixes issue #3144

* make the MMFiles compactor configurable

  The following options have been added:

* `--compaction.db-sleep-time`: sleep interval between two compaction runs
    (in s)
  * `--compaction.min-interval"`: minimum sleep time between two compaction
     runs (in s)
  * `--compaction.min-small-data-file-size`: minimal filesize threshold
    original datafiles have to be below for a compaction
  * `--compaction.dead-documents-threshold`: minimum unused count of documents
    in a datafile
  * `--compaction.dead-size-threshold`: how many bytes of the source data file
    are allowed to be unused at most
  * `--compaction.dead-size-percent-threshold`: how many percent of the source
    datafile should be unused at least
  * `--compaction.max-files`: Maximum number of files to merge to one file
  * `--compaction.max-result-file-size`: how large may the compaction result
    file become (in bytes)
  * `--compaction.max-file-size-factor`: how large the resulting file may
    be in comparison to the collection's `--database.maximal-journal-size' setting`

* fix downwards-incompatibility in /_api/explain REST handler

* fix Windows implementation for fs.getTempPath() to also create a
  sub-directory as we do on linux

* fixed a multi-threading issue in cluster-internal communication

* performance improvements for traversals and edge lookups

* removed internal memory zone handling code. the memory zones were a leftover
  from the early ArangoDB days and did not provide any value in the current
  implementation.

* (Enterprise only) added `skipInaccessibleCollections` option for AQL queries:
  if set, AQL queries (especially graph traversals) will treat collections to
  which a user has no access rights to as if these collections were empty.

* adjusted scheduler thread handling to start and stop less threads in
  normal operations

* leader-follower replication catchup code has been rewritten in C++

* early stage AQL optimization now also uses the C++ implementations of
  AQL functions if present. Previously it always referred to the JavaScript
  implementations and ignored the C++ implementations. This change gives
  more flexibility to the AQL optimizer.

* ArangoDB tty log output is now colored for log messages with levels
  FATAL, ERR and WARN.

* changed the return values of AQL functions `REGEX_TEST` and `REGEX_REPLACE`
  to `null` when the input regex is invalid. Previous versions of ArangoDB
  partly returned `false` for invalid regexes and partly `null`.

* added `--log.role` option for arangod

  When set to `true`, this option will make the ArangoDB logger print a single
  character with the server's role into each logged message. The roles are:

  - U: undefined/unclear (used at startup)
  - S: single server
  - C: coordinator
  - P: primary
  - A: agent

  The default value for this option is `false`, so no roles will be logged.


v3.2.3 (2017-09-07)
-------------------

* fixed issue #3106: orphan collections could not be registered in general-graph module

* fixed wrong selection of the database inside the internal cluster js api

* added startup option `--server.check-max-memory-mappings` to make arangod check
  the number of memory mappings currently used by the process and compare it with
  the maximum number of allowed mappings as determined by /proc/sys/vm/max_map_count

  The default value is `true`, so the checks will be performed. When the current
  number of mappings exceeds 90% of the maximum number of mappings, the creation
  of further V8 contexts will be deferred.

  Note that this option is effective on Linux systems only.

* arangoimp now has a `--remove-attribute` option

* added V8 context lifetime control options
  `--javascript.v8-contexts-max-invocations` and `--javascript.v8-contexts-max-age`

  These options allow specifying after how many invocations a used V8 context is
  disposed, or after what time a V8 context is disposed automatically after its
  creation. If either of the two thresholds is reached, an idl V8 context will be
  disposed.

  The default value of `--javascript.v8-contexts-max-invocations` is 0, meaning that
  the maximum number of invocations per context is unlimited. The default value
  for `--javascript.v8-contexts-max-age` is 60 seconds.

* fixed wrong UI cluster health information

* fixed issue #3070: Add index in _jobs collection

* fixed issue #3125: HTTP Foxx API JSON parsing

* fixed issue #3120: Foxx queue: job isn't running when server.authentication = true

* fixed supervision failure detection and handling, which happened with simultaneous
  agency leadership change


v3.2.2 (2017-08-23)
-------------------

* make "Rebalance shards" button work in selected database only, and not make
  it rebalance the shards of all databases

* fixed issue #2847: adjust the response of the DELETE `/_api/users/database/*` calls

* fixed issue #3075: Error when upgrading arangoDB on linux ubuntu 16.04

* fixed a buffer overrun in linenoise console input library for long input strings

* increase size of the linenoise input buffer to 8 KB

* abort compilation if the detected GCC or CLANG isn't in the range of compilers
  we support

* fixed spurious cluster hangups by always sending AQL-query related requests
  to the correct servers, even after failover or when a follower drops

  The problem with the previous shard-based approach was that responsibilities
  for shards may change from one server to another at runtime, after the query
  was already instanciated. The coordinator and other parts of the query then
  sent further requests for the query to the servers now responsible for the
  shards.
  However, an AQL query must send all further requests to the same servers on
  which the query was originally instanciated, even in case of failover.
  Otherwise this would potentially send requests to servers that do not know
  about the query, and would also send query shutdown requests to the wrong
  servers, leading to abandoned queries piling up and using resources until
  they automatically time out.

* fixed issue with RocksDB engine acquiring the collection count values too
  early, leading to the collection count values potentially being slightly off
  even in exclusive transactions (for which the exclusive access should provide
  an always-correct count value)

* fixed some issues in leader-follower catch-up code, specifically for the
  RocksDB engine

* make V8 log fatal errors to syslog before it terminates the process.
  This change is effective on Linux only.

* fixed issue with MMFiles engine creating superfluous collection journals
  on shutdown

* fixed issue #3067: Upgrade from 3.2 to 3.2.1 reset autoincrement keys

* fixed issue #3044: ArangoDB server shutdown unexpectedly

* fixed issue #3039: Incorrect filter interpretation

* fixed issue #3037: Foxx, internal server error when I try to add a new service

* improved MMFiles fulltext index document removal performance
  and fulltext index query performance for bigger result sets

* ui: fixed a display bug within the slow and running queries view

* ui: fixed a bug when success event triggers twice in a modal

* ui: fixed the appearance of the documents filter

* ui: graph vertex collections not restricted to 10 anymore

* fixed issue #2835: UI detection of JWT token in case of server restart or upgrade

* upgrade jemalloc version to 5.0.1

  This fixes problems with the memory allocator returing "out of memory" when
  calling munmap to free memory in order to return it to the OS.

  It seems that calling munmap on Linux can increase the number of mappings, at least
  when a region is partially unmapped. This can lead to the process exceeding its
  maximum number of mappings, and munmap and future calls to mmap returning errors.

  jemalloc version 5.0.1 does not have the `--enable-munmap` configure option anymore,
  so the problem is avoided. To return memory to the OS eventually, jemalloc 5's
  background purge threads are used on Linux.

* fixed issue #2978: log something more obvious when you log a Buffer

* fixed issue #2982: AQL parse error?

* fixed issue #3125: HTTP Foxx API Json parsing

v3.2.1 (2017-08-09)
-------------------

* added C++ implementations for AQL functions `LEFT()`, `RIGHT()` and `TRIM()`

* fixed docs for issue #2968: Collection _key autoincrement value increases on error

* fixed issue #3011: Optimizer rule reduce-extraction-to-projection breaks queries

* Now allowing to restore users in a sharded environment as well
  It is still not possible to restore collections that are sharded
  differently than by _key.

* fixed an issue with restoring of system collections and user rights.
  It was not possible to restore users into an authenticated server.

* fixed issue #2977: Documentation for db._createDatabase is wrong

* ui: added bind parameters to slow query history view

* fixed issue #1751: Slow Query API should provide bind parameters, webui should display them

* ui: fixed a bug when moving multiple documents was not possible

* fixed docs for issue #2968: Collection _key autoincrement value increases on error

* AQL CHAR_LENGTH(null) returns now 0. Since AQL TO_STRING(null) is '' (string of length 0)

* ui: now supports single js file upload for Foxx services in addition to zip files

* fixed a multi-threading issue in the agency when callElection was called
  while the Supervision was calling updateSnapshot

* added startup option `--query.tracking-with-bindvars`

  This option controls whether the list of currently running queries
  and the list of slow queries should contain the bind variables used
  in the queries or not.

  The option can be changed at runtime using the commands

      // enables tracking of bind variables
      // set to false to turn tracking of bind variables off
      var value = true;
      require("@arangodb/aql/queries").properties({
        trackBindVars: value
      });

* index selectivity estimates are now available in the cluster as well

* fixed issue #2943: loadIndexesIntoMemory not returning the same structure
  as the rest of the collection APIs

* fixed issue #2949: ArangoError 1208: illegal name

* fixed issue #2874: Collection properties do not return `isVolatile`
  attribute

* potential fix for issue #2939: Segmentation fault when starting
  coordinator node

* fixed issue #2810: out of memory error when running UPDATE/REPLACE
  on medium-size collection

* fix potential deadlock errors in collector thread

* disallow the usage of volatile collections in the RocksDB engine
  by throwing an error when a collection is created with attribute
  `isVolatile` set to `true`.
  Volatile collections are unsupported by the RocksDB engine, so
  creating them should not succeed and silently create a non-volatile
  collection

* prevent V8 from issuing SIGILL instructions when it runs out of memory

  Now arangod will attempt to log a FATAL error into its logfile in case V8
  runs out of memory. In case V8 runs out of memory, it will still terminate the
  entire process. But at least there should be something in the ArangoDB logs
  indicating what the problem was. Apart from that, the arangod process should
  now be exited with SIGABRT rather than SIGILL as it shouldn't return into the
  V8 code that aborted the process with `__builtin_trap`.

  this potentially fixes issue #2920: DBServer crashing automatically post upgrade to 3.2

* Foxx queues and tasks now ensure that the scripts in them run with the same
  permissions as the Foxx code who started the task / queue

* fixed issue #2928: Offset problems

* fixed issue #2876: wrong skiplist index usage in edge collection

* fixed issue #2868: cname missing from logger-follow results in rocksdb

* fixed issue #2889: Traversal query using incorrect collection id

* fixed issue #2884: AQL traversal uniqueness constraints "propagating" to other traversals? Weird results

* arangoexport: added `--query` option for passing an AQL query to export the result

* fixed issue #2879: No result when querying for the last record of a query

* ui: allows now to edit default access level for collections in database
  _system for all users except the root user.

* The _users collection is no longer accessible outside the arngod process, _queues is always read-only

* added new option "--rocksdb.max-background-jobs"

* removed options "--rocksdb.max-background-compactions", "--rocksdb.base-background-compactions" and "--rocksdb.max-background-flushes"

* option "--rocksdb.compaction-read-ahead-size" now defaults to 2MB

* change Windows build so that RocksDB doesn't enforce AVX optimizations by default
  This fixes startup crashes on servers that do not have AVX CPU extensions

* speed up RocksDB secondary index creation and dropping

* removed RocksDB note in Geo index docs


v3.2.0 (2017-07-20)
-------------------

* fixed UI issues

* fixed multi-threading issues in Pregel

* fixed Foxx resilience

* added command-line option `--javascript.allow-admin-execute`

  This option can be used to control whether user-defined JavaScript code
  is allowed to be executed on server by sending via HTTP to the API endpoint
  `/_admin/execute`  with an authenticated user account.
  The default value is `false`, which disables the execution of user-defined
  code. This is also the recommended setting for production. In test environments,
  it may be convenient to turn the option on in order to send arbitrary setup
  or teardown commands for execution on the server.


v3.2.beta6 (2017-07-18)
-----------------------

* various bugfixes


v3.2.beta5 (2017-07-16)
-----------------------

* numerous bugfixes


v3.2.beta4 (2017-07-04)
-----------------------

* ui: fixed document view _from and _to linking issue for special characters

* added function `db._parse(query)` for parsing an AQL query and returning information about it

* fixed one medium priority and two low priority security user interface
  issues found by owasp zap.

* ui: added index deduplicate options

* ui: fixed renaming of collections for the rocksdb storage engine

* documentation and js fixes for secondaries

* RocksDB storage format was changed, users of the previous beta/alpha versions
  must delete the database directory and re-import their data

* enabled permissions on database and collection level

* added and changed some user related REST APIs
    * added `PUT /_api/user/{user}/database/{database}/{collection}` to change collection permission
    * added `GET /_api/user/{user}/database/{database}/{collection}`
    * added optional `full` parameter to the `GET /_api/user/{user}/database/` REST call

* added user functions in the arangoshell `@arangodb/users` module
    * added `grantCollection` and `revokeCollection` functions
    * added `permission(user, database, collection)` to retrieve collection specific rights

* added "deduplicate" attribute for array indexes, which controls whether inserting
  duplicate index values from the same document into a unique array index will lead to
  an error or not:

      // with deduplicate = true, which is the default value:
      db._create("test");
      db.test.ensureIndex({ type: "hash", fields: ["tags[*]"], deduplicate: true });
      db.test.insert({ tags: ["a", "b"] });
      db.test.insert({ tags: ["c", "d", "c"] }); // will work, because deduplicate = true
      db.test.insert({ tags: ["a"] }); // will fail

      // with deduplicate = false
      db._create("test");
      db.test.ensureIndex({ type: "hash", fields: ["tags[*]"], deduplicate: false });
      db.test.insert({ tags: ["a", "b"] });
      db.test.insert({ tags: ["c", "d", "c"] }); // will not work, because deduplicate = false
      db.test.insert({ tags: ["a"] }); // will fail

  The "deduplicate" attribute is now also accepted by the index creation HTTP
  API endpoint POST /_api/index and is returned by GET /_api/index.

* added optimizer rule "remove-filters-covered-by-traversal"

* Debian/Ubuntu installer: make messages about future package upgrades more clear

* fix a hangup in VST

  The problem happened when the two first chunks of a VST message arrived
  together on a connection that was newly switched to VST.

* fix deletion of outdated WAL files in RocksDB engine

* make use of selectivity estimates in hash, skiplist and persistent indexes
  in RocksDB engine

* changed VM overcommit recommendation for user-friendliness

* fix a shutdown bug in the cluster: a destroyed query could still be active

* do not terminate the entire server process if a temp file cannot be created
  (Windows only)

* fix log output in the front-end, it stopped in case of too many messages


v3.2.beta3 (2017-06-27)
-----------------------

* numerous bugfixes


v3.2.beta2 (2017-06-20)
-----------------------

* potentially fixed issue #2559: Duplicate _key generated on insertion

* fix invalid results (too many) when a skipping LIMIT was used for a
  traversal. `LIMIT x` or `LIMIT 0, x` were not affected, but `LIMIT s, x`
  may have returned too many results

* fix races in SSL communication code

* fix invalid locking in JWT authentication cache, which could have
  crashed the server

* fix invalid first group results for sorted AQL COLLECT when LIMIT
  was used

* fix potential race, which could make arangod hang on startup

* removed `exception` field from transaction error result; users should throw
  explicit `Error` instances to return custom exceptions (addresses issue #2561)

* fixed issue #2613: Reduce log level when Foxx manager tries to self heal missing database

* add a read only mode for users and collection level authorization

* removed `exception` field from transaction error result; users should throw
  explicit `Error` instances to return custom exceptions (addresses issue #2561)

* fixed issue #2677: Foxx disabling development mode creates non-deterministic service bundle

* fixed issue #2684: Legacy service UI not working


v3.2.beta1 (2017-06-12)
-----------------------

* provide more context for index errors (addresses issue #342)

* arangod now validates several OS/environment settings on startup and warns if
  the settings are non-ideal. Most of the checks are executed on Linux systems only.

* fixed issue #2515: The replace-or-with-in optimization rule might prevent use of indexes

* added `REGEX_REPLACE` AQL function

* the RocksDB storage format was changed, users of the previous alpha versions
  must delete the database directory and re-import their data

* added server startup option `--query.fail-on-warning`

  setting this option to `true` will abort any AQL query with an exception if
  it causes a warning at runtime. The value can be overridden per query by
  setting the `failOnWarning` attribute in a query's options.

* added --rocksdb.num-uncompressed-levels to adjust number of non-compressed levels

* added checks for memory managment and warn (i. e. if hugepages are enabled)

* set default SSL cipher suite string to "HIGH:!EXPORT:!aNULL@STRENGTH"

* fixed issue #2469: Authentication = true does not protect foxx-routes

* fixed issue #2459: compile success but can not run with rocksdb

* `--server.maximal-queue-size` is now an absolute maximum. If the queue is
  full, then 503 is returned. Setting it to 0 means "no limit".

* (Enterprise only) added authentication against an LDAP server

* fixed issue #2083: Foxx services aren't distributed to all coordinators

* fixed issue #2384: new coordinators don't pick up existing Foxx services

* fixed issue #2408: Foxx service validation causes unintended side-effects

* extended HTTP API with routes for managing Foxx services

* added distinction between hasUser and authorized within Foxx
  (cluster internal requests are authorized requests but don't have a user)

* arangoimp now has a `--threads` option to enable parallel imports of data

* PR #2514: Foxx services that can't be fixed by self-healing now serve a 503 error

* added `time` function to `@arangodb` module


v3.2.alpha4 (2017-04-25)
------------------------

* fixed issue #2450: Bad optimization plan on simple query

* fixed issue #2448: ArangoDB Web UI takes no action when Delete button is clicked

* fixed issue #2442: Frontend shows already deleted databases during login

* added 'x-content-type-options: nosniff' to avoid MSIE bug

* set default value for `--ssl.protocol` from TLSv1 to TLSv1.2.

* AQL breaking change in cluster:
  The SHORTEST_PATH statement using edge-collection names instead
  of a graph name now requires to explicitly name the vertex-collection names
  within the AQL query in the cluster. It can be done by adding `WITH <name>`
  at the beginning of the query.

  Example:
  ```
  FOR v,e IN OUTBOUND SHORTEST_PATH @start TO @target edges [...]
  ```

  Now has to be:

  ```
  WITH vertices
  FOR v,e IN OUTBOUND SHORTEST_PATH @start TO @target edges [...]
  ```

  This change is due to avoid dead-lock sitations in clustered case.
  An error stating the above is included.

* add implicit use of geo indexes when using SORT/FILTER in AQL, without
  the need to use the special-purpose geo AQL functions `NEAR` or `WITHIN`.

  the special purpose `NEAR` AQL function can now be substituted with the
  following AQL (provided there is a geo index present on the `doc.latitude`
  and `doc.longitude` attributes):

      FOR doc in geoSort
        SORT DISTANCE(doc.latitude, doc.longitude, 0, 0)
        LIMIT 5
        RETURN doc

  `WITHIN` can be substituted with the following AQL:

      FOR doc in geoFilter
        FILTER DISTANCE(doc.latitude, doc.longitude, 0, 0) < 2000
        RETURN doc

  Compared to using the special purpose AQL functions this approach has the
  advantage that it is more composable, and will also honor any `LIMIT` values
  used in the AQL query.

* potential fix for shutdown hangs on OSX

* added KB, MB, GB prefix for integer parameters, % for integer parameters
  with a base value

* added JEMALLOC 4.5.0

* added `--vm.resident-limit` and `--vm.path` for file-backed memory mapping
  after reaching a configurable maximum RAM size

* try recommended limit for file descriptors in case of unlimited
  hard limit

* issue #2413: improve logging in case of lock timeout and deadlocks

* added log topic attribute to /_admin/log api

* removed internal build option `USE_DEV_TIMERS`

  Enabling this option activated some proprietary timers for only selected
  events in arangod. Instead better use `perf` to gather timings.


v3.2.alpha3 (2017-03-22)
------------------------

* increase default collection lock timeout from 30 to 900 seconds

* added function `db._engine()` for retrieval of storage engine information at
  server runtime

  There is also an HTTP REST handler at GET /_api/engine that returns engine
  information.

* require at least cmake 3.2 for building ArangoDB

* make arangod start with less V8 JavaScript contexts

  This speeds up the server start (a little bit) and makes it use less memory.
  Whenever a V8 context is needed by a Foxx action or some other operation and
  there is no usable V8 context, a new one will be created dynamically now.

  Up to `--javascript.v8-contexts` V8 contexts will be created, so this option
  will change its meaning. Previously as many V8 contexts as specified by this
  option were created at server start, and the number of V8 contexts did not
  change at runtime. Now up to this number of V8 contexts will be in use at the
  same time, but the actual number of V8 contexts is dynamic.

  The garbage collector thread will automatically delete unused V8 contexts after
  a while. The number of spare contexts will go down to as few as configured in
  the new option `--javascript.v8-contexts-minimum`. Actually that many V8 contexts
  are also created at server start.

  The first few requests in new V8 contexts will take longer than in contexts
  that have been there already. Performance may therefore suffer a bit for the
  initial requests sent to ArangoDB or when there are only few but performance-
  critical situations in which new V8 contexts will be created. If this is a
  concern, it can easily be fixed by setting `--javascipt.v8-contexts-minimum`
  and `--javascript.v8-contexts` to a relatively high value, which will guarantee
  that many number of V8 contexts to be created at startup and kept around even
  when unused.

  Waiting for an unused V8 context will now also abort if no V8 context can be
  acquired/created after 120 seconds.

* improved diagnostic messages written to logfiles by supervisor process

* fixed issue #2367

* added "bindVars" to attributes of currently running and slow queries

* added "jsonl" as input file type for arangoimp

* upgraded version of bundled zlib library from 1.2.8 to 1.2.11

* added input file type `auto` for arangoimp so it can automatically detect the
  type of the input file from the filename extension

* fixed variables parsing in GraphQL

* added `--translate` option for arangoimp to translate attribute names from
  the input files to attriubte names expected by ArangoDB

  The `--translate` option can be specified multiple times (once per translation
  to be executed). The following example renames the "id" column from the input
  file to "_key", and the "from" column to "_from", and the "to" column to "_to":

      arangoimp --type csv --file data.csv --translate "id=_key" --translate "from=_from" --translate "to=_to"

  `--translate` works for CSV and TSV inputs only.

* changed default value for `--server.max-packet-size` from 128 MB to 256 MB

* fixed issue #2350

* fixed issue #2349

* fixed issue #2346

* fixed issue #2342

* change default string truncation length from 80 characters to 256 characters for
  `print`/`printShell` functions in ArangoShell and arangod. This will emit longer
  prefixes of string values before truncating them with `...`, which is helpful
  for debugging.

* always validate incoming JSON HTTP requests for duplicate attribute names

  Incoming JSON data with duplicate attribute names will now be rejected as
  invalid. Previous versions of ArangoDB only validated the uniqueness of
  attribute names inside incoming JSON for some API endpoints, but not
  consistently for all APIs.

* don't let read-only transactions block the WAL collector

* allow passing own `graphql-sync` module instance to Foxx GraphQL router

* arangoexport can now export to csv format

* arangoimp: fixed issue #2214

* Foxx: automatically add CORS response headers

* added "OPTIONS" to CORS `access-control-allow-methods` header

* Foxx: Fix arangoUser sometimes not being set correctly

* fixed issue #1974


v3.2.alpha2 (2017-02-20)
------------------------

* ui: fixed issue #2065

* ui: fixed a dashboard related memory issue

* Internal javascript rest actions will now hide their stack traces to the client
  unless maintainer mode is activated. Instead they will always log to the logfile

* Removed undocumented internal HTTP API:
  * PUT _api/edges

  The documented GET _api/edges and the undocumented POST _api/edges remains unmodified.

* updated V8 version to 5.7.0.0

* change undocumented behaviour in case of invalid revision ids in
  If-Match and If-None-Match headers from 400 (BAD) to 412 (PRECONDITION
  FAILED).

* change undocumented behaviour in case of invalid revision ids in
  JavaScript document operations from 1239 ("illegal document revision")
  to 1200 ("conflict").

* added data export tool, arangoexport.

  arangoexport can be used to export collections to json, jsonl or xml
  and export a graph or collections to xgmml.

* fixed a race condition when closing a connection

* raised default hard limit on threads for very small to 64

* fixed negative counting of http connection in UI


v3.2.alpha1 (2017-02-05)
------------------------

* added figure `httpRequests` to AQL query statistics

* removed revisions cache intermediate layer implementation

* obsoleted startup options `--database.revision-cache-chunk-size` and
  `--database.revision-cache-target-size`

* fix potential port number over-/underruns

* added startup option `--log.shorten-filenames` for controlling whether filenames
  in log messages should be shortened to just the filename with the absolute path

* removed IndexThreadFeature, made `--database.index-threads` option obsolete

* changed index filling to make it more parallel, dispatch tasks to boost::asio

* more detailed stacktraces in Foxx apps

* generated Foxx services now use swagger tags


v3.1.24 (XXXX-XX-XX)
--------------------

* fixed one more LIMIT issue in traversals


v3.1.23 (2017-06-19)
--------------------

* potentially fixed issue #2559: Duplicate _key generated on insertion

* fix races in SSL communication code

* fix invalid results (too many) when a skipping LIMIT was used for a
  traversal. `LIMIT x` or `LIMIT 0, x` were not affected, but `LIMIT s, x`
  may have returned too many results

* fix invalid first group results for sorted AQL COLLECT when LIMIT
  was used

* fix invalid locking in JWT authentication cache, which could have
  crashed the server

* fix undefined behavior in traverser when traversals were used inside
  a FOR loop


v3.1.22 (2017-06-07)
--------------------

* fixed issue #2505: Problem with export + report of a bug

* documented changed behavior of WITH

* fixed ui glitch in aardvark

* avoid agency compaction bug

* fixed issue #2283: disabled proxy communication internally


v3.1.21 (2017-05-22)
--------------------

* fixed issue #2488:  AQL operator IN error when data use base64 chars

* more randomness in seeding RNG

v3.1.20 (2016-05-16)
--------------------

* fixed incorrect sorting for distributeShardsLike

* improve reliability of AgencyComm communication with Agency

* fixed shard numbering bug, where ids were erouneously incremented by 1

* remove an unnecessary precondition in createCollectionCoordinator

* funny fail rotation fix

* fix in SimpleHttpClient for correct advancement of readBufferOffset

* forward SIG_HUP in supervisor process to the server process to fix logrotaion
  You need to stop the remaining arangod server process manually for the upgrade to work.


v3.1.19 (2017-04-28)
--------------------

* Fixed a StackOverflow issue in Traversal and ShortestPath. Occured if many (>1000) input
  values in a row do not return any result. Fixes issue: #2445

* fixed issue #2448

* fixed issue #2442

* added 'x-content-type-options: nosniff' to avoid MSIE bug

* fixed issue #2441

* fixed issue #2440

* Fixed a StackOverflow issue in Traversal and ShortestPath. Occured if many (>1000) input
  values in a row do not return any result. Fixes issue: #2445

* fix occasional hanging shutdowns on OS X


v3.1.18 (2017-04-18)
--------------------

* fixed error in continuous synchronization of collections

* fixed spurious hangs on server shutdown

* better error messages during restore collection

* completely overhaul supervision. More detailed tests

* Fixed a dead-lock situation in cluster traversers, it could happen in
  rare cases if the computation on one DBServer could be completed much earlier
  than the other server. It could also be restricted to SmartGraphs only.

* (Enterprise only) Fixed a bug in SmartGraph DepthFirstSearch. In some
  more complicated queries, the maxDepth limit of 1 was not considered strictly
  enough, causing the traverser to do unlimited depth searches.

* fixed issue #2415

* fixed issue #2422

* fixed issue #1974


v3.1.17 (2017-04-04)
--------------------

* (Enterprise only) fixed a bug where replicationFactor was not correctly
  forwarded in SmartGraph creation.

* fixed issue #2404

* fixed issue #2397

* ui - fixed smart graph option not appearing

* fixed issue #2389

* fixed issue #2400


v3.1.16 (2017-03-27)
--------------------

* fixed issue #2392

* try to raise file descriptors to at least 8192, warn otherwise

* ui - aql editor improvements + updated ace editor version (memory leak)

* fixed lost HTTP requests

* ui - fixed some event issues

* avoid name resolution when given connection string is a valid ip address

* helps with issue #1842, bug in COLLECT statement in connection with LIMIT.

* fix locking bug in cluster traversals

* increase lock timeout defaults

* increase various cluster timeouts

* limit default target size for revision cache to 1GB, which is better for
  tight RAM situations (used to be 40% of (totalRAM - 1GB), use
  --database.revision-cache-target-size <VALUEINBYTES> to get back the
  old behaviour

* fixed a bug with restarted servers indicating status as "STARTUP"
  rather that "SERVING" in Nodes UI.


v3.1.15 (2017-03-20)
--------------------

* add logrotate configuration as requested in #2355

* fixed issue #2376

* ui - changed document api due a chrome bug

* ui - fixed a submenu bug

* added endpoint /_api/cluster/endpoints in cluster case to get all
  coordinator endpoints

* fix documentation of /_api/endpoint, declaring this API obsolete.

* Foxx response objects now have a `type` method for manipulating the content-type header

* Foxx tests now support `xunit` and `tap` reporters


v3.1.14 (2017-03-13)
--------------------

* ui - added feature request (multiple start nodes within graph viewer) #2317

* added missing locks to authentication cache methods

* ui - added feature request (multiple start nodes within graph viewer) #2317

* ui - fixed wrong merge of statistics information from different coordinators

* ui - fixed issue #2316

* ui - fixed wrong protocol usage within encrypted environment

* fixed compile error on Mac Yosemite

* minor UI fixes


v3.1.13 (2017-03-06)
--------------------

* fixed variables parsing in GraphQL

* fixed issue #2214

* fixed issue #2342

* changed thread handling to queue only user requests on coordinator

* use exponential backoff when waiting for collection locks

* repair short name server lookup in cluster in the case of a removed
  server


v3.1.12 (2017-02-28)
--------------------

* disable shell color escape sequences on Windows

* fixed issue #2326

* fixed issue #2320

* fixed issue #2315

* fixed a race condition when closing a connection

* raised default hard limit on threads for very small to 64

* fixed negative counting of http connection in UI

* fixed a race when renaming collections

* fixed a race when dropping databases


v3.1.11 (2017-02-17)
--------------------

* fixed a race between connection closing and sending out last chunks of data to clients
  when the "Connection: close" HTTP header was set in requests

* ui: optimized smart graph creation usability

* ui: fixed #2308

* fixed a race in async task cancellation via `require("@arangodb/tasks").unregisterTask()`

* fixed spuriously hanging threads in cluster AQL that could sit idle for a few minutes

* fixed potential numeric overflow for big index ids in index deletion API

* fixed sort issue in cluster, occurring when one of the local sort buffers of a
  GatherNode was empty

* reduce number of HTTP requests made for certain kinds of join queries in cluster,
  leading to speedup of some join queries

* supervision deals with demised coordinators correctly again

* implement a timeout in TraverserEngineRegistry

* agent communication reduced in large batches of append entries RPCs

* inception no longer estimates RAFT timings

* compaction in agents has been moved to a separate thread

* replicated logs hold local timestamps

* supervision jobs failed leader and failed follower revisited for
  function in precarious stability situations

* fixed bug in random number generator for 64bit int


v3.1.10 (2017-02-02)
--------------------

* updated versions of bundled node modules:
  - joi: from 8.4.2 to 9.2.0
  - joi-to-json-schema: from 2.2.0 to 2.3.0
  - sinon: from 1.17.4 to 1.17.6
  - lodash: from 4.13.1 to 4.16.6

* added shortcut for AQL ternary operator
  instead of `condition ? true-part : false-part` it is now possible to also use a
  shortcut variant `condition ? : false-part`, e.g.

      FOR doc IN docs RETURN doc.value ?: 'not present'

  instead of

      FOR doc IN docs RETURN doc.value ? doc.value : 'not present'

* fixed wrong sorting order in cluster, if an index was used to sort with many
  shards.

* added --replication-factor, --number-of-shards and --wait-for-sync to arangobench

* turn on UTF-8 string validation for VelocyPack values received via VST connections

* fixed issue #2257

* upgraded Boost version to 1.62.0

* added optional detail flag for db.<collection>.count()
  setting the flag to `true` will make the count operation returned the per-shard
  counts for the collection:

      db._create("test", { numberOfShards: 10 });
      for (i = 0; i < 1000; ++i) {
        db.test.insert({value: i});
      }
      db.test.count(true);

      {
        "s100058" : 99,
        "s100057" : 103,
        "s100056" : 100,
        "s100050" : 94,
        "s100055" : 90,
        "s100054" : 122,
        "s100051" : 109,
        "s100059" : 99,
        "s100053" : 95,
        "s100052" : 89
      }

* added optional memory limit for AQL queries:

      db._query("FOR i IN 1..100000 SORT i RETURN i", {}, { options: { memoryLimit: 100000 } });

  This option limits the default maximum amount of memory (in bytes) that a single
  AQL query can use.
  When a single AQL query reaches the specified limit value, the query will be
  aborted with a *resource limit exceeded* exception. In a cluster, the memory
  accounting is done per shard, so the limit value is effectively a memory limit per
  query per shard.

  The global limit value can be overriden per query by setting the *memoryLimit*
  option value for individual queries when running an AQL query.

* added server startup option `--query.memory-limit`

* added convenience function to create vertex-centric indexes.

  Usage: `db.collection.ensureVertexCentricIndex("label", {type: "hash", direction: "outbound"})`
  That will create an index that can be used on OUTBOUND with filtering on the
  edge attribute `label`.

* change default log output for tools to stdout (instead of stderr)

* added option -D to define a configuration file environment key=value

* changed encoding behavior for URLs encoded in the C++ code of ArangoDB:
  previously the special characters `-`, `_`, `~` and `.` were returned as-is
  after URL-encoding, now `.` will be encoded to be `%2e`.
  This also changes the behavior of how incoming URIs are processed: previously
  occurrences of `..` in incoming request URIs were collapsed (e.g. `a/../b/` was
  collapsed to a plain `b/`). Now `..` in incoming request URIs are not collapsed.

* Foxx request URL suffix is no longer unescaped

* @arangodb/request option json now defaults to `true` if the response body is not empty and encoding is not explicitly set to `null` (binary).
  The option can still be set to `false` to avoid unnecessary attempts at parsing the response as JSON.

* Foxx configuration values for unknown options will be discarded when saving the configuration in production mode using the web interface

* module.context.dependencies is now immutable

* process.stdout.isTTY now returns `true` in arangosh and when running arangod with the `--console` flag

* add support for Swagger tags in Foxx


v3.1.9 (XXXX-XX-XX)
-------------------

* macos CLI package: store databases and apps in the users home directory

* ui: fixed re-login issue within a non system db, when tab was closed

* fixed a race in the VelocyStream Commtask implementation

* fixed issue #2256


v3.1.8 (2017-01-09)
-------------------

* add Windows silent installer

* add handling of debug symbols during Linux & windows release builds.

* fixed issue #2181

* fixed issue #2248: reduce V8 max old space size from 3 GB to 1 GB on 32 bit systems

* upgraded Boost version to 1.62.0

* fixed issue #2238

* fixed issue #2234

* agents announce new endpoints in inception phase to leader

* agency leadership accepts updatet endpoints to given uuid

* unified endpoints replace localhost with 127.0.0.1

* fix several problems within an authenticated cluster


v3.1.7 (2016-12-29)
-------------------

* fixed one too many elections in RAFT

* new agency comm backported from devel


v3.1.6 (2016-12-20)
-------------------

* fixed issue #2227

* fixed issue #2220

* agency constituent/agent bug fixes in race conditions picking up
  leadership

* supervision does not need waking up anymore as it is running
  regardless

* agents challenge their leadership more rigorously


v3.1.5 (2016-12-16)
-------------------

* lowered default value of `--database.revision-cache-target-size` from 75% of
  RAM to less than 40% of RAM

* fixed issue #2218

* fixed issue #2217

* Foxx router.get/post/etc handler argument can no longer accidentally omitted

* fixed issue #2223


v3.1.4 (2016-12-08)
-------------------

* fixed issue #2211

* fixed issue #2204

* at cluster start, coordinators wait until at least one DBserver is there,
  and either at least two DBservers are there or 15s have passed, before they
  initiate the bootstrap of system collections.

* more robust agency startup from devel

* supervision's AddFollower adds many followers at once

* supervision has new FailedFollower job

* agency's Node has new method getArray

* agency RAFT timing estimates more conservative in waitForSync
  scenario

* agency RAFT timing estimates capped at maximum 2.0/10.0 for low/high


v3.1.3 (2016-12-02)
-------------------

* fix a traversal bug when using skiplist indexes:
  if we have a skiplist of ["a", "unused", "_from"] and a traversal like:
  FOR v,e,p IN OUTBOUND @start @@edges
    FILTER p.edges[0].a == 'foo'
    RETURN v
  And the above index applied on "a" is considered better than EdgeIndex, than
  the executor got into undefined behaviour.

* fix endless loop when trying to create a collection with replicationFactor: -1


v3.1.2 (2016-11-24)
-------------------

* added support for descriptions field in Foxx dependencies

* (Enterprise only) fixed a bug in the statistic report for SmartGraph traversals.
Now they state correctly how many documents were fetched from the index and how many
have been filtered.

* Prevent uniform shard distribution when replicationFactor == numServers

v3.1.1 (2016-11-15)
-------------------

* fixed issue #2176

* fixed issue #2168

* display index usage of traversals in AQL explainer output (previously missing)

* fixed issue #2163

* preserve last-used HLC value across server starts

* allow more control over handling of pre-3.1 _rev values

  this changes the server startup option `--database.check-30-revisions` from a boolean (true/false)
  parameter to a string parameter with the following possible values:

  - "fail":
    will validate _rev values of 3.0 collections on collection loading and throw an exception when invalid _rev values are found.
    in this case collections with invalid _rev values are marked as corrupted and cannot be used in the ArangoDB 3.1 instance.
    the fix procedure for such collections is to export the collections from 3.0 database with arangodump and restore them in 3.1 with arangorestore.
    collections that do not contain invalid _rev values are marked as ok and will not be re-checked on following loads.
    collections that contain invalid _rev values will be re-checked on following loads.

  - "true":
    will validate _rev values of 3.0 collections on collection loading and print a warning when invalid _rev values are found.
    in this case collections with invalid _rev values can be used in the ArangoDB 3.1 instance.
    however, subsequent operations on documents with invalid _rev values may silently fail or fail with explicit errors.
    the fix procedure for such collections is to export the collections from 3.0 database with arangodump and restore them in 3.1 with arangorestore.
    collections that do not contain invalid _rev values are marked as ok and will not be re-checked on following loads.
    collections that contain invalid _rev values will be re-checked on following loads.

  - "false":
    will not validate _rev values on collection loading and not print warnings.
    no hint is given when invalid _rev values are found.
    subsequent operations on documents with invalid _rev values may silently fail or fail with explicit errors.
    this setting does not affect whether collections are re-checked later.
    collections will be re-checked on following loads if `--database.check-30-revisions` is later set to either `true` or `fail`.

  The change also suppresses warnings that were printed when collections were restored using arangorestore, and the restore
  data contained invalid _rev values. Now these warnings are suppressed, and new HLC _rev values are generated for these documents
  as before.

* added missing functions to AQL syntax highlighter in web interface

* fixed display of `ANY` direction in traversal explainer output (direction `ANY` was shown as either
  `INBOUND` or `OUTBOUND`)

* changed behavior of toJSON() function when serializing an object before saving it in the database

  if an object provides a toJSON() function, this function is still called for serializing it.
  the change is that the result of toJSON() is not stringified anymore, but saved as is. previous
  versions of ArangoDB called toJSON() and after that additionally stringified its result.

  This change will affect the saving of JS Buffer objects, which will now be saved as arrays of
  bytes instead of a comma-separated string of the Buffer's byte contents.

* allow creating unique indexes on more attributes than present in shardKeys

  The following combinations of shardKeys and indexKeys are allowed/not allowed:

  shardKeys     indexKeys
      a             a        ok
      a             b    not ok
      a           a b        ok
    a b             a    not ok
    a b             b    not ok
    a b           a b        ok
    a b         a b c        ok
  a b c           a b    not ok
  a b c         a b c        ok

* fixed wrong version in web interface login screen (EE only)

* make web interface not display an exclamation mark next to ArangoDB version number 3.1

* fixed search for arbitrary document attributes in web interface in case multiple
  search values were used on different attribute names. in this case, the search always
  produced an empty result

* disallow updating `_from` and `_to` values of edges in Smart Graphs. Updating these
  attributes would lead to potential redistribution of edges to other shards, which must be
  avoided.

* fixed issue #2148

* updated graphql-sync dependency to 0.6.2

* fixed issue #2156

* fixed CRC4 assembly linkage


v3.1.0 (2016-10-29)
-------------------

* AQL breaking change in cluster:

  from ArangoDB 3.1 onwards `WITH` is required for traversals in a
  clustered environment in order to avoid deadlocks.

  Note that for queries that access only a single collection or that have all
  collection names specified somewhere else in the query string, there is no
  need to use *WITH*. *WITH* is only useful when the AQL query parser cannot
  automatically figure out which collections are going to be used by the query.
  *WITH* is only useful for queries that dynamically access collections, e.g.
  via traversals, shortest path operations or the *DOCUMENT()* function.

  more info can be found [here](https://github.com/arangodb/arangodb/blob/devel/Documentation/Books/AQL/Operations/With.md)

* added AQL function `DISTANCE` to calculate the distance between two arbitrary
  coordinates (haversine formula)

* fixed issue #2110

* added Auto-aptation of RAFT timings as calculations only


v3.1.rc2 (2016-10-10)
---------------------

* second release candidate


v3.1.rc1 (2016-09-30)
---------------------

* first release candidate


v3.1.alpha2 (2016-09-01)
------------------------

* added module.context.createDocumentationRouter to replace module.context.apiDocumentation

* bug in RAFT implementation of reads. dethroned leader still answered requests in isolation

* ui: added new graph viewer

* ui: aql-editor added tabular & graph display

* ui: aql-editor improved usability

* ui: aql-editor: query profiling support

* fixed issue #2109

* fixed issue #2111

* fixed issue #2075

* added AQL function `DISTANCE` to calculate the distance between two arbitrary
  coordinates (haversine formula)

* rewrote scheduler and dispatcher based on boost::asio

  parameters changed:
    `--scheduler.threads` and `--server.threads` are now merged into a single one: `--server.threads`

    hidden `--server.extra-threads` has been removed

    hidden `--server.aql-threads` has been removed

    hidden `--server.backend` has been removed

    hidden `--server.show-backends` has been removed

    hidden `--server.thread-affinity` has been removed

* fixed issue #2086

* fixed issue #2079

* fixed issue #2071

  make the AQL query optimizer inject filter condition expressions referred to
  by variables during filter condition aggregation.
  For example, in the following query

      FOR doc IN collection
        LET cond1 = (doc.value == 1)
        LET cond2 = (doc.value == 2)
        FILTER cond1 || cond2
        RETURN { doc, cond1, cond2 }

  the optimizer will now inject the conditions for `cond1` and `cond2` into the filter
  condition `cond1 || cond2`, expanding it to `(doc.value == 1) || (doc.value == 2)`
  and making these conditions available for index searching.

  Note that the optimizer previously already injected some conditions into other
  conditions, but only if the variable that defined the condition was not used
  elsewhere. For example, the filter condition in the query

      FOR doc IN collection
        LET cond = (doc.value == 1)
        FILTER cond
        RETURN { doc }

  already got optimized before because `cond` was only used once in the query and
  the optimizer decided to inject it into the place where it was used.

  This only worked for variables that were referred to once in the query.
  When a variable was used multiple times, the condition was not injected as
  in the following query:

      FOR doc IN collection
        LET cond = (doc.value == 1)
        FILTER cond
        RETURN { doc, cond }

  The fix for #2070 now will enable this optimization so that the query can
  use an index on `doc.value` if available.

* changed behavior of AQL array comparison operators for empty arrays:
  * `ALL` and `ANY` now always return `false` when the left-hand operand is an
    empty array. The behavior for non-empty arrays does not change:
    * `[] ALL == 1` will return `false`
    * `[1] ALL == 1` will return `true`
    * `[1, 2] ALL == 1` will return `false`
    * `[2, 2] ALL == 1` will return `false`
    * `[] ANY == 1` will return `false`
    * `[1] ANY == 1` will return `true`
    * `[1, 2] ANY == 1` will return `true`
    * `[2, 2] ANY == 1` will return `false`
  * `NONE` now always returns `true` when the left-hand operand is an empty array.
    The behavior for non-empty arrays does not change:
    * `[] NONE == 1` will return `true`
    * `[1] NONE == 1` will return `false`
    * `[1, 2] NONE == 1` will return `false`
    * `[2, 2] NONE == 1` will return `true`

* added experimental AQL functions `JSON_STRINGIFY` and `JSON_PARSE`

* added experimental support for incoming gzip-compressed requests

* added HTTP REST APIs for online loglevel adjustments:

  - GET `/_admin/log/level` returns the current loglevel settings
  - PUT `/_admin/log/level` modifies the current loglevel settings

* PATCH /_api/gharial/{graph-name}/vertex/{collection-name}/{vertex-key}
  - changed default value for keepNull to true

* PATCH /_api/gharial/{graph-name}/edge/{collection-name}/{edge-key}
  - changed default value for keepNull to true

* renamed `maximalSize` attribute in parameter.json files to `journalSize`

  The `maximalSize` attribute will still be picked up from collections that
  have not been adjusted. Responses from the replication API will now also use
  `journalSize` instead of `maximalSize`.

* added `--cluster.system-replication-factor` in order to adjust the
  replication factor for new system collections

* fixed issue #2012

* added a memory expection in case V8 memory gets too low

* added Optimizer Rule for other indexes in Traversals
  this allows AQL traversals to use other indexes than the edge index.
  So traversals with filters on edges can now make use of more specific
  indexes, e.g.

      FOR v, e, p IN 2 OUTBOUND @start @@edge FILTER p.edges[0].foo == "bar"

  will prefer a Hash Index on [_from, foo] above the EdgeIndex.

* fixed epoch computation in hybrid logical clock

* fixed thread affinity

* replaced require("internal").db by require("@arangodb").db

* added option `--skip-lines` for arangoimp
  this allows skipping the first few lines from the import file in case the
  CSV or TSV import are used

* fixed periodic jobs: there should be only one instance running - even if it
  runs longer than the period

* improved performance of primary index and edge index lookups

* optimizations for AQL `[*]` operator in case no filter, no projection and
  no offset/limit are used

* added AQL function `OUTERSECTION` to return the symmetric difference of its
  input arguments

* Foxx manifests of installed services are now saved to disk with indentation

* Foxx tests and scripts in development mode should now always respect updated
  files instead of loading stale modules

* When disabling Foxx development mode the setup script is now re-run

* Foxx now provides an easy way to directly serve GraphQL requests using the
  `@arangodb/foxx/graphql` module and the bundled `graphql-sync` dependency

* Foxx OAuth2 module now correctly passes the `access_token` to the OAuth2 server

* added iconv-lite and timezone modules

* web interface now allows installing GitHub and zip services in legacy mode

* added module.context.createDocumentationRouter to replace module.context.apiDocumentation

* bug in RAFT implementation of reads. dethroned leader still answered
  requests in isolation

* all lambdas in ClusterInfo might have been left with dangling references.

* Agency bug fix for handling of empty json objects as values.

* Foxx tests no longer support the Mocha QUnit interface as this resulted in weird
  inconsistencies in the BDD and TDD interfaces. This fixes the TDD interface
  as well as out-of-sequence problems when using the BDD before/after functions.

* updated bundled JavaScript modules to latest versions; joi has been updated from 8.4 to 9.2
  (see [joi 9.0.0 release notes](https://github.com/hapijs/joi/issues/920) for information on
  breaking changes and new features)

* fixed issue #2139

* updated graphql-sync dependency to 0.6.2

* fixed issue #2156


v3.0.13 (XXXX-XX-XX)
--------------------

* fixed issue #2315

* fixed issue #2210


v3.0.12 (2016-11-23)
--------------------

* fixed issue #2176

* fixed issue #2168

* fixed issues #2149, #2159

* fixed error reporting for issue #2158

* fixed assembly linkage bug in CRC4 module

* added support for descriptions field in Foxx dependencies


v3.0.11 (2016-11-08)
--------------------

* fixed issue #2140: supervisor dies instead of respawning child

* fixed issue #2131: use shard key value entered by user in web interface

* fixed issue #2129: cannot kill a long-run query

* fixed issue #2110

* fixed issue #2081

* fixed issue #2038

* changes to Foxx service configuration or dependencies should now be
  stored correctly when options are cleared or omitted

* Foxx tests no longer support the Mocha QUnit interface as this resulted in weird
  inconsistencies in the BDD and TDD interfaces. This fixes the TDD interface
  as well as out-of-sequence problems when using the BDD before/after functions.

* fixed issue #2148


v3.0.10 (2016-09-26)
--------------------

* fixed issue #2072

* fixed issue #2070

* fixed slow cluster starup issues. supervision will demonstrate more
  patience with db servers


v3.0.9 (2016-09-21)
-------------------

* fixed issue #2064

* fixed issue #2060

* speed up `collection.any()` and skiplist index creation

* fixed multiple issues where ClusterInfo bug hung agency in limbo
  timeouting on multiple collection and database callbacks


v3.0.8 (2016-09-14)
-------------------

* fixed issue #2052

* fixed issue #2005

* fixed issue #2039

* fixed multiple issues where ClusterInfo bug hung agency in limbo
  timeouting on multiple collection and database callbacks


v3.0.7 (2016-09-05)
-------------------

* new supervision job handles db server failure during collection creation.


v3.0.6 (2016-09-02)
-------------------

* fixed issue #2026

* slightly better error diagnostics for AQL query compilation and replication

* fixed issue #2018

* fixed issue #2015

* fixed issue #2012

* fixed wrong default value for arangoimp's `--on-duplicate` value

* fix execution of AQL traversal expressions when there are multiple
  conditions that refer to variables set outside the traversal

* properly return HTTP 503 in JS actions when backend is gone

* supervision creates new key in agency for failed servers

* new shards will not be allocated on failed or cleaned servers


v3.0.5 (2016-08-18)
-------------------

* execute AQL ternary operator via C++ if possible

* fixed issue #1977

* fixed extraction of _id attribute in AQL traversal conditions

* fix SSL agency endpoint

* Minimum RAFT timeout was one order of magnitude to short.

* Optimized RAFT RPCs from leader to followers for efficiency.

* Optimized RAFT RPC handling on followers with respect to compaction.

* Fixed bug in handling of duplicates and overlapping logs

* Fixed bug in supervision take over after leadership change.

v3.0.4 (2016-08-01)
-------------------

* added missing lock for periodic jobs access

* fix multiple foxx related cluster issues

* fix handling of empty AQL query strings

* fixed issue in `INTERSECTION` AQL function with duplicate elements
  in the source arrays

* fixed issue #1970

* fixed issue #1968

* fixed issue #1967

* fixed issue #1962

* fixed issue #1959

* replaced require("internal").db by require("@arangodb").db

* fixed issue #1954

* fixed issue #1953

* fixed issue #1950

* fixed issue #1949

* fixed issue #1943

* fixed segfault in V8, by backporting https://bugs.chromium.org/p/v8/issues/detail?id=5033

* Foxx OAuth2 module now correctly passes the `access_token` to the OAuth2 server

* fixed credentialed CORS requests properly respecting --http.trusted-origin

* fixed a crash in V8Periodic task (forgotten lock)

* fixed two bugs in synchronous replication (syncCollectionFinalize)


v3.0.3 (2016-07-17)
-------------------

* fixed issue #1942

* fixed issue #1941

* fixed array index batch insertion issues for hash indexes that caused problems when
  no elements remained for insertion

* fixed AQL MERGE() function with External objects originating from traversals

* fixed some logfile recovery errors with error message "document not found"

* fixed issue #1937

* fixed issue #1936

* improved performance of arangorestore in clusters with synchronous
  replication

* Foxx tests and scripts in development mode should now always respect updated
  files instead of loading stale modules

* When disabling Foxx development mode the setup script is now re-run

* Foxx manifests of installed services are now saved to disk with indentation


v3.0.2 (2016-07-09)
-------------------

* fixed assertion failure in case multiple remove operations were used in the same query

* fixed upsert behavior in case upsert was used in a loop with the same document example

* fixed issue #1930

* don't expose local file paths in Foxx error messages.

* fixed issue #1929

* make arangodump dump the attribute `isSystem` when dumping the structure
  of a collection, additionally make arangorestore not fail when the attribute
  is missing

* fixed "Could not extract custom attribute" issue when using COLLECT with
  MIN/MAX functions in some contexts

* honor presence of persistent index for sorting

* make AQL query optimizer not skip "use-indexes-rule", even if enough
  plans have been created already

* make AQL optimizer not skip "use-indexes-rule", even if enough execution plans
  have been created already

* fix double precision value loss in VelocyPack JSON parser

* added missing SSL support for arangorestore

* improved cluster import performance

* fix Foxx thumbnails on DC/OS

* fix Foxx configuration not being saved

* fix Foxx app access from within the frontend on DC/OS

* add option --default-replication-factor to arangorestore and simplify
  the control over the number of shards when restoring

* fix a bug in the VPack -> V8 conversion if special attributes _key,
  _id, _rev, _from and _to had non-string values, which is allowed
  below the top level

* fix malloc_usable_size for darwin


v3.0.1 (2016-06-30)
-------------------

* fixed periodic jobs: there should be only one instance running - even if it
  runs longer than the period

* increase max. number of collections in AQL queries from 32 to 256

* fixed issue #1916: header "authorization" is required" when opening
  services page

* fixed issue #1915: Explain: member out of range

* fixed issue #1914: fix unterminated buffer

* don't remove lockfile if we are the same (now stale) pid
  fixes docker setups (our pid will always be 1)

* do not use revision id comparisons in compaction for determining whether a
  revision is obsolete, but marker memory addresses
  this ensures revision ids don't matter when compacting documents

* escape Unicode characters in JSON HTTP responses
  this converts UTF-8 characters in HTTP responses of arangod into `\uXXXX`
  escape sequences. This makes the HTTP responses fit into the 7 bit ASCII
  character range, which speeds up HTTP response parsing for some clients,
  namely node.js/v8

* add write before read collections when starting a user transaction
  this allows specifying the same collection in both read and write mode without
  unintended side effects

* fixed buffer overrun that occurred when building very large result sets

* index lookup optimizations for primary index and edge index

* fixed "collection is a nullptr" issue when starting a traversal from a transaction

* enable /_api/import on coordinator servers


v3.0.0 (2016-06-22)
-------------------

* minor GUI fixxes

* fix for replication and nonces


v3.0.0-rc3 (2016-06-19)
-----------------------

* renamed various Foxx errors to no longer refer to Foxx services as apps

* adjusted various error messages in Foxx to be more informative

* specifying "files" in a Foxx manifest to be mounted at the service root
  no longer results in 404s when trying to access non-file routes

* undeclared path parameters in Foxx no longer break the service

* trusted reverse proxy support is now handled more consistently

* ArangoDB request compatibility and user are now exposed in Foxx

* all bundled NPM modules have been upgraded to their latest versions


v3.0.0-rc2 (2016-06-12)
-----------------------

* added option `--server.max-packet-size` for client tools

* renamed option `--server.ssl-protocol` to `--ssl.protocol` in client tools
  (was already done for arangod, but overlooked for client tools)

* fix handling of `--ssl.protocol` value 5 (TLS v1.2) in client tools, which
  claimed to support it but didn't

* config file can use '@include' to include a different config file as base


v3.0.0-rc1 (2016-06-10)
-----------------------

* the user management has changed: it now has users that are independent of
  databases. A user can have one or more database assigned to the user.

* forward ported V8 Comparator bugfix for inline heuristics from
  https://github.com/v8/v8/commit/5ff7901e24c2c6029114567de5a08ed0f1494c81

* changed to-string conversion for AQL objects and arrays, used by the AQL
  function `TO_STRING()` and implicit to-string casts in AQL

  - arrays are now converted into their JSON-stringify equivalents, e.g.

    - `[ ]` is now converted to `[]`
    - `[ 1, 2, 3 ]` is now converted to `[1,2,3]`
    - `[ "test", 1, 2 ] is now converted to `["test",1,2]`

    Previous versions of ArangoDB converted arrays with no members into the
    empty string, and non-empty arrays into a comma-separated list of member
    values, without the surrounding angular brackets. Additionally, string
    array members were not enclosed in quotes in the result string:

    - `[ ]` was converted to ``
    - `[ 1, 2, 3 ]` was converted to `1,2,3`
    - `[ "test", 1, 2 ] was converted to `test,1,2`

  - objects are now converted to their JSON-stringify equivalents, e.g.

    - `{ }` is converted to `{}`
    - `{ a: 1, b: 2 }` is converted to `{"a":1,"b":2}`
    - `{ "test" : "foobar" }` is converted to `{"test":"foobar"}`

    Previous versions of ArangoDB always converted objects into the string
    `[object Object]`

  This change affects also the AQL functions `CONCAT()` and `CONCAT_SEPARATOR()`
  which treated array values differently in previous versions. Previous versions
  of ArangoDB automatically flattened array values on the first level of the array,
  e.g. `CONCAT([1, 2, 3, [ 4, 5, 6 ]])` produced `1,2,3,4,5,6`. Now this will produce
  `[1,2,3,[4,5,6]]`. To flatten array members on the top level, you can now use
  the more explicit `CONCAT(FLATTEN([1, 2, 3, [4, 5, 6]], 1))`.

* added C++ implementations for AQL functions `SLICE()`, `CONTAINS()` and
  `RANDOM_TOKEN()`

* as a consequence of the upgrade to V8 version 5, the implementation of the
  JavaScript `Buffer` object had to be changed. JavaScript `Buffer` objects in
  ArangoDB now always store their data on the heap. There is no shared pool
  for small Buffer values, and no pointing into existing Buffer data when
  extracting slices. This change may increase the cost of creating Buffers with
  short contents or when peeking into existing Buffers, but was required for
  safer memory management and to prevent leaks.

* the `db` object's function `_listDatabases()` was renamed to just `_databases()`
  in order to make it more consistent with the existing `_collections()` function.
  Additionally the `db` object's `_listEndpoints()` function was renamed to just
  `_endpoints()`.

* changed default value of `--server.authentication` from `false` to `true` in
  configuration files etc/relative/arangod.conf and etc/arangodb/arangod.conf.in.
  This means the server will be started with authentication enabled by default,
  requiring all client connections to provide authentication data when connecting
  to ArangoDB. Authentication can still be turned off via setting the value of
  `--server.authentication` to `false` in ArangoDB's configuration files or by
  specifying the option on the command-line.

* Changed result format for querying all collections via the API GET `/_api/collection`.

  Previous versions of ArangoDB returned an object with an attribute named `collections`
  and an attribute named `names`. Both contained all available collections, but
  `collections` contained the collections as an array, and `names` contained the
  collections again, contained in an object in which the attribute names were the
  collection names, e.g.

  ```
  {
    "collections": [
      {"id":"5874437","name":"test","isSystem":false,"status":3,"type":2},
      {"id":"17343237","name":"something","isSystem":false,"status":3,"type":2},
      ...
    ],
    "names": {
      "test": {"id":"5874437","name":"test","isSystem":false,"status":3,"type":2},
      "something": {"id":"17343237","name":"something","isSystem":false,"status":3,"type":2},
      ...
    }
  }
  ```
  This result structure was redundant, and therefore has been simplified to just

  ```
  {
    "result": [
      {"id":"5874437","name":"test","isSystem":false,"status":3,"type":2},
      {"id":"17343237","name":"something","isSystem":false,"status":3,"type":2},
      ...
    ]
  }
  ```

  in ArangoDB 3.0.

* added AQL functions `TYPENAME()` and `HASH()`

* renamed arangob tool to arangobench

* added AQL string comparison operator `LIKE`

  The operator can be used to compare strings like this:

      value LIKE search

  The operator is currently implemented by calling the already existing AQL
  function `LIKE`.

  This change also makes `LIKE` an AQL keyword. Using `LIKE` in either case as
  an attribute or collection name in AQL thus requires quoting.

* make AQL optimizer rule "remove-unnecessary-calculations" fire in more cases

  The rule will now remove calculations that are used exactly once in other
  expressions (e.g. `LET a = doc RETURN a.value`) and calculations,
  or calculations that are just references (e.g. `LET a = b`).

* renamed AQL optimizer rule "merge-traversal-filter" to "optimize-traversals"
  Additionally, the optimizer rule will remove unused edge and path result variables
  from the traversal in case they are specified in the `FOR` section of the traversal,
  but not referenced later in the query. This saves constructing edges and paths
  results.

* added AQL optimizer rule "inline-subqueries"

  This rule can pull out certain subqueries that are used as an operand to a `FOR`
  loop one level higher, eliminating the subquery completely. For example, the query

      FOR i IN (FOR j IN [1,2,3] RETURN j) RETURN i

  will be transformed by the rule to:

      FOR i IN [1,2,3] RETURN i

  The query

      FOR name IN (FOR doc IN _users FILTER doc.status == 1 RETURN doc.name) LIMIT 2 RETURN name

  will be transformed into

      FOR tmp IN _users FILTER tmp.status == 1 LIMIT 2 RETURN tmp.name

  The rule will only fire when the subquery is used as an operand to a `FOR` loop, and
  if the subquery does not contain a `COLLECT` with an `INTO` variable.

* added new endpoint "srv://" for DNS service records

* The result order of the AQL functions VALUES and ATTRIBUTES has never been
  guaranteed and it only had the "correct" ordering by accident when iterating
  over objects that were not loaded from the database. This accidental behavior
  is now changed by introduction of VelocyPack. No ordering is guaranteed unless
  you specify the sort parameter.

* removed configure option `--enable-logger`

* added AQL array comparison operators

  All AQL comparison operators now also exist in an array variant. In the
  array variant, the operator is preceded with one of the keywords *ALL*, *ANY*
  or *NONE*. Using one of these keywords changes the operator behavior to
  execute the comparison operation for all, any, or none of its left hand
  argument values. It is therefore expected that the left hand argument
  of an array operator is an array.

  Examples:

      [ 1, 2, 3 ] ALL IN [ 2, 3, 4 ]   // false
      [ 1, 2, 3 ] ALL IN [ 1, 2, 3 ]   // true
      [ 1, 2, 3 ] NONE IN [ 3 ]        // false
      [ 1, 2, 3 ] NONE IN [ 23, 42 ]   // true
      [ 1, 2, 3 ] ANY IN [ 4, 5, 6 ]   // false
      [ 1, 2, 3 ] ANY IN [ 1, 42 ]     // true
      [ 1, 2, 3 ] ANY == 2             // true
      [ 1, 2, 3 ] ANY == 4             // false
      [ 1, 2, 3 ] ANY > 0              // true
      [ 1, 2, 3 ] ANY <= 1             // true
      [ 1, 2, 3 ] NONE < 99            // false
      [ 1, 2, 3 ] NONE > 10            // true
      [ 1, 2, 3 ] ALL > 2              // false
      [ 1, 2, 3 ] ALL > 0              // true
      [ 1, 2, 3 ] ALL >= 3             // false
      ["foo", "bar"] ALL != "moo"      // true
      ["foo", "bar"] NONE == "bar"     // false
      ["foo", "bar"] ANY == "foo"      // true

* improved AQL optimizer to remove unnecessary sort operations in more cases

* allow enclosing AQL identifiers in forward ticks in addition to using
  backward ticks

  This allows for convenient writing of AQL queries in JavaScript template strings
  (which are delimited with backticks themselves), e.g.

      var q = `FOR doc IN ´collection´ RETURN doc.´name´`;

* allow to set `print.limitString` to configure the number of characters
  to output before truncating

* make logging configurable per log "topic"

  `--log.level <level>` sets the global log level to <level>, e.g. `info`,
  `debug`, `trace`.

  `--log.level topic=<level>` sets the log level for a specific topic.
  Currently, the following topics exist: `collector`, `compactor`, `mmap`,
  `performance`, `queries`, and `requests`. `performance` and `requests` are
  set to FATAL by default. `queries` is set to info. All others are
  set to the global level by default.

  The new log option `--log.output <definition>` allows directing the global
  or per-topic log output to different outputs. The output definition
  "<definition>" can be one of

    "-" for stdin
    "+" for stderr
    "syslog://<syslog-facility>"
    "syslog://<syslog-facility>/<application-name>"
    "file://<relative-path>"

  The option can be specified multiple times in order to configure the output
  for different log topics. To set up a per-topic output configuration, use
  `--log.output <topic>=<definition>`, e.g.

    queries=file://queries.txt

  logs all queries to the file "queries.txt".

* the option `--log.requests-file` is now deprecated. Instead use

    `--log.level requests=info`
    `--log.output requests=file://requests.txt`

* the option `--log.facility` is now deprecated. Instead use

    `--log.output requests=syslog://facility`

* the option `--log.performance` is now deprecated. Instead use

    `--log.level performance=trace`

* removed option `--log.source-filter`

* removed configure option `--enable-logger`

* change collection directory names to include a random id component at the end

  The new pattern is `collection-<id>-<random>`, where `<id>` is the collection
  id and `<random>` is a random number. Previous versions of ArangoDB used a
  pattern `collection-<id>` without the random number.

  ArangoDB 3.0 understands both the old and name directory name patterns.

* removed mostly unused internal spin-lock implementation

* removed support for pre-Windows 7-style locks. This removes compatibility for
  Windows versions older than Windows 7 (e.g. Windows Vista, Windows XP) and
  Windows 2008R2 (e.g. Windows 2008).

* changed names of sub-threads started by arangod

* added option `--default-number-of-shards` to arangorestore, allowing creating
  collections with a specifiable number of shards from a non-cluster dump

* removed support for CoffeeScript source files

* removed undocumented SleepAndRequeue

* added WorkMonitor to inspect server threads

* when downloading a Foxx service from the web interface the suggested filename
  is now based on the service's mount path instead of simply "app.zip"

* the `@arangodb/request` response object now stores the parsed JSON response
  body in a property `json` instead of `body` when the request was made using the
  `json` option. The `body` instead contains the response body as a string.

* the Foxx API has changed significantly, 2.8 services are still supported
  using a backwards-compatible "legacy mode"


v2.8.12 (XXXX-XX-XX)
--------------------

* issue #2091: decrease connect timeout to 5 seconds on startup

* fixed issue #2072

* slightly better error diagnostics for some replication errors

* fixed issue #1977

* fixed issue in `INTERSECTION` AQL function with duplicate elements
  in the source arrays

* fixed issue #1962

* fixed issue #1959

* export aqlQuery template handler as require('org/arangodb').aql for forwards-compatibility


v2.8.11 (2016-07-13)
--------------------

* fixed array index batch insertion issues for hash indexes that caused problems when
  no elements remained for insertion

* fixed issue #1937


v2.8.10 (2016-07-01)
--------------------

* make sure next local _rev value used for a document is at least as high as the
  _rev value supplied by external sources such as replication

* make adding a collection in both read- and write-mode to a transaction behave as
  expected (write includes read). This prevents the `unregister collection used in
  transaction` error

* fixed sometimes invalid result for `byExample(...).count()` when an index plus
  post-filtering was used

* fixed "collection is a nullptr" issue when starting a traversal from a transaction

* honor the value of startup option `--database.wait-for-sync` (that is used to control
  whether new collections are created with `waitForSync` set to `true` by default) also
  when creating collections via the HTTP API (and thus the ArangoShell). When creating
  a collection via these mechanisms, the option was ignored so far, which was inconsistent.

* fixed issue #1826: arangosh --javascript.execute: internal error (geo index issue)

* fixed issue #1823: Arango crashed hard executing very simple query on windows


v2.8.9 (2016-05-13)
-------------------

* fixed escaping and quoting of extra parameters for executables in Mac OS X App

* added "waiting for" status variable to web interface collection figures view

* fixed undefined behavior in query cache invaldation

* fixed access to /_admin/statistics API in case statistics are disable via option
  `--server.disable-statistics`

* Foxx manager will no longer fail hard when Foxx store is unreachable unless installing
  a service from the Foxx store (e.g. when behind a firewall or GitHub is unreachable).


v2.8.8 (2016-04-19)
-------------------

* fixed issue #1805: Query: internal error (location: arangod/Aql/AqlValue.cpp:182).
  Please report this error to arangodb.com (while executing)

* allow specifying collection name prefixes for `_from` and `_to` in arangoimp:

  To avoid specifying complete document ids (consisting of collection names and document
  keys) for *_from* and *_to* values when importing edges with arangoimp, there are now
  the options *--from-collection-prefix* and *--to-collection-prefix*.

  If specified, these values will be automatically prepended to each value in *_from*
  (or *_to* resp.). This allows specifying only document keys inside *_from* and/or *_to*.

  *Example*

      > arangoimp --from-collection-prefix users --to-collection-prefix products ...

  Importing the following document will then create an edge between *users/1234* and
  *products/4321*:

  ```js
  { "_from" : "1234", "_to" : "4321", "desc" : "users/1234 is connected to products/4321" }
  ```

* requests made with the interactive system API documentation in the web interface
  (Swagger) will now respect the active database instead of always using `_system`


v2.8.7 (2016-04-07)
-------------------

* optimized primary=>secondary failover

* fix to-boolean conversion for documents in AQL

* expose the User-Agent HTTP header from the ArangoShell since Github seems to
  require it now, and we use the ArangoShell for fetching Foxx repositories from Github

* work with http servers that only send

* fixed potential race condition between compactor and collector threads

* fix removal of temporary directories on arangosh exit

* javadoc-style comments in Foxx services are no longer interpreted as
  Foxx comments outside of controller/script/exports files (#1748)

* removed remaining references to class syntax for Foxx Model and Repository
  from the documentation

* added a safe-guard for corrupted master-pointer


v2.8.6 (2016-03-23)
-------------------

* arangosh can now execute JavaScript script files that contain a shebang
  in the first line of the file. This allows executing script files directly.

  Provided there is a script file `/path/to/script.js` with the shebang
  `#!arangosh --javascript.execute`:

      > cat /path/to/script.js
      #!arangosh --javascript.execute
      print("hello from script.js");

  If the script file is made executable

      > chmod a+x /path/to/script.js

  it can be invoked on the shell directly and use arangosh for its execution:

      > /path/to/script.js
      hello from script.js

  This did not work in previous versions of ArangoDB, as the whole script contents
  (including the shebang) were treated as JavaScript code.
  Now shebangs in script files will now be ignored for all files passed to arangosh's
  `--javascript.execute` parameter.

  The alternative way of executing a JavaScript file with arangosh still works:

      > arangosh --javascript.execute /path/to/script.js
      hello from script.js

* added missing reset of traversal state for nested traversals.
  The state of nested traversals (a traversal in an AQL query that was
  located in a repeatedly executed subquery or inside another FOR loop)
  was not reset properly, so that multiple invocations of the same nested
  traversal with different start vertices led to the nested traversal
  always using the start vertex provided on the first invocation.

* fixed issue #1781: ArangoDB startup time increased tremendously

* fixed issue #1783: SIGHUP should rotate the log


v2.8.5 (2016-03-11)
-------------------

* Add OpenSSL handler for TLS V1.2 as sugested by kurtkincaid in #1771

* fixed issue #1765 (The webinterface should display the correct query time)
  and #1770 (Display ACTUAL query time in aardvark's AQL editor)

* Windows: the unhandled exception handler now calls the windows logging
  facilities directly without locks.
  This fixes lockups on crashes from the logging framework.

* improve nullptr handling in logger.

* added new endpoint "srv://" for DNS service records

* `org/arangodb/request` no longer sets the content-type header to the
  string "undefined" when no content-type header should be sent (issue #1776)


v2.8.4 (2016-03-01)
-------------------

* global modules are no longer incorrectly resolved outside the ArangoDB
  JavaScript directory or the Foxx service's root directory (issue #1577)

* improved error messages from Foxx and JavaScript (issues #1564, #1565, #1744)


v2.8.3 (2016-02-22)
-------------------

* fixed AQL filter condition collapsing for deeply-nested cases, potentially
  enabling usage of indexes in some dedicated cases

* added parentheses in AQL explain command output to correctly display precedence
  of logical and arithmetic operators

* Foxx Model event listeners defined on the model are now correctly invoked by
  the Repository methods (issue #1665)

* Deleting a Foxx service in the frontend should now always succeed even if the
  files no longer exist on the file system (issue #1358)

* Routing actions loaded from the database no longer throw exceptions when
  trying to load other modules using "require"

* The `org/arangodb/request` response object now sets a property `json` to the
  parsed JSON response body in addition to overwriting the `body` property when
  the request was made using the `json` option.

* Improved Windows stability

* Fixed a bug in the interactive API documentation that would escape slashes
  in document-handle fields. Document handles are now provided as separate
  fields for collection name and document key.


v2.8.2 (2016-02-09)
-------------------

* the continuous replication applier will now prevent the master's WAL logfiles
  from being removed if they are still needed by the applier on the slave. This
  should help slaves that suffered from masters garbage collection WAL logfiles
  which would have been needed by the slave later.

  The initial synchronization will block removal of still needed WAL logfiles
  on the master for 10 minutes initially, and will extend this period when further
  requests are made to the master. Initial synchronization hands over its handle
  for blocking logfile removal to the continuous replication when started via
  the *setupReplication* function. In this case, continuous replication will
  extend the logfile removal blocking period for the required WAL logfiles when
  the slave makes additional requests.

  All handles that block logfile removal will time out automatically after at
  most 5 minutes should a master not be contacted by the slave anymore (e.g. in
  case the slave's replication is turned off, the slaves loses the connection
  to the master or the slave goes down).

* added all-in-one function *setupReplication* to synchronize data from master
  to slave and start the continuous replication:

      require("@arangodb/replication").setupReplication(configuration);

  The command will return when the initial synchronization is finished and the
  continuous replication has been started, or in case the initial synchronization
  has failed.

  If the initial synchronization is successful, the command will store the given
  configuration on the slave. It also configures the continuous replication to start
  automatically if the slave is restarted, i.e. *autoStart* is set to *true*.

  If the command is run while the slave's replication applier is already running,
  it will first stop the running applier, drop its configuration and do a
  resynchronization of data with the master. It will then use the provided configration,
  overwriting any previously existing replication configuration on the slave.

  The following example demonstrates how to use the command for setting up replication
  for the *_system* database. Note that it should be run on the slave and not the
  master:

      db._useDatabase("_system");
      require("@arangodb/replication").setupReplication({
        endpoint: "tcp://master.domain.org:8529",
        username: "myuser",
        password: "mypasswd",
        verbose: false,
        includeSystem: false,
        incremental: true,
        autoResync: true
      });

* the *sync* and *syncCollection* functions now always start the data synchronization
  as an asynchronous server job. The call to *sync* or *syncCollection* will block
  until synchronization is either complete or has failed with an error. The functions
  will automatically poll the slave periodically for status updates.

  The main benefit is that the connection to the slave does not need to stay open
  permanently and is thus not affected by timeout issues. Additionally the caller does
  not need to query the synchronization status from the slave manually as this is
  now performed automatically by these functions.

* fixed undefined behavior when explaining some types of AQL traversals, fixed
  display of some types of traversals in AQL explain output


v2.8.1 (2016-01-29)
-------------------

* Improved AQL Pattern matching by allowing to specify a different traversal
  direction for one or many of the edge collections.

      FOR v, e, p IN OUTBOUND @start @@ec1, INBOUND @@ec2, @@ec3

  will traverse *ec1* and *ec3* in the OUTBOUND direction and for *ec2* it will use
  the INBOUND direction. These directions can be combined in arbitrary ways, the
  direction defined after *IN [steps]* will we used as default direction and can
  be overriden for specific collections.
  This feature is only available for collection lists, it is not possible to
  combine it with graph names.

* detect more types of transaction deadlocks early

* fixed display of relational operators in traversal explain output

* fixed undefined behavior in AQL function `PARSE_IDENTIFIER`

* added "engines" field to Foxx services generated in the admin interface

* added AQL function `IS_SAME_COLLECTION`:

  *IS_SAME_COLLECTION(collection, document)*: Return true if *document* has the same
  collection id as the collection specified in *collection*. *document* can either be
  a [document handle](../Glossary/README.md#document-handle) string, or a document with
  an *_id* attribute. The function does not validate whether the collection actually
  contains the specified document, but only compares the name of the specified collection
  with the collection name part of the specified document.
  If *document* is neither an object with an *id* attribute nor a *string* value,
  the function will return *null* and raise a warning.

      /* true */
      IS_SAME_COLLECTION('_users', '_users/my-user')
      IS_SAME_COLLECTION('_users', { _id: '_users/my-user' })

      /* false */
      IS_SAME_COLLECTION('_users', 'foobar/baz')
      IS_SAME_COLLECTION('_users', { _id: 'something/else' })


v2.8.0 (2016-01-25)
-------------------

* avoid recursive locking


v2.8.0-beta8 (2016-01-19)
-------------------------

* improved internal datafile statistics for compaction and compaction triggering
  conditions, preventing excessive growth of collection datafiles under some
  workloads. This should also fix issue #1596.

* renamed AQL optimizer rule `remove-collect-into` to `remove-collect-variables`

* fixed primary and edge index lookups prematurely aborting searches when the
  specified id search value contained a different collection than the collection
  the index was created for


v2.8.0-beta7 (2016-01-06)
-------------------------

* added vm.runInThisContext

* added AQL keyword `AGGREGATE` for use in AQL `COLLECT` statement

  Using `AGGREGATE` allows more efficient aggregation (incrementally while building
  the groups) than previous versions of AQL, which built group aggregates afterwards
  from the total of all group values.

  `AGGREGATE` can be used inside a `COLLECT` statement only. If used, it must follow
  the declaration of grouping keys:

      FOR doc IN collection
        COLLECT gender = doc.gender AGGREGATE minAge = MIN(doc.age), maxAge = MAX(doc.age)
        RETURN { gender, minAge, maxAge }

  or, if no grouping keys are used, it can follow the `COLLECT` keyword:

      FOR doc IN collection
        COLLECT AGGREGATE minAge = MIN(doc.age), maxAge = MAX(doc.age)
        RETURN {
  minAge, maxAge
}

  Only specific expressions are allowed on the right-hand side of each `AGGREGATE`
  assignment:

  - on the top level the expression must be a call to one of the supported aggregation
    functions `LENGTH`, `MIN`, `MAX`, `SUM`, `AVERAGE`, `STDDEV_POPULATION`, `STDDEV_SAMPLE`,
    `VARIANCE_POPULATION`, or `VARIANCE_SAMPLE`

  - the expression must not refer to variables introduced in the `COLLECT` itself

* Foxx: mocha test paths with wildcard characters (asterisks) now work on Windows

* reserved AQL keyword `NONE` for future use

* web interface: fixed a graph display bug concerning dashboard view

* web interface: fixed several bugs during the dashboard initialize process

* web interface: included several bugfixes: #1597, #1611, #1623

* AQL query optimizer now converts `LENGTH(collection-name)` to an optimized
  expression that returns the number of documents in a collection

* adjusted the behavior of the expansion (`[*]`) operator in AQL for non-array values

  In ArangoDB 2.8, calling the expansion operator on a non-array value will always
  return an empty array. Previous versions of ArangoDB expanded non-array values by
  calling the `TO_ARRAY()` function for the value, which for example returned an
  array with a single value for boolean, numeric and string input values, and an array
  with the object's values for an object input value. This behavior was inconsistent
  with how the expansion operator works for the array indexes in 2.8, so the behavior
  is now unified:

  - if the left-hand side operand of `[*]` is an array, the array will be returned as
    is when calling `[*]` on it
  - if the left-hand side operand of `[*]` is not an array, an empty array will be
    returned by `[*]`

  AQL queries that rely on the old behavior can be changed by either calling `TO_ARRAY`
  explicitly or by using the `[*]` at the correct position.

  The following example query will change its result in 2.8 compared to 2.7:

      LET values = "foo" RETURN values[*]

  In 2.7 the query has returned the array `[ "foo" ]`, but in 2.8 it will return an
  empty array `[ ]`. To make it return the array `[ "foo" ]` again, an explicit
  `TO_ARRAY` function call is needed in 2.8 (which in this case allows the removal
  of the `[*]` operator altogether). This also works in 2.7:

      LET values = "foo" RETURN TO_ARRAY(values)

  Another example:

      LET values = [ { name: "foo" }, { name: "bar" } ]
      RETURN values[*].name[*]

  The above returned `[ [ "foo" ], [ "bar" ] ] in 2.7. In 2.8 it will return
  `[ [ ], [ ] ]`, because the value of `name` is not an array. To change the results
  to the 2.7 style, the query can be changed to

      LET values = [ { name: "foo" }, { name: "bar" } ]
      RETURN values[* RETURN TO_ARRAY(CURRENT.name)]

  The above also works in 2.7.
  The following types of queries won't change:

      LET values = [ 1, 2, 3 ] RETURN values[*]
      LET values = [ { name: "foo" }, { name: "bar" } ] RETURN values[*].name
      LET values = [ { names: [ "foo", "bar" ] }, { names: [ "baz" ] } ] RETURN values[*].names[*]
      LET values = [ { names: [ "foo", "bar" ] }, { names: [ "baz" ] } ] RETURN values[*].names[**]

* slightly adjusted V8 garbage collection strategy so that collection eventually
  happens in all contexts that hold V8 external references to documents and
  collections.

  also adjusted default value of `--javascript.gc-frequency` from 10 seconds to
  15 seconds, as less internal operations are carried out in JavaScript.

* fixes for AQL optimizer and traversal

* added `--create-collection-type` option to arangoimp

  This allows specifying the type of the collection to be created when
  `--create-collection` is set to `true`.

* Foxx export cache should no longer break if a broken app is loaded in the
  web admin interface.


v2.8.0-beta2 (2015-12-16)
-------------------------

* added AQL query optimizer rule "sort-in-values"

  This rule pre-sorts the right-hand side operand of the `IN` and `NOT IN`
  operators so the operation can use a binary search with logarithmic complexity
  instead of a linear search. The rule is applied when the right-hand side
  operand of an `IN` or `NOT IN` operator in a filter condition is a variable that
  is defined in a different loop/scope than the operator itself. Additionally,
  the filter condition must consist of solely the `IN` or `NOT IN` operation
  in order to avoid any side-effects.

* changed collection status terminology in web interface for collections for
  which an unload request has been issued from `in the process of being unloaded`
  to `will be unloaded`.

* unloading a collection via the web interface will now trigger garbage collection
  in all v8 contexts and force a WAL flush. This increases the chances of perfoming
  the unload faster.

* added the following attributes to the result of `collection.figures()` and the
  corresponding HTTP API at `PUT /_api/collection/<name>/figures`:

  - `documentReferences`: The number of references to documents in datafiles
    that JavaScript code currently holds. This information can be used for
    debugging compaction and unload issues.
  - `waitingFor`: An optional string value that contains information about
    which object type is at the head of the collection's cleanup queue. This
    information can be used for debugging compaction and unload issues.
  - `compactionStatus.time`: The point in time the compaction for the collection
    was last executed. This information can be used for debugging compaction
    issues.
  - `compactionStatus.message`: The action that was performed when the compaction
    was last run for the collection. This information can be used for debugging
    compaction issues.

  Note: `waitingFor` and `compactionStatus` may be empty when called on a coordinator
  in a cluster.

* the compaction will now provide queryable status info that can be used to track
  its progress. The compaction status is displayed in the web interface, too.

* better error reporting for arangodump and arangorestore

* arangodump will now fail by default when trying to dump edges that
  refer to already dropped collections. This can be circumvented by
  specifying the option `--force true` when invoking arangodump

* fixed cluster upgrade procedure

* the AQL functions `NEAR` and `WITHIN` now have stricter validations
  for their input parameters `limit`, `radius` and `distance`. They may now throw
  exceptions when invalid parameters are passed that may have not led
  to exceptions in previous versions.

* deprecation warnings now log stack traces

* Foxx: improved backwards compatibility with 2.5 and 2.6

  - reverted Model and Repository back to non-ES6 "classes" because of
    compatibility issues when using the extend method with a constructor

  - removed deprecation warnings for extend and controller.del

  - restored deprecated method Model.toJSONSchema

  - restored deprecated `type`, `jwt` and `sessionStorageApp` options
    in Controller#activateSessions

* Fixed a deadlock problem in the cluster


v2.8.0-beta1 (2015-12-06)
-------------------------

* added AQL function `IS_DATESTRING(value)`

  Returns true if *value* is a string that can be used in a date function.
  This includes partial dates such as *2015* or *2015-10* and strings containing
  invalid dates such as *2015-02-31*. The function will return false for all
  non-string values, even if some of them may be usable in date functions.


v2.8.0-alpha1 (2015-12-03)
--------------------------

* added AQL keywords `GRAPH`, `OUTBOUND`, `INBOUND` and `ANY` for use in graph
  traversals, reserved AQL keyword `ALL` for future use

  Usage of these keywords as collection names, variable names or attribute names
  in AQL queries will not be possible without quoting. For example, the following
  AQL query will still work as it uses a quoted collection name and a quoted
  attribute name:

      FOR doc IN `OUTBOUND`
        RETURN doc.`any`

* issue #1593: added AQL `POW` function for exponentation

* added cluster execution site info in explain output for AQL queries

* replication improvements:

  - added `autoResync` configuration parameter for continuous replication.

    When set to `true`, a replication slave will automatically trigger a full data
    re-synchronization with the master when the master cannot provide the log data
    the slave had asked for. Note that `autoResync` will only work when the option
    `requireFromPresent` is also set to `true` for the continuous replication, or
    when the continuous syncer is started and detects that no start tick is present.

    Automatic re-synchronization may transfer a lot of data from the master to the
    slave and may be expensive. It is therefore turned off by default.
    When turned off, the slave will never perform an automatic re-synchronization
    with the master.

  - added `idleMinWaitTime` and `idleMaxWaitTime` configuration parameters for
    continuous replication.

    These parameters can be used to control the minimum and maximum wait time the
    slave will (intentionally) idle and not poll for master log changes in case the
    master had sent the full logs already.
    The `idleMaxWaitTime` value will only be used when `adapativePolling` is set
    to `true`. When `adaptivePolling` is disable, only `idleMinWaitTime` will be
    used as a constant time span in which the slave will not poll the master for
    further changes. The default values are 0.5 seconds for `idleMinWaitTime` and
    2.5 seconds for `idleMaxWaitTime`, which correspond to the hard-coded values
    used in previous versions of ArangoDB.

  - added `initialSyncMaxWaitTime` configuration parameter for initial and continuous
    replication

    This option controls the maximum wait time (in seconds) that the initial
    synchronization will wait for a response from the master when fetching initial
    collection data. If no response is received within this time period, the initial
    synchronization will give up and fail. This option is also relevant for
    continuous replication in case *autoResync* is set to *true*, as then the
    continuous replication may trigger a full data re-synchronization in case
    the master cannot the log data the slave had asked for.

  - HTTP requests sent from the slave to the master during initial synchronization
    will now be retried if they fail with connection problems.

  - the initial synchronization now logs its progress so it can be queried using
    the regular replication status check APIs.

  - added `async` attribute for `sync` and `syncCollection` operations called from
    the ArangoShell. Setthing this attribute to `true` will make the synchronization
    job on the server go into the background, so that the shell does not block. The
    status of the started asynchronous synchronization job can be queried from the
    ArangoShell like this:

        /* starts initial synchronization */
        var replication = require("@arangodb/replication");
        var id = replication.sync({
          endpoint: "tcp://master.domain.org:8529",
          username: "myuser",
          password: "mypasswd",
          async: true
       });

       /* now query the id of the returned async job and print the status */
       print(replication.getSyncResult(id));

    The result of `getSyncResult()` will be `false` while the server-side job
    has not completed, and different to `false` if it has completed. When it has
    completed, all job result details will be returned by the call to `getSyncResult()`.


* fixed non-deterministic query results in some cluster queries

* fixed issue #1589

* return HTTP status code 410 (gone) instead of HTTP 408 (request timeout) for
  server-side operations that are canceled / killed. Sending 410 instead of 408
  prevents clients from re-starting the same (canceled) operation. Google Chrome
  for example sends the HTTP request again in case it is responded with an HTTP
  408, and this is exactly the opposite of the desired behavior when an operation
  is canceled / killed by the user.

* web interface: queries in AQL editor now cancelable

* web interface: dashboard - added replication information

* web interface: AQL editor now supports bind parameters

* added startup option `--server.hide-product-header` to make the server not send
  the HTTP response header `"Server: ArangoDB"` in its HTTP responses. By default,
  the option is turned off so the header is still sent as usual.

* added new AQL function `UNSET_RECURSIVE` to recursively unset attritutes from
  objects/documents

* switched command-line editor in ArangoShell and arangod to linenoise-ng

* added automatic deadlock detection for transactions

  In case a deadlock is detected, a multi-collection operation may be rolled back
  automatically and fail with error 29 (`deadlock detected`). Client code for
  operations containing more than one collection should be aware of this potential
  error and handle it accordingly, either by giving up or retrying the transaction.

* Added C++ implementations for the AQL arithmetic operations and the following
  AQL functions:
  - ABS
  - APPEND
  - COLLECTIONS
  - CURRENT_DATABASE
  - DOCUMENT
  - EDGES
  - FIRST
  - FIRST_DOCUMENT
  - FIRST_LIST
  - FLATTEN
  - FLOOR
  - FULLTEXT
  - LAST
  - MEDIAN
  - MERGE_RECURSIVE
  - MINUS
  - NEAR
  - NOT_NULL
  - NTH
  - PARSE_IDENTIFIER
  - PERCENTILE
  - POP
  - POSITION
  - PUSH
  - RAND
  - RANGE
  - REMOVE_NTH
  - REMOVE_VALUE
  - REMOVE_VALUES
  - ROUND
  - SHIFT
  - SQRT
  - STDDEV_POPULATION
  - STDDEV_SAMPLE
  - UNSHIFT
  - VARIANCE_POPULATION
  - VARIANCE_SAMPLE
  - WITHIN
  - ZIP

* improved performance of skipping over many documents in an AQL query when no
  indexes and no filters are used, e.g.

      FOR doc IN collection
        LIMIT 1000000, 10
        RETURN doc

* Added array indexes

  Hash indexes and skiplist indexes can now optionally be defined for array values
  so they index individual array members.

  To define an index for array values, the attribute name is extended with the
  expansion operator `[*]` in the index definition:

      arangosh> db.colName.ensureHashIndex("tags[*]");

  When given the following document

      { tags: [ "AQL", "ArangoDB", "Index" ] }

  the index will now contain the individual values `"AQL"`, `"ArangoDB"` and `"Index"`.

  Now the index can be used for finding all documents having `"ArangoDB"` somewhere in their
  tags array using the following AQL query:

      FOR doc IN colName
        FILTER "ArangoDB" IN doc.tags[*]
        RETURN doc

* rewrote AQL query optimizer rule `use-index-range` and renamed it to `use-indexes`.
  The name change affects rule names in the optimizer's output.

* rewrote AQL execution node `IndexRangeNode` and renamed it to `IndexNode`. The name
  change affects node names in the optimizer's explain output.

* added convenience function `db._explain(query)` for human-readable explanation
  of AQL queries

* module resolution as used by `require` now behaves more like in node.js

* the `org/arangodb/request` module now returns response bodies for error responses
  by default. The old behavior of not returning bodies for error responses can be
  re-enabled by explicitly setting the option `returnBodyOnError` to `false` (#1437)


v2.7.6 (2016-01-30)
-------------------

* detect more types of transaction deadlocks early


v2.7.5 (2016-01-22)
-------------------

* backported added automatic deadlock detection for transactions

  In case a deadlock is detected, a multi-collection operation may be rolled back
  automatically and fail with error 29 (`deadlock detected`). Client code for
  operations containing more than one collection should be aware of this potential
  error and handle it accordingly, either by giving up or retrying the transaction.

* improved internal datafile statistics for compaction and compaction triggering
  conditions, preventing excessive growth of collection datafiles under some
  workloads. This should also fix issue #1596.

* Foxx export cache should no longer break if a broken app is loaded in the
  web admin interface.

* Foxx: removed some incorrect deprecation warnings.

* Foxx: mocha test paths with wildcard characters (asterisks) now work on Windows


v2.7.4 (2015-12-21)
-------------------

* slightly adjusted V8 garbage collection strategy so that collection eventually
  happens in all contexts that hold V8 external references to documents and
  collections.

* added the following attributes to the result of `collection.figures()` and the
  corresponding HTTP API at `PUT /_api/collection/<name>/figures`:

  - `documentReferences`: The number of references to documents in datafiles
    that JavaScript code currently holds. This information can be used for
    debugging compaction and unload issues.
  - `waitingFor`: An optional string value that contains information about
    which object type is at the head of the collection's cleanup queue. This
    information can be used for debugging compaction and unload issues.
  - `compactionStatus.time`: The point in time the compaction for the collection
    was last executed. This information can be used for debugging compaction
    issues.
  - `compactionStatus.message`: The action that was performed when the compaction
    was last run for the collection. This information can be used for debugging
    compaction issues.

  Note: `waitingFor` and `compactionStatus` may be empty when called on a coordinator
  in a cluster.

* the compaction will now provide queryable status info that can be used to track
  its progress. The compaction status is displayed in the web interface, too.


v2.7.3 (2015-12-17)
-------------------

* fixed some replication value conversion issues when replication applier properties
  were set via ArangoShell

* fixed disappearing of documents for collections transferred via `sync` or
  `syncCollection` if the collection was dropped right before synchronization
  and drop and (re-)create collection markers were located in the same WAL file


* fixed an issue where overwriting the system sessions collection would break
  the web interface when authentication is enabled

v2.7.2 (2015-12-01)
-------------------

* replication improvements:

  - added `autoResync` configuration parameter for continuous replication.

    When set to `true`, a replication slave will automatically trigger a full data
    re-synchronization with the master when the master cannot provide the log data
    the slave had asked for. Note that `autoResync` will only work when the option
    `requireFromPresent` is also set to `true` for the continuous replication, or
    when the continuous syncer is started and detects that no start tick is present.

    Automatic re-synchronization may transfer a lot of data from the master to the
    slave and may be expensive. It is therefore turned off by default.
    When turned off, the slave will never perform an automatic re-synchronization
    with the master.

  - added `idleMinWaitTime` and `idleMaxWaitTime` configuration parameters for
    continuous replication.

    These parameters can be used to control the minimum and maximum wait time the
    slave will (intentionally) idle and not poll for master log changes in case the
    master had sent the full logs already.
    The `idleMaxWaitTime` value will only be used when `adapativePolling` is set
    to `true`. When `adaptivePolling` is disable, only `idleMinWaitTime` will be
    used as a constant time span in which the slave will not poll the master for
    further changes. The default values are 0.5 seconds for `idleMinWaitTime` and
    2.5 seconds for `idleMaxWaitTime`, which correspond to the hard-coded values
    used in previous versions of ArangoDB.

  - added `initialSyncMaxWaitTime` configuration parameter for initial and continuous
    replication

    This option controls the maximum wait time (in seconds) that the initial
    synchronization will wait for a response from the master when fetching initial
    collection data. If no response is received within this time period, the initial
    synchronization will give up and fail. This option is also relevant for
    continuous replication in case *autoResync* is set to *true*, as then the
    continuous replication may trigger a full data re-synchronization in case
    the master cannot the log data the slave had asked for.

  - HTTP requests sent from the slave to the master during initial synchronization
    will now be retried if they fail with connection problems.

  - the initial synchronization now logs its progress so it can be queried using
    the regular replication status check APIs.

* fixed non-deterministic query results in some cluster queries

* added missing lock instruction for primary index in compactor size calculation

* fixed issue #1589

* fixed issue #1583

* fixed undefined behavior when accessing the top level of a document with the `[*]`
  operator

* fixed potentially invalid pointer access in shaper when the currently accessed
  document got re-located by the WAL collector at the very same time

* Foxx: optional configuration options no longer log validation errors when assigned
  empty values (#1495)

* Foxx: constructors provided to Repository and Model sub-classes via extend are
  now correctly called (#1592)


v2.7.1 (2015-11-07)
-------------------

* switch to linenoise next generation

* exclude `_apps` collection from replication

  The slave has its own `_apps` collection which it populates on server start.
  When replicating data from the master to the slave, the data from the master may
  clash with the slave's own data in the `_apps` collection. Excluding the `_apps`
  collection from replication avoids this.

* disable replication appliers when starting in modes `--upgrade`, `--no-server`
  and `--check-upgrade`

* more detailed output in arango-dfdb

* fixed "no start tick" issue in replication applier

  This error could occur after restarting a slave server after a shutdown
  when no data was ever transferred from the master to the slave via the
  continuous replication

* fixed problem during SSL client connection abort that led to scheduler thread
  staying at 100% CPU saturation

* fixed potential segfault in AQL `NEIGHBORS` function implementation when C++ function
  variant was used and collection names were passed as strings

* removed duplicate target for some frontend JavaScript files from the Makefile

* make AQL function `MERGE()` work on a single array parameter, too.
  This allows combining the attributes of multiple objects from an array into
  a single object, e.g.

      RETURN MERGE([
        { foo: 'bar' },
        { quux: 'quetzalcoatl', ruled: true },
        { bar: 'baz', foo: 'done' }
      ])

  will now return:

      {
        "foo": "done",
        "quux": "quetzalcoatl",
        "ruled": true,
        "bar": "baz"
      }

* fixed potential deadlock in collection status changing on Windows

* fixed hard-coded `incremental` parameter in shell implementation of
  `syncCollection` function in replication module

* fix for GCC5: added check for '-stdlib' option


v2.7.0 (2015-10-09)
-------------------

* fixed request statistics aggregation
  When arangod was started in supervisor mode, the request statistics always showed
  0 requests, as the statistics aggregation thread did not run then.

* read server configuration files before dropping privileges. this ensures that
  the SSL keyfile specified in the configuration can be read with the server's start
  privileges (i.e. root when using a standard ArangoDB package).

* fixed replication with a 2.6 replication configuration and issues with a 2.6 master

* raised default value of `--server.descriptors-minimum` to 1024

* allow Foxx apps to be installed underneath URL path `/_open/`, so they can be
  (intentionally) accessed without authentication.

* added *allowImplicit* sub-attribute in collections declaration of transactions.
  The *allowImplicit* attributes allows making transactions fail should they
  read-access a collection that was not explicitly declared in the *collections*
  array of the transaction.

* added "special" password ARANGODB_DEFAULT_ROOT_PASSWORD. If you pass
  ARANGODB_DEFAULT_ROOT_PASSWORD as password, it will read the password
  from the environment variable ARANGODB_DEFAULT_ROOT_PASSWORD


v2.7.0-rc2 (2015-09-22)
-----------------------

* fix over-eager datafile compaction

  This should reduce the need to compact directly after loading a collection when a
  collection datafile contained many insertions and updates for the same documents. It
  should also prevent from re-compacting already merged datafiles in case not many
  changes were made. Compaction will also make fewer index lookups than before.

* added `syncCollection()` function in module `org/arangodb/replication`

  This allows synchronizing the data of a single collection from a master to a slave
  server. Synchronization can either restore the whole collection by transferring all
  documents from the master to the slave, or incrementally by only transferring documents
  that differ. This is done by partitioning the collection's entire key space into smaller
  chunks and comparing the data chunk-wise between master and slave. Only chunks that are
  different will be re-transferred.

  The `syncCollection()` function can be used as follows:

      require("org/arangodb/replication").syncCollection(collectionName, options);

  e.g.

      require("org/arangodb/replication").syncCollection("myCollection", {
        endpoint: "tcp://127.0.0.1:8529",  /* master */
        username: "root",                  /* username for master */
        password: "secret",                /* password for master */
        incremental: true                  /* use incremental mode */
      });


* additionally allow the following characters in document keys:

  `(` `)` `+` `,` `=` `;` `$` `!` `*` `'` `%`


v2.7.0-rc1 (2015-09-17)
-----------------------

* removed undocumented server-side-only collection functions:
  * collection.OFFSET()
  * collection.NTH()
  * collection.NTH2()
  * collection.NTH3()

* upgraded Swagger to version 2.0 for the Documentation

  This gives the user better prepared test request structures.
  More conversions will follow so finally client libraries can be auto-generated.

* added extra AQL functions for date and time calculation and manipulation.
  These functions were contributed by GitHub users @CoDEmanX and @friday.
  A big thanks for their work!

  The following extra date functions are available from 2.7 on:

  * `DATE_DAYOFYEAR(date)`: Returns the day of year number of *date*.
    The return values range from 1 to 365, or 366 in a leap year respectively.

  * `DATE_ISOWEEK(date)`: Returns the ISO week date of *date*.
    The return values range from 1 to 53. Monday is considered the first day of the week.
    There are no fractional weeks, thus the last days in December may belong to the first
    week of the next year, and the first days in January may be part of the previous year's
    last week.

  * `DATE_LEAPYEAR(date)`: Returns whether the year of *date* is a leap year.

  * `DATE_QUARTER(date)`: Returns the quarter of the given date (1-based):
    * 1: January, February, March
    * 2: April, May, June
    * 3: July, August, September
    * 4: October, November, December

  - *DATE_DAYS_IN_MONTH(date)*: Returns the number of days in *date*'s month (28..31).

  * `DATE_ADD(date, amount, unit)`: Adds *amount* given in *unit* to *date* and
    returns the calculated date.

    *unit* can be either of the following to specify the time unit to add or
    subtract (case-insensitive):
    - y, year, years
    - m, month, months
    - w, week, weeks
    - d, day, days
    - h, hour, hours
    - i, minute, minutes
    - s, second, seconds
    - f, millisecond, milliseconds

    *amount* is the number of *unit*s to add (positive value) or subtract
    (negative value).

  * `DATE_SUBTRACT(date, amount, unit)`: Subtracts *amount* given in *unit* from
    *date* and returns the calculated date.

    It works the same as `DATE_ADD()`, except that it subtracts. It is equivalent
    to calling `DATE_ADD()` with a negative amount, except that `DATE_SUBTRACT()`
    can also subtract ISO durations. Note that negative ISO durations are not
    supported (i.e. starting with `-P`, like `-P1Y`).

  * `DATE_DIFF(date1, date2, unit, asFloat)`: Calculate the difference
    between two dates in given time *unit*, optionally with decimal places.
    Returns a negative value if *date1* is greater than *date2*.

  * `DATE_COMPARE(date1, date2, unitRangeStart, unitRangeEnd)`: Compare two
    partial dates and return true if they match, false otherwise. The parts to
    compare are defined by a range of time units.

    The full range is: years, months, days, hours, minutes, seconds, milliseconds.
    Pass the unit to start from as *unitRangeStart*, and the unit to end with as
    *unitRangeEnd*. All units in between will be compared. Leave out *unitRangeEnd*
    to only compare *unitRangeStart*.

  * `DATE_FORMAT(date, format)`: Format a date according to the given format string.
    It supports the following placeholders (case-insensitive):
    - %t: timestamp, in milliseconds since midnight 1970-01-01
    - %z: ISO date (0000-00-00T00:00:00.000Z)
    - %w: day of week (0..6)
    - %y: year (0..9999)
    - %yy: year (00..99), abbreviated (last two digits)
    - %yyyy: year (0000..9999), padded to length of 4
    - %yyyyyy: year (-009999 .. +009999), with sign prefix and padded to length of 6
    - %m: month (1..12)
    - %mm: month (01..12), padded to length of 2
    - %d: day (1..31)
    - %dd: day (01..31), padded to length of 2
    - %h: hour (0..23)
    - %hh: hour (00..23), padded to length of 2
    - %i: minute (0..59)
    - %ii: minute (00..59), padded to length of 2
    - %s: second (0..59)
    - %ss: second (00..59), padded to length of 2
    - %f: millisecond (0..999)
    - %fff: millisecond (000..999), padded to length of 3
    - %x: day of year (1..366)
    - %xxx: day of year (001..366), padded to length of 3
    - %k: ISO week date (1..53)
    - %kk: ISO week date (01..53), padded to length of 2
    - %l: leap year (0 or 1)
    - %q: quarter (1..4)
    - %a: days in month (28..31)
    - %mmm: abbreviated English name of month (Jan..Dec)
    - %mmmm: English name of month (January..December)
    - %www: abbreviated English name of weekday (Sun..Sat)
    - %wwww: English name of weekday (Sunday..Saturday)
    - %&: special escape sequence for rare occasions
    - %%: literal %
    - %: ignored

* new WAL logfiles and datafiles are now created non-sparse

  This prevents SIGBUS signals being raised when memory of a sparse datafile is accessed
  and the disk is full and the accessed file part is not actually disk-backed. In
  this case the mapped memory region is not necessarily backed by physical memory, and
  accessing the memory may raise SIGBUS and crash arangod.

* the `internal.download()` function and the module `org/arangodb/request` used some
  internal library function that handled the sending of HTTP requests from inside of
  ArangoDB. This library unconditionally set an HTTP header `Accept-Encoding: gzip`
  in all outgoing HTTP requests.

  This has been fixed in 2.7, so `Accept-Encoding: gzip` is not set automatically anymore.
  Additionally, the header `User-Agent: ArangoDB` is not set automatically either. If
  client applications desire to send these headers, they are free to add it when
  constructing the requests using the `download` function or the request module.

* fixed issue #1436: org/arangodb/request advertises deflate without supporting it

* added template string generator function `aqlQuery` for generating AQL queries

  This can be used to generate safe AQL queries with JavaScript parameter
  variables or expressions easily:

      var name = 'test';
      var attributeName = '_key';
      var query = aqlQuery`FOR u IN users FILTER u.name == ${name} RETURN u.${attributeName}`;
      db._query(query);

* report memory usage for document header data (revision id, pointer to data etc.)
  in `db.collection.figures()`. The memory used for document headers will now
  show up in the already existing attribute `indexes.size`. Due to that, the index
  sizes reported by `figures()` in 2.7 will be higher than those reported by 2.6,
  but the 2.7 values are more accurate.

* IMPORTANT CHANGE: the filenames in dumps created by arangodump now contain
  not only the name of the dumped collection, but also an additional 32-digit hash
  value. This is done to prevent overwriting dump files in case-insensitive file
  systems when there exist multiple collections with the same name (but with
  different cases).

  For example, if a database has two collections: `test` and `Test`, previous
  versions of ArangoDB created the files

  * `test.structure.json` and `test.data.json` for collection `test`
  * `Test.structure.json` and `Test.data.json` for collection `Test`

  This did not work for case-insensitive filesystems, because the files for the
  second collection would have overwritten the files of the first. arangodump in
  2.7 will create the following filenames instead:

  * `test_098f6bcd4621d373cade4e832627b4f6.structure.json` and `test_098f6bcd4621d373cade4e832627b4f6.data.json`
  * `Test_0cbc6611f5540bd0809a388dc95a615b.structure.json` and `Test_0cbc6611f5540bd0809a388dc95a615b.data.json`

  These filenames will be unambiguous even in case-insensitive filesystems.

* IMPORTANT CHANGE: make arangod actually close lingering client connections
  when idle for at least the duration specified via `--server.keep-alive-timeout`.
  In previous versions of ArangoDB, connections were not closed by the server
  when the timeout was reached and the client was still connected. Now the
  connection is properly closed by the server in case of timeout. Client
  applications relying on the old behavior may now need to reconnect to the
  server when their idle connections time out and get closed (note: connections
  being idle for a long time may be closed by the OS or firewalls anyway -
  client applications should be aware of that and try to reconnect).

* IMPORTANT CHANGE: when starting arangod, the server will drop the process
  privileges to the specified values in options `--server.uid` and `--server.gid`
  instantly after parsing the startup options.

  That means when either `--server.uid` or `--server.gid` are set, the privilege
  change will happen earlier. This may prevent binding the server to an endpoint
  with a port number lower than 1024 if the arangodb user has no privileges
  for that. Previous versions of ArangoDB changed the privileges later, so some
  startup actions were still carried out under the invoking user (i.e. likely
  *root* when started via init.d or system scripts) and especially binding to
  low port numbers was still possible there.

  The default privileges for user *arangodb* will not be sufficient for binding
  to port numbers lower than 1024. To have an ArangoDB 2.7 bind to a port number
  lower than 1024, it needs to be started with either a different privileged user,
  or the privileges of the *arangodb* user have to raised manually beforehand.

* added AQL optimizer rule `patch-update-statements`

* Linux startup scripts and systemd configuration for arangod now try to
  adjust the NOFILE (number of open files) limits for the process. The limit
  value is set to 131072 (128k) when ArangoDB is started via start/stop
  commands

* When ArangoDB is started/stopped manually via the start/stop commands, the
  main process will wait for up to 10 seconds after it forks the supervisor
  and arangod child processes. If the startup fails within that period, the
  start/stop script will fail with an exit code other than zero. If the
  startup of the supervisor or arangod is still ongoing after 10 seconds,
  the main program will still return with exit code 0. The limit of 10 seconds
  is arbitrary because the time required for a startup is not known in advance.

* added startup option `--database.throw-collection-not-loaded-error`

  Accessing a not-yet loaded collection will automatically load a collection
  on first access. This flag controls what happens in case an operation
  would need to wait for another thread to finalize loading a collection. If
  set to *true*, then the first operation that accesses an unloaded collection
  will load it. Further threads that try to access the same collection while
  it is still loading immediately fail with an error (1238, *collection not loaded*).
  This is to prevent all server threads from being blocked while waiting on the
  same collection to finish loading. When the first thread has completed loading
  the collection, the collection becomes regularly available, and all operations
  from that point on can be carried out normally, and error 1238 will not be
  thrown anymore for that collection.

  If set to *false*, the first thread that accesses a not-yet loaded collection
  will still load it. Other threads that try to access the collection while
  loading will not fail with error 1238 but instead block until the collection
  is fully loaded. This configuration might lead to all server threads being
  blocked because they are all waiting for the same collection to complete
  loading. Setting the option to *true* will prevent this from happening, but
  requires clients to catch error 1238 and react on it (maybe by scheduling
  a retry for later).

  The default value is *false*.

* added better control-C support in arangosh

  When CTRL-C is pressed in arangosh, it will now print a `^C` first. Pressing
  CTRL-C again will reset the prompt if something was entered before, or quit
  arangosh if no command was entered directly before.

  This affects the arangosh version build with Readline-support only (Linux
  and MacOS).

  The MacOS version of ArangoDB for Homebrew now depends on Readline, too. The
  Homebrew formula has been changed accordingly.
  When self-compiling ArangoDB on MacOS without Homebrew, Readline now is a
  prerequisite.

* increased default value for collection-specific `indexBuckets` value from 1 to 8

  Collections created from 2.7 on will use the new default value of `8` if not
  overridden on collection creation or later using
  `collection.properties({ indexBuckets: ... })`.

  The `indexBuckets` value determines the number of buckets to use for indexes of
  type `primary`, `hash` and `edge`. Having multiple index buckets allows splitting
  an index into smaller components, which can be filled in parallel when a collection
  is loading. Additionally, resizing and reallocation of indexes are faster and
  less intrusive if the index uses multiple buckets, because resize and reallocation
  will affect only data in a single bucket instead of all index values.

  The index buckets will be filled in parallel when loading a collection if the collection
  has an `indexBuckets` value greater than 1 and the collection contains a significant
  amount of documents/edges (the current threshold is 256K documents but this value
  may change in future versions of ArangoDB).

* changed HTTP client to use poll instead of select on Linux and MacOS

  This affects the ArangoShell and user-defined JavaScript code running inside
  arangod that initiates its own HTTP calls.

  Using poll instead of select allows using arbitrary high file descriptors
  (bigger than the compiled in FD_SETSIZE). Server connections are still handled using
  epoll, which has never been affected by FD_SETSIZE.

* implemented AQL `LIKE` function using ICU regexes

* added `RETURN DISTINCT` for AQL queries to return unique results:

      FOR doc IN collection
        RETURN DISTINCT doc.status

  This change also introduces `DISTINCT` as an AQL keyword.

* removed `createNamedQueue()` and `addJob()` functions from org/arangodb/tasks

* use less locks and more atomic variables in the internal dispatcher
  and V8 context handling implementations. This leads to improved throughput in
  some ArangoDB internals and allows for higher HTTP request throughput for
  many operations.

  A short overview of the improvements can be found here:

  https://www.arangodb.com/2015/08/throughput-enhancements/

* added shorthand notation for attribute names in AQL object literals:

      LET name = "Peter"
      LET age = 42
      RETURN { name, age }

  The above is the shorthand equivalent of the generic form

      LET name = "Peter"
      LET age = 42
      RETURN { name : name, age : age }

* removed configure option `--enable-timings`

  This option did not have any effect.

* removed configure option `--enable-figures`

  This option previously controlled whether HTTP request statistics code was
  compiled into ArangoDB or not. The previous default value was `true` so
  statistics code was available in official packages. Setting the option to
  `false` led to compile errors so it is doubtful the default value was
  ever changed. By removing the option some internal statistics code was also
  simplified.

* removed run-time manipulation methods for server endpoints:

  * `db._removeEndpoint()`
  * `db._configureEndpoint()`
  * HTTP POST `/_api/endpoint`
  * HTTP DELETE `/_api/endpoint`

* AQL query result cache

  The query result cache can optionally cache the complete results of all or selected AQL queries.
  It can be operated in the following modes:

  * `off`: the cache is disabled. No query results will be stored
  * `on`: the cache will store the results of all AQL queries unless their `cache`
    attribute flag is set to `false`
  * `demand`: the cache will store the results of AQL queries that have their
    `cache` attribute set to `true`, but will ignore all others

  The mode can be set at server startup using the `--database.query-cache-mode` configuration
  option and later changed at runtime.

  The following HTTP REST APIs have been added for controlling the query cache:

  * HTTP GET `/_api/query-cache/properties`: returns the global query cache configuration
  * HTTP PUT `/_api/query-cache/properties`: modifies the global query cache configuration
  * HTTP DELETE `/_api/query-cache`: invalidates all results in the query cache

  The following JavaScript functions have been added for controlling the query cache:

  * `require("org/arangodb/aql/cache").properties()`: returns the global query cache configuration
  * `require("org/arangodb/aql/cache").properties(properties)`: modifies the global query cache configuration
  * `require("org/arangodb/aql/cache").clear()`: invalidates all results in the query cache

* do not link arangoimp against V8

* AQL function call arguments optimization

  This will lead to arguments in function calls inside AQL queries not being copied but passed
  by reference. This may speed up calls to functions with bigger argument values or queries that
  call functions a lot of times.

* upgraded V8 version to 4.3.61

* removed deprecated AQL `SKIPLIST` function.

  This function was introduced in older versions of ArangoDB with a less powerful query optimizer to
  retrieve data from a skiplist index using a `LIMIT` clause. It was marked as deprecated in ArangoDB
  2.6.

  Since ArangoDB 2.3 the behavior of the `SKIPLIST` function can be emulated using regular AQL
  constructs, e.g.

      FOR doc IN @@collection
        FILTER doc.value >= @value
        SORT doc.value DESC
        LIMIT 1
        RETURN doc

* the `skip()` function for simple queries does not accept negative input any longer.
  This feature was deprecated in 2.6.0.

* fix exception handling

  In some cases JavaScript exceptions would re-throw without information of the original problem.
  Now the original exception is logged for failure analysis.

* based REST API method PUT `/_api/simple/all` on the cursor API and make it use AQL internally.

  The change speeds up this REST API method and will lead to additional query information being
  returned by the REST API. Clients can use this extra information or ignore it.

* Foxx Queue job success/failure handlers arguments have changed from `(jobId, jobData, result, jobFailures)` to `(result, jobData, job)`.

* added Foxx Queue job options `repeatTimes`, `repeatUntil` and `repeatDelay` to automatically re-schedule jobs when they are completed.

* added Foxx manifest configuration type `password` to mask values in the web interface.

* fixed default values in Foxx manifest configurations sometimes not being used as defaults.

* fixed optional parameters in Foxx manifest configurations sometimes not being cleared correctly.

* Foxx dependencies can now be marked as optional using a slightly more verbose syntax in your manifest file.

* converted Foxx constructors to ES6 classes so you can extend them using class syntax.

* updated aqb to 2.0.

* updated chai to 3.0.

* Use more madvise calls to speed up things when memory is tight, in particular
  at load time but also for random accesses later.

* Overhauled web interface

  The web interface now has a new design.

  The API documentation for ArangoDB has been moved from "Tools" to "Links" in the web interface.

  The "Applications" tab in the web interfaces has been renamed to "Services".


v2.6.12 (2015-12-02)
--------------------

* fixed disappearing of documents for collections transferred via `sync` if the
  the collection was dropped right before synchronization and drop and (re-)create
  collection markers were located in the same WAL file

* added missing lock instruction for primary index in compactor size calculation

* fixed issue #1589

* fixed issue #1583

* Foxx: optional configuration options no longer log validation errors when assigned
  empty values (#1495)


v2.6.11 (2015-11-18)
--------------------

* fixed potentially invalid pointer access in shaper when the currently accessed
  document got re-located by the WAL collector at the very same time


v2.6.10 (2015-11-10)
--------------------

* disable replication appliers when starting in modes `--upgrade`, `--no-server`
  and `--check-upgrade`

* more detailed output in arango-dfdb

* fixed potential deadlock in collection status changing on Windows

* issue #1521: Can't dump/restore with user and password


v2.6.9 (2015-09-29)
-------------------

* added "special" password ARANGODB_DEFAULT_ROOT_PASSWORD. If you pass
  ARANGODB_DEFAULT_ROOT_PASSWORD as password, it will read the password
  from the environment variable ARANGODB_DEFAULT_ROOT_PASSWORD

* fixed failing AQL skiplist, sort and limit combination

  When using a Skiplist index on an attribute (say "a") and then using sort
  and skip on this attribute caused the result to be empty e.g.:

    require("internal").db.test.ensureSkiplist("a");
    require("internal").db._query("FOR x IN test SORT x.a LIMIT 10, 10");

  Was always empty no matter how many documents are stored in test.
  This is now fixed.

v2.6.8 (2015-09-09)
-------------------

* ARM only:

  The ArangoDB packages for ARM require the kernel to allow unaligned memory access.
  How the kernel handles unaligned memory access is configurable at runtime by
  checking and adjusting the contents `/proc/cpu/alignment`.

  In order to operate on ARM, ArangoDB requires the bit 1 to be set. This will
  make the kernel trap and adjust unaligned memory accesses. If this bit is not
  set, the kernel may send a SIGBUS signal to ArangoDB and terminate it.

  To set bit 1 in `/proc/cpu/alignment` use the following command as a privileged
  user (e.g. root):

      echo "2" > /proc/cpu/alignment

  Note that this setting affects all user processes and not just ArangoDB. Setting
  the alignment with the above command will also not make the setting permanent,
  so it will be lost after a restart of the system. In order to make the setting
  permanent, it should be executed during system startup or before starting arangod.

  The ArangoDB start/stop scripts do not adjust the alignment setting, but rely on
  the environment to have the correct alignment setting already. The reason for this
  is that the alignment settings also affect all other user processes (which ArangoDB
  is not aware of) and thus may have side-effects outside of ArangoDB. It is therefore
  more reasonable to have the system administrator carry out the change.


v2.6.7 (2015-08-25)
-------------------

* improved AssocMulti index performance when resizing.

  This makes the edge index perform less I/O when under memory pressure.


v2.6.6 (2015-08-23)
-------------------

* added startup option `--server.additional-threads` to create separate queues
  for slow requests.


v2.6.5 (2015-08-17)
-------------------

* added startup option `--database.throw-collection-not-loaded-error`

  Accessing a not-yet loaded collection will automatically load a collection
  on first access. This flag controls what happens in case an operation
  would need to wait for another thread to finalize loading a collection. If
  set to *true*, then the first operation that accesses an unloaded collection
  will load it. Further threads that try to access the same collection while
  it is still loading immediately fail with an error (1238, *collection not loaded*).
  This is to prevent all server threads from being blocked while waiting on the
  same collection to finish loading. When the first thread has completed loading
  the collection, the collection becomes regularly available, and all operations
  from that point on can be carried out normally, and error 1238 will not be
  thrown anymore for that collection.

  If set to *false*, the first thread that accesses a not-yet loaded collection
  will still load it. Other threads that try to access the collection while
  loading will not fail with error 1238 but instead block until the collection
  is fully loaded. This configuration might lead to all server threads being
  blocked because they are all waiting for the same collection to complete
  loading. Setting the option to *true* will prevent this from happening, but
  requires clients to catch error 1238 and react on it (maybe by scheduling
  a retry for later).

  The default value is *false*.

* fixed busy wait loop in scheduler threads that sometimes consumed 100% CPU while
  waiting for events on connections closed unexpectedly by the client side

* handle attribute `indexBuckets` when restoring collections via arangorestore.
  Previously the `indexBuckets` attribute value from the dump was ignored, and the
   server default value for `indexBuckets` was used when restoring a collection.

* fixed "EscapeValue already set error" crash in V8 actions that might have occurred when
  canceling V8-based operations.


v2.6.4 (2015-08-01)
-------------------

* V8: Upgrade to version 4.1.0.27 - this is intended to be the stable V8 version.

* fixed issue #1424: Arango shell should not processing arrows pushing on keyboard


v2.6.3 (2015-07-21)
-------------------

* issue #1409: Document values with null character truncated


v2.6.2 (2015-07-04)
-------------------

* fixed issue #1383: bindVars for HTTP API doesn't work with empty string

* fixed handling of default values in Foxx manifest configurations

* fixed handling of optional parameters in Foxx manifest configurations

* fixed a reference error being thrown in Foxx queues when a function-based job type is used that is not available and no options object is passed to queue.push


v2.6.1 (2015-06-24)
-------------------

* Add missing swagger files to cmake build. fixes #1368

* fixed documentation errors


v2.6.0 (2015-06-20)
-------------------

* using negative values for `SimpleQuery.skip()` is deprecated.
  This functionality will be removed in future versions of ArangoDB.

* The following simple query functions are now deprecated:

  * collection.near
  * collection.within
  * collection.geo
  * collection.fulltext
  * collection.range
  * collection.closedRange

  This also lead to the following REST API methods being deprecated from now on:

  * PUT /_api/simple/near
  * PUT /_api/simple/within
  * PUT /_api/simple/fulltext
  * PUT /_api/simple/range

  It is recommended to replace calls to these functions or APIs with equivalent AQL queries,
  which are more flexible because they can be combined with other operations:

      FOR doc IN NEAR(@@collection, @latitude, @longitude, @limit)
        RETURN doc

      FOR doc IN WITHIN(@@collection, @latitude, @longitude, @radius, @distanceAttributeName)
        RETURN doc

      FOR doc IN FULLTEXT(@@collection, @attributeName, @queryString, @limit)
        RETURN doc

      FOR doc IN @@collection
        FILTER doc.value >= @left && doc.value < @right
        LIMIT @skip, @limit
        RETURN doc`

  The above simple query functions and REST API methods may be removed in future versions
  of ArangoDB.

* deprecated now-obsolete AQL `SKIPLIST` function

  The function was introduced in older versions of ArangoDB with a less powerful query optimizer to
  retrieve data from a skiplist index using a `LIMIT` clause.

  Since 2.3 the same goal can be achieved by using regular AQL constructs, e.g.

      FOR doc IN collection FILTER doc.value >= @value SORT doc.value DESC LIMIT 1 RETURN doc

* fixed issues when switching the database inside tasks and during shutdown of database cursors

  These features were added during 2.6 alpha stage so the fixes affect devel/2.6-alpha builds only

* issue #1360: improved foxx-manager help

* added `--enable-tcmalloc` configure option.

  When this option is set, arangod and the client tools will be linked against tcmalloc, which replaces
  the system allocator. When the option is set, a tcmalloc library must be present on the system under
  one of the names `libtcmalloc`, `libtcmalloc_minimal` or `libtcmalloc_debug`.

  As this is a configure option, it is supported for manual builds on Linux-like systems only. tcmalloc
  support is currently experimental.

* issue #1353: Windows: HTTP API - incorrect path in errorMessage

* issue #1347: added option `--create-database` for arangorestore.

  Setting this option to `true` will now create the target database if it does not exist. When creating
  the target database, the username and passwords passed to arangorestore will be used to create an
  initial user for the new database.

* issue #1345: advanced debug information for User Functions

* issue #1341: Can't use bindvars in UPSERT

* fixed vulnerability in JWT implementation.

* changed default value of option `--database.ignore-datafile-errors` from `true` to `false`

  If the new default value of `false` is used, then arangod will refuse loading collections that contain
  datafiles with CRC mismatches or other errors. A collection with datafile errors will then become
  unavailable. This prevents follow up errors from happening.

  The only way to access such collection is to use the datafile debugger (arango-dfdb) and try to repair
  or truncate the datafile with it.

  If `--database.ignore-datafile-errors` is set to `true`, then collections will become available
  even if parts of their data cannot be loaded. This helps availability, but may cause (partial) data
  loss and follow up errors.

* added server startup option `--server.session-timeout` for controlling the timeout of user sessions
  in the web interface

* add sessions and cookie authentication for ArangoDB's web interface

  ArangoDB's built-in web interface now uses sessions. Session information ids are stored in cookies,
  so clients using the web interface must accept cookies in order to use it

* web interface: display query execution time in AQL editor

* web interface: renamed AQL query *submit* button to *execute*

* web interface: added query explain feature in AQL editor

* web interface: demo page added. only working if demo data is available, hidden otherwise

* web interface: added support for custom app scripts with optional arguments and results

* web interface: mounted apps that need to be configured are now indicated in the app overview

* web interface: added button for running tests to app details

* web interface: added button for configuring app dependencies to app details

* web interface: upgraded API documentation to use Swagger 2

* INCOMPATIBLE CHANGE

  removed startup option `--log.severity`

  The docs for `--log.severity` mentioned lots of severities (e.g. `exception`, `technical`, `functional`, `development`)
  but only a few severities (e.g. `all`, `human`) were actually used, with `human` being the default and `all` enabling the
  additional logging of requests. So the option pretended to control a lot of things which it actually didn't. Additionally,
  the option `--log.requests-file` was around for a long time already, also controlling request logging.

  Because the `--log.severity` option effectively did not control that much, it was removed. A side effect of removing the
  option is that 2.5 installations which used `--log.severity all` will not log requests after the upgrade to 2.6. This can
  be adjusted by setting the `--log.requests-file` option.

* add backtrace to fatal log events

* added optional `limit` parameter for AQL function `FULLTEXT`

* make fulltext index also index text values contained in direct sub-objects of the indexed
  attribute.

  Previous versions of ArangoDB only indexed the attribute value if it was a string. Sub-attributes
  of the index attribute were ignored when fulltext indexing.

  Now, if the index attribute value is an object, the object's values will each be included in the
  fulltext index if they are strings. If the index attribute value is an array, the array's values
  will each be included in the fulltext index if they are strings.

  For example, with a fulltext index present on the `translations` attribute, the following text
  values will now be indexed:

      var c = db._create("example");
      c.ensureFulltextIndex("translations");
      c.insert({ translations: { en: "fox", de: "Fuchs", fr: "renard", ru: "лиса" } });
      c.insert({ translations: "Fox is the English translation of the German word Fuchs" });
      c.insert({ translations: [ "ArangoDB", "document", "database", "Foxx" ] });

      c.fulltext("translations", "лиса").toArray();       // returns only first document
      c.fulltext("translations", "Fox").toArray();        // returns first and second documents
      c.fulltext("translations", "prefix:Fox").toArray(); // returns all three documents

* added batch document removal and lookup commands:

      collection.lookupByKeys(keys)
      collection.removeByKeys(keys)

  These commands can be used to perform multi-document lookup and removal operations efficiently
  from the ArangoShell. The argument to these operations is an array of document keys.

  Also added HTTP APIs for batch document commands:

  * PUT /_api/simple/lookup-by-keys
  * PUT /_api/simple/remove-by-keys

* properly prefix document address URLs with the current database name for calls to the REST
  API method GET `/_api/document?collection=...` (that method will return partial URLs to all
  documents in the collection).

  Previous versions of ArangoDB returned the URLs starting with `/_api/` but without the current
  database name, e.g. `/_api/document/mycollection/mykey`. Starting with 2.6, the response URLs
  will include the database name as well, e.g. `/_db/_system/_api/document/mycollection/mykey`.

* added dedicated collection export HTTP REST API

  ArangoDB now provides a dedicated collection export API, which can take snapshots of entire
  collections more efficiently than the general-purpose cursor API. The export API is useful
  to transfer the contents of an entire collection to a client application. It provides optional
  filtering on specific attributes.

  The export API is available at endpoint `POST /_api/export?collection=...`. The API has the
  same return value structure as the already established cursor API (`POST /_api/cursor`).

  An introduction to the export API is given in this blog post:
  http://jsteemann.github.io/blog/2015/04/04/more-efficient-data-exports/

* subquery optimizations for AQL queries

  This optimization avoids copying intermediate results into subqueries that are not required
  by the subquery.

  A brief description can be found here:
  http://jsteemann.github.io/blog/2015/05/04/subquery-optimizations/

* return value optimization for AQL queries

  This optimization avoids copying the final query result inside the query's main `ReturnNode`.

  A brief description can be found here:
  http://jsteemann.github.io/blog/2015/05/04/return-value-optimization-for-aql/

* speed up AQL queries containing big `IN` lists for index lookups

  `IN` lists used for index lookups had performance issues in previous versions of ArangoDB.
  These issues have been addressed in 2.6 so using bigger `IN` lists for filtering is much
  faster.

  A brief description can be found here:
  http://jsteemann.github.io/blog/2015/05/07/in-list-improvements/

* allow `@` and `.` characters in document keys, too

  This change also leads to document keys being URL-encoded when returned in HTTP `location`
  response headers.

* added alternative implementation for AQL COLLECT

  The alternative method uses a hash table for grouping and does not require its input elements
  to be sorted. It will be taken into account by the optimizer for `COLLECT` statements that do
  not use an `INTO` clause.

  In case a `COLLECT` statement can use the hash table variant, the optimizer will create an extra
  plan for it at the beginning of the planning phase. In this plan, no extra `SORT` node will be
  added in front of the `COLLECT` because the hash table variant of `COLLECT` does not require
  sorted input. Instead, a `SORT` node will be added after it to sort its output. This `SORT` node
  may be optimized away again in later stages. If the sort order of the result is irrelevant to
  the user, adding an extra `SORT null` after a hash `COLLECT` operation will allow the optimizer to
  remove the sorts altogether.

  In addition to the hash table variant of `COLLECT`, the optimizer will modify the original plan
  to use the regular `COLLECT` implementation. As this implementation requires sorted input, the
  optimizer will insert a `SORT` node in front of the `COLLECT`. This `SORT` node may be optimized
  away in later stages.

  The created plans will then be shipped through the regular optimization pipeline. In the end,
  the optimizer will pick the plan with the lowest estimated total cost as usual. The hash table
  variant does not require an up-front sort of the input, and will thus be preferred over the
  regular `COLLECT` if the optimizer estimates many input elements for the `COLLECT` node and
  cannot use an index to sort them.

  The optimizer can be explicitly told to use the regular *sorted* variant of `COLLECT` by
  suffixing a `COLLECT` statement with `OPTIONS { "method" : "sorted" }`. This will override the
  optimizer guesswork and only produce the *sorted* variant of `COLLECT`.

  A blog post on the new `COLLECT` implementation can be found here:
  http://jsteemann.github.io/blog/2015/04/22/collecting-with-a-hash-table/

* refactored HTTP REST API for cursors

  The HTTP REST API for cursors (`/_api/cursor`) has been refactored to improve its performance
  and use less memory.

  A post showing some of the performance improvements can be found here:
  http://jsteemann.github.io/blog/2015/04/01/improvements-for-the-cursor-api/

* simplified return value syntax for data-modification AQL queries

  ArangoDB 2.4 since version allows to return results from data-modification AQL queries. The
  syntax for this was quite limited and verbose:

      FOR i IN 1..10
        INSERT { value: i } IN test
        LET inserted = NEW
        RETURN inserted

  The `LET inserted = NEW RETURN inserted` was required literally to return the inserted
  documents. No calculations could be made using the inserted documents.

  This is now more flexible. After a data-modification clause (e.g. `INSERT`, `UPDATE`, `REPLACE`,
  `REMOVE`, `UPSERT`) there can follow any number of `LET` calculations. These calculations can
  refer to the pseudo-values `OLD` and `NEW` that are created by the data-modification statements.

  This allows returning projections of inserted or updated documents, e.g.:

      FOR i IN 1..10
        INSERT { value: i } IN test
        RETURN { _key: NEW._key, value: i }

  Still not every construct is allowed after a data-modification clause. For example, no functions
  can be called that may access documents.

  More information can be found here:
  http://jsteemann.github.io/blog/2015/03/27/improvements-for-data-modification-queries/

* added AQL `UPSERT` statement

  This adds an `UPSERT` statement to AQL that is a combination of both `INSERT` and `UPDATE` /
  `REPLACE`. The `UPSERT` will search for a matching document using a user-provided example.
  If no document matches the example, the *insert* part of the `UPSERT` statement will be
  executed. If there is a match, the *update* / *replace* part will be carried out:

      UPSERT { page: 'index.html' }                 /* search example */
        INSERT { page: 'index.html', pageViews: 1 } /* insert part */
        UPDATE { pageViews: OLD.pageViews + 1 }     /* update part */
        IN pageViews

  `UPSERT` can be used with an `UPDATE` or `REPLACE` clause. The `UPDATE` clause will perform
  a partial update of the found document, whereas the `REPLACE` clause will replace the found
  document entirely. The `UPDATE` or `REPLACE` parts can refer to the pseudo-value `OLD`, which
  contains all attributes of the found document.

  `UPSERT` statements can optionally return values. In the following query, the return
  attribute `found` will return the found document before the `UPDATE` was applied. If no
  document was found, `found` will contain a value of `null`. The `updated` result attribute will
  contain the inserted / updated document:

      UPSERT { page: 'index.html' }                 /* search example */
        INSERT { page: 'index.html', pageViews: 1 } /* insert part */
        UPDATE { pageViews: OLD.pageViews + 1 }     /* update part */
        IN pageViews
        RETURN { found: OLD, updated: NEW }

  A more detailed description of `UPSERT` can be found here:
  http://jsteemann.github.io/blog/2015/03/27/preview-of-the-upsert-command/

* adjusted default configuration value for `--server.backlog-size` from 10 to 64.

* issue #1231: bug xor feature in AQL: LENGTH(null) == 4

  This changes the behavior of the AQL `LENGTH` function as follows:

  - if the single argument to `LENGTH()` is `null`, then the result will now be `0`. In previous
    versions of ArangoDB, the result of `LENGTH(null)` was `4`.

  - if the single argument to `LENGTH()` is `true`, then the result will now be `1`. In previous
    versions of ArangoDB, the result of `LENGTH(true)` was `4`.

  - if the single argument to `LENGTH()` is `false`, then the result will now be `0`. In previous
    versions of ArangoDB, the result of `LENGTH(false)` was `5`.

  The results of `LENGTH()` with string, numeric, array object argument values do not change.

* issue #1298: Bulk import if data already exists (#1298)

  This change extends the HTTP REST API for bulk imports as follows:

  When documents are imported and the `_key` attribute is specified for them, the import can be
  used for inserting and updating/replacing documents. Previously, the import could be used for
  inserting new documents only, and re-inserting a document with an existing key would have failed
  with a *unique key constraint violated* error.

  The above behavior is still the default. However, the API now allows controlling the behavior
  in case of a unique key constraint error via the optional URL parameter `onDuplicate`.

  This parameter can have one of the following values:

  - `error`: when a unique key constraint error occurs, do not import or update the document but
    report an error. This is the default.

  - `update`: when a unique key constraint error occurs, try to (partially) update the existing
    document with the data specified in the import. This may still fail if the document would
    violate secondary unique indexes. Only the attributes present in the import data will be
    updated and other attributes already present will be preserved. The number of updated documents
    will be reported in the `updated` attribute of the HTTP API result.

  - `replace`: when a unique key constraint error occurs, try to fully replace the existing
    document with the data specified in the import. This may still fail if the document would
    violate secondary unique indexes. The number of replaced documents will be reported in the
    `updated` attribute of the HTTP API result.

  - `ignore`: when a unique key constraint error occurs, ignore this error. There will be no
    insert, update or replace for the particular document. Ignored documents will be reported
    separately in the `ignored` attribute of the HTTP API result.

  The result of the HTTP import API will now contain the attributes `ignored` and `updated`, which
  contain the number of ignored and updated documents respectively. These attributes will contain a
  value of zero unless the `onDuplicate` URL parameter is set to either `update` or `replace`
  (in this case the `updated` attribute may contain non-zero values) or `ignore` (in this case the
  `ignored` attribute may contain a non-zero value).

  To support the feature, arangoimp also has a new command line option `--on-duplicate` which can
  have one of the values `error`, `update`, `replace`, `ignore`. The default value is `error`.

  A few examples for using arangoimp with the `--on-duplicate` option can be found here:
  http://jsteemann.github.io/blog/2015/04/14/updating-documents-with-arangoimp/

* changed behavior of `db._query()` in the ArangoShell:

  if the command's result is printed in the shell, the first 10 results will be printed. Previously
  only a basic description of the underlying query result cursor was printed. Additionally, if the
  cursor result contains more than 10 results, the cursor is assigned to a global variable `more`,
  which can be used to iterate over the cursor result.

  Example:

      arangosh [_system]> db._query("FOR i IN 1..15 RETURN i")
      [object ArangoQueryCursor, count: 15, hasMore: true]

      [
        1,
        2,
        3,
        4,
        5,
        6,
        7,
        8,
        9,
        10
      ]

      type 'more' to show more documents


      arangosh [_system]> more
      [object ArangoQueryCursor, count: 15, hasMore: false]

      [
        11,
        12,
        13,
        14,
        15
      ]

* Disallow batchSize value 0 in HTTP `POST /_api/cursor`:

  The HTTP REST API `POST /_api/cursor` does not accept a `batchSize` parameter value of
  `0` any longer. A batch size of 0 never made much sense, but previous versions of ArangoDB
  did not check for this value. Now creating a cursor using a `batchSize` value 0 will
  result in an HTTP 400 error response

* REST Server: fix memory leaks when failing to add jobs

* 'EDGES' AQL Function

  The AQL function `EDGES` got a new fifth option parameter.
  Right now only one option is available: 'includeVertices'. This is a boolean parameter
  that allows to modify the result of the `EDGES` function.
  Default is 'includeVertices: false' which does not have any effect.
  'includeVertices: true' modifies the result, such that
  {vertex: <vertexDocument>, edge: <edgeDocument>} is returned.

* INCOMPATIBLE CHANGE:

  The result format of the AQL function `NEIGHBORS` has been changed.
  Before it has returned an array of objects containing 'vertex' and 'edge'.
  Now it will only contain the vertex directly.
  Also an additional option 'includeData' has been added.
  This is used to define if only the 'vertex._id' value should be returned (false, default),
  or if the vertex should be looked up in the collection and the complete JSON should be returned
  (true).
  Using only the id values can lead to significantly improved performance if this is the only information
  required.

  In order to get the old result format prior to ArangoDB 2.6, please use the function EDGES instead.
  Edges allows for a new option 'includeVertices' which, set to true, returns exactly the format of NEIGHBORS.
  Example:

      NEIGHBORS(<vertexCollection>, <edgeCollection>, <vertex>, <direction>, <example>)

  This can now be achieved by:

      EDGES(<edgeCollection>, <vertex>, <direction>, <example>, {includeVertices: true})

  If you are nesting several NEIGHBORS steps you can speed up their performance in the following way:

  Old Example:

  FOR va IN NEIGHBORS(Users, relations, 'Users/123', 'outbound') FOR vc IN NEIGHBORS(Products, relations, va.vertex._id, 'outbound') RETURN vc

  This can now be achieved by:

  FOR va IN NEIGHBORS(Users, relations, 'Users/123', 'outbound') FOR vc IN NEIGHBORS(Products, relations, va, 'outbound', null, {includeData: true}) RETURN vc
                                                                                                          ^^^^                  ^^^^^^^^^^^^^^^^^^^
                                                                                                  Use intermediate directly     include Data for final

* INCOMPATIBLE CHANGE:

  The AQL function `GRAPH_NEIGHBORS` now provides an additional option `includeData`.
  This option allows controlling whether the function should return the complete vertices
  or just their IDs. Returning only the IDs instead of the full vertices can lead to
  improved performance .

  If provided, `includeData` is set to `true`, all vertices in the result will be returned
  with all their attributes. The default value of `includeData` is `false`.
  This makes the default function results incompatible with previous versions of ArangoDB.

  To get the old result style in ArangoDB 2.6, please set the options as follows in calls
  to `GRAPH_NEIGHBORS`:

      GRAPH_NEIGHBORS(<graph>, <vertex>, { includeData: true })

* INCOMPATIBLE CHANGE:

  The AQL function `GRAPH_COMMON_NEIGHBORS` now provides an additional option `includeData`.
  This option allows controlling whether the function should return the complete vertices
  or just their IDs. Returning only the IDs instead of the full vertices can lead to
  improved performance .

  If provided, `includeData` is set to `true`, all vertices in the result will be returned
  with all their attributes. The default value of `includeData` is `false`.
  This makes the default function results incompatible with previous versions of ArangoDB.

  To get the old result style in ArangoDB 2.6, please set the options as follows in calls
  to `GRAPH_COMMON_NEIGHBORS`:

      GRAPH_COMMON_NEIGHBORS(<graph>, <vertexExamples1>, <vertexExamples2>, { includeData: true }, { includeData: true })

* INCOMPATIBLE CHANGE:

  The AQL function `GRAPH_SHORTEST_PATH` now provides an additional option `includeData`.
  This option allows controlling whether the function should return the complete vertices
  and edges or just their IDs. Returning only the IDs instead of full vertices and edges
  can lead to improved performance .

  If provided, `includeData` is set to `true`, all vertices and edges in the result will
  be returned with all their attributes. There is also an optional parameter `includePath` of
  type object.
  It has two optional sub-attributes `vertices` and `edges`, both of type boolean.
  Both can be set individually and the result will include all vertices on the path if
  `includePath.vertices == true` and all edges if `includePath.edges == true` respectively.

  The default value of `includeData` is `false`, and paths are now excluded by default.
  This makes the default function results incompatible with previous versions of ArangoDB.

  To get the old result style in ArangoDB 2.6, please set the options as follows in calls
  to `GRAPH_SHORTEST_PATH`:

      GRAPH_SHORTEST_PATH(<graph>, <source>, <target>, { includeData: true, includePath: { edges: true, vertices: true } })

  The attributes `startVertex` and `vertex` that were present in the results of `GRAPH_SHORTEST_PATH`
  in previous versions of ArangoDB will not be produced in 2.6. To calculate these attributes in 2.6,
  please extract the first and last elements from the `vertices` result attribute.

* INCOMPATIBLE CHANGE:

  The AQL function `GRAPH_DISTANCE_TO` will now return only the id the destination vertex
  in the `vertex` attribute, and not the full vertex data with all vertex attributes.

* INCOMPATIBLE CHANGE:

  All graph measurements functions in JavaScript module `general-graph` that calculated a
  single figure previously returned an array containing just the figure. Now these functions
  will return the figure directly and not put it inside an array.

  The affected functions are:

  * `graph._absoluteEccentricity`
  * `graph._eccentricity`
  * `graph._absoluteCloseness`
  * `graph._closeness`
  * `graph._absoluteBetweenness`
  * `graph._betweenness`
  * `graph._radius`
  * `graph._diameter`

* Create the `_graphs` collection in new databases with `waitForSync` attribute set to `false`

  The previous `waitForSync` value was `true`, so default the behavior when creating and dropping
  graphs via the HTTP REST API changes as follows if the new settings are in effect:

  * `POST /_api/graph` by default returns `HTTP 202` instead of `HTTP 201`
  * `DELETE /_api/graph/graph-name` by default returns `HTTP 202` instead of `HTTP 201`

  If the `_graphs` collection still has its `waitForSync` value set to `true`, then the HTTP status
  code will not change.

* Upgraded ICU to version 54; this increases performance in many places.
  based on https://code.google.com/p/chromium/issues/detail?id=428145

* added support for HTTP push aka chunked encoding

* issue #1051: add info whether server is running in service or user mode?

  This will add a "mode" attribute to the result of the result of HTTP GET `/_api/version?details=true`

  "mode" can have the following values:

  - `standalone`: server was started manually (e.g. on command-line)
  - `service`: service is running as Windows service, in daemon mode or under the supervisor

* improve system error messages in Windows port

* increased default value of `--server.request-timeout` from 300 to 1200 seconds for client tools
  (arangosh, arangoimp, arangodump, arangorestore)

* increased default value of `--server.connect-timeout` from 3 to 5 seconds for client tools
  (arangosh, arangoimp, arangodump, arangorestore)

* added startup option `--server.foxx-queues-poll-interval`

  This startup option controls the frequency with which the Foxx queues manager is checking
  the queue (or queues) for jobs to be executed.

  The default value is `1` second. Lowering this value will result in the queue manager waking
  up and checking the queues more frequently, which may increase CPU usage of the server.
  When not using Foxx queues, this value can be raised to save some CPU time.

* added startup option `--server.foxx-queues`

  This startup option controls whether the Foxx queue manager will check queue and job entries.
  Disabling this option can reduce server load but will prevent jobs added to Foxx queues from
  being processed at all.

  The default value is `true`, enabling the Foxx queues feature.

* make Foxx queues really database-specific.

  Foxx queues were and are stored in a database-specific collection `_queues`. However, a global
  cache variable for the queues led to the queue names being treated database-independently, which
  was wrong.

  Since 2.6, Foxx queues names are truly database-specific, so the same queue name can be used in
  two different databases for two different queues. Until then, it is advisable to think of queues
  as already being database-specific, and using the database name as a queue name prefix to be
  avoid name conflicts, e.g.:

      var queueName = "myQueue";
      var Foxx = require("org/arangodb/foxx");
      Foxx.queues.create(db._name() + ":" + queueName);

* added support for Foxx queue job types defined as app scripts.

  The old job types introduced in 2.4 are still supported but are known to cause issues in 2.5
  and later when the server is restarted or the job types are not defined in every thread.

  The new job types avoid this issue by storing an explicit mount path and script name rather
  than an assuming the job type is defined globally. It is strongly recommended to convert your
  job types to the new script-based system.

* renamed Foxx sessions option "sessionStorageApp" to "sessionStorage". The option now also accepts session storages directly.

* Added the following JavaScript methods for file access:
  * fs.copyFile() to copy single files
  * fs.copyRecursive() to copy directory trees
  * fs.chmod() to set the file permissions (non-Windows only)

* Added process.env for accessing the process environment from JavaScript code

* Cluster: kickstarter shutdown routines will more precisely follow the shutdown of its nodes.

* Cluster: don't delete agency connection objects that are currently in use.

* Cluster: improve passing along of HTTP errors

* fixed issue #1247: debian init script problems

* multi-threaded index creation on collection load

  When a collection contains more than one secondary index, they can be built in memory in
  parallel when the collection is loaded. How many threads are used for parallel index creation
  is determined by the new configuration parameter `--database.index-threads`. If this is set
  to 0, indexes are built by the opening thread only and sequentially. This is equivalent to
  the behavior in 2.5 and before.

* speed up building up primary index when loading collections

* added `count` attribute to `parameters.json` files of collections. This attribute indicates
  the number of live documents in the collection on unload. It is read when the collection is
  (re)loaded to determine the initial size for the collection's primary index

* removed remainders of MRuby integration, removed arangoirb

* simplified `controllers` property in Foxx manifests. You can now specify a filename directly
  if you only want to use a single file mounted at the base URL of your Foxx app.

* simplified `exports` property in Foxx manifests. You can now specify a filename directly if
  you only want to export variables from a single file in your Foxx app.

* added support for node.js-style exports in Foxx exports. Your Foxx exports file can now export
  arbitrary values using the `module.exports` property instead of adding properties to the
  `exports` object.

* added `scripts` property to Foxx manifests. You should now specify the `setup` and `teardown`
  files as properties of the `scripts` object in your manifests and can define custom,
  app-specific scripts that can be executed from the web interface or the CLI.

* added `tests` property to Foxx manifests. You can now define test cases using the `mocha`
  framework which can then be executed inside ArangoDB.

* updated `joi` package to 6.0.8.

* added `extendible` package.

* added Foxx model lifecycle events to repositories. See #1257.

* speed up resizing of edge index.

* allow to split an edge index into buckets which are resized individually.
  This is controlled by the `indexBuckets` attribute in the `properties`
  of the collection.

* fix a cluster deadlock bug in larger clusters by marking a thread waiting
  for a lock on a DBserver as blocked


v2.5.7 (2015-08-02)
-------------------

* V8: Upgrade to version 4.1.0.27 - this is intended to be the stable V8 version.


v2.5.6 (2015-07-21)
-------------------

* alter Windows build infrastructure so we can properly store pdb files.

* potentially fixed issue #1313: Wrong metric calculation at dashboard

  Escape whitespace in process name when scanning /proc/pid/stats

  This fixes statistics values read from that file

* Fixed variable naming in AQL `COLLECT INTO` results in case the COLLECT is placed
  in a subquery which itself is followed by other constructs that require variables


v2.5.5 (2015-05-29)
-------------------

* fixed vulnerability in JWT implementation.

* fixed format string for reading /proc/pid/stat

* take into account barriers used in different V8 contexts


v2.5.4 (2015-05-14)
-------------------

* added startup option `--log.performance`: specifying this option at startup will log
  performance-related info messages, mainly timings via the regular logging mechanisms

* cluster fixes

* fix for recursive copy under Windows


v2.5.3 (2015-04-29)
-------------------

* Fix fs.move to work across filesystem borders; Fixes Foxx app installation problems;
  issue #1292.

* Fix Foxx app install when installed on a different drive on Windows

* issue #1322: strange AQL result

* issue #1318: Inconsistent db._create() syntax

* issue #1315: queries to a collection fail with an empty response if the
  collection contains specific JSON data

* issue #1300: Make arangodump not fail if target directory exists but is empty

* allow specifying higher values than SOMAXCONN for `--server.backlog-size`

  Previously, arangod would not start when a `--server.backlog-size` value was
  specified that was higher than the platform's SOMAXCONN header value.

  Now, arangod will use the user-provided value for `--server.backlog-size` and
  pass it to the listen system call even if the value is higher than SOMAXCONN.
  If the user-provided value is higher than SOMAXCONN, arangod will log a warning
  on startup.

* Fixed a cluster deadlock bug. Mark a thread that is in a RemoteBlock as
  blocked to allow for additional dispatcher threads to be started.

* Fix locking in cluster by using another ReadWriteLock class for collections.

* Add a second DispatcherQueue for AQL in the cluster. This fixes a
  cluster-AQL thread explosion bug.


v2.5.2 (2015-04-11)
-------------------

* modules stored in _modules are automatically flushed when changed

* added missing query-id parameter in documentation of HTTP DELETE `/_api/query` endpoint

* added iterator for edge index in AQL queries

  this change may lead to less edges being read when used together with a LIMIT clause

* make graph viewer in web interface issue less expensive queries for determining
  a random vertex from the graph, and for determining vertex attributes

* issue #1285: syntax error, unexpected $undefined near '@_to RETURN obj

  this allows AQL bind parameter names to also start with underscores

* moved /_api/query to C++

* issue #1289: Foxx models created from database documents expose an internal method

* added `Foxx.Repository#exists`

* parallelize initialization of V8 context in multiple threads

* fixed a possible crash when the debug-level was TRACE

* cluster: do not initialize statistics collection on each
  coordinator, this fixes a race condition at startup

* cluster: fix a startup race w.r.t. the _configuration collection

* search for db:// JavaScript modules only after all local files have been
  considered, this speeds up the require command in a cluster considerably

* general cluster speedup in certain areas


v2.5.1 (2015-03-19)
-------------------

* fixed bug that caused undefined behavior when an AQL query was killed inside
  a calculation block

* fixed memleaks in AQL query cleanup in case out-of-memory errors are thrown

* by default, Debian and RedHat packages are built with debug symbols

* added option `--database.ignore-logfile-errors`

  This option controls how collection datafiles with a CRC mismatch are treated.

  If set to `false`, CRC mismatch errors in collection datafiles will lead
  to a collection not being loaded at all. If a collection needs to be loaded
  during WAL recovery, the WAL recovery will also abort (if not forced with
  `--wal.ignore-recovery-errors true`). Setting this flag to `false` protects
  users from unintentionally using a collection with corrupted datafiles, from
  which only a subset of the original data can be recovered.

  If set to `true`, CRC mismatch errors in collection datafiles will lead to
  the datafile being partially loaded. All data up to until the mismatch will
  be loaded. This will enable users to continue with collection datafiles
  that are corrupted, but will result in only a partial load of the data.
  The WAL recovery will still abort when encountering a collection with a
  corrupted datafile, at least if `--wal.ignore-recovery-errors` is not set to
  `true`.

  The default value is *true*, so for collections with corrupted datafiles
  there might be partial data loads once the WAL recovery has finished. If
  the WAL recovery will need to load a collection with a corrupted datafile,
  it will still stop when using the default values.

* INCOMPATIBLE CHANGE:

  make the arangod server refuse to start if during startup it finds a non-readable
  `parameter.json` file for a database or a collection.

  Stopping the startup process in this case requires manual intervention (fixing
  the unreadable files), but prevents follow-up errors due to ignored databases or
  collections from happening.

* datafiles and `parameter.json` files written by arangod are now created with read and write
  privileges for the arangod process user, and with read and write privileges for the arangod
  process group.

  Previously, these files were created with user read and write permissions only.

* INCOMPATIBLE CHANGE:

  abort WAL recovery if one of the collection's datafiles cannot be opened

* INCOMPATIBLE CHANGE:

  never try to raise the privileges after dropping them, this can lead to a race condition while
  running the recovery

  If you require to run ArangoDB on a port lower than 1024, you must run ArangoDB as root.

* fixed inefficiencies in `remove` methods of general-graph module

* added option `--database.slow-query-threshold` for controlling the default AQL slow query
  threshold value on server start

* add system error strings for Windows on many places

* rework service startup so we announce 'RUNNING' only when we're finished starting.

* use the Windows eventlog for FATAL and ERROR - log messages

* fix service handling in NSIS Windows installer, specify human readable name

* add the ICU_DATA environment variable to the fatal error messages

* fixed issue #1265: arangod crashed with SIGSEGV

* fixed issue #1241: Wildcards in examples


v2.5.0 (2015-03-09)
-------------------

* installer fixes for Windows

* fix for downloading Foxx

* fixed issue #1258: http pipelining not working?


v2.5.0-beta4 (2015-03-05)
-------------------------

* fixed issue #1247: debian init script problems


v2.5.0-beta3 (2015-02-27)
-------------------------

* fix Windows install path calculation in arango

* fix Windows logging of long strings

* fix possible undefinedness of const strings in Windows


v2.5.0-beta2 (2015-02-23)
-------------------------

* fixed issue #1256: agency binary not found #1256

* fixed issue #1230: API: document/col-name/_key and cursor return different floats

* front-end: dashboard tries not to (re)load statistics if user has no access

* V8: Upgrade to version 3.31.74.1

* etcd: Upgrade to version 2.0 - This requires go 1.3 to compile at least.

* refuse to startup if ICU wasn't initialized, this will i.e. prevent errors from being printed,
  and libraries from being loaded.

* front-end: unwanted removal of index table header after creating new index

* fixed issue #1248: chrome: applications filtering not working

* fixed issue #1198: queries remain in aql editor (front-end) if you navigate through different tabs

* Simplify usage of Foxx

  Thanks to our user feedback we learned that Foxx is a powerful, yet rather complicated concept.
  With this release we tried to make it less complicated while keeping all its strength.
  That includes a rewrite of the documentation as well as some code changes as listed below:

  * Moved Foxx applications to a different folder.

    The naming convention now is: <app-path>/_db/<dbname>/<mountpoint>/APP
    Before it was: <app-path>/databases/<dbname>/<appname>:<appversion>
    This caused some trouble as apps where cached based on name and version and updates did not apply.
    Hence the path on filesystem and the app's access URL had no relation to one another.
    Now the path on filesystem is identical to the URL (except for slashes and the appended APP)

  * Rewrite of Foxx routing

    The routing of Foxx has been exposed to major internal changes we adjusted because of user feedback.
    This allows us to set the development mode per mountpoint without having to change paths and hold
    apps at separate locations.

  * Foxx Development mode

    The development mode used until 2.4 is gone. It has been replaced by a much more mature version.
    This includes the deprecation of the javascript.dev-app-path parameter, which is useless since 2.5.
    Instead of having two separate app directories for production and development, apps now reside in
    one place, which is used for production as well as for development.
    Apps can still be put into development mode, changing their behavior compared to production mode.
    Development mode apps are still reread from disk at every request, and still they ship more debug
    output.

    This change has also made the startup options `--javascript.frontend-development-mode` and
    `--javascript.dev-app-path` obsolete. The former option will not have any effect when set, and the
    latter option is only read and used during the upgrade to 2.5 and does not have any effects later.

  * Foxx install process

    Installing Foxx apps has been a two step process: import them into ArangoDB and mount them at a
    specific mountpoint. These operations have been joined together. You can install an app at one
    mountpoint, that's it. No fetch, mount, unmount, purge cycle anymore. The commands have been
    simplified to just:

    * install: get your Foxx app up and running
    * uninstall: shut it down and erase it from disk

  * Foxx error output

    Until 2.4 the errors produced by Foxx were not optimal. Often, the error message was just
    `unable to parse manifest` and contained only an internal stack trace.
    In 2.5 we made major improvements there, including a much more fine-grained error output that
    helps you debug your Foxx apps. The error message printed is now much closer to its source and
    should help you track it down.

    Also we added the default handlers for unhandled errors in Foxx apps:

    * You will get a nice internal error page whenever your Foxx app is called but was not installed
      due to any error
    * You will get a proper error message when having an uncaught error appears in any app route

    In production mode the messages above will NOT contain any information about your Foxx internals
    and are safe to be exposed to third party users.
    In development mode the messages above will contain the stacktrace (if available), making it easier for
    your in-house devs to track down errors in the application.

* added `console` object to Foxx apps. All Foxx apps now have a console object implementing
  the familiar Console API in their global scope, which can be used to log diagnostic
  messages to the database.

* added `org/arangodb/request` module, which provides a simple API for making HTTP requests
  to external services.

* added optimizer rule `propagate-constant-attributes`

  This rule will look inside `FILTER` conditions for constant value equality comparisons,
  and insert the constant values in other places in `FILTER`s. For example, the rule will
  insert `42` instead of `i.value` in the second `FILTER` of the following query:

      FOR i IN c1 FOR j IN c2 FILTER i.value == 42 FILTER j.value == i.value RETURN 1

* added `filtered` value to AQL query execution statistics

  This value indicates how many documents were filtered by `FilterNode`s in the AQL query.
  Note that `IndexRangeNode`s can also filter documents by selecting only the required ranges
  from the index. The `filtered` value will not include the work done by `IndexRangeNode`s,
  but only the work performed by `FilterNode`s.

* added support for sparse hash and skiplist indexes

  Hash and skiplist indexes can optionally be made sparse. Sparse indexes exclude documents
  in which at least one of the index attributes is either not set or has a value of `null`.

  As such documents are excluded from sparse indexes, they may contain fewer documents than
  their non-sparse counterparts. This enables faster indexing and can lead to reduced memory
  usage in case the indexed attribute does occur only in some, but not all documents of the
  collection. Sparse indexes will also reduce the number of collisions in non-unique hash
  indexes in case non-existing or optional attributes are indexed.

  In order to create a sparse index, an object with the attribute `sparse` can be added to
  the index creation commands:

      db.collection.ensureHashIndex(attributeName, { sparse: true });
      db.collection.ensureHashIndex(attributeName1, attributeName2, { sparse: true });
      db.collection.ensureUniqueConstraint(attributeName, { sparse: true });
      db.collection.ensureUniqueConstraint(attributeName1, attributeName2, { sparse: true });

      db.collection.ensureSkiplist(attributeName, { sparse: true });
      db.collection.ensureSkiplist(attributeName1, attributeName2, { sparse: true });
      db.collection.ensureUniqueSkiplist(attributeName, { sparse: true });
      db.collection.ensureUniqueSkiplist(attributeName1, attributeName2, { sparse: true });

  Note that in place of the above specialized index creation commands, it is recommended to use
  the more general index creation command `ensureIndex`:

  ```js
  db.collection.ensureIndex({ type: "hash", sparse: true, unique: true, fields: [ attributeName ] });
  db.collection.ensureIndex({ type: "skiplist", sparse: false, unique: false, fields: [ "a", "b" ] });
  ```

  When not explicitly set, the `sparse` attribute defaults to `false` for new indexes.

  This causes a change in behavior when creating a unique hash index without specifying the
  sparse flag: in 2.4, unique hash indexes were implicitly sparse, always excluding `null` values.
  There was no option to control this behavior, and sparsity was neither supported for non-unique
  hash indexes nor skiplists in 2.4. This implicit sparsity of unique hash indexes was considered
  an inconsistency, and therefore the behavior was cleaned up in 2.5. As of 2.5, indexes will
  only be created sparse if sparsity is explicitly requested. Existing unique hash indexes from 2.4
  or before will automatically be migrated so they are still sparse after the upgrade to 2.5.

  Geo indexes are implicitly sparse, meaning documents without the indexed location attribute or
  containing invalid location coordinate values will be excluded from the index automatically. This
  is also a change when compared to pre-2.5 behavior, when documents with missing or invalid
  coordinate values may have caused errors on insertion when the geo index' `unique` flag was set
  and its `ignoreNull` flag was not.

  This was confusing and has been rectified in 2.5. The method `ensureGeoConstaint()` now does the
  same as `ensureGeoIndex()`. Furthermore, the attributes `constraint`, `unique`, `ignoreNull` and
  `sparse` flags are now completely ignored when creating geo indexes.

  The same is true for fulltext indexes. There is no need to specify non-uniqueness or sparsity for
  geo or fulltext indexes. They will always be non-unique and sparse.

  As sparse indexes may exclude some documents, they cannot be used for every type of query.
  Sparse hash indexes cannot be used to find documents for which at least one of the indexed
  attributes has a value of `null`. For example, the following AQL query cannot use a sparse
  index, even if one was created on attribute `attr`:

      FOR doc In collection
        FILTER doc.attr == null
        RETURN doc

  If the lookup value is non-constant, a sparse index may or may not be used, depending on
  the other types of conditions in the query. If the optimizer can safely determine that
  the lookup value cannot be `null`, a sparse index may be used. When uncertain, the optimizer
  will not make use of a sparse index in a query in order to produce correct results.

  For example, the following queries cannot use a sparse index on `attr` because the optimizer
  will not know beforehand whether the comparison values for `doc.attr` will include `null`:

      FOR doc In collection
        FILTER doc.attr == SOME_FUNCTION(...)
        RETURN doc

      FOR other IN otherCollection
        FOR doc In collection
          FILTER doc.attr == other.attr
          RETURN doc

  Sparse skiplist indexes can be used for sorting if the optimizer can safely detect that the
  index range does not include `null` for any of the index attributes.

* inspection of AQL data-modification queries will now detect if the data-modification part
  of the query can run in lockstep with the data retrieval part of the query, or if the data
  retrieval part must be executed before the data modification can start.

  Executing the two in lockstep allows using much smaller buffers for intermediate results
  and starts the actual data-modification operations much earlier than if the two phases
  were executed separately.

* Allow dynamic attribute names in AQL object literals

  This allows using arbitrary expressions to construct attribute names in object
  literals specified in AQL queries. To disambiguate expressions and other unquoted
  attribute names, dynamic attribute names need to be enclosed in brackets (`[` and `]`).
  Example:

      FOR i IN 1..100
        RETURN { [ CONCAT('value-of-', i) ] : i }

* make AQL optimizer rule "use-index-for-sort" remove sort also in case a non-sorted
  index (e.g. a hash index) is used for only equality lookups and all sort attributes
  are covered by the index.

  Example that does not require an extra sort (needs hash index on `value`):

      FOR doc IN collection FILTER doc.value == 1 SORT doc.value RETURN doc

  Another example that does not require an extra sort (with hash index on `value1`, `value2`):

      FOR doc IN collection FILTER doc.value1 == 1 && doc.value2 == 2 SORT doc.value1, doc.value2 RETURN doc

* make AQL optimizer rule "use-index-for-sort" remove sort also in case the sort criteria
  excludes the left-most index attributes, but the left-most index attributes are used
  by the index for equality-only lookups.

  Example that can use the index for sorting (needs skiplist index on `value1`, `value2`):

      FOR doc IN collection FILTER doc.value1 == 1 SORT doc.value2 RETURN doc

* added selectivity estimates for primary index, edge index, and hash index

  The selectivity estimates are returned by the `GET /_api/index` REST API method
  in a sub-attribute `selectivityEstimate` for each index that supports it. This
  attribute will be omitted for indexes that do not provide selectivity estimates.
  If provided, the selectivity estimate will be a numeric value between 0 and 1.

  Selectivity estimates will also be reported in the result of `collection.getIndexes()`
  for all indexes that support this. If no selectivity estimate can be determined for
  an index, the attribute `selectivityEstimate` will be omitted here, too.

  The web interface also shows selectivity estimates for each index that supports this.

  Currently the following index types can provide selectivity estimates:
  - primary index
  - edge index
  - hash index (unique and non-unique)

  No selectivity estimates will be provided when running in cluster mode.

* fixed issue #1226: arangod log issues

* added additional logger if arangod is started in foreground mode on a tty

* added AQL optimizer rule "move-calculations-down"

* use exclusive native SRWLocks on Windows instead of native mutexes

* added AQL functions `MD5`, `SHA1`, and `RANDOM_TOKEN`.

* reduced number of string allocations when parsing certain AQL queries

  parsing numbers (integers or doubles) does not require a string allocation
  per number anymore

* RequestContext#bodyParam now accepts arbitrary joi schemas and rejects invalid (but well-formed) request bodies.

* enforce that AQL user functions are wrapped inside JavaScript function () declarations

  AQL user functions were always expected to be wrapped inside a JavaScript function, but previously
  this was not enforced when registering a user function. Enforcing the AQL user functions to be contained
  inside functions prevents functions from doing some unexpected things that may have led to undefined
  behavior.

* Windows service uninstalling: only remove service if it points to the currently running binary,
  or --force was specified.

* Windows (debug only): print stacktraces on crash and run minidump

* Windows (cygwin): if you run arangosh in a cygwin shell or via ssh we will detect this and use
  the appropriate output functions.

* Windows: improve process management

* fix IPv6 reverse ip lookups - so far we only did IPv4 addresses.

* improve join documentation, add outer join example

* run jslint for unit tests too, to prevent "memory leaks" by global js objects with native code.

* fix error logging for exceptions - we wouldn't log the exception message itself so far.

* improve error reporting in the http client (Windows & *nix)

* improve error reports in cluster

* Standard errors can now contain custom messages.


v2.4.7 (XXXX-XX-XX)
-------------------

* fixed issue #1282: Geo WITHIN_RECTANGLE for nested lat/lng


v2.4.6 (2015-03-18)
-------------------

* added option `--database.ignore-logfile-errors`

  This option controls how collection datafiles with a CRC mismatch are treated.

  If set to `false`, CRC mismatch errors in collection datafiles will lead
  to a collection not being loaded at all. If a collection needs to be loaded
  during WAL recovery, the WAL recovery will also abort (if not forced with
  `--wal.ignore-recovery-errors true`). Setting this flag to `false` protects
  users from unintentionally using a collection with corrupted datafiles, from
  which only a subset of the original data can be recovered.

  If set to `true`, CRC mismatch errors in collection datafiles will lead to
  the datafile being partially loaded. All data up to until the mismatch will
  be loaded. This will enable users to continue with a collection datafiles
  that are corrupted, but will result in only a partial load of the data.
  The WAL recovery will still abort when encountering a collection with a
  corrupted datafile, at least if `--wal.ignore-recovery-errors` is not set to
  `true`.

  The default value is *true*, so for collections with corrupted datafiles
  there might be partial data loads once the WAL recovery has finished. If
  the WAL recovery will need to load a collection with a corrupted datafile,
  it will still stop when using the default values.

* INCOMPATIBLE CHANGE:

  make the arangod server refuse to start if during startup it finds a non-readable
  `parameter.json` file for a database or a collection.

  Stopping the startup process in this case requires manual intervention (fixing
  the unreadable files), but prevents follow-up errors due to ignored databases or
  collections from happening.

* datafiles and `parameter.json` files written by arangod are now created with read and write
  privileges for the arangod process user, and with read and write privileges for the arangod
  process group.

  Previously, these files were created with user read and write permissions only.

* INCOMPATIBLE CHANGE:

  abort WAL recovery if one of the collection's datafiles cannot be opened

* INCOMPATIBLE CHANGE:

  never try to raise the privileges after dropping them, this can lead to a race condition while
  running the recovery

  If you require to run ArangoDB on a port lower than 1024, you must run ArangoDB as root.

* fixed inefficiencies in `remove` methods of general-graph module

* added option `--database.slow-query-threshold` for controlling the default AQL slow query
  threshold value on server start


v2.4.5 (2015-03-16)
-------------------

* added elapsed time to HTTP request logging output (`--log.requests-file`)

* added AQL current and slow query tracking, killing of AQL queries

  This change enables retrieving the list of currently running AQL queries inside the selected database.
  AQL queries with an execution time beyond a certain threshold can be moved to a "slow query" facility
  and retrieved from there. Queries can also be killed by specifying the query id.

  This change adds the following HTTP REST APIs:

  - `GET /_api/query/current`: for retrieving the list of currently running queries
  - `GET /_api/query/slow`: for retrieving the list of slow queries
  - `DELETE /_api/query/slow`: for clearing the list of slow queries
  - `GET /_api/query/properties`: for retrieving the properties for query tracking
  - `PUT /_api/query/properties`: for adjusting the properties for query tracking
  - `DELETE /_api/query/<id>`: for killing an AQL query

  The following JavaScript APIs have been added:

  - require("org/arangodb/aql/queries").current();
  - require("org/arangodb/aql/queries").slow();
  - require("org/arangodb/aql/queries").clearSlow();
  - require("org/arangodb/aql/queries").properties();
  - require("org/arangodb/aql/queries").kill();

* fixed issue #1265: arangod crashed with SIGSEGV

* fixed issue #1241: Wildcards in examples

* fixed comment parsing in Foxx controllers


v2.4.4 (2015-02-24)
-------------------

* fixed the generation template for foxx apps. It now does not create deprecated functions anymore

* add custom visitor functionality for `GRAPH_NEIGHBORS` function, too

* increased default value of traversal option *maxIterations* to 100 times of its previous
  default value


v2.4.3 (2015-02-06)
-------------------

* fix multi-threading with openssl when running under Windows

* fix timeout on socket operations when running under Windows

* Fixed an error in Foxx routing which caused some apps that worked in 2.4.1 to fail with status 500: `undefined is not a function` errors in 2.4.2
  This error was occurring due to seldom internal rerouting introduced by the malformed application handler.


v2.4.2 (2015-01-30)
-------------------

* added custom visitor functionality for AQL traversals

  This allows more complex result processing in traversals triggered by AQL. A few examples
  are shown in [this article](http://jsteemann.github.io/blog/2015/01/28/using-custom-visitors-in-aql-graph-traversals/).

* improved number of results estimated for nodes of type EnumerateListNode and SubqueryNode
  in AQL explain output

* added AQL explain helper to explain arbitrary AQL queries

  The helper function prints the query execution plan and the indexes to be used in the
  query. It can be invoked from the ArangoShell or the web interface as follows:

      require("org/arangodb/aql/explainer").explain(query);

* enable use of indexes for certain AQL conditions with non-equality predicates, in
  case the condition(s) also refer to indexed attributes

  The following queries will now be able to use indexes:

      FILTER a.indexed == ... && a.indexed != ...
      FILTER a.indexed == ... && a.nonIndexed != ...
      FILTER a.indexed == ... && ! (a.indexed == ...)
      FILTER a.indexed == ... && ! (a.nonIndexed == ...)
      FILTER a.indexed == ... && ! (a.indexed != ...)
      FILTER a.indexed == ... && ! (a.nonIndexed != ...)
      FILTER (a.indexed == ... && a.nonIndexed == ...) || (a.indexed == ... && a.nonIndexed == ...)
      FILTER (a.indexed == ... && a.nonIndexed != ...) || (a.indexed == ... && a.nonIndexed != ...)

* Fixed spuriously occurring "collection not found" errors when running queries on local
  collections on a cluster DB server

* Fixed upload of Foxx applications to the server for apps exceeding approx. 1 MB zipped.

* Malformed Foxx applications will now return a more useful error when any route is requested.

  In Production a Foxx app mounted on /app will display an html page on /app/* stating a 503 Service temporarily not available.
  It will not state any information about your Application.
  Before it was a 404 Not Found without any information and not distinguishable from a correct not found on your route.

  In Development Mode the html page also contains information about the error occurred.

* Unhandled errors thrown in Foxx routes are now handled by the Foxx framework itself.

  In Production the route will return a status 500 with a body {error: "Error statement"}.
  In Development the route will return a status 500 with a body {error: "Error statement", stack: "..."}

  Before, it was status 500 with a plain text stack including ArangoDB internal routing information.

* The Applications tab in web interface will now request development apps more often.
  So if you have a fixed a syntax error in your app it should always be visible after reload.


v2.4.1 (2015-01-19)
-------------------

* improved WAL recovery output

* fixed certain OR optimizations in AQL optimizer

* better diagnostics for arangoimp

* fixed invalid result of HTTP REST API method `/_admin/foxx/rescan`

* fixed possible segmentation fault when passing a Buffer object into a V8 function
  as a parameter

* updated AQB module to 1.8.0.


v2.4.0 (2015-01-13)
-------------------

* updated AQB module to 1.7.0.

* fixed V8 integration-related crashes

* make `fs.move(src, dest)` also fail when both `src` and `dest` are
  existing directories. This ensures the same behavior of the move operation
  on different platforms.

* fixed AQL insert operation for multi-shard collections in cluster

* added optional return value for AQL data-modification queries.
  This allows returning the documents inserted, removed or updated with the query, e.g.

      FOR doc IN docs REMOVE doc._key IN docs LET removed = OLD RETURN removed
      FOR doc IN docs INSERT { } IN docs LET inserted = NEW RETURN inserted
      FOR doc IN docs UPDATE doc._key WITH { } IN docs LET previous = OLD RETURN previous
      FOR doc IN docs UPDATE doc._key WITH { } IN docs LET updated = NEW RETURN updated

  The variables `OLD` and `NEW` are automatically available when a `REMOVE`, `INSERT`,
  `UPDATE` or `REPLACE` statement is immediately followed by a `LET` statement.
  Note that the `LET` and `RETURN` statements in data-modification queries are not as
  flexible as the general versions of `LET` and `RETURN`. When returning documents from
  data-modification operations, only a single variable can be assigned using `LET`, and
  the assignment can only be either `OLD` or `NEW`, but not an arbitrary expression. The
  `RETURN` statement also allows using the just-created variable only, and no arbitrary
  expressions.


v2.4.0-beta1 (2014-12-26)
--------------------------

* fixed superstates in FoxxGenerator

* fixed issue #1065: Aardvark: added creation of documents and edges with _key property

* fixed issue #1198: Aardvark: current AQL editor query is now cached

* Upgraded V8 version from 3.16.14 to 3.29.59

  The built-in version of V8 has been upgraded from 3.16.14 to 3.29.59.
  This activates several ES6 (also dubbed *Harmony* or *ES.next*) features in
  ArangoDB, both in the ArangoShell and the ArangoDB server. They can be
  used for scripting and in server-side actions such as Foxx routes, traversals
  etc.

  The following ES6 features are available in ArangoDB 2.4 by default:

  * iterators
  * the `of` operator
  * symbols
  * predefined collections types (Map, Set etc.)
  * typed arrays

  Many other ES6 features are disabled by default, but can be made available by
  starting arangod or arangosh with the appropriate options:

  * arrow functions
  * proxies
  * generators
  * String, Array, and Number enhancements
  * constants
  * enhanced object and numeric literals

  To activate all these ES6 features in arangod or arangosh, start it with
  the following options:

      arangosh --javascript.v8-options="--harmony --harmony_generators"

  More details on the available ES6 features can be found in
  [this blog](https://jsteemann.github.io/blog/2014/12/19/using-es6-features-in-arangodb/).

* Added Foxx generator for building Hypermedia APIs

  A more detailed description is [here](https://www.arangodb.com/2014/12/08/building-hypermedia-apis-foxxgenerator)

* New `Applications` tab in web interface:

  The `applications` tab got a complete redesign.
  It will now only show applications that are currently running on ArangoDB.
  For a selected application, a new detailed view has been created.
  This view provides a better overview of the app:
  * author
  * license
  * version
  * contributors
  * download links
  * API documentation

  To install a new application, a new dialog is now available.
  It provides the features already available in the console application `foxx-manager` plus some more:
  * install an application from Github
  * install an application from a zip file
  * install an application from ArangoDB's application store
  * create a new application from scratch: this feature uses a generator to
    create a Foxx application with pre-defined CRUD methods for a given list
    of collections. The generated Foxx app can either be downloaded as a zip file or
    be installed on the server. Starting with a new Foxx app has never been easier.

* fixed issue #1102: Aardvark: Layout bug in documents overview

  The documents overview was entirely destroyed in some situations on Firefox.
  We replaced the plugin we used there.

* fixed issue #1168: Aardvark: pagination buttons jumping

* fixed issue #1161: Aardvark: Click on Import JSON imports previously uploaded file

* removed configure options `--enable-all-in-one-v8`, `--enable-all-in-one-icu`,
  and `--enable-all-in-one-libev`.

* global internal rename to fix naming incompatibilities with JSON:

  Internal functions with names containing `array` have been renamed to `object`,
  internal functions with names containing `list` have been renamed to `array`.
  The renaming was mainly done in the C++ parts. The documentation has also been
  adjusted so that the correct JSON type names are used in most places.

  The change also led to the addition of a few function aliases in AQL:

  * `TO_LIST` now is an alias of the new `TO_ARRAY`
  * `IS_LIST` now is an alias of the new `IS_ARRAY`
  * `IS_DOCUMENT` now is an alias of the new `IS_OBJECT`

  The changed also renamed the option `mergeArrays` to `mergeObjects` for AQL
  data-modification query options and HTTP document modification API

* AQL: added optimizer rule "remove-filter-covered-by-index"

  This rule removes FilterNodes and CalculationNodes from an execution plan if the
  filter is already covered by a previous IndexRangeNode. Removing the CalculationNode
  and the FilterNode will speed up query execution because the query requires less
  computation.

* AQL: added optimizer rule "remove-sort-rand"

  This rule removes a `SORT RAND()` expression from a query and moves the random
  iteration into the appropriate `EnumerateCollectionNode`. This is more efficient
  than individually enumerating and then sorting randomly.

* AQL: range optimizations for IN and OR

  This change enables usage of indexes for several additional cases. Filters containing
  the `IN` operator can now make use of indexes, and multiple OR- or AND-combined filter
  conditions can now also use indexes if the filters are accessing the same indexed
  attribute.

  Here are a few examples of queries that can now use indexes but couldn't before:

    FOR doc IN collection
      FILTER doc.indexedAttribute == 1 || doc.indexedAttribute > 99
      RETURN doc

    FOR doc IN collection
      FILTER doc.indexedAttribute IN [ 3, 42 ] || doc.indexedAttribute > 99
      RETURN doc

    FOR doc IN collection
      FILTER (doc.indexedAttribute > 2 && doc.indexedAttribute < 10) ||
             (doc.indexedAttribute > 23 && doc.indexedAttribute < 42)
      RETURN doc

* fixed issue #500: AQL parentheses issue

  This change allows passing subqueries as AQL function parameters without using
  duplicate brackets (e.g. `FUNC(query)` instead of `FUNC((query))`

* added optional `COUNT` clause to AQL `COLLECT`

  This allows more efficient group count calculation queries, e.g.

      FOR doc IN collection
        COLLECT age = doc.age WITH COUNT INTO length
        RETURN { age: age, count: length }

  A count-only query is also possible:

      FOR doc IN collection
        COLLECT WITH COUNT INTO length
        RETURN length

* fixed missing makeDirectory when fetching a Foxx application from a zip file

* fixed issue #1134: Change the default endpoint to localhost

  This change will modify the IP address ArangoDB listens on to 127.0.0.1 by default.
  This will make new ArangoDB installations unaccessible from clients other than
  localhost unless changed. This is a security feature.

  To make ArangoDB accessible from any client, change the server's configuration
  (`--server.endpoint`) to either `tcp://0.0.0.0:8529` or the server's publicly
  visible IP address.

* deprecated `Repository#modelPrototype`. Use `Repository#model` instead.

* IMPORTANT CHANGE: by default, system collections are included in replication and all
  replication API return values. This will lead to user accounts and credentials
  data being replicated from master to slave servers. This may overwrite
  slave-specific database users.

  If this is undesired, the `_users` collection can be excluded from replication
  easily by setting the `includeSystem` attribute to `false` in the following commands:

  * replication.sync({ includeSystem: false });
  * replication.applier.properties({ includeSystem: false });

  This will exclude all system collections (including `_aqlfunctions`, `_graphs` etc.)
  from the initial synchronization and the continuous replication.

  If this is also undesired, it is also possible to specify a list of collections to
  exclude from the initial synchronization and the continuous replication using the
  `restrictCollections` attribute, e.g.:

      replication.applier.properties({
        includeSystem: true,
        restrictType: "exclude",
        restrictCollections: [ "_users", "_graphs", "foo" ]
      });

  The HTTP API methods for fetching the replication inventory and for dumping collections
  also support the `includeSystem` control flag via a URL parameter.

* removed DEPRECATED replication methods:
  * `replication.logger.start()`
  * `replication.logger.stop()`
  * `replication.logger.properties()`
  * HTTP PUT `/_api/replication/logger-start`
  * HTTP PUT `/_api/replication/logger-stop`
  * HTTP GET `/_api/replication/logger-config`
  * HTTP PUT `/_api/replication/logger-config`

* fixed issue #1174, which was due to locking problems in distributed
  AQL execution

* improved cluster locking for AQL avoiding deadlocks

* use DistributeNode for modifying queries with REPLACE and UPDATE, if
  possible


v2.3.6 (2015-XX-XX)
-------------------

* fixed AQL subquery optimization that produced wrong result when multiple subqueries
  directly followed each other and and a directly following `LET` statement did refer
  to any but the first subquery.


v2.3.5 (2015-01-16)
-------------------

* fixed intermittent 404 errors in Foxx apps after mounting or unmounting apps

* fixed issue #1200: Expansion operator results in "Cannot call method 'forEach' of null"

* fixed issue #1199: Cannot unlink root node of plan


v2.3.4 (2014-12-23)
-------------------

* fixed cerberus path for MyArangoDB


v2.3.3 (2014-12-17)
-------------------

* fixed error handling in instantiation of distributed AQL queries, this
  also fixes a bug in cluster startup with many servers

* issue #1185: parse non-fractional JSON numbers with exponent (e.g. `4e-261`)

* issue #1159: allow --server.request-timeout and --server.connect-timeout of 0


v2.3.2 (2014-12-09)
-------------------

* fixed issue #1177: Fix bug in the user app's storage

* fixed issue #1173: AQL Editor "Save current query" resets user password

* fixed missing makeDirectory when fetching a Foxx application from a zip file

* put in warning about default changed: fixed issue #1134: Change the default endpoint to localhost

* fixed issue #1163: invalid fullCount value returned from AQL

* fixed range operator precedence

* limit default maximum number of plans created by AQL optimizer to 256 (from 1024)

* make AQL optimizer not generate an extra plan if an index can be used, but modify
  existing plans in place

* fixed AQL cursor ttl (time-to-live) issue

  Any user-specified cursor ttl value was not honored since 2.3.0.

* fixed segfault in AQL query hash index setup with unknown shapes

* fixed memleaks

* added AQL optimizer rule for removing `INTO` from a `COLLECT` statement if not needed

* fixed issue #1131

  This change provides the `KEEP` clause for `COLLECT ... INTO`. The `KEEP` clause
  allows controlling which variables will be kept in the variable created by `INTO`.

* fixed issue #1147, must protect dispatcher ID for etcd

v2.3.1 (2014-11-28)
-------------------

* recreate password if missing during upgrade

* fixed issue #1126

* fixed non-working subquery index optimizations

* do not restrict summary of Foxx applications to 60 characters

* fixed display of "required" path parameters in Foxx application documentation

* added more optimizations of constants values in AQL FILTER conditions

* fixed invalid or-to-in optimization for FILTERs containing comparisons
  with boolean values

* fixed replication of `_graphs` collection

* added AQL list functions `PUSH`, `POP`, `UNSHIFT`, `SHIFT`, `REMOVE_VALUES`,
  `REMOVE_VALUE`, `REMOVE_NTH` and `APPEND`

* added AQL functions `CALL` and `APPLY` to dynamically call other functions

* fixed AQL optimizer cost estimation for LIMIT node

* prevent Foxx queues from permanently writing to the journal even when
  server is idle

* fixed AQL COLLECT statement with INTO clause, which copied more variables
  than v2.2 and thus lead to too much memory consumption.
  This deals with #1107.

* fixed AQL COLLECT statement, this concerned every COLLECT statement,
  only the first group had access to the values of the variables before
  the COLLECT statement. This deals with #1127.

* fixed some AQL internals, where sometimes too many items were
  fetched from upstream in the presence of a LIMIT clause. This should
  generally improve performance.


v2.3.0 (2014-11-18)
-------------------

* fixed syslog flags. `--log.syslog` is deprecated and setting it has no effect,
  `--log.facility` now works as described. Application name has been changed from
  `triagens` to `arangod`. It can be changed using `--log.application`. The syslog
  will only contain the actual log message. The datetime prefix is omitted.

* fixed deflate in SimpleHttpClient

* fixed issue #1104: edgeExamples broken or changed

* fixed issue #1103: Error while importing user queries

* fixed issue #1100: AQL: HAS() fails on doc[attribute_name]

* fixed issue #1098: runtime error when creating graph vertex

* hide system applications in **Applications** tab by default

  Display of system applications can be toggled by using the *system applications*
  toggle in the UI.

* added HTTP REST API for managing tasks (`/_api/tasks`)

* allow passing character lists as optional parameter to AQL functions `TRIM`,
  `LTRIM` and `RTRIM`

  These functions now support trimming using custom character lists. If no character
  lists are specified, all whitespace characters will be removed as previously:

      TRIM("  foobar\t \r\n ")         // "foobar"
      TRIM(";foo;bar;baz, ", "; ")     // "foo;bar;baz"

* added AQL string functions `LTRIM`, `RTRIM`, `FIND_FIRST`, `FIND_LAST`, `SPLIT`,
  `SUBSTITUTE`

* added AQL functions `ZIP`, `VALUES` and `PERCENTILE`

* made AQL functions `CONCAT` and `CONCAT_SEPARATOR` work with list arguments

* dynamically create extra dispatcher threads if required

* fixed issue #1097: schemas in the API docs no longer show required properties as optional


v2.3.0-beta2 (2014-11-08)
-------------------------

* front-end: new icons for uploading and downloading JSON documents into a collection

* front-end: fixed documents pagination css display error

* front-end: fixed flickering of the progress view

* front-end: fixed missing event for documents filter function

* front-end: jsoneditor: added CMD+Return (Mac) CTRL+Return (Linux/Win) shortkey for
  saving a document

* front-end: added information tooltip for uploading json documents.

* front-end: added database management view to the collapsed navigation menu

* front-end: added collection truncation feature

* fixed issue #1086: arangoimp: Odd errors if arguments are not given properly

* performance improvements for AQL queries that use JavaScript-based expressions
  internally

* added AQL geo functions `WITHIN_RECTANGLE` and `IS_IN_POLYGON`

* fixed non-working query results download in AQL editor of web interface

* removed debug print message in AQL editor query export routine

* fixed issue #1075: Aardvark: user name required even if auth is off #1075

  The fix for this prefills the username input field with the current user's
  account name if any and `root` (the default username) otherwise. Additionally,
  the tooltip text has been slightly adjusted.

* fixed issue #1069: Add 'raw' link to swagger ui so that the raw swagger
  json can easily be retrieved

  This adds a link to the Swagger API docs to an application's detail view in
  the **Applications** tab of the web interface. The link produces the Swagger
  JSON directly. If authentication is turned on, the link requires authentication,
  too.

* documentation updates


v2.3.0-beta1 (2014-11-01)
-------------------------

* added dedicated `NOT IN` operator for AQL

  Previously, a `NOT IN` was only achievable by writing a negated `IN` condition:

      FOR i IN ... FILTER ! (i IN [ 23, 42 ]) ...

  This can now alternatively be expressed more intuitively as follows:

      FOR i IN ... FILTER i NOT IN [ 23, 42 ] ...

* added alternative logical operator syntax for AQL

  Previously, the logical operators in AQL could only be written as:
  - `&&`: logical and
  - `||`: logical or
  - `!`: negation

  ArangoDB 2.3 introduces the alternative variants for these operators:
  - `AND`: logical and
  - `OR`: logical or
  - `NOT`: negation

  The new syntax is just an alternative to the old syntax, allowing easier
  migration from SQL. The old syntax is still fully supported and will be.

* improved output of `ArangoStatement.parse()` and POST `/_api/query`

  If an AQL query can be parsed without problems, The return value of
  `ArangoStatement.parse()` now contains an attribute `ast` with the abstract
  syntax tree of the query (before optimizations). Though this is an internal
  representation of the query and is subject to change, it can be used to inspect
  how ArangoDB interprets a given query.

* improved `ArangoStatement.explain()` and POST `/_api/explain`

  The commands for explaining AQL queries have been improved.

* added command-line option `--javascript.v8-contexts` to control the number of
  V8 contexts created in arangod.

  Previously, the number of V8 contexts was equal to the number of server threads
  (as specified by option `--server.threads`).

  However, it may be sensible to create different amounts of threads and V8
  contexts. If the option is not specified, the number of V8 contexts created
  will be equal to the number of server threads. Thus no change in configuration
  is required to keep the old behavior.

  If you are using the default config files or merge them with your local config
  files, please review if the default number of server threads is okay in your
  environment. Additionally you should verify that the number of V8 contexts
  created (as specified in option `--javascript.v8-contexts`) is okay.

* the number of server.threads specified is now the minimum of threads
  started. There are situation in which threads are waiting for results of
  distributed database servers. In this case the number of threads is
  dynamically increased.

* removed index type "bitarray"

  Bitarray indexes were only half-way documented and integrated in previous versions
  of ArangoDB so their benefit was limited. The support for bitarray indexes has
  thus been removed in ArangoDB 2.3. It is not possible to create indexes of type
  "bitarray" with ArangoDB 2.3.

  When a collection is opened that contains a bitarray index definition created
  with a previous version of ArangoDB, ArangoDB will ignore it and log the following
  warning:

      index type 'bitarray' is not supported in this version of ArangoDB and is ignored

  Future versions of ArangoDB may automatically remove such index definitions so the
  warnings will eventually disappear.

* removed internal "_admin/modules/flush" in order to fix requireApp

* added basic support for handling binary data in Foxx

  Requests with binary payload can be processed in Foxx applications by
  using the new method `res.rawBodyBuffer()`. This will return the unparsed request
  body as a Buffer object.

  There is now also the method `req.requestParts()` available in Foxx to retrieve
  the individual components of a multipart HTTP request.

  Buffer objects can now be used when setting the response body of any Foxx action.
  Additionally, `res.send()` has been added as a convenience method for returning
  strings, JSON objects or buffers from a Foxx action:

      res.send("<p>some HTML</p>");
      res.send({ success: true });
      res.send(new Buffer("some binary data"));

  The convenience method `res.sendFile()` can now be used to easily return the
  contents of a file from a Foxx action:

      res.sendFile(applicationContext.foxxFilename("image.png"));

  `fs.write` now accepts not only strings but also Buffer objects as second parameter:

      fs.write(filename, "some data");
      fs.write(filename, new Buffer("some binary data"));

  `fs.readBuffer` can be used to return the contents of a file in a Buffer object.

* improved performance of insertion into non-unique hash indexes significantly in case
  many duplicate keys are used in the index

* issue #1042: set time zone in log output

  the command-line option `--log.use-local-time` was added to print dates and times in
  the server-local timezone instead of UTC

* command-line options that require a boolean value now validate the
  value given on the command-line

  This prevents issues if no value is specified for an option that
  requires a boolean value. For example, the following command-line would
  have caused trouble in 2.2, because `--server.endpoint` would have been
  used as the value for the `--server.disable-authentication` options
  (which requires a boolean value):

      arangod --server.disable-authentication --server.endpoint tcp://127.0.0.1:8529 data

  In 2.3, running this command will fail with an error and requires to
  be modified to:

      arangod --server.disable-authentication true --server.endpoint tcp://127.0.0.1:8529 data

* improved performance of CSV import in arangoimp

* fixed issue #1027: Stack traces are off-by-one

* fixed issue #1026: Modules loaded in different files within the same app
  should refer to the same module

* fixed issue #1025: Traversal not as expected in undirected graph

* added a _relation function in the general-graph module.

  This deprecated _directedRelation and _undirectedRelation.
  ArangoDB does not offer any constraints for undirected edges
  which caused some confusion of users how undirected relations
  have to be handled. Relation now only supports directed relations
  and the user can actively simulate undirected relations.

* changed return value of Foxx.applicationContext#collectionName:

  Previously, the function could return invalid collection names because
  invalid characters were not replaced in the application name prefix, only
  in the collection name passed.

  Now, the function replaces invalid characters also in the application name
  prefix, which might to slightly different results for application names that
  contained any characters outside the ranges [a-z], [A-Z] and [0-9].

* prevent XSS in AQL editor and logs view

* integrated tutorial into ArangoShell and web interface

* added option `--backslash-escape` for arangoimp when running CSV file imports

* front-end: added download feature for (filtered) documents

* front-end: added download feature for the results of a user query

* front-end: added function to move documents to another collection

* front-end: added sort-by attribute to the documents filter

* front-end: added sorting feature to database, graph management and user management view.

* issue #989: front-end: Databases view not refreshing after deleting a database

* issue #991: front-end: Database search broken

* front-end: added infobox which shows more information about a document (_id, _rev, _key) or
  an edge (_id, _rev, _key, _from, _to). The from and to attributes are clickable and redirect
  to their document location.

* front-end: added edit-mode for deleting multiple documents at the same time.

* front-end: added delete button to the detailed document/edge view.

* front-end: added visual feedback for saving documents/edges inside the editor (error/success).

* front-end: added auto-focusing for the first input field in a modal.

* front-end: added validation for user input in a modal.

* front-end: user defined queries are now stored inside the database and are bound to the current
  user, instead of using the local storage functionality of the browsers. The outcome of this is
  that user defined queries are now independently usable from any device. Also queries can now be
  edited through the standard document editor of the front-end through the _users collection.

* front-end: added import and export functionality for user defined queries.

* front-end: added new keywords and functions to the aql-editor theme

* front-end: applied tile-style to the graph view

* front-end: now using the new graph api including multi-collection support

* front-end: foxx apps are now deletable

* front-end: foxx apps are now installable and updateable through github, if github is their
  origin.

* front-end: added foxx app version control. Multiple versions of a single foxx app are now
  installable and easy to manage and are also arranged in groups.

* front-end: the user-set filter of a collection is now stored until the user navigates to
  another collection.

* front-end: fetching and filtering of documents, statistics, and query operations are now
  handled with asynchronous ajax calls.

* front-end: added progress indicator if the front-end is waiting for a server operation.

* front-end: fixed wrong count of documents in the documents view of a collection.

* front-end: fixed unexpected styling of the manage db view and navigation.

* front-end: fixed wrong handling of select fields in a modal view.

* front-end: fixed wrong positioning of some tooltips.

* automatically call `toJSON` function of JavaScript objects (if present)
  when serializing them into database documents. This change allows
  storing JavaScript date objects in the database in a sensible manner.


v2.2.7 (2014-11-19)
-------------------

* fixed issue #998: Incorrect application URL for non-system Foxx apps

* fixed issue #1079: AQL editor: keyword WITH in UPDATE query is not highlighted

* fix memory leak in cluster nodes

* fixed registration of AQL user-defined functions in Web UI (JS shell)

* fixed error display in Web UI for certain errors
  (now error message is printed instead of 'undefined')

* fixed issue #1059: bug in js module console

* fixed issue #1056: "fs": zip functions fail with passwords

* fixed issue #1063: Docs: measuring unit of --wal.logfile-size?

* fixed issue #1062: Docs: typo in 14.2 Example data


v2.2.6 (2014-10-20)
-------------------

* fixed issue #972: Compilation Issue

* fixed issue #743: temporary directories are now unique and one can read
  off the tool that created them, if empty, they are removed atexit

* Highly improved performance of all AQL GRAPH_* functions.

* Orphan collections in general graphs can now be found via GRAPH_VERTICES
  if either "any" or no direction is defined

* Fixed documentation for AQL function GRAPH_NEIGHBORS.
  The option "vertexCollectionRestriction" is meant to filter the target
  vertices only, and should not filter the path.

* Fixed a bug in GRAPH_NEIGHBORS which enforced only empty results
  under certain conditions


v2.2.5 (2014-10-09)
-------------------

* fixed issue #961: allow non-JSON values in undocument request bodies

* fixed issue 1028: libicu is now statically linked

* fixed cached lookups of collections on the server, which may have caused spurious
  problems after collection rename operations


v2.2.4 (2014-10-01)
-------------------

* fixed accessing `_from` and `_to` attributes in `collection.byExample` and
  `collection.firstExample`

  These internal attributes were not handled properly in the mentioned functions, so
  searching for them did not always produce documents

* fixed issue #1030: arangoimp 2.2.3 crashing, not logging on large Windows CSV file

* fixed issue #1025: Traversal not as expected in undirected graph

* fixed issue #1020

  This requires re-introducing the startup option `--database.force-sync-properties`.

  This option can again be used to force fsyncs of collection, index and database properties
  stored as JSON strings on disk in files named `parameter.json`. Syncing these files after
  a write may be necessary if the underlying storage does not sync file contents by itself
  in a "sensible" amount of time after a file has been written and closed.

  The default value is `true` so collection, index and database properties will always be
  synced to disk immediately. This affects creating, renaming and dropping collections as
  well as creating and dropping databases and indexes. Each of these operations will perform
  an additional fsync on the `parameter.json` file if the option is set to `true`.

  It might be sensible to set this option to `false` for workloads that create and drop a
  lot of collections (e.g. test runs).

  Document operations such as creating, updating and dropping documents are not affected
  by this option.

* fixed issue #1016: AQL editor bug

* fixed issue #1014: WITHIN function returns wrong distance

* fixed AQL shortest path calculation in function `GRAPH_SHORTEST_PATH` to return
  complete vertex objects instead of just vertex ids

* allow changing of attributes of documents stored in server-side JavaScript variables

  Previously, the following did not work:

      var doc = db.collection.document(key);
      doc._key = "abc"; // overwriting internal attributes not supported
      doc.value = 123;  // overwriting existing attributes not supported

  Now, modifying documents stored in server-side variables (e.g. `doc` in the above case)
  is supported. Modifying the variables will not update the documents in the database,
  but will modify the JavaScript object (which can be written back to the database using
  `db.collection.update` or `db.collection.replace`)

* fixed issue #997: arangoimp apparently doesn't support files >2gig on Windows

  large file support (requires using `_stat64` instead of `stat`) is now supported on
  Windows


v2.2.3 (2014-09-02)
-------------------

* added `around` for Foxx controller

* added `type` option for HTTP API `GET /_api/document?collection=...`

  This allows controlling the type of results to be returned. By default, paths to
  documents will be returned, e.g.

      [
        `/_api/document/test/mykey1`,
        `/_api/document/test/mykey2`,
        ...
      ]

  To return a list of document ids instead of paths, the `type` URL parameter can be
  set to `id`:

      [
        `test/mykey1`,
        `test/mykey2`,
        ...
      ]

  To return a list of document keys only, the `type` URL parameter can be set to `key`:

      [
        `mykey1`,
        `mykey2`,
        ...
      ]


* properly capitalize HTTP response header field names in case the `x-arango-async`
  HTTP header was used in a request.

* fixed several documentation issues

* speedup for several general-graph functions, AQL functions starting with `GRAPH_`
  and traversals


v2.2.2 (2014-08-08)
-------------------

* allow storing non-reserved attribute names starting with an underscore

  Previous versions of ArangoDB parsed away all attribute names that started with an
  underscore (e.g. `_test', '_foo', `_bar`) on all levels of a document (root level
  and sub-attribute levels). While this behavior was documented, it was unintuitive and
  prevented storing documents inside other documents, e.g.:

      {
        "_key" : "foo",
        "_type" : "mydoc",
        "references" : [
          {
            "_key" : "something",
            "_rev" : "...",
            "value" : 1
          },
          {
            "_key" : "something else",
            "_rev" : "...",
            "value" : 2
          }
        ]
      }

  In the above example, previous versions of ArangoDB removed all attributes and
  sub-attributes that started with underscores, meaning the embedded documents would lose
  some of their attributes. 2.2.2 should preserve such attributes, and will also allow
  storing user-defined attribute names on the top-level even if they start with underscores
  (such as `_type` in the above example).

* fix conversion of JavaScript String, Number and Boolean objects to JSON.

  Objects created in JavaScript using `new Number(...)`, `new String(...)`, or
  `new Boolean(...)` were not converted to JSON correctly.

* fixed a race condition on task registration (i.e. `require("org/arangodb/tasks").register()`)

  this race condition led to undefined behavior when a just-created task with no offset and
  no period was instantly executed and deleted by the task scheduler, before the `register`
  function returned to the caller.

* changed run-tests.sh to execute all suitable tests.

* switch to new version of gyp

* fixed upgrade button


v2.2.1 (2014-07-24)
-------------------

* fixed hanging write-ahead log recovery for certain cases that involved dropping
  databases

* fixed issue with --check-version: when creating a new database the check failed

* issue #947 Foxx applicationContext missing some properties

* fixed issue with --check-version: when creating a new database the check failed

* added startup option `--wal.suppress-shape-information`

  Setting this option to `true` will reduce memory and disk space usage and require
  less CPU time when modifying documents or edges. It should therefore be turned on
  for standalone ArangoDB servers. However, for servers that are used as replication
  masters, setting this option to `true` will effectively disable the usage of the
  write-ahead log for replication, so it should be set to `false` for any replication
  master servers.

  The default value for this option is `false`.

* added optional `ttl` attribute to specify result cursor expiration for HTTP API method
  `POST /_api/cursor`

  The `ttl` attribute can be used to prevent cursor results from timing out too early.

* issue #947: Foxx applicationContext missing some properties

* (reported by Christian Neubauer):

  The problem was that in Google's V8, signed and unsigned chars are not always declared cleanly.
  so we need to force v8 to compile with forced signed chars which is done by the Flag:
    -fsigned-char
  at least it is enough to follow the instructions of compiling arango on rasperry
  and add "CFLAGS='-fsigned-char'" to the make command of V8 and remove the armv7=0

* Fixed a bug with the replication client. In the case of single document
  transactions the collection was not write locked.


v2.2.0 (2014-07-10)
-------------------

* The replication methods `logger.start`, `logger.stop` and `logger.properties` are
  no-ops in ArangoDB 2.2 as there is no separate replication logger anymore. Data changes
  are logged into the write-ahead log in ArangoDB 2.2, and not separately by the
  replication logger. The replication logger object is still there in ArangoDB 2.2 to
  ensure backwards-compatibility, however, logging cannot be started, stopped or
  configured anymore. Using any of these methods will do nothing.

  This also affects the following HTTP API methods:
  - `PUT /_api/replication/logger-start`
  - `PUT /_api/replication/logger-stop`
  - `GET /_api/replication/logger-config`
  - `PUT /_api/replication/logger-config`

  Using any of these methods is discouraged from now on as they will be removed in
  future versions of ArangoDB.

* INCOMPATIBLE CHANGE: replication of transactions has changed. Previously, transactions
  were logged on a master in one big block and shipped to a slave in one block, too.
  Now transactions will be logged and replicated as separate entries, allowing transactions
  to be bigger and also ensure replication progress.

  This change also affects the behavior of the `stop` method of the replication applier.
  If the replication applier is now stopped manually using the `stop` method and later
  restarted using the `start` method, any transactions that were unfinished at the
  point of stopping will be aborted on a slave, even if they later commit on the master.

  In ArangoDB 2.2, stopping the replication applier manually should be avoided unless the
  goal is to stop replication permanently or to do a full resync with the master anyway.
  If the replication applier still must be stopped, it should be made sure that the
  slave has fetched and applied all pending operations from a master, and that no
  extra transactions are started on the master before the `stop` command on the slave
  is executed.

  Replication of transactions in ArangoDB 2.2 might also lock the involved collections on
  the slave while a transaction is either committed or aborted on the master and the
  change has been replicated to the slave. This change in behavior may be important for
  slave servers that are used for read-scaling. In order to avoid long lasting collection
  locks on the slave, transactions should be kept small.

  The `_replication` system collection is not used anymore in ArangoDB 2.2 and its usage is
  discouraged.

* INCOMPATIBLE CHANGE: the figures reported by the `collection.figures` method
  now only reflect documents and data contained in the journals and datafiles of
  collections. Documents or deletions contained only in the write-ahead log will
  not influence collection figures until the write-ahead log garbage collection
  kicks in. The figures for a collection might therefore underreport the total
  resource usage of a collection.

  Additionally, the attributes `lastTick` and `uncollectedLogfileEntries` have been
  added to the result of the `figures` operation and the HTTP API method
  `PUT /_api/collection/figures`

* added `insert` method as an alias for `save`. Documents can now be inserted into
  a collection using either method:

      db.test.save({ foo: "bar" });
      db.test.insert({ foo: "bar" });

* added support for data-modification AQL queries

* added AQL keywords `INSERT`, `UPDATE`, `REPLACE` and `REMOVE` (and `WITH`) to
  support data-modification AQL queries.

  Unquoted usage of these keywords for attribute names in AQL queries will likely
  fail in ArangoDB 2.2. If any such attribute name needs to be used in a query, it
  should be enclosed in backticks to indicate the usage of a literal attribute
  name.

  For example, the following query will fail in ArangoDB 2.2 with a parse error:

      FOR i IN foo RETURN i.remove

  and needs to be rewritten like this:

      FOR i IN foo RETURN i.`remove`

* disallow storing of JavaScript objects that contain JavaScript native objects
  of type `Date`, `Function`, `RegExp` or `External`, e.g.

      db.test.save({ foo: /bar/ });
      db.test.save({ foo: new Date() });

  will now print

      Error: <data> cannot be converted into JSON shape: could not shape document

  Previously, objects of these types were silently converted into an empty object
  (i.e. `{ }`).

  To store such objects in a collection, explicitly convert them into strings
  like this:

      db.test.save({ foo: String(/bar/) });
      db.test.save({ foo: String(new Date()) });

* The replication methods `logger.start`, `logger.stop` and `logger.properties` are
  no-ops in ArangoDB 2.2 as there is no separate replication logger anymore. Data changes
  are logged into the write-ahead log in ArangoDB 2.2, and not separately by the
  replication logger. The replication logger object is still there in ArangoDB 2.2 to
  ensure backwards-compatibility, however, logging cannot be started, stopped or
  configured anymore. Using any of these methods will do nothing.

  This also affects the following HTTP API methods:
  - `PUT /_api/replication/logger-start`
  - `PUT /_api/replication/logger-stop`
  - `GET /_api/replication/logger-config`
  - `PUT /_api/replication/logger-config`

  Using any of these methods is discouraged from now on as they will be removed in
  future versions of ArangoDB.

* INCOMPATIBLE CHANGE: replication of transactions has changed. Previously, transactions
  were logged on a master in one big block and shipped to a slave in one block, too.
  Now transactions will be logged and replicated as separate entries, allowing transactions
  to be bigger and also ensure replication progress.

  This change also affects the behavior of the `stop` method of the replication applier.
  If the replication applier is now stopped manually using the `stop` method and later
  restarted using the `start` method, any transactions that were unfinished at the
  point of stopping will be aborted on a slave, even if they later commit on the master.

  In ArangoDB 2.2, stopping the replication applier manually should be avoided unless the
  goal is to stop replication permanently or to do a full resync with the master anyway.
  If the replication applier still must be stopped, it should be made sure that the
  slave has fetched and applied all pending operations from a master, and that no
  extra transactions are started on the master before the `stop` command on the slave
  is executed.

  Replication of transactions in ArangoDB 2.2 might also lock the involved collections on
  the slave while a transaction is either committed or aborted on the master and the
  change has been replicated to the slave. This change in behavior may be important for
  slave servers that are used for read-scaling. In order to avoid long lasting collection
  locks on the slave, transactions should be kept small.

  The `_replication` system collection is not used anymore in ArangoDB 2.2 and its usage is
  discouraged.

* INCOMPATIBLE CHANGE: the figures reported by the `collection.figures` method
  now only reflect documents and data contained in the journals and datafiles of
  collections. Documents or deletions contained only in the write-ahead log will
  not influence collection figures until the write-ahead log garbage collection
  kicks in. The figures for a collection might therefore underreport the total
  resource usage of a collection.

  Additionally, the attributes `lastTick` and `uncollectedLogfileEntries` have been
  added to the result of the `figures` operation and the HTTP API method
  `PUT /_api/collection/figures`

* added `insert` method as an alias for `save`. Documents can now be inserted into
  a collection using either method:

      db.test.save({ foo: "bar" });
      db.test.insert({ foo: "bar" });

* added support for data-modification AQL queries

* added AQL keywords `INSERT`, `UPDATE`, `REPLACE` and `REMOVE` (and `WITH`) to
  support data-modification AQL queries.

  Unquoted usage of these keywords for attribute names in AQL queries will likely
  fail in ArangoDB 2.2. If any such attribute name needs to be used in a query, it
  should be enclosed in backticks to indicate the usage of a literal attribute
  name.

  For example, the following query will fail in ArangoDB 2.2 with a parse error:

      FOR i IN foo RETURN i.remove

  and needs to be rewritten like this:

      FOR i IN foo RETURN i.`remove`

* disallow storing of JavaScript objects that contain JavaScript native objects
  of type `Date`, `Function`, `RegExp` or `External`, e.g.

      db.test.save({ foo: /bar/ });
      db.test.save({ foo: new Date() });

  will now print

      Error: <data> cannot be converted into JSON shape: could not shape document

  Previously, objects of these types were silently converted into an empty object
  (i.e. `{ }`).

  To store such objects in a collection, explicitly convert them into strings
  like this:

      db.test.save({ foo: String(/bar/) });
      db.test.save({ foo: String(new Date()) });

* honor startup option `--server.disable-statistics` when deciding whether or not
  to start periodic statistics collection jobs

  Previously, the statistics collection jobs were started even if the server was
  started with the `--server.disable-statistics` flag being set to `true`

* removed startup option `--random.no-seed`

  This option had no effect in previous versions of ArangoDB and was thus removed.

* removed startup option `--database.remove-on-drop`

  This option was used for debugging only.

* removed startup option `--database.force-sync-properties`

  This option is now superfluous as collection properties are now stored in the
  write-ahead log.

* introduced write-ahead log

  All write operations in an ArangoDB server instance are automatically logged
  to the server's write-ahead log. The write-ahead log is a set of append-only
  logfiles, and it is used in case of a crash recovery and for replication.
  Data from the write-ahead log will eventually be moved into the journals or
  datafiles of collections, allowing the server to remove older write-ahead log
  logfiles. Figures of collections will be updated when data are moved from the
  write-ahead log into the journals or datafiles of collections.

  Cross-collection transactions in ArangoDB should benefit considerably by this
  change, as less writes than in previous versions are required to ensure the data
  of multiple collections are atomically and durably committed. All data-modifying
  operations inside transactions (insert, update, remove) will write their
  operations into the write-ahead log directly, making transactions with multiple
  operations also require less physical memory than in previous versions of ArangoDB,
  that required all transaction data to fit into RAM.

  The `_trx` system collection is not used anymore in ArangoDB 2.2 and its usage is
  discouraged.

  The data in the write-ahead log can also be used in the replication context.
  The `_replication` collection that was used in previous versions of ArangoDB to
  store all changes on the server is not used anymore in ArangoDB 2.2. Instead,
  slaves can read from a master's write-ahead log to get informed about most
  recent changes. This removes the need to store data-modifying operations in
  both the actual place and the `_replication` collection.

* removed startup option `--server.disable-replication-logger`

  This option is superfluous in ArangoDB 2.2. There is no dedicated replication
  logger in ArangoDB 2.2. There is now always the write-ahead log, and it is also
  used as the server's replication log. Specifying the startup option
  `--server.disable-replication-logger` will do nothing in ArangoDB 2.2, but the
  option should not be used anymore as it might be removed in a future version.

* changed behavior of replication logger

  There is no dedicated replication logger in ArangoDB 2.2 as there is the
  write-ahead log now. The existing APIs for starting and stopping the replication
  logger still exist in ArangoDB 2.2 for downwards-compatibility, but calling
  the start or stop operations are no-ops in ArangoDB 2.2. When querying the
  replication logger status via the API, the server will always report that the
  replication logger is running. Configuring the replication logger is a no-op
  in ArangoDB 2.2, too. Changing the replication logger configuration has no
  effect. Instead, the write-ahead log configuration can be changed.

* removed MRuby integration for arangod

  ArangoDB had an experimental MRuby integration in some of the publish builds.
  This wasn't continuously developed, and so it has been removed in ArangoDB 2.2.

  This change has led to the following startup options being superfluous:

  - `--ruby.gc-interval`
  - `--ruby.action-directory`
  - `--ruby.modules-path`
  - `--ruby.startup-directory`

  Specifying these startup options will do nothing in ArangoDB 2.2, but the
  options should be avoided from now on as they might be removed in future versions.

* reclaim index memory when last document in collection is deleted

  Previously, deleting documents from a collection did not lead to index sizes being
  reduced. Instead, the already allocated index memory was re-used when a collection
  was refilled.

  Now, index memory for primary indexes and hash indexes is reclaimed instantly when
  the last document from a collection is removed.

* inlined and optimized functions in hash indexes

* added AQL TRANSLATE function

  This function can be used to perform lookups from static lists, e.g.

      LET countryNames = { US: "United States", UK: "United Kingdom", FR: "France" }
      RETURN TRANSLATE("FR", countryNames)

* fixed datafile debugger

* fixed check-version for empty directory

* moved try/catch block to the top of routing chain

* added mountedApp function for foxx-manager

* fixed issue #883: arango 2.1 - when starting multi-machine cluster, UI web
  does not change to cluster overview

* fixed dfdb: should not start any other V8 threads

* cleanup of version-check, added module org/arangodb/database-version,
  added --check-version option

* fixed issue #881: [2.1.0] Bombarded (every 10 sec or so) with
  "WARNING format string is corrupt" when in non-system DB Dashboard

* specialized primary index implementation to allow faster hash table
  rebuilding and reduce lookups in datafiles for the actual value of `_key`.

* issue #862: added `--overwrite` option to arangoimp

* removed number of property lookups for documents during AQL queries that
  access documents

* prevent buffering of long print results in arangosh's and arangod's print
  command

  this change will emit buffered intermediate print results and discard the
  output buffer to quickly deliver print results to the user, and to prevent
  constructing very large buffers for large results

* removed sorting of attribute names for use in a collection's shaper

  sorting attribute names was done on document insert to keep attributes
  of a collection in sorted order for faster comparisons. The sort order
  of attributes was only used in one particular and unlikely case, so it
  was removed. Collections with many different attribute names should
  benefit from this change by faster inserts and slightly less memory usage.

* fixed a bug in arangodump which got the collection name in _from and _to
  attributes of edges wrong (all were "_unknown")

* fixed a bug in arangorestore which did not recognize wrong _from and _to
  attributes of edges

* improved error detection and reporting in arangorestore


v2.1.1 (2014-06-06)
-------------------

* fixed dfdb: should not start any other V8 threads

* signature for collection functions was modified

  The basic change was the substitution of the input parameter of the
  function by an generic options object which can contain multiple
  option parameter of the function.
  Following functions were modified
  remove
  removeBySample
  replace
  replaceBySample
  update
  updateBySample

  Old signature is yet supported but it will be removed in future versions

v2.1.0 (2014-05-29)
-------------------

* implemented upgrade procedure for clusters

* fixed communication issue with agency which prevented reconnect
  after an agent failure

* fixed cluster dashboard in the case that one but not all servers
  in the cluster are down

* fixed a bug with coordinators creating local database objects
  in the wrong order (_system needs to be done first)

* improved cluster dashboard


v2.1.0-rc2 (2014-05-25)
-----------------------

* fixed issue #864: Inconsistent behavior of AQL REVERSE(list) function


v2.1.0-rc1 (XXXX-XX-XX)
-----------------------

* added server-side periodic task management functions:

  - require("org/arangodb/tasks").register(): registers a periodic task
  - require("org/arangodb/tasks").unregister(): unregisters and removes a
    periodic task
  - require("org/arangodb/tasks").get(): retrieves a specific tasks or all
    existing tasks

  the previous undocumented function `internal.definePeriodic` is now
  deprecated and will be removed in a future release.

* decrease the size of some seldom used system collections on creation.

  This will make these collections use less disk space and mapped memory.

* added AQL date functions

* added AQL FLATTEN() list function

* added index memory statistics to `db.<collection>.figures()` function

  The `figures` function will now return a sub-document `indexes`, which lists
  the number of indexes in the `count` sub-attribute, and the total memory
  usage of the indexes in bytes in the `size` sub-attribute.

* added AQL CURRENT_DATABASE() function

  This function returns the current database's name.

* added AQL CURRENT_USER() function

  This function returns the current user from an AQL query. The current user is the
  username that was specified in the `Authorization` HTTP header of the request. If
  authentication is turned off or the query was executed outside a request context,
  the function will return `null`.

* fixed issue #796: Searching with newline chars broken?

  fixed slightly different handling of backslash escape characters in a few
  AQL functions. Now handling of escape sequences should be consistent, and
  searching for newline characters should work the same everywhere

* added OpenSSL version check for configure

  It will report all OpenSSL versions < 1.0.1g as being too old.
  `configure` will only complain about an outdated OpenSSL version but not stop.

* require C++ compiler support (requires g++ 4.8, clang++ 3.4 or Visual Studio 13)

* less string copying returning JSONified documents from ArangoDB, e.g. via
  HTTP GET `/_api/document/<collection>/<document>`

* issue #798: Lower case http headers from arango

  This change allows returning capitalized HTTP headers, e.g.
  `Content-Length` instead of `content-length`.
  The HTTP spec says that headers are case-insensitive, but
  in fact several clients rely on a specific case in response
  headers.
  This change will capitalize HTTP headers if the `X-Arango-Version`
  request header is sent by the client and contains a value of at
  least `20100` (for version 2.1). The default value for the
  compatibility can also be set at server start, using the
  `--server.default-api-compatibility` option.

* simplified usage of `db._createStatement()`

  Previously, the function could not be called with a query string parameter as
  follows:

      db._createStatement(queryString);

  Calling it as above resulted in an error because the function expected an
  object as its parameter. From now on, it's possible to call the function with
  just the query string.

* make ArangoDB not send back a `WWW-Authenticate` header to a client in case the
  client sends the `X-Omit-WWW-Authenticate` HTTP header.

  This is done to prevent browsers from showing their built-in HTTP authentication
  dialog for AJAX requests that require authentication.
  ArangoDB will still return an HTTP 401 (Unauthorized) if the request doesn't
  contain valid credentials, but it will omit the `WWW-Authenticate` header,
  allowing clients to bypass the browser's authentication dialog.

* added REST API method HTTP GET `/_api/job/job-id` to query the status of an
  async job without potentially fetching it from the list of done jobs

* fixed non-intuitive behavior in jobs API: previously, querying the status
  of an async job via the API HTTP PUT `/_api/job/job-id` removed a currently
  executing async job from the list of queryable jobs on the server.
  Now, when querying the result of an async job that is still executing,
  the job is kept in the list of queryable jobs so its result can be fetched
  by a subsequent request.

* use a new data structure for the edge index of an edge collection. This
  improves the performance for the creation of the edge index and in
  particular speeds up removal of edges in graphs. Note however that
  this change might change the order in which edges starting at
  or ending in a vertex are returned. However, this order was never
  guaranteed anyway and it is not sensible to guarantee any particular
  order.

* provide a size hint to edge and hash indexes when initially filling them
  this will lead to less re-allocations when populating these indexes

  this may speed up building indexes when opening an existing collection

* don't requeue identical context methods in V8 threads in case a method is
  already registered

* removed arangod command line option `--database.remove-on-compacted`

* export the sort attribute for graph traversals to the HTTP interface

* add support for arangodump/arangorestore for clusters


v2.0.8 (XXXX-XX-XX)
-------------------

* fixed too-busy iteration over skiplists

  Even when a skiplist query was restricted by a limit clause, the skiplist
  index was queried without the limit. this led to slower-than-necessary
  execution times.

* fixed timeout overflows on 32 bit systems

  this bug has led to problems when select was called with a high timeout
  value (2000+ seconds) on 32bit systems that don't have a forgiving select
  implementation. when the call was made on these systems, select failed
  so no data would be read or sent over the connection

  this might have affected some cluster-internal operations.

* fixed ETCD issues on 32 bit systems

  ETCD was non-functional on 32 bit systems at all. The first call to the
  watch API crashed it. This was because atomic operations worked on data
  structures that were not properly aligned on 32 bit systems.

* fixed issue #848: db.someEdgeCollection.inEdge does not return correct
  value when called the 2nd time after a .save to the edge collection


v2.0.7 (2014-05-05)
-------------------

* issue #839: Foxx Manager missing "unfetch"

* fixed a race condition at startup

  this fixes undefined behavior in case the logger was involved directly at
  startup, before the logger initialization code was called. This should have
  occurred only for code that was executed before the invocation of main(),
  e.g. during ctor calls of statically defined objects.


v2.0.6 (2014-04-22)
-------------------

* fixed issue #835: arangosh doesn't show correct database name



v2.0.5 (2014-04-21)
-------------------

* Fixed a caching problem in IE JS Shell

* added cancelation for async jobs

* upgraded to new gyp for V8

* new Windows installer


v2.0.4 (2014-04-14)
-------------------

* fixed cluster authentication front-end issues for Firefox and IE, there are
  still problems with Chrome


v2.0.3 (2014-04-14)
-------------------

* fixed AQL optimizer bug

* fixed front-end issues

* added password change dialog


v2.0.2 (2014-04-06)
-------------------

* during cluster startup, do not log (somewhat expected) connection errors with
  log level error, but with log level info

* fixed dashboard modals

* fixed connection check for cluster planning front end: firefox does
  not support async:false

* document how to persist a cluster plan in order to relaunch an existing
  cluster later


v2.0.1 (2014-03-31)
-------------------

* make ArangoDB not send back a `WWW-Authenticate` header to a client in case the
  client sends the `X-Omit-WWW-Authenticate` HTTP header.

  This is done to prevent browsers from showing their built-in HTTP authentication
  dialog for AJAX requests that require authentication.
  ArangoDB will still return an HTTP 401 (Unauthorized) if the request doesn't
  contain valid credentials, but it will omit the `WWW-Authenticate` header,
  allowing clients to bypass the browser's authentication dialog.

* fixed isses in arango-dfdb:

  the dfdb was not able to unload certain system collections, so these couldn't be
  inspected with the dfdb sometimes. Additionally, it did not truncate corrupt
  markers from datafiles under some circumstances

* added `changePassword` attribute for users

* fixed non-working "save" button in collection edit view of web interface
  clicking the save button did nothing. one had to press enter in one of the input
  fields to send modified form data

* fixed V8 compile error on MacOS X

* prevent `body length: -9223372036854775808` being logged in development mode for
  some Foxx HTTP responses

* fixed several bugs in web interface dashboard

* fixed issue #783: coffee script not working in manifest file

* fixed issue #783: coffee script not working in manifest file

* fixed issue #781: Cant save current query from AQL editor ui

* bumped version in `X-Arango-Version` compatibility header sent by arangosh and other
  client tools from `1.5` to `2.0`.

* fixed startup options for arango-dfdb, added details option for arango-dfdb

* fixed display of missing error messages and codes in arangosh

* when creating a collection via the web interface, the collection type was always
  "document", regardless of the user's choice


v2.0.0 (2014-03-10)
-------------------

* first 2.0 release


v2.0.0-rc2 (2014-03-07)
-----------------------

* fixed cluster authorization


v2.0.0-rc1 (2014-02-28)
-----------------------

* added sharding :-)

* added collection._dbName attribute to query the name of the database from a collection

  more detailed documentation on the sharding and cluster features can be found in the user
  manual, section **Sharding**

* INCOMPATIBLE CHANGE: using complex values in AQL filter conditions with operators other
  than equality (e.g. >=, >, <=, <) will disable usage of skiplist indexes for filter
  evaluation.

  For example, the following queries will be affected by change:

      FOR doc IN docs FILTER doc.value < { foo: "bar" } RETURN doc
      FOR doc IN docs FILTER doc.value >= [ 1, 2, 3 ] RETURN doc

  The following queries will not be affected by the change:

      FOR doc IN docs FILTER doc.value == 1 RETURN doc
      FOR doc IN docs FILTER doc.value == "foo" RETURN doc
      FOR doc IN docs FILTER doc.value == [ 1, 2, 3 ] RETURN doc
      FOR doc IN docs FILTER doc.value == { foo: "bar" } RETURN doc

* INCOMPATIBLE CHANGE: removed undocumented method `collection.saveOrReplace`

  this feature was never advertised nor documented nor tested.

* INCOMPATIBLE CHANGE: removed undocumented REST API method `/_api/simple/BY-EXAMPLE-HASH`

  this feature was never advertised nor documented nor tested.

* added explicit startup parameter `--server.reuse-address`

  This flag can be used to control whether sockets should be acquired with the SO_REUSEADDR
  flag.

  Regardless of this setting, sockets on Windows are always acquired using the
  SO_EXCLUSIVEADDRUSE flag.

* removed undocumented REST API method GET `/_admin/database-name`

* added user validation API at POST `/_api/user/<username>`

* slightly improved users management API in `/_api/user`:

  Previously, when creating a new user via HTTP POST, the username needed to be
  passed in an attribute `username`. When users were returned via this API,
  the usernames were returned in an attribute named `user`. This was slightly
  confusing and was changed in 2.0 as follows:

  - when adding a user via HTTP POST, the username can be specified in an attribute
  `user`. If this attribute is not used, the API will look into the attribute `username`
  as before and use that value.
  - when users are returned via HTTP GET, the usernames are still returned in an
    attribute `user`.

  This change should be fully downwards-compatible with the previous version of the API.

* added AQL SLICE function to extract slices from lists

* made module loader more node compatible

* the startup option `--javascript.package-path` for arangosh is now deprecated and does
  nothing. Using it will not cause an error, but the option is ignored.

* added coffee script support

* Several UI improvements.

* Exchanged icons in the graphviewer toolbar

* always start networking and HTTP listeners when starting the server (even in
  console mode)

* allow vertex and edge filtering with user-defined functions in TRAVERSAL,
  TRAVERSAL_TREE and SHORTEST_PATH AQL functions:

      // using user-defined AQL functions for edge and vertex filtering
      RETURN TRAVERSAL(friends, friendrelations, "friends/john", "outbound", {
        followEdges: "myfunctions::checkedge",
        filterVertices: "myfunctions::checkvertex"
      })

      // using the following custom filter functions
      var aqlfunctions = require("org/arangodb/aql/functions");
      aqlfunctions.register("myfunctions::checkedge", function (config, vertex, edge, path) {
        return (edge.type !== 'dislikes'); // don't follow these edges
      }, false);

      aqlfunctions.register("myfunctions::checkvertex", function (config, vertex, path) {
        if (vertex.isDeleted || ! vertex.isActive) {
          return [ "prune", "exclude" ]; // exclude these and don't follow them
        }
        return [ ]; // include everything else
      }, false);

* fail if invalid `strategy`, `order` or `itemOrder` attribute values
  are passed to the AQL TRAVERSAL function. Omitting these attributes
  is not considered an error, but specifying an invalid value for any
  of these attributes will make an AQL query fail.

* issue #751: Create database through API should return HTTP status code 201

  By default, the server now returns HTTP 201 (created) when creating a new
  database successfully. To keep compatibility with older ArangoDB versions, the
  startup parameter `--server.default-api-compatibility` can be set to a value
  of `10400` to indicate API compatibility with ArangoDB 1.4. The compatibility
  can also be enforced by setting the `X-Arango-Version` HTTP header in a
  client request to this API on a per-request basis.

* allow direct access from the `db` object to collections whose names start
  with an underscore (e.g. db._users).

  Previously, access to such collections via the `db` object was possible from
  arangosh, but not from arangod (and thus Foxx and actions). The only way
  to access such collections from these places was via the `db._collection(<name>)`
  workaround.

* allow `\n` (as well as `\r\n`) as line terminator in batch requests sent to
  `/_api/batch` HTTP API.

* use `--data-binary` instead of `--data` parameter in generated cURL examples

* issue #703: Also show path of logfile for fm.config()

* issue #675: Dropping a collection used in "graph" module breaks the graph

* added "static" Graph.drop() method for graphs API

* fixed issue #695: arangosh server.password error

* use pretty-printing in `--console` mode by default

* simplified ArangoDB startup options

  Some startup options are now superfluous or their usage is simplified. The
  following options have been changed:

  * `--javascript.modules-path`: this option has been removed. The modules paths
    are determined by arangod and arangosh automatically based on the value of
    `--javascript.startup-directory`.

    If the option is set on startup, it is ignored so startup will not abort with
    an error `unrecognized option`.

  * `--javascript.action-directory`: this option has been removed. The actions
    directory is determined by arangod automatically based on the value of
    `--javascript.startup-directory`.

    If the option is set on startup, it is ignored so startup will not abort with
    an error `unrecognized option`.

  * `--javascript.package-path`: this option is still available but it is not
    required anymore to set the standard package paths (e.g. `js/npm`). arangod
    will automatically use this standard package path regardless of whether it
    was specified via the options.

    It is possible to use this option to add additional package paths to the
    standard value.

  Configuration files included with arangod are adjusted accordingly.

* layout of the graphs tab adapted to better fit with the other tabs

* database selection is moved to the bottom right corner of the web interface

* removed priority queue index type

  this feature was never advertised nor documented nor tested.

* display internal attributes in document source view of web interface

* removed separate shape collections

  When upgrading to ArangoDB 2.0, existing collections will be converted to include
  shapes and attribute markers in the datafiles instead of using separate files for
  shapes.

  When a collection is converted, existing shapes from the SHAPES directory will
  be written to a new datafile in the collection directory, and the SHAPES directory
  will be removed afterwards.

  This saves up to 2 MB of memory and disk space for each collection
  (savings are higher, the less different shapes there are in a collection).
  Additionally, one less file descriptor per opened collection will be used.

  When creating a new collection, the amount of sync calls may be reduced. The same
  may be true for documents with yet-unknown shapes. This may help performance
  in these cases.

* added AQL functions `NTH` and `POSITION`

* added signal handler for arangosh to save last command in more cases

* added extra prompt placeholders for arangosh:
  - `%e`: current endpoint
  - `%u`: current user

* added arangosh option `--javascript.gc-interval` to control amount of
  garbage collection performed by arangosh

* fixed issue #651: Allow addEdge() to take vertex ids in the JS library

* removed command-line option `--log.format`

  In previous versions, this option did not have an effect for most log messages, so
  it got removed.

* removed C++ logger implementation

  Logging inside ArangoDB is now done using the LOG_XXX() macros. The LOGGER_XXX()
  macros are gone.

* added collection status "loading"


v1.4.16 (XXXX-XX-XX)
--------------------

* fixed too eager datafile deletion

  this issue could have caused a crash when the compaction had marked datafiles as obsolete
  and they were removed while "old" temporary query results still pointed to the old datafile
  positions

* fixed issue #826: Replication fails when a collection's configuration changes


v1.4.15 (2014-04-19)
--------------------

* bugfix for AQL query optimizer

  the following type of query was too eagerly optimized, leading to errors in code-generation:

      LET a = (FOR i IN [] RETURN i) LET b = (FOR i IN [] RETURN i) RETURN 1

  the problem occurred when both lists in the subqueries were empty. In this case invalid code
  was generated and the query couldn't be executed.


v1.4.14 (2014-04-05)
--------------------

* fixed race conditions during shape / attribute insertion

  A race condition could have led to spurious `cannot find attribute #xx` or
  `cannot find shape #xx` (where xx is a number) warning messages being logged
  by the server. This happened when a new attribute was inserted and at the same
  time was queried by another thread.

  Also fixed a race condition that may have occurred when a thread tried to
  access the shapes / attributes hash tables while they were resized. In this
  cases, the shape / attribute may have been hashed to a wrong slot.

* fixed a memory barrier / cpu synchronization problem with libev, affecting
  Windows with Visual Studio 2013 (probably earlier versions are affected, too)

  The issue is described in detail here:
  http://lists.schmorp.de/pipermail/libev/2014q1/002318.html


v1.4.13 (2014-03-14)
--------------------

* added diagnostic output for Foxx application upload

* allow dump & restore from ArangoDB 1.4 with an ArangoDB 2.0 server

* allow startup options `temp-path` and `default-language` to be specified from the arangod
  configuration file and not only from the command line

* fixed too eager compaction

  The compaction will now wait for several seconds before trying to re-compact the same
  collection. Additionally, some other limits have been introduced for the compaction.


v1.4.12 (2014-03-05)
--------------------

* fixed display bug in web interface which caused the following problems:
  - documents were displayed in web interface as being empty
  - document attributes view displayed many attributes with content "undefined"
  - document source view displayed many attributes with name "TYPEOF" and value "undefined"
  - an alert popping up in the browser with message "Datatables warning..."

* re-introduced old-style read-write locks to supports Windows versions older than
  Windows 2008R2 and Windows 7. This should re-enable support for Windows Vista and
  Windows 2008.


v1.4.11 (2014-02-27)
--------------------

* added SHORTEST_PATH AQL function

  this calculates the shortest paths between two vertices, using the Dijkstra
  algorithm, employing a min-heap

  By default, ArangoDB does not know the distance between any two vertices and
  will use a default distance of 1. A custom distance function can be registered
  as an AQL user function to make the distance calculation use any document
  attributes or custom logic:

      RETURN SHORTEST_PATH(cities, motorways, "cities/CGN", "cities/MUC", "outbound", {
        paths: true,
        distance: "myfunctions::citydistance"
      })

      // using the following custom distance function
      var aqlfunctions = require("org/arangodb/aql/functions");
      aqlfunctions.register("myfunctions::distance", function (config, vertex1, vertex2, edge) {
        return Math.sqrt(Math.pow(vertex1.x - vertex2.x) + Math.pow(vertex1.y - vertex2.y));
      }, false);

* fixed bug in Graph.pathTo function

* fixed small memleak in AQL optimizer

* fixed access to potentially uninitialized variable when collection had a cap constraint


v1.4.10 (2014-02-21)
--------------------

* fixed graph constructor to allow graph with some parameter to be used

* added node.js "events" and "stream"

* updated npm packages

* added loading of .json file

* Fixed http return code in graph api with waitForSync parameter.

* Fixed documentation in graph, simple and index api.

* removed 2 tests due to change in ruby library.

* issue #756: set access-control-expose-headers on CORS response

  the following headers are now whitelisted by ArangoDB in CORS responses:
  - etag
  - content-encoding
  - content-length
  - location
  - server
  - x-arango-errors
  - x-arango-async-id


v1.4.9 (2014-02-07)
-------------------

* return a document's current etag in response header for HTTP HEAD requests on
  documents that return an HTTP 412 (precondition failed) error. This allows
  retrieving the document's current revision easily.

* added AQL function `SKIPLIST` to directly access skiplist indexes from AQL

  This is a shortcut method to use a skiplist index for retrieving specific documents in
  indexed order. The function capability is rather limited, but it may be used
  for several cases to speed up queries. The documents are returned in index order if
  only one condition is used.

      /* return all documents with mycollection.created > 12345678 */
      FOR doc IN SKIPLIST(mycollection, { created: [[ '>', 12345678 ]] })
        RETURN doc

      /* return first document with mycollection.created > 12345678 */
      FOR doc IN SKIPLIST(mycollection, { created: [[ '>', 12345678 ]] }, 0, 1)
        RETURN doc

      /* return all documents with mycollection.created between 12345678 and 123456790 */
      FOR doc IN SKIPLIST(mycollection, { created: [[ '>', 12345678 ], [ '<=', 123456790 ]] })
        RETURN doc

      /* return all documents with mycollection.a equal 1 and .b equal 2 */
      FOR doc IN SKIPLIST(mycollection, { a: [[ '==', 1 ]], b: [[ '==', 2 ]] })
        RETURN doc

  The function requires a skiplist index with the exact same attributes to
  be present on the specified collection. All attributes present in the skiplist
  index must be specified in the conditions specified for the `SKIPLIST` function.
  Attribute declaration order is important, too: attributes must be specified in the
  same order in the condition as they have been declared in the skiplist index.

* added command-line option `--server.disable-authentication-unix-sockets`

  with this option, authentication can be disabled for all requests coming
  in via UNIX domain sockets, enabling clients located on the same host as
  the ArangoDB server to connect without authentication.
  Other connections (e.g. TCP/IP) are not affected by this option.

  The default value for this option is `false`.
  Note: this option is only supported on platforms that support Unix domain
  sockets.

* call global arangod instance destructor on shutdown

* issue #755: TRAVERSAL does not use strategy, order and itemOrder options

  these options were not honored when configuring a traversal via the AQL
  TRAVERSAL function. Now, these options are used if specified.

* allow vertex and edge filtering with user-defined functions in TRAVERSAL,
  TRAVERSAL_TREE and SHORTEST_PATH AQL functions:

      // using user-defined AQL functions for edge and vertex filtering
      RETURN TRAVERSAL(friends, friendrelations, "friends/john", "outbound", {
        followEdges: "myfunctions::checkedge",
        filterVertices: "myfunctions::checkvertex"
      })

      // using the following custom filter functions
      var aqlfunctions = require("org/arangodb/aql/functions");
      aqlfunctions.register("myfunctions::checkedge", function (config, vertex, edge, path) {
        return (edge.type !== 'dislikes'); // don't follow these edges
      }, false);

      aqlfunctions.register("myfunctions::checkvertex", function (config, vertex, path) {
        if (vertex.isDeleted || ! vertex.isActive) {
          return [ "prune", "exclude" ]; // exclude these and don't follow them
        }
        return [ ]; // include everything else
      }, false);

* issue #748: add vertex filtering to AQL's TRAVERSAL[_TREE]() function


v1.4.8 (2014-01-31)
-------------------

* install foxx apps in the web interface

* fixed a segfault in the import API


v1.4.7 (2014-01-23)
-------------------

* issue #744: Add usage example arangoimp from Command line

* issue #738: added __dirname, __filename pseudo-globals. Fixes #733. (@by pluma)

* mount all Foxx applications in system apps directory on startup


v1.4.6 (2014-01-20)
-------------------

* issue #736: AQL function to parse collection and key from document handle

* added fm.rescan() method for Foxx-Manager

* fixed issue #734: foxx cookie and route problem

* added method `fm.configJson` for arangosh

* include `startupPath` in result of API `/_api/foxx/config`


v1.4.5 (2014-01-15)
-------------------

* fixed issue #726: Alternate Windows Install Method

* fixed issue #716: dpkg -P doesn't remove everything

* fixed bugs in description of HTTP API `_api/index`

* fixed issue #732: Rest API GET revision number

* added missing documentation for several methods in HTTP API `/_api/edge/...`

* fixed typos in description of HTTP API `_api/document`

* defer evaluation of AQL subqueries and logical operators (lazy evaluation)

* Updated font in WebFrontend, it now contains a version that renders properly on Windows

* generally allow function return values as call parameters to AQL functions

* fixed potential deadlock in global context method execution

* added override file "arangod.conf.local" (and co)


v1.4.4 (2013-12-24)
-------------------

* uid and gid are now set in the scripts, there is no longer a separate config file for
  arangod when started from a script

* foxx-manager is now an alias for arangosh

* arango-dfdb is now an alias for arangod, moved from bin to sbin

* changed from readline to linenoise for Windows

* added --install-service and --uninstall-service for Windows

* removed --daemon and --supervisor for Windows

* arangosh and arangod now uses the config-file which maps the binary name, i. e. if you
  rename arangosh to foxx-manager it will use the config file foxx-manager.conf

* fixed lock file for Windows

* fixed issue #711, #687: foxx-manager throws internal errors

* added `--server.ssl-protocol` option for client tools
  this allows connecting from arangosh, arangoimp, arangoimp etc. to an ArangoDB
  server that uses a non-default value for `--server.ssl-protocol`. The default
  value for the SSL protocol is 4 (TLSv1). If the server is configured to use a
  different protocol, it was not possible to connect to it with the client tools.

* added more detailed request statistics

  This adds the number of async-executed HTTP requests plus the number of HTTP
  requests per individual HTTP method type.

* added `--force` option for arangorestore
  this option allows continuing a restore operation even if the server reports errors
  in the middle of the restore operation

* better error reporting for arangorestore
  in case the server returned an HTTP error, arangorestore previously reported this
  error as `internal error` without any details only. Now server-side errors are
  reported by arangorestore with the server's error message

* include more system collections in dumps produced by arangodump
  previously some system collections were intentionally excluded from dumps, even if the
  dump was run with `--include-system-collections`. for example, the collections `_aal`,
  `_modules`, `_routing`, and `_users` were excluded. This makes sense in a replication
  context but not always in a dump context.
  When specifying `--include-system-collections`, arangodump will now include the above-
  mentioned collections in the dump, too. Some other system collections are still excluded
  even when the dump is run with `--include-system-collections`, for example `_replication`
  and `_trx`.

* fixed issue #701: ArangoStatement undefined in arangosh

* fixed typos in configuration files


v1.4.3 (2013-11-25)
-------------------

* fixed a segfault in the AQL optimizer, occurring when a constant non-list value was
  used on the right-hand side of an IN operator that had a collection attribute on the
  left-hand side

* issue #662:

  Fixed access violation errors (crashes) in the Windows version, occurring under some
  circumstances when accessing databases with multiple clients in parallel

* fixed issue #681: Problem with ArchLinux PKGBUILD configuration


v1.4.2 (2013-11-20)
-------------------

* fixed issue #669: Tiny documentation update

* ported Windows version to use native Windows API SRWLocks (slim read-write locks)
  and condition variables instead of homemade versions

  MSDN states the following about the compatibility of SRWLocks and Condition Variables:

      Minimum supported client:
      Windows Server 2008 [desktop apps | Windows Store apps]

      Minimum supported server:
      Windows Vista [desktop apps | Windows Store apps]

* fixed issue #662: ArangoDB on Windows hanging

  This fixes a deadlock issue that occurred on Windows when documents were written to
  a collection at the same time when some other thread tried to drop the collection.

* fixed file-based logging in Windows

  the logger complained on startup if the specified log file already existed

* fixed startup of server in daemon mode (`--daemon` startup option)

* fixed a segfault in the AQL optimizer

* issue #671: Method graph.measurement does not exist

* changed Windows condition variable implementation to use Windows native
  condition variables

  This is an attempt to fix spurious Windows hangs as described in issue #662.

* added documentation for JavaScript traversals

* added --code-page command-line option for Windows version of arangosh

* fixed a problem when creating edges via the web interface.

  The problem only occurred if a collection was created with type "document
  collection" via the web interface, and afterwards was dropped and re-created
  with type "edge collection". If the web interface page was not reloaded,
  the old collection type (document) was cached, making the subsequent creation
  of edges into the (seeming-to-be-document) collection fail.

  The fix is to not cache the collection type in the web interface. Users of
  an older version of the web interface can reload the collections page if they
  are affected.

* fixed a caching problem in arangosh: if a collection was created using the web
  interface, and then removed via arangosh, arangosh did not actually drop the
  collection due to caching.

  Because the `drop` operation was not carried out, this caused misleading error
  messages when trying to re-create the collection (e.g. `cannot create collection:
  duplicate name`).

* fixed ALT-introduced characters for arangosh console input on Windows

  The Windows readline port was not able to handle characters that are built
  using CTRL or ALT keys. Regular characters entered using the CTRL or ALT keys
  were silently swallowed and not passed to the terminal input handler.

  This did not seem to cause problems for the US keyboard layout, but was a
  severe issue for keyboard layouts that require the ALT (or ALT-GR) key to
  construct characters. For example, entering the character `{` with a German
  keyboard layout requires pressing ALT-GR + 9.

* fixed issue #665: Hash/skiplist combo madness bit my ass

  this fixes a problem with missing/non-deterministic rollbacks of inserts in
  case of a unique constraint violation into a collection with multiple secondary
  indexes (with at least one of them unique)

* fixed issue #664: ArangoDB installer on Windows requires drive c:

* partly fixed issue #662: ArangoDB on Windows hanging

  This fixes dropping databases on Windows. In previous 1.4 versions on Windows,
  one shape collection file was not unloaded and removed when dropping a database,
  leaving one directory and one shape collection file in the otherwise-dropped
  database directory.

* fixed issue #660: updated documentation on indexes


v1.4.1 (2013-11-08)
-------------------

* performance improvements for skip-list deletes


v1.4.1-rc1 (2013-11-07)
-----------------------

* fixed issue #635: Web-Interface should have a "Databases" Menu for Management

* fixed issue #624: Web-Interface is missing a Database selector

* fixed segfault in bitarray query

* fixed issue #656: Cannot create unique index through web interface

* fixed issue #654: bitarray index makes server down

* fixed issue #653: Slow query

* fixed issue #650: Randomness of any() should be improved

* made AQL `DOCUMENT()` function polymorphic and work with just one parameter.

  This allows using the `DOCUMENT` function like this:

      DOCUMENT('users/john')
      DOCUMENT([ 'users/john', 'users/amy' ])

  in addition to the existing use cases:

      DOCUMENT(users, 'users/john')
      DOCUMENT(users, 'john')
      DOCUMENT(users, [ 'users/john' ])
      DOCUMENT(users, [ 'users/john', 'users/amy' ])
      DOCUMENT(users, [ 'john', 'amy' ])

* simplified usage of ArangoDB batch API

  It is not necessary anymore to send the batch boundary in the HTTP `Content-Type`
  header. Previously, the batch API expected the client to send a Content-Type header
  of`multipart/form-data; boundary=<some boundary value>`. This is still supported in
  ArangoDB 2.0, but clients can now also omit this header. If the header is not
  present in a client request, ArangoDB will ignore the request content type and
  read the MIME boundary from the beginning of the request body.

  This also allows using the batch API with the Swagger "Try it out" feature (which is
  not too good at sending a different or even dynamic content-type request header).

* added API method GET `/_api/database/user`

  This returns the list of databases a specific user can see without changing the
  username/passwd.

* issue #424: Documentation about IDs needs to be upgraded


v1.4.0 (2013-10-29)
-------------------

* fixed issue #648: /batch API is missing from Web Interface API Documentation (Swagger)

* fixed issue #647: Icon tooltips missing

* fixed issue #646: index creation in web interface

* fixed issue #645: Allow jumping from edge to linked vertices

* merged PR for issue #643: Some minor corrections and a link to "Downloads"

* fixed issue #642: Completion of error handling

* fixed issue #639: compiling v1.4 on maverick produces warnings on -Wstrict-null-sentinel

* fixed issue #634: Web interface bug: Escape does not always propagate

* fixed issue #620: added startup option `--server.default-api-compatibility`

  This adds the following changes to the ArangoDB server and clients:
  - the server provides a new startup option `--server.default-api-compatibility`.
    This option can be used to determine the compatibility of (some) server API
    return values. The value for this parameter is a server version number,
    calculated as follows: `10000 * major + 100 * minor` (e.g. `10400` for ArangoDB
    1.3). The default value is `10400` (1.4), the minimum allowed value is `10300`
    (1.3).

    When setting this option to a value lower than the current server version,
    the server might respond with old-style results to "old" clients, increasing
    compatibility with "old" (non-up-to-date) clients.

  - the server will on each incoming request check for an HTTP header
    `x-arango-version`. Clients can optionally set this header to the API
    version number they support. For example, if a client sends the HTTP header
    `x-arango-version: 10300`, the server will pick this up and might send ArangoDB
    1.3-style responses in some situations.

    Setting either the startup parameter or using the HTTP header (or both) allows
    running "old" clients with newer versions of ArangoDB, without having to adjust
    the clients too much.

  - the `location` headers returned by the server for the APIs `/_api/document/...`
    and `/_api/collection/...` will have different values depending on the used API
    version. If the API compatibility is `10300`, the `location` headers returned
    will look like this:

        location: /_api/document/....

    whereas when an API compatibility of `10400` or higher is used, the `location`
    headers will look like this:

        location: /_db/<database name>/_api/document/...

  Please note that even in the presence of this, old API versions still may not
  be supported forever by the server.

* fixed issue #643: Some minor corrections and a link to "Downloads" by @frankmayer

* started issue #642: Completion of error handling

* fixed issue #639: compiling v1.4 on maverick produces warnings on
  -Wstrict-null-sentinel

* fixed issue #621: Standard Config needs to be fixed

* added function to manage indexes (web interface)

* improved server shutdown time by signaling shutdown to applicationserver,
  logging, cleanup and compactor threads

* added foxx-manager `replace` command

* added foxx-manager `installed` command (a more intuitive alias for `list`)

* fixed issue #617: Swagger API is missing '/_api/version'

* fixed issue #615: Swagger API: Some commands have no parameter entry forms

* fixed issue #614: API : Typo in : Request URL /_api/database/current

* fixed issue #609: Graph viz tool - different background color

* fixed issue #608: arangosh config files - eventually missing in the manual

* fixed issue #607: Admin interface: no core documentation

* fixed issue #603: Aardvark Foxx App Manager

* fixed a bug in type-mapping between AQL user functions and the AQL layer

  The bug caused errors like the following when working with collection documents
  in an AQL user function:

      TypeError: Cannot assign to read only property '_id' of #<ShapedJson>

* create less system collections when creating a new database

  This is achieved by deferring collection creation until the collections are actually
  needed by ArangoDB. The following collections are affected by the change:
  - `_fishbowl`
  - `_structures`


v1.4.0-beta2 (2013-10-14)
-------------------------

* fixed compaction on Windows

  The compaction on Windows did not ftruncate the cleaned datafiles to a smaller size.
  This has been fixed so not only the content of the files is cleaned but also files
  are re-created with potentially smaller sizes.

* only the following system collections will be excluded from replication from now on:
  - `_replication`
  - `_trx`
  - `_users`
  - `_aal`
  - `_fishbowl`
  - `_modules`
  - `_routing`

  Especially the following system collections will now be included in replication:
  - `_aqlfunctions`
  - `_graphs`

  In previous versions of ArangoDB, all system collections were excluded from the
  replication.

  The change also caused a change in the replication logger and applier:
  in previous versions of ArangoDB, only a collection's id was logged for an operation.
  This has not caused problems for non-system collections but for system collections
  there ids might differ. In addition to a collection id ArangoDB will now also log the
  name of a collection for each replication event.

  The replication applier will now look for the collection name attribute in logged
  events preferably.

* added database selection to arango-dfdb

* provide foxx-manager, arangodump, and arangorestore in Windows build

* ArangoDB 1.4 will refuse to start if option `--javascript.app-path` is not set.

* added startup option `--server.allow-method-override`

  This option can be set to allow overriding the HTTP request method in a request using
  one of the following custom headers:

  - x-http-method-override
  - x-http-method
  - x-method-override

  This allows bypassing proxies and tools that would otherwise just let certain types of
  requests pass. Enabling this option may impose a security risk, so it should only be
  used in very controlled environments.

  The default value for this option is `false` (no method overriding allowed).

* added "details" URL parameter for bulk import API

  Setting the `details` URL parameter to `true` in a call to POST `/_api/import` will make
  the import return details about non-imported documents in the `details` attribute. If
  `details` is `false` or omitted, no `details` attribute will be present in the response.
  This is the same behavior that previous ArangoDB versions exposed.

* added "complete" option for bulk import API

  Setting the `complete` URL parameter to `true` in a call to POST `/_api/import` will make
  the import completely fail if at least one of documents cannot be imported successfully.

  It defaults to `false`, which will make ArangoDB continue importing the other documents
  from the import even if some documents cannot be imported. This is the same behavior that
  previous ArangoDB versions exposed.

* added missing swagger documentation for `/_api/log`

* calling `/_api/logs` (or `/_admin/logs`) is only permitted from the `_system` database now.

  Calling this API method for/from other database will result in an HTTP 400.

' ported fix from https://github.com/novus/nvd3/commit/0894152def263b8dee60192f75f66700cea532cc

  This prevents JavaScript errors from occurring in Chrome when in the admin interface,
  section "Dashboard".

* show current database name in web interface (bottom right corner)

* added missing documentation for /_api/import in swagger API docs

* allow specification of database name for replication sync command replication applier

  This allows syncing from a master database with a different name than the slave database.

* issue #601: Show DB in prompt

  arangosh now displays the database name as part of the prompt by default.

  Can change the prompt by using the `--prompt` option, e.g.

      > arangosh --prompt "my db is named \"%d\"> "


v1.4.0-beta1 (2013-10-01)
-------------------------

* make the Foxx manager use per-database app directories

  Each database now has its own subdirectory for Foxx applications. Each database
  can thus use different Foxx applications if required. A Foxx app for a specific
  database resides in `<app-path>/databases/<database-name>/<app-name>`.

  System apps are shared between all databases. They reside in `<app-path>/system/<app-name>`.

* only trigger an engine reset in development mode for URLs starting with `/dev/`

  This prevents ArangoDB from reloading all Foxx applications when it is not
  actually necessary.

* changed error code from 10 (bad parameter) to 1232 (invalid key generator) for
  errors that are due to an invalid key generator specification when creating a new
  collection

* automatic detection of content-type / mime-type for Foxx assets based on filenames,
  added possibility to override auto detection

* added endpoint management API at `/_api/endpoint`

* changed HTTP return code of PUT `/_api/cursor` from 400 to 404 in case a
  non-existing cursor is referred to

* issue #360: added support for asynchronous requests

  Incoming HTTP requests with the headers `x-arango-async: true` or
  `x-arango-async: store` will be answered by the server instantly with a generic
  HTTP 202 (Accepted) response.

  The actual requests will be queued and processed by the server asynchronously,
  allowing the client to continue sending other requests without waiting for the
  server to process the actually requested operation.

  The exact point in time when a queued request is executed is undefined. If an
  error occurs during execution of an asynchronous request, the client will not
  be notified by the server.

  The maximum size of the asynchronous task queue can be controlled using the new
  option `--scheduler.maximal-queue-size`. If the queue contains this many number of
  tasks and a new asynchronous request comes in, the server will reject it with an
  HTTP 500 (internal server error) response.

  Results of incoming requests marked with header `x-arango-async: true` will be
  discarded by the server immediately. Clients have no way of accessing the result
  of such asynchronously executed request. This is just _fire and forget_.

  To later retrieve the result of an asynchronously executed request, clients can
  mark a request with the header `x-arango-async: keep`. This makes the server
  store the result of the request in memory until explicitly fetched by a client
  via the `/_api/job` API. The `/_api/job` API also provides methods for basic
  inspection of which pending or already finished requests there are on the server,
  plus ways for garbage collecting unneeded results.

* Added new option `--scheduler.maximal-queue-size`.

* issue #590: Manifest Lint

* added data dump and restore tools, arangodump and arangorestore.

  arangodump can be used to create a logical dump of an ArangoDB database, or
  just dedicated collections. It can be used to dump both a collection's structure
  (properties and indexes) and data (documents).

  arangorestore can be used to restore data from a dump created with arangodump.
  arangorestore currently does not re-create any indexes, and doesn't yet handle
  referenced documents in edges properly when doing just partial restores.
  This will be fixed until 1.4 stable.

* introduced `--server.database` option for arangosh, arangoimp, and arangob.

  The option allows these client tools to use a certain database for their actions.
  In arangosh, the current database can be switched at any time using the command

      db._useDatabase(<name>);

  When no database is specified, all client tools will assume they should use the
  default database `_system`. This is done for downwards-compatibility reasons.

* added basic multi database support (alpha)

  New databases can be created using the REST API POST `/_api/database` and the
  shell command `db._createDatabase(<name>)`.

  The default database in ArangoDB is called `_system`. This database is always
  present and cannot be deleted by the user. When an older version of ArangoDB is
  upgraded to 1.4, the previously only database will automatically become the
  `_system` database.

  New databases can be created with the above commands, and can be deleted with the
  REST API DELETE `/_api/database/<name>` or the shell command `db._dropDatabase(<name>);`.

  Deleting databases is still unstable in ArangoDB 1.4 alpha and might crash the
  server. This will be fixed until 1.4 stable.

  To access a specific database via the HTTP REST API, the `/_db/<name>/` prefix
  can be used in all URLs. ArangoDB will check if an incoming request starts with
  this prefix, and will automatically pick the database name from it. If the prefix
  is not there, ArangoDB will assume the request is made for the default database
  (`_system`). This is done for downwards-compatibility reasons.

  That means, the following URL pathnames are logically identical:

      /_api/document/mycollection/1234
      /_db/_system/document/mycollection/1234

  To access a different database (e.g. `test`), the URL pathname would look like this:

      /_db/test/document/mycollection/1234

  New databases can also be created and existing databases can only be dropped from
  within the default database (`_system`). It is not possible to drop the `_system`
  database itself.

  Cross-database operations are unintended and unsupported. The intention of the
  multi-database feature is to have the possibility to have a few databases managed
  by ArangoDB in parallel, but to only access one database at a time from a connection
  or a request.

  When accessing the web interface via the URL pathname `/_admin/html/` or `/_admin/aardvark`,
  the web interface for the default database (`_system`) will be displayed.
  To access the web interface for a different database, the database name can be
  put into the URLs as a prefix, e.g. `/_db/test/_admin/html` or
  `/_db/test/_admin/aardvark`.

  All internal request handlers and also all user-defined request handlers and actions
  (including Foxx) will only get to see the unprefixed URL pathnames (i.e. excluding
  any database name prefix). This is to ensure downwards-compatibility.

  To access the name of the requested database from any action (including Foxx), use
  use `req.database`.

  For example, when calling the URL `/myapp/myaction`, the content of `req.database`
  will be `_system` (the default database because no database got specified) and the
  content of `req.url` will be `/myapp/myaction`.

  When calling the URL `/_db/test/myapp/myaction`, the content of `req.database` will be
  `test`, and the content of `req.url` will still be `/myapp/myaction`.

* Foxx now excludes files starting with . (dot) when bundling assets

  This mitigates problems with editor swap files etc.

* made the web interface a Foxx application

  This change caused the files for the web interface to be moved from `html/admin` to
  `js/apps/aardvark` in the file system.

  The base URL for the admin interface changed from `_admin/html/index.html` to
  `_admin/aardvark/index.html`.

  The "old" redirection to `_admin/html/index.html` will now produce a 404 error.

  When starting ArangoDB with the `--upgrade` option, this will automatically be remedied
  by putting in a redirection from `/` to `/_admin/aardvark/index.html`, and from
  `/_admin/html/index.html` to `/_admin/aardvark/index.html`.

  This also obsoletes the following configuration (command-line) options:
  - `--server.admin-directory`
  - `--server.disable-admin-interface`

  when using these now obsolete options when the server is started, no error is produced
  for downwards-compatibility.

* changed User-Agent value sent by arangoimp, arangosh, and arangod from "VOC-Agent" to
  "ArangoDB"

* changed journal file creation behavior as follows:

  Previously, a journal file for a collection was always created when a collection was
  created. When a journal filled up and became full, the current journal was made a
  datafile, and a new (empty) journal was created automatically. There weren't many
  intended situations when a collection did not have at least one journal.

  This is changed now as follows:
  - when a collection is created, no journal file will be created automatically
  - when there is a write into a collection without a journal, the journal will be
    created lazily
  - when there is a write into a collection with a full journal, a new journal will
    be created automatically

  From the end user perspective, nothing should have changed, except that there is now
  less disk usage for empty collections. Disk usage of infrequently updated collections
  might also be reduced significantly by running the `rotate()` method of a collection,
  and not writing into a collection subsequently.

* added method `collection.rotate()`

  This allows premature rotation of a collection's current journal file into a (read-only)
  datafile. The purpose of using `rotate()` is to prematurely allow compaction (which is
  performed on datafiles only) on data, even if the journal was not filled up completely.

  Using `rotate()` may make sense in the following scenario:

      c = db._create("test");
      for (i = 0; i < 1000; ++i) {
        c.save(...); // insert lots of data here
      }

      ...
      c.truncate(); // collection is now empty
      // only data in datafiles will be compacted by following compaction runs
      // all data in the current journal would not be compacted

      // calling rotate will make the current journal a datafile, and thus make it
      // eligible for compaction
      c.rotate();

  Using `rotate()` may also be useful when data in a collection is known to not change
  in the immediate future. After having completed all write operations on a collection,
  performing a `rotate()` will reduce the size of the current journal to the actually
  required size (remember that journals are pre-allocated with a specific size) before
  making the journal a datafile. Thus `rotate()` may cause disk space savings, even if
  the datafiles does not qualify for compaction after rotation.

  Note: rotating the journal is asynchronous, so that the actual rotation may be executed
  after `rotate()` returns to the caller.

* changed compaction to merge small datafiles together (up to 3 datafiles are merged in
  a compaction run)

  In the regular case, this should leave less small datafiles stay around on disk and allow
  using less file descriptors in total.

* added AQL MINUS function

* added AQL UNION_DISTINCT function (more efficient than combination of `UNIQUE(UNION())`)

* updated mruby to 2013-08-22

* issue #587: Add db._create() in help for startup arangosh

* issue #586: Share a link on installation instructions in the User Manual

* issue #585: Bison 2.4 missing on Mac for custom build

* issue #584: Web interface images broken in devel

* issue #583: Small documentation update

* issue #581: Parameter binding for attributes

* issue #580: Small improvements (by @guidoreina)

* issue #577: Missing documentation for collection figures in implementor manual

* issue #576: Get disk usage for collections and graphs

  This extends the result of the REST API for /_api/collection/figures with
  the attributes `compactors.count`, `compactors.fileSize`, `shapefiles.count`,
  and `shapefiles.fileSize`.

* issue #575: installing devel version on mac (low prio)

* issue #574: Documentation (POST /_admin/routing/reload)

* issue #558: HTTP cursors, allow count to ignore LIMIT


v1.4.0-alpha1 (2013-08-02)
--------------------------

* added replication. check online manual for details.

* added server startup options `--server.disable-replication-logger` and
  `--server.disable-replication-applier`

* removed action deployment tool, this now handled with Foxx and its manager or
  by kaerus node utility

* fixed a server crash when using byExample / firstExample inside a transaction
  and the collection contained a usable hash/skiplist index for the example

* defineHttp now only expects a single context

* added collection detail dialog (web interface)

  Shows collection properties, figures (datafiles, journals, attributes, etc.)
  and indexes.

* added documents filter (web interface)

  Allows searching for documents based on attribute values. One or many filter
  conditions can be defined, using comparison operators such as '==', '<=', etc.

* improved AQL editor (web interface)

  Editor supports keyboard shortcuts (Submit, Undo, Redo, Select).
  Editor allows saving and reusing of user-defined queries.
  Added example queries to AQL editor.
  Added comment button.

* added document import (web interface)

  Allows upload of JSON-data from files. Files must have an extension of .json.

* added dashboard (web interface)

  Shows the status of replication and multiple system charts, e.g.
  Virtual Memory Size, Request Time, HTTP Connections etc.

* added API method `/_api/graph` to query all graphs with all properties.

* added example queries in web interface AQL editor

* added arango.reconnect(<host>) method for arangosh to dynamically switch server or
  user name

* added AQL range operator `..`

  The `..` operator can be used to easily iterate over a sequence of numeric
  values. It will produce a list of values in the defined range, with both bounding
  values included.

  Example:

      2010..2013

  will produce the following result:

      [ 2010, 2011, 2012, 2013 ]

* added AQL RANGE function

* added collection.first(count) and collection.last(count) document access functions

  These functions allow accessing the first or last n documents in a collection. The order
  is determined by document insertion/update time.

* added AQL INTERSECTION function

* INCOMPATIBLE CHANGE: changed AQL user function namespace resolution operator from `:` to `::`

  AQL user-defined functions were introduced in ArangoDB 1.3, and the namespace resolution
  operator for them was the single colon (`:`). A function call looked like this:

      RETURN mygroup:myfunc()

  The single colon caused an ambiguity in the AQL grammar, making it indistinguishable from
  named attributes or the ternary operator in some cases, e.g.

      { mygroup:myfunc ? mygroup:myfunc }

  The change of the namespace resolution operator from `:` to `::` fixes this ambiguity.

  Existing user functions in the database will be automatically fixed when starting ArangoDB
  1.4 with the `--upgrade` option. However, queries using user-defined functions need to be
  adjusted on the client side to use the new operator.

* allow multiple AQL LET declarations separated by comma, e.g.
  LET a = 1, b = 2, c = 3

* more useful AQL error messages

  The error position (line/column) is more clearly indicated for parse errors.
  Additionally, if a query references a collection that cannot be found, the error
  message will give a hint on the collection name

* changed return value for AQL `DOCUMENT` function in case document is not found

  Previously, when the AQL `DOCUMENT` function was called with the id of a document and
  the document could not be found, it returned `undefined`. This value is not part of the
  JSON type system and this has caused some problems.
  Starting with ArangoDB 1.4, the `DOCUMENT` function will return `null` if the document
  looked for cannot be found.

  In case the function is called with a list of documents, it will continue to return all
  found documents, and will not return `null` for non-found documents. This has not changed.

* added single line comments for AQL

  Single line comments can be started with a double forward slash: `//`.
  They end at the end of the line, or the end of the query string, whichever is first.

* fixed documentation issues #567, #568, #571.

* added collection.checksum(<withData>) method to calculate CRC checksums for
  collections

  This can be used to
  - check if data in a collection has changed
  - compare the contents of two collections on different ArangoDB instances

* issue #565: add description line to aal.listAvailable()

* fixed several out-of-memory situations when double freeing or invalid memory
  accesses could happen

* less msyncing during the creation of collections

  This is achieved by not syncing the initial (standard) markers in shapes collections.
  After all standard markers are written, the shapes collection will get synced.

* renamed command-line option `--log.filter` to `--log.source-filter` to avoid
  misunderstandings

* introduced new command-line option `--log.content-filter` to optionally restrict
  logging to just specific log messages (containing the filter string, case-sensitive).

  For example, to filter on just log entries which contain `ArangoDB`, use:

      --log.content-filter "ArangoDB"

* added optional command-line option `--log.requests-file` to log incoming HTTP
  requests to a file.

  When used, all HTTP requests will be logged to the specified file, containing the
  client IP address, HTTP method, requests URL, HTTP response code, and size of the
  response body.

* added a signal handler for SIGUSR1 signal:

  when ArangoDB receives this signal, it will respond all further incoming requests
  with an HTTP 503 (Service Unavailable) error. This will be the case until another
  SIGUSR1 signal is caught. This will make ArangoDB start serving requests regularly
  again. Note: this is not implemented on Windows.

* limited maximum request URI length to 16384 bytes:

  Incoming requests with longer request URIs will be responded to with an HTTP
  414 (Request-URI Too Long) error.

* require version 1.0 or 1.1 in HTTP version signature of requests sent by clients:

  Clients sending requests with a non-HTTP 1.0 or non-HTTP 1.1 version number will
  be served with an HTTP 505 (HTTP Version Not Supported) error.

* updated manual on indexes:

  using system attributes such as `_id`, `_key`, `_from`, `_to`, `_rev` in indexes is
  disallowed and will be rejected by the server. This was the case since ArangoDB 1.3,
  but was not properly documented.

* issue #563: can aal become a default object?

  aal is now a prefab object in arangosh

* prevent certain system collections from being renamed, dropped, or even unloaded.

  Which restrictions there are for which system collections may vary from release to
  release, but users should in general not try to modify system collections directly
  anyway.

  Note: there are no such restrictions for user-created collections.

* issue #559: added Foxx documentation to user manual

* added server startup option `--server.authenticate-system-only`. This option can be
  used to restrict the need for HTTP authentication to internal functionality and APIs,
  such as `/_api/*` and `/_admin/*`.
  Setting this option to `true` will thus force authentication for the ArangoDB APIs
  and the web interface, but allow unauthenticated requests for other URLs (including
  user defined actions and Foxx applications).
  The default value of this option is `false`, meaning that if authentication is turned
  on, authentication is still required for *all* incoming requests. Only by setting the
  option to `true` this restriction is lifted and authentication becomes required for
  URLs starting with `/_` only.

  Please note that authentication still needs to be enabled regularly by setting the
  `--server.disable-authentication` parameter to `false`. Otherwise no authentication
  will be required for any URLs as before.

* protect collections against unloading when there are still document barriers around.

* extended cap constraints to optionally limit the active data size in a collection to
  a specific number of bytes.

  The arguments for creating a cap constraint are now:
  `collection.ensureCapConstraint(<count>, <byteSize>);`

  It is supported to specify just a count as in ArangoDB 1.3 and before, to specify
  just a fileSize, or both. The first met constraint will trigger the automated
  document removal.

* added `db._exists(doc)` and `collection.exists(doc)` for easy document existence checks

* added API `/_api/current-database` to retrieve information about the database the
  client is currently connected to (note: the API `/_api/current-database` has been
  removed in the meantime. The functionality is accessible via `/_api/database/current`
  now).

* ensure a proper order of tick values in datafiles/journals/compactors.
  any new files written will have the _tick values of their markers in order. for
  older files, there are edge cases at the beginning and end of the datafiles when
  _tick values are not properly in order.

* prevent caching of static pages in PathHandler.
  whenever a static page is requested that is served by the general PathHandler, the
  server will respond to HTTP GET requests with a "Cache-Control: max-age=86400" header.

* added "doCompact" attribute when creating collections and to collection.properties().
  The attribute controls whether collection datafiles are compacted.

* changed the HTTP return code from 400 to 404 for some cases when there is a referral
  to a non-existing collection or document.

* introduced error code 1909 `too many iterations` that is thrown when graph traversals
  hit the `maxIterations` threshold.

* optionally limit traversals to a certain number of iterations
  the limitation can be achieved via the traversal API by setting the `maxIterations`
  attribute, and also via the AQL `TRAVERSAL` and `TRAVERSAL_TREE` functions by setting
  the same attribute. If traversals are not limited by the end user, a server-defined
  limit for `maxIterations` may be used to prevent server-side traversals from running
  endlessly.

* added graph traversal API at `/_api/traversal`

* added "API" link in web interface, pointing to REST API generated with Swagger

* moved "About" link in web interface into "links" menu

* allow incremental access to the documents in a collection from out of AQL
  this allows reading documents from a collection chunks when a full collection scan
  is required. memory usage might be must lower in this case and queries might finish
  earlier if there is an additional LIMIT statement

* changed AQL COLLECT to use a stable sort, so any previous SORT order is preserved

* issue #547: Javascript error in the web interface

* issue #550: Make AQL graph functions support key in addition to id

* issue #526: Unable to escape when an errorneous command is entered into the js shell

* issue #523: Graph and vertex methods for the javascript api

* issue #517: Foxx: Route parameters with capital letters fail

* issue #512: Binded Parameters for LIMIT


v1.3.3 (2013-08-01)
-------------------

* issue #570: updateFishbowl() fails once

* updated and fixed generated examples

* issue #559: added Foxx documentation to user manual

* added missing error reporting for errors that happened during import of edges


v1.3.2 (2013-06-21)
-------------------

* fixed memleak in internal.download()

* made the shape-collection journal size adaptive:
  if too big shapes come in, a shape journal will be created with a big-enough size
  automatically. the maximum size of a shape journal is still restricted, but to a
  very big value that should never be reached in practice.

* fixed a segfault that occurred when inserting documents with a shape size bigger
  than the default shape journal size (2MB)

* fixed a locking issue in collection.truncate()

* fixed value overflow in accumulated filesizes reported by collection.figures()

* issue #545: AQL FILTER unnecessary (?) loop

* issue #549: wrong return code with --daemon


v1.3.1 (2013-05-24)
-------------------

* removed currently unused _ids collection

* fixed usage of --temp-path in aranogd and arangosh

* issue #540: suppress return of temporary internal variables in AQL

* issue #530: ReferenceError: ArangoError is not a constructor

* issue #535: Problem with AQL user functions javascript API

* set --javascript.app-path for test execution to prevent startup error

* issue #532: Graph _edgesCache returns invalid data?

* issue #531: Arangod errors

* issue #529: Really weird transaction issue

* fixed usage of --temp-path in aranogd and arangosh


v1.3.0 (2013-05-10)
-------------------

* fixed problem on restart ("datafile-xxx is not sealed") when server was killed
  during a compaction run

* fixed leak when using cursors with very small batchSize

* issue #508: `unregistergroup` function not mentioned in http interface docs

* issue #507: GET /_api/aqlfunction returns code inside parentheses

* fixed issue #489: Bug in aal.install

* fixed issue 505: statistics not populated on MacOS


v1.3.0-rc1 (2013-04-24)
-----------------------

* updated documentation for 1.3.0

* added node modules and npm packages

* changed compaction to only compact datafiles with more at least 10% of dead
  documents (byte size-wise)

* issue #498: fixed reload of authentication info when using
  `require("org/arangodb/users").reload()`

* issue #495: Passing an empty array to create a document results in a
  "phantom" document

* added more precision for requests statistics figures

* added "sum" attribute for individual statistics results in statistics API
  at /_admin/statistics

* made "limit" an optional parameter in AQL function NEAR().
  limit can now be either omitted completely, or set to 0. If so, an internal
  default value (currently 100) will be applied for the limit.

* issue #481

* added "attributes.count" to output of `collection.figures()`
  this also affects the REST API /_api/collection/<name>/figures

* added IndexedPropertyGetter for ShapedJson objects

* added API for user-defined AQL functions

* issue #475: A better error message for deleting a non-existent graph

* issue #474: Web interface problems with the JS Shell

* added missing documentation for AQL UNION function

* added transaction support.
  This provides ACID transactions for ArangoDB. Transactions can be invoked
  using the `db._executeTransaction()` function, or the `/_api/transaction`
  REST API.

* switched to semantic versioning (at least for alpha & alpha naming)

* added saveOrReplace() for server-side JS

v1.3.alpha1 (2013-04-05)
------------------------

* cleanup of Module, Package, ArangoApp and modules "internal", "fs", "console"

* use Error instead of string in throw to allow stack-trace

* issue #454: error while creation of Collection

* make `collection.count()` not recalculate the number of documents on the fly, but
  use some internal document counters.

* issue #457: invalid string value in web interface

* make datafile id (datafile->_fid) identical to the numeric part of the filename.
  E.g. the datafile `journal-123456.db` will now have a datafile marker with the same
  fid (i.e. `123456`) instead of a different value. This change will only affect
  datafiles that are created with 1.3 and not any older files.
  The intention behind this change is to make datafile debugging easier.

* consistently discard document attributes with reserved names (system attributes)
  but without any known meaning, for example `_test`, `_foo`, ...

  Previously, these attributes were saved with the document regularly in some cases,
  but were discarded in other cases.
  Now these attributes are discarded consistently. "Real" system attributes such as
  `_key`, `_from`, `_to` are not affected and will work as before.

  Additionally, attributes with an empty name (``) are discarded when documents are
  saved.

  Though using reserved or empty attribute names in documents was not really and
  consistently supported in previous versions of ArangoDB, this change might cause
  an incompatibility for clients that rely on this feature.

* added server startup flag `--database.force-sync-properties` to force syncing of
  collection properties on collection creation, deletion and on property update.
  The default value is true to mimic the behavior of previous versions of ArangoDB.
  If set to false, collection properties are written to disk but no call to sync()
  is made.

* added detailed output of server version and components for REST APIs
  `/_admin/version` and `/_api/version`. To retrieve this extended information,
  call the REST APIs with URL parameter `details=true`.

* issue #443: For git-based builds include commit hash in version

* adjust startup log output to be more compact, less verbose

* set the required minimum number of file descriptors to 256.
  On server start, this number is enforced on systems that have rlimit. If the limit
  cannot be enforced, starting the server will fail.
  Note: 256 is considered to be the absolute minimum value. Depending on the use case
  for ArangoDB, a much higher number of file descriptors should be used.

  To avoid checking & potentially changing the number of maximum open files, use the
  startup option `--server.descriptors-minimum 0`

* fixed shapedjson to json conversion for special numeric values (NaN, +inf, -inf).
  Before, "NaN", "inf", or "-inf" were written into the JSONified output, but these
  values are not allowed in JSON. Now, "null" is written to the JSONified output as
  required.

* added AQL functions VARIANCE_POPULATION(), VARIANCE_SAMPLE(), STDDEV_POPULATION(),
  STDDEV_SAMPLE(), AVERAGE(), MEDIAN() to calculate statistical values for lists

* added AQL SQRT() function

* added AQL TRIM(), LEFT() and RIGHT() string functions

* fixed issue #436: GET /_api/document on edge

* make AQL REVERSE() and LENGTH() functions work on strings, too

* disabled DOT generation in `make doxygen`. this speeds up docs generation

* renamed startup option `--dispatcher.report-intervall` to `--dispatcher.report-interval`

* renamed startup option `--scheduler.report-intervall` to `--scheduler.report-interval`

* slightly changed output of REST API method /_admin/log.
  Previously, the log messages returned also contained the date and log level, now
  they will only contain the log message, and no date and log level information.
  This information can be re-created by API users from the `timestamp` and `level`
  attributes of the result.

* removed configure option `--enable-zone-debug`
  memory zone debugging is now automatically turned on when compiling with ArangoDB
  `--enable-maintainer-mode`

* removed configure option `--enable-arangob`
  arangob is now always included in the build


v1.2.3 (XXXX-XX-XX)
-------------------

* added optional parameter `edgexamples` for AQL function EDGES() and NEIGHBORS()

* added AQL function NEIGHBORS()

* added freebsd support

* fixed firstExample() query with `_id` and `_key` attributes

* issue triAGENS/ArangoDB-PHP#55: AQL optimizer may have mis-optimized duplicate
  filter statements with limit


v1.2.2 (2013-03-26)
-------------------

* fixed save of objects with common sub-objects

* issue #459: fulltext internal memory allocation didn't scale well
  This fix improves loading times for collections with fulltext indexes that have
  lots of equal words indexed.

* issue #212: auto-increment support

  The feature can be used by creating a collection with the extra `keyOptions`
  attribute as follows:

      db._create("mycollection", { keyOptions: { type: "autoincrement", offset: 1, increment: 10, allowUserKeys: true } });

  The `type` attribute will make sure the keys will be auto-generated if no
  `_key` attribute is specified for a document.

  The `allowUserKeys` attribute determines whether users might still supply own
  `_key` values with documents or if this is considered an error.

  The `increment` value determines the actual increment value, whereas the `offset`
  value can be used to seed to value sequence with a specific starting value.
  This will be useful later in a multi-master setup, when multiple servers can use
  different auto-increment seed values and thus generate non-conflicting auto-increment values.

  The default values currently are:

  - `allowUserKeys`: `true`
  - `offset`: `0`
  - `increment`: `1`

  The only other available key generator type currently is `traditional`.
  The `traditional` key generator will auto-generate keys in a fashion as ArangoDB
  always did (some increasing integer value, with a more or less unpredictable
  increment value).

  Note that for the `traditional` key generator there is only the option to disallow
  user-supplied keys and give the server the sole responsibility for key generation.
  This can be achieved by setting the `allowUserKeys` property to `false`.

  This change also introduces the following errors that API implementors may want to check
  the return values for:

  - 1222: `document key unexpected`: will be raised when a document is created with
    a `_key` attribute, but the underlying collection was set up with the `keyOptions`
    attribute `allowUserKeys: false`.

  - 1225: `out of keys`: will be raised when the auto-increment key generator runs
    out of keys. This may happen when the next key to be generated is 2^64 or higher.
    In practice, this will only happen if the values for `increment` or `offset` are
    not set appropriately, or if users are allowed to supply own keys, those keys
    are near the 2^64 threshold, and later the auto-increment feature kicks in and
    generates keys that cross that threshold.

    In practice it should not occur with proper configuration and proper usage of the
    collections.

  This change may also affect the following REST APIs:
  - POST `/_api/collection`: the server does now accept the optional `keyOptions`
    attribute in the second parameter
  - GET `/_api/collection/properties`: will return the `keyOptions` attribute as part
    of the collection's properties. The previous optional attribute `createOptions`
    is now gone.

* fixed `ArangoStatement.explain()` method with bind variables

* fixed misleading "cursor not found" error message in arangosh that occurred when
  `count()` was called for client-side cursors

* fixed handling of empty attribute names, which may have crashed the server under
  certain circumstances before

* fixed usage of invalid pointer in error message output when index description could
  not be opened


v1.2.1 (2013-03-14)
-------------------

* issue #444: please darken light color in arangosh

* issue #442: pls update post install info on osx

* fixed conversion of special double values (NaN, -inf, +inf) when converting from
  shapedjson to JSON

* fixed compaction of markers (location of _key was not updated correctly in memory,
  leading to _keys pointing to undefined memory after datafile rotation)

* fixed edge index key pointers to use document master pointer plus offset instead
  of direct _key address

* fixed case when server could not create any more journal or compactor files.
  Previously a wrong status code may have been returned, and not being able to create
  a new compactor file may have led to an infinite loop with error message
  "could not create compactor".

* fixed value truncation for numeric filename parts when renaming datafiles/journals


v1.2.0 (2013-03-01)
-------------------

* by default statistics are now switch off; in order to enable comment out
  the "disable-statistics = yes" line in "arangod.conf"

* fixed issue #435: csv parser skips data at buffer border

* added server startup option `--server.disable-statistics` to turn off statistics
  gathering without recompilation of ArangoDB.
  This partly addresses issue #432.

* fixed dropping of indexes without collection name, e.g.
  `db.xxx.dropIndex("123456");`
  Dropping an index like this failed with an assertion error.

* fixed issue #426: arangoimp should be able to import edges into edge collections

* fixed issue #425: In case of conflict ArangoDB returns HTTP 400 Bad request
  (with 1207 Error) instead of HTTP 409 Conflict

* fixed too greedy token consumption in AQL for negative values:
  e.g. in the statement `RETURN { a: 1 -2 }` the minus token was consumed as part
  of the value `-2`, and not interpreted as the binary arithmetic operator


v1.2.beta3 (2013-02-22)
-----------------------

* issue #427: ArangoDB Importer Manual has no navigation links (previous|home|next)

* issue #319: Documentation missing for Emergency console and incomplete for datafile debugger.

* issue #370: add documentation for reloadRouting and flushServerModules

* issue #393: added REST API for user management at /_api/user

* issue #393, #128: added simple cryptographic functions for user actions in module "crypto":
  * require("org/arangodb/crypto").md5()
  * require("org/arangodb/crypto").sha256()
  * require("org/arangodb/crypto").rand()

* added replaceByExample() Javascript and REST API method

* added updateByExample() Javascript and REST API method

* added optional "limit" parameter for removeByExample() Javascript and REST API method

* fixed issue #413

* updated bundled V8 version from 3.9.4 to 3.16.14.1
  Note: the Windows version used a more recent version (3.14.0.1) and was not updated.

* fixed issue #404: keep original request url in request object


v1.2.beta2 (2013-02-15)
-----------------------

* fixed issue #405: 1.2 compile warnings

* fixed issue #333: [debian] Group "arangodb" is not used when starting vie init.d script

* added optional parameter 'excludeSystem' to GET /_api/collection
  This parameter can be used to disable returning system collections in the list
  of all collections.

* added AQL functions KEEP() and UNSET()

* fixed issue #348: "HTTP Interface for Administration and Monitoring"
  documentation errors.

* fix stringification of specific positive int64 values. Stringification of int64
  values with the upper 32 bits cleared and the 33rd bit set were broken.

* issue #395:  Collection properties() function should return 'isSystem' for
  Javascript and REST API

* make server stop after upgrade procedure when invoked with `--upgrade option`.
  When started with the `--upgrade` option, the server will perfom
  the upgrade, and then exit with a status code indicating the result of the
  upgrade (0 = success, 1 = failure). To start the server regularly in either
  daemon or console mode, the `--upgrade` option must not be specified.
  This change was introduced to allow init.d scripts check the result of
  the upgrade procedure, even in case an upgrade was successful.
  this was introduced as part of issue #391.

* added AQL function EDGES()

* added more crash-protection when reading corrupted collections at startup

* added documentation for AQL function CONTAINS()

* added AQL function LIKE()

* replaced redundant error return code 1520 (Unable to open collection) with error code
  1203 (Collection not found). These error codes have the same meanings, but one of
  them was returned from AQL queries only, the other got thrown by other parts of
  ArangoDB. Now, error 1203 (Collection not found) is used in AQL too in case a
  non-existing collection is used.

v1.2.beta1 (2013-02-01)
-----------------------

* fixed issue #382: [Documentation error] Maschine... should be Machine...

* unified history file locations for arangod, arangosh, and arangoirb.
  - The readline history for arangod (emergency console) is now stored in file
    $HOME/.arangod. It was stored in $HOME/.arango before.
  - The readline history for arangosh is still stored in $HOME/.arangosh.
  - The readline history for arangoirb is now stored in $HOME/.arangoirb. It was
    stored in $HOME/.arango-mrb before.

* fixed issue #381: _users user should have a unique constraint

* allow negative list indexes in AQL to access elements from the end of a list,
  e.g. ```RETURN values[-1]``` will return the last element of the `values` list.

* collection ids, index ids, cursor ids, and document revision ids created and
  returned by ArangoDB are now returned as strings with numeric content inside.
  This is done to prevent some value overrun/truncation in any part of the
  complete client/server workflow.
  In ArangoDB 1.1 and before, these values were previously returned as
  (potentially very big) integer values. This may cause problems (clipping, overrun,
  precision loss) for clients that do not support big integers natively and store
  such values in IEEE754 doubles internally. This type loses precision after about
  52 bits and is thus not safe to hold an id.
  Javascript and 32 bit-PHP are examples for clients that may cause such problems.
  Therefore, ids are now returned by ArangoDB as strings, with the string
  content being the integer value as before.

  Example for documents ("_rev" attribute):
  - Document returned by ArangoDB 1.1: { "_rev": 1234, ... }
  - Document returned by ArangoDB 1.2: { "_rev": "1234", ... }

  Example for collections ("id" attribute / "_id" property):
  - Collection returned by ArangoDB 1.1: { "id": 9327643, "name": "test", ... }
  - Collection returned by ArangoDB 1.2: { "id": "9327643", "name": "test", ... }

  Example for cursors ("id" attribute):
  - Collection returned by ArangoDB 1.1: { "id": 11734292, "hasMore": true, ... }
  - Collection returned by ArangoDB 1.2: { "id": "11734292", "hasMore": true, ... }

* global variables are not automatically available anymore when starting the
  arangod Javascript emergency console (i.e. ```arangod --console```).

  Especially, the variables `db`, `edges`, and `internal` are not available
  anymore. `db` and `internal` can be made available in 1.2 by
  ```var db = require("org/arangodb").db;``` and
  ```var internal = require("internal");```, respectively.
  The reason for this change is to get rid of global variables in the server
  because this will allow more specific inclusion of functionality.

  For convenience, the global variable `db` is still available by default in
  arangosh. The global variable `edges`, which since ArangoDB 1.1 was kind of
  a redundant wrapper of `db`, has been removed in 1.2 completely.
  Please use `db` instead, and if creating an edge collection, use the explicit
  ```db._createEdgeCollection()``` command.

* issue #374: prevent endless redirects when calling admin interface with
  unexpected URLs

* issue #373: TRAVERSAL() `trackPaths` option does not work. Instead `paths` does work

* issue #358: added support for CORS

* honor optional waitForSync property for document removal, replace, update, and
  save operations in arangosh. The waitForSync parameter for these operations
  was previously honored by the REST API and on the server-side, but not when
  the waitForSync parameter was specified for a document operation in arangosh.

* calls to db.collection.figures() and /_api/collection/<collection>/figures now
  additionally return the number of shapes used in the collection in the
  extra attribute "shapes.count"

* added AQL TRAVERSAL_TREE() function to return a hierarchical result from a traversal

* added AQL TRAVERSAL() function to return the results from a traversal

* added AQL function ATTRIBUTES() to return the attribute names of a document

* removed internal server-side AQL functions from global scope.

  Now the AQL internal functions can only be accessed via the exports of the
  ahuacatl module, which can be included via ```require("org/arangodb/ahuacatl")```.
  It shouldn't be necessary for clients to access this module at all, but
  internal code may use this module.

  The previously global AQL-related server-side functions were moved to the
  internal namespace. This produced the following function name changes on
  the server:

     old name              new name
     ------------------------------------------------------
     AHUACATL_RUN       => require("internal").AQL_QUERY
     AHUACATL_EXPLAIN   => require("internal").AQL_EXPLAIN
     AHUACATL_PARSE     => require("internal").AQL_PARSE

  Again, clients shouldn't have used these functions at all as there is the
  ArangoStatement object to execute AQL queries.

* fixed issue #366: Edges index returns strange description

* added AQL function MATCHES() to check a document against a list of examples

* added documentation and tests for db.collection.removeByExample

* added --progress option for arangoimp. This will show the percentage of the input
  file that has been processed by arangoimp while the import is still running. It can
  be used as a rough indicator of progress for the entire import.

* make the server log documents that cannot be imported via /_api/import into the
  logfile using the warning log level. This may help finding illegal documents in big
  import runs.

* check on server startup whether the database directory and all collection directories
  are writable. if not, the server startup will be aborted. this prevents serious
  problems with collections being non-writable and this being detected at some pointer
  after the server has been started

* allow the following AQL constructs: FUNC(...)[...], FUNC(...).attribute

* fixed issue #361: Bug in Admin Interface. Header disappears when clicking new collection

* Added in-memory only collections

  Added collection creation parameter "isVolatile":
  if set to true, the collection is created as an in-memory only collection,
  meaning that all document data of that collection will reside in memory only,
  and will not be stored permanently to disk.
  This means that all collection data will be lost when the collection is unloaded
  or the server is shut down.
  As this collection type does not have datafile disk overhead for the regular
  document operations, it may be faster than normal disk-backed collections. The
  actual performance gains strongly depend on the underlying OS, filesystem, and
  settings though.
  This collection type should be used for caches only and not for any sensible data
  that cannot be re-created otherwise.
  Some platforms, namely Windows, currently do not support this collection type.
  When creating an in-memory collection on such platform, an error message will be
  returned by ArangoDB telling the user the platform does not support it.

  Note: in-memory collections are an experimental feature. The feature might
  change drastically or even be removed altogether in a future version of ArangoDB.

* fixed issue #353: Please include "pretty print" in Emergency Console

* fixed issue #352: "pretty print" console.log
  This was achieved by adding the dump() function for the "internal" object

* reduced insertion time for edges index
  Inserting into the edges index now avoids costly comparisons in case of a hash
  collision, reducing the prefilling/loading timer for bigger edge collections

* added fulltext queries to AQL via FULLTEXT() function. This allows search
  fulltext indexes from an AQL query to find matching documents

* added fulltext index type. This index type allows indexing words and prefixes of
  words from a specific document attribute. The index can be queries using a
  SimpleQueryFull object, the HTTP REST API at /_api/simple/fulltext, or via AQL

* added collection.revision() method to determine whether a collection has changed.
  The revision method returns a revision string that can be used by client programs
  for equality/inequality comparisons. The value returned by the revision method
  should be treated by clients as an opaque string and clients should not try to
  figure out the sense of the revision id. This is still useful enough to check
  whether data in a collection has changed.

* issue #346: adaptively determine NUMBER_HEADERS_PER_BLOCK

* issue #338: arangosh cursor positioning problems

* issue #326: use limit optimization with filters

* issue #325: use index to avoid sorting

* issue #324: add limit optimization to AQL

* removed arango-password script and added Javascript functionality to add/delete
  users instead. The functionality is contained in module `users` and can be invoked
  as follows from arangosh and arangod:
  * require("users").save("name", "passwd");
  * require("users").replace("name", "newPasswd");
  * require("users").remove("name");
  * require("users").reload();
  These functions are intentionally not offered via the web interface.
  This also addresses issue #313

* changed print output in arangosh and the web interface for JSON objects.
  Previously, printing a JSON object in arangosh resulted in the attribute values
  being printed as proper JSON, but attribute names were printed unquoted and
  unescaped. This was fine for the purpose of arangosh, but lead to invalid
  JSON being produced. Now, arangosh will produce valid JSON that can be used
  to send it back to ArangoDB or use it with arangoimp etc.

* fixed issue #300: allow importing documents via the REST /_api/import API
  from a JSON list, too.
  So far, the API only supported importing from a format that had one JSON object
  on each line. This is sometimes inconvenient, e.g. when the result of an AQL
  query or any other list is to be imported. This list is a JSON list and does not
  necessary have a document per line if pretty-printed.
  arangoimp now supports the JSON list format, too. However, the format requires
  arangoimp and the server to read the entire dataset at once. If the dataset is
  too big (bigger than --max-upload-size) then the import will be rejected. Even if
  increased, the entire list must fit in memory on both the client and the server,
  and this may be more resource-intensive than importing individual lines in chunks.

* removed unused parameter --reuse-ids for arangoimp. This parameter did not have
  any effect in 1.2, was never publicly announced and did evil (TM) things.

* fixed issue #297 (partly): added whitespace between command line and
  command result in arangosh, added shell colors for better usability

* fixed issue #296: system collections not usable from AQL

* fixed issue #295: deadlock on shutdown

* fixed issue #293: AQL queries should exploit edges index

* fixed issue #292: use index when filtering on _key in AQL

* allow user-definable document keys
  users can now define their own document keys by using the _key attribute
  when creating new documents or edges. Once specified, the value of _key is
  immutable.
  The restrictions for user-defined key values are:
  * the key must be at most 254 bytes long
  * it must consist of the letters a-z (lower or upper case), the digits 0-9,
    the underscore (_) or dash (-) characters only
  * any other characters, especially multi-byte sequences, whitespace or
    punctuation characters cannot be used inside key values

  Specifying a document key is optional when creating new documents. If no
  document key is specified, ArangoDB will create a document key itself.
  There are no guarantees about the format and pattern of auto-generated document
  keys other than the above restrictions.
  Clients should therefore treat auto-generated document keys as opaque values.
  Keys can be used to look up and reference documents, e.g.:
  * saving a document: `db.users.save({ "_key": "fred", ... })`
  * looking up a document: `db.users.document("fred")`
  * referencing other documents: `edges.relations.save("users/fred", "users/john", ...)`

  This change is downwards-compatible to ArangoDB 1.1 because in ArangoDB 1.1
  users were not able to define their own keys. If the user does not supply a _key
  attribute when creating a document, ArangoDB 1.2 will still generate a key of
  its own as ArangoDB 1.1 did. However, all documents returned by ArangoDB 1.2 will
  include a _key attribute and clients should be able to handle that (e.g. by
  ignoring it if not needed). Documents returned will still include the _id attribute
  as in ArangoDB 1.1.

* require collection names everywhere where a collection id was allowed in
  ArangoDB 1.1 & 1.0
  This change requires clients to use a collection name in place of a collection id
  at all places the client deals with collections.
  Examples:
  * creating edges: the _from and _to attributes must now contain collection names instead
    of collection ids: `edges.relations.save("test/my-key1", "test/my-key2", ...)`
  * retrieving edges: the returned _from and _to attributes now will contain collection
    names instead of ids, too: _from: `test/fred` instead of `1234/3455`
  * looking up documents: db.users.document("fred") or db._document("users/fred")

  Collection names must be used in REST API calls instead of collection ids, too.
  This change is thus not completely downwards-compatible to ArangoDB 1.1. ArangoDB 1.1
  required users to use collection ids in many places instead of collection names.
  This was unintuitive and caused overhead in cases when just the collection name was
  known on client-side but not its id. This overhead can now be avoided so clients can
  work with the collection names directly. There is no need to work with collection ids
  on the client side anymore.
  This change will likely require adjustments to API calls issued by clients, and also
  requires a change in how clients handle the _id value of returned documents. Previously,
  the _id value of returned documents contained the collection id, a slash separator and
  the document number. Since 1.2, _id will contain the collection name, a slash separator
  and the document key. The same applies to the _from and _to attribute values of edges
  that are returned by ArangoDB.

  Also removed (now unnecessary) location header in responses of the collections REST API.
  The location header was previously returned because it was necessary for clients.
  When clients created a collection, they specified the collection name. The collection
  id was generated on the server, but the client needed to use the server-generated
  collection id for further API calls, e.g. when creating edges etc. Therefore, the
  full collection URL, also containing the collection id, was returned by the server in
  responses to the collection API, in the HTTP location header.
  Returning the location header has become unnecessary in ArangoDB 1.2 because users
  can access collections by name and do not need to care about collection ids.


v1.1.3 (2013-XX-XX)
-------------------

* fix case when an error message was looked up for an error code but no error
  message was found. In this case a NULL ptr was returned and not checked everywhere.
  The place this error popped up was when inserting into a non-unique hash index
  failed with a specific, invalid error code.

* fixed issue #381:  db._collection("_users").getIndexes();

* fixed issue #379: arango-password fatal issue javscript.startup-directory

* fixed issue #372: Command-Line Options for the Authentication and Authorization


v1.1.2 (2013-01-20)
-------------------

* upgraded to mruby 2013-01-20 583983385b81c21f82704b116eab52d606a609f4

* fixed issue #357: Some spelling and grammar errors

* fixed issue #355: fix quotes in pdf manual

* fixed issue #351: Strange arangosh error message for long running query

* fixed randomly hanging connections in arangosh on MacOS

* added "any" query method: this returns a random document from a collection. It
  is also available via REST HTTP at /_api/simple/any.

* added deployment tool

* added getPeerVertex

* small fix for logging of long messages: the last character of log messages longer
  than 256 bytes was not logged.

* fixed truncation of human-readable log messages for web interface: the trailing \0
  byte was not appended for messages longer than 256 bytes

* fixed issue #341: ArangoDB crashes when stressed with Batch jobs
  Contrary to the issue title, this did not have anything to do with batch jobs but
  with too high memory usage. The memory usage of ArangoDB is now reduced for cases
   when there are lots of small collections with few documents each

* started with issue #317: Feature Request (from Google Groups): DATE handling

* backported issue #300: Extend arangoImp to Allow importing resultset-like
  (list of documents) formatted files

* fixed issue #337: "WaitForSync" on new collection does not work on Win/X64

* fixed issue #336: Collections REST API docs

* fixed issue #335: mmap errors due to wrong memory address calculation

* fixed issue #332: arangoimp --use-ids parameter seems to have no impact

* added option '--server.disable-authentication' for arangosh as well. No more passwd
  prompts if not needed

* fixed issue #330: session logging for arangosh

* fixed issue #329: Allow passing script file(s) as parameters for arangosh to run

* fixed issue #328: 1.1 compile warnings

* fixed issue #327: Javascript parse errors in front end


v1.1.1 (2012-12-18)
-------------------

* fixed issue #339: DELETE /_api/cursor/cursor-identifier return incollect errorNum

  The fix for this has led to a signature change of the function actions.resultNotFound().
  The meaning of parameter #3 for This function has changed from the error message string
  to the error code. The error message string is now parameter #4.
  Any client code that uses this function in custom actions must be adjusted.

* fixed issue #321: Problem upgrading arangodb 1.0.4 to 1.1.0 with Homebrew (OSX 10.8.2)

* fixed issue #230: add navigation and search for online documentation

* fixed issue #315: Strange result in PATH

* fixed issue #323: Wrong function returned in error message of AQL CHAR_LENGTH()

* fixed some log errors on startup / shutdown due to pid file handling and changing
  of directories


v1.1.0 (2012-12-05)
-------------------

* WARNING:
  arangod now performs a database version check at startup. It will look for a file
  named "VERSION" in its database directory. If the file is not present, arangod will
  perform an automatic upgrade of the database directory. This should be the normal
  case when upgrading from ArangoDB 1.0 to ArangoDB 1.1.

  If the VERSION file is present but is from an older version of ArangoDB, arangod
  will refuse to start and ask the user to run a manual upgrade first. A manual upgrade
  can be performed by starting arangod with the option `--upgrade`.

  This upgrade procedure shall ensure that users have full control over when they
  perform any updates/upgrades of their data, and can plan backups accordingly. The
  procedure also guarantees that the server is not run without any required system
  collections or with in incompatible data state.

* added AQL function DOCUMENT() to retrieve a document by its _id value

* fixed issue #311: fixed segfault on unload

* fixed issue #309: renamed stub "import" button from web interface

* fixed issue #307: added WaitForSync column in collections list in in web interface

* fixed issue #306: naming in web interface

* fixed issue #304: do not clear AQL query text input when switching tabs in
  web interface

* fixed issue #303: added documentation about usage of var keyword in web interface

* fixed issue #301: PATCH does not work in web interface

# fixed issue #269: fix make distclean & clean

* fixed issue #296: system collections not usable from AQL

* fixed issue #295: deadlock on shutdown

* added collection type label to web interface

* fixed issue #290: the web interface now disallows creating non-edges in edge collections
  when creating collections via the web interface, the collection type must also be
  specified (default is document collection)

* fixed issue #289: tab-completion does not insert any spaces

* fixed issue #282: fix escaping in web interface

* made AQL function NOT_NULL take any number of arguments. Will now return its
  first argument that is not null, or null if all arguments are null. This is downwards
  compatible.

* changed misleading AQL function name NOT_LIST() to FIRST_LIST() and slightly changed
  the behavior. The function will now return its first argument that is a list, or null
  if none of the arguments are lists.
  This is mostly downwards-compatible. The only change to the previous implementation in
  1.1-beta will happen if two arguments were passed and the 1st and 2nd arguments were
  both no lists. In previous 1.1, the 2nd argument was returned as is, but now null
  will be returned.

* add AQL function FIRST_DOCUMENT(), with same behavior as FIRST_LIST(), but working
  with documents instead of lists.

* added UPGRADING help text

* fixed issue #284: fixed Javascript errors when adding edges/vertices without own
  attributes

* fixed issue #283: AQL LENGTH() now works on documents, too

* fixed issue #281: documentation for skip lists shows wrong example

* fixed AQL optimizer bug, related to OR-combined conditions that filtered on the
  same attribute but with different conditions

* fixed issue #277: allow usage of collection names when creating edges
  the fix of this issue also implies validation of collection names / ids passed to
  the REST edge create method. edges with invalid collection ids or names in the
  "from" or "to" values will be rejected and not saved


v1.1.beta2 (2012-11-13)
-----------------------

* fixed arangoirb compilation

* fixed doxygen


v1.1.beta1 (2012-10-24)
-----------------------

* fixed AQL optimizer bug

* WARNING:
  - the user has changed from "arango" to "arangodb", the start script has changed from
    "arangod" to "arangodb", the database directory has changed from "/var/arangodb" to
    "/var/lib/arangodb" to be compliant with various Linux policies

  - In 1.1, we have introduced types for collections: regular documents go into document
    collections, and edges go into edge collections. The prefixing (db.xxx vs. edges.xxx)
    works slightly different in 1.1: edges.xxx can still be used to access collections,
    however, it will not determine the type of existing collections anymore. To create an
    edge collection 1.1, you can use db._createEdgeCollection() or edges._create().
    And there's of course also db._createDocumentCollection().
    db._create() is also still there and will create a document collection by default,
    whereas edges._create() will create an edge collection.

  - the admin web interface that was previously available via the simple URL suffix /
    is now available via a dedicated URL suffix only: /_admin/html
    The reason for this is that routing and URLs are now subject to changes by the end user,
    and only URLs parts prefixed with underscores (e.g. /_admin or /_api) are reserved
    for ArangoDB's internal usage.

* the server now handles requests with invalid Content-Length header values as follows:
  - if Content-Length is negative, the server will respond instantly with HTTP 411
    (length required)

  - if Content-Length is positive but shorter than the supplied body, the server will
    respond with HTTP 400 (bad request)

  - if Content-Length is positive but longer than the supplied body, the server will
    wait for the client to send the missing bytes. The server allows 90 seconds for this
    and will close the connection if the client does not send the remaining data

  - if Content-Length is bigger than the maximum allowed size (512 MB), the server will
    fail with HTTP 413 (request entity too large).

  - if the length of the HTTP headers is greater than the maximum allowed size (1 MB),
    the server will fail with HTTP 431 (request header fields too large)

* issue #265: allow optional base64 encoding/decoding of action response data

* issue #252: create _modules collection using arango-upgrade (note: arango-upgrade was
  finally replaced by the `--upgrade` option for arangod)

* issue #251: allow passing arbitrary options to V8 engine using new command line option:
  --javascript.v8-options. Using this option, the Harmony features or other settings in
  v8 can be enabled if the end user requires them

* issue #248: allow AQL optimizer to pull out completely uncorrelated subqueries to the
  top level, resulting in less repeated evaluation of the subquery

* upgraded to Doxygen 1.8.0

* issue #247: added AQL function MERGE_RECURSIVE

* issue #246: added clear() function in arangosh

* issue #245: Documentation: Central place for naming rules/limits inside ArangoDB

* reduced size of hash index elements by 50 %, allowing more index elements to fit in
  memory

* issue #235: GUI Shell throws Error:ReferenceError: db is not defined

* issue #229: methods marked as "under construction"

* issue #228: remove unfinished APIs (/_admin/config/*)

* having the OpenSSL library installed is now a prerequisite to compiling ArangoDB
  Also removed the --enable-ssl configure option because ssl is always required.

* added AQL functions TO_LIST, NOT_LIST

* issue #224: add optional Content-Id for batch requests

* issue #221: more documentation on AQL explain functionality. Also added
  ArangoStatement.explain() client method

* added db._createStatement() method on server as well (was previously available
  on the client only)

* issue #219: continue in case of "document not found" error in PATHS() function

* issue #213: make waitForSync overridable on specific actions

* changed AQL optimizer to use indexes in more cases. Previously, indexes might
  not have been used when in a reference expression the inner collection was
  specified last. Example: FOR u1 IN users FOR u2 IN users FILTER u1._id == u2._id
  Previously, this only checked whether an index could be used for u2._id (not
  possible). It was not checked whether an index on u1._id could be used (possible).
  Now, for expressions that have references/attribute names on both sides of the
  above as above, indexes are checked for both sides.

* issue #204: extend the CSV import by TSV and by user configurable
  separator character(s)

* issue #180: added support for batch operations

* added startup option --server.backlog-size
  this allows setting the value of the backlog for the listen() system call.
  the default value is 10, the maximum value is platform-dependent

* introduced new configure option "--enable-maintainer-mode" for
  ArangoDB maintainers. this option replaces the previous compile switches
  --with-boost-test, --enable-bison, --enable-flex and --enable-errors-dependency
  the individual configure options have been removed. --enable-maintainer-mode
  turns them all on.

* removed potentially unused configure option --enable-memfail

* fixed issue #197: HTML web interface calls /_admin/user-manager/session

* fixed issue #195: VERSION file in database directory

* fixed issue #193: REST API HEAD request returns a message body on 404

* fixed issue #188: intermittent issues with 1.0.0
  (server-side cursors not cleaned up in all cases, pthreads deadlock issue)

* issue #189: key store should use ISO datetime format bug

* issue #187: run arango-upgrade on server start (note: arango-upgrade was finally
  replaced by the `--upgrade` option for arangod)n

* fixed issue #183: strange unittest error

* fixed issue #182: manual pages

* fixed issue #181: use getaddrinfo

* moved default database directory to "/var/lib/arangodb" in accordance with
  http://www.pathname.com/fhs/pub/fhs-2.3.html

* fixed issue #179: strange text in import manual

* fixed issue #178: test for aragoimp is missing

* fixed issue #177: a misleading error message was returned if unknown variables
  were used in certain positions in an AQL query.

* fixed issue #176: explain how to use AQL from the arangosh

* issue #175: re-added hidden (and deprecated) option --server.http-port. This
  option is only there to be downwards-compatible to Arango 1.0.

* fixed issue #174: missing Documentation for `within`

* fixed issue #170: add db.<coll_name>.all().toArray() to arangosh help screen

* fixed issue #169: missing argument in Simple Queries

* added program arango-upgrade. This program must be run after installing ArangoDB
  and after upgrading from a previous version of ArangoDB. The arango-upgrade script
  will ensure all system collections are created and present in the correct state.
  It will also perform any necessary data updates.
  Note: arango-upgrade was finally replaced by the `--upgrade` option for arangod.

* issue #153: edge collection should be a flag for a collection
  collections now have a type so that the distinction between document and edge
  collections can now be done at runtime using a collection's type value.
  A collection's type can be queried in Javascript using the <collection>.type() method.

  When new collections are created using db._create(), they will be document
  collections by default. When edge._create() is called, an edge collection will be created.
  To explicitly create a collection of a specific/different type, use the methods
  _createDocumentCollection() or _createEdgeCollection(), which are available for
  both the db and the edges object.
  The Javascript objects ArangoEdges and ArangoEdgesCollection have been removed
  completely.
  All internal and test code has been adjusted for this, and client code
  that uses edges.* should also still work because edges is still there and creates
  edge collections when _create() is called.

  INCOMPATIBLE CHANGE: Client code might still need to be changed in the following aspect:
  Previously, collections did not have a type so documents and edges could be inserted
  in the same collection. This is now disallowed. Edges can only be inserted into
  edge collections now. As there were no collection types in 1.0, ArangoDB will perform
  an automatic upgrade when migrating from 1.0 to 1.1.
  The automatic upgrade will check every collection and determine its type as follows:
  - if among the first 50 documents in the collection there are documents with
    attributes "_from" and "_to", the collection is typed as an edge collection
  - if among the first 50 documents in the collection there are no documents with
    attributes "_from" and "_to", the collection is made as a document collection

* issue #150: call V8 garbage collection on server periodically

* issue #110: added support for partial updates

  The REST API for documents now offers an HTTP PATCH method to partially update
  documents. Overwriting/replacing documents is still available via the HTTP PUT method
  as before. The Javascript API in the shell also offers a new update() method in extension to
  the previously existing replace() method.


v1.0.4 (2012-11-12)
-------------------

* issue #275: strange error message in arangosh 1.0.3 at startup


v1.0.3 (2012-11-08)
-------------------

* fixed AQL optimizer bug

* issue #273: fixed segfault in arangosh on HTTP 40x

* issue #265: allow optional base64 encoding/decoding of action response data

* issue #252: _modules collection not created automatically


v1.0.2 (2012-10-22)
-------------------

* repository CentOS-X.Y moved to CentOS-X, same for Debian

* bugfix for rollback from edges

* bugfix for hash indexes

* bugfix for StringBuffer::erase_front

* added autoload for modules

* added AQL function TO_LIST


v1.0.1 (2012-09-30)
-------------------

* draft for issue #165: front-end application howto

* updated mruby to cf8fdea4a6598aa470e698e8cbc9b9b492319d

* fix for issue #190: install doesn't create log directory

* fix for issue #194: potential race condition between creating and dropping collections

* fix for issue #193: REST API HEAD request returns a message body on 404

* fix for issue #188: intermittent issues with 1.0.0

* fix for issue #163: server cannot create collection because of abandoned files

* fix for issue #150: call V8 garbage collection on server periodically


v1.0.0 (2012-08-17)
-------------------

* fix for issue #157: check for readline and ncurses headers, not only libraries


v1.0.beta4 (2012-08-15)
-----------------------

* fix for issue #152: fix memleak for barriers


v1.0.beta3 (2012-08-10)
-----------------------

* fix for issue #151: Memleak, collection data not removed

* fix for issue #149: Inconsistent port for admin interface

* fix for issue #163: server cannot create collection because of abandoned files

* fix for issue #157: check for readline and ncurses headers, not only libraries

* fix for issue #108: db.<collection>.truncate() inefficient

* fix for issue #109: added startup note about cached collection names and how to
  refresh them

* fix for issue #156: fixed memleaks in /_api/import

* fix for issue #59: added tests for /_api/import

* modified return value for calls to /_api/import: now, the attribute "empty" is
  returned as well, stating the number of empty lines in the input. Also changed the
  return value of the error code attribute ("errorNum") from 1100 ("corrupted datafile")
  to 400 ("bad request") in case invalid/unexpected JSON data was sent to the server.
  This error code is more appropriate as no datafile is broken but just input data is
  incorrect.

* fix for issue #152: Memleak for barriers

* fix for issue #151: Memleak, collection data not removed

* value of --database.maximal-journal-size parameter is now validated on startup. If
  value is smaller than the minimum value (currently 1048576), an error is thrown and
  the server will not start. Before this change, the global value of maximal journal
  size was not validated at server start, but only on collection level

* increased sleep value in statistics creation loop from 10 to 500 microseconds. This
  reduces accuracy of statistics values somewhere after the decimal points but saves
  CPU time.

* avoid additional sync() calls when writing partial shape data (attribute name data)
  to disk. sync() will still be called when the shape marker (will be written after
  the attributes) is written to disk

* issue #147: added flag --database.force-sync-shapes to force synching of shape data
  to disk. The default value is true so it is the same behavior as in version 1.0.
  if set to false, shape data is synched to disk if waitForSync for the collection is
  set to true, otherwise, shape data is not synched.

* fix for issue #145: strange issue on Travis: added epsilon for numeric comparison in
  geo index

* fix for issue #136: adjusted message during indexing

* issue #131: added timeout for HTTP keep-alive connections. The default value is 300
  seconds. There is a startup parameter server.keep-alive-timeout to configure the value.
  Setting it to 0 will disable keep-alive entirely on the server.

* fix for issue #137: AQL optimizer should use indexes for ref accesses with
  2 named attributes


v1.0.beta2 (2012-08-03)
-----------------------

* fix for issue #134: improvements for centos RPM

* fixed problem with disable-admin-interface in config file


v1.0.beta1 (2012-07-29)
-----------------------

* fixed issue #118: We need a collection "debugger"

* fixed issue #126: Access-Shaper must be cached

* INCOMPATIBLE CHANGE: renamed parameters "connect-timeout" and "request-timeout"
  for arangosh and arangoimp to "--server.connect-timeout" and "--server.request-timeout"

* INCOMPATIBLE CHANGE: authorization is now required on the server side
  Clients sending requests without HTTP authorization will be rejected with HTTP 401
  To allow backwards compatibility, the server can be started with the option
  "--server.disable-authentication"

* added options "--server.username" and "--server.password" for arangosh and arangoimp
  These parameters must be used to specify the user and password to be used when
  connecting to the server. If no password is given on the command line, arangosh/
  arangoimp will interactively prompt for a password.
  If no user name is specified on the command line, the default user "root" will be
  used.

* added startup option "--server.ssl-cipher-list" to determine which ciphers to
  use in SSL context. also added SSL_OP_CIPHER_SERVER_PREFERENCE to SSL default
  options so ciphers are tried in server and not in client order

* changed default SSL protocol to TLSv1 instead of SSLv2

* changed log-level of SSL-related messages

* added SSL connections if server is compiled with OpenSSL support. Use --help-ssl

* INCOMPATIBLE CHANGE: removed startup option "--server.admin-port".
  The new endpoints feature (see --server.endpoint) allows opening multiple endpoints
  anyway, and the distinction between admin and "other" endpoints can be emulated
  later using privileges.

* INCOMPATIBLE CHANGE: removed startup options "--port", "--server.port", and
  "--server.http-port" for arangod.
  These options have been replaced by the new "--server.endpoint" parameter

* INCOMPATIBLE CHANGE: removed startup option "--server" for arangosh and arangoimp.
  These options have been replaced by the new "--server.endpoint" parameter

* Added "--server.endpoint" option to arangod, arangosh, and arangoimp.
  For arangod, this option allows specifying the bind endpoints for the server
  The server can be bound to one or multiple endpoints at once. For arangosh
  and arangoimp, the option specifies the server endpoint to connect to.
  The following endpoint syntax is currently supported:
  - tcp://host:port or http@tcp://host:port (HTTP over IPv4)
  - tcp://[host]:port or http@tcp://[host]:port (HTTP over IPv6)
  - ssl://host:port or http@tcp://host:port (HTTP over SSL-encrypted IPv4)
  - ssl://[host]:port or http@tcp://[host]:port (HTTP over SSL-encrypted IPv6)
  - unix:///path/to/socket or http@unix:///path/to/socket (HTTP over UNIX socket)

  If no port is specified, the default port of 8529 will be used.

* INCOMPATIBLE CHANGE: removed startup options "--server.require-keep-alive" and
  "--server.secure-require-keep-alive".
  The server will now behave as follows which should be more conforming to the
  HTTP standard:
  * if a client sends a "Connection: close" header, the server will close the
    connection
  * if a client sends a "Connection: keep-alive" header, the server will not
    close the connection
  * if a client does not send any "Connection" header, the server will assume
    "keep-alive" if the request was an HTTP/1.1 request, and "close" if the
    request was an HTTP/1.0 request

* (minimal) internal optimizations for HTTP request parsing and response header
  handling

* fixed Unicode unescaping bugs for \f and surrogate pairs in BasicsC/strings.c

* changed implementation of TRI_BlockCrc32 algorithm to use 8 bytes at a time

* fixed issue #122: arangod doesn't start if <log.file> cannot be created

* fixed issue #121: wrong collection size reported

* fixed issue #98: Unable to change journalSize

* fixed issue #88: fds not closed

* fixed escaping of document data in HTML admin front end

* added HTTP basic authentication, this is always turned on

* added server startup option --server.disable-admin-interface to turn off the
  HTML admin interface

* honor server startup option --database.maximal-journal-size when creating new
  collections without specific journalsize setting. Previously, these
  collections were always created with journal file sizes of 32 MB and the
  --database.maximal-journal-size setting was ignored

* added server startup option --database.wait-for-sync to control the default
  behavior

* renamed "--unit-tests" to "--javascript.unit-tests"


v1.0.alpha3 (2012-06-30)
------------------------

* fixed issue #116: createCollection=create option doesn't work

* fixed issue #115: Compilation issue under OSX 10.7 Lion & 10.8 Mountain Lion
  (homebrew)

* fixed issue #114: image not found

* fixed issue #111: crash during "make unittests"

* fixed issue #104: client.js -> ARANGO_QUIET is not defined


v1.0.alpha2 (2012-06-24)
------------------------

* fixed issue #112: do not accept document with duplicate attribute names

* fixed issue #103: Should we cleanup the directory structure

* fixed issue #100: "count" attribute exists in cursor response with "count:
  false"

* fixed issue #84 explain command

* added new MRuby version (2012-06-02)

* added --log.filter

* cleanup of command line options:
** --startup.directory => --javascript.startup-directory
** --quite => --quiet
** --gc.interval => --javascript.gc-interval
** --startup.modules-path => --javascript.modules-path
** --action.system-directory => --javascript.action-directory
** --javascript.action-threads => removed (is now the same pool as --server.threads)

* various bug-fixes

* support for import

* added option SKIP_RANGES=1 for make unittests

* fixed several range-related assertion failures in the AQL query optimizer

* fixed AQL query optimizations for some edge cases (e.g. nested subqueries with
  invalid constant filter expressions)


v1.0.alpha1 (2012-05-28)
------------------------

Alpha Release of ArangoDB 1.0<|MERGE_RESOLUTION|>--- conflicted
+++ resolved
@@ -1,15 +1,13 @@
 devel
 -----
 
-<<<<<<< HEAD
-* fixed issue #3741: attempt to fix terminal color output in Windows 
-=======
+* fixed issue #3741: ix terminal color output in Windows 
+
 * UI: added not found views for documents and collections
 
 * UI: edge collections were wrongly added to from and to vertices select box during graph creation
 
 * fixed issue #3640: limit in subquery
->>>>>>> 9a5cd393
 
 * UI: the graph viewer now displays updated label values correctly.
   Additionally the included node/edge editor now closes automatically
