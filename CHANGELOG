--- conflicted
+++ resolved
@@ -1,12 +1,10 @@
 devel
 -----
 
-<<<<<<< HEAD
 * UI: improved the behavior during collection creation in a cluster environment
-=======
+
 * UI: fixed broken foxx configuration keys. Some valid configuration values
   could not be edited via the ui.
->>>>>>> 3b1453b8
 
 * UI: pressing the return key inside a select2 box no longer triggers the modals
   success function
