--- conflicted
+++ resolved
@@ -1,13 +1,11 @@
 devel
 -----
 
-<<<<<<< HEAD
 * added `--json` option to arangovpack, allowing to treat its input as plain JSON data
   make arangovpack work without any configuration file
-=======
+
 * added experimental arangodb startup option `--javascript.enabled` to enable/disable the initialization 
   of the V8 JavaScript engine. Only expected to work on single-servers and agency deployments
->>>>>>> 2870b8f5
 
 * pull request 5201: eliminate race scenario where handlePlanChange could run infinite times
   after an execution exceeded 7.4 second time span
