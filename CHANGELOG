--- conflicted
+++ resolved
@@ -1,11 +1,10 @@
 devel
 -----
 
-<<<<<<< HEAD
 * UI: the graph viewer now displays updated label values correctly.
   Additionally the included node/edge editor now closes automatically
 	after a successful node/edge update.
-=======
+
 * UI: optimized error messages for invalid graph definitions. Also fixed a
   graph renderer cleanrenderer cleanup error.
 
@@ -14,7 +13,6 @@
 
 * added options `--encryption.keyfile` and `--encryption.key-generator` to arangodump
   and arangorestore
->>>>>>> 4eab985e
 
 * removed `--recycle-ids` option for arangorestore
 
