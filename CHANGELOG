v1.0.2 (2012-10-22)
-------------------

* repository CentOS-X.Y moved to CentOS-X, same for Debian

* bugfix for rollback from edges

* bugfix for hash indexes

* bugfix for StringBuffer::erase_front

* added autoload for modules

* added AQL function TO_LIST

v1.0.1 (2012-09-30)
-------------------

<<<<<<< HEAD
* added AQL function TO_LIST

=======
>>>>>>> f15c10d7
* draft for issue #165: front-end application howto

* updated mruby to cf8fdea4a6598aa470e698e8cbc9b9b492319d

* fix for issue #190: install doesn't create log directory

* fix for issue #194: potential race condition between creating and dropping collections

* fix for issue #193: REST API HEAD request returns a message body on 404

* fix for issue #188: intermittent issues with 1.0.0 

* fix for issue #163: server cannot create collection because of abandoned files
  
* fix for issue #150: call V8 garbage collection on server periodically 


v1.0.0 (2012-08-17)
-------------------

* fix for issue #157: check for readline and ncurses headers, not only libraries


v1.0.beta4 (2012-08-15)
-----------------------

* fix for issue #152: fix memleak for barriers


v1.0.beta3 (2012-08-10)
-----------------------

* fix for issue #151: Memleak, collection data not removed

* fix for issue #149: Inconsistent port for admin interface

* fix for issue #137: AQL optimizer should use indexes for ref accesses with 
  2 named attributes


v1.0.beta2 (2012-08-03)
-----------------------

* fix for issue #134: improvements for centos RPM

* fixed problem with disable-admin-interface in config file


v1.0.beta1 (2012-07-29)
-----------------------

* fixed issue #118: We need a collection "debugger"

* fixed issue #126: Access-Shaper must be cached

* fixed issue #122: arangod doesn't start if <log.file> cannot be created

* fixed issue #121: wrong collection size reported

* fixed issue #98: Unable to change journalSize

* fixed issue #88: fds not closed

* fixed escaping of document data in HTML admin front end

* added HTTP basic authentication, use "--server.http-auth yes" to enable

* added server startup option --server.disable-admin-interface to turn off the
  HTML admin interface

* honor server startup option --database.maximal-journal-size when creating new
  collections without specific journalsize setting. Previously, these
  collections were always created with journal file sizes of 32 MB and the
  --database.maximal-journal-size setting was ignored

* added server startup option --database.wait-for-sync to control the default
  behavior

* renamed "--unit-tests" to "--javascript.unit-tests"


v1.0.alpha3 (2012-06-30)
------------------------

* fixed issue #116: createCollection=create option doesn't work

* fixed issue #115: Compilation issue under OSX 10.7 Lion & 10.8 Mountain Lion
  (homebrew)

* fixed issue #114: image not found

* fixed issue #111: crash during "make unittests"

* fixed issue #104: client.js -> ARANGO_QUIET is not defined


v1.0.alpha2 (2012-06-24)
------------------------

* fixed issue #112: do not accept document with duplicate attribute names

* fixed issue #103: Should we cleanup the directory structure

* fixed issue #100: "count" attribute exists in cursor response with "count:
  false"

* fixed issue #84 explain command 

* added new MRuby version (2012-06-02)

* added --log.filter

* cleanup of command line options:
** --startup.directory => --javascript.startup-directory
** --quite => --quiet
** --gc.interval => --javascript.gc-interval
** --startup.modules-path => --javascript.modules-path
** --action.system-directory => --javascript.action-directory
** --javascript.action-threads => removed (is now the same pool as --server.threads)

* various bug-fixes

* support for import

* added option SKIP_RANGES=1 for make unittests

* fixed several range-related assertion failures in the AQL query optimiser

* fixed AQL query optimisations for some edge cases (e.g. nested subqueries with
  invalid constant filter expressions)


v1.0.alpha1 (2012-05-28)
------------------------

Alpha Release of ArangoDB 1.0<|MERGE_RESOLUTION|>--- conflicted
+++ resolved
@@ -16,11 +16,6 @@
 v1.0.1 (2012-09-30)
 -------------------
 
-<<<<<<< HEAD
-* added AQL function TO_LIST
-
-=======
->>>>>>> f15c10d7
 * draft for issue #165: front-end application howto
 
 * updated mruby to cf8fdea4a6598aa470e698e8cbc9b9b492319d
