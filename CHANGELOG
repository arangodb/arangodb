<<<<<<< HEAD
v3.2.16 (XXXX-XX-XX)
--------------------

* cluster nodes should retry registring in agency until successful
=======
v3.2.17 (XXXX-XX-XX)
--------------------

* fixed issue #5354: updated the ui json editor, improved usability

* fixed issue #5648: fixed error message when saving unsupported document
  types

* fixed issue #5943: misplaced database ui icon and wrong cursor type were used
>>>>>>> 7425e1e8


v3.2.16 (2018-07-12)
--------------------

* upgraded arangodb starter version to 0.12.0

* make edge cache initialization and invalidation more portable by avoiding memset
  on non-POD types

* fixed internal issue #2256: ui, document id not showing up when deleting a document

* fixed issue #5400: Unexpected AQL Result

* Fixed issue #5035: fixed a vulnerability issue within the web ui's index view

* issue one HTTP call less per cluster AQL query

* self heal during a Foxx service install, upgrade or replace no longer breaks
  the respective operation

* inception was ignoring leader's configuration

* inception could get caught in a trap, where agent configuration
  version and timeout multiplier lead to incapacitated agency

* more patient agency tests to allow for ASAN tests to successfully finish

* fixed for agent coming back to agency with changed endpoint and
  total data loss

* fixed agency restart from compaction without data


v3.2.15 (2018-05-13)
--------------------

* upgraded arangodb starter version to 0.11.2

* make /_api/index and /_api/database REST handlers use the scheduler's internal
  queue, so they do not run in an I/O handling thread

* fixed issue #3811: gharial api is now checking existence of _from and _to vertices
  during edge creation


v3.2.14 (2018-04-20)
--------------------

* field "$schema" in Foxx manifest.json files no longer produce warnings

* added `@arangodb/locals` module to expose the Foxx service context as an
  alternative to using `module.context` directly.

* the internal implementation of REST API `/_api/simple/by-example` now uses
  C++ instead of JavaScript

* supervision can be switched to maintenance mode f.e. for rolling upgrades


v3.2.13 (2018-04-13)
--------------------

* improve startup resilience in case there are datafile errors (MMFiles)

  also allow repairing broken VERSION files automatically on startup by
  specifying the option `--database.ignore-datafile-errors true`

* fix issue #4582: UI query editor now supports usage of empty string as bind parameter value

* fix issue #4924: removeFollower now prefers to remove the last follower(s)

* fixed issue #4934: Wrong used GeoIndex depending on FILTER order

* fixed the behavior of clusterinfo when waiting for current to catch
  up with plan in create collection.

* fix for internal issue #2215. supervision will now wait for agent to
  fully prepare before adding 10 second grace period after leadership change

* fixed interal issue #2215 FailedLeader timeout bug


v3.2.12 (2018-02-27)
--------------------

* remove long disfunctional admin/long_echo handler

* fixed Foxx API:

  * PUT /_api/foxx/service: Respect force flag
  * PATCH /_api/foxx/service: Check whether a service under given mount exists

* fix issue #4457: create /var/tmp/arangod with correct user in supervisor mode

* fix internal issue #1848

  AQL optimizer was trying to resolve attribute accesses
  to attributes of constant object values at query compile time, but only did so far
  the very first attribute in each object

  this fixes https://stackoverflow.com/questions/48648737/beginner-bug-in-for-loops-from-objects

* fix inconvenience: If we want to start server with a non-existing
  --javascript.app-path it will now be created (if possible)

* fixed: REST API `POST _api/foxx` now returns HTTP code 201 on success, as documented.
         returned 200 before.

* fixed: REST API `PATCH _api/foxx/dependencies` now updates the existing dependencies
         instead of replacing them.

* fixed: Foxx upload of single javascript file. You now can upload via http-url pointing
         to a javascript file.

* fixed issue #4395: If your foxx app includes an `APP` folder it got accidently removed by selfhealing
         this is not the case anymore.

* fix internal issue 1770: collection creation using distributeShardsLike yields
  errors and did not distribute shards correctly in the following cases:
  1. If numberOfShards * replicationFactor % nrDBServers != 0
     (shards * replication is not divisible by DBServers).
  2. If there was failover / move shard case on the leading collection
     and creating the follower collection afterwards.

* fix timeout issues in replication client expiration

+ fix some inconsistencies in replication for RocksDB engine that could have led
  to some operations not being shipped from master to slave servers

* fix issue #4272: VERSION file keeps disappearing

* fix internal issue #81: quotation marks disappeared when switching table/json
  editor in the query editor ui

* make the default value of `--rocksdb.block-cache-shard-bits` use the RocksDB
  default value. This will mostly mean the default number block cache shard
  bits is lower than before, allowing each shard to store more data and cause
  less evictions from block cache

* fix issue #4393: broken handling of unix domain sockets in
  JS_Download

* fix internal bug #1726: supervision failed to remove multiple
  removed servers from health UI
  
* fixed internal issue #1969 - command apt-get purge/remove arangodb3e was failing

* fixed a bug where supervision tried to deal with shards of virtual collections


v3.2.11 (2018-01-17)
--------------------

* Fixed an issue with the index estimates in RocksDB in the case a transaction is aborted.
  Former the index estimates were modified if the transaction commited or not.
  Now they will only be modified if the transaction commited successfully.

* Truncate in RocksDB will now do intermediate commits every 10.000 documents
  if truncate fails or the server crashes during this operation all deletes
  that have been commited so far are persisted.

* fixed issue #4308: Crash when getter for error.name throws an error (on Windows)

* UI: fixed a query editor caching and parsing issue for arrays and objects

* Fixed internal issue #1684: Web UI: saving arrays/objects as bind parameters faulty

* Fixed internal issue #1683: fixes an UI issue where a collection name gets wrongly cached
  within the documents overview of a collection.

* issue #4222: Permission error preventing AQL query import / export on webui

* UI: optimized login view for very small screen sizes

* UI: Shard distribution view now has an accordion view instead of displaying
  all shards of all collections at once.

* UI: optimized error messages for invalid query bind parameter

* fixed missing transaction events in RocksDB asynchronous replication

* fixed issue #4255: AQL SORT consuming too much memory

* fixed issue #4199: Internal failure: JavaScript exception in file 'arangosh.js'
  at 98,7: ArangoError 4: Expecting type String

* fixed issue #3818: Foxx configuration keys cannot contain spaces (will not save)

* UI: displayed wrong "waitForSync" property for a collection when
  using RocksDB as storage engine

* prevent binding to the same combination of IP and port on Windows

* fixed incorrect persistence of RAFT vote and term


v3.2.10 (2017-12-22)
--------------------

* replication: more robust initial sync

* fixed a bug in the RocksDB engine that would prevent recalculated
  collection counts to be actually stored

* fixed issue #4095: Inconsistent query execution plan

* fixed issue #4056: Executing empty query causes crash

* fixed issue #4045: Out of memory in `arangorestore` when no access
  rights to dump files

* fixed issue #3031: New Graph: Edge definitions with edges in
  fromCollections and toCollections

* fixed issue #2668: UI: when following wrong link from edge to vertex in
  nonexisting collection misleading error is printed

* UI: improved the behavior during collection creation in a cluster environment

* UI: the graph viewer backend now picks one random start vertex of the
  first 1000 documents instead of calling any(). The implementation of
  any is known to scale bad on huge collections with rocksdb.

* fixed snapshots becoming potentially invalid after intermediate commits in
  the RocksDB engine

* backport agency inquire API changes

* fixed issue #3822: Field validation error in ArangoDB UI - Minor

* UI: fixed disappearing of the navigation label in some cases

* UI: fixed broken foxx configuration keys. Some valid configuration values
  could not be edited via the ui.

* fixed issue #3640: limit in subquery

* UI: edge collections were wrongly added to from and to vertices select
  box during graph creation

* fixed issue #3741: fix terminal color output in Windows

* fixed issue #3917: traversals with high maximal depth take extremely long
  in planning phase.

* fix equality comparison for MMFiles documents in AQL functions UNIQUE
  and UNION_DISTINCT


v3.2.9 (2017-12-04)
-------------------

* under certain conditions, replication could stop. Now fixed by adding an
  equality check for requireFromPresent tick value

* fixed locking for replication context info in RocksDB engine
  this fixes undefined behavior when parallel requests are made to the
  same replication context

* UI: added not found views for documents and collections

* fixed issue #3858: Foxx queues stuck in 'progress' status

* allow compilation of ArangoDB source code with g++ 7

* fixed issue #3224: Issue in the Foxx microservices examples

* fixed a deadlock in user privilege/permission change routine

* fixed a deadlock on server shutdown

* fixed some collection locking issues in MMFiles engine

* properly report commit errors in AQL write queries to the caller for the
  RocksDB engine

* UI: optimized error messages for invalid graph definitions. Also fixed a
  graph renderer cleanrenderer cleanup error.

* UI: document/edge editor now remembering their modes (e.g. code or tree)

* UI: added a delay within the graph viewer while changing the colors of the
  graph. Necessary due different browser behaviour.

* fix removal of failed cluster nodes via web interface

* back port of ClusterComm::wait fix in devel
  among other things this fixes too eager dropping of other followers in case
  one of the followers does not respond in time

* transact interface in agency should not be inquired as of now

* inquiry tests and blocking of inquiry on AgencyGeneralTransaction

v3.2.8 (2017-11-18)
-------------------

* fixed a race condition occuring when upgrading via linux package manager

* fixed authentication issue during replication


v3.2.7 (2017-11-13)
-------------------

* Cluster customers, which have upgraded from 3.1 to 3.2 need to upgrade
  to 3.2.7. The cluster supervision is otherwise not operational.

* Fixed issue #3597: AQL with path filters returns unexpected results
  In some cases breadth first search in combination with vertex filters
  yields wrong result, the filter was not applied correctly.

* enable JEMalloc background thread for purging and returning unused memory
  back to the operating system (Linux only)

* fixed some undefined behavior in some internal value caches for AQL GatherNodes
  and SortNodes, which could have led to sorted results being effectively not
  correctly sorted.

* make the replication applier for the RocksDB engine start automatically after a
  restart of the server if the applier was configured with its `autoStart` property
  set to `true`. previously the replication appliers were only automatically restarted
  at server start for the MMFiles engine.

* fixed arangodump batch size adaptivity in cluster mode and upped default batch size
  for arangodump

  these changes speed up arangodump in cluster context

* smart graphs now return a proper inventory in response to replication inventory
  requests

* fixed issue #3618: Inconsistent behavior of OR statement with object bind parameters

* only users with read/write rights on the "_system" database can now execute
  "_admin/shutdown" as well as modify properties of the write-ahead log (WAL)

* increase default maximum number of V8 contexts to at least 16 if not explicitly
  configured otherwise.
  the procedure for determining the actual maximum value of V8 contexts is unchanged
  apart from the value `16` and works as follows:
  - if explicitly set, the value of the configuration option `--javascript.v8-contexts`
    is used as the maximum number of V8 contexts
  - when the option is not set, the maximum number of V8 contexts is determined
    by the configuration option `--server.threads` if that option is set. if
    `--server.threads` is not set, then the maximum number of V8 contexts is the
    server's reported hardware concurrency (number of processors visible
    to the arangod process). if that would result in a maximum value of less than 16
    in any of these two cases, then the maximum value will be increased to 16.

* fixed issue #3447: ArangoError 1202: AQL: NotFound: (while executing) when
  updating collection

* potential fix for issue #3581: Unexpected "rocksdb unique constraint
  violated" with unique hash index

* fixed geo index optimizer rule for geo indexes with a single (array of coordinates)
  attribute.

* improved the speed of the shards overview in cluster (API endpoint /_api/cluster/shardDistribution API)
  It is now guaranteed to return after ~2 seconds even if the entire cluster is unresponsive.

* fix agency precondition check for complex objects
  this fixes issues with several CAS operations in the agency

* several fixes for agency restart and shutdown

* the cluster-internal representation of planned collection objects is now more
  lightweight than before, using less memory and not allocating any cache for indexes
  etc.

* fixed issue #3403: How to kill long running AQL queries with the browser console's
  AQL (display issue)

* fixed issue #3549: server reading ENGINE config file fails on common standard
  newline character

* UI: fixed error notifications for collection modifications

* several improvements for the truncate operation on collections:

  * the timeout for the truncate operation was increased in cluster mode in
    order to prevent too frequent "could not truncate collection" errors

  * after a truncate operation, collections in MMFiles still used disk space.
    to reclaim disk space used by truncated collection, the truncate actions
    in the web interface and from the ArangoShell now issue an extra WAL flush
    command (in cluster mode, this command is also propagated to all servers).
    the WAL flush allows all servers to write out any pending operations into the
    datafiles of the truncated collection. afterwards, a final journal rotate
    command is sent, which enables the compaction to entirely remove all datafiles
    and journals for the truncated collection, so that all disk space can be
    reclaimed

  * for MMFiles a special method will be called after a truncate operation so that
    all indexes of the collection can free most of their memory. previously some
    indexes (hash and skiplist indexes) partially kept already allocated memory
    in order to avoid future memory allocations

  * after a truncate operation in the RocksDB engine, an additional compaction
    will be triggered for the truncated collection. this compaction removes all
    deletions from the key space so that follow-up scans over the collection's key
    range do not have to filter out lots of already-removed values

  These changes make truncate operations potentially more time-consuming than before,
  but allow for memory/disk space savings afterwards.

* enable JEMalloc background threads for purging and returning unused memory
  back to the operating system (Linux only)

  JEMalloc will create its background threads on demand. The number of background
  threads is capped by the number of CPUs or active arenas. The background threads run
  periodically and purge unused memory pages, allowing memory to be returned to the
  operating system.

  This change will make the arangod process create several additional threads.
  It is accompanied by an increased `TasksMax` value in the systemd service configuration
  file for the arangodb3 service.

* upgraded bundled V8 engine to bugfix version v5.7.492.77

  this upgrade fixes a memory leak in upstream V8 described in
  https://bugs.chromium.org/p/v8/issues/detail?id=5945 that will result in memory
  chunks only getting uncommitted but not unmapped


v3.2.6 (2017-10-26)
-------------------

* UI: fixed event cleanup in cluster shards view

* UI: reduced cluster dashboard api calls

* fixed a permission problem that prevented collection contents to be displayed
  in the web interface

* removed posix_fadvise call from RocksDB's PosixSequentialFile::Read(). This is
  consistent with Facebook PR 2573 (#3505)

  this fix should improve the performance of the replication with the RocksDB
  storage engine

* allow changing of collection replication factor for existing collections

* UI: replicationFactor of a collection is now changeable in a cluster
  environment

* several fixes for the cluster agency

* fixed undefined behavior in the RocksDB-based geo index

* fixed Foxxmaster failover

* purging or removing the Debian/Ubuntu arangodb3 packages now properly stops
  the arangod instance before actuallying purging or removing


v3.2.5 (2017-10-16)
-------------------

* general-graph module and _api/gharial now accept cluster options
  for collection creation. It is now possible to set replicationFactor and
  numberOfShards for all collections created via this graph object.
  So adding a new collection will not result in a singleShard and
  no replication anymore.

* fixed issue #3408: Hard crash in query for pagination

* minimum number of V8 contexts in console mode must be 2, not 1. this is
  required to ensure the console gets one dedicated V8 context and all other
  operations have at least one extra context. This requirement was not enforced
  anymore.

* fixed issue #3395: AQL: cannot instantiate CollectBlock with undetermined
  aggregation method

* UI: fixed wrong user attribute name validation, issue #3228

* fix potential overflow in CRC marker check when a corrupted CRC marker
  is found at the very beginning of an MMFiles datafile

* UI: fixed unresponsive events in cluster shards view

* Add statistics about the V8 context counts and number of available/active/busy
 threads we expose through the server statistics interface.


v3.2.4 (2017-09-26)
-------------------

* UI: no default index selected during index creation

* UI: added replicationFactor option during SmartGraph creation

* make the MMFiles compactor perform less writes during normal compaction
  operation

  This partially fixes issue #3144

* make the MMFiles compactor configurable

  The following options have been added:

  * `--compaction.db-sleep-time`: sleep interval between two compaction runs
    (in s)
  * `--compaction.min-interval"`: minimum sleep time between two compaction
     runs (in s)
  * `--compaction.min-small-data-file-size`: minimal filesize threshold
    original datafiles have to be below for a compaction
  * `--compaction.dead-documents-threshold`: minimum unused count of documents
    in a datafile
  * `--compaction.dead-size-threshold`: how many bytes of the source data file
    are allowed to be unused at most
  * `--compaction.dead-size-percent-threshold`: how many percent of the source
    datafile should be unused at least
  * `--compaction.max-files`: Maximum number of files to merge to one file
  * `--compaction.max-result-file-size`: how large may the compaction result
    file become (in bytes)
  * `--compaction.max-file-size-factor`: how large the resulting file may
    be in comparison to the collection's `--database.maximal-journal-size' setting`

  see https://docs.arangodb.com/3.2/Manual/Administration/Configuration/Compaction.html
  for more details.

* fix downwards-incompatibility in /_api/explain REST handler

* fix Windows implementation for fs.getTempPath() to also create a
  sub-directory as we do on linux

* fixed a multi-threading issue in cluster-internal communication

* performance improvements for traversals and edge lookups

* removed internal memory zone handling code. the memory zones were a leftover
  from the early ArangoDB days and did not provide any value in the current
  implementation.

* (Enterprise only) added `skipInaccessibleCollections` option for AQL queries:
  if set, AQL queries (especially graph traversals) will treat collections to
  which a user has no access rights to as if these collections were empty.

* adjusted scheduler thread handling to start and stop less threads in
  normal operations

* leader-follower replication catchup code has been rewritten in C++

* early stage AQL optimization now also uses the C++ implementations of
  AQL functions if present. Previously it always referred to the JavaScript
  implementations and ignored the C++ implementations. This change gives
  more flexibility to the AQL optimizer.

* ArangoDB tty log output is now colored for log messages with levels
  FATAL, ERR and WARN.

* changed the return values of AQL functions `REGEX_TEST` and `REGEX_REPLACE`
  to `null` when the input regex is invalid. Previous versions of ArangoDB
  partly returned `false` for invalid regexes and partly `null`.

* added `--log.role` option for arangod

  When set to `true`, this option will make the ArangoDB logger print a single
  character with the server's role into each logged message. The roles are:

  - U: undefined/unclear (used at startup)
  - S: single server
  - C: coordinator
  - P: primary
  - A: agent

  The default value for this option is `false`, so no roles will be logged.


v3.2.3 (2017-09-07)
-------------------

* fixed issue #3106: orphan collections could not be registered in general-graph module

* fixed wrong selection of the database inside the internal cluster js api

* added startup option `--server.check-max-memory-mappings` to make arangod check
  the number of memory mappings currently used by the process and compare it with
  the maximum number of allowed mappings as determined by /proc/sys/vm/max_map_count

  The default value is `true`, so the checks will be performed. When the current
  number of mappings exceeds 90% of the maximum number of mappings, the creation
  of further V8 contexts will be deferred.

  Note that this option is effective on Linux systems only.

* arangoimp now has a `--remove-attribute` option

* added V8 context lifetime control options
  `--javascript.v8-contexts-max-invocations` and `--javascript.v8-contexts-max-age`

  These options allow specifying after how many invocations a used V8 context is
  disposed, or after what time a V8 context is disposed automatically after its
  creation. If either of the two thresholds is reached, an idl V8 context will be
  disposed.

  The default value of `--javascript.v8-contexts-max-invocations` is 0, meaning that
  the maximum number of invocations per context is unlimited. The default value
  for `--javascript.v8-contexts-max-age` is 60 seconds.

* fixed wrong UI cluster health information

* fixed issue #3070: Add index in _jobs collection

* fixed issue #3125: HTTP Foxx API JSON parsing

* fixed issue #3120: Foxx queue: job isn't running when server.authentication = true

* fixed supervision failure detection and handling, which happened with simultaneous
  agency leadership change


v3.2.2 (2017-08-23)
-------------------

* make "Rebalance shards" button work in selected database only, and not make
  it rebalance the shards of all databases

* fixed issue #2847: adjust the response of the DELETE `/_api/users/database/*` calls

* fixed issue #3075: Error when upgrading arangoDB on linux ubuntu 16.04

* fixed a buffer overrun in linenoise console input library for long input strings

* increase size of the linenoise input buffer to 8 KB

* abort compilation if the detected GCC or CLANG isn't in the range of compilers
  we support

* fixed spurious cluster hangups by always sending AQL-query related requests
  to the correct servers, even after failover or when a follower drops

  The problem with the previous shard-based approach was that responsibilities
  for shards may change from one server to another at runtime, after the query
  was already instanciated. The coordinator and other parts of the query then
  sent further requests for the query to the servers now responsible for the
  shards.
  However, an AQL query must send all further requests to the same servers on
  which the query was originally instanciated, even in case of failover.
  Otherwise this would potentially send requests to servers that do not know
  about the query, and would also send query shutdown requests to the wrong
  servers, leading to abandoned queries piling up and using resources until
  they automatically time out.

* fixed issue with RocksDB engine acquiring the collection count values too
  early, leading to the collection count values potentially being slightly off
  even in exclusive transactions (for which the exclusive access should provide
  an always-correct count value)

* fixed some issues in leader-follower catch-up code, specifically for the
  RocksDB engine

* make V8 log fatal errors to syslog before it terminates the process.
  This change is effective on Linux only.

* fixed issue with MMFiles engine creating superfluous collection journals
  on shutdown

* fixed issue #3067: Upgrade from 3.2 to 3.2.1 reset autoincrement keys

* fixed issue #3044: ArangoDB server shutdown unexpectedly

* fixed issue #3039: Incorrect filter interpretation

* fixed issue #3037: Foxx, internal server error when I try to add a new service

* improved MMFiles fulltext index document removal performance
  and fulltext index query performance for bigger result sets

* ui: fixed a display bug within the slow and running queries view

* ui: fixed a bug when success event triggers twice in a modal

* ui: fixed the appearance of the documents filter

* ui: graph vertex collections not restricted to 10 anymore

* fixed issue #2835: UI detection of JWT token in case of server restart or upgrade

* upgrade jemalloc version to 5.0.1

  This fixes problems with the memory allocator returing "out of memory" when
  calling munmap to free memory in order to return it to the OS.

  It seems that calling munmap on Linux can increase the number of mappings, at least
  when a region is partially unmapped. This can lead to the process exceeding its
  maximum number of mappings, and munmap and future calls to mmap returning errors.

  jemalloc version 5.0.1 does not have the `--enable-munmap` configure option anymore,
  so the problem is avoided. To return memory to the OS eventually, jemalloc 5's
  background purge threads are used on Linux.

* fixed issue #2978: log something more obvious when you log a Buffer

* fixed issue #2982: AQL parse error?

* fixed issue #3125: HTTP Foxx API Json parsing

v3.2.1 (2017-08-09)
-------------------

* added C++ implementations for AQL functions `LEFT()`, `RIGHT()` and `TRIM()`

* fixed docs for issue #2968: Collection _key autoincrement value increases on error

* fixed issue #3011: Optimizer rule reduce-extraction-to-projection breaks queries

* Now allowing to restore users in a sharded environment as well
  It is still not possible to restore collections that are sharded
  differently than by _key.

* fixed an issue with restoring of system collections and user rights.
  It was not possible to restore users into an authenticated server.

* fixed issue #2977: Documentation for db._createDatabase is wrong

* ui: added bind parameters to slow query history view

* fixed issue #1751: Slow Query API should provide bind parameters, webui should display them

* ui: fixed a bug when moving multiple documents was not possible

* fixed docs for issue #2968: Collection _key autoincrement value increases on error

* AQL CHAR_LENGTH(null) returns now 0. Since AQL TO_STRING(null) is '' (string of length 0)

* ui: now supports single js file upload for Foxx services in addition to zip files

* fixed a multi-threading issue in the agency when callElection was called
  while the Supervision was calling updateSnapshot

* added startup option `--query.tracking-with-bindvars`

  This option controls whether the list of currently running queries
  and the list of slow queries should contain the bind variables used
  in the queries or not.

  The option can be changed at runtime using the commands

      // enables tracking of bind variables
      // set to false to turn tracking of bind variables off
      var value = true;
      require("@arangodb/aql/queries").properties({
        trackBindVars: value
      });

* index selectivity estimates are now available in the cluster as well

* fixed issue #2943: loadIndexesIntoMemory not returning the same structure
  as the rest of the collection APIs

* fixed issue #2949: ArangoError 1208: illegal name

* fixed issue #2874: Collection properties do not return `isVolatile`
  attribute

* potential fix for issue #2939: Segmentation fault when starting
  coordinator node

* fixed issue #2810: out of memory error when running UPDATE/REPLACE
  on medium-size collection

* fix potential deadlock errors in collector thread

* disallow the usage of volatile collections in the RocksDB engine
  by throwing an error when a collection is created with attribute
  `isVolatile` set to `true`.
  Volatile collections are unsupported by the RocksDB engine, so
  creating them should not succeed and silently create a non-volatile
  collection

* prevent V8 from issuing SIGILL instructions when it runs out of memory

  Now arangod will attempt to log a FATAL error into its logfile in case V8
  runs out of memory. In case V8 runs out of memory, it will still terminate the
  entire process. But at least there should be something in the ArangoDB logs
  indicating what the problem was. Apart from that, the arangod process should
  now be exited with SIGABRT rather than SIGILL as it shouldn't return into the
  V8 code that aborted the process with `__builtin_trap`.

  this potentially fixes issue #2920: DBServer crashing automatically post upgrade to 3.2

* Foxx queues and tasks now ensure that the scripts in them run with the same
  permissions as the Foxx code who started the task / queue

* fixed issue #2928: Offset problems

* fixed issue #2876: wrong skiplist index usage in edge collection

* fixed issue #2868: cname missing from logger-follow results in rocksdb

* fixed issue #2889: Traversal query using incorrect collection id

* fixed issue #2884: AQL traversal uniqueness constraints "propagating" to other traversals? Weird results

* arangoexport: added `--query` option for passing an AQL query to export the result

* fixed issue #2879: No result when querying for the last record of a query

* ui: allows now to edit default access level for collections in database
  _system for all users except the root user.

* The _users collection is no longer accessible outside the arngod process, _queues is always read-only

* added new option "--rocksdb.max-background-jobs"

* removed options "--rocksdb.max-background-compactions", "--rocksdb.base-background-compactions" and "--rocksdb.max-background-flushes"

* option "--rocksdb.compaction-read-ahead-size" now defaults to 2MB

* change Windows build so that RocksDB doesn't enforce AVX optimizations by default
  This fixes startup crashes on servers that do not have AVX CPU extensions

* speed up RocksDB secondary index creation and dropping

* removed RocksDB note in Geo index docs


v3.2.0 (2017-07-20)
-------------------

* fixed UI issues

* fixed multi-threading issues in Pregel

* fixed Foxx resilience

* added command-line option `--javascript.allow-admin-execute`

  This option can be used to control whether user-defined JavaScript code
  is allowed to be executed on server by sending via HTTP to the API endpoint
  `/_admin/execute`  with an authenticated user account.
  The default value is `false`, which disables the execution of user-defined
  code. This is also the recommended setting for production. In test environments,
  it may be convenient to turn the option on in order to send arbitrary setup
  or teardown commands for execution on the server.


v3.2.beta6 (2017-07-18)
-----------------------

* various bugfixes


v3.2.beta5 (2017-07-16)
-----------------------

* numerous bugfixes


v3.2.beta4 (2017-07-04)
-----------------------

* ui: fixed document view _from and _to linking issue for special characters

* added function `db._parse(query)` for parsing an AQL query and returning information about it

* fixed one medium priority and two low priority security user interface
  issues found by owasp zap.

* ui: added index deduplicate options

* ui: fixed renaming of collections for the rocksdb storage engine

* documentation and js fixes for secondaries

* RocksDB storage format was changed, users of the previous beta/alpha versions
  must delete the database directory and re-import their data

* enabled permissions on database and collection level

* added and changed some user related REST APIs
    * added `PUT /_api/user/{user}/database/{database}/{collection}` to change collection permission
    * added `GET /_api/user/{user}/database/{database}/{collection}`
    * added optional `full` parameter to the `GET /_api/user/{user}/database/` REST call

* added user functions in the arangoshell `@arangodb/users` module
    * added `grantCollection` and `revokeCollection` functions
    * added `permission(user, database, collection)` to retrieve collection specific rights

* added "deduplicate" attribute for array indexes, which controls whether inserting
  duplicate index values from the same document into a unique array index will lead to
  an error or not:

      // with deduplicate = true, which is the default value:
      db._create("test");
      db.test.ensureIndex({ type: "hash", fields: ["tags[*]"], deduplicate: true });
      db.test.insert({ tags: ["a", "b"] });
      db.test.insert({ tags: ["c", "d", "c"] }); // will work, because deduplicate = true
      db.test.insert({ tags: ["a"] }); // will fail

      // with deduplicate = false
      db._create("test");
      db.test.ensureIndex({ type: "hash", fields: ["tags[*]"], deduplicate: false });
      db.test.insert({ tags: ["a", "b"] });
      db.test.insert({ tags: ["c", "d", "c"] }); // will not work, because deduplicate = false
      db.test.insert({ tags: ["a"] }); // will fail

  The "deduplicate" attribute is now also accepted by the index creation HTTP
  API endpoint POST /_api/index and is returned by GET /_api/index.

* added optimizer rule "remove-filters-covered-by-traversal"

* Debian/Ubuntu installer: make messages about future package upgrades more clear

* fix a hangup in VST

  The problem happened when the two first chunks of a VST message arrived
  together on a connection that was newly switched to VST.

* fix deletion of outdated WAL files in RocksDB engine

* make use of selectivity estimates in hash, skiplist and persistent indexes
  in RocksDB engine

* changed VM overcommit recommendation for user-friendliness

* fix a shutdown bug in the cluster: a destroyed query could still be active

* do not terminate the entire server process if a temp file cannot be created
  (Windows only)

* fix log output in the front-end, it stopped in case of too many messages


v3.2.beta3 (2017-06-27)
-----------------------

* numerous bugfixes


v3.2.beta2 (2017-06-20)
-----------------------

* potentially fixed issue #2559: Duplicate _key generated on insertion

* fix invalid results (too many) when a skipping LIMIT was used for a
  traversal. `LIMIT x` or `LIMIT 0, x` were not affected, but `LIMIT s, x`
  may have returned too many results

* fix races in SSL communication code

* fix invalid locking in JWT authentication cache, which could have
  crashed the server

* fix invalid first group results for sorted AQL COLLECT when LIMIT
  was used

* fix potential race, which could make arangod hang on startup

* removed `exception` field from transaction error result; users should throw
  explicit `Error` instances to return custom exceptions (addresses issue #2561)

* fixed issue #2613: Reduce log level when Foxx manager tries to self heal missing database

* add a read only mode for users and collection level authorization

* removed `exception` field from transaction error result; users should throw
  explicit `Error` instances to return custom exceptions (addresses issue #2561)

* fixed issue #2677: Foxx disabling development mode creates non-deterministic service bundle

* fixed issue #2684: Legacy service UI not working


v3.2.beta1 (2017-06-12)
-----------------------

* provide more context for index errors (addresses issue #342)

* arangod now validates several OS/environment settings on startup and warns if
  the settings are non-ideal. Most of the checks are executed on Linux systems only.

* fixed issue #2515: The replace-or-with-in optimization rule might prevent use of indexes

* added `REGEX_REPLACE` AQL function

* the RocksDB storage format was changed, users of the previous alpha versions
  must delete the database directory and re-import their data

* added server startup option `--query.fail-on-warning`

  setting this option to `true` will abort any AQL query with an exception if
  it causes a warning at runtime. The value can be overridden per query by
  setting the `failOnWarning` attribute in a query's options.

* added --rocksdb.num-uncompressed-levels to adjust number of non-compressed levels

* added checks for memory managment and warn (i. e. if hugepages are enabled)

* set default SSL cipher suite string to "HIGH:!EXPORT:!aNULL@STRENGTH"

* fixed issue #2469: Authentication = true does not protect foxx-routes

* fixed issue #2459: compile success but can not run with rocksdb

* `--server.maximal-queue-size` is now an absolute maximum. If the queue is
  full, then 503 is returned. Setting it to 0 means "no limit".

* (Enterprise only) added authentication against an LDAP server

* fixed issue #2083: Foxx services aren't distributed to all coordinators

* fixed issue #2384: new coordinators don't pick up existing Foxx services

* fixed issue #2408: Foxx service validation causes unintended side-effects

* extended HTTP API with routes for managing Foxx services

* added distinction between hasUser and authorized within Foxx
  (cluster internal requests are authorized requests but don't have a user)

* arangoimp now has a `--threads` option to enable parallel imports of data

* PR #2514: Foxx services that can't be fixed by self-healing now serve a 503 error

* added `time` function to `@arangodb` module


v3.2.alpha4 (2017-04-25)
------------------------

* fixed issue #2450: Bad optimization plan on simple query

* fixed issue #2448: ArangoDB Web UI takes no action when Delete button is clicked

* fixed issue #2442: Frontend shows already deleted databases during login

* added 'x-content-type-options: nosniff' to avoid MSIE bug

* set default value for `--ssl.protocol` from TLSv1 to TLSv1.2.

* AQL breaking change in cluster:
  The SHORTEST_PATH statement using edge-collection names instead
  of a graph name now requires to explicitly name the vertex-collection names
  within the AQL query in the cluster. It can be done by adding `WITH <name>`
  at the beginning of the query.

  Example:
  ```
  FOR v,e IN OUTBOUND SHORTEST_PATH @start TO @target edges [...]
  ```

  Now has to be:

  ```
  WITH vertices
  FOR v,e IN OUTBOUND SHORTEST_PATH @start TO @target edges [...]
  ```

  This change is due to avoid dead-lock sitations in clustered case.
  An error stating the above is included.

* add implicit use of geo indexes when using SORT/FILTER in AQL, without
  the need to use the special-purpose geo AQL functions `NEAR` or `WITHIN`.

  the special purpose `NEAR` AQL function can now be substituted with the
  following AQL (provided there is a geo index present on the `doc.latitude`
  and `doc.longitude` attributes):

      FOR doc in geoSort
        SORT DISTANCE(doc.latitude, doc.longitude, 0, 0)
        LIMIT 5
        RETURN doc

  `WITHIN` can be substituted with the following AQL:

      FOR doc in geoFilter
        FILTER DISTANCE(doc.latitude, doc.longitude, 0, 0) < 2000
        RETURN doc

  Compared to using the special purpose AQL functions this approach has the
  advantage that it is more composable, and will also honor any `LIMIT` values
  used in the AQL query.

* potential fix for shutdown hangs on OSX

* added KB, MB, GB prefix for integer parameters, % for integer parameters
  with a base value

* added JEMALLOC 4.5.0

* added `--vm.resident-limit` and `--vm.path` for file-backed memory mapping
  after reaching a configurable maximum RAM size

* try recommended limit for file descriptors in case of unlimited
  hard limit

* issue #2413: improve logging in case of lock timeout and deadlocks

* added log topic attribute to /_admin/log api

* removed internal build option `USE_DEV_TIMERS`

  Enabling this option activated some proprietary timers for only selected
  events in arangod. Instead better use `perf` to gather timings.


v3.2.alpha3 (2017-03-22)
------------------------

* increase default collection lock timeout from 30 to 900 seconds

* added function `db._engine()` for retrieval of storage engine information at
  server runtime

  There is also an HTTP REST handler at GET /_api/engine that returns engine
  information.

* require at least cmake 3.2 for building ArangoDB

* make arangod start with less V8 JavaScript contexts

  This speeds up the server start (a little bit) and makes it use less memory.
  Whenever a V8 context is needed by a Foxx action or some other operation and
  there is no usable V8 context, a new one will be created dynamically now.

  Up to `--javascript.v8-contexts` V8 contexts will be created, so this option
  will change its meaning. Previously as many V8 contexts as specified by this
  option were created at server start, and the number of V8 contexts did not
  change at runtime. Now up to this number of V8 contexts will be in use at the
  same time, but the actual number of V8 contexts is dynamic.

  The garbage collector thread will automatically delete unused V8 contexts after
  a while. The number of spare contexts will go down to as few as configured in
  the new option `--javascript.v8-contexts-minimum`. Actually that many V8 contexts
  are also created at server start.

  The first few requests in new V8 contexts will take longer than in contexts
  that have been there already. Performance may therefore suffer a bit for the
  initial requests sent to ArangoDB or when there are only few but performance-
  critical situations in which new V8 contexts will be created. If this is a
  concern, it can easily be fixed by setting `--javascipt.v8-contexts-minimum`
  and `--javascript.v8-contexts` to a relatively high value, which will guarantee
  that many number of V8 contexts to be created at startup and kept around even
  when unused.

  Waiting for an unused V8 context will now also abort if no V8 context can be
  acquired/created after 120 seconds.

* improved diagnostic messages written to logfiles by supervisor process

* fixed issue #2367

* added "bindVars" to attributes of currently running and slow queries

* added "jsonl" as input file type for arangoimp

* upgraded version of bundled zlib library from 1.2.8 to 1.2.11

* added input file type `auto` for arangoimp so it can automatically detect the
  type of the input file from the filename extension

* fixed variables parsing in GraphQL

* added `--translate` option for arangoimp to translate attribute names from
  the input files to attriubte names expected by ArangoDB

  The `--translate` option can be specified multiple times (once per translation
  to be executed). The following example renames the "id" column from the input
  file to "_key", and the "from" column to "_from", and the "to" column to "_to":

      arangoimp --type csv --file data.csv --translate "id=_key" --translate "from=_from" --translate "to=_to"

  `--translate` works for CSV and TSV inputs only.

* changed default value for `--server.max-packet-size` from 128 MB to 256 MB

* fixed issue #2350

* fixed issue #2349

* fixed issue #2346

* fixed issue #2342

* change default string truncation length from 80 characters to 256 characters for
  `print`/`printShell` functions in ArangoShell and arangod. This will emit longer
  prefixes of string values before truncating them with `...`, which is helpful
  for debugging.

* always validate incoming JSON HTTP requests for duplicate attribute names

  Incoming JSON data with duplicate attribute names will now be rejected as
  invalid. Previous versions of ArangoDB only validated the uniqueness of
  attribute names inside incoming JSON for some API endpoints, but not
  consistently for all APIs.

* don't let read-only transactions block the WAL collector

* allow passing own `graphql-sync` module instance to Foxx GraphQL router

* arangoexport can now export to csv format

* arangoimp: fixed issue #2214

* Foxx: automatically add CORS response headers

* added "OPTIONS" to CORS `access-control-allow-methods` header

* Foxx: Fix arangoUser sometimes not being set correctly

* fixed issue #1974


v3.2.alpha2 (2017-02-20)
------------------------

* ui: fixed issue #2065

* ui: fixed a dashboard related memory issue

* Internal javascript rest actions will now hide their stack traces to the client
  unless maintainer mode is activated. Instead they will always log to the logfile

* Removed undocumented internal HTTP API:
  * PUT _api/edges

  The documented GET _api/edges and the undocumented POST _api/edges remains unmodified.

* updated V8 version to 5.7.0.0

* change undocumented behaviour in case of invalid revision ids in
  If-Match and If-None-Match headers from 400 (BAD) to 412 (PRECONDITION
  FAILED).

* change undocumented behaviour in case of invalid revision ids in
  JavaScript document operations from 1239 ("illegal document revision")
  to 1200 ("conflict").

* added data export tool, arangoexport.

  arangoexport can be used to export collections to json, jsonl or xml
  and export a graph or collections to xgmml.

* fixed a race condition when closing a connection

* raised default hard limit on threads for very small to 64

* fixed negative counting of http connection in UI


v3.2.alpha1 (2017-02-05)
------------------------

* added figure `httpRequests` to AQL query statistics

* removed revisions cache intermediate layer implementation

* obsoleted startup options `--database.revision-cache-chunk-size` and
  `--database.revision-cache-target-size`

* fix potential port number over-/underruns

* added startup option `--log.shorten-filenames` for controlling whether filenames
  in log messages should be shortened to just the filename with the absolute path

* removed IndexThreadFeature, made `--database.index-threads` option obsolete

* changed index filling to make it more parallel, dispatch tasks to boost::asio

* more detailed stacktraces in Foxx apps

* generated Foxx services now use swagger tags


v3.1.24 (XXXX-XX-XX)
--------------------

* fixed one more LIMIT issue in traversals


v3.1.23 (2017-06-19)
--------------------

* potentially fixed issue #2559: Duplicate _key generated on insertion

* fix races in SSL communication code

* fix invalid results (too many) when a skipping LIMIT was used for a
  traversal. `LIMIT x` or `LIMIT 0, x` were not affected, but `LIMIT s, x`
  may have returned too many results

* fix invalid first group results for sorted AQL COLLECT when LIMIT
  was used

* fix invalid locking in JWT authentication cache, which could have
  crashed the server

* fix undefined behavior in traverser when traversals were used inside
  a FOR loop


v3.1.22 (2017-06-07)
--------------------

* fixed issue #2505: Problem with export + report of a bug

* documented changed behavior of WITH

* fixed ui glitch in aardvark

* avoid agency compaction bug

* fixed issue #2283: disabled proxy communication internally


v3.1.21 (2017-05-22)
--------------------

* fixed issue #2488:  AQL operator IN error when data use base64 chars

* more randomness in seeding RNG

v3.1.20 (2016-05-16)
--------------------

* fixed incorrect sorting for distributeShardsLike

* improve reliability of AgencyComm communication with Agency

* fixed shard numbering bug, where ids were erouneously incremented by 1

* remove an unnecessary precondition in createCollectionCoordinator

* funny fail rotation fix

* fix in SimpleHttpClient for correct advancement of readBufferOffset

* forward SIG_HUP in supervisor process to the server process to fix logrotaion
  You need to stop the remaining arangod server process manually for the upgrade to work.


v3.1.19 (2017-04-28)
--------------------

* Fixed a StackOverflow issue in Traversal and ShortestPath. Occured if many (>1000) input
  values in a row do not return any result. Fixes issue: #2445

* fixed issue #2448

* fixed issue #2442

* added 'x-content-type-options: nosniff' to avoid MSIE bug

* fixed issue #2441

* fixed issue #2440

* Fixed a StackOverflow issue in Traversal and ShortestPath. Occured if many (>1000) input
  values in a row do not return any result. Fixes issue: #2445

* fix occasional hanging shutdowns on OS X


v3.1.18 (2017-04-18)
--------------------

* fixed error in continuous synchronization of collections

* fixed spurious hangs on server shutdown

* better error messages during restore collection

* completely overhaul supervision. More detailed tests

* Fixed a dead-lock situation in cluster traversers, it could happen in
  rare cases if the computation on one DBServer could be completed much earlier
  than the other server. It could also be restricted to SmartGraphs only.

* (Enterprise only) Fixed a bug in SmartGraph DepthFirstSearch. In some
  more complicated queries, the maxDepth limit of 1 was not considered strictly
  enough, causing the traverser to do unlimited depth searches.

* fixed issue #2415

* fixed issue #2422

* fixed issue #1974


v3.1.17 (2017-04-04)
--------------------

* (Enterprise only) fixed a bug where replicationFactor was not correctly
  forwarded in SmartGraph creation.

* fixed issue #2404

* fixed issue #2397

* ui - fixed smart graph option not appearing

* fixed issue #2389

* fixed issue #2400


v3.1.16 (2017-03-27)
--------------------

* fixed issue #2392

* try to raise file descriptors to at least 8192, warn otherwise

* ui - aql editor improvements + updated ace editor version (memory leak)

* fixed lost HTTP requests

* ui - fixed some event issues

* avoid name resolution when given connection string is a valid ip address

* helps with issue #1842, bug in COLLECT statement in connection with LIMIT.

* fix locking bug in cluster traversals

* increase lock timeout defaults

* increase various cluster timeouts

* limit default target size for revision cache to 1GB, which is better for
  tight RAM situations (used to be 40% of (totalRAM - 1GB), use
  --database.revision-cache-target-size <VALUEINBYTES> to get back the
  old behaviour

* fixed a bug with restarted servers indicating status as "STARTUP"
  rather that "SERVING" in Nodes UI.


v3.1.15 (2017-03-20)
--------------------

* add logrotate configuration as requested in #2355

* fixed issue #2376

* ui - changed document api due a chrome bug

* ui - fixed a submenu bug

* added endpoint /_api/cluster/endpoints in cluster case to get all
  coordinator endpoints

* fix documentation of /_api/endpoint, declaring this API obsolete.

* Foxx response objects now have a `type` method for manipulating the content-type header

* Foxx tests now support `xunit` and `tap` reporters


v3.1.14 (2017-03-13)
--------------------

* ui - added feature request (multiple start nodes within graph viewer) #2317

* added missing locks to authentication cache methods

* ui - added feature request (multiple start nodes within graph viewer) #2317

* ui - fixed wrong merge of statistics information from different coordinators

* ui - fixed issue #2316

* ui - fixed wrong protocol usage within encrypted environment

* fixed compile error on Mac Yosemite

* minor UI fixes


v3.1.13 (2017-03-06)
--------------------

* fixed variables parsing in GraphQL

* fixed issue #2214

* fixed issue #2342

* changed thread handling to queue only user requests on coordinator

* use exponential backoff when waiting for collection locks

* repair short name server lookup in cluster in the case of a removed
  server


v3.1.12 (2017-02-28)
--------------------

* disable shell color escape sequences on Windows

* fixed issue #2326

* fixed issue #2320

* fixed issue #2315

* fixed a race condition when closing a connection

* raised default hard limit on threads for very small to 64

* fixed negative counting of http connection in UI

* fixed a race when renaming collections

* fixed a race when dropping databases


v3.1.11 (2017-02-17)
--------------------

* fixed a race between connection closing and sending out last chunks of data to clients
  when the "Connection: close" HTTP header was set in requests

* ui: optimized smart graph creation usability

* ui: fixed #2308

* fixed a race in async task cancellation via `require("@arangodb/tasks").unregisterTask()`

* fixed spuriously hanging threads in cluster AQL that could sit idle for a few minutes

* fixed potential numeric overflow for big index ids in index deletion API

* fixed sort issue in cluster, occurring when one of the local sort buffers of a
  GatherNode was empty

* reduce number of HTTP requests made for certain kinds of join queries in cluster,
  leading to speedup of some join queries

* supervision deals with demised coordinators correctly again

* implement a timeout in TraverserEngineRegistry

* agent communication reduced in large batches of append entries RPCs

* inception no longer estimates RAFT timings

* compaction in agents has been moved to a separate thread

* replicated logs hold local timestamps

* supervision jobs failed leader and failed follower revisited for
  function in precarious stability situations

* fixed bug in random number generator for 64bit int


v3.1.10 (2017-02-02)
--------------------

* updated versions of bundled node modules:
  - joi: from 8.4.2 to 9.2.0
  - joi-to-json-schema: from 2.2.0 to 2.3.0
  - sinon: from 1.17.4 to 1.17.6
  - lodash: from 4.13.1 to 4.16.6

* added shortcut for AQL ternary operator
  instead of `condition ? true-part : false-part` it is now possible to also use a
  shortcut variant `condition ? : false-part`, e.g.

      FOR doc IN docs RETURN doc.value ?: 'not present'

  instead of

      FOR doc IN docs RETURN doc.value ? doc.value : 'not present'

* fixed wrong sorting order in cluster, if an index was used to sort with many
  shards.

* added --replication-factor, --number-of-shards and --wait-for-sync to arangobench

* turn on UTF-8 string validation for VelocyPack values received via VST connections

* fixed issue #2257

* upgraded Boost version to 1.62.0

* added optional detail flag for db.<collection>.count()
  setting the flag to `true` will make the count operation returned the per-shard
  counts for the collection:

      db._create("test", { numberOfShards: 10 });
      for (i = 0; i < 1000; ++i) {
        db.test.insert({value: i});
      }
      db.test.count(true);

      {
        "s100058" : 99,
        "s100057" : 103,
        "s100056" : 100,
        "s100050" : 94,
        "s100055" : 90,
        "s100054" : 122,
        "s100051" : 109,
        "s100059" : 99,
        "s100053" : 95,
        "s100052" : 89
      }

* added optional memory limit for AQL queries:

      db._query("FOR i IN 1..100000 SORT i RETURN i", {}, { options: { memoryLimit: 100000 } });

  This option limits the default maximum amount of memory (in bytes) that a single
  AQL query can use.
  When a single AQL query reaches the specified limit value, the query will be
  aborted with a *resource limit exceeded* exception. In a cluster, the memory
  accounting is done per shard, so the limit value is effectively a memory limit per
  query per shard.

  The global limit value can be overriden per query by setting the *memoryLimit*
  option value for individual queries when running an AQL query.

* added server startup option `--query.memory-limit`

* added convenience function to create vertex-centric indexes.

  Usage: `db.collection.ensureVertexCentricIndex("label", {type: "hash", direction: "outbound"})`
  That will create an index that can be used on OUTBOUND with filtering on the
  edge attribute `label`.

* change default log output for tools to stdout (instead of stderr)

* added option -D to define a configuration file environment key=value

* changed encoding behavior for URLs encoded in the C++ code of ArangoDB:
  previously the special characters `-`, `_`, `~` and `.` were returned as-is
  after URL-encoding, now `.` will be encoded to be `%2e`.
  This also changes the behavior of how incoming URIs are processed: previously
  occurrences of `..` in incoming request URIs were collapsed (e.g. `a/../b/` was
  collapsed to a plain `b/`). Now `..` in incoming request URIs are not collapsed.

* Foxx request URL suffix is no longer unescaped

* @arangodb/request option json now defaults to `true` if the response body is not empty and encoding is not explicitly set to `null` (binary).
  The option can still be set to `false` to avoid unnecessary attempts at parsing the response as JSON.

* Foxx configuration values for unknown options will be discarded when saving the configuration in production mode using the web interface

* module.context.dependencies is now immutable

* process.stdout.isTTY now returns `true` in arangosh and when running arangod with the `--console` flag

* add support for Swagger tags in Foxx


v3.1.9 (XXXX-XX-XX)
-------------------

* macos CLI package: store databases and apps in the users home directory

* ui: fixed re-login issue within a non system db, when tab was closed

* fixed a race in the VelocyStream Commtask implementation

* fixed issue #2256


v3.1.8 (2017-01-09)
-------------------

* add Windows silent installer

* add handling of debug symbols during Linux & windows release builds.

* fixed issue #2181

* fixed issue #2248: reduce V8 max old space size from 3 GB to 1 GB on 32 bit systems

* upgraded Boost version to 1.62.0

* fixed issue #2238

* fixed issue #2234

* agents announce new endpoints in inception phase to leader

* agency leadership accepts updatet endpoints to given uuid

* unified endpoints replace localhost with 127.0.0.1

* fix several problems within an authenticated cluster


v3.1.7 (2016-12-29)
-------------------

* fixed one too many elections in RAFT

* new agency comm backported from devel


v3.1.6 (2016-12-20)
-------------------

* fixed issue #2227

* fixed issue #2220

* agency constituent/agent bug fixes in race conditions picking up
  leadership

* supervision does not need waking up anymore as it is running
  regardless

* agents challenge their leadership more rigorously


v3.1.5 (2016-12-16)
-------------------

* lowered default value of `--database.revision-cache-target-size` from 75% of
  RAM to less than 40% of RAM

* fixed issue #2218

* fixed issue #2217

* Foxx router.get/post/etc handler argument can no longer accidentally omitted

* fixed issue #2223


v3.1.4 (2016-12-08)
-------------------

* fixed issue #2211

* fixed issue #2204

* at cluster start, coordinators wait until at least one DBserver is there,
  and either at least two DBservers are there or 15s have passed, before they
  initiate the bootstrap of system collections.

* more robust agency startup from devel

* supervision's AddFollower adds many followers at once

* supervision has new FailedFollower job

* agency's Node has new method getArray

* agency RAFT timing estimates more conservative in waitForSync
  scenario

* agency RAFT timing estimates capped at maximum 2.0/10.0 for low/high


v3.1.3 (2016-12-02)
-------------------

* fix a traversal bug when using skiplist indexes:
  if we have a skiplist of ["a", "unused", "_from"] and a traversal like:
  FOR v,e,p IN OUTBOUND @start @@edges
    FILTER p.edges[0].a == 'foo'
    RETURN v
  And the above index applied on "a" is considered better than EdgeIndex, than
  the executor got into undefined behaviour.

* fix endless loop when trying to create a collection with replicationFactor: -1


v3.1.2 (2016-11-24)
-------------------

* added support for descriptions field in Foxx dependencies

* (Enterprise only) fixed a bug in the statistic report for SmartGraph traversals.
Now they state correctly how many documents were fetched from the index and how many
have been filtered.

* Prevent uniform shard distribution when replicationFactor == numServers

v3.1.1 (2016-11-15)
-------------------

* fixed issue #2176

* fixed issue #2168

* display index usage of traversals in AQL explainer output (previously missing)

* fixed issue #2163

* preserve last-used HLC value across server starts

* allow more control over handling of pre-3.1 _rev values

  this changes the server startup option `--database.check-30-revisions` from a boolean (true/false)
  parameter to a string parameter with the following possible values:

  - "fail":
    will validate _rev values of 3.0 collections on collection loading and throw an exception when invalid _rev values are found.
    in this case collections with invalid _rev values are marked as corrupted and cannot be used in the ArangoDB 3.1 instance.
    the fix procedure for such collections is to export the collections from 3.0 database with arangodump and restore them in 3.1 with arangorestore.
    collections that do not contain invalid _rev values are marked as ok and will not be re-checked on following loads.
    collections that contain invalid _rev values will be re-checked on following loads.

  - "true":
    will validate _rev values of 3.0 collections on collection loading and print a warning when invalid _rev values are found.
    in this case collections with invalid _rev values can be used in the ArangoDB 3.1 instance.
    however, subsequent operations on documents with invalid _rev values may silently fail or fail with explicit errors.
    the fix procedure for such collections is to export the collections from 3.0 database with arangodump and restore them in 3.1 with arangorestore.
    collections that do not contain invalid _rev values are marked as ok and will not be re-checked on following loads.
    collections that contain invalid _rev values will be re-checked on following loads.

  - "false":
    will not validate _rev values on collection loading and not print warnings.
    no hint is given when invalid _rev values are found.
    subsequent operations on documents with invalid _rev values may silently fail or fail with explicit errors.
    this setting does not affect whether collections are re-checked later.
    collections will be re-checked on following loads if `--database.check-30-revisions` is later set to either `true` or `fail`.

  The change also suppresses warnings that were printed when collections were restored using arangorestore, and the restore
  data contained invalid _rev values. Now these warnings are suppressed, and new HLC _rev values are generated for these documents
  as before.

* added missing functions to AQL syntax highlighter in web interface

* fixed display of `ANY` direction in traversal explainer output (direction `ANY` was shown as either
  `INBOUND` or `OUTBOUND`)

* changed behavior of toJSON() function when serializing an object before saving it in the database

  if an object provides a toJSON() function, this function is still called for serializing it.
  the change is that the result of toJSON() is not stringified anymore, but saved as is. previous
  versions of ArangoDB called toJSON() and after that additionally stringified its result.

  This change will affect the saving of JS Buffer objects, which will now be saved as arrays of
  bytes instead of a comma-separated string of the Buffer's byte contents.

* allow creating unique indexes on more attributes than present in shardKeys

  The following combinations of shardKeys and indexKeys are allowed/not allowed:

  shardKeys     indexKeys
      a             a        ok
      a             b    not ok
      a           a b        ok
    a b             a    not ok
    a b             b    not ok
    a b           a b        ok
    a b         a b c        ok
  a b c           a b    not ok
  a b c         a b c        ok

* fixed wrong version in web interface login screen (EE only)

* make web interface not display an exclamation mark next to ArangoDB version number 3.1

* fixed search for arbitrary document attributes in web interface in case multiple
  search values were used on different attribute names. in this case, the search always
  produced an empty result

* disallow updating `_from` and `_to` values of edges in Smart Graphs. Updating these
  attributes would lead to potential redistribution of edges to other shards, which must be
  avoided.

* fixed issue #2148

* updated graphql-sync dependency to 0.6.2

* fixed issue #2156

* fixed CRC4 assembly linkage


v3.1.0 (2016-10-29)
-------------------

* AQL breaking change in cluster:

  from ArangoDB 3.1 onwards `WITH` is required for traversals in a
  clustered environment in order to avoid deadlocks.

  Note that for queries that access only a single collection or that have all
  collection names specified somewhere else in the query string, there is no
  need to use *WITH*. *WITH* is only useful when the AQL query parser cannot
  automatically figure out which collections are going to be used by the query.
  *WITH* is only useful for queries that dynamically access collections, e.g.
  via traversals, shortest path operations or the *DOCUMENT()* function.

  more info can be found [here](https://github.com/arangodb/arangodb/blob/devel/Documentation/Books/AQL/Operations/With.md)

* added AQL function `DISTANCE` to calculate the distance between two arbitrary
  coordinates (haversine formula)

* fixed issue #2110

* added Auto-aptation of RAFT timings as calculations only


v3.1.rc2 (2016-10-10)
---------------------

* second release candidate


v3.1.rc1 (2016-09-30)
---------------------

* first release candidate


v3.1.alpha2 (2016-09-01)
------------------------

* added module.context.createDocumentationRouter to replace module.context.apiDocumentation

* bug in RAFT implementation of reads. dethroned leader still answered requests in isolation

* ui: added new graph viewer

* ui: aql-editor added tabular & graph display

* ui: aql-editor improved usability

* ui: aql-editor: query profiling support

* fixed issue #2109

* fixed issue #2111

* fixed issue #2075

* added AQL function `DISTANCE` to calculate the distance between two arbitrary
  coordinates (haversine formula)

* rewrote scheduler and dispatcher based on boost::asio

  parameters changed:
    `--scheduler.threads` and `--server.threads` are now merged into a single one: `--server.threads`

    hidden `--server.extra-threads` has been removed

    hidden `--server.aql-threads` has been removed

    hidden `--server.backend` has been removed

    hidden `--server.show-backends` has been removed

    hidden `--server.thread-affinity` has been removed

* fixed issue #2086

* fixed issue #2079

* fixed issue #2071

  make the AQL query optimizer inject filter condition expressions referred to
  by variables during filter condition aggregation.
  For example, in the following query

      FOR doc IN collection
        LET cond1 = (doc.value == 1)
        LET cond2 = (doc.value == 2)
        FILTER cond1 || cond2
        RETURN { doc, cond1, cond2 }

  the optimizer will now inject the conditions for `cond1` and `cond2` into the filter
  condition `cond1 || cond2`, expanding it to `(doc.value == 1) || (doc.value == 2)`
  and making these conditions available for index searching.

  Note that the optimizer previously already injected some conditions into other
  conditions, but only if the variable that defined the condition was not used
  elsewhere. For example, the filter condition in the query

      FOR doc IN collection
        LET cond = (doc.value == 1)
        FILTER cond
        RETURN { doc }

  already got optimized before because `cond` was only used once in the query and
  the optimizer decided to inject it into the place where it was used.

  This only worked for variables that were referred to once in the query.
  When a variable was used multiple times, the condition was not injected as
  in the following query:

      FOR doc IN collection
        LET cond = (doc.value == 1)
        FILTER cond
        RETURN { doc, cond }

  The fix for #2070 now will enable this optimization so that the query can
  use an index on `doc.value` if available.

* changed behavior of AQL array comparison operators for empty arrays:
  * `ALL` and `ANY` now always return `false` when the left-hand operand is an
    empty array. The behavior for non-empty arrays does not change:
    * `[] ALL == 1` will return `false`
    * `[1] ALL == 1` will return `true`
    * `[1, 2] ALL == 1` will return `false`
    * `[2, 2] ALL == 1` will return `false`
    * `[] ANY == 1` will return `false`
    * `[1] ANY == 1` will return `true`
    * `[1, 2] ANY == 1` will return `true`
    * `[2, 2] ANY == 1` will return `false`
  * `NONE` now always returns `true` when the left-hand operand is an empty array.
    The behavior for non-empty arrays does not change:
    * `[] NONE == 1` will return `true`
    * `[1] NONE == 1` will return `false`
    * `[1, 2] NONE == 1` will return `false`
    * `[2, 2] NONE == 1` will return `true`

* added experimental AQL functions `JSON_STRINGIFY` and `JSON_PARSE`

* added experimental support for incoming gzip-compressed requests

* added HTTP REST APIs for online loglevel adjustments:

  - GET `/_admin/log/level` returns the current loglevel settings
  - PUT `/_admin/log/level` modifies the current loglevel settings

* PATCH /_api/gharial/{graph-name}/vertex/{collection-name}/{vertex-key}
  - changed default value for keepNull to true

* PATCH /_api/gharial/{graph-name}/edge/{collection-name}/{edge-key}
  - changed default value for keepNull to true

* renamed `maximalSize` attribute in parameter.json files to `journalSize`

  The `maximalSize` attribute will still be picked up from collections that
  have not been adjusted. Responses from the replication API will now also use
  `journalSize` instead of `maximalSize`.

* added `--cluster.system-replication-factor` in order to adjust the
  replication factor for new system collections

* fixed issue #2012

* added a memory expection in case V8 memory gets too low

* added Optimizer Rule for other indexes in Traversals
  this allows AQL traversals to use other indexes than the edge index.
  So traversals with filters on edges can now make use of more specific
  indexes, e.g.

      FOR v, e, p IN 2 OUTBOUND @start @@edge FILTER p.edges[0].foo == "bar"

  will prefer a Hash Index on [_from, foo] above the EdgeIndex.

* fixed epoch computation in hybrid logical clock

* fixed thread affinity

* replaced require("internal").db by require("@arangodb").db

* added option `--skip-lines` for arangoimp
  this allows skipping the first few lines from the import file in case the
  CSV or TSV import are used

* fixed periodic jobs: there should be only one instance running - even if it
  runs longer than the period

* improved performance of primary index and edge index lookups

* optimizations for AQL `[*]` operator in case no filter, no projection and
  no offset/limit are used

* added AQL function `OUTERSECTION` to return the symmetric difference of its
  input arguments

* Foxx manifests of installed services are now saved to disk with indentation

* Foxx tests and scripts in development mode should now always respect updated
  files instead of loading stale modules

* When disabling Foxx development mode the setup script is now re-run

* Foxx now provides an easy way to directly serve GraphQL requests using the
  `@arangodb/foxx/graphql` module and the bundled `graphql-sync` dependency

* Foxx OAuth2 module now correctly passes the `access_token` to the OAuth2 server

* added iconv-lite and timezone modules

* web interface now allows installing GitHub and zip services in legacy mode

* added module.context.createDocumentationRouter to replace module.context.apiDocumentation

* bug in RAFT implementation of reads. dethroned leader still answered
  requests in isolation

* all lambdas in ClusterInfo might have been left with dangling references.

* Agency bug fix for handling of empty json objects as values.

* Foxx tests no longer support the Mocha QUnit interface as this resulted in weird
  inconsistencies in the BDD and TDD interfaces. This fixes the TDD interface
  as well as out-of-sequence problems when using the BDD before/after functions.

* updated bundled JavaScript modules to latest versions; joi has been updated from 8.4 to 9.2
  (see [joi 9.0.0 release notes](https://github.com/hapijs/joi/issues/920) for information on
  breaking changes and new features)

* fixed issue #2139

* updated graphql-sync dependency to 0.6.2

* fixed issue #2156


v3.0.13 (XXXX-XX-XX)
--------------------

* fixed issue #2315

* fixed issue #2210


v3.0.12 (2016-11-23)
--------------------

* fixed issue #2176

* fixed issue #2168

* fixed issues #2149, #2159

* fixed error reporting for issue #2158

* fixed assembly linkage bug in CRC4 module

* added support for descriptions field in Foxx dependencies


v3.0.11 (2016-11-08)
--------------------

* fixed issue #2140: supervisor dies instead of respawning child

* fixed issue #2131: use shard key value entered by user in web interface

* fixed issue #2129: cannot kill a long-run query

* fixed issue #2110

* fixed issue #2081

* fixed issue #2038

* changes to Foxx service configuration or dependencies should now be
  stored correctly when options are cleared or omitted

* Foxx tests no longer support the Mocha QUnit interface as this resulted in weird
  inconsistencies in the BDD and TDD interfaces. This fixes the TDD interface
  as well as out-of-sequence problems when using the BDD before/after functions.

* fixed issue #2148


v3.0.10 (2016-09-26)
--------------------

* fixed issue #2072

* fixed issue #2070

* fixed slow cluster starup issues. supervision will demonstrate more
  patience with db servers


v3.0.9 (2016-09-21)
-------------------

* fixed issue #2064

* fixed issue #2060

* speed up `collection.any()` and skiplist index creation

* fixed multiple issues where ClusterInfo bug hung agency in limbo
  timeouting on multiple collection and database callbacks


v3.0.8 (2016-09-14)
-------------------

* fixed issue #2052

* fixed issue #2005

* fixed issue #2039

* fixed multiple issues where ClusterInfo bug hung agency in limbo
  timeouting on multiple collection and database callbacks


v3.0.7 (2016-09-05)
-------------------

* new supervision job handles db server failure during collection creation.


v3.0.6 (2016-09-02)
-------------------

* fixed issue #2026

* slightly better error diagnostics for AQL query compilation and replication

* fixed issue #2018

* fixed issue #2015

* fixed issue #2012

* fixed wrong default value for arangoimp's `--on-duplicate` value

* fix execution of AQL traversal expressions when there are multiple
  conditions that refer to variables set outside the traversal

* properly return HTTP 503 in JS actions when backend is gone

* supervision creates new key in agency for failed servers

* new shards will not be allocated on failed or cleaned servers


v3.0.5 (2016-08-18)
-------------------

* execute AQL ternary operator via C++ if possible

* fixed issue #1977

* fixed extraction of _id attribute in AQL traversal conditions

* fix SSL agency endpoint

* Minimum RAFT timeout was one order of magnitude to short.

* Optimized RAFT RPCs from leader to followers for efficiency.

* Optimized RAFT RPC handling on followers with respect to compaction.

* Fixed bug in handling of duplicates and overlapping logs

* Fixed bug in supervision take over after leadership change.

v3.0.4 (2016-08-01)
-------------------

* added missing lock for periodic jobs access

* fix multiple foxx related cluster issues

* fix handling of empty AQL query strings

* fixed issue in `INTERSECTION` AQL function with duplicate elements
  in the source arrays

* fixed issue #1970

* fixed issue #1968

* fixed issue #1967

* fixed issue #1962

* fixed issue #1959

* replaced require("internal").db by require("@arangodb").db

* fixed issue #1954

* fixed issue #1953

* fixed issue #1950

* fixed issue #1949

* fixed issue #1943

* fixed segfault in V8, by backporting https://bugs.chromium.org/p/v8/issues/detail?id=5033

* Foxx OAuth2 module now correctly passes the `access_token` to the OAuth2 server

* fixed credentialed CORS requests properly respecting --http.trusted-origin

* fixed a crash in V8Periodic task (forgotten lock)

* fixed two bugs in synchronous replication (syncCollectionFinalize)


v3.0.3 (2016-07-17)
-------------------

* fixed issue #1942

* fixed issue #1941

* fixed array index batch insertion issues for hash indexes that caused problems when
  no elements remained for insertion

* fixed AQL MERGE() function with External objects originating from traversals

* fixed some logfile recovery errors with error message "document not found"

* fixed issue #1937

* fixed issue #1936

* improved performance of arangorestore in clusters with synchronous
  replication

* Foxx tests and scripts in development mode should now always respect updated
  files instead of loading stale modules

* When disabling Foxx development mode the setup script is now re-run

* Foxx manifests of installed services are now saved to disk with indentation


v3.0.2 (2016-07-09)
-------------------

* fixed assertion failure in case multiple remove operations were used in the same query

* fixed upsert behavior in case upsert was used in a loop with the same document example

* fixed issue #1930

* don't expose local file paths in Foxx error messages.

* fixed issue #1929

* make arangodump dump the attribute `isSystem` when dumping the structure
  of a collection, additionally make arangorestore not fail when the attribute
  is missing

* fixed "Could not extract custom attribute" issue when using COLLECT with
  MIN/MAX functions in some contexts

* honor presence of persistent index for sorting

* make AQL query optimizer not skip "use-indexes-rule", even if enough
  plans have been created already

* make AQL optimizer not skip "use-indexes-rule", even if enough execution plans
  have been created already

* fix double precision value loss in VelocyPack JSON parser

* added missing SSL support for arangorestore

* improved cluster import performance

* fix Foxx thumbnails on DC/OS

* fix Foxx configuration not being saved

* fix Foxx app access from within the frontend on DC/OS

* add option --default-replication-factor to arangorestore and simplify
  the control over the number of shards when restoring

* fix a bug in the VPack -> V8 conversion if special attributes _key,
  _id, _rev, _from and _to had non-string values, which is allowed
  below the top level

* fix malloc_usable_size for darwin


v3.0.1 (2016-06-30)
-------------------

* fixed periodic jobs: there should be only one instance running - even if it
  runs longer than the period

* increase max. number of collections in AQL queries from 32 to 256

* fixed issue #1916: header "authorization" is required" when opening
  services page

* fixed issue #1915: Explain: member out of range

* fixed issue #1914: fix unterminated buffer

* don't remove lockfile if we are the same (now stale) pid
  fixes docker setups (our pid will always be 1)

* do not use revision id comparisons in compaction for determining whether a
  revision is obsolete, but marker memory addresses
  this ensures revision ids don't matter when compacting documents

* escape Unicode characters in JSON HTTP responses
  this converts UTF-8 characters in HTTP responses of arangod into `\uXXXX`
  escape sequences. This makes the HTTP responses fit into the 7 bit ASCII
  character range, which speeds up HTTP response parsing for some clients,
  namely node.js/v8

* add write before read collections when starting a user transaction
  this allows specifying the same collection in both read and write mode without
  unintended side effects

* fixed buffer overrun that occurred when building very large result sets

* index lookup optimizations for primary index and edge index

* fixed "collection is a nullptr" issue when starting a traversal from a transaction

* enable /_api/import on coordinator servers


v3.0.0 (2016-06-22)
-------------------

* minor GUI fixxes

* fix for replication and nonces


v3.0.0-rc3 (2016-06-19)
-----------------------

* renamed various Foxx errors to no longer refer to Foxx services as apps

* adjusted various error messages in Foxx to be more informative

* specifying "files" in a Foxx manifest to be mounted at the service root
  no longer results in 404s when trying to access non-file routes

* undeclared path parameters in Foxx no longer break the service

* trusted reverse proxy support is now handled more consistently

* ArangoDB request compatibility and user are now exposed in Foxx

* all bundled NPM modules have been upgraded to their latest versions


v3.0.0-rc2 (2016-06-12)
-----------------------

* added option `--server.max-packet-size` for client tools

* renamed option `--server.ssl-protocol` to `--ssl.protocol` in client tools
  (was already done for arangod, but overlooked for client tools)

* fix handling of `--ssl.protocol` value 5 (TLS v1.2) in client tools, which
  claimed to support it but didn't

* config file can use '@include' to include a different config file as base


v3.0.0-rc1 (2016-06-10)
-----------------------

* the user management has changed: it now has users that are independent of
  databases. A user can have one or more database assigned to the user.

* forward ported V8 Comparator bugfix for inline heuristics from
  https://github.com/v8/v8/commit/5ff7901e24c2c6029114567de5a08ed0f1494c81

* changed to-string conversion for AQL objects and arrays, used by the AQL
  function `TO_STRING()` and implicit to-string casts in AQL

  - arrays are now converted into their JSON-stringify equivalents, e.g.

    - `[ ]` is now converted to `[]`
    - `[ 1, 2, 3 ]` is now converted to `[1,2,3]`
    - `[ "test", 1, 2 ] is now converted to `["test",1,2]`

    Previous versions of ArangoDB converted arrays with no members into the
    empty string, and non-empty arrays into a comma-separated list of member
    values, without the surrounding angular brackets. Additionally, string
    array members were not enclosed in quotes in the result string:

    - `[ ]` was converted to ``
    - `[ 1, 2, 3 ]` was converted to `1,2,3`
    - `[ "test", 1, 2 ] was converted to `test,1,2`

  - objects are now converted to their JSON-stringify equivalents, e.g.

    - `{ }` is converted to `{}`
    - `{ a: 1, b: 2 }` is converted to `{"a":1,"b":2}`
    - `{ "test" : "foobar" }` is converted to `{"test":"foobar"}`

    Previous versions of ArangoDB always converted objects into the string
    `[object Object]`

  This change affects also the AQL functions `CONCAT()` and `CONCAT_SEPARATOR()`
  which treated array values differently in previous versions. Previous versions
  of ArangoDB automatically flattened array values on the first level of the array,
  e.g. `CONCAT([1, 2, 3, [ 4, 5, 6 ]])` produced `1,2,3,4,5,6`. Now this will produce
  `[1,2,3,[4,5,6]]`. To flatten array members on the top level, you can now use
  the more explicit `CONCAT(FLATTEN([1, 2, 3, [4, 5, 6]], 1))`.

* added C++ implementations for AQL functions `SLICE()`, `CONTAINS()` and
  `RANDOM_TOKEN()`

* as a consequence of the upgrade to V8 version 5, the implementation of the
  JavaScript `Buffer` object had to be changed. JavaScript `Buffer` objects in
  ArangoDB now always store their data on the heap. There is no shared pool
  for small Buffer values, and no pointing into existing Buffer data when
  extracting slices. This change may increase the cost of creating Buffers with
  short contents or when peeking into existing Buffers, but was required for
  safer memory management and to prevent leaks.

* the `db` object's function `_listDatabases()` was renamed to just `_databases()`
  in order to make it more consistent with the existing `_collections()` function.
  Additionally the `db` object's `_listEndpoints()` function was renamed to just
  `_endpoints()`.

* changed default value of `--server.authentication` from `false` to `true` in
  configuration files etc/relative/arangod.conf and etc/arangodb/arangod.conf.in.
  This means the server will be started with authentication enabled by default,
  requiring all client connections to provide authentication data when connecting
  to ArangoDB. Authentication can still be turned off via setting the value of
  `--server.authentication` to `false` in ArangoDB's configuration files or by
  specifying the option on the command-line.

* Changed result format for querying all collections via the API GET `/_api/collection`.

  Previous versions of ArangoDB returned an object with an attribute named `collections`
  and an attribute named `names`. Both contained all available collections, but
  `collections` contained the collections as an array, and `names` contained the
  collections again, contained in an object in which the attribute names were the
  collection names, e.g.

  ```
  {
    "collections": [
      {"id":"5874437","name":"test","isSystem":false,"status":3,"type":2},
      {"id":"17343237","name":"something","isSystem":false,"status":3,"type":2},
      ...
    ],
    "names": {
      "test": {"id":"5874437","name":"test","isSystem":false,"status":3,"type":2},
      "something": {"id":"17343237","name":"something","isSystem":false,"status":3,"type":2},
      ...
    }
  }
  ```
  This result structure was redundant, and therefore has been simplified to just

  ```
  {
    "result": [
      {"id":"5874437","name":"test","isSystem":false,"status":3,"type":2},
      {"id":"17343237","name":"something","isSystem":false,"status":3,"type":2},
      ...
    ]
  }
  ```

  in ArangoDB 3.0.

* added AQL functions `TYPENAME()` and `HASH()`

* renamed arangob tool to arangobench

* added AQL string comparison operator `LIKE`

  The operator can be used to compare strings like this:

      value LIKE search

  The operator is currently implemented by calling the already existing AQL
  function `LIKE`.

  This change also makes `LIKE` an AQL keyword. Using `LIKE` in either case as
  an attribute or collection name in AQL thus requires quoting.

* make AQL optimizer rule "remove-unnecessary-calculations" fire in more cases

  The rule will now remove calculations that are used exactly once in other
  expressions (e.g. `LET a = doc RETURN a.value`) and calculations,
  or calculations that are just references (e.g. `LET a = b`).

* renamed AQL optimizer rule "merge-traversal-filter" to "optimize-traversals"
  Additionally, the optimizer rule will remove unused edge and path result variables
  from the traversal in case they are specified in the `FOR` section of the traversal,
  but not referenced later in the query. This saves constructing edges and paths
  results.

* added AQL optimizer rule "inline-subqueries"

  This rule can pull out certain subqueries that are used as an operand to a `FOR`
  loop one level higher, eliminating the subquery completely. For example, the query

      FOR i IN (FOR j IN [1,2,3] RETURN j) RETURN i

  will be transformed by the rule to:

      FOR i IN [1,2,3] RETURN i

  The query

      FOR name IN (FOR doc IN _users FILTER doc.status == 1 RETURN doc.name) LIMIT 2 RETURN name

  will be transformed into

      FOR tmp IN _users FILTER tmp.status == 1 LIMIT 2 RETURN tmp.name

  The rule will only fire when the subquery is used as an operand to a `FOR` loop, and
  if the subquery does not contain a `COLLECT` with an `INTO` variable.

* added new endpoint "srv://" for DNS service records

* The result order of the AQL functions VALUES and ATTRIBUTES has never been
  guaranteed and it only had the "correct" ordering by accident when iterating
  over objects that were not loaded from the database. This accidental behavior
  is now changed by introduction of VelocyPack. No ordering is guaranteed unless
  you specify the sort parameter.

* removed configure option `--enable-logger`

* added AQL array comparison operators

  All AQL comparison operators now also exist in an array variant. In the
  array variant, the operator is preceded with one of the keywords *ALL*, *ANY*
  or *NONE*. Using one of these keywords changes the operator behavior to
  execute the comparison operation for all, any, or none of its left hand
  argument values. It is therefore expected that the left hand argument
  of an array operator is an array.

  Examples:

      [ 1, 2, 3 ] ALL IN [ 2, 3, 4 ]   // false
      [ 1, 2, 3 ] ALL IN [ 1, 2, 3 ]   // true
      [ 1, 2, 3 ] NONE IN [ 3 ]        // false
      [ 1, 2, 3 ] NONE IN [ 23, 42 ]   // true
      [ 1, 2, 3 ] ANY IN [ 4, 5, 6 ]   // false
      [ 1, 2, 3 ] ANY IN [ 1, 42 ]     // true
      [ 1, 2, 3 ] ANY == 2             // true
      [ 1, 2, 3 ] ANY == 4             // false
      [ 1, 2, 3 ] ANY > 0              // true
      [ 1, 2, 3 ] ANY <= 1             // true
      [ 1, 2, 3 ] NONE < 99            // false
      [ 1, 2, 3 ] NONE > 10            // true
      [ 1, 2, 3 ] ALL > 2              // false
      [ 1, 2, 3 ] ALL > 0              // true
      [ 1, 2, 3 ] ALL >= 3             // false
      ["foo", "bar"] ALL != "moo"      // true
      ["foo", "bar"] NONE == "bar"     // false
      ["foo", "bar"] ANY == "foo"      // true

* improved AQL optimizer to remove unnecessary sort operations in more cases

* allow enclosing AQL identifiers in forward ticks in addition to using
  backward ticks

  This allows for convenient writing of AQL queries in JavaScript template strings
  (which are delimited with backticks themselves), e.g.

      var q = `FOR doc IN ´collection´ RETURN doc.´name´`;

* allow to set `print.limitString` to configure the number of characters
  to output before truncating

* make logging configurable per log "topic"

  `--log.level <level>` sets the global log level to <level>, e.g. `info`,
  `debug`, `trace`.

  `--log.level topic=<level>` sets the log level for a specific topic.
  Currently, the following topics exist: `collector`, `compactor`, `mmap`,
  `performance`, `queries`, and `requests`. `performance` and `requests` are
  set to FATAL by default. `queries` is set to info. All others are
  set to the global level by default.

  The new log option `--log.output <definition>` allows directing the global
  or per-topic log output to different outputs. The output definition
  "<definition>" can be one of

    "-" for stdin
    "+" for stderr
    "syslog://<syslog-facility>"
    "syslog://<syslog-facility>/<application-name>"
    "file://<relative-path>"

  The option can be specified multiple times in order to configure the output
  for different log topics. To set up a per-topic output configuration, use
  `--log.output <topic>=<definition>`, e.g.

    queries=file://queries.txt

  logs all queries to the file "queries.txt".

* the option `--log.requests-file` is now deprecated. Instead use

    `--log.level requests=info`
    `--log.output requests=file://requests.txt`

* the option `--log.facility` is now deprecated. Instead use

    `--log.output requests=syslog://facility`

* the option `--log.performance` is now deprecated. Instead use

    `--log.level performance=trace`

* removed option `--log.source-filter`

* removed configure option `--enable-logger`

* change collection directory names to include a random id component at the end

  The new pattern is `collection-<id>-<random>`, where `<id>` is the collection
  id and `<random>` is a random number. Previous versions of ArangoDB used a
  pattern `collection-<id>` without the random number.

  ArangoDB 3.0 understands both the old and name directory name patterns.

* removed mostly unused internal spin-lock implementation

* removed support for pre-Windows 7-style locks. This removes compatibility for
  Windows versions older than Windows 7 (e.g. Windows Vista, Windows XP) and
  Windows 2008R2 (e.g. Windows 2008).

* changed names of sub-threads started by arangod

* added option `--default-number-of-shards` to arangorestore, allowing creating
  collections with a specifiable number of shards from a non-cluster dump

* removed support for CoffeeScript source files

* removed undocumented SleepAndRequeue

* added WorkMonitor to inspect server threads

* when downloading a Foxx service from the web interface the suggested filename
  is now based on the service's mount path instead of simply "app.zip"

* the `@arangodb/request` response object now stores the parsed JSON response
  body in a property `json` instead of `body` when the request was made using the
  `json` option. The `body` instead contains the response body as a string.

* the Foxx API has changed significantly, 2.8 services are still supported
  using a backwards-compatible "legacy mode"


v2.8.12 (XXXX-XX-XX)
--------------------

* issue #2091: decrease connect timeout to 5 seconds on startup

* fixed issue #2072

* slightly better error diagnostics for some replication errors

* fixed issue #1977

* fixed issue in `INTERSECTION` AQL function with duplicate elements
  in the source arrays

* fixed issue #1962

* fixed issue #1959

* export aqlQuery template handler as require('org/arangodb').aql for forwards-compatibility


v2.8.11 (2016-07-13)
--------------------

* fixed array index batch insertion issues for hash indexes that caused problems when
  no elements remained for insertion

* fixed issue #1937


v2.8.10 (2016-07-01)
--------------------

* make sure next local _rev value used for a document is at least as high as the
  _rev value supplied by external sources such as replication

* make adding a collection in both read- and write-mode to a transaction behave as
  expected (write includes read). This prevents the `unregister collection used in
  transaction` error

* fixed sometimes invalid result for `byExample(...).count()` when an index plus
  post-filtering was used

* fixed "collection is a nullptr" issue when starting a traversal from a transaction

* honor the value of startup option `--database.wait-for-sync` (that is used to control
  whether new collections are created with `waitForSync` set to `true` by default) also
  when creating collections via the HTTP API (and thus the ArangoShell). When creating
  a collection via these mechanisms, the option was ignored so far, which was inconsistent.

* fixed issue #1826: arangosh --javascript.execute: internal error (geo index issue)

* fixed issue #1823: Arango crashed hard executing very simple query on windows


v2.8.9 (2016-05-13)
-------------------

* fixed escaping and quoting of extra parameters for executables in Mac OS X App

* added "waiting for" status variable to web interface collection figures view

* fixed undefined behavior in query cache invaldation

* fixed access to /_admin/statistics API in case statistics are disable via option
  `--server.disable-statistics`

* Foxx manager will no longer fail hard when Foxx store is unreachable unless installing
  a service from the Foxx store (e.g. when behind a firewall or GitHub is unreachable).


v2.8.8 (2016-04-19)
-------------------

* fixed issue #1805: Query: internal error (location: arangod/Aql/AqlValue.cpp:182).
  Please report this error to arangodb.com (while executing)

* allow specifying collection name prefixes for `_from` and `_to` in arangoimp:

  To avoid specifying complete document ids (consisting of collection names and document
  keys) for *_from* and *_to* values when importing edges with arangoimp, there are now
  the options *--from-collection-prefix* and *--to-collection-prefix*.

  If specified, these values will be automatically prepended to each value in *_from*
  (or *_to* resp.). This allows specifying only document keys inside *_from* and/or *_to*.

  *Example*

      > arangoimp --from-collection-prefix users --to-collection-prefix products ...

  Importing the following document will then create an edge between *users/1234* and
  *products/4321*:

  ```js
  { "_from" : "1234", "_to" : "4321", "desc" : "users/1234 is connected to products/4321" }
  ```

* requests made with the interactive system API documentation in the web interface
  (Swagger) will now respect the active database instead of always using `_system`


v2.8.7 (2016-04-07)
-------------------

* optimized primary=>secondary failover

* fix to-boolean conversion for documents in AQL

* expose the User-Agent HTTP header from the ArangoShell since Github seems to
  require it now, and we use the ArangoShell for fetching Foxx repositories from Github

* work with http servers that only send

* fixed potential race condition between compactor and collector threads

* fix removal of temporary directories on arangosh exit

* javadoc-style comments in Foxx services are no longer interpreted as
  Foxx comments outside of controller/script/exports files (#1748)

* removed remaining references to class syntax for Foxx Model and Repository
  from the documentation

* added a safe-guard for corrupted master-pointer


v2.8.6 (2016-03-23)
-------------------

* arangosh can now execute JavaScript script files that contain a shebang
  in the first line of the file. This allows executing script files directly.

  Provided there is a script file `/path/to/script.js` with the shebang
  `#!arangosh --javascript.execute`:

      > cat /path/to/script.js
      #!arangosh --javascript.execute
      print("hello from script.js");

  If the script file is made executable

      > chmod a+x /path/to/script.js

  it can be invoked on the shell directly and use arangosh for its execution:

      > /path/to/script.js
      hello from script.js

  This did not work in previous versions of ArangoDB, as the whole script contents
  (including the shebang) were treated as JavaScript code.
  Now shebangs in script files will now be ignored for all files passed to arangosh's
  `--javascript.execute` parameter.

  The alternative way of executing a JavaScript file with arangosh still works:

      > arangosh --javascript.execute /path/to/script.js
      hello from script.js

* added missing reset of traversal state for nested traversals.
  The state of nested traversals (a traversal in an AQL query that was
  located in a repeatedly executed subquery or inside another FOR loop)
  was not reset properly, so that multiple invocations of the same nested
  traversal with different start vertices led to the nested traversal
  always using the start vertex provided on the first invocation.

* fixed issue #1781: ArangoDB startup time increased tremendously

* fixed issue #1783: SIGHUP should rotate the log


v2.8.5 (2016-03-11)
-------------------

* Add OpenSSL handler for TLS V1.2 as sugested by kurtkincaid in #1771

* fixed issue #1765 (The webinterface should display the correct query time)
  and #1770 (Display ACTUAL query time in aardvark's AQL editor)

* Windows: the unhandled exception handler now calls the windows logging
  facilities directly without locks.
  This fixes lockups on crashes from the logging framework.

* improve nullptr handling in logger.

* added new endpoint "srv://" for DNS service records

* `org/arangodb/request` no longer sets the content-type header to the
  string "undefined" when no content-type header should be sent (issue #1776)


v2.8.4 (2016-03-01)
-------------------

* global modules are no longer incorrectly resolved outside the ArangoDB
  JavaScript directory or the Foxx service's root directory (issue #1577)

* improved error messages from Foxx and JavaScript (issues #1564, #1565, #1744)


v2.8.3 (2016-02-22)
-------------------

* fixed AQL filter condition collapsing for deeply-nested cases, potentially
  enabling usage of indexes in some dedicated cases

* added parentheses in AQL explain command output to correctly display precedence
  of logical and arithmetic operators

* Foxx Model event listeners defined on the model are now correctly invoked by
  the Repository methods (issue #1665)

* Deleting a Foxx service in the frontend should now always succeed even if the
  files no longer exist on the file system (issue #1358)

* Routing actions loaded from the database no longer throw exceptions when
  trying to load other modules using "require"

* The `org/arangodb/request` response object now sets a property `json` to the
  parsed JSON response body in addition to overwriting the `body` property when
  the request was made using the `json` option.

* Improved Windows stability

* Fixed a bug in the interactive API documentation that would escape slashes
  in document-handle fields. Document handles are now provided as separate
  fields for collection name and document key.


v2.8.2 (2016-02-09)
-------------------

* the continuous replication applier will now prevent the master's WAL logfiles
  from being removed if they are still needed by the applier on the slave. This
  should help slaves that suffered from masters garbage collection WAL logfiles
  which would have been needed by the slave later.

  The initial synchronization will block removal of still needed WAL logfiles
  on the master for 10 minutes initially, and will extend this period when further
  requests are made to the master. Initial synchronization hands over its handle
  for blocking logfile removal to the continuous replication when started via
  the *setupReplication* function. In this case, continuous replication will
  extend the logfile removal blocking period for the required WAL logfiles when
  the slave makes additional requests.

  All handles that block logfile removal will time out automatically after at
  most 5 minutes should a master not be contacted by the slave anymore (e.g. in
  case the slave's replication is turned off, the slaves loses the connection
  to the master or the slave goes down).

* added all-in-one function *setupReplication* to synchronize data from master
  to slave and start the continuous replication:

      require("@arangodb/replication").setupReplication(configuration);

  The command will return when the initial synchronization is finished and the
  continuous replication has been started, or in case the initial synchronization
  has failed.

  If the initial synchronization is successful, the command will store the given
  configuration on the slave. It also configures the continuous replication to start
  automatically if the slave is restarted, i.e. *autoStart* is set to *true*.

  If the command is run while the slave's replication applier is already running,
  it will first stop the running applier, drop its configuration and do a
  resynchronization of data with the master. It will then use the provided configration,
  overwriting any previously existing replication configuration on the slave.

  The following example demonstrates how to use the command for setting up replication
  for the *_system* database. Note that it should be run on the slave and not the
  master:

      db._useDatabase("_system");
      require("@arangodb/replication").setupReplication({
        endpoint: "tcp://master.domain.org:8529",
        username: "myuser",
        password: "mypasswd",
        verbose: false,
        includeSystem: false,
        incremental: true,
        autoResync: true
      });

* the *sync* and *syncCollection* functions now always start the data synchronization
  as an asynchronous server job. The call to *sync* or *syncCollection* will block
  until synchronization is either complete or has failed with an error. The functions
  will automatically poll the slave periodically for status updates.

  The main benefit is that the connection to the slave does not need to stay open
  permanently and is thus not affected by timeout issues. Additionally the caller does
  not need to query the synchronization status from the slave manually as this is
  now performed automatically by these functions.

* fixed undefined behavior when explaining some types of AQL traversals, fixed
  display of some types of traversals in AQL explain output


v2.8.1 (2016-01-29)
-------------------

* Improved AQL Pattern matching by allowing to specify a different traversal
  direction for one or many of the edge collections.

      FOR v, e, p IN OUTBOUND @start @@ec1, INBOUND @@ec2, @@ec3

  will traverse *ec1* and *ec3* in the OUTBOUND direction and for *ec2* it will use
  the INBOUND direction. These directions can be combined in arbitrary ways, the
  direction defined after *IN [steps]* will we used as default direction and can
  be overriden for specific collections.
  This feature is only available for collection lists, it is not possible to
  combine it with graph names.

* detect more types of transaction deadlocks early

* fixed display of relational operators in traversal explain output

* fixed undefined behavior in AQL function `PARSE_IDENTIFIER`

* added "engines" field to Foxx services generated in the admin interface

* added AQL function `IS_SAME_COLLECTION`:

  *IS_SAME_COLLECTION(collection, document)*: Return true if *document* has the same
  collection id as the collection specified in *collection*. *document* can either be
  a [document handle](../Glossary/README.md#document-handle) string, or a document with
  an *_id* attribute. The function does not validate whether the collection actually
  contains the specified document, but only compares the name of the specified collection
  with the collection name part of the specified document.
  If *document* is neither an object with an *id* attribute nor a *string* value,
  the function will return *null* and raise a warning.

      /* true */
      IS_SAME_COLLECTION('_users', '_users/my-user')
      IS_SAME_COLLECTION('_users', { _id: '_users/my-user' })

      /* false */
      IS_SAME_COLLECTION('_users', 'foobar/baz')
      IS_SAME_COLLECTION('_users', { _id: 'something/else' })


v2.8.0 (2016-01-25)
-------------------

* avoid recursive locking


v2.8.0-beta8 (2016-01-19)
-------------------------

* improved internal datafile statistics for compaction and compaction triggering
  conditions, preventing excessive growth of collection datafiles under some
  workloads. This should also fix issue #1596.

* renamed AQL optimizer rule `remove-collect-into` to `remove-collect-variables`

* fixed primary and edge index lookups prematurely aborting searches when the
  specified id search value contained a different collection than the collection
  the index was created for


v2.8.0-beta7 (2016-01-06)
-------------------------

* added vm.runInThisContext

* added AQL keyword `AGGREGATE` for use in AQL `COLLECT` statement

  Using `AGGREGATE` allows more efficient aggregation (incrementally while building
  the groups) than previous versions of AQL, which built group aggregates afterwards
  from the total of all group values.

  `AGGREGATE` can be used inside a `COLLECT` statement only. If used, it must follow
  the declaration of grouping keys:

      FOR doc IN collection
        COLLECT gender = doc.gender AGGREGATE minAge = MIN(doc.age), maxAge = MAX(doc.age)
        RETURN { gender, minAge, maxAge }

  or, if no grouping keys are used, it can follow the `COLLECT` keyword:

      FOR doc IN collection
        COLLECT AGGREGATE minAge = MIN(doc.age), maxAge = MAX(doc.age)
        RETURN {
  minAge, maxAge
}

  Only specific expressions are allowed on the right-hand side of each `AGGREGATE`
  assignment:

  - on the top level the expression must be a call to one of the supported aggregation
    functions `LENGTH`, `MIN`, `MAX`, `SUM`, `AVERAGE`, `STDDEV_POPULATION`, `STDDEV_SAMPLE`,
    `VARIANCE_POPULATION`, or `VARIANCE_SAMPLE`

  - the expression must not refer to variables introduced in the `COLLECT` itself

* Foxx: mocha test paths with wildcard characters (asterisks) now work on Windows

* reserved AQL keyword `NONE` for future use

* web interface: fixed a graph display bug concerning dashboard view

* web interface: fixed several bugs during the dashboard initialize process

* web interface: included several bugfixes: #1597, #1611, #1623

* AQL query optimizer now converts `LENGTH(collection-name)` to an optimized
  expression that returns the number of documents in a collection

* adjusted the behavior of the expansion (`[*]`) operator in AQL for non-array values

  In ArangoDB 2.8, calling the expansion operator on a non-array value will always
  return an empty array. Previous versions of ArangoDB expanded non-array values by
  calling the `TO_ARRAY()` function for the value, which for example returned an
  array with a single value for boolean, numeric and string input values, and an array
  with the object's values for an object input value. This behavior was inconsistent
  with how the expansion operator works for the array indexes in 2.8, so the behavior
  is now unified:

  - if the left-hand side operand of `[*]` is an array, the array will be returned as
    is when calling `[*]` on it
  - if the left-hand side operand of `[*]` is not an array, an empty array will be
    returned by `[*]`

  AQL queries that rely on the old behavior can be changed by either calling `TO_ARRAY`
  explicitly or by using the `[*]` at the correct position.

  The following example query will change its result in 2.8 compared to 2.7:

      LET values = "foo" RETURN values[*]

  In 2.7 the query has returned the array `[ "foo" ]`, but in 2.8 it will return an
  empty array `[ ]`. To make it return the array `[ "foo" ]` again, an explicit
  `TO_ARRAY` function call is needed in 2.8 (which in this case allows the removal
  of the `[*]` operator altogether). This also works in 2.7:

      LET values = "foo" RETURN TO_ARRAY(values)

  Another example:

      LET values = [ { name: "foo" }, { name: "bar" } ]
      RETURN values[*].name[*]

  The above returned `[ [ "foo" ], [ "bar" ] ] in 2.7. In 2.8 it will return
  `[ [ ], [ ] ]`, because the value of `name` is not an array. To change the results
  to the 2.7 style, the query can be changed to

      LET values = [ { name: "foo" }, { name: "bar" } ]
      RETURN values[* RETURN TO_ARRAY(CURRENT.name)]

  The above also works in 2.7.
  The following types of queries won't change:

      LET values = [ 1, 2, 3 ] RETURN values[*]
      LET values = [ { name: "foo" }, { name: "bar" } ] RETURN values[*].name
      LET values = [ { names: [ "foo", "bar" ] }, { names: [ "baz" ] } ] RETURN values[*].names[*]
      LET values = [ { names: [ "foo", "bar" ] }, { names: [ "baz" ] } ] RETURN values[*].names[**]

* slightly adjusted V8 garbage collection strategy so that collection eventually
  happens in all contexts that hold V8 external references to documents and
  collections.

  also adjusted default value of `--javascript.gc-frequency` from 10 seconds to
  15 seconds, as less internal operations are carried out in JavaScript.

* fixes for AQL optimizer and traversal

* added `--create-collection-type` option to arangoimp

  This allows specifying the type of the collection to be created when
  `--create-collection` is set to `true`.

* Foxx export cache should no longer break if a broken app is loaded in the
  web admin interface.


v2.8.0-beta2 (2015-12-16)
-------------------------

* added AQL query optimizer rule "sort-in-values"

  This rule pre-sorts the right-hand side operand of the `IN` and `NOT IN`
  operators so the operation can use a binary search with logarithmic complexity
  instead of a linear search. The rule is applied when the right-hand side
  operand of an `IN` or `NOT IN` operator in a filter condition is a variable that
  is defined in a different loop/scope than the operator itself. Additionally,
  the filter condition must consist of solely the `IN` or `NOT IN` operation
  in order to avoid any side-effects.

* changed collection status terminology in web interface for collections for
  which an unload request has been issued from `in the process of being unloaded`
  to `will be unloaded`.

* unloading a collection via the web interface will now trigger garbage collection
  in all v8 contexts and force a WAL flush. This increases the chances of perfoming
  the unload faster.

* added the following attributes to the result of `collection.figures()` and the
  corresponding HTTP API at `PUT /_api/collection/<name>/figures`:

  - `documentReferences`: The number of references to documents in datafiles
    that JavaScript code currently holds. This information can be used for
    debugging compaction and unload issues.
  - `waitingFor`: An optional string value that contains information about
    which object type is at the head of the collection's cleanup queue. This
    information can be used for debugging compaction and unload issues.
  - `compactionStatus.time`: The point in time the compaction for the collection
    was last executed. This information can be used for debugging compaction
    issues.
  - `compactionStatus.message`: The action that was performed when the compaction
    was last run for the collection. This information can be used for debugging
    compaction issues.

  Note: `waitingFor` and `compactionStatus` may be empty when called on a coordinator
  in a cluster.

* the compaction will now provide queryable status info that can be used to track
  its progress. The compaction status is displayed in the web interface, too.

* better error reporting for arangodump and arangorestore

* arangodump will now fail by default when trying to dump edges that
  refer to already dropped collections. This can be circumvented by
  specifying the option `--force true` when invoking arangodump

* fixed cluster upgrade procedure

* the AQL functions `NEAR` and `WITHIN` now have stricter validations
  for their input parameters `limit`, `radius` and `distance`. They may now throw
  exceptions when invalid parameters are passed that may have not led
  to exceptions in previous versions.

* deprecation warnings now log stack traces

* Foxx: improved backwards compatibility with 2.5 and 2.6

  - reverted Model and Repository back to non-ES6 "classes" because of
    compatibility issues when using the extend method with a constructor

  - removed deprecation warnings for extend and controller.del

  - restored deprecated method Model.toJSONSchema

  - restored deprecated `type`, `jwt` and `sessionStorageApp` options
    in Controller#activateSessions

* Fixed a deadlock problem in the cluster


v2.8.0-beta1 (2015-12-06)
-------------------------

* added AQL function `IS_DATESTRING(value)`

  Returns true if *value* is a string that can be used in a date function.
  This includes partial dates such as *2015* or *2015-10* and strings containing
  invalid dates such as *2015-02-31*. The function will return false for all
  non-string values, even if some of them may be usable in date functions.


v2.8.0-alpha1 (2015-12-03)
--------------------------

* added AQL keywords `GRAPH`, `OUTBOUND`, `INBOUND` and `ANY` for use in graph
  traversals, reserved AQL keyword `ALL` for future use

  Usage of these keywords as collection names, variable names or attribute names
  in AQL queries will not be possible without quoting. For example, the following
  AQL query will still work as it uses a quoted collection name and a quoted
  attribute name:

      FOR doc IN `OUTBOUND`
        RETURN doc.`any`

* issue #1593: added AQL `POW` function for exponentation

* added cluster execution site info in explain output for AQL queries

* replication improvements:

  - added `autoResync` configuration parameter for continuous replication.

    When set to `true`, a replication slave will automatically trigger a full data
    re-synchronization with the master when the master cannot provide the log data
    the slave had asked for. Note that `autoResync` will only work when the option
    `requireFromPresent` is also set to `true` for the continuous replication, or
    when the continuous syncer is started and detects that no start tick is present.

    Automatic re-synchronization may transfer a lot of data from the master to the
    slave and may be expensive. It is therefore turned off by default.
    When turned off, the slave will never perform an automatic re-synchronization
    with the master.

  - added `idleMinWaitTime` and `idleMaxWaitTime` configuration parameters for
    continuous replication.

    These parameters can be used to control the minimum and maximum wait time the
    slave will (intentionally) idle and not poll for master log changes in case the
    master had sent the full logs already.
    The `idleMaxWaitTime` value will only be used when `adapativePolling` is set
    to `true`. When `adaptivePolling` is disable, only `idleMinWaitTime` will be
    used as a constant time span in which the slave will not poll the master for
    further changes. The default values are 0.5 seconds for `idleMinWaitTime` and
    2.5 seconds for `idleMaxWaitTime`, which correspond to the hard-coded values
    used in previous versions of ArangoDB.

  - added `initialSyncMaxWaitTime` configuration parameter for initial and continuous
    replication

    This option controls the maximum wait time (in seconds) that the initial
    synchronization will wait for a response from the master when fetching initial
    collection data. If no response is received within this time period, the initial
    synchronization will give up and fail. This option is also relevant for
    continuous replication in case *autoResync* is set to *true*, as then the
    continuous replication may trigger a full data re-synchronization in case
    the master cannot the log data the slave had asked for.

  - HTTP requests sent from the slave to the master during initial synchronization
    will now be retried if they fail with connection problems.

  - the initial synchronization now logs its progress so it can be queried using
    the regular replication status check APIs.

  - added `async` attribute for `sync` and `syncCollection` operations called from
    the ArangoShell. Setthing this attribute to `true` will make the synchronization
    job on the server go into the background, so that the shell does not block. The
    status of the started asynchronous synchronization job can be queried from the
    ArangoShell like this:

        /* starts initial synchronization */
        var replication = require("@arangodb/replication");
        var id = replication.sync({
          endpoint: "tcp://master.domain.org:8529",
          username: "myuser",
          password: "mypasswd",
          async: true
       });

       /* now query the id of the returned async job and print the status */
       print(replication.getSyncResult(id));

    The result of `getSyncResult()` will be `false` while the server-side job
    has not completed, and different to `false` if it has completed. When it has
    completed, all job result details will be returned by the call to `getSyncResult()`.


* fixed non-deterministic query results in some cluster queries

* fixed issue #1589

* return HTTP status code 410 (gone) instead of HTTP 408 (request timeout) for
  server-side operations that are canceled / killed. Sending 410 instead of 408
  prevents clients from re-starting the same (canceled) operation. Google Chrome
  for example sends the HTTP request again in case it is responded with an HTTP
  408, and this is exactly the opposite of the desired behavior when an operation
  is canceled / killed by the user.

* web interface: queries in AQL editor now cancelable

* web interface: dashboard - added replication information

* web interface: AQL editor now supports bind parameters

* added startup option `--server.hide-product-header` to make the server not send
  the HTTP response header `"Server: ArangoDB"` in its HTTP responses. By default,
  the option is turned off so the header is still sent as usual.

* added new AQL function `UNSET_RECURSIVE` to recursively unset attritutes from
  objects/documents

* switched command-line editor in ArangoShell and arangod to linenoise-ng

* added automatic deadlock detection for transactions

  In case a deadlock is detected, a multi-collection operation may be rolled back
  automatically and fail with error 29 (`deadlock detected`). Client code for
  operations containing more than one collection should be aware of this potential
  error and handle it accordingly, either by giving up or retrying the transaction.

* Added C++ implementations for the AQL arithmetic operations and the following
  AQL functions:
  - ABS
  - APPEND
  - COLLECTIONS
  - CURRENT_DATABASE
  - DOCUMENT
  - EDGES
  - FIRST
  - FIRST_DOCUMENT
  - FIRST_LIST
  - FLATTEN
  - FLOOR
  - FULLTEXT
  - LAST
  - MEDIAN
  - MERGE_RECURSIVE
  - MINUS
  - NEAR
  - NOT_NULL
  - NTH
  - PARSE_IDENTIFIER
  - PERCENTILE
  - POP
  - POSITION
  - PUSH
  - RAND
  - RANGE
  - REMOVE_NTH
  - REMOVE_VALUE
  - REMOVE_VALUES
  - ROUND
  - SHIFT
  - SQRT
  - STDDEV_POPULATION
  - STDDEV_SAMPLE
  - UNSHIFT
  - VARIANCE_POPULATION
  - VARIANCE_SAMPLE
  - WITHIN
  - ZIP

* improved performance of skipping over many documents in an AQL query when no
  indexes and no filters are used, e.g.

      FOR doc IN collection
        LIMIT 1000000, 10
        RETURN doc

* Added array indexes

  Hash indexes and skiplist indexes can now optionally be defined for array values
  so they index individual array members.

  To define an index for array values, the attribute name is extended with the
  expansion operator `[*]` in the index definition:

      arangosh> db.colName.ensureHashIndex("tags[*]");

  When given the following document

      { tags: [ "AQL", "ArangoDB", "Index" ] }

  the index will now contain the individual values `"AQL"`, `"ArangoDB"` and `"Index"`.

  Now the index can be used for finding all documents having `"ArangoDB"` somewhere in their
  tags array using the following AQL query:

      FOR doc IN colName
        FILTER "ArangoDB" IN doc.tags[*]
        RETURN doc

* rewrote AQL query optimizer rule `use-index-range` and renamed it to `use-indexes`.
  The name change affects rule names in the optimizer's output.

* rewrote AQL execution node `IndexRangeNode` and renamed it to `IndexNode`. The name
  change affects node names in the optimizer's explain output.

* added convenience function `db._explain(query)` for human-readable explanation
  of AQL queries

* module resolution as used by `require` now behaves more like in node.js

* the `org/arangodb/request` module now returns response bodies for error responses
  by default. The old behavior of not returning bodies for error responses can be
  re-enabled by explicitly setting the option `returnBodyOnError` to `false` (#1437)


v2.7.6 (2016-01-30)
-------------------

* detect more types of transaction deadlocks early


v2.7.5 (2016-01-22)
-------------------

* backported added automatic deadlock detection for transactions

  In case a deadlock is detected, a multi-collection operation may be rolled back
  automatically and fail with error 29 (`deadlock detected`). Client code for
  operations containing more than one collection should be aware of this potential
  error and handle it accordingly, either by giving up or retrying the transaction.

* improved internal datafile statistics for compaction and compaction triggering
  conditions, preventing excessive growth of collection datafiles under some
  workloads. This should also fix issue #1596.

* Foxx export cache should no longer break if a broken app is loaded in the
  web admin interface.

* Foxx: removed some incorrect deprecation warnings.

* Foxx: mocha test paths with wildcard characters (asterisks) now work on Windows


v2.7.4 (2015-12-21)
-------------------

* slightly adjusted V8 garbage collection strategy so that collection eventually
  happens in all contexts that hold V8 external references to documents and
  collections.

* added the following attributes to the result of `collection.figures()` and the
  corresponding HTTP API at `PUT /_api/collection/<name>/figures`:

  - `documentReferences`: The number of references to documents in datafiles
    that JavaScript code currently holds. This information can be used for
    debugging compaction and unload issues.
  - `waitingFor`: An optional string value that contains information about
    which object type is at the head of the collection's cleanup queue. This
    information can be used for debugging compaction and unload issues.
  - `compactionStatus.time`: The point in time the compaction for the collection
    was last executed. This information can be used for debugging compaction
    issues.
  - `compactionStatus.message`: The action that was performed when the compaction
    was last run for the collection. This information can be used for debugging
    compaction issues.

  Note: `waitingFor` and `compactionStatus` may be empty when called on a coordinator
  in a cluster.

* the compaction will now provide queryable status info that can be used to track
  its progress. The compaction status is displayed in the web interface, too.


v2.7.3 (2015-12-17)
-------------------

* fixed some replication value conversion issues when replication applier properties
  were set via ArangoShell

* fixed disappearing of documents for collections transferred via `sync` or
  `syncCollection` if the collection was dropped right before synchronization
  and drop and (re-)create collection markers were located in the same WAL file


* fixed an issue where overwriting the system sessions collection would break
  the web interface when authentication is enabled

v2.7.2 (2015-12-01)
-------------------

* replication improvements:

  - added `autoResync` configuration parameter for continuous replication.

    When set to `true`, a replication slave will automatically trigger a full data
    re-synchronization with the master when the master cannot provide the log data
    the slave had asked for. Note that `autoResync` will only work when the option
    `requireFromPresent` is also set to `true` for the continuous replication, or
    when the continuous syncer is started and detects that no start tick is present.

    Automatic re-synchronization may transfer a lot of data from the master to the
    slave and may be expensive. It is therefore turned off by default.
    When turned off, the slave will never perform an automatic re-synchronization
    with the master.

  - added `idleMinWaitTime` and `idleMaxWaitTime` configuration parameters for
    continuous replication.

    These parameters can be used to control the minimum and maximum wait time the
    slave will (intentionally) idle and not poll for master log changes in case the
    master had sent the full logs already.
    The `idleMaxWaitTime` value will only be used when `adapativePolling` is set
    to `true`. When `adaptivePolling` is disable, only `idleMinWaitTime` will be
    used as a constant time span in which the slave will not poll the master for
    further changes. The default values are 0.5 seconds for `idleMinWaitTime` and
    2.5 seconds for `idleMaxWaitTime`, which correspond to the hard-coded values
    used in previous versions of ArangoDB.

  - added `initialSyncMaxWaitTime` configuration parameter for initial and continuous
    replication

    This option controls the maximum wait time (in seconds) that the initial
    synchronization will wait for a response from the master when fetching initial
    collection data. If no response is received within this time period, the initial
    synchronization will give up and fail. This option is also relevant for
    continuous replication in case *autoResync* is set to *true*, as then the
    continuous replication may trigger a full data re-synchronization in case
    the master cannot the log data the slave had asked for.

  - HTTP requests sent from the slave to the master during initial synchronization
    will now be retried if they fail with connection problems.

  - the initial synchronization now logs its progress so it can be queried using
    the regular replication status check APIs.

* fixed non-deterministic query results in some cluster queries

* added missing lock instruction for primary index in compactor size calculation

* fixed issue #1589

* fixed issue #1583

* fixed undefined behavior when accessing the top level of a document with the `[*]`
  operator

* fixed potentially invalid pointer access in shaper when the currently accessed
  document got re-located by the WAL collector at the very same time

* Foxx: optional configuration options no longer log validation errors when assigned
  empty values (#1495)

* Foxx: constructors provided to Repository and Model sub-classes via extend are
  now correctly called (#1592)


v2.7.1 (2015-11-07)
-------------------

* switch to linenoise next generation

* exclude `_apps` collection from replication

  The slave has its own `_apps` collection which it populates on server start.
  When replicating data from the master to the slave, the data from the master may
  clash with the slave's own data in the `_apps` collection. Excluding the `_apps`
  collection from replication avoids this.

* disable replication appliers when starting in modes `--upgrade`, `--no-server`
  and `--check-upgrade`

* more detailed output in arango-dfdb

* fixed "no start tick" issue in replication applier

  This error could occur after restarting a slave server after a shutdown
  when no data was ever transferred from the master to the slave via the
  continuous replication

* fixed problem during SSL client connection abort that led to scheduler thread
  staying at 100% CPU saturation

* fixed potential segfault in AQL `NEIGHBORS` function implementation when C++ function
  variant was used and collection names were passed as strings

* removed duplicate target for some frontend JavaScript files from the Makefile

* make AQL function `MERGE()` work on a single array parameter, too.
  This allows combining the attributes of multiple objects from an array into
  a single object, e.g.

      RETURN MERGE([
        { foo: 'bar' },
        { quux: 'quetzalcoatl', ruled: true },
        { bar: 'baz', foo: 'done' }
      ])

  will now return:

      {
        "foo": "done",
        "quux": "quetzalcoatl",
        "ruled": true,
        "bar": "baz"
      }

* fixed potential deadlock in collection status changing on Windows

* fixed hard-coded `incremental` parameter in shell implementation of
  `syncCollection` function in replication module

* fix for GCC5: added check for '-stdlib' option


v2.7.0 (2015-10-09)
-------------------

* fixed request statistics aggregation
  When arangod was started in supervisor mode, the request statistics always showed
  0 requests, as the statistics aggregation thread did not run then.

* read server configuration files before dropping privileges. this ensures that
  the SSL keyfile specified in the configuration can be read with the server's start
  privileges (i.e. root when using a standard ArangoDB package).

* fixed replication with a 2.6 replication configuration and issues with a 2.6 master

* raised default value of `--server.descriptors-minimum` to 1024

* allow Foxx apps to be installed underneath URL path `/_open/`, so they can be
  (intentionally) accessed without authentication.

* added *allowImplicit* sub-attribute in collections declaration of transactions.
  The *allowImplicit* attributes allows making transactions fail should they
  read-access a collection that was not explicitly declared in the *collections*
  array of the transaction.

* added "special" password ARANGODB_DEFAULT_ROOT_PASSWORD. If you pass
  ARANGODB_DEFAULT_ROOT_PASSWORD as password, it will read the password
  from the environment variable ARANGODB_DEFAULT_ROOT_PASSWORD


v2.7.0-rc2 (2015-09-22)
-----------------------

* fix over-eager datafile compaction

  This should reduce the need to compact directly after loading a collection when a
  collection datafile contained many insertions and updates for the same documents. It
  should also prevent from re-compacting already merged datafiles in case not many
  changes were made. Compaction will also make fewer index lookups than before.

* added `syncCollection()` function in module `org/arangodb/replication`

  This allows synchronizing the data of a single collection from a master to a slave
  server. Synchronization can either restore the whole collection by transferring all
  documents from the master to the slave, or incrementally by only transferring documents
  that differ. This is done by partitioning the collection's entire key space into smaller
  chunks and comparing the data chunk-wise between master and slave. Only chunks that are
  different will be re-transferred.

  The `syncCollection()` function can be used as follows:

      require("org/arangodb/replication").syncCollection(collectionName, options);

  e.g.

      require("org/arangodb/replication").syncCollection("myCollection", {
        endpoint: "tcp://127.0.0.1:8529",  /* master */
        username: "root",                  /* username for master */
        password: "secret",                /* password for master */
        incremental: true                  /* use incremental mode */
      });


* additionally allow the following characters in document keys:

  `(` `)` `+` `,` `=` `;` `$` `!` `*` `'` `%`


v2.7.0-rc1 (2015-09-17)
-----------------------

* removed undocumented server-side-only collection functions:
  * collection.OFFSET()
  * collection.NTH()
  * collection.NTH2()
  * collection.NTH3()

* upgraded Swagger to version 2.0 for the Documentation

  This gives the user better prepared test request structures.
  More conversions will follow so finally client libraries can be auto-generated.

* added extra AQL functions for date and time calculation and manipulation.
  These functions were contributed by GitHub users @CoDEmanX and @friday.
  A big thanks for their work!

  The following extra date functions are available from 2.7 on:

  * `DATE_DAYOFYEAR(date)`: Returns the day of year number of *date*.
    The return values range from 1 to 365, or 366 in a leap year respectively.

  * `DATE_ISOWEEK(date)`: Returns the ISO week date of *date*.
    The return values range from 1 to 53. Monday is considered the first day of the week.
    There are no fractional weeks, thus the last days in December may belong to the first
    week of the next year, and the first days in January may be part of the previous year's
    last week.

  * `DATE_LEAPYEAR(date)`: Returns whether the year of *date* is a leap year.

  * `DATE_QUARTER(date)`: Returns the quarter of the given date (1-based):
    * 1: January, February, March
    * 2: April, May, June
    * 3: July, August, September
    * 4: October, November, December

  - *DATE_DAYS_IN_MONTH(date)*: Returns the number of days in *date*'s month (28..31).

  * `DATE_ADD(date, amount, unit)`: Adds *amount* given in *unit* to *date* and
    returns the calculated date.

    *unit* can be either of the following to specify the time unit to add or
    subtract (case-insensitive):
    - y, year, years
    - m, month, months
    - w, week, weeks
    - d, day, days
    - h, hour, hours
    - i, minute, minutes
    - s, second, seconds
    - f, millisecond, milliseconds

    *amount* is the number of *unit*s to add (positive value) or subtract
    (negative value).

  * `DATE_SUBTRACT(date, amount, unit)`: Subtracts *amount* given in *unit* from
    *date* and returns the calculated date.

    It works the same as `DATE_ADD()`, except that it subtracts. It is equivalent
    to calling `DATE_ADD()` with a negative amount, except that `DATE_SUBTRACT()`
    can also subtract ISO durations. Note that negative ISO durations are not
    supported (i.e. starting with `-P`, like `-P1Y`).

  * `DATE_DIFF(date1, date2, unit, asFloat)`: Calculate the difference
    between two dates in given time *unit*, optionally with decimal places.
    Returns a negative value if *date1* is greater than *date2*.

  * `DATE_COMPARE(date1, date2, unitRangeStart, unitRangeEnd)`: Compare two
    partial dates and return true if they match, false otherwise. The parts to
    compare are defined by a range of time units.

    The full range is: years, months, days, hours, minutes, seconds, milliseconds.
    Pass the unit to start from as *unitRangeStart*, and the unit to end with as
    *unitRangeEnd*. All units in between will be compared. Leave out *unitRangeEnd*
    to only compare *unitRangeStart*.

  * `DATE_FORMAT(date, format)`: Format a date according to the given format string.
    It supports the following placeholders (case-insensitive):
    - %t: timestamp, in milliseconds since midnight 1970-01-01
    - %z: ISO date (0000-00-00T00:00:00.000Z)
    - %w: day of week (0..6)
    - %y: year (0..9999)
    - %yy: year (00..99), abbreviated (last two digits)
    - %yyyy: year (0000..9999), padded to length of 4
    - %yyyyyy: year (-009999 .. +009999), with sign prefix and padded to length of 6
    - %m: month (1..12)
    - %mm: month (01..12), padded to length of 2
    - %d: day (1..31)
    - %dd: day (01..31), padded to length of 2
    - %h: hour (0..23)
    - %hh: hour (00..23), padded to length of 2
    - %i: minute (0..59)
    - %ii: minute (00..59), padded to length of 2
    - %s: second (0..59)
    - %ss: second (00..59), padded to length of 2
    - %f: millisecond (0..999)
    - %fff: millisecond (000..999), padded to length of 3
    - %x: day of year (1..366)
    - %xxx: day of year (001..366), padded to length of 3
    - %k: ISO week date (1..53)
    - %kk: ISO week date (01..53), padded to length of 2
    - %l: leap year (0 or 1)
    - %q: quarter (1..4)
    - %a: days in month (28..31)
    - %mmm: abbreviated English name of month (Jan..Dec)
    - %mmmm: English name of month (January..December)
    - %www: abbreviated English name of weekday (Sun..Sat)
    - %wwww: English name of weekday (Sunday..Saturday)
    - %&: special escape sequence for rare occasions
    - %%: literal %
    - %: ignored

* new WAL logfiles and datafiles are now created non-sparse

  This prevents SIGBUS signals being raised when memory of a sparse datafile is accessed
  and the disk is full and the accessed file part is not actually disk-backed. In
  this case the mapped memory region is not necessarily backed by physical memory, and
  accessing the memory may raise SIGBUS and crash arangod.

* the `internal.download()` function and the module `org/arangodb/request` used some
  internal library function that handled the sending of HTTP requests from inside of
  ArangoDB. This library unconditionally set an HTTP header `Accept-Encoding: gzip`
  in all outgoing HTTP requests.

  This has been fixed in 2.7, so `Accept-Encoding: gzip` is not set automatically anymore.
  Additionally, the header `User-Agent: ArangoDB` is not set automatically either. If
  client applications desire to send these headers, they are free to add it when
  constructing the requests using the `download` function or the request module.

* fixed issue #1436: org/arangodb/request advertises deflate without supporting it

* added template string generator function `aqlQuery` for generating AQL queries

  This can be used to generate safe AQL queries with JavaScript parameter
  variables or expressions easily:

      var name = 'test';
      var attributeName = '_key';
      var query = aqlQuery`FOR u IN users FILTER u.name == ${name} RETURN u.${attributeName}`;
      db._query(query);

* report memory usage for document header data (revision id, pointer to data etc.)
  in `db.collection.figures()`. The memory used for document headers will now
  show up in the already existing attribute `indexes.size`. Due to that, the index
  sizes reported by `figures()` in 2.7 will be higher than those reported by 2.6,
  but the 2.7 values are more accurate.

* IMPORTANT CHANGE: the filenames in dumps created by arangodump now contain
  not only the name of the dumped collection, but also an additional 32-digit hash
  value. This is done to prevent overwriting dump files in case-insensitive file
  systems when there exist multiple collections with the same name (but with
  different cases).

  For example, if a database has two collections: `test` and `Test`, previous
  versions of ArangoDB created the files

  * `test.structure.json` and `test.data.json` for collection `test`
  * `Test.structure.json` and `Test.data.json` for collection `Test`

  This did not work for case-insensitive filesystems, because the files for the
  second collection would have overwritten the files of the first. arangodump in
  2.7 will create the following filenames instead:

  * `test_098f6bcd4621d373cade4e832627b4f6.structure.json` and `test_098f6bcd4621d373cade4e832627b4f6.data.json`
  * `Test_0cbc6611f5540bd0809a388dc95a615b.structure.json` and `Test_0cbc6611f5540bd0809a388dc95a615b.data.json`

  These filenames will be unambiguous even in case-insensitive filesystems.

* IMPORTANT CHANGE: make arangod actually close lingering client connections
  when idle for at least the duration specified via `--server.keep-alive-timeout`.
  In previous versions of ArangoDB, connections were not closed by the server
  when the timeout was reached and the client was still connected. Now the
  connection is properly closed by the server in case of timeout. Client
  applications relying on the old behavior may now need to reconnect to the
  server when their idle connections time out and get closed (note: connections
  being idle for a long time may be closed by the OS or firewalls anyway -
  client applications should be aware of that and try to reconnect).

* IMPORTANT CHANGE: when starting arangod, the server will drop the process
  privileges to the specified values in options `--server.uid` and `--server.gid`
  instantly after parsing the startup options.

  That means when either `--server.uid` or `--server.gid` are set, the privilege
  change will happen earlier. This may prevent binding the server to an endpoint
  with a port number lower than 1024 if the arangodb user has no privileges
  for that. Previous versions of ArangoDB changed the privileges later, so some
  startup actions were still carried out under the invoking user (i.e. likely
  *root* when started via init.d or system scripts) and especially binding to
  low port numbers was still possible there.

  The default privileges for user *arangodb* will not be sufficient for binding
  to port numbers lower than 1024. To have an ArangoDB 2.7 bind to a port number
  lower than 1024, it needs to be started with either a different privileged user,
  or the privileges of the *arangodb* user have to raised manually beforehand.

* added AQL optimizer rule `patch-update-statements`

* Linux startup scripts and systemd configuration for arangod now try to
  adjust the NOFILE (number of open files) limits for the process. The limit
  value is set to 131072 (128k) when ArangoDB is started via start/stop
  commands

* When ArangoDB is started/stopped manually via the start/stop commands, the
  main process will wait for up to 10 seconds after it forks the supervisor
  and arangod child processes. If the startup fails within that period, the
  start/stop script will fail with an exit code other than zero. If the
  startup of the supervisor or arangod is still ongoing after 10 seconds,
  the main program will still return with exit code 0. The limit of 10 seconds
  is arbitrary because the time required for a startup is not known in advance.

* added startup option `--database.throw-collection-not-loaded-error`

  Accessing a not-yet loaded collection will automatically load a collection
  on first access. This flag controls what happens in case an operation
  would need to wait for another thread to finalize loading a collection. If
  set to *true*, then the first operation that accesses an unloaded collection
  will load it. Further threads that try to access the same collection while
  it is still loading immediately fail with an error (1238, *collection not loaded*).
  This is to prevent all server threads from being blocked while waiting on the
  same collection to finish loading. When the first thread has completed loading
  the collection, the collection becomes regularly available, and all operations
  from that point on can be carried out normally, and error 1238 will not be
  thrown anymore for that collection.

  If set to *false*, the first thread that accesses a not-yet loaded collection
  will still load it. Other threads that try to access the collection while
  loading will not fail with error 1238 but instead block until the collection
  is fully loaded. This configuration might lead to all server threads being
  blocked because they are all waiting for the same collection to complete
  loading. Setting the option to *true* will prevent this from happening, but
  requires clients to catch error 1238 and react on it (maybe by scheduling
  a retry for later).

  The default value is *false*.

* added better control-C support in arangosh

  When CTRL-C is pressed in arangosh, it will now print a `^C` first. Pressing
  CTRL-C again will reset the prompt if something was entered before, or quit
  arangosh if no command was entered directly before.

  This affects the arangosh version build with Readline-support only (Linux
  and MacOS).

  The MacOS version of ArangoDB for Homebrew now depends on Readline, too. The
  Homebrew formula has been changed accordingly.
  When self-compiling ArangoDB on MacOS without Homebrew, Readline now is a
  prerequisite.

* increased default value for collection-specific `indexBuckets` value from 1 to 8

  Collections created from 2.7 on will use the new default value of `8` if not
  overridden on collection creation or later using
  `collection.properties({ indexBuckets: ... })`.

  The `indexBuckets` value determines the number of buckets to use for indexes of
  type `primary`, `hash` and `edge`. Having multiple index buckets allows splitting
  an index into smaller components, which can be filled in parallel when a collection
  is loading. Additionally, resizing and reallocation of indexes are faster and
  less intrusive if the index uses multiple buckets, because resize and reallocation
  will affect only data in a single bucket instead of all index values.

  The index buckets will be filled in parallel when loading a collection if the collection
  has an `indexBuckets` value greater than 1 and the collection contains a significant
  amount of documents/edges (the current threshold is 256K documents but this value
  may change in future versions of ArangoDB).

* changed HTTP client to use poll instead of select on Linux and MacOS

  This affects the ArangoShell and user-defined JavaScript code running inside
  arangod that initiates its own HTTP calls.

  Using poll instead of select allows using arbitrary high file descriptors
  (bigger than the compiled in FD_SETSIZE). Server connections are still handled using
  epoll, which has never been affected by FD_SETSIZE.

* implemented AQL `LIKE` function using ICU regexes

* added `RETURN DISTINCT` for AQL queries to return unique results:

      FOR doc IN collection
        RETURN DISTINCT doc.status

  This change also introduces `DISTINCT` as an AQL keyword.

* removed `createNamedQueue()` and `addJob()` functions from org/arangodb/tasks

* use less locks and more atomic variables in the internal dispatcher
  and V8 context handling implementations. This leads to improved throughput in
  some ArangoDB internals and allows for higher HTTP request throughput for
  many operations.

  A short overview of the improvements can be found here:

  https://www.arangodb.com/2015/08/throughput-enhancements/

* added shorthand notation for attribute names in AQL object literals:

      LET name = "Peter"
      LET age = 42
      RETURN { name, age }

  The above is the shorthand equivalent of the generic form

      LET name = "Peter"
      LET age = 42
      RETURN { name : name, age : age }

* removed configure option `--enable-timings`

  This option did not have any effect.

* removed configure option `--enable-figures`

  This option previously controlled whether HTTP request statistics code was
  compiled into ArangoDB or not. The previous default value was `true` so
  statistics code was available in official packages. Setting the option to
  `false` led to compile errors so it is doubtful the default value was
  ever changed. By removing the option some internal statistics code was also
  simplified.

* removed run-time manipulation methods for server endpoints:

  * `db._removeEndpoint()`
  * `db._configureEndpoint()`
  * HTTP POST `/_api/endpoint`
  * HTTP DELETE `/_api/endpoint`

* AQL query result cache

  The query result cache can optionally cache the complete results of all or selected AQL queries.
  It can be operated in the following modes:

  * `off`: the cache is disabled. No query results will be stored
  * `on`: the cache will store the results of all AQL queries unless their `cache`
    attribute flag is set to `false`
  * `demand`: the cache will store the results of AQL queries that have their
    `cache` attribute set to `true`, but will ignore all others

  The mode can be set at server startup using the `--database.query-cache-mode` configuration
  option and later changed at runtime.

  The following HTTP REST APIs have been added for controlling the query cache:

  * HTTP GET `/_api/query-cache/properties`: returns the global query cache configuration
  * HTTP PUT `/_api/query-cache/properties`: modifies the global query cache configuration
  * HTTP DELETE `/_api/query-cache`: invalidates all results in the query cache

  The following JavaScript functions have been added for controlling the query cache:

  * `require("org/arangodb/aql/cache").properties()`: returns the global query cache configuration
  * `require("org/arangodb/aql/cache").properties(properties)`: modifies the global query cache configuration
  * `require("org/arangodb/aql/cache").clear()`: invalidates all results in the query cache

* do not link arangoimp against V8

* AQL function call arguments optimization

  This will lead to arguments in function calls inside AQL queries not being copied but passed
  by reference. This may speed up calls to functions with bigger argument values or queries that
  call functions a lot of times.

* upgraded V8 version to 4.3.61

* removed deprecated AQL `SKIPLIST` function.

  This function was introduced in older versions of ArangoDB with a less powerful query optimizer to
  retrieve data from a skiplist index using a `LIMIT` clause. It was marked as deprecated in ArangoDB
  2.6.

  Since ArangoDB 2.3 the behavior of the `SKIPLIST` function can be emulated using regular AQL
  constructs, e.g.

      FOR doc IN @@collection
        FILTER doc.value >= @value
        SORT doc.value DESC
        LIMIT 1
        RETURN doc

* the `skip()` function for simple queries does not accept negative input any longer.
  This feature was deprecated in 2.6.0.

* fix exception handling

  In some cases JavaScript exceptions would re-throw without information of the original problem.
  Now the original exception is logged for failure analysis.

* based REST API method PUT `/_api/simple/all` on the cursor API and make it use AQL internally.

  The change speeds up this REST API method and will lead to additional query information being
  returned by the REST API. Clients can use this extra information or ignore it.

* Foxx Queue job success/failure handlers arguments have changed from `(jobId, jobData, result, jobFailures)` to `(result, jobData, job)`.

* added Foxx Queue job options `repeatTimes`, `repeatUntil` and `repeatDelay` to automatically re-schedule jobs when they are completed.

* added Foxx manifest configuration type `password` to mask values in the web interface.

* fixed default values in Foxx manifest configurations sometimes not being used as defaults.

* fixed optional parameters in Foxx manifest configurations sometimes not being cleared correctly.

* Foxx dependencies can now be marked as optional using a slightly more verbose syntax in your manifest file.

* converted Foxx constructors to ES6 classes so you can extend them using class syntax.

* updated aqb to 2.0.

* updated chai to 3.0.

* Use more madvise calls to speed up things when memory is tight, in particular
  at load time but also for random accesses later.

* Overhauled web interface

  The web interface now has a new design.

  The API documentation for ArangoDB has been moved from "Tools" to "Links" in the web interface.

  The "Applications" tab in the web interfaces has been renamed to "Services".


v2.6.12 (2015-12-02)
--------------------

* fixed disappearing of documents for collections transferred via `sync` if the
  the collection was dropped right before synchronization and drop and (re-)create
  collection markers were located in the same WAL file

* added missing lock instruction for primary index in compactor size calculation

* fixed issue #1589

* fixed issue #1583

* Foxx: optional configuration options no longer log validation errors when assigned
  empty values (#1495)


v2.6.11 (2015-11-18)
--------------------

* fixed potentially invalid pointer access in shaper when the currently accessed
  document got re-located by the WAL collector at the very same time


v2.6.10 (2015-11-10)
--------------------

* disable replication appliers when starting in modes `--upgrade`, `--no-server`
  and `--check-upgrade`

* more detailed output in arango-dfdb

* fixed potential deadlock in collection status changing on Windows

* issue #1521: Can't dump/restore with user and password


v2.6.9 (2015-09-29)
-------------------

* added "special" password ARANGODB_DEFAULT_ROOT_PASSWORD. If you pass
  ARANGODB_DEFAULT_ROOT_PASSWORD as password, it will read the password
  from the environment variable ARANGODB_DEFAULT_ROOT_PASSWORD

* fixed failing AQL skiplist, sort and limit combination

  When using a Skiplist index on an attribute (say "a") and then using sort
  and skip on this attribute caused the result to be empty e.g.:

    require("internal").db.test.ensureSkiplist("a");
    require("internal").db._query("FOR x IN test SORT x.a LIMIT 10, 10");

  Was always empty no matter how many documents are stored in test.
  This is now fixed.

v2.6.8 (2015-09-09)
-------------------

* ARM only:

  The ArangoDB packages for ARM require the kernel to allow unaligned memory access.
  How the kernel handles unaligned memory access is configurable at runtime by
  checking and adjusting the contents `/proc/cpu/alignment`.

  In order to operate on ARM, ArangoDB requires the bit 1 to be set. This will
  make the kernel trap and adjust unaligned memory accesses. If this bit is not
  set, the kernel may send a SIGBUS signal to ArangoDB and terminate it.

  To set bit 1 in `/proc/cpu/alignment` use the following command as a privileged
  user (e.g. root):

      echo "2" > /proc/cpu/alignment

  Note that this setting affects all user processes and not just ArangoDB. Setting
  the alignment with the above command will also not make the setting permanent,
  so it will be lost after a restart of the system. In order to make the setting
  permanent, it should be executed during system startup or before starting arangod.

  The ArangoDB start/stop scripts do not adjust the alignment setting, but rely on
  the environment to have the correct alignment setting already. The reason for this
  is that the alignment settings also affect all other user processes (which ArangoDB
  is not aware of) and thus may have side-effects outside of ArangoDB. It is therefore
  more reasonable to have the system administrator carry out the change.


v2.6.7 (2015-08-25)
-------------------

* improved AssocMulti index performance when resizing.

  This makes the edge index perform less I/O when under memory pressure.


v2.6.6 (2015-08-23)
-------------------

* added startup option `--server.additional-threads` to create separate queues
  for slow requests.


v2.6.5 (2015-08-17)
-------------------

* added startup option `--database.throw-collection-not-loaded-error`

  Accessing a not-yet loaded collection will automatically load a collection
  on first access. This flag controls what happens in case an operation
  would need to wait for another thread to finalize loading a collection. If
  set to *true*, then the first operation that accesses an unloaded collection
  will load it. Further threads that try to access the same collection while
  it is still loading immediately fail with an error (1238, *collection not loaded*).
  This is to prevent all server threads from being blocked while waiting on the
  same collection to finish loading. When the first thread has completed loading
  the collection, the collection becomes regularly available, and all operations
  from that point on can be carried out normally, and error 1238 will not be
  thrown anymore for that collection.

  If set to *false*, the first thread that accesses a not-yet loaded collection
  will still load it. Other threads that try to access the collection while
  loading will not fail with error 1238 but instead block until the collection
  is fully loaded. This configuration might lead to all server threads being
  blocked because they are all waiting for the same collection to complete
  loading. Setting the option to *true* will prevent this from happening, but
  requires clients to catch error 1238 and react on it (maybe by scheduling
  a retry for later).

  The default value is *false*.

* fixed busy wait loop in scheduler threads that sometimes consumed 100% CPU while
  waiting for events on connections closed unexpectedly by the client side

* handle attribute `indexBuckets` when restoring collections via arangorestore.
  Previously the `indexBuckets` attribute value from the dump was ignored, and the
   server default value for `indexBuckets` was used when restoring a collection.

* fixed "EscapeValue already set error" crash in V8 actions that might have occurred when
  canceling V8-based operations.


v2.6.4 (2015-08-01)
-------------------

* V8: Upgrade to version 4.1.0.27 - this is intended to be the stable V8 version.

* fixed issue #1424: Arango shell should not processing arrows pushing on keyboard


v2.6.3 (2015-07-21)
-------------------

* issue #1409: Document values with null character truncated


v2.6.2 (2015-07-04)
-------------------

* fixed issue #1383: bindVars for HTTP API doesn't work with empty string

* fixed handling of default values in Foxx manifest configurations

* fixed handling of optional parameters in Foxx manifest configurations

* fixed a reference error being thrown in Foxx queues when a function-based job type is used that is not available and no options object is passed to queue.push


v2.6.1 (2015-06-24)
-------------------

* Add missing swagger files to cmake build. fixes #1368

* fixed documentation errors


v2.6.0 (2015-06-20)
-------------------

* using negative values for `SimpleQuery.skip()` is deprecated.
  This functionality will be removed in future versions of ArangoDB.

* The following simple query functions are now deprecated:

  * collection.near
  * collection.within
  * collection.geo
  * collection.fulltext
  * collection.range
  * collection.closedRange

  This also lead to the following REST API methods being deprecated from now on:

  * PUT /_api/simple/near
  * PUT /_api/simple/within
  * PUT /_api/simple/fulltext
  * PUT /_api/simple/range

  It is recommended to replace calls to these functions or APIs with equivalent AQL queries,
  which are more flexible because they can be combined with other operations:

      FOR doc IN NEAR(@@collection, @latitude, @longitude, @limit)
        RETURN doc

      FOR doc IN WITHIN(@@collection, @latitude, @longitude, @radius, @distanceAttributeName)
        RETURN doc

      FOR doc IN FULLTEXT(@@collection, @attributeName, @queryString, @limit)
        RETURN doc

      FOR doc IN @@collection
        FILTER doc.value >= @left && doc.value < @right
        LIMIT @skip, @limit
        RETURN doc`

  The above simple query functions and REST API methods may be removed in future versions
  of ArangoDB.

* deprecated now-obsolete AQL `SKIPLIST` function

  The function was introduced in older versions of ArangoDB with a less powerful query optimizer to
  retrieve data from a skiplist index using a `LIMIT` clause.

  Since 2.3 the same goal can be achieved by using regular AQL constructs, e.g.

      FOR doc IN collection FILTER doc.value >= @value SORT doc.value DESC LIMIT 1 RETURN doc

* fixed issues when switching the database inside tasks and during shutdown of database cursors

  These features were added during 2.6 alpha stage so the fixes affect devel/2.6-alpha builds only

* issue #1360: improved foxx-manager help

* added `--enable-tcmalloc` configure option.

  When this option is set, arangod and the client tools will be linked against tcmalloc, which replaces
  the system allocator. When the option is set, a tcmalloc library must be present on the system under
  one of the names `libtcmalloc`, `libtcmalloc_minimal` or `libtcmalloc_debug`.

  As this is a configure option, it is supported for manual builds on Linux-like systems only. tcmalloc
  support is currently experimental.

* issue #1353: Windows: HTTP API - incorrect path in errorMessage

* issue #1347: added option `--create-database` for arangorestore.

  Setting this option to `true` will now create the target database if it does not exist. When creating
  the target database, the username and passwords passed to arangorestore will be used to create an
  initial user for the new database.

* issue #1345: advanced debug information for User Functions

* issue #1341: Can't use bindvars in UPSERT

* fixed vulnerability in JWT implementation.

* changed default value of option `--database.ignore-datafile-errors` from `true` to `false`

  If the new default value of `false` is used, then arangod will refuse loading collections that contain
  datafiles with CRC mismatches or other errors. A collection with datafile errors will then become
  unavailable. This prevents follow up errors from happening.

  The only way to access such collection is to use the datafile debugger (arango-dfdb) and try to repair
  or truncate the datafile with it.

  If `--database.ignore-datafile-errors` is set to `true`, then collections will become available
  even if parts of their data cannot be loaded. This helps availability, but may cause (partial) data
  loss and follow up errors.

* added server startup option `--server.session-timeout` for controlling the timeout of user sessions
  in the web interface

* add sessions and cookie authentication for ArangoDB's web interface

  ArangoDB's built-in web interface now uses sessions. Session information ids are stored in cookies,
  so clients using the web interface must accept cookies in order to use it

* web interface: display query execution time in AQL editor

* web interface: renamed AQL query *submit* button to *execute*

* web interface: added query explain feature in AQL editor

* web interface: demo page added. only working if demo data is available, hidden otherwise

* web interface: added support for custom app scripts with optional arguments and results

* web interface: mounted apps that need to be configured are now indicated in the app overview

* web interface: added button for running tests to app details

* web interface: added button for configuring app dependencies to app details

* web interface: upgraded API documentation to use Swagger 2

* INCOMPATIBLE CHANGE

  removed startup option `--log.severity`

  The docs for `--log.severity` mentioned lots of severities (e.g. `exception`, `technical`, `functional`, `development`)
  but only a few severities (e.g. `all`, `human`) were actually used, with `human` being the default and `all` enabling the
  additional logging of requests. So the option pretended to control a lot of things which it actually didn't. Additionally,
  the option `--log.requests-file` was around for a long time already, also controlling request logging.

  Because the `--log.severity` option effectively did not control that much, it was removed. A side effect of removing the
  option is that 2.5 installations which used `--log.severity all` will not log requests after the upgrade to 2.6. This can
  be adjusted by setting the `--log.requests-file` option.

* add backtrace to fatal log events

* added optional `limit` parameter for AQL function `FULLTEXT`

* make fulltext index also index text values contained in direct sub-objects of the indexed
  attribute.

  Previous versions of ArangoDB only indexed the attribute value if it was a string. Sub-attributes
  of the index attribute were ignored when fulltext indexing.

  Now, if the index attribute value is an object, the object's values will each be included in the
  fulltext index if they are strings. If the index attribute value is an array, the array's values
  will each be included in the fulltext index if they are strings.

  For example, with a fulltext index present on the `translations` attribute, the following text
  values will now be indexed:

      var c = db._create("example");
      c.ensureFulltextIndex("translations");
      c.insert({ translations: { en: "fox", de: "Fuchs", fr: "renard", ru: "лиса" } });
      c.insert({ translations: "Fox is the English translation of the German word Fuchs" });
      c.insert({ translations: [ "ArangoDB", "document", "database", "Foxx" ] });

      c.fulltext("translations", "лиса").toArray();       // returns only first document
      c.fulltext("translations", "Fox").toArray();        // returns first and second documents
      c.fulltext("translations", "prefix:Fox").toArray(); // returns all three documents

* added batch document removal and lookup commands:

      collection.lookupByKeys(keys)
      collection.removeByKeys(keys)

  These commands can be used to perform multi-document lookup and removal operations efficiently
  from the ArangoShell. The argument to these operations is an array of document keys.

  Also added HTTP APIs for batch document commands:

  * PUT /_api/simple/lookup-by-keys
  * PUT /_api/simple/remove-by-keys

* properly prefix document address URLs with the current database name for calls to the REST
  API method GET `/_api/document?collection=...` (that method will return partial URLs to all
  documents in the collection).

  Previous versions of ArangoDB returned the URLs starting with `/_api/` but without the current
  database name, e.g. `/_api/document/mycollection/mykey`. Starting with 2.6, the response URLs
  will include the database name as well, e.g. `/_db/_system/_api/document/mycollection/mykey`.

* added dedicated collection export HTTP REST API

  ArangoDB now provides a dedicated collection export API, which can take snapshots of entire
  collections more efficiently than the general-purpose cursor API. The export API is useful
  to transfer the contents of an entire collection to a client application. It provides optional
  filtering on specific attributes.

  The export API is available at endpoint `POST /_api/export?collection=...`. The API has the
  same return value structure as the already established cursor API (`POST /_api/cursor`).

  An introduction to the export API is given in this blog post:
  http://jsteemann.github.io/blog/2015/04/04/more-efficient-data-exports/

* subquery optimizations for AQL queries

  This optimization avoids copying intermediate results into subqueries that are not required
  by the subquery.

  A brief description can be found here:
  http://jsteemann.github.io/blog/2015/05/04/subquery-optimizations/

* return value optimization for AQL queries

  This optimization avoids copying the final query result inside the query's main `ReturnNode`.

  A brief description can be found here:
  http://jsteemann.github.io/blog/2015/05/04/return-value-optimization-for-aql/

* speed up AQL queries containing big `IN` lists for index lookups

  `IN` lists used for index lookups had performance issues in previous versions of ArangoDB.
  These issues have been addressed in 2.6 so using bigger `IN` lists for filtering is much
  faster.

  A brief description can be found here:
  http://jsteemann.github.io/blog/2015/05/07/in-list-improvements/

* allow `@` and `.` characters in document keys, too

  This change also leads to document keys being URL-encoded when returned in HTTP `location`
  response headers.

* added alternative implementation for AQL COLLECT

  The alternative method uses a hash table for grouping and does not require its input elements
  to be sorted. It will be taken into account by the optimizer for `COLLECT` statements that do
  not use an `INTO` clause.

  In case a `COLLECT` statement can use the hash table variant, the optimizer will create an extra
  plan for it at the beginning of the planning phase. In this plan, no extra `SORT` node will be
  added in front of the `COLLECT` because the hash table variant of `COLLECT` does not require
  sorted input. Instead, a `SORT` node will be added after it to sort its output. This `SORT` node
  may be optimized away again in later stages. If the sort order of the result is irrelevant to
  the user, adding an extra `SORT null` after a hash `COLLECT` operation will allow the optimizer to
  remove the sorts altogether.

  In addition to the hash table variant of `COLLECT`, the optimizer will modify the original plan
  to use the regular `COLLECT` implementation. As this implementation requires sorted input, the
  optimizer will insert a `SORT` node in front of the `COLLECT`. This `SORT` node may be optimized
  away in later stages.

  The created plans will then be shipped through the regular optimization pipeline. In the end,
  the optimizer will pick the plan with the lowest estimated total cost as usual. The hash table
  variant does not require an up-front sort of the input, and will thus be preferred over the
  regular `COLLECT` if the optimizer estimates many input elements for the `COLLECT` node and
  cannot use an index to sort them.

  The optimizer can be explicitly told to use the regular *sorted* variant of `COLLECT` by
  suffixing a `COLLECT` statement with `OPTIONS { "method" : "sorted" }`. This will override the
  optimizer guesswork and only produce the *sorted* variant of `COLLECT`.

  A blog post on the new `COLLECT` implementation can be found here:
  http://jsteemann.github.io/blog/2015/04/22/collecting-with-a-hash-table/

* refactored HTTP REST API for cursors

  The HTTP REST API for cursors (`/_api/cursor`) has been refactored to improve its performance
  and use less memory.

  A post showing some of the performance improvements can be found here:
  http://jsteemann.github.io/blog/2015/04/01/improvements-for-the-cursor-api/

* simplified return value syntax for data-modification AQL queries

  ArangoDB 2.4 since version allows to return results from data-modification AQL queries. The
  syntax for this was quite limited and verbose:

      FOR i IN 1..10
        INSERT { value: i } IN test
        LET inserted = NEW
        RETURN inserted

  The `LET inserted = NEW RETURN inserted` was required literally to return the inserted
  documents. No calculations could be made using the inserted documents.

  This is now more flexible. After a data-modification clause (e.g. `INSERT`, `UPDATE`, `REPLACE`,
  `REMOVE`, `UPSERT`) there can follow any number of `LET` calculations. These calculations can
  refer to the pseudo-values `OLD` and `NEW` that are created by the data-modification statements.

  This allows returning projections of inserted or updated documents, e.g.:

      FOR i IN 1..10
        INSERT { value: i } IN test
        RETURN { _key: NEW._key, value: i }

  Still not every construct is allowed after a data-modification clause. For example, no functions
  can be called that may access documents.

  More information can be found here:
  http://jsteemann.github.io/blog/2015/03/27/improvements-for-data-modification-queries/

* added AQL `UPSERT` statement

  This adds an `UPSERT` statement to AQL that is a combination of both `INSERT` and `UPDATE` /
  `REPLACE`. The `UPSERT` will search for a matching document using a user-provided example.
  If no document matches the example, the *insert* part of the `UPSERT` statement will be
  executed. If there is a match, the *update* / *replace* part will be carried out:

      UPSERT { page: 'index.html' }                 /* search example */
        INSERT { page: 'index.html', pageViews: 1 } /* insert part */
        UPDATE { pageViews: OLD.pageViews + 1 }     /* update part */
        IN pageViews

  `UPSERT` can be used with an `UPDATE` or `REPLACE` clause. The `UPDATE` clause will perform
  a partial update of the found document, whereas the `REPLACE` clause will replace the found
  document entirely. The `UPDATE` or `REPLACE` parts can refer to the pseudo-value `OLD`, which
  contains all attributes of the found document.

  `UPSERT` statements can optionally return values. In the following query, the return
  attribute `found` will return the found document before the `UPDATE` was applied. If no
  document was found, `found` will contain a value of `null`. The `updated` result attribute will
  contain the inserted / updated document:

      UPSERT { page: 'index.html' }                 /* search example */
        INSERT { page: 'index.html', pageViews: 1 } /* insert part */
        UPDATE { pageViews: OLD.pageViews + 1 }     /* update part */
        IN pageViews
        RETURN { found: OLD, updated: NEW }

  A more detailed description of `UPSERT` can be found here:
  http://jsteemann.github.io/blog/2015/03/27/preview-of-the-upsert-command/

* adjusted default configuration value for `--server.backlog-size` from 10 to 64.

* issue #1231: bug xor feature in AQL: LENGTH(null) == 4

  This changes the behavior of the AQL `LENGTH` function as follows:

  - if the single argument to `LENGTH()` is `null`, then the result will now be `0`. In previous
    versions of ArangoDB, the result of `LENGTH(null)` was `4`.

  - if the single argument to `LENGTH()` is `true`, then the result will now be `1`. In previous
    versions of ArangoDB, the result of `LENGTH(true)` was `4`.

  - if the single argument to `LENGTH()` is `false`, then the result will now be `0`. In previous
    versions of ArangoDB, the result of `LENGTH(false)` was `5`.

  The results of `LENGTH()` with string, numeric, array object argument values do not change.

* issue #1298: Bulk import if data already exists (#1298)

  This change extends the HTTP REST API for bulk imports as follows:

  When documents are imported and the `_key` attribute is specified for them, the import can be
  used for inserting and updating/replacing documents. Previously, the import could be used for
  inserting new documents only, and re-inserting a document with an existing key would have failed
  with a *unique key constraint violated* error.

  The above behavior is still the default. However, the API now allows controlling the behavior
  in case of a unique key constraint error via the optional URL parameter `onDuplicate`.

  This parameter can have one of the following values:

  - `error`: when a unique key constraint error occurs, do not import or update the document but
    report an error. This is the default.

  - `update`: when a unique key constraint error occurs, try to (partially) update the existing
    document with the data specified in the import. This may still fail if the document would
    violate secondary unique indexes. Only the attributes present in the import data will be
    updated and other attributes already present will be preserved. The number of updated documents
    will be reported in the `updated` attribute of the HTTP API result.

  - `replace`: when a unique key constraint error occurs, try to fully replace the existing
    document with the data specified in the import. This may still fail if the document would
    violate secondary unique indexes. The number of replaced documents will be reported in the
    `updated` attribute of the HTTP API result.

  - `ignore`: when a unique key constraint error occurs, ignore this error. There will be no
    insert, update or replace for the particular document. Ignored documents will be reported
    separately in the `ignored` attribute of the HTTP API result.

  The result of the HTTP import API will now contain the attributes `ignored` and `updated`, which
  contain the number of ignored and updated documents respectively. These attributes will contain a
  value of zero unless the `onDuplicate` URL parameter is set to either `update` or `replace`
  (in this case the `updated` attribute may contain non-zero values) or `ignore` (in this case the
  `ignored` attribute may contain a non-zero value).

  To support the feature, arangoimp also has a new command line option `--on-duplicate` which can
  have one of the values `error`, `update`, `replace`, `ignore`. The default value is `error`.

  A few examples for using arangoimp with the `--on-duplicate` option can be found here:
  http://jsteemann.github.io/blog/2015/04/14/updating-documents-with-arangoimp/

* changed behavior of `db._query()` in the ArangoShell:

  if the command's result is printed in the shell, the first 10 results will be printed. Previously
  only a basic description of the underlying query result cursor was printed. Additionally, if the
  cursor result contains more than 10 results, the cursor is assigned to a global variable `more`,
  which can be used to iterate over the cursor result.

  Example:

      arangosh [_system]> db._query("FOR i IN 1..15 RETURN i")
      [object ArangoQueryCursor, count: 15, hasMore: true]

      [
        1,
        2,
        3,
        4,
        5,
        6,
        7,
        8,
        9,
        10
      ]

      type 'more' to show more documents


      arangosh [_system]> more
      [object ArangoQueryCursor, count: 15, hasMore: false]

      [
        11,
        12,
        13,
        14,
        15
      ]

* Disallow batchSize value 0 in HTTP `POST /_api/cursor`:

  The HTTP REST API `POST /_api/cursor` does not accept a `batchSize` parameter value of
  `0` any longer. A batch size of 0 never made much sense, but previous versions of ArangoDB
  did not check for this value. Now creating a cursor using a `batchSize` value 0 will
  result in an HTTP 400 error response

* REST Server: fix memory leaks when failing to add jobs

* 'EDGES' AQL Function

  The AQL function `EDGES` got a new fifth option parameter.
  Right now only one option is available: 'includeVertices'. This is a boolean parameter
  that allows to modify the result of the `EDGES` function.
  Default is 'includeVertices: false' which does not have any effect.
  'includeVertices: true' modifies the result, such that
  {vertex: <vertexDocument>, edge: <edgeDocument>} is returned.

* INCOMPATIBLE CHANGE:

  The result format of the AQL function `NEIGHBORS` has been changed.
  Before it has returned an array of objects containing 'vertex' and 'edge'.
  Now it will only contain the vertex directly.
  Also an additional option 'includeData' has been added.
  This is used to define if only the 'vertex._id' value should be returned (false, default),
  or if the vertex should be looked up in the collection and the complete JSON should be returned
  (true).
  Using only the id values can lead to significantly improved performance if this is the only information
  required.

  In order to get the old result format prior to ArangoDB 2.6, please use the function EDGES instead.
  Edges allows for a new option 'includeVertices' which, set to true, returns exactly the format of NEIGHBORS.
  Example:

      NEIGHBORS(<vertexCollection>, <edgeCollection>, <vertex>, <direction>, <example>)

  This can now be achieved by:

      EDGES(<edgeCollection>, <vertex>, <direction>, <example>, {includeVertices: true})

  If you are nesting several NEIGHBORS steps you can speed up their performance in the following way:

  Old Example:

  FOR va IN NEIGHBORS(Users, relations, 'Users/123', 'outbound') FOR vc IN NEIGHBORS(Products, relations, va.vertex._id, 'outbound') RETURN vc

  This can now be achieved by:

  FOR va IN NEIGHBORS(Users, relations, 'Users/123', 'outbound') FOR vc IN NEIGHBORS(Products, relations, va, 'outbound', null, {includeData: true}) RETURN vc
                                                                                                          ^^^^                  ^^^^^^^^^^^^^^^^^^^
                                                                                                  Use intermediate directly     include Data for final

* INCOMPATIBLE CHANGE:

  The AQL function `GRAPH_NEIGHBORS` now provides an additional option `includeData`.
  This option allows controlling whether the function should return the complete vertices
  or just their IDs. Returning only the IDs instead of the full vertices can lead to
  improved performance .

  If provided, `includeData` is set to `true`, all vertices in the result will be returned
  with all their attributes. The default value of `includeData` is `false`.
  This makes the default function results incompatible with previous versions of ArangoDB.

  To get the old result style in ArangoDB 2.6, please set the options as follows in calls
  to `GRAPH_NEIGHBORS`:

      GRAPH_NEIGHBORS(<graph>, <vertex>, { includeData: true })

* INCOMPATIBLE CHANGE:

  The AQL function `GRAPH_COMMON_NEIGHBORS` now provides an additional option `includeData`.
  This option allows controlling whether the function should return the complete vertices
  or just their IDs. Returning only the IDs instead of the full vertices can lead to
  improved performance .

  If provided, `includeData` is set to `true`, all vertices in the result will be returned
  with all their attributes. The default value of `includeData` is `false`.
  This makes the default function results incompatible with previous versions of ArangoDB.

  To get the old result style in ArangoDB 2.6, please set the options as follows in calls
  to `GRAPH_COMMON_NEIGHBORS`:

      GRAPH_COMMON_NEIGHBORS(<graph>, <vertexExamples1>, <vertexExamples2>, { includeData: true }, { includeData: true })

* INCOMPATIBLE CHANGE:

  The AQL function `GRAPH_SHORTEST_PATH` now provides an additional option `includeData`.
  This option allows controlling whether the function should return the complete vertices
  and edges or just their IDs. Returning only the IDs instead of full vertices and edges
  can lead to improved performance .

  If provided, `includeData` is set to `true`, all vertices and edges in the result will
  be returned with all their attributes. There is also an optional parameter `includePath` of
  type object.
  It has two optional sub-attributes `vertices` and `edges`, both of type boolean.
  Both can be set individually and the result will include all vertices on the path if
  `includePath.vertices == true` and all edges if `includePath.edges == true` respectively.

  The default value of `includeData` is `false`, and paths are now excluded by default.
  This makes the default function results incompatible with previous versions of ArangoDB.

  To get the old result style in ArangoDB 2.6, please set the options as follows in calls
  to `GRAPH_SHORTEST_PATH`:

      GRAPH_SHORTEST_PATH(<graph>, <source>, <target>, { includeData: true, includePath: { edges: true, vertices: true } })

  The attributes `startVertex` and `vertex` that were present in the results of `GRAPH_SHORTEST_PATH`
  in previous versions of ArangoDB will not be produced in 2.6. To calculate these attributes in 2.6,
  please extract the first and last elements from the `vertices` result attribute.

* INCOMPATIBLE CHANGE:

  The AQL function `GRAPH_DISTANCE_TO` will now return only the id the destination vertex
  in the `vertex` attribute, and not the full vertex data with all vertex attributes.

* INCOMPATIBLE CHANGE:

  All graph measurements functions in JavaScript module `general-graph` that calculated a
  single figure previously returned an array containing just the figure. Now these functions
  will return the figure directly and not put it inside an array.

  The affected functions are:

  * `graph._absoluteEccentricity`
  * `graph._eccentricity`
  * `graph._absoluteCloseness`
  * `graph._closeness`
  * `graph._absoluteBetweenness`
  * `graph._betweenness`
  * `graph._radius`
  * `graph._diameter`

* Create the `_graphs` collection in new databases with `waitForSync` attribute set to `false`

  The previous `waitForSync` value was `true`, so default the behavior when creating and dropping
  graphs via the HTTP REST API changes as follows if the new settings are in effect:

  * `POST /_api/graph` by default returns `HTTP 202` instead of `HTTP 201`
  * `DELETE /_api/graph/graph-name` by default returns `HTTP 202` instead of `HTTP 201`

  If the `_graphs` collection still has its `waitForSync` value set to `true`, then the HTTP status
  code will not change.

* Upgraded ICU to version 54; this increases performance in many places.
  based on https://code.google.com/p/chromium/issues/detail?id=428145

* added support for HTTP push aka chunked encoding

* issue #1051: add info whether server is running in service or user mode?

  This will add a "mode" attribute to the result of the result of HTTP GET `/_api/version?details=true`

  "mode" can have the following values:

  - `standalone`: server was started manually (e.g. on command-line)
  - `service`: service is running as Windows service, in daemon mode or under the supervisor

* improve system error messages in Windows port

* increased default value of `--server.request-timeout` from 300 to 1200 seconds for client tools
  (arangosh, arangoimp, arangodump, arangorestore)

* increased default value of `--server.connect-timeout` from 3 to 5 seconds for client tools
  (arangosh, arangoimp, arangodump, arangorestore)

* added startup option `--server.foxx-queues-poll-interval`

  This startup option controls the frequency with which the Foxx queues manager is checking
  the queue (or queues) for jobs to be executed.

  The default value is `1` second. Lowering this value will result in the queue manager waking
  up and checking the queues more frequently, which may increase CPU usage of the server.
  When not using Foxx queues, this value can be raised to save some CPU time.

* added startup option `--server.foxx-queues`

  This startup option controls whether the Foxx queue manager will check queue and job entries.
  Disabling this option can reduce server load but will prevent jobs added to Foxx queues from
  being processed at all.

  The default value is `true`, enabling the Foxx queues feature.

* make Foxx queues really database-specific.

  Foxx queues were and are stored in a database-specific collection `_queues`. However, a global
  cache variable for the queues led to the queue names being treated database-independently, which
  was wrong.

  Since 2.6, Foxx queues names are truly database-specific, so the same queue name can be used in
  two different databases for two different queues. Until then, it is advisable to think of queues
  as already being database-specific, and using the database name as a queue name prefix to be
  avoid name conflicts, e.g.:

      var queueName = "myQueue";
      var Foxx = require("org/arangodb/foxx");
      Foxx.queues.create(db._name() + ":" + queueName);

* added support for Foxx queue job types defined as app scripts.

  The old job types introduced in 2.4 are still supported but are known to cause issues in 2.5
  and later when the server is restarted or the job types are not defined in every thread.

  The new job types avoid this issue by storing an explicit mount path and script name rather
  than an assuming the job type is defined globally. It is strongly recommended to convert your
  job types to the new script-based system.

* renamed Foxx sessions option "sessionStorageApp" to "sessionStorage". The option now also accepts session storages directly.

* Added the following JavaScript methods for file access:
  * fs.copyFile() to copy single files
  * fs.copyRecursive() to copy directory trees
  * fs.chmod() to set the file permissions (non-Windows only)

* Added process.env for accessing the process environment from JavaScript code

* Cluster: kickstarter shutdown routines will more precisely follow the shutdown of its nodes.

* Cluster: don't delete agency connection objects that are currently in use.

* Cluster: improve passing along of HTTP errors

* fixed issue #1247: debian init script problems

* multi-threaded index creation on collection load

  When a collection contains more than one secondary index, they can be built in memory in
  parallel when the collection is loaded. How many threads are used for parallel index creation
  is determined by the new configuration parameter `--database.index-threads`. If this is set
  to 0, indexes are built by the opening thread only and sequentially. This is equivalent to
  the behavior in 2.5 and before.

* speed up building up primary index when loading collections

* added `count` attribute to `parameters.json` files of collections. This attribute indicates
  the number of live documents in the collection on unload. It is read when the collection is
  (re)loaded to determine the initial size for the collection's primary index

* removed remainders of MRuby integration, removed arangoirb

* simplified `controllers` property in Foxx manifests. You can now specify a filename directly
  if you only want to use a single file mounted at the base URL of your Foxx app.

* simplified `exports` property in Foxx manifests. You can now specify a filename directly if
  you only want to export variables from a single file in your Foxx app.

* added support for node.js-style exports in Foxx exports. Your Foxx exports file can now export
  arbitrary values using the `module.exports` property instead of adding properties to the
  `exports` object.

* added `scripts` property to Foxx manifests. You should now specify the `setup` and `teardown`
  files as properties of the `scripts` object in your manifests and can define custom,
  app-specific scripts that can be executed from the web interface or the CLI.

* added `tests` property to Foxx manifests. You can now define test cases using the `mocha`
  framework which can then be executed inside ArangoDB.

* updated `joi` package to 6.0.8.

* added `extendible` package.

* added Foxx model lifecycle events to repositories. See #1257.

* speed up resizing of edge index.

* allow to split an edge index into buckets which are resized individually.
  This is controlled by the `indexBuckets` attribute in the `properties`
  of the collection.

* fix a cluster deadlock bug in larger clusters by marking a thread waiting
  for a lock on a DBserver as blocked


v2.5.7 (2015-08-02)
-------------------

* V8: Upgrade to version 4.1.0.27 - this is intended to be the stable V8 version.


v2.5.6 (2015-07-21)
-------------------

* alter Windows build infrastructure so we can properly store pdb files.

* potentially fixed issue #1313: Wrong metric calculation at dashboard

  Escape whitespace in process name when scanning /proc/pid/stats

  This fixes statistics values read from that file

* Fixed variable naming in AQL `COLLECT INTO` results in case the COLLECT is placed
  in a subquery which itself is followed by other constructs that require variables


v2.5.5 (2015-05-29)
-------------------

* fixed vulnerability in JWT implementation.

* fixed format string for reading /proc/pid/stat

* take into account barriers used in different V8 contexts


v2.5.4 (2015-05-14)
-------------------

* added startup option `--log.performance`: specifying this option at startup will log
  performance-related info messages, mainly timings via the regular logging mechanisms

* cluster fixes

* fix for recursive copy under Windows


v2.5.3 (2015-04-29)
-------------------

* Fix fs.move to work across filesystem borders; Fixes Foxx app installation problems;
  issue #1292.

* Fix Foxx app install when installed on a different drive on Windows

* issue #1322: strange AQL result

* issue #1318: Inconsistent db._create() syntax

* issue #1315: queries to a collection fail with an empty response if the
  collection contains specific JSON data

* issue #1300: Make arangodump not fail if target directory exists but is empty

* allow specifying higher values than SOMAXCONN for `--server.backlog-size`

  Previously, arangod would not start when a `--server.backlog-size` value was
  specified that was higher than the platform's SOMAXCONN header value.

  Now, arangod will use the user-provided value for `--server.backlog-size` and
  pass it to the listen system call even if the value is higher than SOMAXCONN.
  If the user-provided value is higher than SOMAXCONN, arangod will log a warning
  on startup.

* Fixed a cluster deadlock bug. Mark a thread that is in a RemoteBlock as
  blocked to allow for additional dispatcher threads to be started.

* Fix locking in cluster by using another ReadWriteLock class for collections.

* Add a second DispatcherQueue for AQL in the cluster. This fixes a
  cluster-AQL thread explosion bug.


v2.5.2 (2015-04-11)
-------------------

* modules stored in _modules are automatically flushed when changed

* added missing query-id parameter in documentation of HTTP DELETE `/_api/query` endpoint

* added iterator for edge index in AQL queries

  this change may lead to less edges being read when used together with a LIMIT clause

* make graph viewer in web interface issue less expensive queries for determining
  a random vertex from the graph, and for determining vertex attributes

* issue #1285: syntax error, unexpected $undefined near '@_to RETURN obj

  this allows AQL bind parameter names to also start with underscores

* moved /_api/query to C++

* issue #1289: Foxx models created from database documents expose an internal method

* added `Foxx.Repository#exists`

* parallelize initialization of V8 context in multiple threads

* fixed a possible crash when the debug-level was TRACE

* cluster: do not initialize statistics collection on each
  coordinator, this fixes a race condition at startup

* cluster: fix a startup race w.r.t. the _configuration collection

* search for db:// JavaScript modules only after all local files have been
  considered, this speeds up the require command in a cluster considerably

* general cluster speedup in certain areas


v2.5.1 (2015-03-19)
-------------------

* fixed bug that caused undefined behavior when an AQL query was killed inside
  a calculation block

* fixed memleaks in AQL query cleanup in case out-of-memory errors are thrown

* by default, Debian and RedHat packages are built with debug symbols

* added option `--database.ignore-logfile-errors`

  This option controls how collection datafiles with a CRC mismatch are treated.

  If set to `false`, CRC mismatch errors in collection datafiles will lead
  to a collection not being loaded at all. If a collection needs to be loaded
  during WAL recovery, the WAL recovery will also abort (if not forced with
  `--wal.ignore-recovery-errors true`). Setting this flag to `false` protects
  users from unintentionally using a collection with corrupted datafiles, from
  which only a subset of the original data can be recovered.

  If set to `true`, CRC mismatch errors in collection datafiles will lead to
  the datafile being partially loaded. All data up to until the mismatch will
  be loaded. This will enable users to continue with collection datafiles
  that are corrupted, but will result in only a partial load of the data.
  The WAL recovery will still abort when encountering a collection with a
  corrupted datafile, at least if `--wal.ignore-recovery-errors` is not set to
  `true`.

  The default value is *true*, so for collections with corrupted datafiles
  there might be partial data loads once the WAL recovery has finished. If
  the WAL recovery will need to load a collection with a corrupted datafile,
  it will still stop when using the default values.

* INCOMPATIBLE CHANGE:

  make the arangod server refuse to start if during startup it finds a non-readable
  `parameter.json` file for a database or a collection.

  Stopping the startup process in this case requires manual intervention (fixing
  the unreadable files), but prevents follow-up errors due to ignored databases or
  collections from happening.

* datafiles and `parameter.json` files written by arangod are now created with read and write
  privileges for the arangod process user, and with read and write privileges for the arangod
  process group.

  Previously, these files were created with user read and write permissions only.

* INCOMPATIBLE CHANGE:

  abort WAL recovery if one of the collection's datafiles cannot be opened

* INCOMPATIBLE CHANGE:

  never try to raise the privileges after dropping them, this can lead to a race condition while
  running the recovery

  If you require to run ArangoDB on a port lower than 1024, you must run ArangoDB as root.

* fixed inefficiencies in `remove` methods of general-graph module

* added option `--database.slow-query-threshold` for controlling the default AQL slow query
  threshold value on server start

* add system error strings for Windows on many places

* rework service startup so we announce 'RUNNING' only when we're finished starting.

* use the Windows eventlog for FATAL and ERROR - log messages

* fix service handling in NSIS Windows installer, specify human readable name

* add the ICU_DATA environment variable to the fatal error messages

* fixed issue #1265: arangod crashed with SIGSEGV

* fixed issue #1241: Wildcards in examples


v2.5.0 (2015-03-09)
-------------------

* installer fixes for Windows

* fix for downloading Foxx

* fixed issue #1258: http pipelining not working?


v2.5.0-beta4 (2015-03-05)
-------------------------

* fixed issue #1247: debian init script problems


v2.5.0-beta3 (2015-02-27)
-------------------------

* fix Windows install path calculation in arango

* fix Windows logging of long strings

* fix possible undefinedness of const strings in Windows


v2.5.0-beta2 (2015-02-23)
-------------------------

* fixed issue #1256: agency binary not found #1256

* fixed issue #1230: API: document/col-name/_key and cursor return different floats

* front-end: dashboard tries not to (re)load statistics if user has no access

* V8: Upgrade to version 3.31.74.1

* etcd: Upgrade to version 2.0 - This requires go 1.3 to compile at least.

* refuse to startup if ICU wasn't initialized, this will i.e. prevent errors from being printed,
  and libraries from being loaded.

* front-end: unwanted removal of index table header after creating new index

* fixed issue #1248: chrome: applications filtering not working

* fixed issue #1198: queries remain in aql editor (front-end) if you navigate through different tabs

* Simplify usage of Foxx

  Thanks to our user feedback we learned that Foxx is a powerful, yet rather complicated concept.
  With this release we tried to make it less complicated while keeping all its strength.
  That includes a rewrite of the documentation as well as some code changes as listed below:

  * Moved Foxx applications to a different folder.

    The naming convention now is: <app-path>/_db/<dbname>/<mountpoint>/APP
    Before it was: <app-path>/databases/<dbname>/<appname>:<appversion>
    This caused some trouble as apps where cached based on name and version and updates did not apply.
    Hence the path on filesystem and the app's access URL had no relation to one another.
    Now the path on filesystem is identical to the URL (except for slashes and the appended APP)

  * Rewrite of Foxx routing

    The routing of Foxx has been exposed to major internal changes we adjusted because of user feedback.
    This allows us to set the development mode per mountpoint without having to change paths and hold
    apps at separate locations.

  * Foxx Development mode

    The development mode used until 2.4 is gone. It has been replaced by a much more mature version.
    This includes the deprecation of the javascript.dev-app-path parameter, which is useless since 2.5.
    Instead of having two separate app directories for production and development, apps now reside in
    one place, which is used for production as well as for development.
    Apps can still be put into development mode, changing their behavior compared to production mode.
    Development mode apps are still reread from disk at every request, and still they ship more debug
    output.

    This change has also made the startup options `--javascript.frontend-development-mode` and
    `--javascript.dev-app-path` obsolete. The former option will not have any effect when set, and the
    latter option is only read and used during the upgrade to 2.5 and does not have any effects later.

  * Foxx install process

    Installing Foxx apps has been a two step process: import them into ArangoDB and mount them at a
    specific mountpoint. These operations have been joined together. You can install an app at one
    mountpoint, that's it. No fetch, mount, unmount, purge cycle anymore. The commands have been
    simplified to just:

    * install: get your Foxx app up and running
    * uninstall: shut it down and erase it from disk

  * Foxx error output

    Until 2.4 the errors produced by Foxx were not optimal. Often, the error message was just
    `unable to parse manifest` and contained only an internal stack trace.
    In 2.5 we made major improvements there, including a much more fine-grained error output that
    helps you debug your Foxx apps. The error message printed is now much closer to its source and
    should help you track it down.

    Also we added the default handlers for unhandled errors in Foxx apps:

    * You will get a nice internal error page whenever your Foxx app is called but was not installed
      due to any error
    * You will get a proper error message when having an uncaught error appears in any app route

    In production mode the messages above will NOT contain any information about your Foxx internals
    and are safe to be exposed to third party users.
    In development mode the messages above will contain the stacktrace (if available), making it easier for
    your in-house devs to track down errors in the application.

* added `console` object to Foxx apps. All Foxx apps now have a console object implementing
  the familiar Console API in their global scope, which can be used to log diagnostic
  messages to the database.

* added `org/arangodb/request` module, which provides a simple API for making HTTP requests
  to external services.

* added optimizer rule `propagate-constant-attributes`

  This rule will look inside `FILTER` conditions for constant value equality comparisons,
  and insert the constant values in other places in `FILTER`s. For example, the rule will
  insert `42` instead of `i.value` in the second `FILTER` of the following query:

      FOR i IN c1 FOR j IN c2 FILTER i.value == 42 FILTER j.value == i.value RETURN 1

* added `filtered` value to AQL query execution statistics

  This value indicates how many documents were filtered by `FilterNode`s in the AQL query.
  Note that `IndexRangeNode`s can also filter documents by selecting only the required ranges
  from the index. The `filtered` value will not include the work done by `IndexRangeNode`s,
  but only the work performed by `FilterNode`s.

* added support for sparse hash and skiplist indexes

  Hash and skiplist indexes can optionally be made sparse. Sparse indexes exclude documents
  in which at least one of the index attributes is either not set or has a value of `null`.

  As such documents are excluded from sparse indexes, they may contain fewer documents than
  their non-sparse counterparts. This enables faster indexing and can lead to reduced memory
  usage in case the indexed attribute does occur only in some, but not all documents of the
  collection. Sparse indexes will also reduce the number of collisions in non-unique hash
  indexes in case non-existing or optional attributes are indexed.

  In order to create a sparse index, an object with the attribute `sparse` can be added to
  the index creation commands:

      db.collection.ensureHashIndex(attributeName, { sparse: true });
      db.collection.ensureHashIndex(attributeName1, attributeName2, { sparse: true });
      db.collection.ensureUniqueConstraint(attributeName, { sparse: true });
      db.collection.ensureUniqueConstraint(attributeName1, attributeName2, { sparse: true });

      db.collection.ensureSkiplist(attributeName, { sparse: true });
      db.collection.ensureSkiplist(attributeName1, attributeName2, { sparse: true });
      db.collection.ensureUniqueSkiplist(attributeName, { sparse: true });
      db.collection.ensureUniqueSkiplist(attributeName1, attributeName2, { sparse: true });

  Note that in place of the above specialized index creation commands, it is recommended to use
  the more general index creation command `ensureIndex`:

  ```js
  db.collection.ensureIndex({ type: "hash", sparse: true, unique: true, fields: [ attributeName ] });
  db.collection.ensureIndex({ type: "skiplist", sparse: false, unique: false, fields: [ "a", "b" ] });
  ```

  When not explicitly set, the `sparse` attribute defaults to `false` for new indexes.

  This causes a change in behavior when creating a unique hash index without specifying the
  sparse flag: in 2.4, unique hash indexes were implicitly sparse, always excluding `null` values.
  There was no option to control this behavior, and sparsity was neither supported for non-unique
  hash indexes nor skiplists in 2.4. This implicit sparsity of unique hash indexes was considered
  an inconsistency, and therefore the behavior was cleaned up in 2.5. As of 2.5, indexes will
  only be created sparse if sparsity is explicitly requested. Existing unique hash indexes from 2.4
  or before will automatically be migrated so they are still sparse after the upgrade to 2.5.

  Geo indexes are implicitly sparse, meaning documents without the indexed location attribute or
  containing invalid location coordinate values will be excluded from the index automatically. This
  is also a change when compared to pre-2.5 behavior, when documents with missing or invalid
  coordinate values may have caused errors on insertion when the geo index' `unique` flag was set
  and its `ignoreNull` flag was not.

  This was confusing and has been rectified in 2.5. The method `ensureGeoConstaint()` now does the
  same as `ensureGeoIndex()`. Furthermore, the attributes `constraint`, `unique`, `ignoreNull` and
  `sparse` flags are now completely ignored when creating geo indexes.

  The same is true for fulltext indexes. There is no need to specify non-uniqueness or sparsity for
  geo or fulltext indexes. They will always be non-unique and sparse.

  As sparse indexes may exclude some documents, they cannot be used for every type of query.
  Sparse hash indexes cannot be used to find documents for which at least one of the indexed
  attributes has a value of `null`. For example, the following AQL query cannot use a sparse
  index, even if one was created on attribute `attr`:

      FOR doc In collection
        FILTER doc.attr == null
        RETURN doc

  If the lookup value is non-constant, a sparse index may or may not be used, depending on
  the other types of conditions in the query. If the optimizer can safely determine that
  the lookup value cannot be `null`, a sparse index may be used. When uncertain, the optimizer
  will not make use of a sparse index in a query in order to produce correct results.

  For example, the following queries cannot use a sparse index on `attr` because the optimizer
  will not know beforehand whether the comparison values for `doc.attr` will include `null`:

      FOR doc In collection
        FILTER doc.attr == SOME_FUNCTION(...)
        RETURN doc

      FOR other IN otherCollection
        FOR doc In collection
          FILTER doc.attr == other.attr
          RETURN doc

  Sparse skiplist indexes can be used for sorting if the optimizer can safely detect that the
  index range does not include `null` for any of the index attributes.

* inspection of AQL data-modification queries will now detect if the data-modification part
  of the query can run in lockstep with the data retrieval part of the query, or if the data
  retrieval part must be executed before the data modification can start.

  Executing the two in lockstep allows using much smaller buffers for intermediate results
  and starts the actual data-modification operations much earlier than if the two phases
  were executed separately.

* Allow dynamic attribute names in AQL object literals

  This allows using arbitrary expressions to construct attribute names in object
  literals specified in AQL queries. To disambiguate expressions and other unquoted
  attribute names, dynamic attribute names need to be enclosed in brackets (`[` and `]`).
  Example:

      FOR i IN 1..100
        RETURN { [ CONCAT('value-of-', i) ] : i }

* make AQL optimizer rule "use-index-for-sort" remove sort also in case a non-sorted
  index (e.g. a hash index) is used for only equality lookups and all sort attributes
  are covered by the index.

  Example that does not require an extra sort (needs hash index on `value`):

      FOR doc IN collection FILTER doc.value == 1 SORT doc.value RETURN doc

  Another example that does not require an extra sort (with hash index on `value1`, `value2`):

      FOR doc IN collection FILTER doc.value1 == 1 && doc.value2 == 2 SORT doc.value1, doc.value2 RETURN doc

* make AQL optimizer rule "use-index-for-sort" remove sort also in case the sort criteria
  excludes the left-most index attributes, but the left-most index attributes are used
  by the index for equality-only lookups.

  Example that can use the index for sorting (needs skiplist index on `value1`, `value2`):

      FOR doc IN collection FILTER doc.value1 == 1 SORT doc.value2 RETURN doc

* added selectivity estimates for primary index, edge index, and hash index

  The selectivity estimates are returned by the `GET /_api/index` REST API method
  in a sub-attribute `selectivityEstimate` for each index that supports it. This
  attribute will be omitted for indexes that do not provide selectivity estimates.
  If provided, the selectivity estimate will be a numeric value between 0 and 1.

  Selectivity estimates will also be reported in the result of `collection.getIndexes()`
  for all indexes that support this. If no selectivity estimate can be determined for
  an index, the attribute `selectivityEstimate` will be omitted here, too.

  The web interface also shows selectivity estimates for each index that supports this.

  Currently the following index types can provide selectivity estimates:
  - primary index
  - edge index
  - hash index (unique and non-unique)

  No selectivity estimates will be provided when running in cluster mode.

* fixed issue #1226: arangod log issues

* added additional logger if arangod is started in foreground mode on a tty

* added AQL optimizer rule "move-calculations-down"

* use exclusive native SRWLocks on Windows instead of native mutexes

* added AQL functions `MD5`, `SHA1`, and `RANDOM_TOKEN`.

* reduced number of string allocations when parsing certain AQL queries

  parsing numbers (integers or doubles) does not require a string allocation
  per number anymore

* RequestContext#bodyParam now accepts arbitrary joi schemas and rejects invalid (but well-formed) request bodies.

* enforce that AQL user functions are wrapped inside JavaScript function () declarations

  AQL user functions were always expected to be wrapped inside a JavaScript function, but previously
  this was not enforced when registering a user function. Enforcing the AQL user functions to be contained
  inside functions prevents functions from doing some unexpected things that may have led to undefined
  behavior.

* Windows service uninstalling: only remove service if it points to the currently running binary,
  or --force was specified.

* Windows (debug only): print stacktraces on crash and run minidump

* Windows (cygwin): if you run arangosh in a cygwin shell or via ssh we will detect this and use
  the appropriate output functions.

* Windows: improve process management

* fix IPv6 reverse ip lookups - so far we only did IPv4 addresses.

* improve join documentation, add outer join example

* run jslint for unit tests too, to prevent "memory leaks" by global js objects with native code.

* fix error logging for exceptions - we wouldn't log the exception message itself so far.

* improve error reporting in the http client (Windows & *nix)

* improve error reports in cluster

* Standard errors can now contain custom messages.


v2.4.7 (XXXX-XX-XX)
-------------------

* fixed issue #1282: Geo WITHIN_RECTANGLE for nested lat/lng


v2.4.6 (2015-03-18)
-------------------

* added option `--database.ignore-logfile-errors`

  This option controls how collection datafiles with a CRC mismatch are treated.

  If set to `false`, CRC mismatch errors in collection datafiles will lead
  to a collection not being loaded at all. If a collection needs to be loaded
  during WAL recovery, the WAL recovery will also abort (if not forced with
  `--wal.ignore-recovery-errors true`). Setting this flag to `false` protects
  users from unintentionally using a collection with corrupted datafiles, from
  which only a subset of the original data can be recovered.

  If set to `true`, CRC mismatch errors in collection datafiles will lead to
  the datafile being partially loaded. All data up to until the mismatch will
  be loaded. This will enable users to continue with a collection datafiles
  that are corrupted, but will result in only a partial load of the data.
  The WAL recovery will still abort when encountering a collection with a
  corrupted datafile, at least if `--wal.ignore-recovery-errors` is not set to
  `true`.

  The default value is *true*, so for collections with corrupted datafiles
  there might be partial data loads once the WAL recovery has finished. If
  the WAL recovery will need to load a collection with a corrupted datafile,
  it will still stop when using the default values.

* INCOMPATIBLE CHANGE:

  make the arangod server refuse to start if during startup it finds a non-readable
  `parameter.json` file for a database or a collection.

  Stopping the startup process in this case requires manual intervention (fixing
  the unreadable files), but prevents follow-up errors due to ignored databases or
  collections from happening.

* datafiles and `parameter.json` files written by arangod are now created with read and write
  privileges for the arangod process user, and with read and write privileges for the arangod
  process group.

  Previously, these files were created with user read and write permissions only.

* INCOMPATIBLE CHANGE:

  abort WAL recovery if one of the collection's datafiles cannot be opened

* INCOMPATIBLE CHANGE:

  never try to raise the privileges after dropping them, this can lead to a race condition while
  running the recovery

  If you require to run ArangoDB on a port lower than 1024, you must run ArangoDB as root.

* fixed inefficiencies in `remove` methods of general-graph module

* added option `--database.slow-query-threshold` for controlling the default AQL slow query
  threshold value on server start


v2.4.5 (2015-03-16)
-------------------

* added elapsed time to HTTP request logging output (`--log.requests-file`)

* added AQL current and slow query tracking, killing of AQL queries

  This change enables retrieving the list of currently running AQL queries inside the selected database.
  AQL queries with an execution time beyond a certain threshold can be moved to a "slow query" facility
  and retrieved from there. Queries can also be killed by specifying the query id.

  This change adds the following HTTP REST APIs:

  - `GET /_api/query/current`: for retrieving the list of currently running queries
  - `GET /_api/query/slow`: for retrieving the list of slow queries
  - `DELETE /_api/query/slow`: for clearing the list of slow queries
  - `GET /_api/query/properties`: for retrieving the properties for query tracking
  - `PUT /_api/query/properties`: for adjusting the properties for query tracking
  - `DELETE /_api/query/<id>`: for killing an AQL query

  The following JavaScript APIs have been added:

  - require("org/arangodb/aql/queries").current();
  - require("org/arangodb/aql/queries").slow();
  - require("org/arangodb/aql/queries").clearSlow();
  - require("org/arangodb/aql/queries").properties();
  - require("org/arangodb/aql/queries").kill();

* fixed issue #1265: arangod crashed with SIGSEGV

* fixed issue #1241: Wildcards in examples

* fixed comment parsing in Foxx controllers


v2.4.4 (2015-02-24)
-------------------

* fixed the generation template for foxx apps. It now does not create deprecated functions anymore

* add custom visitor functionality for `GRAPH_NEIGHBORS` function, too

* increased default value of traversal option *maxIterations* to 100 times of its previous
  default value


v2.4.3 (2015-02-06)
-------------------

* fix multi-threading with openssl when running under Windows

* fix timeout on socket operations when running under Windows

* Fixed an error in Foxx routing which caused some apps that worked in 2.4.1 to fail with status 500: `undefined is not a function` errors in 2.4.2
  This error was occurring due to seldom internal rerouting introduced by the malformed application handler.


v2.4.2 (2015-01-30)
-------------------

* added custom visitor functionality for AQL traversals

  This allows more complex result processing in traversals triggered by AQL. A few examples
  are shown in [this article](http://jsteemann.github.io/blog/2015/01/28/using-custom-visitors-in-aql-graph-traversals/).

* improved number of results estimated for nodes of type EnumerateListNode and SubqueryNode
  in AQL explain output

* added AQL explain helper to explain arbitrary AQL queries

  The helper function prints the query execution plan and the indexes to be used in the
  query. It can be invoked from the ArangoShell or the web interface as follows:

      require("org/arangodb/aql/explainer").explain(query);

* enable use of indexes for certain AQL conditions with non-equality predicates, in
  case the condition(s) also refer to indexed attributes

  The following queries will now be able to use indexes:

      FILTER a.indexed == ... && a.indexed != ...
      FILTER a.indexed == ... && a.nonIndexed != ...
      FILTER a.indexed == ... && ! (a.indexed == ...)
      FILTER a.indexed == ... && ! (a.nonIndexed == ...)
      FILTER a.indexed == ... && ! (a.indexed != ...)
      FILTER a.indexed == ... && ! (a.nonIndexed != ...)
      FILTER (a.indexed == ... && a.nonIndexed == ...) || (a.indexed == ... && a.nonIndexed == ...)
      FILTER (a.indexed == ... && a.nonIndexed != ...) || (a.indexed == ... && a.nonIndexed != ...)

* Fixed spuriously occurring "collection not found" errors when running queries on local
  collections on a cluster DB server

* Fixed upload of Foxx applications to the server for apps exceeding approx. 1 MB zipped.

* Malformed Foxx applications will now return a more useful error when any route is requested.

  In Production a Foxx app mounted on /app will display an html page on /app/* stating a 503 Service temporarily not available.
  It will not state any information about your Application.
  Before it was a 404 Not Found without any information and not distinguishable from a correct not found on your route.

  In Development Mode the html page also contains information about the error occurred.

* Unhandled errors thrown in Foxx routes are now handled by the Foxx framework itself.

  In Production the route will return a status 500 with a body {error: "Error statement"}.
  In Development the route will return a status 500 with a body {error: "Error statement", stack: "..."}

  Before, it was status 500 with a plain text stack including ArangoDB internal routing information.

* The Applications tab in web interface will now request development apps more often.
  So if you have a fixed a syntax error in your app it should always be visible after reload.


v2.4.1 (2015-01-19)
-------------------

* improved WAL recovery output

* fixed certain OR optimizations in AQL optimizer

* better diagnostics for arangoimp

* fixed invalid result of HTTP REST API method `/_admin/foxx/rescan`

* fixed possible segmentation fault when passing a Buffer object into a V8 function
  as a parameter

* updated AQB module to 1.8.0.


v2.4.0 (2015-01-13)
-------------------

* updated AQB module to 1.7.0.

* fixed V8 integration-related crashes

* make `fs.move(src, dest)` also fail when both `src` and `dest` are
  existing directories. This ensures the same behavior of the move operation
  on different platforms.

* fixed AQL insert operation for multi-shard collections in cluster

* added optional return value for AQL data-modification queries.
  This allows returning the documents inserted, removed or updated with the query, e.g.

      FOR doc IN docs REMOVE doc._key IN docs LET removed = OLD RETURN removed
      FOR doc IN docs INSERT { } IN docs LET inserted = NEW RETURN inserted
      FOR doc IN docs UPDATE doc._key WITH { } IN docs LET previous = OLD RETURN previous
      FOR doc IN docs UPDATE doc._key WITH { } IN docs LET updated = NEW RETURN updated

  The variables `OLD` and `NEW` are automatically available when a `REMOVE`, `INSERT`,
  `UPDATE` or `REPLACE` statement is immediately followed by a `LET` statement.
  Note that the `LET` and `RETURN` statements in data-modification queries are not as
  flexible as the general versions of `LET` and `RETURN`. When returning documents from
  data-modification operations, only a single variable can be assigned using `LET`, and
  the assignment can only be either `OLD` or `NEW`, but not an arbitrary expression. The
  `RETURN` statement also allows using the just-created variable only, and no arbitrary
  expressions.


v2.4.0-beta1 (2014-12-26)
--------------------------

* fixed superstates in FoxxGenerator

* fixed issue #1065: Aardvark: added creation of documents and edges with _key property

* fixed issue #1198: Aardvark: current AQL editor query is now cached

* Upgraded V8 version from 3.16.14 to 3.29.59

  The built-in version of V8 has been upgraded from 3.16.14 to 3.29.59.
  This activates several ES6 (also dubbed *Harmony* or *ES.next*) features in
  ArangoDB, both in the ArangoShell and the ArangoDB server. They can be
  used for scripting and in server-side actions such as Foxx routes, traversals
  etc.

  The following ES6 features are available in ArangoDB 2.4 by default:

  * iterators
  * the `of` operator
  * symbols
  * predefined collections types (Map, Set etc.)
  * typed arrays

  Many other ES6 features are disabled by default, but can be made available by
  starting arangod or arangosh with the appropriate options:

  * arrow functions
  * proxies
  * generators
  * String, Array, and Number enhancements
  * constants
  * enhanced object and numeric literals

  To activate all these ES6 features in arangod or arangosh, start it with
  the following options:

      arangosh --javascript.v8-options="--harmony --harmony_generators"

  More details on the available ES6 features can be found in
  [this blog](https://jsteemann.github.io/blog/2014/12/19/using-es6-features-in-arangodb/).

* Added Foxx generator for building Hypermedia APIs

  A more detailed description is [here](https://www.arangodb.com/2014/12/08/building-hypermedia-apis-foxxgenerator)

* New `Applications` tab in web interface:

  The `applications` tab got a complete redesign.
  It will now only show applications that are currently running on ArangoDB.
  For a selected application, a new detailed view has been created.
  This view provides a better overview of the app:
  * author
  * license
  * version
  * contributors
  * download links
  * API documentation

  To install a new application, a new dialog is now available.
  It provides the features already available in the console application `foxx-manager` plus some more:
  * install an application from Github
  * install an application from a zip file
  * install an application from ArangoDB's application store
  * create a new application from scratch: this feature uses a generator to
    create a Foxx application with pre-defined CRUD methods for a given list
    of collections. The generated Foxx app can either be downloaded as a zip file or
    be installed on the server. Starting with a new Foxx app has never been easier.

* fixed issue #1102: Aardvark: Layout bug in documents overview

  The documents overview was entirely destroyed in some situations on Firefox.
  We replaced the plugin we used there.

* fixed issue #1168: Aardvark: pagination buttons jumping

* fixed issue #1161: Aardvark: Click on Import JSON imports previously uploaded file

* removed configure options `--enable-all-in-one-v8`, `--enable-all-in-one-icu`,
  and `--enable-all-in-one-libev`.

* global internal rename to fix naming incompatibilities with JSON:

  Internal functions with names containing `array` have been renamed to `object`,
  internal functions with names containing `list` have been renamed to `array`.
  The renaming was mainly done in the C++ parts. The documentation has also been
  adjusted so that the correct JSON type names are used in most places.

  The change also led to the addition of a few function aliases in AQL:

  * `TO_LIST` now is an alias of the new `TO_ARRAY`
  * `IS_LIST` now is an alias of the new `IS_ARRAY`
  * `IS_DOCUMENT` now is an alias of the new `IS_OBJECT`

  The changed also renamed the option `mergeArrays` to `mergeObjects` for AQL
  data-modification query options and HTTP document modification API

* AQL: added optimizer rule "remove-filter-covered-by-index"

  This rule removes FilterNodes and CalculationNodes from an execution plan if the
  filter is already covered by a previous IndexRangeNode. Removing the CalculationNode
  and the FilterNode will speed up query execution because the query requires less
  computation.

* AQL: added optimizer rule "remove-sort-rand"

  This rule removes a `SORT RAND()` expression from a query and moves the random
  iteration into the appropriate `EnumerateCollectionNode`. This is more efficient
  than individually enumerating and then sorting randomly.

* AQL: range optimizations for IN and OR

  This change enables usage of indexes for several additional cases. Filters containing
  the `IN` operator can now make use of indexes, and multiple OR- or AND-combined filter
  conditions can now also use indexes if the filters are accessing the same indexed
  attribute.

  Here are a few examples of queries that can now use indexes but couldn't before:

    FOR doc IN collection
      FILTER doc.indexedAttribute == 1 || doc.indexedAttribute > 99
      RETURN doc

    FOR doc IN collection
      FILTER doc.indexedAttribute IN [ 3, 42 ] || doc.indexedAttribute > 99
      RETURN doc

    FOR doc IN collection
      FILTER (doc.indexedAttribute > 2 && doc.indexedAttribute < 10) ||
             (doc.indexedAttribute > 23 && doc.indexedAttribute < 42)
      RETURN doc

* fixed issue #500: AQL parentheses issue

  This change allows passing subqueries as AQL function parameters without using
  duplicate brackets (e.g. `FUNC(query)` instead of `FUNC((query))`

* added optional `COUNT` clause to AQL `COLLECT`

  This allows more efficient group count calculation queries, e.g.

      FOR doc IN collection
        COLLECT age = doc.age WITH COUNT INTO length
        RETURN { age: age, count: length }

  A count-only query is also possible:

      FOR doc IN collection
        COLLECT WITH COUNT INTO length
        RETURN length

* fixed missing makeDirectory when fetching a Foxx application from a zip file

* fixed issue #1134: Change the default endpoint to localhost

  This change will modify the IP address ArangoDB listens on to 127.0.0.1 by default.
  This will make new ArangoDB installations unaccessible from clients other than
  localhost unless changed. This is a security feature.

  To make ArangoDB accessible from any client, change the server's configuration
  (`--server.endpoint`) to either `tcp://0.0.0.0:8529` or the server's publicly
  visible IP address.

* deprecated `Repository#modelPrototype`. Use `Repository#model` instead.

* IMPORTANT CHANGE: by default, system collections are included in replication and all
  replication API return values. This will lead to user accounts and credentials
  data being replicated from master to slave servers. This may overwrite
  slave-specific database users.

  If this is undesired, the `_users` collection can be excluded from replication
  easily by setting the `includeSystem` attribute to `false` in the following commands:

  * replication.sync({ includeSystem: false });
  * replication.applier.properties({ includeSystem: false });

  This will exclude all system collections (including `_aqlfunctions`, `_graphs` etc.)
  from the initial synchronization and the continuous replication.

  If this is also undesired, it is also possible to specify a list of collections to
  exclude from the initial synchronization and the continuous replication using the
  `restrictCollections` attribute, e.g.:

      replication.applier.properties({
        includeSystem: true,
        restrictType: "exclude",
        restrictCollections: [ "_users", "_graphs", "foo" ]
      });

  The HTTP API methods for fetching the replication inventory and for dumping collections
  also support the `includeSystem` control flag via a URL parameter.

* removed DEPRECATED replication methods:
  * `replication.logger.start()`
  * `replication.logger.stop()`
  * `replication.logger.properties()`
  * HTTP PUT `/_api/replication/logger-start`
  * HTTP PUT `/_api/replication/logger-stop`
  * HTTP GET `/_api/replication/logger-config`
  * HTTP PUT `/_api/replication/logger-config`

* fixed issue #1174, which was due to locking problems in distributed
  AQL execution

* improved cluster locking for AQL avoiding deadlocks

* use DistributeNode for modifying queries with REPLACE and UPDATE, if
  possible


v2.3.6 (2015-XX-XX)
-------------------

* fixed AQL subquery optimization that produced wrong result when multiple subqueries
  directly followed each other and and a directly following `LET` statement did refer
  to any but the first subquery.


v2.3.5 (2015-01-16)
-------------------

* fixed intermittent 404 errors in Foxx apps after mounting or unmounting apps

* fixed issue #1200: Expansion operator results in "Cannot call method 'forEach' of null"

* fixed issue #1199: Cannot unlink root node of plan


v2.3.4 (2014-12-23)
-------------------

* fixed cerberus path for MyArangoDB


v2.3.3 (2014-12-17)
-------------------

* fixed error handling in instantiation of distributed AQL queries, this
  also fixes a bug in cluster startup with many servers

* issue #1185: parse non-fractional JSON numbers with exponent (e.g. `4e-261`)

* issue #1159: allow --server.request-timeout and --server.connect-timeout of 0


v2.3.2 (2014-12-09)
-------------------

* fixed issue #1177: Fix bug in the user app's storage

* fixed issue #1173: AQL Editor "Save current query" resets user password

* fixed missing makeDirectory when fetching a Foxx application from a zip file

* put in warning about default changed: fixed issue #1134: Change the default endpoint to localhost

* fixed issue #1163: invalid fullCount value returned from AQL

* fixed range operator precedence

* limit default maximum number of plans created by AQL optimizer to 256 (from 1024)

* make AQL optimizer not generate an extra plan if an index can be used, but modify
  existing plans in place

* fixed AQL cursor ttl (time-to-live) issue

  Any user-specified cursor ttl value was not honored since 2.3.0.

* fixed segfault in AQL query hash index setup with unknown shapes

* fixed memleaks

* added AQL optimizer rule for removing `INTO` from a `COLLECT` statement if not needed

* fixed issue #1131

  This change provides the `KEEP` clause for `COLLECT ... INTO`. The `KEEP` clause
  allows controlling which variables will be kept in the variable created by `INTO`.

* fixed issue #1147, must protect dispatcher ID for etcd

v2.3.1 (2014-11-28)
-------------------

* recreate password if missing during upgrade

* fixed issue #1126

* fixed non-working subquery index optimizations

* do not restrict summary of Foxx applications to 60 characters

* fixed display of "required" path parameters in Foxx application documentation

* added more optimizations of constants values in AQL FILTER conditions

* fixed invalid or-to-in optimization for FILTERs containing comparisons
  with boolean values

* fixed replication of `_graphs` collection

* added AQL list functions `PUSH`, `POP`, `UNSHIFT`, `SHIFT`, `REMOVE_VALUES`,
  `REMOVE_VALUE`, `REMOVE_NTH` and `APPEND`

* added AQL functions `CALL` and `APPLY` to dynamically call other functions

* fixed AQL optimizer cost estimation for LIMIT node

* prevent Foxx queues from permanently writing to the journal even when
  server is idle

* fixed AQL COLLECT statement with INTO clause, which copied more variables
  than v2.2 and thus lead to too much memory consumption.
  This deals with #1107.

* fixed AQL COLLECT statement, this concerned every COLLECT statement,
  only the first group had access to the values of the variables before
  the COLLECT statement. This deals with #1127.

* fixed some AQL internals, where sometimes too many items were
  fetched from upstream in the presence of a LIMIT clause. This should
  generally improve performance.


v2.3.0 (2014-11-18)
-------------------

* fixed syslog flags. `--log.syslog` is deprecated and setting it has no effect,
  `--log.facility` now works as described. Application name has been changed from
  `triagens` to `arangod`. It can be changed using `--log.application`. The syslog
  will only contain the actual log message. The datetime prefix is omitted.

* fixed deflate in SimpleHttpClient

* fixed issue #1104: edgeExamples broken or changed

* fixed issue #1103: Error while importing user queries

* fixed issue #1100: AQL: HAS() fails on doc[attribute_name]

* fixed issue #1098: runtime error when creating graph vertex

* hide system applications in **Applications** tab by default

  Display of system applications can be toggled by using the *system applications*
  toggle in the UI.

* added HTTP REST API for managing tasks (`/_api/tasks`)

* allow passing character lists as optional parameter to AQL functions `TRIM`,
  `LTRIM` and `RTRIM`

  These functions now support trimming using custom character lists. If no character
  lists are specified, all whitespace characters will be removed as previously:

      TRIM("  foobar\t \r\n ")         // "foobar"
      TRIM(";foo;bar;baz, ", "; ")     // "foo;bar;baz"

* added AQL string functions `LTRIM`, `RTRIM`, `FIND_FIRST`, `FIND_LAST`, `SPLIT`,
  `SUBSTITUTE`

* added AQL functions `ZIP`, `VALUES` and `PERCENTILE`

* made AQL functions `CONCAT` and `CONCAT_SEPARATOR` work with list arguments

* dynamically create extra dispatcher threads if required

* fixed issue #1097: schemas in the API docs no longer show required properties as optional


v2.3.0-beta2 (2014-11-08)
-------------------------

* front-end: new icons for uploading and downloading JSON documents into a collection

* front-end: fixed documents pagination css display error

* front-end: fixed flickering of the progress view

* front-end: fixed missing event for documents filter function

* front-end: jsoneditor: added CMD+Return (Mac) CTRL+Return (Linux/Win) shortkey for
  saving a document

* front-end: added information tooltip for uploading json documents.

* front-end: added database management view to the collapsed navigation menu

* front-end: added collection truncation feature

* fixed issue #1086: arangoimp: Odd errors if arguments are not given properly

* performance improvements for AQL queries that use JavaScript-based expressions
  internally

* added AQL geo functions `WITHIN_RECTANGLE` and `IS_IN_POLYGON`

* fixed non-working query results download in AQL editor of web interface

* removed debug print message in AQL editor query export routine

* fixed issue #1075: Aardvark: user name required even if auth is off #1075

  The fix for this prefills the username input field with the current user's
  account name if any and `root` (the default username) otherwise. Additionally,
  the tooltip text has been slightly adjusted.

* fixed issue #1069: Add 'raw' link to swagger ui so that the raw swagger
  json can easily be retrieved

  This adds a link to the Swagger API docs to an application's detail view in
  the **Applications** tab of the web interface. The link produces the Swagger
  JSON directly. If authentication is turned on, the link requires authentication,
  too.

* documentation updates


v2.3.0-beta1 (2014-11-01)
-------------------------

* added dedicated `NOT IN` operator for AQL

  Previously, a `NOT IN` was only achievable by writing a negated `IN` condition:

      FOR i IN ... FILTER ! (i IN [ 23, 42 ]) ...

  This can now alternatively be expressed more intuitively as follows:

      FOR i IN ... FILTER i NOT IN [ 23, 42 ] ...

* added alternative logical operator syntax for AQL

  Previously, the logical operators in AQL could only be written as:
  - `&&`: logical and
  - `||`: logical or
  - `!`: negation

  ArangoDB 2.3 introduces the alternative variants for these operators:
  - `AND`: logical and
  - `OR`: logical or
  - `NOT`: negation

  The new syntax is just an alternative to the old syntax, allowing easier
  migration from SQL. The old syntax is still fully supported and will be.

* improved output of `ArangoStatement.parse()` and POST `/_api/query`

  If an AQL query can be parsed without problems, The return value of
  `ArangoStatement.parse()` now contains an attribute `ast` with the abstract
  syntax tree of the query (before optimizations). Though this is an internal
  representation of the query and is subject to change, it can be used to inspect
  how ArangoDB interprets a given query.

* improved `ArangoStatement.explain()` and POST `/_api/explain`

  The commands for explaining AQL queries have been improved.

* added command-line option `--javascript.v8-contexts` to control the number of
  V8 contexts created in arangod.

  Previously, the number of V8 contexts was equal to the number of server threads
  (as specified by option `--server.threads`).

  However, it may be sensible to create different amounts of threads and V8
  contexts. If the option is not specified, the number of V8 contexts created
  will be equal to the number of server threads. Thus no change in configuration
  is required to keep the old behavior.

  If you are using the default config files or merge them with your local config
  files, please review if the default number of server threads is okay in your
  environment. Additionally you should verify that the number of V8 contexts
  created (as specified in option `--javascript.v8-contexts`) is okay.

* the number of server.threads specified is now the minimum of threads
  started. There are situation in which threads are waiting for results of
  distributed database servers. In this case the number of threads is
  dynamically increased.

* removed index type "bitarray"

  Bitarray indexes were only half-way documented and integrated in previous versions
  of ArangoDB so their benefit was limited. The support for bitarray indexes has
  thus been removed in ArangoDB 2.3. It is not possible to create indexes of type
  "bitarray" with ArangoDB 2.3.

  When a collection is opened that contains a bitarray index definition created
  with a previous version of ArangoDB, ArangoDB will ignore it and log the following
  warning:

      index type 'bitarray' is not supported in this version of ArangoDB and is ignored

  Future versions of ArangoDB may automatically remove such index definitions so the
  warnings will eventually disappear.

* removed internal "_admin/modules/flush" in order to fix requireApp

* added basic support for handling binary data in Foxx

  Requests with binary payload can be processed in Foxx applications by
  using the new method `res.rawBodyBuffer()`. This will return the unparsed request
  body as a Buffer object.

  There is now also the method `req.requestParts()` available in Foxx to retrieve
  the individual components of a multipart HTTP request.

  Buffer objects can now be used when setting the response body of any Foxx action.
  Additionally, `res.send()` has been added as a convenience method for returning
  strings, JSON objects or buffers from a Foxx action:

      res.send("<p>some HTML</p>");
      res.send({ success: true });
      res.send(new Buffer("some binary data"));

  The convenience method `res.sendFile()` can now be used to easily return the
  contents of a file from a Foxx action:

      res.sendFile(applicationContext.foxxFilename("image.png"));

  `fs.write` now accepts not only strings but also Buffer objects as second parameter:

      fs.write(filename, "some data");
      fs.write(filename, new Buffer("some binary data"));

  `fs.readBuffer` can be used to return the contents of a file in a Buffer object.

* improved performance of insertion into non-unique hash indexes significantly in case
  many duplicate keys are used in the index

* issue #1042: set time zone in log output

  the command-line option `--log.use-local-time` was added to print dates and times in
  the server-local timezone instead of UTC

* command-line options that require a boolean value now validate the
  value given on the command-line

  This prevents issues if no value is specified for an option that
  requires a boolean value. For example, the following command-line would
  have caused trouble in 2.2, because `--server.endpoint` would have been
  used as the value for the `--server.disable-authentication` options
  (which requires a boolean value):

      arangod --server.disable-authentication --server.endpoint tcp://127.0.0.1:8529 data

  In 2.3, running this command will fail with an error and requires to
  be modified to:

      arangod --server.disable-authentication true --server.endpoint tcp://127.0.0.1:8529 data

* improved performance of CSV import in arangoimp

* fixed issue #1027: Stack traces are off-by-one

* fixed issue #1026: Modules loaded in different files within the same app
  should refer to the same module

* fixed issue #1025: Traversal not as expected in undirected graph

* added a _relation function in the general-graph module.

  This deprecated _directedRelation and _undirectedRelation.
  ArangoDB does not offer any constraints for undirected edges
  which caused some confusion of users how undirected relations
  have to be handled. Relation now only supports directed relations
  and the user can actively simulate undirected relations.

* changed return value of Foxx.applicationContext#collectionName:

  Previously, the function could return invalid collection names because
  invalid characters were not replaced in the application name prefix, only
  in the collection name passed.

  Now, the function replaces invalid characters also in the application name
  prefix, which might to slightly different results for application names that
  contained any characters outside the ranges [a-z], [A-Z] and [0-9].

* prevent XSS in AQL editor and logs view

* integrated tutorial into ArangoShell and web interface

* added option `--backslash-escape` for arangoimp when running CSV file imports

* front-end: added download feature for (filtered) documents

* front-end: added download feature for the results of a user query

* front-end: added function to move documents to another collection

* front-end: added sort-by attribute to the documents filter

* front-end: added sorting feature to database, graph management and user management view.

* issue #989: front-end: Databases view not refreshing after deleting a database

* issue #991: front-end: Database search broken

* front-end: added infobox which shows more information about a document (_id, _rev, _key) or
  an edge (_id, _rev, _key, _from, _to). The from and to attributes are clickable and redirect
  to their document location.

* front-end: added edit-mode for deleting multiple documents at the same time.

* front-end: added delete button to the detailed document/edge view.

* front-end: added visual feedback for saving documents/edges inside the editor (error/success).

* front-end: added auto-focusing for the first input field in a modal.

* front-end: added validation for user input in a modal.

* front-end: user defined queries are now stored inside the database and are bound to the current
  user, instead of using the local storage functionality of the browsers. The outcome of this is
  that user defined queries are now independently usable from any device. Also queries can now be
  edited through the standard document editor of the front-end through the _users collection.

* front-end: added import and export functionality for user defined queries.

* front-end: added new keywords and functions to the aql-editor theme

* front-end: applied tile-style to the graph view

* front-end: now using the new graph api including multi-collection support

* front-end: foxx apps are now deletable

* front-end: foxx apps are now installable and updateable through github, if github is their
  origin.

* front-end: added foxx app version control. Multiple versions of a single foxx app are now
  installable and easy to manage and are also arranged in groups.

* front-end: the user-set filter of a collection is now stored until the user navigates to
  another collection.

* front-end: fetching and filtering of documents, statistics, and query operations are now
  handled with asynchronous ajax calls.

* front-end: added progress indicator if the front-end is waiting for a server operation.

* front-end: fixed wrong count of documents in the documents view of a collection.

* front-end: fixed unexpected styling of the manage db view and navigation.

* front-end: fixed wrong handling of select fields in a modal view.

* front-end: fixed wrong positioning of some tooltips.

* automatically call `toJSON` function of JavaScript objects (if present)
  when serializing them into database documents. This change allows
  storing JavaScript date objects in the database in a sensible manner.


v2.2.7 (2014-11-19)
-------------------

* fixed issue #998: Incorrect application URL for non-system Foxx apps

* fixed issue #1079: AQL editor: keyword WITH in UPDATE query is not highlighted

* fix memory leak in cluster nodes

* fixed registration of AQL user-defined functions in Web UI (JS shell)

* fixed error display in Web UI for certain errors
  (now error message is printed instead of 'undefined')

* fixed issue #1059: bug in js module console

* fixed issue #1056: "fs": zip functions fail with passwords

* fixed issue #1063: Docs: measuring unit of --wal.logfile-size?

* fixed issue #1062: Docs: typo in 14.2 Example data


v2.2.6 (2014-10-20)
-------------------

* fixed issue #972: Compilation Issue

* fixed issue #743: temporary directories are now unique and one can read
  off the tool that created them, if empty, they are removed atexit

* Highly improved performance of all AQL GRAPH_* functions.

* Orphan collections in general graphs can now be found via GRAPH_VERTICES
  if either "any" or no direction is defined

* Fixed documentation for AQL function GRAPH_NEIGHBORS.
  The option "vertexCollectionRestriction" is meant to filter the target
  vertices only, and should not filter the path.

* Fixed a bug in GRAPH_NEIGHBORS which enforced only empty results
  under certain conditions


v2.2.5 (2014-10-09)
-------------------

* fixed issue #961: allow non-JSON values in undocument request bodies

* fixed issue 1028: libicu is now statically linked

* fixed cached lookups of collections on the server, which may have caused spurious
  problems after collection rename operations


v2.2.4 (2014-10-01)
-------------------

* fixed accessing `_from` and `_to` attributes in `collection.byExample` and
  `collection.firstExample`

  These internal attributes were not handled properly in the mentioned functions, so
  searching for them did not always produce documents

* fixed issue #1030: arangoimp 2.2.3 crashing, not logging on large Windows CSV file

* fixed issue #1025: Traversal not as expected in undirected graph

* fixed issue #1020

  This requires re-introducing the startup option `--database.force-sync-properties`.

  This option can again be used to force fsyncs of collection, index and database properties
  stored as JSON strings on disk in files named `parameter.json`. Syncing these files after
  a write may be necessary if the underlying storage does not sync file contents by itself
  in a "sensible" amount of time after a file has been written and closed.

  The default value is `true` so collection, index and database properties will always be
  synced to disk immediately. This affects creating, renaming and dropping collections as
  well as creating and dropping databases and indexes. Each of these operations will perform
  an additional fsync on the `parameter.json` file if the option is set to `true`.

  It might be sensible to set this option to `false` for workloads that create and drop a
  lot of collections (e.g. test runs).

  Document operations such as creating, updating and dropping documents are not affected
  by this option.

* fixed issue #1016: AQL editor bug

* fixed issue #1014: WITHIN function returns wrong distance

* fixed AQL shortest path calculation in function `GRAPH_SHORTEST_PATH` to return
  complete vertex objects instead of just vertex ids

* allow changing of attributes of documents stored in server-side JavaScript variables

  Previously, the following did not work:

      var doc = db.collection.document(key);
      doc._key = "abc"; // overwriting internal attributes not supported
      doc.value = 123;  // overwriting existing attributes not supported

  Now, modifying documents stored in server-side variables (e.g. `doc` in the above case)
  is supported. Modifying the variables will not update the documents in the database,
  but will modify the JavaScript object (which can be written back to the database using
  `db.collection.update` or `db.collection.replace`)

* fixed issue #997: arangoimp apparently doesn't support files >2gig on Windows

  large file support (requires using `_stat64` instead of `stat`) is now supported on
  Windows


v2.2.3 (2014-09-02)
-------------------

* added `around` for Foxx controller

* added `type` option for HTTP API `GET /_api/document?collection=...`

  This allows controlling the type of results to be returned. By default, paths to
  documents will be returned, e.g.

      [
        `/_api/document/test/mykey1`,
        `/_api/document/test/mykey2`,
        ...
      ]

  To return a list of document ids instead of paths, the `type` URL parameter can be
  set to `id`:

      [
        `test/mykey1`,
        `test/mykey2`,
        ...
      ]

  To return a list of document keys only, the `type` URL parameter can be set to `key`:

      [
        `mykey1`,
        `mykey2`,
        ...
      ]


* properly capitalize HTTP response header field names in case the `x-arango-async`
  HTTP header was used in a request.

* fixed several documentation issues

* speedup for several general-graph functions, AQL functions starting with `GRAPH_`
  and traversals


v2.2.2 (2014-08-08)
-------------------

* allow storing non-reserved attribute names starting with an underscore

  Previous versions of ArangoDB parsed away all attribute names that started with an
  underscore (e.g. `_test', '_foo', `_bar`) on all levels of a document (root level
  and sub-attribute levels). While this behavior was documented, it was unintuitive and
  prevented storing documents inside other documents, e.g.:

      {
        "_key" : "foo",
        "_type" : "mydoc",
        "references" : [
          {
            "_key" : "something",
            "_rev" : "...",
            "value" : 1
          },
          {
            "_key" : "something else",
            "_rev" : "...",
            "value" : 2
          }
        ]
      }

  In the above example, previous versions of ArangoDB removed all attributes and
  sub-attributes that started with underscores, meaning the embedded documents would lose
  some of their attributes. 2.2.2 should preserve such attributes, and will also allow
  storing user-defined attribute names on the top-level even if they start with underscores
  (such as `_type` in the above example).

* fix conversion of JavaScript String, Number and Boolean objects to JSON.

  Objects created in JavaScript using `new Number(...)`, `new String(...)`, or
  `new Boolean(...)` were not converted to JSON correctly.

* fixed a race condition on task registration (i.e. `require("org/arangodb/tasks").register()`)

  this race condition led to undefined behavior when a just-created task with no offset and
  no period was instantly executed and deleted by the task scheduler, before the `register`
  function returned to the caller.

* changed run-tests.sh to execute all suitable tests.

* switch to new version of gyp

* fixed upgrade button


v2.2.1 (2014-07-24)
-------------------

* fixed hanging write-ahead log recovery for certain cases that involved dropping
  databases

* fixed issue with --check-version: when creating a new database the check failed

* issue #947 Foxx applicationContext missing some properties

* fixed issue with --check-version: when creating a new database the check failed

* added startup option `--wal.suppress-shape-information`

  Setting this option to `true` will reduce memory and disk space usage and require
  less CPU time when modifying documents or edges. It should therefore be turned on
  for standalone ArangoDB servers. However, for servers that are used as replication
  masters, setting this option to `true` will effectively disable the usage of the
  write-ahead log for replication, so it should be set to `false` for any replication
  master servers.

  The default value for this option is `false`.

* added optional `ttl` attribute to specify result cursor expiration for HTTP API method
  `POST /_api/cursor`

  The `ttl` attribute can be used to prevent cursor results from timing out too early.

* issue #947: Foxx applicationContext missing some properties

* (reported by Christian Neubauer):

  The problem was that in Google's V8, signed and unsigned chars are not always declared cleanly.
  so we need to force v8 to compile with forced signed chars which is done by the Flag:
    -fsigned-char
  at least it is enough to follow the instructions of compiling arango on rasperry
  and add "CFLAGS='-fsigned-char'" to the make command of V8 and remove the armv7=0

* Fixed a bug with the replication client. In the case of single document
  transactions the collection was not write locked.


v2.2.0 (2014-07-10)
-------------------

* The replication methods `logger.start`, `logger.stop` and `logger.properties` are
  no-ops in ArangoDB 2.2 as there is no separate replication logger anymore. Data changes
  are logged into the write-ahead log in ArangoDB 2.2, and not separately by the
  replication logger. The replication logger object is still there in ArangoDB 2.2 to
  ensure backwards-compatibility, however, logging cannot be started, stopped or
  configured anymore. Using any of these methods will do nothing.

  This also affects the following HTTP API methods:
  - `PUT /_api/replication/logger-start`
  - `PUT /_api/replication/logger-stop`
  - `GET /_api/replication/logger-config`
  - `PUT /_api/replication/logger-config`

  Using any of these methods is discouraged from now on as they will be removed in
  future versions of ArangoDB.

* INCOMPATIBLE CHANGE: replication of transactions has changed. Previously, transactions
  were logged on a master in one big block and shipped to a slave in one block, too.
  Now transactions will be logged and replicated as separate entries, allowing transactions
  to be bigger and also ensure replication progress.

  This change also affects the behavior of the `stop` method of the replication applier.
  If the replication applier is now stopped manually using the `stop` method and later
  restarted using the `start` method, any transactions that were unfinished at the
  point of stopping will be aborted on a slave, even if they later commit on the master.

  In ArangoDB 2.2, stopping the replication applier manually should be avoided unless the
  goal is to stop replication permanently or to do a full resync with the master anyway.
  If the replication applier still must be stopped, it should be made sure that the
  slave has fetched and applied all pending operations from a master, and that no
  extra transactions are started on the master before the `stop` command on the slave
  is executed.

  Replication of transactions in ArangoDB 2.2 might also lock the involved collections on
  the slave while a transaction is either committed or aborted on the master and the
  change has been replicated to the slave. This change in behavior may be important for
  slave servers that are used for read-scaling. In order to avoid long lasting collection
  locks on the slave, transactions should be kept small.

  The `_replication` system collection is not used anymore in ArangoDB 2.2 and its usage is
  discouraged.

* INCOMPATIBLE CHANGE: the figures reported by the `collection.figures` method
  now only reflect documents and data contained in the journals and datafiles of
  collections. Documents or deletions contained only in the write-ahead log will
  not influence collection figures until the write-ahead log garbage collection
  kicks in. The figures for a collection might therefore underreport the total
  resource usage of a collection.

  Additionally, the attributes `lastTick` and `uncollectedLogfileEntries` have been
  added to the result of the `figures` operation and the HTTP API method
  `PUT /_api/collection/figures`

* added `insert` method as an alias for `save`. Documents can now be inserted into
  a collection using either method:

      db.test.save({ foo: "bar" });
      db.test.insert({ foo: "bar" });

* added support for data-modification AQL queries

* added AQL keywords `INSERT`, `UPDATE`, `REPLACE` and `REMOVE` (and `WITH`) to
  support data-modification AQL queries.

  Unquoted usage of these keywords for attribute names in AQL queries will likely
  fail in ArangoDB 2.2. If any such attribute name needs to be used in a query, it
  should be enclosed in backticks to indicate the usage of a literal attribute
  name.

  For example, the following query will fail in ArangoDB 2.2 with a parse error:

      FOR i IN foo RETURN i.remove

  and needs to be rewritten like this:

      FOR i IN foo RETURN i.`remove`

* disallow storing of JavaScript objects that contain JavaScript native objects
  of type `Date`, `Function`, `RegExp` or `External`, e.g.

      db.test.save({ foo: /bar/ });
      db.test.save({ foo: new Date() });

  will now print

      Error: <data> cannot be converted into JSON shape: could not shape document

  Previously, objects of these types were silently converted into an empty object
  (i.e. `{ }`).

  To store such objects in a collection, explicitly convert them into strings
  like this:

      db.test.save({ foo: String(/bar/) });
      db.test.save({ foo: String(new Date()) });

* The replication methods `logger.start`, `logger.stop` and `logger.properties` are
  no-ops in ArangoDB 2.2 as there is no separate replication logger anymore. Data changes
  are logged into the write-ahead log in ArangoDB 2.2, and not separately by the
  replication logger. The replication logger object is still there in ArangoDB 2.2 to
  ensure backwards-compatibility, however, logging cannot be started, stopped or
  configured anymore. Using any of these methods will do nothing.

  This also affects the following HTTP API methods:
  - `PUT /_api/replication/logger-start`
  - `PUT /_api/replication/logger-stop`
  - `GET /_api/replication/logger-config`
  - `PUT /_api/replication/logger-config`

  Using any of these methods is discouraged from now on as they will be removed in
  future versions of ArangoDB.

* INCOMPATIBLE CHANGE: replication of transactions has changed. Previously, transactions
  were logged on a master in one big block and shipped to a slave in one block, too.
  Now transactions will be logged and replicated as separate entries, allowing transactions
  to be bigger and also ensure replication progress.

  This change also affects the behavior of the `stop` method of the replication applier.
  If the replication applier is now stopped manually using the `stop` method and later
  restarted using the `start` method, any transactions that were unfinished at the
  point of stopping will be aborted on a slave, even if they later commit on the master.

  In ArangoDB 2.2, stopping the replication applier manually should be avoided unless the
  goal is to stop replication permanently or to do a full resync with the master anyway.
  If the replication applier still must be stopped, it should be made sure that the
  slave has fetched and applied all pending operations from a master, and that no
  extra transactions are started on the master before the `stop` command on the slave
  is executed.

  Replication of transactions in ArangoDB 2.2 might also lock the involved collections on
  the slave while a transaction is either committed or aborted on the master and the
  change has been replicated to the slave. This change in behavior may be important for
  slave servers that are used for read-scaling. In order to avoid long lasting collection
  locks on the slave, transactions should be kept small.

  The `_replication` system collection is not used anymore in ArangoDB 2.2 and its usage is
  discouraged.

* INCOMPATIBLE CHANGE: the figures reported by the `collection.figures` method
  now only reflect documents and data contained in the journals and datafiles of
  collections. Documents or deletions contained only in the write-ahead log will
  not influence collection figures until the write-ahead log garbage collection
  kicks in. The figures for a collection might therefore underreport the total
  resource usage of a collection.

  Additionally, the attributes `lastTick` and `uncollectedLogfileEntries` have been
  added to the result of the `figures` operation and the HTTP API method
  `PUT /_api/collection/figures`

* added `insert` method as an alias for `save`. Documents can now be inserted into
  a collection using either method:

      db.test.save({ foo: "bar" });
      db.test.insert({ foo: "bar" });

* added support for data-modification AQL queries

* added AQL keywords `INSERT`, `UPDATE`, `REPLACE` and `REMOVE` (and `WITH`) to
  support data-modification AQL queries.

  Unquoted usage of these keywords for attribute names in AQL queries will likely
  fail in ArangoDB 2.2. If any such attribute name needs to be used in a query, it
  should be enclosed in backticks to indicate the usage of a literal attribute
  name.

  For example, the following query will fail in ArangoDB 2.2 with a parse error:

      FOR i IN foo RETURN i.remove

  and needs to be rewritten like this:

      FOR i IN foo RETURN i.`remove`

* disallow storing of JavaScript objects that contain JavaScript native objects
  of type `Date`, `Function`, `RegExp` or `External`, e.g.

      db.test.save({ foo: /bar/ });
      db.test.save({ foo: new Date() });

  will now print

      Error: <data> cannot be converted into JSON shape: could not shape document

  Previously, objects of these types were silently converted into an empty object
  (i.e. `{ }`).

  To store such objects in a collection, explicitly convert them into strings
  like this:

      db.test.save({ foo: String(/bar/) });
      db.test.save({ foo: String(new Date()) });

* honor startup option `--server.disable-statistics` when deciding whether or not
  to start periodic statistics collection jobs

  Previously, the statistics collection jobs were started even if the server was
  started with the `--server.disable-statistics` flag being set to `true`

* removed startup option `--random.no-seed`

  This option had no effect in previous versions of ArangoDB and was thus removed.

* removed startup option `--database.remove-on-drop`

  This option was used for debugging only.

* removed startup option `--database.force-sync-properties`

  This option is now superfluous as collection properties are now stored in the
  write-ahead log.

* introduced write-ahead log

  All write operations in an ArangoDB server instance are automatically logged
  to the server's write-ahead log. The write-ahead log is a set of append-only
  logfiles, and it is used in case of a crash recovery and for replication.
  Data from the write-ahead log will eventually be moved into the journals or
  datafiles of collections, allowing the server to remove older write-ahead log
  logfiles. Figures of collections will be updated when data are moved from the
  write-ahead log into the journals or datafiles of collections.

  Cross-collection transactions in ArangoDB should benefit considerably by this
  change, as less writes than in previous versions are required to ensure the data
  of multiple collections are atomically and durably committed. All data-modifying
  operations inside transactions (insert, update, remove) will write their
  operations into the write-ahead log directly, making transactions with multiple
  operations also require less physical memory than in previous versions of ArangoDB,
  that required all transaction data to fit into RAM.

  The `_trx` system collection is not used anymore in ArangoDB 2.2 and its usage is
  discouraged.

  The data in the write-ahead log can also be used in the replication context.
  The `_replication` collection that was used in previous versions of ArangoDB to
  store all changes on the server is not used anymore in ArangoDB 2.2. Instead,
  slaves can read from a master's write-ahead log to get informed about most
  recent changes. This removes the need to store data-modifying operations in
  both the actual place and the `_replication` collection.

* removed startup option `--server.disable-replication-logger`

  This option is superfluous in ArangoDB 2.2. There is no dedicated replication
  logger in ArangoDB 2.2. There is now always the write-ahead log, and it is also
  used as the server's replication log. Specifying the startup option
  `--server.disable-replication-logger` will do nothing in ArangoDB 2.2, but the
  option should not be used anymore as it might be removed in a future version.

* changed behavior of replication logger

  There is no dedicated replication logger in ArangoDB 2.2 as there is the
  write-ahead log now. The existing APIs for starting and stopping the replication
  logger still exist in ArangoDB 2.2 for downwards-compatibility, but calling
  the start or stop operations are no-ops in ArangoDB 2.2. When querying the
  replication logger status via the API, the server will always report that the
  replication logger is running. Configuring the replication logger is a no-op
  in ArangoDB 2.2, too. Changing the replication logger configuration has no
  effect. Instead, the write-ahead log configuration can be changed.

* removed MRuby integration for arangod

  ArangoDB had an experimental MRuby integration in some of the publish builds.
  This wasn't continuously developed, and so it has been removed in ArangoDB 2.2.

  This change has led to the following startup options being superfluous:

  - `--ruby.gc-interval`
  - `--ruby.action-directory`
  - `--ruby.modules-path`
  - `--ruby.startup-directory`

  Specifying these startup options will do nothing in ArangoDB 2.2, but the
  options should be avoided from now on as they might be removed in future versions.

* reclaim index memory when last document in collection is deleted

  Previously, deleting documents from a collection did not lead to index sizes being
  reduced. Instead, the already allocated index memory was re-used when a collection
  was refilled.

  Now, index memory for primary indexes and hash indexes is reclaimed instantly when
  the last document from a collection is removed.

* inlined and optimized functions in hash indexes

* added AQL TRANSLATE function

  This function can be used to perform lookups from static lists, e.g.

      LET countryNames = { US: "United States", UK: "United Kingdom", FR: "France" }
      RETURN TRANSLATE("FR", countryNames)

* fixed datafile debugger

* fixed check-version for empty directory

* moved try/catch block to the top of routing chain

* added mountedApp function for foxx-manager

* fixed issue #883: arango 2.1 - when starting multi-machine cluster, UI web
  does not change to cluster overview

* fixed dfdb: should not start any other V8 threads

* cleanup of version-check, added module org/arangodb/database-version,
  added --check-version option

* fixed issue #881: [2.1.0] Bombarded (every 10 sec or so) with
  "WARNING format string is corrupt" when in non-system DB Dashboard

* specialized primary index implementation to allow faster hash table
  rebuilding and reduce lookups in datafiles for the actual value of `_key`.

* issue #862: added `--overwrite` option to arangoimp

* removed number of property lookups for documents during AQL queries that
  access documents

* prevent buffering of long print results in arangosh's and arangod's print
  command

  this change will emit buffered intermediate print results and discard the
  output buffer to quickly deliver print results to the user, and to prevent
  constructing very large buffers for large results

* removed sorting of attribute names for use in a collection's shaper

  sorting attribute names was done on document insert to keep attributes
  of a collection in sorted order for faster comparisons. The sort order
  of attributes was only used in one particular and unlikely case, so it
  was removed. Collections with many different attribute names should
  benefit from this change by faster inserts and slightly less memory usage.

* fixed a bug in arangodump which got the collection name in _from and _to
  attributes of edges wrong (all were "_unknown")

* fixed a bug in arangorestore which did not recognize wrong _from and _to
  attributes of edges

* improved error detection and reporting in arangorestore


v2.1.1 (2014-06-06)
-------------------

* fixed dfdb: should not start any other V8 threads

* signature for collection functions was modified

  The basic change was the substitution of the input parameter of the
  function by an generic options object which can contain multiple
  option parameter of the function.
  Following functions were modified
  remove
  removeBySample
  replace
  replaceBySample
  update
  updateBySample

  Old signature is yet supported but it will be removed in future versions

v2.1.0 (2014-05-29)
-------------------

* implemented upgrade procedure for clusters

* fixed communication issue with agency which prevented reconnect
  after an agent failure

* fixed cluster dashboard in the case that one but not all servers
  in the cluster are down

* fixed a bug with coordinators creating local database objects
  in the wrong order (_system needs to be done first)

* improved cluster dashboard


v2.1.0-rc2 (2014-05-25)
-----------------------

* fixed issue #864: Inconsistent behavior of AQL REVERSE(list) function


v2.1.0-rc1 (XXXX-XX-XX)
-----------------------

* added server-side periodic task management functions:

  - require("org/arangodb/tasks").register(): registers a periodic task
  - require("org/arangodb/tasks").unregister(): unregisters and removes a
    periodic task
  - require("org/arangodb/tasks").get(): retrieves a specific tasks or all
    existing tasks

  the previous undocumented function `internal.definePeriodic` is now
  deprecated and will be removed in a future release.

* decrease the size of some seldom used system collections on creation.

  This will make these collections use less disk space and mapped memory.

* added AQL date functions

* added AQL FLATTEN() list function

* added index memory statistics to `db.<collection>.figures()` function

  The `figures` function will now return a sub-document `indexes`, which lists
  the number of indexes in the `count` sub-attribute, and the total memory
  usage of the indexes in bytes in the `size` sub-attribute.

* added AQL CURRENT_DATABASE() function

  This function returns the current database's name.

* added AQL CURRENT_USER() function

  This function returns the current user from an AQL query. The current user is the
  username that was specified in the `Authorization` HTTP header of the request. If
  authentication is turned off or the query was executed outside a request context,
  the function will return `null`.

* fixed issue #796: Searching with newline chars broken?

  fixed slightly different handling of backslash escape characters in a few
  AQL functions. Now handling of escape sequences should be consistent, and
  searching for newline characters should work the same everywhere

* added OpenSSL version check for configure

  It will report all OpenSSL versions < 1.0.1g as being too old.
  `configure` will only complain about an outdated OpenSSL version but not stop.

* require C++ compiler support (requires g++ 4.8, clang++ 3.4 or Visual Studio 13)

* less string copying returning JSONified documents from ArangoDB, e.g. via
  HTTP GET `/_api/document/<collection>/<document>`

* issue #798: Lower case http headers from arango

  This change allows returning capitalized HTTP headers, e.g.
  `Content-Length` instead of `content-length`.
  The HTTP spec says that headers are case-insensitive, but
  in fact several clients rely on a specific case in response
  headers.
  This change will capitalize HTTP headers if the `X-Arango-Version`
  request header is sent by the client and contains a value of at
  least `20100` (for version 2.1). The default value for the
  compatibility can also be set at server start, using the
  `--server.default-api-compatibility` option.

* simplified usage of `db._createStatement()`

  Previously, the function could not be called with a query string parameter as
  follows:

      db._createStatement(queryString);

  Calling it as above resulted in an error because the function expected an
  object as its parameter. From now on, it's possible to call the function with
  just the query string.

* make ArangoDB not send back a `WWW-Authenticate` header to a client in case the
  client sends the `X-Omit-WWW-Authenticate` HTTP header.

  This is done to prevent browsers from showing their built-in HTTP authentication
  dialog for AJAX requests that require authentication.
  ArangoDB will still return an HTTP 401 (Unauthorized) if the request doesn't
  contain valid credentials, but it will omit the `WWW-Authenticate` header,
  allowing clients to bypass the browser's authentication dialog.

* added REST API method HTTP GET `/_api/job/job-id` to query the status of an
  async job without potentially fetching it from the list of done jobs

* fixed non-intuitive behavior in jobs API: previously, querying the status
  of an async job via the API HTTP PUT `/_api/job/job-id` removed a currently
  executing async job from the list of queryable jobs on the server.
  Now, when querying the result of an async job that is still executing,
  the job is kept in the list of queryable jobs so its result can be fetched
  by a subsequent request.

* use a new data structure for the edge index of an edge collection. This
  improves the performance for the creation of the edge index and in
  particular speeds up removal of edges in graphs. Note however that
  this change might change the order in which edges starting at
  or ending in a vertex are returned. However, this order was never
  guaranteed anyway and it is not sensible to guarantee any particular
  order.

* provide a size hint to edge and hash indexes when initially filling them
  this will lead to less re-allocations when populating these indexes

  this may speed up building indexes when opening an existing collection

* don't requeue identical context methods in V8 threads in case a method is
  already registered

* removed arangod command line option `--database.remove-on-compacted`

* export the sort attribute for graph traversals to the HTTP interface

* add support for arangodump/arangorestore for clusters


v2.0.8 (XXXX-XX-XX)
-------------------

* fixed too-busy iteration over skiplists

  Even when a skiplist query was restricted by a limit clause, the skiplist
  index was queried without the limit. this led to slower-than-necessary
  execution times.

* fixed timeout overflows on 32 bit systems

  this bug has led to problems when select was called with a high timeout
  value (2000+ seconds) on 32bit systems that don't have a forgiving select
  implementation. when the call was made on these systems, select failed
  so no data would be read or sent over the connection

  this might have affected some cluster-internal operations.

* fixed ETCD issues on 32 bit systems

  ETCD was non-functional on 32 bit systems at all. The first call to the
  watch API crashed it. This was because atomic operations worked on data
  structures that were not properly aligned on 32 bit systems.

* fixed issue #848: db.someEdgeCollection.inEdge does not return correct
  value when called the 2nd time after a .save to the edge collection


v2.0.7 (2014-05-05)
-------------------

* issue #839: Foxx Manager missing "unfetch"

* fixed a race condition at startup

  this fixes undefined behavior in case the logger was involved directly at
  startup, before the logger initialization code was called. This should have
  occurred only for code that was executed before the invocation of main(),
  e.g. during ctor calls of statically defined objects.


v2.0.6 (2014-04-22)
-------------------

* fixed issue #835: arangosh doesn't show correct database name



v2.0.5 (2014-04-21)
-------------------

* Fixed a caching problem in IE JS Shell

* added cancelation for async jobs

* upgraded to new gyp for V8

* new Windows installer


v2.0.4 (2014-04-14)
-------------------

* fixed cluster authentication front-end issues for Firefox and IE, there are
  still problems with Chrome


v2.0.3 (2014-04-14)
-------------------

* fixed AQL optimizer bug

* fixed front-end issues

* added password change dialog


v2.0.2 (2014-04-06)
-------------------

* during cluster startup, do not log (somewhat expected) connection errors with
  log level error, but with log level info

* fixed dashboard modals

* fixed connection check for cluster planning front end: firefox does
  not support async:false

* document how to persist a cluster plan in order to relaunch an existing
  cluster later


v2.0.1 (2014-03-31)
-------------------

* make ArangoDB not send back a `WWW-Authenticate` header to a client in case the
  client sends the `X-Omit-WWW-Authenticate` HTTP header.

  This is done to prevent browsers from showing their built-in HTTP authentication
  dialog for AJAX requests that require authentication.
  ArangoDB will still return an HTTP 401 (Unauthorized) if the request doesn't
  contain valid credentials, but it will omit the `WWW-Authenticate` header,
  allowing clients to bypass the browser's authentication dialog.

* fixed isses in arango-dfdb:

  the dfdb was not able to unload certain system collections, so these couldn't be
  inspected with the dfdb sometimes. Additionally, it did not truncate corrupt
  markers from datafiles under some circumstances

* added `changePassword` attribute for users

* fixed non-working "save" button in collection edit view of web interface
  clicking the save button did nothing. one had to press enter in one of the input
  fields to send modified form data

* fixed V8 compile error on MacOS X

* prevent `body length: -9223372036854775808` being logged in development mode for
  some Foxx HTTP responses

* fixed several bugs in web interface dashboard

* fixed issue #783: coffee script not working in manifest file

* fixed issue #783: coffee script not working in manifest file

* fixed issue #781: Cant save current query from AQL editor ui

* bumped version in `X-Arango-Version` compatibility header sent by arangosh and other
  client tools from `1.5` to `2.0`.

* fixed startup options for arango-dfdb, added details option for arango-dfdb

* fixed display of missing error messages and codes in arangosh

* when creating a collection via the web interface, the collection type was always
  "document", regardless of the user's choice


v2.0.0 (2014-03-10)
-------------------

* first 2.0 release


v2.0.0-rc2 (2014-03-07)
-----------------------

* fixed cluster authorization


v2.0.0-rc1 (2014-02-28)
-----------------------

* added sharding :-)

* added collection._dbName attribute to query the name of the database from a collection

  more detailed documentation on the sharding and cluster features can be found in the user
  manual, section **Sharding**

* INCOMPATIBLE CHANGE: using complex values in AQL filter conditions with operators other
  than equality (e.g. >=, >, <=, <) will disable usage of skiplist indexes for filter
  evaluation.

  For example, the following queries will be affected by change:

      FOR doc IN docs FILTER doc.value < { foo: "bar" } RETURN doc
      FOR doc IN docs FILTER doc.value >= [ 1, 2, 3 ] RETURN doc

  The following queries will not be affected by the change:

      FOR doc IN docs FILTER doc.value == 1 RETURN doc
      FOR doc IN docs FILTER doc.value == "foo" RETURN doc
      FOR doc IN docs FILTER doc.value == [ 1, 2, 3 ] RETURN doc
      FOR doc IN docs FILTER doc.value == { foo: "bar" } RETURN doc

* INCOMPATIBLE CHANGE: removed undocumented method `collection.saveOrReplace`

  this feature was never advertised nor documented nor tested.

* INCOMPATIBLE CHANGE: removed undocumented REST API method `/_api/simple/BY-EXAMPLE-HASH`

  this feature was never advertised nor documented nor tested.

* added explicit startup parameter `--server.reuse-address`

  This flag can be used to control whether sockets should be acquired with the SO_REUSEADDR
  flag.

  Regardless of this setting, sockets on Windows are always acquired using the
  SO_EXCLUSIVEADDRUSE flag.

* removed undocumented REST API method GET `/_admin/database-name`

* added user validation API at POST `/_api/user/<username>`

* slightly improved users management API in `/_api/user`:

  Previously, when creating a new user via HTTP POST, the username needed to be
  passed in an attribute `username`. When users were returned via this API,
  the usernames were returned in an attribute named `user`. This was slightly
  confusing and was changed in 2.0 as follows:

  - when adding a user via HTTP POST, the username can be specified in an attribute
  `user`. If this attribute is not used, the API will look into the attribute `username`
  as before and use that value.
  - when users are returned via HTTP GET, the usernames are still returned in an
    attribute `user`.

  This change should be fully downwards-compatible with the previous version of the API.

* added AQL SLICE function to extract slices from lists

* made module loader more node compatible

* the startup option `--javascript.package-path` for arangosh is now deprecated and does
  nothing. Using it will not cause an error, but the option is ignored.

* added coffee script support

* Several UI improvements.

* Exchanged icons in the graphviewer toolbar

* always start networking and HTTP listeners when starting the server (even in
  console mode)

* allow vertex and edge filtering with user-defined functions in TRAVERSAL,
  TRAVERSAL_TREE and SHORTEST_PATH AQL functions:

      // using user-defined AQL functions for edge and vertex filtering
      RETURN TRAVERSAL(friends, friendrelations, "friends/john", "outbound", {
        followEdges: "myfunctions::checkedge",
        filterVertices: "myfunctions::checkvertex"
      })

      // using the following custom filter functions
      var aqlfunctions = require("org/arangodb/aql/functions");
      aqlfunctions.register("myfunctions::checkedge", function (config, vertex, edge, path) {
        return (edge.type !== 'dislikes'); // don't follow these edges
      }, false);

      aqlfunctions.register("myfunctions::checkvertex", function (config, vertex, path) {
        if (vertex.isDeleted || ! vertex.isActive) {
          return [ "prune", "exclude" ]; // exclude these and don't follow them
        }
        return [ ]; // include everything else
      }, false);

* fail if invalid `strategy`, `order` or `itemOrder` attribute values
  are passed to the AQL TRAVERSAL function. Omitting these attributes
  is not considered an error, but specifying an invalid value for any
  of these attributes will make an AQL query fail.

* issue #751: Create database through API should return HTTP status code 201

  By default, the server now returns HTTP 201 (created) when creating a new
  database successfully. To keep compatibility with older ArangoDB versions, the
  startup parameter `--server.default-api-compatibility` can be set to a value
  of `10400` to indicate API compatibility with ArangoDB 1.4. The compatibility
  can also be enforced by setting the `X-Arango-Version` HTTP header in a
  client request to this API on a per-request basis.

* allow direct access from the `db` object to collections whose names start
  with an underscore (e.g. db._users).

  Previously, access to such collections via the `db` object was possible from
  arangosh, but not from arangod (and thus Foxx and actions). The only way
  to access such collections from these places was via the `db._collection(<name>)`
  workaround.

* allow `\n` (as well as `\r\n`) as line terminator in batch requests sent to
  `/_api/batch` HTTP API.

* use `--data-binary` instead of `--data` parameter in generated cURL examples

* issue #703: Also show path of logfile for fm.config()

* issue #675: Dropping a collection used in "graph" module breaks the graph

* added "static" Graph.drop() method for graphs API

* fixed issue #695: arangosh server.password error

* use pretty-printing in `--console` mode by default

* simplified ArangoDB startup options

  Some startup options are now superfluous or their usage is simplified. The
  following options have been changed:

  * `--javascript.modules-path`: this option has been removed. The modules paths
    are determined by arangod and arangosh automatically based on the value of
    `--javascript.startup-directory`.

    If the option is set on startup, it is ignored so startup will not abort with
    an error `unrecognized option`.

  * `--javascript.action-directory`: this option has been removed. The actions
    directory is determined by arangod automatically based on the value of
    `--javascript.startup-directory`.

    If the option is set on startup, it is ignored so startup will not abort with
    an error `unrecognized option`.

  * `--javascript.package-path`: this option is still available but it is not
    required anymore to set the standard package paths (e.g. `js/npm`). arangod
    will automatically use this standard package path regardless of whether it
    was specified via the options.

    It is possible to use this option to add additional package paths to the
    standard value.

  Configuration files included with arangod are adjusted accordingly.

* layout of the graphs tab adapted to better fit with the other tabs

* database selection is moved to the bottom right corner of the web interface

* removed priority queue index type

  this feature was never advertised nor documented nor tested.

* display internal attributes in document source view of web interface

* removed separate shape collections

  When upgrading to ArangoDB 2.0, existing collections will be converted to include
  shapes and attribute markers in the datafiles instead of using separate files for
  shapes.

  When a collection is converted, existing shapes from the SHAPES directory will
  be written to a new datafile in the collection directory, and the SHAPES directory
  will be removed afterwards.

  This saves up to 2 MB of memory and disk space for each collection
  (savings are higher, the less different shapes there are in a collection).
  Additionally, one less file descriptor per opened collection will be used.

  When creating a new collection, the amount of sync calls may be reduced. The same
  may be true for documents with yet-unknown shapes. This may help performance
  in these cases.

* added AQL functions `NTH` and `POSITION`

* added signal handler for arangosh to save last command in more cases

* added extra prompt placeholders for arangosh:
  - `%e`: current endpoint
  - `%u`: current user

* added arangosh option `--javascript.gc-interval` to control amount of
  garbage collection performed by arangosh

* fixed issue #651: Allow addEdge() to take vertex ids in the JS library

* removed command-line option `--log.format`

  In previous versions, this option did not have an effect for most log messages, so
  it got removed.

* removed C++ logger implementation

  Logging inside ArangoDB is now done using the LOG_XXX() macros. The LOGGER_XXX()
  macros are gone.

* added collection status "loading"


v1.4.16 (XXXX-XX-XX)
--------------------

* fixed too eager datafile deletion

  this issue could have caused a crash when the compaction had marked datafiles as obsolete
  and they were removed while "old" temporary query results still pointed to the old datafile
  positions

* fixed issue #826: Replication fails when a collection's configuration changes


v1.4.15 (2014-04-19)
--------------------

* bugfix for AQL query optimizer

  the following type of query was too eagerly optimized, leading to errors in code-generation:

      LET a = (FOR i IN [] RETURN i) LET b = (FOR i IN [] RETURN i) RETURN 1

  the problem occurred when both lists in the subqueries were empty. In this case invalid code
  was generated and the query couldn't be executed.


v1.4.14 (2014-04-05)
--------------------

* fixed race conditions during shape / attribute insertion

  A race condition could have led to spurious `cannot find attribute #xx` or
  `cannot find shape #xx` (where xx is a number) warning messages being logged
  by the server. This happened when a new attribute was inserted and at the same
  time was queried by another thread.

  Also fixed a race condition that may have occurred when a thread tried to
  access the shapes / attributes hash tables while they were resized. In this
  cases, the shape / attribute may have been hashed to a wrong slot.

* fixed a memory barrier / cpu synchronization problem with libev, affecting
  Windows with Visual Studio 2013 (probably earlier versions are affected, too)

  The issue is described in detail here:
  http://lists.schmorp.de/pipermail/libev/2014q1/002318.html


v1.4.13 (2014-03-14)
--------------------

* added diagnostic output for Foxx application upload

* allow dump & restore from ArangoDB 1.4 with an ArangoDB 2.0 server

* allow startup options `temp-path` and `default-language` to be specified from the arangod
  configuration file and not only from the command line

* fixed too eager compaction

  The compaction will now wait for several seconds before trying to re-compact the same
  collection. Additionally, some other limits have been introduced for the compaction.


v1.4.12 (2014-03-05)
--------------------

* fixed display bug in web interface which caused the following problems:
  - documents were displayed in web interface as being empty
  - document attributes view displayed many attributes with content "undefined"
  - document source view displayed many attributes with name "TYPEOF" and value "undefined"
  - an alert popping up in the browser with message "Datatables warning..."

* re-introduced old-style read-write locks to supports Windows versions older than
  Windows 2008R2 and Windows 7. This should re-enable support for Windows Vista and
  Windows 2008.


v1.4.11 (2014-02-27)
--------------------

* added SHORTEST_PATH AQL function

  this calculates the shortest paths between two vertices, using the Dijkstra
  algorithm, employing a min-heap

  By default, ArangoDB does not know the distance between any two vertices and
  will use a default distance of 1. A custom distance function can be registered
  as an AQL user function to make the distance calculation use any document
  attributes or custom logic:

      RETURN SHORTEST_PATH(cities, motorways, "cities/CGN", "cities/MUC", "outbound", {
        paths: true,
        distance: "myfunctions::citydistance"
      })

      // using the following custom distance function
      var aqlfunctions = require("org/arangodb/aql/functions");
      aqlfunctions.register("myfunctions::distance", function (config, vertex1, vertex2, edge) {
        return Math.sqrt(Math.pow(vertex1.x - vertex2.x) + Math.pow(vertex1.y - vertex2.y));
      }, false);

* fixed bug in Graph.pathTo function

* fixed small memleak in AQL optimizer

* fixed access to potentially uninitialized variable when collection had a cap constraint


v1.4.10 (2014-02-21)
--------------------

* fixed graph constructor to allow graph with some parameter to be used

* added node.js "events" and "stream"

* updated npm packages

* added loading of .json file

* Fixed http return code in graph api with waitForSync parameter.

* Fixed documentation in graph, simple and index api.

* removed 2 tests due to change in ruby library.

* issue #756: set access-control-expose-headers on CORS response

  the following headers are now whitelisted by ArangoDB in CORS responses:
  - etag
  - content-encoding
  - content-length
  - location
  - server
  - x-arango-errors
  - x-arango-async-id


v1.4.9 (2014-02-07)
-------------------

* return a document's current etag in response header for HTTP HEAD requests on
  documents that return an HTTP 412 (precondition failed) error. This allows
  retrieving the document's current revision easily.

* added AQL function `SKIPLIST` to directly access skiplist indexes from AQL

  This is a shortcut method to use a skiplist index for retrieving specific documents in
  indexed order. The function capability is rather limited, but it may be used
  for several cases to speed up queries. The documents are returned in index order if
  only one condition is used.

      /* return all documents with mycollection.created > 12345678 */
      FOR doc IN SKIPLIST(mycollection, { created: [[ '>', 12345678 ]] })
        RETURN doc

      /* return first document with mycollection.created > 12345678 */
      FOR doc IN SKIPLIST(mycollection, { created: [[ '>', 12345678 ]] }, 0, 1)
        RETURN doc

      /* return all documents with mycollection.created between 12345678 and 123456790 */
      FOR doc IN SKIPLIST(mycollection, { created: [[ '>', 12345678 ], [ '<=', 123456790 ]] })
        RETURN doc

      /* return all documents with mycollection.a equal 1 and .b equal 2 */
      FOR doc IN SKIPLIST(mycollection, { a: [[ '==', 1 ]], b: [[ '==', 2 ]] })
        RETURN doc

  The function requires a skiplist index with the exact same attributes to
  be present on the specified collection. All attributes present in the skiplist
  index must be specified in the conditions specified for the `SKIPLIST` function.
  Attribute declaration order is important, too: attributes must be specified in the
  same order in the condition as they have been declared in the skiplist index.

* added command-line option `--server.disable-authentication-unix-sockets`

  with this option, authentication can be disabled for all requests coming
  in via UNIX domain sockets, enabling clients located on the same host as
  the ArangoDB server to connect without authentication.
  Other connections (e.g. TCP/IP) are not affected by this option.

  The default value for this option is `false`.
  Note: this option is only supported on platforms that support Unix domain
  sockets.

* call global arangod instance destructor on shutdown

* issue #755: TRAVERSAL does not use strategy, order and itemOrder options

  these options were not honored when configuring a traversal via the AQL
  TRAVERSAL function. Now, these options are used if specified.

* allow vertex and edge filtering with user-defined functions in TRAVERSAL,
  TRAVERSAL_TREE and SHORTEST_PATH AQL functions:

      // using user-defined AQL functions for edge and vertex filtering
      RETURN TRAVERSAL(friends, friendrelations, "friends/john", "outbound", {
        followEdges: "myfunctions::checkedge",
        filterVertices: "myfunctions::checkvertex"
      })

      // using the following custom filter functions
      var aqlfunctions = require("org/arangodb/aql/functions");
      aqlfunctions.register("myfunctions::checkedge", function (config, vertex, edge, path) {
        return (edge.type !== 'dislikes'); // don't follow these edges
      }, false);

      aqlfunctions.register("myfunctions::checkvertex", function (config, vertex, path) {
        if (vertex.isDeleted || ! vertex.isActive) {
          return [ "prune", "exclude" ]; // exclude these and don't follow them
        }
        return [ ]; // include everything else
      }, false);

* issue #748: add vertex filtering to AQL's TRAVERSAL[_TREE]() function


v1.4.8 (2014-01-31)
-------------------

* install foxx apps in the web interface

* fixed a segfault in the import API


v1.4.7 (2014-01-23)
-------------------

* issue #744: Add usage example arangoimp from Command line

* issue #738: added __dirname, __filename pseudo-globals. Fixes #733. (@by pluma)

* mount all Foxx applications in system apps directory on startup


v1.4.6 (2014-01-20)
-------------------

* issue #736: AQL function to parse collection and key from document handle

* added fm.rescan() method for Foxx-Manager

* fixed issue #734: foxx cookie and route problem

* added method `fm.configJson` for arangosh

* include `startupPath` in result of API `/_api/foxx/config`


v1.4.5 (2014-01-15)
-------------------

* fixed issue #726: Alternate Windows Install Method

* fixed issue #716: dpkg -P doesn't remove everything

* fixed bugs in description of HTTP API `_api/index`

* fixed issue #732: Rest API GET revision number

* added missing documentation for several methods in HTTP API `/_api/edge/...`

* fixed typos in description of HTTP API `_api/document`

* defer evaluation of AQL subqueries and logical operators (lazy evaluation)

* Updated font in WebFrontend, it now contains a version that renders properly on Windows

* generally allow function return values as call parameters to AQL functions

* fixed potential deadlock in global context method execution

* added override file "arangod.conf.local" (and co)


v1.4.4 (2013-12-24)
-------------------

* uid and gid are now set in the scripts, there is no longer a separate config file for
  arangod when started from a script

* foxx-manager is now an alias for arangosh

* arango-dfdb is now an alias for arangod, moved from bin to sbin

* changed from readline to linenoise for Windows

* added --install-service and --uninstall-service for Windows

* removed --daemon and --supervisor for Windows

* arangosh and arangod now uses the config-file which maps the binary name, i. e. if you
  rename arangosh to foxx-manager it will use the config file foxx-manager.conf

* fixed lock file for Windows

* fixed issue #711, #687: foxx-manager throws internal errors

* added `--server.ssl-protocol` option for client tools
  this allows connecting from arangosh, arangoimp, arangoimp etc. to an ArangoDB
  server that uses a non-default value for `--server.ssl-protocol`. The default
  value for the SSL protocol is 4 (TLSv1). If the server is configured to use a
  different protocol, it was not possible to connect to it with the client tools.

* added more detailed request statistics

  This adds the number of async-executed HTTP requests plus the number of HTTP
  requests per individual HTTP method type.

* added `--force` option for arangorestore
  this option allows continuing a restore operation even if the server reports errors
  in the middle of the restore operation

* better error reporting for arangorestore
  in case the server returned an HTTP error, arangorestore previously reported this
  error as `internal error` without any details only. Now server-side errors are
  reported by arangorestore with the server's error message

* include more system collections in dumps produced by arangodump
  previously some system collections were intentionally excluded from dumps, even if the
  dump was run with `--include-system-collections`. for example, the collections `_aal`,
  `_modules`, `_routing`, and `_users` were excluded. This makes sense in a replication
  context but not always in a dump context.
  When specifying `--include-system-collections`, arangodump will now include the above-
  mentioned collections in the dump, too. Some other system collections are still excluded
  even when the dump is run with `--include-system-collections`, for example `_replication`
  and `_trx`.

* fixed issue #701: ArangoStatement undefined in arangosh

* fixed typos in configuration files


v1.4.3 (2013-11-25)
-------------------

* fixed a segfault in the AQL optimizer, occurring when a constant non-list value was
  used on the right-hand side of an IN operator that had a collection attribute on the
  left-hand side

* issue #662:

  Fixed access violation errors (crashes) in the Windows version, occurring under some
  circumstances when accessing databases with multiple clients in parallel

* fixed issue #681: Problem with ArchLinux PKGBUILD configuration


v1.4.2 (2013-11-20)
-------------------

* fixed issue #669: Tiny documentation update

* ported Windows version to use native Windows API SRWLocks (slim read-write locks)
  and condition variables instead of homemade versions

  MSDN states the following about the compatibility of SRWLocks and Condition Variables:

      Minimum supported client:
      Windows Server 2008 [desktop apps | Windows Store apps]

      Minimum supported server:
      Windows Vista [desktop apps | Windows Store apps]

* fixed issue #662: ArangoDB on Windows hanging

  This fixes a deadlock issue that occurred on Windows when documents were written to
  a collection at the same time when some other thread tried to drop the collection.

* fixed file-based logging in Windows

  the logger complained on startup if the specified log file already existed

* fixed startup of server in daemon mode (`--daemon` startup option)

* fixed a segfault in the AQL optimizer

* issue #671: Method graph.measurement does not exist

* changed Windows condition variable implementation to use Windows native
  condition variables

  This is an attempt to fix spurious Windows hangs as described in issue #662.

* added documentation for JavaScript traversals

* added --code-page command-line option for Windows version of arangosh

* fixed a problem when creating edges via the web interface.

  The problem only occurred if a collection was created with type "document
  collection" via the web interface, and afterwards was dropped and re-created
  with type "edge collection". If the web interface page was not reloaded,
  the old collection type (document) was cached, making the subsequent creation
  of edges into the (seeming-to-be-document) collection fail.

  The fix is to not cache the collection type in the web interface. Users of
  an older version of the web interface can reload the collections page if they
  are affected.

* fixed a caching problem in arangosh: if a collection was created using the web
  interface, and then removed via arangosh, arangosh did not actually drop the
  collection due to caching.

  Because the `drop` operation was not carried out, this caused misleading error
  messages when trying to re-create the collection (e.g. `cannot create collection:
  duplicate name`).

* fixed ALT-introduced characters for arangosh console input on Windows

  The Windows readline port was not able to handle characters that are built
  using CTRL or ALT keys. Regular characters entered using the CTRL or ALT keys
  were silently swallowed and not passed to the terminal input handler.

  This did not seem to cause problems for the US keyboard layout, but was a
  severe issue for keyboard layouts that require the ALT (or ALT-GR) key to
  construct characters. For example, entering the character `{` with a German
  keyboard layout requires pressing ALT-GR + 9.

* fixed issue #665: Hash/skiplist combo madness bit my ass

  this fixes a problem with missing/non-deterministic rollbacks of inserts in
  case of a unique constraint violation into a collection with multiple secondary
  indexes (with at least one of them unique)

* fixed issue #664: ArangoDB installer on Windows requires drive c:

* partly fixed issue #662: ArangoDB on Windows hanging

  This fixes dropping databases on Windows. In previous 1.4 versions on Windows,
  one shape collection file was not unloaded and removed when dropping a database,
  leaving one directory and one shape collection file in the otherwise-dropped
  database directory.

* fixed issue #660: updated documentation on indexes


v1.4.1 (2013-11-08)
-------------------

* performance improvements for skip-list deletes


v1.4.1-rc1 (2013-11-07)
-----------------------

* fixed issue #635: Web-Interface should have a "Databases" Menu for Management

* fixed issue #624: Web-Interface is missing a Database selector

* fixed segfault in bitarray query

* fixed issue #656: Cannot create unique index through web interface

* fixed issue #654: bitarray index makes server down

* fixed issue #653: Slow query

* fixed issue #650: Randomness of any() should be improved

* made AQL `DOCUMENT()` function polymorphic and work with just one parameter.

  This allows using the `DOCUMENT` function like this:

      DOCUMENT('users/john')
      DOCUMENT([ 'users/john', 'users/amy' ])

  in addition to the existing use cases:

      DOCUMENT(users, 'users/john')
      DOCUMENT(users, 'john')
      DOCUMENT(users, [ 'users/john' ])
      DOCUMENT(users, [ 'users/john', 'users/amy' ])
      DOCUMENT(users, [ 'john', 'amy' ])

* simplified usage of ArangoDB batch API

  It is not necessary anymore to send the batch boundary in the HTTP `Content-Type`
  header. Previously, the batch API expected the client to send a Content-Type header
  of`multipart/form-data; boundary=<some boundary value>`. This is still supported in
  ArangoDB 2.0, but clients can now also omit this header. If the header is not
  present in a client request, ArangoDB will ignore the request content type and
  read the MIME boundary from the beginning of the request body.

  This also allows using the batch API with the Swagger "Try it out" feature (which is
  not too good at sending a different or even dynamic content-type request header).

* added API method GET `/_api/database/user`

  This returns the list of databases a specific user can see without changing the
  username/passwd.

* issue #424: Documentation about IDs needs to be upgraded


v1.4.0 (2013-10-29)
-------------------

* fixed issue #648: /batch API is missing from Web Interface API Documentation (Swagger)

* fixed issue #647: Icon tooltips missing

* fixed issue #646: index creation in web interface

* fixed issue #645: Allow jumping from edge to linked vertices

* merged PR for issue #643: Some minor corrections and a link to "Downloads"

* fixed issue #642: Completion of error handling

* fixed issue #639: compiling v1.4 on maverick produces warnings on -Wstrict-null-sentinel

* fixed issue #634: Web interface bug: Escape does not always propagate

* fixed issue #620: added startup option `--server.default-api-compatibility`

  This adds the following changes to the ArangoDB server and clients:
  - the server provides a new startup option `--server.default-api-compatibility`.
    This option can be used to determine the compatibility of (some) server API
    return values. The value for this parameter is a server version number,
    calculated as follows: `10000 * major + 100 * minor` (e.g. `10400` for ArangoDB
    1.3). The default value is `10400` (1.4), the minimum allowed value is `10300`
    (1.3).

    When setting this option to a value lower than the current server version,
    the server might respond with old-style results to "old" clients, increasing
    compatibility with "old" (non-up-to-date) clients.

  - the server will on each incoming request check for an HTTP header
    `x-arango-version`. Clients can optionally set this header to the API
    version number they support. For example, if a client sends the HTTP header
    `x-arango-version: 10300`, the server will pick this up and might send ArangoDB
    1.3-style responses in some situations.

    Setting either the startup parameter or using the HTTP header (or both) allows
    running "old" clients with newer versions of ArangoDB, without having to adjust
    the clients too much.

  - the `location` headers returned by the server for the APIs `/_api/document/...`
    and `/_api/collection/...` will have different values depending on the used API
    version. If the API compatibility is `10300`, the `location` headers returned
    will look like this:

        location: /_api/document/....

    whereas when an API compatibility of `10400` or higher is used, the `location`
    headers will look like this:

        location: /_db/<database name>/_api/document/...

  Please note that even in the presence of this, old API versions still may not
  be supported forever by the server.

* fixed issue #643: Some minor corrections and a link to "Downloads" by @frankmayer

* started issue #642: Completion of error handling

* fixed issue #639: compiling v1.4 on maverick produces warnings on
  -Wstrict-null-sentinel

* fixed issue #621: Standard Config needs to be fixed

* added function to manage indexes (web interface)

* improved server shutdown time by signaling shutdown to applicationserver,
  logging, cleanup and compactor threads

* added foxx-manager `replace` command

* added foxx-manager `installed` command (a more intuitive alias for `list`)

* fixed issue #617: Swagger API is missing '/_api/version'

* fixed issue #615: Swagger API: Some commands have no parameter entry forms

* fixed issue #614: API : Typo in : Request URL /_api/database/current

* fixed issue #609: Graph viz tool - different background color

* fixed issue #608: arangosh config files - eventually missing in the manual

* fixed issue #607: Admin interface: no core documentation

* fixed issue #603: Aardvark Foxx App Manager

* fixed a bug in type-mapping between AQL user functions and the AQL layer

  The bug caused errors like the following when working with collection documents
  in an AQL user function:

      TypeError: Cannot assign to read only property '_id' of #<ShapedJson>

* create less system collections when creating a new database

  This is achieved by deferring collection creation until the collections are actually
  needed by ArangoDB. The following collections are affected by the change:
  - `_fishbowl`
  - `_structures`


v1.4.0-beta2 (2013-10-14)
-------------------------

* fixed compaction on Windows

  The compaction on Windows did not ftruncate the cleaned datafiles to a smaller size.
  This has been fixed so not only the content of the files is cleaned but also files
  are re-created with potentially smaller sizes.

* only the following system collections will be excluded from replication from now on:
  - `_replication`
  - `_trx`
  - `_users`
  - `_aal`
  - `_fishbowl`
  - `_modules`
  - `_routing`

  Especially the following system collections will now be included in replication:
  - `_aqlfunctions`
  - `_graphs`

  In previous versions of ArangoDB, all system collections were excluded from the
  replication.

  The change also caused a change in the replication logger and applier:
  in previous versions of ArangoDB, only a collection's id was logged for an operation.
  This has not caused problems for non-system collections but for system collections
  there ids might differ. In addition to a collection id ArangoDB will now also log the
  name of a collection for each replication event.

  The replication applier will now look for the collection name attribute in logged
  events preferably.

* added database selection to arango-dfdb

* provide foxx-manager, arangodump, and arangorestore in Windows build

* ArangoDB 1.4 will refuse to start if option `--javascript.app-path` is not set.

* added startup option `--server.allow-method-override`

  This option can be set to allow overriding the HTTP request method in a request using
  one of the following custom headers:

  - x-http-method-override
  - x-http-method
  - x-method-override

  This allows bypassing proxies and tools that would otherwise just let certain types of
  requests pass. Enabling this option may impose a security risk, so it should only be
  used in very controlled environments.

  The default value for this option is `false` (no method overriding allowed).

* added "details" URL parameter for bulk import API

  Setting the `details` URL parameter to `true` in a call to POST `/_api/import` will make
  the import return details about non-imported documents in the `details` attribute. If
  `details` is `false` or omitted, no `details` attribute will be present in the response.
  This is the same behavior that previous ArangoDB versions exposed.

* added "complete" option for bulk import API

  Setting the `complete` URL parameter to `true` in a call to POST `/_api/import` will make
  the import completely fail if at least one of documents cannot be imported successfully.

  It defaults to `false`, which will make ArangoDB continue importing the other documents
  from the import even if some documents cannot be imported. This is the same behavior that
  previous ArangoDB versions exposed.

* added missing swagger documentation for `/_api/log`

* calling `/_api/logs` (or `/_admin/logs`) is only permitted from the `_system` database now.

  Calling this API method for/from other database will result in an HTTP 400.

' ported fix from https://github.com/novus/nvd3/commit/0894152def263b8dee60192f75f66700cea532cc

  This prevents JavaScript errors from occurring in Chrome when in the admin interface,
  section "Dashboard".

* show current database name in web interface (bottom right corner)

* added missing documentation for /_api/import in swagger API docs

* allow specification of database name for replication sync command replication applier

  This allows syncing from a master database with a different name than the slave database.

* issue #601: Show DB in prompt

  arangosh now displays the database name as part of the prompt by default.

  Can change the prompt by using the `--prompt` option, e.g.

      > arangosh --prompt "my db is named \"%d\"> "


v1.4.0-beta1 (2013-10-01)
-------------------------

* make the Foxx manager use per-database app directories

  Each database now has its own subdirectory for Foxx applications. Each database
  can thus use different Foxx applications if required. A Foxx app for a specific
  database resides in `<app-path>/databases/<database-name>/<app-name>`.

  System apps are shared between all databases. They reside in `<app-path>/system/<app-name>`.

* only trigger an engine reset in development mode for URLs starting with `/dev/`

  This prevents ArangoDB from reloading all Foxx applications when it is not
  actually necessary.

* changed error code from 10 (bad parameter) to 1232 (invalid key generator) for
  errors that are due to an invalid key generator specification when creating a new
  collection

* automatic detection of content-type / mime-type for Foxx assets based on filenames,
  added possibility to override auto detection

* added endpoint management API at `/_api/endpoint`

* changed HTTP return code of PUT `/_api/cursor` from 400 to 404 in case a
  non-existing cursor is referred to

* issue #360: added support for asynchronous requests

  Incoming HTTP requests with the headers `x-arango-async: true` or
  `x-arango-async: store` will be answered by the server instantly with a generic
  HTTP 202 (Accepted) response.

  The actual requests will be queued and processed by the server asynchronously,
  allowing the client to continue sending other requests without waiting for the
  server to process the actually requested operation.

  The exact point in time when a queued request is executed is undefined. If an
  error occurs during execution of an asynchronous request, the client will not
  be notified by the server.

  The maximum size of the asynchronous task queue can be controlled using the new
  option `--scheduler.maximal-queue-size`. If the queue contains this many number of
  tasks and a new asynchronous request comes in, the server will reject it with an
  HTTP 500 (internal server error) response.

  Results of incoming requests marked with header `x-arango-async: true` will be
  discarded by the server immediately. Clients have no way of accessing the result
  of such asynchronously executed request. This is just _fire and forget_.

  To later retrieve the result of an asynchronously executed request, clients can
  mark a request with the header `x-arango-async: keep`. This makes the server
  store the result of the request in memory until explicitly fetched by a client
  via the `/_api/job` API. The `/_api/job` API also provides methods for basic
  inspection of which pending or already finished requests there are on the server,
  plus ways for garbage collecting unneeded results.

* Added new option `--scheduler.maximal-queue-size`.

* issue #590: Manifest Lint

* added data dump and restore tools, arangodump and arangorestore.

  arangodump can be used to create a logical dump of an ArangoDB database, or
  just dedicated collections. It can be used to dump both a collection's structure
  (properties and indexes) and data (documents).

  arangorestore can be used to restore data from a dump created with arangodump.
  arangorestore currently does not re-create any indexes, and doesn't yet handle
  referenced documents in edges properly when doing just partial restores.
  This will be fixed until 1.4 stable.

* introduced `--server.database` option for arangosh, arangoimp, and arangob.

  The option allows these client tools to use a certain database for their actions.
  In arangosh, the current database can be switched at any time using the command

      db._useDatabase(<name>);

  When no database is specified, all client tools will assume they should use the
  default database `_system`. This is done for downwards-compatibility reasons.

* added basic multi database support (alpha)

  New databases can be created using the REST API POST `/_api/database` and the
  shell command `db._createDatabase(<name>)`.

  The default database in ArangoDB is called `_system`. This database is always
  present and cannot be deleted by the user. When an older version of ArangoDB is
  upgraded to 1.4, the previously only database will automatically become the
  `_system` database.

  New databases can be created with the above commands, and can be deleted with the
  REST API DELETE `/_api/database/<name>` or the shell command `db._dropDatabase(<name>);`.

  Deleting databases is still unstable in ArangoDB 1.4 alpha and might crash the
  server. This will be fixed until 1.4 stable.

  To access a specific database via the HTTP REST API, the `/_db/<name>/` prefix
  can be used in all URLs. ArangoDB will check if an incoming request starts with
  this prefix, and will automatically pick the database name from it. If the prefix
  is not there, ArangoDB will assume the request is made for the default database
  (`_system`). This is done for downwards-compatibility reasons.

  That means, the following URL pathnames are logically identical:

      /_api/document/mycollection/1234
      /_db/_system/document/mycollection/1234

  To access a different database (e.g. `test`), the URL pathname would look like this:

      /_db/test/document/mycollection/1234

  New databases can also be created and existing databases can only be dropped from
  within the default database (`_system`). It is not possible to drop the `_system`
  database itself.

  Cross-database operations are unintended and unsupported. The intention of the
  multi-database feature is to have the possibility to have a few databases managed
  by ArangoDB in parallel, but to only access one database at a time from a connection
  or a request.

  When accessing the web interface via the URL pathname `/_admin/html/` or `/_admin/aardvark`,
  the web interface for the default database (`_system`) will be displayed.
  To access the web interface for a different database, the database name can be
  put into the URLs as a prefix, e.g. `/_db/test/_admin/html` or
  `/_db/test/_admin/aardvark`.

  All internal request handlers and also all user-defined request handlers and actions
  (including Foxx) will only get to see the unprefixed URL pathnames (i.e. excluding
  any database name prefix). This is to ensure downwards-compatibility.

  To access the name of the requested database from any action (including Foxx), use
  use `req.database`.

  For example, when calling the URL `/myapp/myaction`, the content of `req.database`
  will be `_system` (the default database because no database got specified) and the
  content of `req.url` will be `/myapp/myaction`.

  When calling the URL `/_db/test/myapp/myaction`, the content of `req.database` will be
  `test`, and the content of `req.url` will still be `/myapp/myaction`.

* Foxx now excludes files starting with . (dot) when bundling assets

  This mitigates problems with editor swap files etc.

* made the web interface a Foxx application

  This change caused the files for the web interface to be moved from `html/admin` to
  `js/apps/aardvark` in the file system.

  The base URL for the admin interface changed from `_admin/html/index.html` to
  `_admin/aardvark/index.html`.

  The "old" redirection to `_admin/html/index.html` will now produce a 404 error.

  When starting ArangoDB with the `--upgrade` option, this will automatically be remedied
  by putting in a redirection from `/` to `/_admin/aardvark/index.html`, and from
  `/_admin/html/index.html` to `/_admin/aardvark/index.html`.

  This also obsoletes the following configuration (command-line) options:
  - `--server.admin-directory`
  - `--server.disable-admin-interface`

  when using these now obsolete options when the server is started, no error is produced
  for downwards-compatibility.

* changed User-Agent value sent by arangoimp, arangosh, and arangod from "VOC-Agent" to
  "ArangoDB"

* changed journal file creation behavior as follows:

  Previously, a journal file for a collection was always created when a collection was
  created. When a journal filled up and became full, the current journal was made a
  datafile, and a new (empty) journal was created automatically. There weren't many
  intended situations when a collection did not have at least one journal.

  This is changed now as follows:
  - when a collection is created, no journal file will be created automatically
  - when there is a write into a collection without a journal, the journal will be
    created lazily
  - when there is a write into a collection with a full journal, a new journal will
    be created automatically

  From the end user perspective, nothing should have changed, except that there is now
  less disk usage for empty collections. Disk usage of infrequently updated collections
  might also be reduced significantly by running the `rotate()` method of a collection,
  and not writing into a collection subsequently.

* added method `collection.rotate()`

  This allows premature rotation of a collection's current journal file into a (read-only)
  datafile. The purpose of using `rotate()` is to prematurely allow compaction (which is
  performed on datafiles only) on data, even if the journal was not filled up completely.

  Using `rotate()` may make sense in the following scenario:

      c = db._create("test");
      for (i = 0; i < 1000; ++i) {
        c.save(...); // insert lots of data here
      }

      ...
      c.truncate(); // collection is now empty
      // only data in datafiles will be compacted by following compaction runs
      // all data in the current journal would not be compacted

      // calling rotate will make the current journal a datafile, and thus make it
      // eligible for compaction
      c.rotate();

  Using `rotate()` may also be useful when data in a collection is known to not change
  in the immediate future. After having completed all write operations on a collection,
  performing a `rotate()` will reduce the size of the current journal to the actually
  required size (remember that journals are pre-allocated with a specific size) before
  making the journal a datafile. Thus `rotate()` may cause disk space savings, even if
  the datafiles does not qualify for compaction after rotation.

  Note: rotating the journal is asynchronous, so that the actual rotation may be executed
  after `rotate()` returns to the caller.

* changed compaction to merge small datafiles together (up to 3 datafiles are merged in
  a compaction run)

  In the regular case, this should leave less small datafiles stay around on disk and allow
  using less file descriptors in total.

* added AQL MINUS function

* added AQL UNION_DISTINCT function (more efficient than combination of `UNIQUE(UNION())`)

* updated mruby to 2013-08-22

* issue #587: Add db._create() in help for startup arangosh

* issue #586: Share a link on installation instructions in the User Manual

* issue #585: Bison 2.4 missing on Mac for custom build

* issue #584: Web interface images broken in devel

* issue #583: Small documentation update

* issue #581: Parameter binding for attributes

* issue #580: Small improvements (by @guidoreina)

* issue #577: Missing documentation for collection figures in implementor manual

* issue #576: Get disk usage for collections and graphs

  This extends the result of the REST API for /_api/collection/figures with
  the attributes `compactors.count`, `compactors.fileSize`, `shapefiles.count`,
  and `shapefiles.fileSize`.

* issue #575: installing devel version on mac (low prio)

* issue #574: Documentation (POST /_admin/routing/reload)

* issue #558: HTTP cursors, allow count to ignore LIMIT


v1.4.0-alpha1 (2013-08-02)
--------------------------

* added replication. check online manual for details.

* added server startup options `--server.disable-replication-logger` and
  `--server.disable-replication-applier`

* removed action deployment tool, this now handled with Foxx and its manager or
  by kaerus node utility

* fixed a server crash when using byExample / firstExample inside a transaction
  and the collection contained a usable hash/skiplist index for the example

* defineHttp now only expects a single context

* added collection detail dialog (web interface)

  Shows collection properties, figures (datafiles, journals, attributes, etc.)
  and indexes.

* added documents filter (web interface)

  Allows searching for documents based on attribute values. One or many filter
  conditions can be defined, using comparison operators such as '==', '<=', etc.

* improved AQL editor (web interface)

  Editor supports keyboard shortcuts (Submit, Undo, Redo, Select).
  Editor allows saving and reusing of user-defined queries.
  Added example queries to AQL editor.
  Added comment button.

* added document import (web interface)

  Allows upload of JSON-data from files. Files must have an extension of .json.

* added dashboard (web interface)

  Shows the status of replication and multiple system charts, e.g.
  Virtual Memory Size, Request Time, HTTP Connections etc.

* added API method `/_api/graph` to query all graphs with all properties.

* added example queries in web interface AQL editor

* added arango.reconnect(<host>) method for arangosh to dynamically switch server or
  user name

* added AQL range operator `..`

  The `..` operator can be used to easily iterate over a sequence of numeric
  values. It will produce a list of values in the defined range, with both bounding
  values included.

  Example:

      2010..2013

  will produce the following result:

      [ 2010, 2011, 2012, 2013 ]

* added AQL RANGE function

* added collection.first(count) and collection.last(count) document access functions

  These functions allow accessing the first or last n documents in a collection. The order
  is determined by document insertion/update time.

* added AQL INTERSECTION function

* INCOMPATIBLE CHANGE: changed AQL user function namespace resolution operator from `:` to `::`

  AQL user-defined functions were introduced in ArangoDB 1.3, and the namespace resolution
  operator for them was the single colon (`:`). A function call looked like this:

      RETURN mygroup:myfunc()

  The single colon caused an ambiguity in the AQL grammar, making it indistinguishable from
  named attributes or the ternary operator in some cases, e.g.

      { mygroup:myfunc ? mygroup:myfunc }

  The change of the namespace resolution operator from `:` to `::` fixes this ambiguity.

  Existing user functions in the database will be automatically fixed when starting ArangoDB
  1.4 with the `--upgrade` option. However, queries using user-defined functions need to be
  adjusted on the client side to use the new operator.

* allow multiple AQL LET declarations separated by comma, e.g.
  LET a = 1, b = 2, c = 3

* more useful AQL error messages

  The error position (line/column) is more clearly indicated for parse errors.
  Additionally, if a query references a collection that cannot be found, the error
  message will give a hint on the collection name

* changed return value for AQL `DOCUMENT` function in case document is not found

  Previously, when the AQL `DOCUMENT` function was called with the id of a document and
  the document could not be found, it returned `undefined`. This value is not part of the
  JSON type system and this has caused some problems.
  Starting with ArangoDB 1.4, the `DOCUMENT` function will return `null` if the document
  looked for cannot be found.

  In case the function is called with a list of documents, it will continue to return all
  found documents, and will not return `null` for non-found documents. This has not changed.

* added single line comments for AQL

  Single line comments can be started with a double forward slash: `//`.
  They end at the end of the line, or the end of the query string, whichever is first.

* fixed documentation issues #567, #568, #571.

* added collection.checksum(<withData>) method to calculate CRC checksums for
  collections

  This can be used to
  - check if data in a collection has changed
  - compare the contents of two collections on different ArangoDB instances

* issue #565: add description line to aal.listAvailable()

* fixed several out-of-memory situations when double freeing or invalid memory
  accesses could happen

* less msyncing during the creation of collections

  This is achieved by not syncing the initial (standard) markers in shapes collections.
  After all standard markers are written, the shapes collection will get synced.

* renamed command-line option `--log.filter` to `--log.source-filter` to avoid
  misunderstandings

* introduced new command-line option `--log.content-filter` to optionally restrict
  logging to just specific log messages (containing the filter string, case-sensitive).

  For example, to filter on just log entries which contain `ArangoDB`, use:

      --log.content-filter "ArangoDB"

* added optional command-line option `--log.requests-file` to log incoming HTTP
  requests to a file.

  When used, all HTTP requests will be logged to the specified file, containing the
  client IP address, HTTP method, requests URL, HTTP response code, and size of the
  response body.

* added a signal handler for SIGUSR1 signal:

  when ArangoDB receives this signal, it will respond all further incoming requests
  with an HTTP 503 (Service Unavailable) error. This will be the case until another
  SIGUSR1 signal is caught. This will make ArangoDB start serving requests regularly
  again. Note: this is not implemented on Windows.

* limited maximum request URI length to 16384 bytes:

  Incoming requests with longer request URIs will be responded to with an HTTP
  414 (Request-URI Too Long) error.

* require version 1.0 or 1.1 in HTTP version signature of requests sent by clients:

  Clients sending requests with a non-HTTP 1.0 or non-HTTP 1.1 version number will
  be served with an HTTP 505 (HTTP Version Not Supported) error.

* updated manual on indexes:

  using system attributes such as `_id`, `_key`, `_from`, `_to`, `_rev` in indexes is
  disallowed and will be rejected by the server. This was the case since ArangoDB 1.3,
  but was not properly documented.

* issue #563: can aal become a default object?

  aal is now a prefab object in arangosh

* prevent certain system collections from being renamed, dropped, or even unloaded.

  Which restrictions there are for which system collections may vary from release to
  release, but users should in general not try to modify system collections directly
  anyway.

  Note: there are no such restrictions for user-created collections.

* issue #559: added Foxx documentation to user manual

* added server startup option `--server.authenticate-system-only`. This option can be
  used to restrict the need for HTTP authentication to internal functionality and APIs,
  such as `/_api/*` and `/_admin/*`.
  Setting this option to `true` will thus force authentication for the ArangoDB APIs
  and the web interface, but allow unauthenticated requests for other URLs (including
  user defined actions and Foxx applications).
  The default value of this option is `false`, meaning that if authentication is turned
  on, authentication is still required for *all* incoming requests. Only by setting the
  option to `true` this restriction is lifted and authentication becomes required for
  URLs starting with `/_` only.

  Please note that authentication still needs to be enabled regularly by setting the
  `--server.disable-authentication` parameter to `false`. Otherwise no authentication
  will be required for any URLs as before.

* protect collections against unloading when there are still document barriers around.

* extended cap constraints to optionally limit the active data size in a collection to
  a specific number of bytes.

  The arguments for creating a cap constraint are now:
  `collection.ensureCapConstraint(<count>, <byteSize>);`

  It is supported to specify just a count as in ArangoDB 1.3 and before, to specify
  just a fileSize, or both. The first met constraint will trigger the automated
  document removal.

* added `db._exists(doc)` and `collection.exists(doc)` for easy document existence checks

* added API `/_api/current-database` to retrieve information about the database the
  client is currently connected to (note: the API `/_api/current-database` has been
  removed in the meantime. The functionality is accessible via `/_api/database/current`
  now).

* ensure a proper order of tick values in datafiles/journals/compactors.
  any new files written will have the _tick values of their markers in order. for
  older files, there are edge cases at the beginning and end of the datafiles when
  _tick values are not properly in order.

* prevent caching of static pages in PathHandler.
  whenever a static page is requested that is served by the general PathHandler, the
  server will respond to HTTP GET requests with a "Cache-Control: max-age=86400" header.

* added "doCompact" attribute when creating collections and to collection.properties().
  The attribute controls whether collection datafiles are compacted.

* changed the HTTP return code from 400 to 404 for some cases when there is a referral
  to a non-existing collection or document.

* introduced error code 1909 `too many iterations` that is thrown when graph traversals
  hit the `maxIterations` threshold.

* optionally limit traversals to a certain number of iterations
  the limitation can be achieved via the traversal API by setting the `maxIterations`
  attribute, and also via the AQL `TRAVERSAL` and `TRAVERSAL_TREE` functions by setting
  the same attribute. If traversals are not limited by the end user, a server-defined
  limit for `maxIterations` may be used to prevent server-side traversals from running
  endlessly.

* added graph traversal API at `/_api/traversal`

* added "API" link in web interface, pointing to REST API generated with Swagger

* moved "About" link in web interface into "links" menu

* allow incremental access to the documents in a collection from out of AQL
  this allows reading documents from a collection chunks when a full collection scan
  is required. memory usage might be must lower in this case and queries might finish
  earlier if there is an additional LIMIT statement

* changed AQL COLLECT to use a stable sort, so any previous SORT order is preserved

* issue #547: Javascript error in the web interface

* issue #550: Make AQL graph functions support key in addition to id

* issue #526: Unable to escape when an errorneous command is entered into the js shell

* issue #523: Graph and vertex methods for the javascript api

* issue #517: Foxx: Route parameters with capital letters fail

* issue #512: Binded Parameters for LIMIT


v1.3.3 (2013-08-01)
-------------------

* issue #570: updateFishbowl() fails once

* updated and fixed generated examples

* issue #559: added Foxx documentation to user manual

* added missing error reporting for errors that happened during import of edges


v1.3.2 (2013-06-21)
-------------------

* fixed memleak in internal.download()

* made the shape-collection journal size adaptive:
  if too big shapes come in, a shape journal will be created with a big-enough size
  automatically. the maximum size of a shape journal is still restricted, but to a
  very big value that should never be reached in practice.

* fixed a segfault that occurred when inserting documents with a shape size bigger
  than the default shape journal size (2MB)

* fixed a locking issue in collection.truncate()

* fixed value overflow in accumulated filesizes reported by collection.figures()

* issue #545: AQL FILTER unnecessary (?) loop

* issue #549: wrong return code with --daemon


v1.3.1 (2013-05-24)
-------------------

* removed currently unused _ids collection

* fixed usage of --temp-path in aranogd and arangosh

* issue #540: suppress return of temporary internal variables in AQL

* issue #530: ReferenceError: ArangoError is not a constructor

* issue #535: Problem with AQL user functions javascript API

* set --javascript.app-path for test execution to prevent startup error

* issue #532: Graph _edgesCache returns invalid data?

* issue #531: Arangod errors

* issue #529: Really weird transaction issue

* fixed usage of --temp-path in aranogd and arangosh


v1.3.0 (2013-05-10)
-------------------

* fixed problem on restart ("datafile-xxx is not sealed") when server was killed
  during a compaction run

* fixed leak when using cursors with very small batchSize

* issue #508: `unregistergroup` function not mentioned in http interface docs

* issue #507: GET /_api/aqlfunction returns code inside parentheses

* fixed issue #489: Bug in aal.install

* fixed issue 505: statistics not populated on MacOS


v1.3.0-rc1 (2013-04-24)
-----------------------

* updated documentation for 1.3.0

* added node modules and npm packages

* changed compaction to only compact datafiles with more at least 10% of dead
  documents (byte size-wise)

* issue #498: fixed reload of authentication info when using
  `require("org/arangodb/users").reload()`

* issue #495: Passing an empty array to create a document results in a
  "phantom" document

* added more precision for requests statistics figures

* added "sum" attribute for individual statistics results in statistics API
  at /_admin/statistics

* made "limit" an optional parameter in AQL function NEAR().
  limit can now be either omitted completely, or set to 0. If so, an internal
  default value (currently 100) will be applied for the limit.

* issue #481

* added "attributes.count" to output of `collection.figures()`
  this also affects the REST API /_api/collection/<name>/figures

* added IndexedPropertyGetter for ShapedJson objects

* added API for user-defined AQL functions

* issue #475: A better error message for deleting a non-existent graph

* issue #474: Web interface problems with the JS Shell

* added missing documentation for AQL UNION function

* added transaction support.
  This provides ACID transactions for ArangoDB. Transactions can be invoked
  using the `db._executeTransaction()` function, or the `/_api/transaction`
  REST API.

* switched to semantic versioning (at least for alpha & alpha naming)

* added saveOrReplace() for server-side JS

v1.3.alpha1 (2013-04-05)
------------------------

* cleanup of Module, Package, ArangoApp and modules "internal", "fs", "console"

* use Error instead of string in throw to allow stack-trace

* issue #454: error while creation of Collection

* make `collection.count()` not recalculate the number of documents on the fly, but
  use some internal document counters.

* issue #457: invalid string value in web interface

* make datafile id (datafile->_fid) identical to the numeric part of the filename.
  E.g. the datafile `journal-123456.db` will now have a datafile marker with the same
  fid (i.e. `123456`) instead of a different value. This change will only affect
  datafiles that are created with 1.3 and not any older files.
  The intention behind this change is to make datafile debugging easier.

* consistently discard document attributes with reserved names (system attributes)
  but without any known meaning, for example `_test`, `_foo`, ...

  Previously, these attributes were saved with the document regularly in some cases,
  but were discarded in other cases.
  Now these attributes are discarded consistently. "Real" system attributes such as
  `_key`, `_from`, `_to` are not affected and will work as before.

  Additionally, attributes with an empty name (``) are discarded when documents are
  saved.

  Though using reserved or empty attribute names in documents was not really and
  consistently supported in previous versions of ArangoDB, this change might cause
  an incompatibility for clients that rely on this feature.

* added server startup flag `--database.force-sync-properties` to force syncing of
  collection properties on collection creation, deletion and on property update.
  The default value is true to mimic the behavior of previous versions of ArangoDB.
  If set to false, collection properties are written to disk but no call to sync()
  is made.

* added detailed output of server version and components for REST APIs
  `/_admin/version` and `/_api/version`. To retrieve this extended information,
  call the REST APIs with URL parameter `details=true`.

* issue #443: For git-based builds include commit hash in version

* adjust startup log output to be more compact, less verbose

* set the required minimum number of file descriptors to 256.
  On server start, this number is enforced on systems that have rlimit. If the limit
  cannot be enforced, starting the server will fail.
  Note: 256 is considered to be the absolute minimum value. Depending on the use case
  for ArangoDB, a much higher number of file descriptors should be used.

  To avoid checking & potentially changing the number of maximum open files, use the
  startup option `--server.descriptors-minimum 0`

* fixed shapedjson to json conversion for special numeric values (NaN, +inf, -inf).
  Before, "NaN", "inf", or "-inf" were written into the JSONified output, but these
  values are not allowed in JSON. Now, "null" is written to the JSONified output as
  required.

* added AQL functions VARIANCE_POPULATION(), VARIANCE_SAMPLE(), STDDEV_POPULATION(),
  STDDEV_SAMPLE(), AVERAGE(), MEDIAN() to calculate statistical values for lists

* added AQL SQRT() function

* added AQL TRIM(), LEFT() and RIGHT() string functions

* fixed issue #436: GET /_api/document on edge

* make AQL REVERSE() and LENGTH() functions work on strings, too

* disabled DOT generation in `make doxygen`. this speeds up docs generation

* renamed startup option `--dispatcher.report-intervall` to `--dispatcher.report-interval`

* renamed startup option `--scheduler.report-intervall` to `--scheduler.report-interval`

* slightly changed output of REST API method /_admin/log.
  Previously, the log messages returned also contained the date and log level, now
  they will only contain the log message, and no date and log level information.
  This information can be re-created by API users from the `timestamp` and `level`
  attributes of the result.

* removed configure option `--enable-zone-debug`
  memory zone debugging is now automatically turned on when compiling with ArangoDB
  `--enable-maintainer-mode`

* removed configure option `--enable-arangob`
  arangob is now always included in the build


v1.2.3 (XXXX-XX-XX)
-------------------

* added optional parameter `edgexamples` for AQL function EDGES() and NEIGHBORS()

* added AQL function NEIGHBORS()

* added freebsd support

* fixed firstExample() query with `_id` and `_key` attributes

* issue triAGENS/ArangoDB-PHP#55: AQL optimizer may have mis-optimized duplicate
  filter statements with limit


v1.2.2 (2013-03-26)
-------------------

* fixed save of objects with common sub-objects

* issue #459: fulltext internal memory allocation didn't scale well
  This fix improves loading times for collections with fulltext indexes that have
  lots of equal words indexed.

* issue #212: auto-increment support

  The feature can be used by creating a collection with the extra `keyOptions`
  attribute as follows:

      db._create("mycollection", { keyOptions: { type: "autoincrement", offset: 1, increment: 10, allowUserKeys: true } });

  The `type` attribute will make sure the keys will be auto-generated if no
  `_key` attribute is specified for a document.

  The `allowUserKeys` attribute determines whether users might still supply own
  `_key` values with documents or if this is considered an error.

  The `increment` value determines the actual increment value, whereas the `offset`
  value can be used to seed to value sequence with a specific starting value.
  This will be useful later in a multi-master setup, when multiple servers can use
  different auto-increment seed values and thus generate non-conflicting auto-increment values.

  The default values currently are:

  - `allowUserKeys`: `true`
  - `offset`: `0`
  - `increment`: `1`

  The only other available key generator type currently is `traditional`.
  The `traditional` key generator will auto-generate keys in a fashion as ArangoDB
  always did (some increasing integer value, with a more or less unpredictable
  increment value).

  Note that for the `traditional` key generator there is only the option to disallow
  user-supplied keys and give the server the sole responsibility for key generation.
  This can be achieved by setting the `allowUserKeys` property to `false`.

  This change also introduces the following errors that API implementors may want to check
  the return values for:

  - 1222: `document key unexpected`: will be raised when a document is created with
    a `_key` attribute, but the underlying collection was set up with the `keyOptions`
    attribute `allowUserKeys: false`.

  - 1225: `out of keys`: will be raised when the auto-increment key generator runs
    out of keys. This may happen when the next key to be generated is 2^64 or higher.
    In practice, this will only happen if the values for `increment` or `offset` are
    not set appropriately, or if users are allowed to supply own keys, those keys
    are near the 2^64 threshold, and later the auto-increment feature kicks in and
    generates keys that cross that threshold.

    In practice it should not occur with proper configuration and proper usage of the
    collections.

  This change may also affect the following REST APIs:
  - POST `/_api/collection`: the server does now accept the optional `keyOptions`
    attribute in the second parameter
  - GET `/_api/collection/properties`: will return the `keyOptions` attribute as part
    of the collection's properties. The previous optional attribute `createOptions`
    is now gone.

* fixed `ArangoStatement.explain()` method with bind variables

* fixed misleading "cursor not found" error message in arangosh that occurred when
  `count()` was called for client-side cursors

* fixed handling of empty attribute names, which may have crashed the server under
  certain circumstances before

* fixed usage of invalid pointer in error message output when index description could
  not be opened


v1.2.1 (2013-03-14)
-------------------

* issue #444: please darken light color in arangosh

* issue #442: pls update post install info on osx

* fixed conversion of special double values (NaN, -inf, +inf) when converting from
  shapedjson to JSON

* fixed compaction of markers (location of _key was not updated correctly in memory,
  leading to _keys pointing to undefined memory after datafile rotation)

* fixed edge index key pointers to use document master pointer plus offset instead
  of direct _key address

* fixed case when server could not create any more journal or compactor files.
  Previously a wrong status code may have been returned, and not being able to create
  a new compactor file may have led to an infinite loop with error message
  "could not create compactor".

* fixed value truncation for numeric filename parts when renaming datafiles/journals


v1.2.0 (2013-03-01)
-------------------

* by default statistics are now switch off; in order to enable comment out
  the "disable-statistics = yes" line in "arangod.conf"

* fixed issue #435: csv parser skips data at buffer border

* added server startup option `--server.disable-statistics` to turn off statistics
  gathering without recompilation of ArangoDB.
  This partly addresses issue #432.

* fixed dropping of indexes without collection name, e.g.
  `db.xxx.dropIndex("123456");`
  Dropping an index like this failed with an assertion error.

* fixed issue #426: arangoimp should be able to import edges into edge collections

* fixed issue #425: In case of conflict ArangoDB returns HTTP 400 Bad request
  (with 1207 Error) instead of HTTP 409 Conflict

* fixed too greedy token consumption in AQL for negative values:
  e.g. in the statement `RETURN { a: 1 -2 }` the minus token was consumed as part
  of the value `-2`, and not interpreted as the binary arithmetic operator


v1.2.beta3 (2013-02-22)
-----------------------

* issue #427: ArangoDB Importer Manual has no navigation links (previous|home|next)

* issue #319: Documentation missing for Emergency console and incomplete for datafile debugger.

* issue #370: add documentation for reloadRouting and flushServerModules

* issue #393: added REST API for user management at /_api/user

* issue #393, #128: added simple cryptographic functions for user actions in module "crypto":
  * require("org/arangodb/crypto").md5()
  * require("org/arangodb/crypto").sha256()
  * require("org/arangodb/crypto").rand()

* added replaceByExample() Javascript and REST API method

* added updateByExample() Javascript and REST API method

* added optional "limit" parameter for removeByExample() Javascript and REST API method

* fixed issue #413

* updated bundled V8 version from 3.9.4 to 3.16.14.1
  Note: the Windows version used a more recent version (3.14.0.1) and was not updated.

* fixed issue #404: keep original request url in request object


v1.2.beta2 (2013-02-15)
-----------------------

* fixed issue #405: 1.2 compile warnings

* fixed issue #333: [debian] Group "arangodb" is not used when starting vie init.d script

* added optional parameter 'excludeSystem' to GET /_api/collection
  This parameter can be used to disable returning system collections in the list
  of all collections.

* added AQL functions KEEP() and UNSET()

* fixed issue #348: "HTTP Interface for Administration and Monitoring"
  documentation errors.

* fix stringification of specific positive int64 values. Stringification of int64
  values with the upper 32 bits cleared and the 33rd bit set were broken.

* issue #395:  Collection properties() function should return 'isSystem' for
  Javascript and REST API

* make server stop after upgrade procedure when invoked with `--upgrade option`.
  When started with the `--upgrade` option, the server will perfom
  the upgrade, and then exit with a status code indicating the result of the
  upgrade (0 = success, 1 = failure). To start the server regularly in either
  daemon or console mode, the `--upgrade` option must not be specified.
  This change was introduced to allow init.d scripts check the result of
  the upgrade procedure, even in case an upgrade was successful.
  this was introduced as part of issue #391.

* added AQL function EDGES()

* added more crash-protection when reading corrupted collections at startup

* added documentation for AQL function CONTAINS()

* added AQL function LIKE()

* replaced redundant error return code 1520 (Unable to open collection) with error code
  1203 (Collection not found). These error codes have the same meanings, but one of
  them was returned from AQL queries only, the other got thrown by other parts of
  ArangoDB. Now, error 1203 (Collection not found) is used in AQL too in case a
  non-existing collection is used.

v1.2.beta1 (2013-02-01)
-----------------------

* fixed issue #382: [Documentation error] Maschine... should be Machine...

* unified history file locations for arangod, arangosh, and arangoirb.
  - The readline history for arangod (emergency console) is now stored in file
    $HOME/.arangod. It was stored in $HOME/.arango before.
  - The readline history for arangosh is still stored in $HOME/.arangosh.
  - The readline history for arangoirb is now stored in $HOME/.arangoirb. It was
    stored in $HOME/.arango-mrb before.

* fixed issue #381: _users user should have a unique constraint

* allow negative list indexes in AQL to access elements from the end of a list,
  e.g. ```RETURN values[-1]``` will return the last element of the `values` list.

* collection ids, index ids, cursor ids, and document revision ids created and
  returned by ArangoDB are now returned as strings with numeric content inside.
  This is done to prevent some value overrun/truncation in any part of the
  complete client/server workflow.
  In ArangoDB 1.1 and before, these values were previously returned as
  (potentially very big) integer values. This may cause problems (clipping, overrun,
  precision loss) for clients that do not support big integers natively and store
  such values in IEEE754 doubles internally. This type loses precision after about
  52 bits and is thus not safe to hold an id.
  Javascript and 32 bit-PHP are examples for clients that may cause such problems.
  Therefore, ids are now returned by ArangoDB as strings, with the string
  content being the integer value as before.

  Example for documents ("_rev" attribute):
  - Document returned by ArangoDB 1.1: { "_rev": 1234, ... }
  - Document returned by ArangoDB 1.2: { "_rev": "1234", ... }

  Example for collections ("id" attribute / "_id" property):
  - Collection returned by ArangoDB 1.1: { "id": 9327643, "name": "test", ... }
  - Collection returned by ArangoDB 1.2: { "id": "9327643", "name": "test", ... }

  Example for cursors ("id" attribute):
  - Collection returned by ArangoDB 1.1: { "id": 11734292, "hasMore": true, ... }
  - Collection returned by ArangoDB 1.2: { "id": "11734292", "hasMore": true, ... }

* global variables are not automatically available anymore when starting the
  arangod Javascript emergency console (i.e. ```arangod --console```).

  Especially, the variables `db`, `edges`, and `internal` are not available
  anymore. `db` and `internal` can be made available in 1.2 by
  ```var db = require("org/arangodb").db;``` and
  ```var internal = require("internal");```, respectively.
  The reason for this change is to get rid of global variables in the server
  because this will allow more specific inclusion of functionality.

  For convenience, the global variable `db` is still available by default in
  arangosh. The global variable `edges`, which since ArangoDB 1.1 was kind of
  a redundant wrapper of `db`, has been removed in 1.2 completely.
  Please use `db` instead, and if creating an edge collection, use the explicit
  ```db._createEdgeCollection()``` command.

* issue #374: prevent endless redirects when calling admin interface with
  unexpected URLs

* issue #373: TRAVERSAL() `trackPaths` option does not work. Instead `paths` does work

* issue #358: added support for CORS

* honor optional waitForSync property for document removal, replace, update, and
  save operations in arangosh. The waitForSync parameter for these operations
  was previously honored by the REST API and on the server-side, but not when
  the waitForSync parameter was specified for a document operation in arangosh.

* calls to db.collection.figures() and /_api/collection/<collection>/figures now
  additionally return the number of shapes used in the collection in the
  extra attribute "shapes.count"

* added AQL TRAVERSAL_TREE() function to return a hierarchical result from a traversal

* added AQL TRAVERSAL() function to return the results from a traversal

* added AQL function ATTRIBUTES() to return the attribute names of a document

* removed internal server-side AQL functions from global scope.

  Now the AQL internal functions can only be accessed via the exports of the
  ahuacatl module, which can be included via ```require("org/arangodb/ahuacatl")```.
  It shouldn't be necessary for clients to access this module at all, but
  internal code may use this module.

  The previously global AQL-related server-side functions were moved to the
  internal namespace. This produced the following function name changes on
  the server:

     old name              new name
     ------------------------------------------------------
     AHUACATL_RUN       => require("internal").AQL_QUERY
     AHUACATL_EXPLAIN   => require("internal").AQL_EXPLAIN
     AHUACATL_PARSE     => require("internal").AQL_PARSE

  Again, clients shouldn't have used these functions at all as there is the
  ArangoStatement object to execute AQL queries.

* fixed issue #366: Edges index returns strange description

* added AQL function MATCHES() to check a document against a list of examples

* added documentation and tests for db.collection.removeByExample

* added --progress option for arangoimp. This will show the percentage of the input
  file that has been processed by arangoimp while the import is still running. It can
  be used as a rough indicator of progress for the entire import.

* make the server log documents that cannot be imported via /_api/import into the
  logfile using the warning log level. This may help finding illegal documents in big
  import runs.

* check on server startup whether the database directory and all collection directories
  are writable. if not, the server startup will be aborted. this prevents serious
  problems with collections being non-writable and this being detected at some pointer
  after the server has been started

* allow the following AQL constructs: FUNC(...)[...], FUNC(...).attribute

* fixed issue #361: Bug in Admin Interface. Header disappears when clicking new collection

* Added in-memory only collections

  Added collection creation parameter "isVolatile":
  if set to true, the collection is created as an in-memory only collection,
  meaning that all document data of that collection will reside in memory only,
  and will not be stored permanently to disk.
  This means that all collection data will be lost when the collection is unloaded
  or the server is shut down.
  As this collection type does not have datafile disk overhead for the regular
  document operations, it may be faster than normal disk-backed collections. The
  actual performance gains strongly depend on the underlying OS, filesystem, and
  settings though.
  This collection type should be used for caches only and not for any sensible data
  that cannot be re-created otherwise.
  Some platforms, namely Windows, currently do not support this collection type.
  When creating an in-memory collection on such platform, an error message will be
  returned by ArangoDB telling the user the platform does not support it.

  Note: in-memory collections are an experimental feature. The feature might
  change drastically or even be removed altogether in a future version of ArangoDB.

* fixed issue #353: Please include "pretty print" in Emergency Console

* fixed issue #352: "pretty print" console.log
  This was achieved by adding the dump() function for the "internal" object

* reduced insertion time for edges index
  Inserting into the edges index now avoids costly comparisons in case of a hash
  collision, reducing the prefilling/loading timer for bigger edge collections

* added fulltext queries to AQL via FULLTEXT() function. This allows search
  fulltext indexes from an AQL query to find matching documents

* added fulltext index type. This index type allows indexing words and prefixes of
  words from a specific document attribute. The index can be queries using a
  SimpleQueryFull object, the HTTP REST API at /_api/simple/fulltext, or via AQL

* added collection.revision() method to determine whether a collection has changed.
  The revision method returns a revision string that can be used by client programs
  for equality/inequality comparisons. The value returned by the revision method
  should be treated by clients as an opaque string and clients should not try to
  figure out the sense of the revision id. This is still useful enough to check
  whether data in a collection has changed.

* issue #346: adaptively determine NUMBER_HEADERS_PER_BLOCK

* issue #338: arangosh cursor positioning problems

* issue #326: use limit optimization with filters

* issue #325: use index to avoid sorting

* issue #324: add limit optimization to AQL

* removed arango-password script and added Javascript functionality to add/delete
  users instead. The functionality is contained in module `users` and can be invoked
  as follows from arangosh and arangod:
  * require("users").save("name", "passwd");
  * require("users").replace("name", "newPasswd");
  * require("users").remove("name");
  * require("users").reload();
  These functions are intentionally not offered via the web interface.
  This also addresses issue #313

* changed print output in arangosh and the web interface for JSON objects.
  Previously, printing a JSON object in arangosh resulted in the attribute values
  being printed as proper JSON, but attribute names were printed unquoted and
  unescaped. This was fine for the purpose of arangosh, but lead to invalid
  JSON being produced. Now, arangosh will produce valid JSON that can be used
  to send it back to ArangoDB or use it with arangoimp etc.

* fixed issue #300: allow importing documents via the REST /_api/import API
  from a JSON list, too.
  So far, the API only supported importing from a format that had one JSON object
  on each line. This is sometimes inconvenient, e.g. when the result of an AQL
  query or any other list is to be imported. This list is a JSON list and does not
  necessary have a document per line if pretty-printed.
  arangoimp now supports the JSON list format, too. However, the format requires
  arangoimp and the server to read the entire dataset at once. If the dataset is
  too big (bigger than --max-upload-size) then the import will be rejected. Even if
  increased, the entire list must fit in memory on both the client and the server,
  and this may be more resource-intensive than importing individual lines in chunks.

* removed unused parameter --reuse-ids for arangoimp. This parameter did not have
  any effect in 1.2, was never publicly announced and did evil (TM) things.

* fixed issue #297 (partly): added whitespace between command line and
  command result in arangosh, added shell colors for better usability

* fixed issue #296: system collections not usable from AQL

* fixed issue #295: deadlock on shutdown

* fixed issue #293: AQL queries should exploit edges index

* fixed issue #292: use index when filtering on _key in AQL

* allow user-definable document keys
  users can now define their own document keys by using the _key attribute
  when creating new documents or edges. Once specified, the value of _key is
  immutable.
  The restrictions for user-defined key values are:
  * the key must be at most 254 bytes long
  * it must consist of the letters a-z (lower or upper case), the digits 0-9,
    the underscore (_) or dash (-) characters only
  * any other characters, especially multi-byte sequences, whitespace or
    punctuation characters cannot be used inside key values

  Specifying a document key is optional when creating new documents. If no
  document key is specified, ArangoDB will create a document key itself.
  There are no guarantees about the format and pattern of auto-generated document
  keys other than the above restrictions.
  Clients should therefore treat auto-generated document keys as opaque values.
  Keys can be used to look up and reference documents, e.g.:
  * saving a document: `db.users.save({ "_key": "fred", ... })`
  * looking up a document: `db.users.document("fred")`
  * referencing other documents: `edges.relations.save("users/fred", "users/john", ...)`

  This change is downwards-compatible to ArangoDB 1.1 because in ArangoDB 1.1
  users were not able to define their own keys. If the user does not supply a _key
  attribute when creating a document, ArangoDB 1.2 will still generate a key of
  its own as ArangoDB 1.1 did. However, all documents returned by ArangoDB 1.2 will
  include a _key attribute and clients should be able to handle that (e.g. by
  ignoring it if not needed). Documents returned will still include the _id attribute
  as in ArangoDB 1.1.

* require collection names everywhere where a collection id was allowed in
  ArangoDB 1.1 & 1.0
  This change requires clients to use a collection name in place of a collection id
  at all places the client deals with collections.
  Examples:
  * creating edges: the _from and _to attributes must now contain collection names instead
    of collection ids: `edges.relations.save("test/my-key1", "test/my-key2", ...)`
  * retrieving edges: the returned _from and _to attributes now will contain collection
    names instead of ids, too: _from: `test/fred` instead of `1234/3455`
  * looking up documents: db.users.document("fred") or db._document("users/fred")

  Collection names must be used in REST API calls instead of collection ids, too.
  This change is thus not completely downwards-compatible to ArangoDB 1.1. ArangoDB 1.1
  required users to use collection ids in many places instead of collection names.
  This was unintuitive and caused overhead in cases when just the collection name was
  known on client-side but not its id. This overhead can now be avoided so clients can
  work with the collection names directly. There is no need to work with collection ids
  on the client side anymore.
  This change will likely require adjustments to API calls issued by clients, and also
  requires a change in how clients handle the _id value of returned documents. Previously,
  the _id value of returned documents contained the collection id, a slash separator and
  the document number. Since 1.2, _id will contain the collection name, a slash separator
  and the document key. The same applies to the _from and _to attribute values of edges
  that are returned by ArangoDB.

  Also removed (now unnecessary) location header in responses of the collections REST API.
  The location header was previously returned because it was necessary for clients.
  When clients created a collection, they specified the collection name. The collection
  id was generated on the server, but the client needed to use the server-generated
  collection id for further API calls, e.g. when creating edges etc. Therefore, the
  full collection URL, also containing the collection id, was returned by the server in
  responses to the collection API, in the HTTP location header.
  Returning the location header has become unnecessary in ArangoDB 1.2 because users
  can access collections by name and do not need to care about collection ids.


v1.1.3 (2013-XX-XX)
-------------------

* fix case when an error message was looked up for an error code but no error
  message was found. In this case a NULL ptr was returned and not checked everywhere.
  The place this error popped up was when inserting into a non-unique hash index
  failed with a specific, invalid error code.

* fixed issue #381:  db._collection("_users").getIndexes();

* fixed issue #379: arango-password fatal issue javscript.startup-directory

* fixed issue #372: Command-Line Options for the Authentication and Authorization


v1.1.2 (2013-01-20)
-------------------

* upgraded to mruby 2013-01-20 583983385b81c21f82704b116eab52d606a609f4

* fixed issue #357: Some spelling and grammar errors

* fixed issue #355: fix quotes in pdf manual

* fixed issue #351: Strange arangosh error message for long running query

* fixed randomly hanging connections in arangosh on MacOS

* added "any" query method: this returns a random document from a collection. It
  is also available via REST HTTP at /_api/simple/any.

* added deployment tool

* added getPeerVertex

* small fix for logging of long messages: the last character of log messages longer
  than 256 bytes was not logged.

* fixed truncation of human-readable log messages for web interface: the trailing \0
  byte was not appended for messages longer than 256 bytes

* fixed issue #341: ArangoDB crashes when stressed with Batch jobs
  Contrary to the issue title, this did not have anything to do with batch jobs but
  with too high memory usage. The memory usage of ArangoDB is now reduced for cases
   when there are lots of small collections with few documents each

* started with issue #317: Feature Request (from Google Groups): DATE handling

* backported issue #300: Extend arangoImp to Allow importing resultset-like
  (list of documents) formatted files

* fixed issue #337: "WaitForSync" on new collection does not work on Win/X64

* fixed issue #336: Collections REST API docs

* fixed issue #335: mmap errors due to wrong memory address calculation

* fixed issue #332: arangoimp --use-ids parameter seems to have no impact

* added option '--server.disable-authentication' for arangosh as well. No more passwd
  prompts if not needed

* fixed issue #330: session logging for arangosh

* fixed issue #329: Allow passing script file(s) as parameters for arangosh to run

* fixed issue #328: 1.1 compile warnings

* fixed issue #327: Javascript parse errors in front end


v1.1.1 (2012-12-18)
-------------------

* fixed issue #339: DELETE /_api/cursor/cursor-identifier return incollect errorNum

  The fix for this has led to a signature change of the function actions.resultNotFound().
  The meaning of parameter #3 for This function has changed from the error message string
  to the error code. The error message string is now parameter #4.
  Any client code that uses this function in custom actions must be adjusted.

* fixed issue #321: Problem upgrading arangodb 1.0.4 to 1.1.0 with Homebrew (OSX 10.8.2)

* fixed issue #230: add navigation and search for online documentation

* fixed issue #315: Strange result in PATH

* fixed issue #323: Wrong function returned in error message of AQL CHAR_LENGTH()

* fixed some log errors on startup / shutdown due to pid file handling and changing
  of directories


v1.1.0 (2012-12-05)
-------------------

* WARNING:
  arangod now performs a database version check at startup. It will look for a file
  named "VERSION" in its database directory. If the file is not present, arangod will
  perform an automatic upgrade of the database directory. This should be the normal
  case when upgrading from ArangoDB 1.0 to ArangoDB 1.1.

  If the VERSION file is present but is from an older version of ArangoDB, arangod
  will refuse to start and ask the user to run a manual upgrade first. A manual upgrade
  can be performed by starting arangod with the option `--upgrade`.

  This upgrade procedure shall ensure that users have full control over when they
  perform any updates/upgrades of their data, and can plan backups accordingly. The
  procedure also guarantees that the server is not run without any required system
  collections or with in incompatible data state.

* added AQL function DOCUMENT() to retrieve a document by its _id value

* fixed issue #311: fixed segfault on unload

* fixed issue #309: renamed stub "import" button from web interface

* fixed issue #307: added WaitForSync column in collections list in in web interface

* fixed issue #306: naming in web interface

* fixed issue #304: do not clear AQL query text input when switching tabs in
  web interface

* fixed issue #303: added documentation about usage of var keyword in web interface

* fixed issue #301: PATCH does not work in web interface

# fixed issue #269: fix make distclean & clean

* fixed issue #296: system collections not usable from AQL

* fixed issue #295: deadlock on shutdown

* added collection type label to web interface

* fixed issue #290: the web interface now disallows creating non-edges in edge collections
  when creating collections via the web interface, the collection type must also be
  specified (default is document collection)

* fixed issue #289: tab-completion does not insert any spaces

* fixed issue #282: fix escaping in web interface

* made AQL function NOT_NULL take any number of arguments. Will now return its
  first argument that is not null, or null if all arguments are null. This is downwards
  compatible.

* changed misleading AQL function name NOT_LIST() to FIRST_LIST() and slightly changed
  the behavior. The function will now return its first argument that is a list, or null
  if none of the arguments are lists.
  This is mostly downwards-compatible. The only change to the previous implementation in
  1.1-beta will happen if two arguments were passed and the 1st and 2nd arguments were
  both no lists. In previous 1.1, the 2nd argument was returned as is, but now null
  will be returned.

* add AQL function FIRST_DOCUMENT(), with same behavior as FIRST_LIST(), but working
  with documents instead of lists.

* added UPGRADING help text

* fixed issue #284: fixed Javascript errors when adding edges/vertices without own
  attributes

* fixed issue #283: AQL LENGTH() now works on documents, too

* fixed issue #281: documentation for skip lists shows wrong example

* fixed AQL optimizer bug, related to OR-combined conditions that filtered on the
  same attribute but with different conditions

* fixed issue #277: allow usage of collection names when creating edges
  the fix of this issue also implies validation of collection names / ids passed to
  the REST edge create method. edges with invalid collection ids or names in the
  "from" or "to" values will be rejected and not saved


v1.1.beta2 (2012-11-13)
-----------------------

* fixed arangoirb compilation

* fixed doxygen


v1.1.beta1 (2012-10-24)
-----------------------

* fixed AQL optimizer bug

* WARNING:
  - the user has changed from "arango" to "arangodb", the start script has changed from
    "arangod" to "arangodb", the database directory has changed from "/var/arangodb" to
    "/var/lib/arangodb" to be compliant with various Linux policies

  - In 1.1, we have introduced types for collections: regular documents go into document
    collections, and edges go into edge collections. The prefixing (db.xxx vs. edges.xxx)
    works slightly different in 1.1: edges.xxx can still be used to access collections,
    however, it will not determine the type of existing collections anymore. To create an
    edge collection 1.1, you can use db._createEdgeCollection() or edges._create().
    And there's of course also db._createDocumentCollection().
    db._create() is also still there and will create a document collection by default,
    whereas edges._create() will create an edge collection.

  - the admin web interface that was previously available via the simple URL suffix /
    is now available via a dedicated URL suffix only: /_admin/html
    The reason for this is that routing and URLs are now subject to changes by the end user,
    and only URLs parts prefixed with underscores (e.g. /_admin or /_api) are reserved
    for ArangoDB's internal usage.

* the server now handles requests with invalid Content-Length header values as follows:
  - if Content-Length is negative, the server will respond instantly with HTTP 411
    (length required)

  - if Content-Length is positive but shorter than the supplied body, the server will
    respond with HTTP 400 (bad request)

  - if Content-Length is positive but longer than the supplied body, the server will
    wait for the client to send the missing bytes. The server allows 90 seconds for this
    and will close the connection if the client does not send the remaining data

  - if Content-Length is bigger than the maximum allowed size (512 MB), the server will
    fail with HTTP 413 (request entity too large).

  - if the length of the HTTP headers is greater than the maximum allowed size (1 MB),
    the server will fail with HTTP 431 (request header fields too large)

* issue #265: allow optional base64 encoding/decoding of action response data

* issue #252: create _modules collection using arango-upgrade (note: arango-upgrade was
  finally replaced by the `--upgrade` option for arangod)

* issue #251: allow passing arbitrary options to V8 engine using new command line option:
  --javascript.v8-options. Using this option, the Harmony features or other settings in
  v8 can be enabled if the end user requires them

* issue #248: allow AQL optimizer to pull out completely uncorrelated subqueries to the
  top level, resulting in less repeated evaluation of the subquery

* upgraded to Doxygen 1.8.0

* issue #247: added AQL function MERGE_RECURSIVE

* issue #246: added clear() function in arangosh

* issue #245: Documentation: Central place for naming rules/limits inside ArangoDB

* reduced size of hash index elements by 50 %, allowing more index elements to fit in
  memory

* issue #235: GUI Shell throws Error:ReferenceError: db is not defined

* issue #229: methods marked as "under construction"

* issue #228: remove unfinished APIs (/_admin/config/*)

* having the OpenSSL library installed is now a prerequisite to compiling ArangoDB
  Also removed the --enable-ssl configure option because ssl is always required.

* added AQL functions TO_LIST, NOT_LIST

* issue #224: add optional Content-Id for batch requests

* issue #221: more documentation on AQL explain functionality. Also added
  ArangoStatement.explain() client method

* added db._createStatement() method on server as well (was previously available
  on the client only)

* issue #219: continue in case of "document not found" error in PATHS() function

* issue #213: make waitForSync overridable on specific actions

* changed AQL optimizer to use indexes in more cases. Previously, indexes might
  not have been used when in a reference expression the inner collection was
  specified last. Example: FOR u1 IN users FOR u2 IN users FILTER u1._id == u2._id
  Previously, this only checked whether an index could be used for u2._id (not
  possible). It was not checked whether an index on u1._id could be used (possible).
  Now, for expressions that have references/attribute names on both sides of the
  above as above, indexes are checked for both sides.

* issue #204: extend the CSV import by TSV and by user configurable
  separator character(s)

* issue #180: added support for batch operations

* added startup option --server.backlog-size
  this allows setting the value of the backlog for the listen() system call.
  the default value is 10, the maximum value is platform-dependent

* introduced new configure option "--enable-maintainer-mode" for
  ArangoDB maintainers. this option replaces the previous compile switches
  --with-boost-test, --enable-bison, --enable-flex and --enable-errors-dependency
  the individual configure options have been removed. --enable-maintainer-mode
  turns them all on.

* removed potentially unused configure option --enable-memfail

* fixed issue #197: HTML web interface calls /_admin/user-manager/session

* fixed issue #195: VERSION file in database directory

* fixed issue #193: REST API HEAD request returns a message body on 404

* fixed issue #188: intermittent issues with 1.0.0
  (server-side cursors not cleaned up in all cases, pthreads deadlock issue)

* issue #189: key store should use ISO datetime format bug

* issue #187: run arango-upgrade on server start (note: arango-upgrade was finally
  replaced by the `--upgrade` option for arangod)n

* fixed issue #183: strange unittest error

* fixed issue #182: manual pages

* fixed issue #181: use getaddrinfo

* moved default database directory to "/var/lib/arangodb" in accordance with
  http://www.pathname.com/fhs/pub/fhs-2.3.html

* fixed issue #179: strange text in import manual

* fixed issue #178: test for aragoimp is missing

* fixed issue #177: a misleading error message was returned if unknown variables
  were used in certain positions in an AQL query.

* fixed issue #176: explain how to use AQL from the arangosh

* issue #175: re-added hidden (and deprecated) option --server.http-port. This
  option is only there to be downwards-compatible to Arango 1.0.

* fixed issue #174: missing Documentation for `within`

* fixed issue #170: add db.<coll_name>.all().toArray() to arangosh help screen

* fixed issue #169: missing argument in Simple Queries

* added program arango-upgrade. This program must be run after installing ArangoDB
  and after upgrading from a previous version of ArangoDB. The arango-upgrade script
  will ensure all system collections are created and present in the correct state.
  It will also perform any necessary data updates.
  Note: arango-upgrade was finally replaced by the `--upgrade` option for arangod.

* issue #153: edge collection should be a flag for a collection
  collections now have a type so that the distinction between document and edge
  collections can now be done at runtime using a collection's type value.
  A collection's type can be queried in Javascript using the <collection>.type() method.

  When new collections are created using db._create(), they will be document
  collections by default. When edge._create() is called, an edge collection will be created.
  To explicitly create a collection of a specific/different type, use the methods
  _createDocumentCollection() or _createEdgeCollection(), which are available for
  both the db and the edges object.
  The Javascript objects ArangoEdges and ArangoEdgesCollection have been removed
  completely.
  All internal and test code has been adjusted for this, and client code
  that uses edges.* should also still work because edges is still there and creates
  edge collections when _create() is called.

  INCOMPATIBLE CHANGE: Client code might still need to be changed in the following aspect:
  Previously, collections did not have a type so documents and edges could be inserted
  in the same collection. This is now disallowed. Edges can only be inserted into
  edge collections now. As there were no collection types in 1.0, ArangoDB will perform
  an automatic upgrade when migrating from 1.0 to 1.1.
  The automatic upgrade will check every collection and determine its type as follows:
  - if among the first 50 documents in the collection there are documents with
    attributes "_from" and "_to", the collection is typed as an edge collection
  - if among the first 50 documents in the collection there are no documents with
    attributes "_from" and "_to", the collection is made as a document collection

* issue #150: call V8 garbage collection on server periodically

* issue #110: added support for partial updates

  The REST API for documents now offers an HTTP PATCH method to partially update
  documents. Overwriting/replacing documents is still available via the HTTP PUT method
  as before. The Javascript API in the shell also offers a new update() method in extension to
  the previously existing replace() method.


v1.0.4 (2012-11-12)
-------------------

* issue #275: strange error message in arangosh 1.0.3 at startup


v1.0.3 (2012-11-08)
-------------------

* fixed AQL optimizer bug

* issue #273: fixed segfault in arangosh on HTTP 40x

* issue #265: allow optional base64 encoding/decoding of action response data

* issue #252: _modules collection not created automatically


v1.0.2 (2012-10-22)
-------------------

* repository CentOS-X.Y moved to CentOS-X, same for Debian

* bugfix for rollback from edges

* bugfix for hash indexes

* bugfix for StringBuffer::erase_front

* added autoload for modules

* added AQL function TO_LIST


v1.0.1 (2012-09-30)
-------------------

* draft for issue #165: front-end application howto

* updated mruby to cf8fdea4a6598aa470e698e8cbc9b9b492319d

* fix for issue #190: install doesn't create log directory

* fix for issue #194: potential race condition between creating and dropping collections

* fix for issue #193: REST API HEAD request returns a message body on 404

* fix for issue #188: intermittent issues with 1.0.0

* fix for issue #163: server cannot create collection because of abandoned files

* fix for issue #150: call V8 garbage collection on server periodically


v1.0.0 (2012-08-17)
-------------------

* fix for issue #157: check for readline and ncurses headers, not only libraries


v1.0.beta4 (2012-08-15)
-----------------------

* fix for issue #152: fix memleak for barriers


v1.0.beta3 (2012-08-10)
-----------------------

* fix for issue #151: Memleak, collection data not removed

* fix for issue #149: Inconsistent port for admin interface

* fix for issue #163: server cannot create collection because of abandoned files

* fix for issue #157: check for readline and ncurses headers, not only libraries

* fix for issue #108: db.<collection>.truncate() inefficient

* fix for issue #109: added startup note about cached collection names and how to
  refresh them

* fix for issue #156: fixed memleaks in /_api/import

* fix for issue #59: added tests for /_api/import

* modified return value for calls to /_api/import: now, the attribute "empty" is
  returned as well, stating the number of empty lines in the input. Also changed the
  return value of the error code attribute ("errorNum") from 1100 ("corrupted datafile")
  to 400 ("bad request") in case invalid/unexpected JSON data was sent to the server.
  This error code is more appropriate as no datafile is broken but just input data is
  incorrect.

* fix for issue #152: Memleak for barriers

* fix for issue #151: Memleak, collection data not removed

* value of --database.maximal-journal-size parameter is now validated on startup. If
  value is smaller than the minimum value (currently 1048576), an error is thrown and
  the server will not start. Before this change, the global value of maximal journal
  size was not validated at server start, but only on collection level

* increased sleep value in statistics creation loop from 10 to 500 microseconds. This
  reduces accuracy of statistics values somewhere after the decimal points but saves
  CPU time.

* avoid additional sync() calls when writing partial shape data (attribute name data)
  to disk. sync() will still be called when the shape marker (will be written after
  the attributes) is written to disk

* issue #147: added flag --database.force-sync-shapes to force synching of shape data
  to disk. The default value is true so it is the same behavior as in version 1.0.
  if set to false, shape data is synched to disk if waitForSync for the collection is
  set to true, otherwise, shape data is not synched.

* fix for issue #145: strange issue on Travis: added epsilon for numeric comparison in
  geo index

* fix for issue #136: adjusted message during indexing

* issue #131: added timeout for HTTP keep-alive connections. The default value is 300
  seconds. There is a startup parameter server.keep-alive-timeout to configure the value.
  Setting it to 0 will disable keep-alive entirely on the server.

* fix for issue #137: AQL optimizer should use indexes for ref accesses with
  2 named attributes


v1.0.beta2 (2012-08-03)
-----------------------

* fix for issue #134: improvements for centos RPM

* fixed problem with disable-admin-interface in config file


v1.0.beta1 (2012-07-29)
-----------------------

* fixed issue #118: We need a collection "debugger"

* fixed issue #126: Access-Shaper must be cached

* INCOMPATIBLE CHANGE: renamed parameters "connect-timeout" and "request-timeout"
  for arangosh and arangoimp to "--server.connect-timeout" and "--server.request-timeout"

* INCOMPATIBLE CHANGE: authorization is now required on the server side
  Clients sending requests without HTTP authorization will be rejected with HTTP 401
  To allow backwards compatibility, the server can be started with the option
  "--server.disable-authentication"

* added options "--server.username" and "--server.password" for arangosh and arangoimp
  These parameters must be used to specify the user and password to be used when
  connecting to the server. If no password is given on the command line, arangosh/
  arangoimp will interactively prompt for a password.
  If no user name is specified on the command line, the default user "root" will be
  used.

* added startup option "--server.ssl-cipher-list" to determine which ciphers to
  use in SSL context. also added SSL_OP_CIPHER_SERVER_PREFERENCE to SSL default
  options so ciphers are tried in server and not in client order

* changed default SSL protocol to TLSv1 instead of SSLv2

* changed log-level of SSL-related messages

* added SSL connections if server is compiled with OpenSSL support. Use --help-ssl

* INCOMPATIBLE CHANGE: removed startup option "--server.admin-port".
  The new endpoints feature (see --server.endpoint) allows opening multiple endpoints
  anyway, and the distinction between admin and "other" endpoints can be emulated
  later using privileges.

* INCOMPATIBLE CHANGE: removed startup options "--port", "--server.port", and
  "--server.http-port" for arangod.
  These options have been replaced by the new "--server.endpoint" parameter

* INCOMPATIBLE CHANGE: removed startup option "--server" for arangosh and arangoimp.
  These options have been replaced by the new "--server.endpoint" parameter

* Added "--server.endpoint" option to arangod, arangosh, and arangoimp.
  For arangod, this option allows specifying the bind endpoints for the server
  The server can be bound to one or multiple endpoints at once. For arangosh
  and arangoimp, the option specifies the server endpoint to connect to.
  The following endpoint syntax is currently supported:
  - tcp://host:port or http@tcp://host:port (HTTP over IPv4)
  - tcp://[host]:port or http@tcp://[host]:port (HTTP over IPv6)
  - ssl://host:port or http@tcp://host:port (HTTP over SSL-encrypted IPv4)
  - ssl://[host]:port or http@tcp://[host]:port (HTTP over SSL-encrypted IPv6)
  - unix:///path/to/socket or http@unix:///path/to/socket (HTTP over UNIX socket)

  If no port is specified, the default port of 8529 will be used.

* INCOMPATIBLE CHANGE: removed startup options "--server.require-keep-alive" and
  "--server.secure-require-keep-alive".
  The server will now behave as follows which should be more conforming to the
  HTTP standard:
  * if a client sends a "Connection: close" header, the server will close the
    connection
  * if a client sends a "Connection: keep-alive" header, the server will not
    close the connection
  * if a client does not send any "Connection" header, the server will assume
    "keep-alive" if the request was an HTTP/1.1 request, and "close" if the
    request was an HTTP/1.0 request

* (minimal) internal optimizations for HTTP request parsing and response header
  handling

* fixed Unicode unescaping bugs for \f and surrogate pairs in BasicsC/strings.c

* changed implementation of TRI_BlockCrc32 algorithm to use 8 bytes at a time

* fixed issue #122: arangod doesn't start if <log.file> cannot be created

* fixed issue #121: wrong collection size reported

* fixed issue #98: Unable to change journalSize

* fixed issue #88: fds not closed

* fixed escaping of document data in HTML admin front end

* added HTTP basic authentication, this is always turned on

* added server startup option --server.disable-admin-interface to turn off the
  HTML admin interface

* honor server startup option --database.maximal-journal-size when creating new
  collections without specific journalsize setting. Previously, these
  collections were always created with journal file sizes of 32 MB and the
  --database.maximal-journal-size setting was ignored

* added server startup option --database.wait-for-sync to control the default
  behavior

* renamed "--unit-tests" to "--javascript.unit-tests"


v1.0.alpha3 (2012-06-30)
------------------------

* fixed issue #116: createCollection=create option doesn't work

* fixed issue #115: Compilation issue under OSX 10.7 Lion & 10.8 Mountain Lion
  (homebrew)

* fixed issue #114: image not found

* fixed issue #111: crash during "make unittests"

* fixed issue #104: client.js -> ARANGO_QUIET is not defined


v1.0.alpha2 (2012-06-24)
------------------------

* fixed issue #112: do not accept document with duplicate attribute names

* fixed issue #103: Should we cleanup the directory structure

* fixed issue #100: "count" attribute exists in cursor response with "count:
  false"

* fixed issue #84 explain command

* added new MRuby version (2012-06-02)

* added --log.filter

* cleanup of command line options:
** --startup.directory => --javascript.startup-directory
** --quite => --quiet
** --gc.interval => --javascript.gc-interval
** --startup.modules-path => --javascript.modules-path
** --action.system-directory => --javascript.action-directory
** --javascript.action-threads => removed (is now the same pool as --server.threads)

* various bug-fixes

* support for import

* added option SKIP_RANGES=1 for make unittests

* fixed several range-related assertion failures in the AQL query optimizer

* fixed AQL query optimizations for some edge cases (e.g. nested subqueries with
  invalid constant filter expressions)


v1.0.alpha1 (2012-05-28)
------------------------

Alpha Release of ArangoDB 1.0<|MERGE_RESOLUTION|>--- conflicted
+++ resolved
@@ -1,19 +1,14 @@
-<<<<<<< HEAD
-v3.2.16 (XXXX-XX-XX)
---------------------
-
-* cluster nodes should retry registring in agency until successful
-=======
 v3.2.17 (XXXX-XX-XX)
 --------------------
 
+* cluster nodes should retry registering in agency until successful
+
 * fixed issue #5354: updated the ui json editor, improved usability
 
 * fixed issue #5648: fixed error message when saving unsupported document
   types
 
 * fixed issue #5943: misplaced database ui icon and wrong cursor type were used
->>>>>>> 7425e1e8
 
 
 v3.2.16 (2018-07-12)
