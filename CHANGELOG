--- conflicted
+++ resolved
@@ -1,7 +1,11 @@
 devel
 -----
 
-<<<<<<< HEAD
+* fixed Foxx API:
+
+  * PUT /_api/foxx/service: Respect force flag
+  * PATCH /_api/foxx/service: Check whether a service under given mount exists
+
 * Behaviour of permissions for databases and collections changed:
   The new fallback rule for databases for which an access level is not explicitly specified:
   Choose the higher access level of::
@@ -14,14 +18,6 @@
     * The access level for the `_system` database
 
 * renamed startup option `--replication.automatic-failover` to 
-=======
-* fixed Foxx API:
-
-  * PUT /_api/foxx/service: Respect force flag
-  * PATCH /_api/foxx/service: Check whether a service under given mount exists
-
-* renamed startup option `--replication.automatic-failover` to
->>>>>>> b7fdd77c
   `--replication.active-failover`
   using the old option name will still work in ArangoDB 3.4, but the old option
   will be removed afterwards
