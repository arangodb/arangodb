v3.3.2 (XXXX-XX-XX)
-------------------

<<<<<<< HEAD
* issue #3504: added option `--force-same-database` for arangorestore

  with this option set to true, it is possible to make any arangorestore attempt
  fail if the specified target database does not match the database name
  specified in the source dump's "dump.json" file. it can thus be used to
  prevent restoring data into the "wrong" database

  The option is set to `false` by default to ensure backwards-compatibility
=======
* fixed issue #4199: Internal failure: JavaScript exception in file 'arangosh.js' at 98,7: ArangoError 4: Expecting type String

* fixed issue in agency supervision with a good server being left in
  failedServers

* distinguish isReady and allInSync in clusterInventory

* fixed issue #4197: AQL statement not working in 3.3.1 when upgraded from 3.2.10

* do not reuse collection ids when restoring collections from a dump, but assign new collection ids, this should prevent collection id conflicts
>>>>>>> 8908d390


v3.3.1 (2017-12-28)
-------------------

<<<<<<< HEAD
* UI: displayed wrong wfs property for a collection when using RocksDB as 
  storage engine
=======
* UI: displayed wrong wfs property for a collection when using rocksdb as 
  storage engine

* fixed issue #4199: Internal failure: JavaScript exception in file 'arangosh.js' 
  at 98,7: ArangoError 4: Expecting type String 
>>>>>>> 8908d390

* added `--ignore-missing` option to arangoimp
  this option allows importing lines with less fields than specified in the CSV
  header line

* changed misleading error message from "no leader" to "not a leader"

* optimize usage of AQL FULLTEXT index function to a FOR loop with index
  usage in some cases
  When the optimization is applied, this especially speeds up fulltext index 
  queries in the cluster

* UI: improved the behavior during collection creation in a cluster environment 

* Agency lockup fixes for very small machines.

* Agency performance improvement by finer grained locking.

* Use steady_clock in agency whereever possible.

* Agency prevent Supervision thread crash.

* Fix agency integer overflow in timeout calculation.


v3.3.0 (2012-12-14)
-------------------

* release version

* added a missing try/catch block in the supervision thread


v3.3.rc8 (2017-12-12)
---------------------

* UI: fixed broken foxx configuration keys. Some valid configuration values
  could not be edited via the ui.

* UI: pressing the return key inside a select2 box no longer triggers the modal's
  success function

* UI: coordinators and db servers are now in sorted order (ascending)


v3.3.rc7 (2017-12-07)
---------------------

* fixed issue #3741: fix terminal color output in Windows 

* UI: fixed issue #3822: disabled name input field for system collections

* fixed issue #3640: limit in subquery

* fixed issue #3745: Invalid result when using OLD object with array attribute in UPSERT statement

* UI: edge collections were wrongly added to from and to vertices select box during graph creation

* UI: added not found views for documents and collections

* UI: using default user database api during database creation now

* UI: the graph viewer backend now picks one random start vertex of the
  first 1000 documents instead of calling any(). The implementation of
  "any" is known to scale bad on huge collections with RocksDB.

* UI: fixed disappearing of the navigation label in some case special case

* UI: the graph viewer now displays updated label values correctly.
  Additionally the included node/edge editor now closes automatically
	after a successful node/edge update.
  
* fixed issue #3917: traversals with high maximal depth take extremely long
  in planning phase.


v3.3.rc4 (2017-11-28)
---------------------

* minor bug-fixes


v3.3.rc3 (2017-11-24)
---------------------

* bug-fixes


v3.3.rc2 (2017-11-22)
---------------------

* UI: document/edge editor now remembering their modes (e.g. code or tree)

* UI: optimized error messages for invalid graph definitions. Also fixed a
  graph renderer cleanup error.

* UI: added a delay within the graph viewer while changing the colors of the
  graph. Necessary due different browser behaviour.

* added options `--encryption.keyfile` and `--encryption.key-generator` to arangodump
  and arangorestore

* UI: the graph viewer now displays updated label values correctly.
  Additionally the included node/edge editor now closes automatically
	after a successful node/edge update.

* removed `--recycle-ids` option for arangorestore

  using that option could have led to problems on the restore, with potential
  id conflicts between the originating server (the source dump server) and the
  target server (the restore server)


v3.3.rc1 (2017-11-17)
---------------------

* add readonly mode REST API

* allow compilation of ArangoDB source code with g++ 7

* upgrade minimum required g++ compiler version to g++ 5.4
  That means ArangoDB source code will not compile with g++ 4.x or g++ < 5.4 anymore.

* AQL: during a traversal if a vertex is not found. It will not print an ERROR to the log and continue
  with a NULL value, but will register a warning at the query and continue with a NULL value.
  The situation is not desired as an ERROR as ArangoDB can store edges pointing to non-existing
  vertex which is perfectly valid, but it may be a n issue on the data model, so users
  can directly see it on the query now and do not "by accident" have to check the LOG output.


v3.3.beta1 (2017-11-07)
-----------------------

* introduce `enforceReplicationFactor`: An optional parameter controlling
  if the server should bail out during collection creation if there are not
  enough DBServers available for the desired `replicationFactor`.

* fixed issue #3516: Show execution time in arangosh

  this change adds more dynamic prompt components for arangosh
  The following components are now available for dynamic prompts,
  settable via the `--console.prompt` option in arangosh:

  - '%t': current time as timestamp
  - '%a': elpased time since ArangoShell start in seconds
  - '%p': duration of last command in seconds
  - '%d': name of current database
  - '%e': current endpoint
  - '%E': current endpoint without protocol
  - '%u': current user

  The time a command takes can be displayed easily by starting arangosh with `--console.prompt "%p> "`.

* make the ArangoShell refill its collection cache when a yet-unknown collection
  is first accessed. This fixes the following problem:

      arangosh1> db._collections();  // shell1 lists all collections
      arangosh2> db._create("test"); // shell2 now creates a new collection 'test'
      arangosh1> db.test.insert({}); // shell1 is not aware of the collection created
                                     // in shell2, so the insert will fail

* enable JEMalloc background thread for purging and returning unused memory
  back to the operating system (Linux only)

* incremental transfer of initial collection data now can handle partial
  responses for a chunk, allowing the leader/master to send smaller chunks
  (in terms of HTTP response size) and limit memory usage

* initial creation of shards for cluster collections is now faster with
  replicationFactor values bigger than 1. this is achieved by an optimization
  for the case when the collection on the leader is still empty

* potential fix for issue #3517: several "filesystem full" errors in logs
  while there's a lot of disk space

* added C++ implementations for AQL function `SUBSTRING()`, `LEFT()`, `RIGHT()` and `TRIM()`


v3.3.milestone2 (2017-10-19)
----------------------------

* added new replication module

* make AQL `DISTINCT` not change the order of the results it is applied on

* show C++ function name of call site in ArangoDB log output

  This requires option `--log.line-number` to be set to *true*

* fixed issue #3408: Hard crash in query for pagination

* UI: fixed unresponsive events in cluster shards view

* UI: added word wrapping to query editor

* fixed issue #3395: AQL: cannot instantiate CollectBlock with undetermined
  aggregation method

* minimum number of V8 contexts in console mode must be 2, not 1. this is
  required to ensure the console gets one dedicated V8 context and all other
  operations have at least one extra context. This requirement was not enforced
  anymore.

* UI: fixed wrong user attribute name validation, issue #3228

* make AQL return a proper error message in case of a unique key constraint
  violation. previously it only returned the generic "unique constraint violated"
  error message but omitted the details about which index caused the problem.

  This addresses https://stackoverflow.com/questions/46427126/arangodb-3-2-unique-constraint-violation-id-or-key

* fix potential overflow in CRC marker check when a corrupted CRC marker
  is found at the very beginning of an MMFiles datafile


v3.3.milestone1 (2017-10-11)
----------------------------

* added option `--server.local-authentication`

* UI: added user roles

* added config option `--log.color` to toggle colorful logging to terminal

* added config option `--log.thread-name` to additionally log thread names

* usernames must not start with `:role:`, added new options:
    --server.authentication-timeout
    --ldap.roles-attribute-name
    --ldap.roles-transformation
    --ldap.roles-search
    --ldap.superuser-role
    --ldap.roles-include
    --ldap.roles-exclude

* performance improvements for full collection scans and a few other operations
  in MMFiles engine

* added `--rocksdb.encryption-key-generator` for enterprise

* removed `--compat28` parameter from arangodump and replication API

  older ArangoDB versions will no longer be supported by these tools.

* increase the recommended value for `/proc/sys/vm/max_map_count` to a value
  eight times as high as the previous recommended value. Increasing the
  values helps to prevent an ArangoDB server from running out of memory mappings.

  The raised minimum recommended value may lead to ArangoDB showing some startup
  warnings as follows:

      WARNING {memory} maximum number of memory mappings per process is 65530, which seems too low. it is recommended to set it to at least 512000
      WARNING {memory} execute 'sudo sysctl -w "vm.max_map_count=512000"'


v3.2.7 (2017-11-13)
-------------------

* Cluster customers, which have upgraded from 3.1 to 3.2 need to upgrade
  to 3.2.7. The cluster supervision is otherwise not operational.

* Fixed issue #3597: AQL with path filters returns unexpected results
  In some cases breadth first search in combination with vertex filters
  yields wrong result, the filter was not applied correctly.

* fixed some undefined behavior in some internal value caches for AQL GatherNodes
  and SortNodes, which could have led to sorted results being effectively not
  correctly sorted.

* make the replication applier for the RocksDB engine start automatically after a
  restart of the server if the applier was configured with its `autoStart` property
  set to `true`. previously the replication appliers were only automatically restarted
  at server start for the MMFiles engine.

* fixed arangodump batch size adaptivity in cluster mode and upped default batch size
  for arangodump

  these changes speed up arangodump in cluster context

* smart graphs now return a proper inventory in response to replication inventory
  requests

* fixed issue #3618: Inconsistent behavior of OR statement with object bind parameters

* only users with read/write rights on the "_system" database can now execute
  "_admin/shutdown" as well as modify properties of the write-ahead log (WAL)

* increase default maximum number of V8 contexts to at least 16 if not explicitly
  configured otherwise.
  the procedure for determining the actual maximum value of V8 contexts is unchanged
  apart from the value `16` and works as follows:
  - if explicitly set, the value of the configuration option `--javascript.v8-contexts`
    is used as the maximum number of V8 contexts
  - when the option is not set, the maximum number of V8 contexts is determined
    by the configuration option `--server.threads` if that option is set. if
    `--server.threads` is not set, then the maximum number of V8 contexts is the
    server's reported hardware concurrency (number of processors visible
    to the arangod process). if that would result in a maximum value of less than 16
    in any of these two cases, then the maximum value will be increased to 16.

* fixed issue #3447: ArangoError 1202: AQL: NotFound: (while executing) when
  updating collection

* potential fix for issue #3581: Unexpected "rocksdb unique constraint
  violated" with unique hash index

* fixed geo index optimizer rule for geo indexes with a single (array of coordinates)
  attribute.

* improved the speed of the shards overview in cluster (API endpoint /_api/cluster/shardDistribution API)
  It is now guaranteed to return after ~2 seconds even if the entire cluster is unresponsive.

* fix agency precondition check for complex objects
  this fixes issues with several CAS operations in the agency

* several fixes for agency restart and shutdown

* the cluster-internal representation of planned collection objects is now more
  lightweight than before, using less memory and not allocating any cache for indexes
  etc.

* fixed issue #3403: How to kill long running AQL queries with the browser console's
  AQL (display issue)

* fixed issue #3549: server reading ENGINE config file fails on common standard
  newline character

* UI: fixed error notifications for collection modifications

* several improvements for the truncate operation on collections:

  * the timeout for the truncate operation was increased in cluster mode in
    order to prevent too frequent "could not truncate collection" errors

  * after a truncate operation, collections in MMFiles still used disk space.
    to reclaim disk space used by truncated collection, the truncate actions
    in the web interface and from the ArangoShell now issue an extra WAL flush
    command (in cluster mode, this command is also propagated to all servers).
    the WAL flush allows all servers to write out any pending operations into the
    datafiles of the truncated collection. afterwards, a final journal rotate
    command is sent, which enables the compaction to entirely remove all datafiles
    and journals for the truncated collection, so that all disk space can be
    reclaimed

  * for MMFiles a special method will be called after a truncate operation so that
    all indexes of the collection can free most of their memory. previously some
    indexes (hash and skiplist indexes) partially kept already allocated memory
    in order to avoid future memory allocations

  * after a truncate operation in the RocksDB engine, an additional compaction
    will be triggered for the truncated collection. this compaction removes all
    deletions from the key space so that follow-up scans over the collection's key
    range do not have to filter out lots of already-removed values

  These changes make truncate operations potentially more time-consuming than before,
  but allow for memory/disk space savings afterwards.

* enable JEMalloc background threads for purging and returning unused memory
  back to the operating system (Linux only)

  JEMalloc will create its background threads on demand. The number of background
  threads is capped by the number of CPUs or active arenas. The background threads run
  periodically and purge unused memory pages, allowing memory to be returned to the
  operating system.

  This change will make the arangod process create several additional threads.
  It is accompanied by an increased `TasksMax` value in the systemd service configuration
  file for the arangodb3 service.

* upgraded bundled V8 engine to bugfix version v5.7.492.77

  this upgrade fixes a memory leak in upstream V8 described in
  https://bugs.chromium.org/p/v8/issues/detail?id=5945 that will result in memory
  chunks only getting uncommitted but not unmapped


v3.2.6 (2017-10-26)
-------------------

* UI: fixed event cleanup in cluster shards view

* UI: reduced cluster dashboard api calls

* fixed a permission problem that prevented collection contents to be displayed
  in the web interface

* removed posix_fadvise call from RocksDB's PosixSequentialFile::Read(). This is
  consistent with Facebook PR 2573 (#3505)

  this fix should improve the performance of the replication with the RocksDB
  storage engine

* allow changing of collection replication factor for existing collections

* UI: replicationFactor of a collection is now changeable in a cluster
  environment

* several fixes for the cluster agency

* fixed undefined behavior in the RocksDB-based geo index

* fixed Foxxmaster failover

* purging or removing the Debian/Ubuntu arangodb3 packages now properly stops
  the arangod instance before actuallying purging or removing


v3.2.5 (2017-10-16)
-------------------

* general-graph module and _api/gharial now accept cluster options
  for collection creation. It is now possible to set replicationFactor and
  numberOfShards for all collections created via this graph object.
  So adding a new collection will not result in a singleShard and
  no replication anymore.

* fixed issue #3408: Hard crash in query for pagination

* minimum number of V8 contexts in console mode must be 2, not 1. this is
  required to ensure the console gets one dedicated V8 context and all other
  operations have at least one extra context. This requirement was not enforced
  anymore.

* fixed issue #3395: AQL: cannot instantiate CollectBlock with undetermined
  aggregation method

* UI: fixed wrong user attribute name validation, issue #3228

* fix potential overflow in CRC marker check when a corrupted CRC marker
  is found at the very beginning of an MMFiles datafile

* UI: fixed unresponsive events in cluster shards view

* Add statistics about the V8 context counts and number of available/active/busy
  threads we expose through the server statistics interface.


v3.2.4 (2017-09-26)
-------------------

* UI: no default index selected during index creation

* UI: added replicationFactor option during SmartGraph creation

* make the MMFiles compactor perform less writes during normal compaction
  operation

  This partially fixes issue #3144

* make the MMFiles compactor configurable

  The following options have been added:

* `--compaction.db-sleep-time`: sleep interval between two compaction runs
    (in s)
  * `--compaction.min-interval"`: minimum sleep time between two compaction
     runs (in s)
  * `--compaction.min-small-data-file-size`: minimal filesize threshold
    original datafiles have to be below for a compaction
  * `--compaction.dead-documents-threshold`: minimum unused count of documents
    in a datafile
  * `--compaction.dead-size-threshold`: how many bytes of the source data file
    are allowed to be unused at most
  * `--compaction.dead-size-percent-threshold`: how many percent of the source
    datafile should be unused at least
  * `--compaction.max-files`: Maximum number of files to merge to one file
  * `--compaction.max-result-file-size`: how large may the compaction result
    file become (in bytes)
  * `--compaction.max-file-size-factor`: how large the resulting file may
    be in comparison to the collection's `--database.maximal-journal-size' setting`

* fix downwards-incompatibility in /_api/explain REST handler

* fix Windows implementation for fs.getTempPath() to also create a
  sub-directory as we do on linux

* fixed a multi-threading issue in cluster-internal communication

* performance improvements for traversals and edge lookups

* removed internal memory zone handling code. the memory zones were a leftover
  from the early ArangoDB days and did not provide any value in the current
  implementation.

* (Enterprise only) added `skipInaccessibleCollections` option for AQL queries:
  if set, AQL queries (especially graph traversals) will treat collections to
  which a user has no access rights to as if these collections were empty.

* adjusted scheduler thread handling to start and stop less threads in
  normal operations

* leader-follower replication catchup code has been rewritten in C++

* early stage AQL optimization now also uses the C++ implementations of
  AQL functions if present. Previously it always referred to the JavaScript
  implementations and ignored the C++ implementations. This change gives
  more flexibility to the AQL optimizer.

* ArangoDB tty log output is now colored for log messages with levels
  FATAL, ERR and WARN.

* changed the return values of AQL functions `REGEX_TEST` and `REGEX_REPLACE`
  to `null` when the input regex is invalid. Previous versions of ArangoDB
  partly returned `false` for invalid regexes and partly `null`.

* added `--log.role` option for arangod

  When set to `true`, this option will make the ArangoDB logger print a single
  character with the server's role into each logged message. The roles are:

  - U: undefined/unclear (used at startup)
  - S: single server
  - C: coordinator
  - P: primary
  - A: agent

  The default value for this option is `false`, so no roles will be logged.


v3.2.3 (2017-09-07)
-------------------

* fixed issue #3106: orphan collections could not be registered in general-graph module

* fixed wrong selection of the database inside the internal cluster js api

* added startup option `--server.check-max-memory-mappings` to make arangod check
  the number of memory mappings currently used by the process and compare it with
  the maximum number of allowed mappings as determined by /proc/sys/vm/max_map_count

  The default value is `true`, so the checks will be performed. When the current
  number of mappings exceeds 90% of the maximum number of mappings, the creation
  of further V8 contexts will be deferred.

  Note that this option is effective on Linux systems only.

* arangoimp now has a `--remove-attribute` option

* added V8 context lifetime control options
  `--javascript.v8-contexts-max-invocations` and `--javascript.v8-contexts-max-age`

  These options allow specifying after how many invocations a used V8 context is
  disposed, or after what time a V8 context is disposed automatically after its
  creation. If either of the two thresholds is reached, an idl V8 context will be
  disposed.

  The default value of `--javascript.v8-contexts-max-invocations` is 0, meaning that
  the maximum number of invocations per context is unlimited. The default value
  for `--javascript.v8-contexts-max-age` is 60 seconds.

* fixed wrong UI cluster health information

* fixed issue #3070: Add index in _jobs collection

* fixed issue #3125: HTTP Foxx API JSON parsing

* fixed issue #3120: Foxx queue: job isn't running when server.authentication = true

* fixed supervision failure detection and handling, which happened with simultaneous
  agency leadership change


v3.2.2 (2017-08-23)
-------------------

* make "Rebalance shards" button work in selected database only, and not make
  it rebalance the shards of all databases

* fixed issue #2847: adjust the response of the DELETE `/_api/users/database/*` calls

* fixed issue #3075: Error when upgrading arangoDB on linux ubuntu 16.04

* fixed a buffer overrun in linenoise console input library for long input strings

* increase size of the linenoise input buffer to 8 KB

* abort compilation if the detected GCC or CLANG isn't in the range of compilers
  we support

* fixed spurious cluster hangups by always sending AQL-query related requests
  to the correct servers, even after failover or when a follower drops

  The problem with the previous shard-based approach was that responsibilities
  for shards may change from one server to another at runtime, after the query
  was already instanciated. The coordinator and other parts of the query then
  sent further requests for the query to the servers now responsible for the
  shards.
  However, an AQL query must send all further requests to the same servers on
  which the query was originally instanciated, even in case of failover.
  Otherwise this would potentially send requests to servers that do not know
  about the query, and would also send query shutdown requests to the wrong
  servers, leading to abandoned queries piling up and using resources until
  they automatically time out.

* fixed issue with RocksDB engine acquiring the collection count values too
  early, leading to the collection count values potentially being slightly off
  even in exclusive transactions (for which the exclusive access should provide
  an always-correct count value)

* fixed some issues in leader-follower catch-up code, specifically for the
  RocksDB engine

* make V8 log fatal errors to syslog before it terminates the process.
  This change is effective on Linux only.

* fixed issue with MMFiles engine creating superfluous collection journals
  on shutdown

* fixed issue #3067: Upgrade from 3.2 to 3.2.1 reset autoincrement keys

* fixed issue #3044: ArangoDB server shutdown unexpectedly

* fixed issue #3039: Incorrect filter interpretation

* fixed issue #3037: Foxx, internal server error when I try to add a new service

* improved MMFiles fulltext index document removal performance
  and fulltext index query performance for bigger result sets

* ui: fixed a display bug within the slow and running queries view

* ui: fixed a bug when success event triggers twice in a modal

* ui: fixed the appearance of the documents filter

* ui: graph vertex collections not restricted to 10 anymore

* fixed issue #2835: UI detection of JWT token in case of server restart or upgrade

* upgrade jemalloc version to 5.0.1

  This fixes problems with the memory allocator returing "out of memory" when
  calling munmap to free memory in order to return it to the OS.

  It seems that calling munmap on Linux can increase the number of mappings, at least
  when a region is partially unmapped. This can lead to the process exceeding its
  maximum number of mappings, and munmap and future calls to mmap returning errors.

  jemalloc version 5.0.1 does not have the `--enable-munmap` configure option anymore,
  so the problem is avoided. To return memory to the OS eventually, jemalloc 5's
  background purge threads are used on Linux.

* fixed issue #2978: log something more obvious when you log a Buffer

* fixed issue #2982: AQL parse error?

* fixed issue #3125: HTTP Foxx API Json parsing

v3.2.1 (2017-08-09)
-------------------

* added C++ implementations for AQL functions `LEFT()`, `RIGHT()` and `TRIM()`

* fixed docs for issue #2968: Collection _key autoincrement value increases on error

* fixed issue #3011: Optimizer rule reduce-extraction-to-projection breaks queries

* Now allowing to restore users in a sharded environment as well
  It is still not possible to restore collections that are sharded
  differently than by _key.

* fixed an issue with restoring of system collections and user rights.
  It was not possible to restore users into an authenticated server.

* fixed issue #2977: Documentation for db._createDatabase is wrong

* ui: added bind parameters to slow query history view

* fixed issue #1751: Slow Query API should provide bind parameters, webui should display them

* ui: fixed a bug when moving multiple documents was not possible

* fixed docs for issue #2968: Collection _key autoincrement value increases on error

* AQL CHAR_LENGTH(null) returns now 0. Since AQL TO_STRING(null) is '' (string of length 0)

* ui: now supports single js file upload for Foxx services in addition to zip files

* fixed a multi-threading issue in the agency when callElection was called
  while the Supervision was calling updateSnapshot

* added startup option `--query.tracking-with-bindvars`

  This option controls whether the list of currently running queries
  and the list of slow queries should contain the bind variables used
  in the queries or not.

  The option can be changed at runtime using the commands

      // enables tracking of bind variables
      // set to false to turn tracking of bind variables off
      var value = true;
      require("@arangodb/aql/queries").properties({
        trackBindVars: value
      });

* index selectivity estimates are now available in the cluster as well

* fixed issue #2943: loadIndexesIntoMemory not returning the same structure
  as the rest of the collection APIs

* fixed issue #2949: ArangoError 1208: illegal name

* fixed issue #2874: Collection properties do not return `isVolatile`
  attribute

* potential fix for issue #2939: Segmentation fault when starting
  coordinator node

* fixed issue #2810: out of memory error when running UPDATE/REPLACE
  on medium-size collection

* fix potential deadlock errors in collector thread

* disallow the usage of volatile collections in the RocksDB engine
  by throwing an error when a collection is created with attribute
  `isVolatile` set to `true`.
  Volatile collections are unsupported by the RocksDB engine, so
  creating them should not succeed and silently create a non-volatile
  collection

* prevent V8 from issuing SIGILL instructions when it runs out of memory

  Now arangod will attempt to log a FATAL error into its logfile in case V8
  runs out of memory. In case V8 runs out of memory, it will still terminate the
  entire process. But at least there should be something in the ArangoDB logs
  indicating what the problem was. Apart from that, the arangod process should
  now be exited with SIGABRT rather than SIGILL as it shouldn't return into the
  V8 code that aborted the process with `__builtin_trap`.

  this potentially fixes issue #2920: DBServer crashing automatically post upgrade to 3.2

* Foxx queues and tasks now ensure that the scripts in them run with the same
  permissions as the Foxx code who started the task / queue

* fixed issue #2928: Offset problems

* fixed issue #2876: wrong skiplist index usage in edge collection

* fixed issue #2868: cname missing from logger-follow results in rocksdb

* fixed issue #2889: Traversal query using incorrect collection id

* fixed issue #2884: AQL traversal uniqueness constraints "propagating" to other traversals? Weird results

* arangoexport: added `--query` option for passing an AQL query to export the result

* fixed issue #2879: No result when querying for the last record of a query

* ui: allows now to edit default access level for collections in database
  _system for all users except the root user.

* The _users collection is no longer accessible outside the arngod process, _queues is always read-only

* added new option "--rocksdb.max-background-jobs"

* removed options "--rocksdb.max-background-compactions", "--rocksdb.base-background-compactions" and "--rocksdb.max-background-flushes"

* option "--rocksdb.compaction-read-ahead-size" now defaults to 2MB

* change Windows build so that RocksDB doesn't enforce AVX optimizations by default
  This fixes startup crashes on servers that do not have AVX CPU extensions

* speed up RocksDB secondary index creation and dropping

* removed RocksDB note in Geo index docs


v3.2.0 (2017-07-20)
-------------------

* fixed UI issues

* fixed multi-threading issues in Pregel

* fixed Foxx resilience

* added command-line option `--javascript.allow-admin-execute`

  This option can be used to control whether user-defined JavaScript code
  is allowed to be executed on server by sending via HTTP to the API endpoint
  `/_admin/execute`  with an authenticated user account.
  The default value is `false`, which disables the execution of user-defined
  code. This is also the recommended setting for production. In test environments,
  it may be convenient to turn the option on in order to send arbitrary setup
  or teardown commands for execution on the server.


v3.2.beta6 (2017-07-18)
-----------------------

* various bugfixes


v3.2.beta5 (2017-07-16)
-----------------------

* numerous bugfixes


v3.2.beta4 (2017-07-04)
-----------------------

* ui: fixed document view _from and _to linking issue for special characters

* added function `db._parse(query)` for parsing an AQL query and returning information about it

* fixed one medium priority and two low priority security user interface
  issues found by owasp zap.

* ui: added index deduplicate options

* ui: fixed renaming of collections for the rocksdb storage engine

* documentation and js fixes for secondaries

* RocksDB storage format was changed, users of the previous beta/alpha versions
  must delete the database directory and re-import their data

* enabled permissions on database and collection level

* added and changed some user related REST APIs
    * added `PUT /_api/user/{user}/database/{database}/{collection}` to change collection permission
    * added `GET /_api/user/{user}/database/{database}/{collection}`
    * added optional `full` parameter to the `GET /_api/user/{user}/database/` REST call

* added user functions in the arangoshell `@arangodb/users` module
    * added `grantCollection` and `revokeCollection` functions
    * added `permission(user, database, collection)` to retrieve collection specific rights

* added "deduplicate" attribute for array indexes, which controls whether inserting
  duplicate index values from the same document into a unique array index will lead to
  an error or not:

      // with deduplicate = true, which is the default value:
      db._create("test");
      db.test.ensureIndex({ type: "hash", fields: ["tags[*]"], deduplicate: true });
      db.test.insert({ tags: ["a", "b"] });
      db.test.insert({ tags: ["c", "d", "c"] }); // will work, because deduplicate = true
      db.test.insert({ tags: ["a"] }); // will fail

      // with deduplicate = false
      db._create("test");
      db.test.ensureIndex({ type: "hash", fields: ["tags[*]"], deduplicate: false });
      db.test.insert({ tags: ["a", "b"] });
      db.test.insert({ tags: ["c", "d", "c"] }); // will not work, because deduplicate = false
      db.test.insert({ tags: ["a"] }); // will fail

  The "deduplicate" attribute is now also accepted by the index creation HTTP
  API endpoint POST /_api/index and is returned by GET /_api/index.

* added optimizer rule "remove-filters-covered-by-traversal"

* Debian/Ubuntu installer: make messages about future package upgrades more clear

* fix a hangup in VST

  The problem happened when the two first chunks of a VST message arrived
  together on a connection that was newly switched to VST.

* fix deletion of outdated WAL files in RocksDB engine

* make use of selectivity estimates in hash, skiplist and persistent indexes
  in RocksDB engine

* changed VM overcommit recommendation for user-friendliness

* fix a shutdown bug in the cluster: a destroyed query could still be active

* do not terminate the entire server process if a temp file cannot be created
  (Windows only)

* fix log output in the front-end, it stopped in case of too many messages


v3.2.beta3 (2017-06-27)
-----------------------

* numerous bugfixes


v3.2.beta2 (2017-06-20)
-----------------------

* potentially fixed issue #2559: Duplicate _key generated on insertion

* fix invalid results (too many) when a skipping LIMIT was used for a
  traversal. `LIMIT x` or `LIMIT 0, x` were not affected, but `LIMIT s, x`
  may have returned too many results

* fix races in SSL communication code

* fix invalid locking in JWT authentication cache, which could have
  crashed the server

* fix invalid first group results for sorted AQL COLLECT when LIMIT
  was used

* fix potential race, which could make arangod hang on startup

* removed `exception` field from transaction error result; users should throw
  explicit `Error` instances to return custom exceptions (addresses issue #2561)

* fixed issue #2613: Reduce log level when Foxx manager tries to self heal missing database

* add a read only mode for users and collection level authorization

* removed `exception` field from transaction error result; users should throw
  explicit `Error` instances to return custom exceptions (addresses issue #2561)

* fixed issue #2677: Foxx disabling development mode creates non-deterministic service bundle

* fixed issue #2684: Legacy service UI not working


v3.2.beta1 (2017-06-12)
-----------------------

* provide more context for index errors (addresses issue #342)

* arangod now validates several OS/environment settings on startup and warns if
  the settings are non-ideal. Most of the checks are executed on Linux systems only.

* fixed issue #2515: The replace-or-with-in optimization rule might prevent use of indexes

* added `REGEX_REPLACE` AQL function

* the RocksDB storage format was changed, users of the previous alpha versions
  must delete the database directory and re-import their data

* added server startup option `--query.fail-on-warning`

  setting this option to `true` will abort any AQL query with an exception if
  it causes a warning at runtime. The value can be overridden per query by
  setting the `failOnWarning` attribute in a query's options.

* added --rocksdb.num-uncompressed-levels to adjust number of non-compressed levels

* added checks for memory managment and warn (i. e. if hugepages are enabled)

* set default SSL cipher suite string to "HIGH:!EXPORT:!aNULL@STRENGTH"

* fixed issue #2469: Authentication = true does not protect foxx-routes

* fixed issue #2459: compile success but can not run with rocksdb

* `--server.maximal-queue-size` is now an absolute maximum. If the queue is
  full, then 503 is returned. Setting it to 0 means "no limit".

* (Enterprise only) added authentication against an LDAP server

* fixed issue #2083: Foxx services aren't distributed to all coordinators

* fixed issue #2384: new coordinators don't pick up existing Foxx services

* fixed issue #2408: Foxx service validation causes unintended side-effects

* extended HTTP API with routes for managing Foxx services

* added distinction between hasUser and authorized within Foxx
  (cluster internal requests are authorized requests but don't have a user)

* arangoimp now has a `--threads` option to enable parallel imports of data

* PR #2514: Foxx services that can't be fixed by self-healing now serve a 503 error

* added `time` function to `@arangodb` module


v3.2.alpha4 (2017-04-25)
------------------------

* fixed issue #2450: Bad optimization plan on simple query

* fixed issue #2448: ArangoDB Web UI takes no action when Delete button is clicked

* fixed issue #2442: Frontend shows already deleted databases during login

* added 'x-content-type-options: nosniff' to avoid MSIE bug

* set default value for `--ssl.protocol` from TLSv1 to TLSv1.2.

* AQL breaking change in cluster:
  The SHORTEST_PATH statement using edge-collection names instead
  of a graph name now requires to explicitly name the vertex-collection names
  within the AQL query in the cluster. It can be done by adding `WITH <name>`
  at the beginning of the query.

  Example:
  ```
  FOR v,e IN OUTBOUND SHORTEST_PATH @start TO @target edges [...]
  ```

  Now has to be:

  ```
  WITH vertices
  FOR v,e IN OUTBOUND SHORTEST_PATH @start TO @target edges [...]
  ```

  This change is due to avoid dead-lock sitations in clustered case.
  An error stating the above is included.

* add implicit use of geo indexes when using SORT/FILTER in AQL, without
  the need to use the special-purpose geo AQL functions `NEAR` or `WITHIN`.

  the special purpose `NEAR` AQL function can now be substituted with the
  following AQL (provided there is a geo index present on the `doc.latitude`
  and `doc.longitude` attributes):

      FOR doc in geoSort
        SORT DISTANCE(doc.latitude, doc.longitude, 0, 0)
        LIMIT 5
        RETURN doc

  `WITHIN` can be substituted with the following AQL:

      FOR doc in geoFilter
        FILTER DISTANCE(doc.latitude, doc.longitude, 0, 0) < 2000
        RETURN doc

  Compared to using the special purpose AQL functions this approach has the
  advantage that it is more composable, and will also honor any `LIMIT` values
  used in the AQL query.

* potential fix for shutdown hangs on OSX

* added KB, MB, GB prefix for integer parameters, % for integer parameters
  with a base value

* added JEMALLOC 4.5.0

* added `--vm.resident-limit` and `--vm.path` for file-backed memory mapping
  after reaching a configurable maximum RAM size

* try recommended limit for file descriptors in case of unlimited
  hard limit

* issue #2413: improve logging in case of lock timeout and deadlocks

* added log topic attribute to /_admin/log api

* removed internal build option `USE_DEV_TIMERS`

  Enabling this option activated some proprietary timers for only selected
  events in arangod. Instead better use `perf` to gather timings.


v3.2.alpha3 (2017-03-22)
------------------------

* increase default collection lock timeout from 30 to 900 seconds

* added function `db._engine()` for retrieval of storage engine information at
  server runtime

  There is also an HTTP REST handler at GET /_api/engine that returns engine
  information.

* require at least cmake 3.2 for building ArangoDB

* make arangod start with less V8 JavaScript contexts

  This speeds up the server start (a little bit) and makes it use less memory.
  Whenever a V8 context is needed by a Foxx action or some other operation and
  there is no usable V8 context, a new one will be created dynamically now.

  Up to `--javascript.v8-contexts` V8 contexts will be created, so this option
  will change its meaning. Previously as many V8 contexts as specified by this
  option were created at server start, and the number of V8 contexts did not
  change at runtime. Now up to this number of V8 contexts will be in use at the
  same time, but the actual number of V8 contexts is dynamic.

  The garbage collector thread will automatically delete unused V8 contexts after
  a while. The number of spare contexts will go down to as few as configured in
  the new option `--javascript.v8-contexts-minimum`. Actually that many V8 contexts
  are also created at server start.

  The first few requests in new V8 contexts will take longer than in contexts
  that have been there already. Performance may therefore suffer a bit for the
  initial requests sent to ArangoDB or when there are only few but performance-
  critical situations in which new V8 contexts will be created. If this is a
  concern, it can easily be fixed by setting `--javascipt.v8-contexts-minimum`
  and `--javascript.v8-contexts` to a relatively high value, which will guarantee
  that many number of V8 contexts to be created at startup and kept around even
  when unused.

  Waiting for an unused V8 context will now also abort if no V8 context can be
  acquired/created after 120 seconds.

* improved diagnostic messages written to logfiles by supervisor process

* fixed issue #2367

* added "bindVars" to attributes of currently running and slow queries

* added "jsonl" as input file type for arangoimp

* upgraded version of bundled zlib library from 1.2.8 to 1.2.11

* added input file type `auto` for arangoimp so it can automatically detect the
  type of the input file from the filename extension

* fixed variables parsing in GraphQL

* added `--translate` option for arangoimp to translate attribute names from
  the input files to attriubte names expected by ArangoDB

  The `--translate` option can be specified multiple times (once per translation
  to be executed). The following example renames the "id" column from the input
  file to "_key", and the "from" column to "_from", and the "to" column to "_to":

      arangoimp --type csv --file data.csv --translate "id=_key" --translate "from=_from" --translate "to=_to"

  `--translate` works for CSV and TSV inputs only.

* changed default value for `--server.max-packet-size` from 128 MB to 256 MB

* fixed issue #2350

* fixed issue #2349

* fixed issue #2346

* fixed issue #2342

* change default string truncation length from 80 characters to 256 characters for
  `print`/`printShell` functions in ArangoShell and arangod. This will emit longer
  prefixes of string values before truncating them with `...`, which is helpful
  for debugging.

* always validate incoming JSON HTTP requests for duplicate attribute names

  Incoming JSON data with duplicate attribute names will now be rejected as
  invalid. Previous versions of ArangoDB only validated the uniqueness of
  attribute names inside incoming JSON for some API endpoints, but not
  consistently for all APIs.

* don't let read-only transactions block the WAL collector

* allow passing own `graphql-sync` module instance to Foxx GraphQL router

* arangoexport can now export to csv format

* arangoimp: fixed issue #2214

* Foxx: automatically add CORS response headers

* added "OPTIONS" to CORS `access-control-allow-methods` header

* Foxx: Fix arangoUser sometimes not being set correctly

* fixed issue #1974


v3.2.alpha2 (2017-02-20)
------------------------

* ui: fixed issue #2065

* ui: fixed a dashboard related memory issue

* Internal javascript rest actions will now hide their stack traces to the client
  unless maintainer mode is activated. Instead they will always log to the logfile

* Removed undocumented internal HTTP API:
  * PUT _api/edges

  The documented GET _api/edges and the undocumented POST _api/edges remains unmodified.

* updated V8 version to 5.7.0.0

* change undocumented behaviour in case of invalid revision ids in
  If-Match and If-None-Match headers from 400 (BAD) to 412 (PRECONDITION
  FAILED).

* change undocumented behaviour in case of invalid revision ids in
  JavaScript document operations from 1239 ("illegal document revision")
  to 1200 ("conflict").

* added data export tool, arangoexport.

  arangoexport can be used to export collections to json, jsonl or xml
  and export a graph or collections to xgmml.

* fixed a race condition when closing a connection

* raised default hard limit on threads for very small to 64

* fixed negative counting of http connection in UI


v3.2.alpha1 (2017-02-05)
------------------------

* added figure `httpRequests` to AQL query statistics

* removed revisions cache intermediate layer implementation

* obsoleted startup options `--database.revision-cache-chunk-size` and
  `--database.revision-cache-target-size`

* fix potential port number over-/underruns

* added startup option `--log.shorten-filenames` for controlling whether filenames
  in log messages should be shortened to just the filename with the absolute path

* removed IndexThreadFeature, made `--database.index-threads` option obsolete

* changed index filling to make it more parallel, dispatch tasks to boost::asio

* more detailed stacktraces in Foxx apps

* generated Foxx services now use swagger tags


v3.1.24 (XXXX-XX-XX)
--------------------

* fixed one more LIMIT issue in traversals


v3.1.23 (2017-06-19)
--------------------

* potentially fixed issue #2559: Duplicate _key generated on insertion

* fix races in SSL communication code

* fix invalid results (too many) when a skipping LIMIT was used for a
  traversal. `LIMIT x` or `LIMIT 0, x` were not affected, but `LIMIT s, x`
  may have returned too many results

* fix invalid first group results for sorted AQL COLLECT when LIMIT
  was used

* fix invalid locking in JWT authentication cache, which could have
  crashed the server

* fix undefined behavior in traverser when traversals were used inside
  a FOR loop


v3.1.22 (2017-06-07)
--------------------

* fixed issue #2505: Problem with export + report of a bug

* documented changed behavior of WITH

* fixed ui glitch in aardvark

* avoid agency compaction bug

* fixed issue #2283: disabled proxy communication internally


v3.1.21 (2017-05-22)
--------------------

* fixed issue #2488:  AQL operator IN error when data use base64 chars

* more randomness in seeding RNG

v3.1.20 (2016-05-16)
--------------------

* fixed incorrect sorting for distributeShardsLike

* improve reliability of AgencyComm communication with Agency

* fixed shard numbering bug, where ids were erouneously incremented by 1

* remove an unnecessary precondition in createCollectionCoordinator

* funny fail rotation fix

* fix in SimpleHttpClient for correct advancement of readBufferOffset

* forward SIG_HUP in supervisor process to the server process to fix logrotaion
  You need to stop the remaining arangod server process manually for the upgrade to work.


v3.1.19 (2017-04-28)
--------------------

* Fixed a StackOverflow issue in Traversal and ShortestPath. Occured if many (>1000) input
  values in a row do not return any result. Fixes issue: #2445

* fixed issue #2448

* fixed issue #2442

* added 'x-content-type-options: nosniff' to avoid MSIE bug

* fixed issue #2441

* fixed issue #2440

* Fixed a StackOverflow issue in Traversal and ShortestPath. Occured if many (>1000) input
  values in a row do not return any result. Fixes issue: #2445

* fix occasional hanging shutdowns on OS X


v3.1.18 (2017-04-18)
--------------------

* fixed error in continuous synchronization of collections

* fixed spurious hangs on server shutdown

* better error messages during restore collection

* completely overhaul supervision. More detailed tests

* Fixed a dead-lock situation in cluster traversers, it could happen in
  rare cases if the computation on one DBServer could be completed much earlier
  than the other server. It could also be restricted to SmartGraphs only.

* (Enterprise only) Fixed a bug in SmartGraph DepthFirstSearch. In some
  more complicated queries, the maxDepth limit of 1 was not considered strictly
  enough, causing the traverser to do unlimited depth searches.

* fixed issue #2415

* fixed issue #2422

* fixed issue #1974


v3.1.17 (2017-04-04)
--------------------

* (Enterprise only) fixed a bug where replicationFactor was not correctly
  forwarded in SmartGraph creation.

* fixed issue #2404

* fixed issue #2397

* ui - fixed smart graph option not appearing

* fixed issue #2389

* fixed issue #2400


v3.1.16 (2017-03-27)
--------------------

* fixed issue #2392

* try to raise file descriptors to at least 8192, warn otherwise

* ui - aql editor improvements + updated ace editor version (memory leak)

* fixed lost HTTP requests

* ui - fixed some event issues

* avoid name resolution when given connection string is a valid ip address

* helps with issue #1842, bug in COLLECT statement in connection with LIMIT.

* fix locking bug in cluster traversals

* increase lock timeout defaults

* increase various cluster timeouts

* limit default target size for revision cache to 1GB, which is better for
  tight RAM situations (used to be 40% of (totalRAM - 1GB), use
  --database.revision-cache-target-size <VALUEINBYTES> to get back the
  old behaviour

* fixed a bug with restarted servers indicating status as "STARTUP"
  rather that "SERVING" in Nodes UI.


v3.1.15 (2017-03-20)
--------------------

* add logrotate configuration as requested in #2355

* fixed issue #2376

* ui - changed document api due a chrome bug

* ui - fixed a submenu bug

* added endpoint /_api/cluster/endpoints in cluster case to get all
  coordinator endpoints

* fix documentation of /_api/endpoint, declaring this API obsolete.

* Foxx response objects now have a `type` method for manipulating the content-type header

* Foxx tests now support `xunit` and `tap` reporters


v3.1.14 (2017-03-13)
--------------------

* ui - added feature request (multiple start nodes within graph viewer) #2317

* added missing locks to authentication cache methods

* ui - added feature request (multiple start nodes within graph viewer) #2317

* ui - fixed wrong merge of statistics information from different coordinators

* ui - fixed issue #2316

* ui - fixed wrong protocol usage within encrypted environment

* fixed compile error on Mac Yosemite

* minor UI fixes


v3.1.13 (2017-03-06)
--------------------

* fixed variables parsing in GraphQL

* fixed issue #2214

* fixed issue #2342

* changed thread handling to queue only user requests on coordinator

* use exponential backoff when waiting for collection locks

* repair short name server lookup in cluster in the case of a removed
  server


v3.1.12 (2017-02-28)
--------------------

* disable shell color escape sequences on Windows

* fixed issue #2326

* fixed issue #2320

* fixed issue #2315

* fixed a race condition when closing a connection

* raised default hard limit on threads for very small to 64

* fixed negative counting of http connection in UI

* fixed a race when renaming collections

* fixed a race when dropping databases


v3.1.11 (2017-02-17)
--------------------

* fixed a race between connection closing and sending out last chunks of data to clients
  when the "Connection: close" HTTP header was set in requests

* ui: optimized smart graph creation usability

* ui: fixed #2308

* fixed a race in async task cancellation via `require("@arangodb/tasks").unregisterTask()`

* fixed spuriously hanging threads in cluster AQL that could sit idle for a few minutes

* fixed potential numeric overflow for big index ids in index deletion API

* fixed sort issue in cluster, occurring when one of the local sort buffers of a
  GatherNode was empty

* reduce number of HTTP requests made for certain kinds of join queries in cluster,
  leading to speedup of some join queries

* supervision deals with demised coordinators correctly again

* implement a timeout in TraverserEngineRegistry

* agent communication reduced in large batches of append entries RPCs

* inception no longer estimates RAFT timings

* compaction in agents has been moved to a separate thread

* replicated logs hold local timestamps

* supervision jobs failed leader and failed follower revisited for
  function in precarious stability situations

* fixed bug in random number generator for 64bit int


v3.1.10 (2017-02-02)
--------------------

* updated versions of bundled node modules:
  - joi: from 8.4.2 to 9.2.0
  - joi-to-json-schema: from 2.2.0 to 2.3.0
  - sinon: from 1.17.4 to 1.17.6
  - lodash: from 4.13.1 to 4.16.6

* added shortcut for AQL ternary operator
  instead of `condition ? true-part : false-part` it is now possible to also use a
  shortcut variant `condition ? : false-part`, e.g.

      FOR doc IN docs RETURN doc.value ?: 'not present'

  instead of

      FOR doc IN docs RETURN doc.value ? doc.value : 'not present'

* fixed wrong sorting order in cluster, if an index was used to sort with many
  shards.

* added --replication-factor, --number-of-shards and --wait-for-sync to arangobench

* turn on UTF-8 string validation for VelocyPack values received via VST connections

* fixed issue #2257

* upgraded Boost version to 1.62.0

* added optional detail flag for db.<collection>.count()
  setting the flag to `true` will make the count operation returned the per-shard
  counts for the collection:

      db._create("test", { numberOfShards: 10 });
      for (i = 0; i < 1000; ++i) {
        db.test.insert({value: i});
      }
      db.test.count(true);

      {
        "s100058" : 99,
        "s100057" : 103,
        "s100056" : 100,
        "s100050" : 94,
        "s100055" : 90,
        "s100054" : 122,
        "s100051" : 109,
        "s100059" : 99,
        "s100053" : 95,
        "s100052" : 89
      }

* added optional memory limit for AQL queries:

      db._query("FOR i IN 1..100000 SORT i RETURN i", {}, { options: { memoryLimit: 100000 } });

  This option limits the default maximum amount of memory (in bytes) that a single
  AQL query can use.
  When a single AQL query reaches the specified limit value, the query will be
  aborted with a *resource limit exceeded* exception. In a cluster, the memory
  accounting is done per shard, so the limit value is effectively a memory limit per
  query per shard.

  The global limit value can be overriden per query by setting the *memoryLimit*
  option value for individual queries when running an AQL query.

* added server startup option `--query.memory-limit`

* added convenience function to create vertex-centric indexes.

  Usage: `db.collection.ensureVertexCentricIndex("label", {type: "hash", direction: "outbound"})`
  That will create an index that can be used on OUTBOUND with filtering on the
  edge attribute `label`.

* change default log output for tools to stdout (instead of stderr)

* added option -D to define a configuration file environment key=value

* changed encoding behavior for URLs encoded in the C++ code of ArangoDB:
  previously the special characters `-`, `_`, `~` and `.` were returned as-is
  after URL-encoding, now `.` will be encoded to be `%2e`.
  This also changes the behavior of how incoming URIs are processed: previously
  occurrences of `..` in incoming request URIs were collapsed (e.g. `a/../b/` was
  collapsed to a plain `b/`). Now `..` in incoming request URIs are not collapsed.

* Foxx request URL suffix is no longer unescaped

* @arangodb/request option json now defaults to `true` if the response body is not empty and encoding is not explicitly set to `null` (binary).
  The option can still be set to `false` to avoid unnecessary attempts at parsing the response as JSON.

* Foxx configuration values for unknown options will be discarded when saving the configuration in production mode using the web interface

* module.context.dependencies is now immutable

* process.stdout.isTTY now returns `true` in arangosh and when running arangod with the `--console` flag

* add support for Swagger tags in Foxx


v3.1.9 (XXXX-XX-XX)
-------------------

* macos CLI package: store databases and apps in the users home directory

* ui: fixed re-login issue within a non system db, when tab was closed

* fixed a race in the VelocyStream Commtask implementation

* fixed issue #2256


v3.1.8 (2017-01-09)
-------------------

* add Windows silent installer

* add handling of debug symbols during Linux & windows release builds.

* fixed issue #2181

* fixed issue #2248: reduce V8 max old space size from 3 GB to 1 GB on 32 bit systems

* upgraded Boost version to 1.62.0

* fixed issue #2238

* fixed issue #2234

* agents announce new endpoints in inception phase to leader

* agency leadership accepts updatet endpoints to given uuid

* unified endpoints replace localhost with 127.0.0.1

* fix several problems within an authenticated cluster


v3.1.7 (2016-12-29)
-------------------

* fixed one too many elections in RAFT

* new agency comm backported from devel


v3.1.6 (2016-12-20)
-------------------

* fixed issue #2227

* fixed issue #2220

* agency constituent/agent bug fixes in race conditions picking up
  leadership

* supervision does not need waking up anymore as it is running
  regardless

* agents challenge their leadership more rigorously


v3.1.5 (2016-12-16)
-------------------

* lowered default value of `--database.revision-cache-target-size` from 75% of
  RAM to less than 40% of RAM

* fixed issue #2218

* fixed issue #2217

* Foxx router.get/post/etc handler argument can no longer accidentally omitted

* fixed issue #2223


v3.1.4 (2016-12-08)
-------------------

* fixed issue #2211

* fixed issue #2204

* at cluster start, coordinators wait until at least one DBserver is there,
  and either at least two DBservers are there or 15s have passed, before they
  initiate the bootstrap of system collections.

* more robust agency startup from devel

* supervision's AddFollower adds many followers at once

* supervision has new FailedFollower job

* agency's Node has new method getArray

* agency RAFT timing estimates more conservative in waitForSync
  scenario

* agency RAFT timing estimates capped at maximum 2.0/10.0 for low/high


v3.1.3 (2016-12-02)
-------------------

* fix a traversal bug when using skiplist indexes:
  if we have a skiplist of ["a", "unused", "_from"] and a traversal like:
  FOR v,e,p IN OUTBOUND @start @@edges
    FILTER p.edges[0].a == 'foo'
    RETURN v
  And the above index applied on "a" is considered better than EdgeIndex, than
  the executor got into undefined behaviour.

* fix endless loop when trying to create a collection with replicationFactor: -1


v3.1.2 (2016-11-24)
-------------------

* added support for descriptions field in Foxx dependencies

* (Enterprise only) fixed a bug in the statistic report for SmartGraph traversals.
Now they state correctly how many documents were fetched from the index and how many
have been filtered.

* Prevent uniform shard distribution when replicationFactor == numServers

v3.1.1 (2016-11-15)
-------------------

* fixed issue #2176

* fixed issue #2168

* display index usage of traversals in AQL explainer output (previously missing)

* fixed issue #2163

* preserve last-used HLC value across server starts

* allow more control over handling of pre-3.1 _rev values

  this changes the server startup option `--database.check-30-revisions` from a boolean (true/false)
  parameter to a string parameter with the following possible values:

  - "fail":
    will validate _rev values of 3.0 collections on collection loading and throw an exception when invalid _rev values are found.
    in this case collections with invalid _rev values are marked as corrupted and cannot be used in the ArangoDB 3.1 instance.
    the fix procedure for such collections is to export the collections from 3.0 database with arangodump and restore them in 3.1 with arangorestore.
    collections that do not contain invalid _rev values are marked as ok and will not be re-checked on following loads.
    collections that contain invalid _rev values will be re-checked on following loads.

  - "true":
    will validate _rev values of 3.0 collections on collection loading and print a warning when invalid _rev values are found.
    in this case collections with invalid _rev values can be used in the ArangoDB 3.1 instance.
    however, subsequent operations on documents with invalid _rev values may silently fail or fail with explicit errors.
    the fix procedure for such collections is to export the collections from 3.0 database with arangodump and restore them in 3.1 with arangorestore.
    collections that do not contain invalid _rev values are marked as ok and will not be re-checked on following loads.
    collections that contain invalid _rev values will be re-checked on following loads.

  - "false":
    will not validate _rev values on collection loading and not print warnings.
    no hint is given when invalid _rev values are found.
    subsequent operations on documents with invalid _rev values may silently fail or fail with explicit errors.
    this setting does not affect whether collections are re-checked later.
    collections will be re-checked on following loads if `--database.check-30-revisions` is later set to either `true` or `fail`.

  The change also suppresses warnings that were printed when collections were restored using arangorestore, and the restore
  data contained invalid _rev values. Now these warnings are suppressed, and new HLC _rev values are generated for these documents
  as before.

* added missing functions to AQL syntax highlighter in web interface

* fixed display of `ANY` direction in traversal explainer output (direction `ANY` was shown as either
  `INBOUND` or `OUTBOUND`)

* changed behavior of toJSON() function when serializing an object before saving it in the database

  if an object provides a toJSON() function, this function is still called for serializing it.
  the change is that the result of toJSON() is not stringified anymore, but saved as is. previous
  versions of ArangoDB called toJSON() and after that additionally stringified its result.

  This change will affect the saving of JS Buffer objects, which will now be saved as arrays of
  bytes instead of a comma-separated string of the Buffer's byte contents.

* allow creating unique indexes on more attributes than present in shardKeys

  The following combinations of shardKeys and indexKeys are allowed/not allowed:

  shardKeys     indexKeys
      a             a        ok
      a             b    not ok
      a           a b        ok
    a b             a    not ok
    a b             b    not ok
    a b           a b        ok
    a b         a b c        ok
  a b c           a b    not ok
  a b c         a b c        ok

* fixed wrong version in web interface login screen (EE only)

* make web interface not display an exclamation mark next to ArangoDB version number 3.1

* fixed search for arbitrary document attributes in web interface in case multiple
  search values were used on different attribute names. in this case, the search always
  produced an empty result

* disallow updating `_from` and `_to` values of edges in Smart Graphs. Updating these
  attributes would lead to potential redistribution of edges to other shards, which must be
  avoided.

* fixed issue #2148

* updated graphql-sync dependency to 0.6.2

* fixed issue #2156

* fixed CRC4 assembly linkage


v3.1.0 (2016-10-29)
-------------------

* AQL breaking change in cluster:

  from ArangoDB 3.1 onwards `WITH` is required for traversals in a
  clustered environment in order to avoid deadlocks.

  Note that for queries that access only a single collection or that have all
  collection names specified somewhere else in the query string, there is no
  need to use *WITH*. *WITH* is only useful when the AQL query parser cannot
  automatically figure out which collections are going to be used by the query.
  *WITH* is only useful for queries that dynamically access collections, e.g.
  via traversals, shortest path operations or the *DOCUMENT()* function.

  more info can be found [here](https://github.com/arangodb/arangodb/blob/devel/Documentation/Books/AQL/Operations/With.md)

* added AQL function `DISTANCE` to calculate the distance between two arbitrary
  coordinates (haversine formula)

* fixed issue #2110

* added Auto-aptation of RAFT timings as calculations only


v3.1.rc2 (2016-10-10)
---------------------

* second release candidate


v3.1.rc1 (2016-09-30)
---------------------

* first release candidate


v3.1.alpha2 (2016-09-01)
------------------------

* added module.context.createDocumentationRouter to replace module.context.apiDocumentation

* bug in RAFT implementation of reads. dethroned leader still answered requests in isolation

* ui: added new graph viewer

* ui: aql-editor added tabular & graph display

* ui: aql-editor improved usability

* ui: aql-editor: query profiling support

* fixed issue #2109

* fixed issue #2111

* fixed issue #2075

* added AQL function `DISTANCE` to calculate the distance between two arbitrary
  coordinates (haversine formula)

* rewrote scheduler and dispatcher based on boost::asio

  parameters changed:
    `--scheduler.threads` and `--server.threads` are now merged into a single one: `--server.threads`

    hidden `--server.extra-threads` has been removed

    hidden `--server.aql-threads` has been removed

    hidden `--server.backend` has been removed

    hidden `--server.show-backends` has been removed

    hidden `--server.thread-affinity` has been removed

* fixed issue #2086

* fixed issue #2079

* fixed issue #2071

  make the AQL query optimizer inject filter condition expressions referred to
  by variables during filter condition aggregation.
  For example, in the following query

      FOR doc IN collection
        LET cond1 = (doc.value == 1)
        LET cond2 = (doc.value == 2)
        FILTER cond1 || cond2
        RETURN { doc, cond1, cond2 }

  the optimizer will now inject the conditions for `cond1` and `cond2` into the filter
  condition `cond1 || cond2`, expanding it to `(doc.value == 1) || (doc.value == 2)`
  and making these conditions available for index searching.

  Note that the optimizer previously already injected some conditions into other
  conditions, but only if the variable that defined the condition was not used
  elsewhere. For example, the filter condition in the query

      FOR doc IN collection
        LET cond = (doc.value == 1)
        FILTER cond
        RETURN { doc }

  already got optimized before because `cond` was only used once in the query and
  the optimizer decided to inject it into the place where it was used.

  This only worked for variables that were referred to once in the query.
  When a variable was used multiple times, the condition was not injected as
  in the following query:

      FOR doc IN collection
        LET cond = (doc.value == 1)
        FILTER cond
        RETURN { doc, cond }

  The fix for #2070 now will enable this optimization so that the query can
  use an index on `doc.value` if available.

* changed behavior of AQL array comparison operators for empty arrays:
  * `ALL` and `ANY` now always return `false` when the left-hand operand is an
    empty array. The behavior for non-empty arrays does not change:
    * `[] ALL == 1` will return `false`
    * `[1] ALL == 1` will return `true`
    * `[1, 2] ALL == 1` will return `false`
    * `[2, 2] ALL == 1` will return `false`
    * `[] ANY == 1` will return `false`
    * `[1] ANY == 1` will return `true`
    * `[1, 2] ANY == 1` will return `true`
    * `[2, 2] ANY == 1` will return `false`
  * `NONE` now always returns `true` when the left-hand operand is an empty array.
    The behavior for non-empty arrays does not change:
    * `[] NONE == 1` will return `true`
    * `[1] NONE == 1` will return `false`
    * `[1, 2] NONE == 1` will return `false`
    * `[2, 2] NONE == 1` will return `true`

* added experimental AQL functions `JSON_STRINGIFY` and `JSON_PARSE`

* added experimental support for incoming gzip-compressed requests

* added HTTP REST APIs for online loglevel adjustments:

  - GET `/_admin/log/level` returns the current loglevel settings
  - PUT `/_admin/log/level` modifies the current loglevel settings

* PATCH /_api/gharial/{graph-name}/vertex/{collection-name}/{vertex-key}
  - changed default value for keepNull to true

* PATCH /_api/gharial/{graph-name}/edge/{collection-name}/{edge-key}
  - changed default value for keepNull to true

* renamed `maximalSize` attribute in parameter.json files to `journalSize`

  The `maximalSize` attribute will still be picked up from collections that
  have not been adjusted. Responses from the replication API will now also use
  `journalSize` instead of `maximalSize`.

* added `--cluster.system-replication-factor` in order to adjust the
  replication factor for new system collections

* fixed issue #2012

* added a memory expection in case V8 memory gets too low

* added Optimizer Rule for other indexes in Traversals
  this allows AQL traversals to use other indexes than the edge index.
  So traversals with filters on edges can now make use of more specific
  indexes, e.g.

      FOR v, e, p IN 2 OUTBOUND @start @@edge FILTER p.edges[0].foo == "bar"

  will prefer a Hash Index on [_from, foo] above the EdgeIndex.

* fixed epoch computation in hybrid logical clock

* fixed thread affinity

* replaced require("internal").db by require("@arangodb").db

* added option `--skip-lines` for arangoimp
  this allows skipping the first few lines from the import file in case the
  CSV or TSV import are used

* fixed periodic jobs: there should be only one instance running - even if it
  runs longer than the period

* improved performance of primary index and edge index lookups

* optimizations for AQL `[*]` operator in case no filter, no projection and
  no offset/limit are used

* added AQL function `OUTERSECTION` to return the symmetric difference of its
  input arguments

* Foxx manifests of installed services are now saved to disk with indentation

* Foxx tests and scripts in development mode should now always respect updated
  files instead of loading stale modules

* When disabling Foxx development mode the setup script is now re-run

* Foxx now provides an easy way to directly serve GraphQL requests using the
  `@arangodb/foxx/graphql` module and the bundled `graphql-sync` dependency

* Foxx OAuth2 module now correctly passes the `access_token` to the OAuth2 server

* added iconv-lite and timezone modules

* web interface now allows installing GitHub and zip services in legacy mode

* added module.context.createDocumentationRouter to replace module.context.apiDocumentation

* bug in RAFT implementation of reads. dethroned leader still answered
  requests in isolation

* all lambdas in ClusterInfo might have been left with dangling references.

* Agency bug fix for handling of empty json objects as values.

* Foxx tests no longer support the Mocha QUnit interface as this resulted in weird
  inconsistencies in the BDD and TDD interfaces. This fixes the TDD interface
  as well as out-of-sequence problems when using the BDD before/after functions.

* updated bundled JavaScript modules to latest versions; joi has been updated from 8.4 to 9.2
  (see [joi 9.0.0 release notes](https://github.com/hapijs/joi/issues/920) for information on
  breaking changes and new features)

* fixed issue #2139

* updated graphql-sync dependency to 0.6.2

* fixed issue #2156


v3.0.13 (XXXX-XX-XX)
--------------------

* fixed issue #2315

* fixed issue #2210


v3.0.12 (2016-11-23)
--------------------

* fixed issue #2176

* fixed issue #2168

* fixed issues #2149, #2159

* fixed error reporting for issue #2158

* fixed assembly linkage bug in CRC4 module

* added support for descriptions field in Foxx dependencies


v3.0.11 (2016-11-08)
--------------------

* fixed issue #2140: supervisor dies instead of respawning child

* fixed issue #2131: use shard key value entered by user in web interface

* fixed issue #2129: cannot kill a long-run query

* fixed issue #2110

* fixed issue #2081

* fixed issue #2038

* changes to Foxx service configuration or dependencies should now be
  stored correctly when options are cleared or omitted

* Foxx tests no longer support the Mocha QUnit interface as this resulted in weird
  inconsistencies in the BDD and TDD interfaces. This fixes the TDD interface
  as well as out-of-sequence problems when using the BDD before/after functions.

* fixed issue #2148


v3.0.10 (2016-09-26)
--------------------

* fixed issue #2072

* fixed issue #2070

* fixed slow cluster starup issues. supervision will demonstrate more
  patience with db servers


v3.0.9 (2016-09-21)
-------------------

* fixed issue #2064

* fixed issue #2060

* speed up `collection.any()` and skiplist index creation

* fixed multiple issues where ClusterInfo bug hung agency in limbo
  timeouting on multiple collection and database callbacks


v3.0.8 (2016-09-14)
-------------------

* fixed issue #2052

* fixed issue #2005

* fixed issue #2039

* fixed multiple issues where ClusterInfo bug hung agency in limbo
  timeouting on multiple collection and database callbacks


v3.0.7 (2016-09-05)
-------------------

* new supervision job handles db server failure during collection creation.


v3.0.6 (2016-09-02)
-------------------

* fixed issue #2026

* slightly better error diagnostics for AQL query compilation and replication

* fixed issue #2018

* fixed issue #2015

* fixed issue #2012

* fixed wrong default value for arangoimp's `--on-duplicate` value

* fix execution of AQL traversal expressions when there are multiple
  conditions that refer to variables set outside the traversal

* properly return HTTP 503 in JS actions when backend is gone

* supervision creates new key in agency for failed servers

* new shards will not be allocated on failed or cleaned servers


v3.0.5 (2016-08-18)
-------------------

* execute AQL ternary operator via C++ if possible

* fixed issue #1977

* fixed extraction of _id attribute in AQL traversal conditions

* fix SSL agency endpoint

* Minimum RAFT timeout was one order of magnitude to short.

* Optimized RAFT RPCs from leader to followers for efficiency.

* Optimized RAFT RPC handling on followers with respect to compaction.

* Fixed bug in handling of duplicates and overlapping logs

* Fixed bug in supervision take over after leadership change.

v3.0.4 (2016-08-01)
-------------------

* added missing lock for periodic jobs access

* fix multiple foxx related cluster issues

* fix handling of empty AQL query strings

* fixed issue in `INTERSECTION` AQL function with duplicate elements
  in the source arrays

* fixed issue #1970

* fixed issue #1968

* fixed issue #1967

* fixed issue #1962

* fixed issue #1959

* replaced require("internal").db by require("@arangodb").db

* fixed issue #1954

* fixed issue #1953

* fixed issue #1950

* fixed issue #1949

* fixed issue #1943

* fixed segfault in V8, by backporting https://bugs.chromium.org/p/v8/issues/detail?id=5033

* Foxx OAuth2 module now correctly passes the `access_token` to the OAuth2 server

* fixed credentialed CORS requests properly respecting --http.trusted-origin

* fixed a crash in V8Periodic task (forgotten lock)

* fixed two bugs in synchronous replication (syncCollectionFinalize)


v3.0.3 (2016-07-17)
-------------------

* fixed issue #1942

* fixed issue #1941

* fixed array index batch insertion issues for hash indexes that caused problems when
  no elements remained for insertion

* fixed AQL MERGE() function with External objects originating from traversals

* fixed some logfile recovery errors with error message "document not found"

* fixed issue #1937

* fixed issue #1936

* improved performance of arangorestore in clusters with synchronous
  replication

* Foxx tests and scripts in development mode should now always respect updated
  files instead of loading stale modules

* When disabling Foxx development mode the setup script is now re-run

* Foxx manifests of installed services are now saved to disk with indentation


v3.0.2 (2016-07-09)
-------------------

* fixed assertion failure in case multiple remove operations were used in the same query

* fixed upsert behavior in case upsert was used in a loop with the same document example

* fixed issue #1930

* don't expose local file paths in Foxx error messages.

* fixed issue #1929

* make arangodump dump the attribute `isSystem` when dumping the structure
  of a collection, additionally make arangorestore not fail when the attribute
  is missing

* fixed "Could not extract custom attribute" issue when using COLLECT with
  MIN/MAX functions in some contexts

* honor presence of persistent index for sorting

* make AQL query optimizer not skip "use-indexes-rule", even if enough
  plans have been created already

* make AQL optimizer not skip "use-indexes-rule", even if enough execution plans
  have been created already

* fix double precision value loss in VelocyPack JSON parser

* added missing SSL support for arangorestore

* improved cluster import performance

* fix Foxx thumbnails on DC/OS

* fix Foxx configuration not being saved

* fix Foxx app access from within the frontend on DC/OS

* add option --default-replication-factor to arangorestore and simplify
  the control over the number of shards when restoring

* fix a bug in the VPack -> V8 conversion if special attributes _key,
  _id, _rev, _from and _to had non-string values, which is allowed
  below the top level

* fix malloc_usable_size for darwin


v3.0.1 (2016-06-30)
-------------------

* fixed periodic jobs: there should be only one instance running - even if it
  runs longer than the period

* increase max. number of collections in AQL queries from 32 to 256

* fixed issue #1916: header "authorization" is required" when opening
  services page

* fixed issue #1915: Explain: member out of range

* fixed issue #1914: fix unterminated buffer

* don't remove lockfile if we are the same (now stale) pid
  fixes docker setups (our pid will always be 1)

* do not use revision id comparisons in compaction for determining whether a
  revision is obsolete, but marker memory addresses
  this ensures revision ids don't matter when compacting documents

* escape Unicode characters in JSON HTTP responses
  this converts UTF-8 characters in HTTP responses of arangod into `\uXXXX`
  escape sequences. This makes the HTTP responses fit into the 7 bit ASCII
  character range, which speeds up HTTP response parsing for some clients,
  namely node.js/v8

* add write before read collections when starting a user transaction
  this allows specifying the same collection in both read and write mode without
  unintended side effects

* fixed buffer overrun that occurred when building very large result sets

* index lookup optimizations for primary index and edge index

* fixed "collection is a nullptr" issue when starting a traversal from a transaction

* enable /_api/import on coordinator servers


v3.0.0 (2016-06-22)
-------------------

* minor GUI fixxes

* fix for replication and nonces


v3.0.0-rc3 (2016-06-19)
-----------------------

* renamed various Foxx errors to no longer refer to Foxx services as apps

* adjusted various error messages in Foxx to be more informative

* specifying "files" in a Foxx manifest to be mounted at the service root
  no longer results in 404s when trying to access non-file routes

* undeclared path parameters in Foxx no longer break the service

* trusted reverse proxy support is now handled more consistently

* ArangoDB request compatibility and user are now exposed in Foxx

* all bundled NPM modules have been upgraded to their latest versions


v3.0.0-rc2 (2016-06-12)
-----------------------

* added option `--server.max-packet-size` for client tools

* renamed option `--server.ssl-protocol` to `--ssl.protocol` in client tools
  (was already done for arangod, but overlooked for client tools)

* fix handling of `--ssl.protocol` value 5 (TLS v1.2) in client tools, which
  claimed to support it but didn't

* config file can use '@include' to include a different config file as base


v3.0.0-rc1 (2016-06-10)
-----------------------

* the user management has changed: it now has users that are independent of
  databases. A user can have one or more database assigned to the user.

* forward ported V8 Comparator bugfix for inline heuristics from
  https://github.com/v8/v8/commit/5ff7901e24c2c6029114567de5a08ed0f1494c81

* changed to-string conversion for AQL objects and arrays, used by the AQL
  function `TO_STRING()` and implicit to-string casts in AQL

  - arrays are now converted into their JSON-stringify equivalents, e.g.

    - `[ ]` is now converted to `[]`
    - `[ 1, 2, 3 ]` is now converted to `[1,2,3]`
    - `[ "test", 1, 2 ] is now converted to `["test",1,2]`

    Previous versions of ArangoDB converted arrays with no members into the
    empty string, and non-empty arrays into a comma-separated list of member
    values, without the surrounding angular brackets. Additionally, string
    array members were not enclosed in quotes in the result string:

    - `[ ]` was converted to ``
    - `[ 1, 2, 3 ]` was converted to `1,2,3`
    - `[ "test", 1, 2 ] was converted to `test,1,2`

  - objects are now converted to their JSON-stringify equivalents, e.g.

    - `{ }` is converted to `{}`
    - `{ a: 1, b: 2 }` is converted to `{"a":1,"b":2}`
    - `{ "test" : "foobar" }` is converted to `{"test":"foobar"}`

    Previous versions of ArangoDB always converted objects into the string
    `[object Object]`

  This change affects also the AQL functions `CONCAT()` and `CONCAT_SEPARATOR()`
  which treated array values differently in previous versions. Previous versions
  of ArangoDB automatically flattened array values on the first level of the array,
  e.g. `CONCAT([1, 2, 3, [ 4, 5, 6 ]])` produced `1,2,3,4,5,6`. Now this will produce
  `[1,2,3,[4,5,6]]`. To flatten array members on the top level, you can now use
  the more explicit `CONCAT(FLATTEN([1, 2, 3, [4, 5, 6]], 1))`.

* added C++ implementations for AQL functions `SLICE()`, `CONTAINS()` and
  `RANDOM_TOKEN()`

* as a consequence of the upgrade to V8 version 5, the implementation of the
  JavaScript `Buffer` object had to be changed. JavaScript `Buffer` objects in
  ArangoDB now always store their data on the heap. There is no shared pool
  for small Buffer values, and no pointing into existing Buffer data when
  extracting slices. This change may increase the cost of creating Buffers with
  short contents or when peeking into existing Buffers, but was required for
  safer memory management and to prevent leaks.

* the `db` object's function `_listDatabases()` was renamed to just `_databases()`
  in order to make it more consistent with the existing `_collections()` function.
  Additionally the `db` object's `_listEndpoints()` function was renamed to just
  `_endpoints()`.

* changed default value of `--server.authentication` from `false` to `true` in
  configuration files etc/relative/arangod.conf and etc/arangodb/arangod.conf.in.
  This means the server will be started with authentication enabled by default,
  requiring all client connections to provide authentication data when connecting
  to ArangoDB. Authentication can still be turned off via setting the value of
  `--server.authentication` to `false` in ArangoDB's configuration files or by
  specifying the option on the command-line.

* Changed result format for querying all collections via the API GET `/_api/collection`.

  Previous versions of ArangoDB returned an object with an attribute named `collections`
  and an attribute named `names`. Both contained all available collections, but
  `collections` contained the collections as an array, and `names` contained the
  collections again, contained in an object in which the attribute names were the
  collection names, e.g.

  ```
  {
    "collections": [
      {"id":"5874437","name":"test","isSystem":false,"status":3,"type":2},
      {"id":"17343237","name":"something","isSystem":false,"status":3,"type":2},
      ...
    ],
    "names": {
      "test": {"id":"5874437","name":"test","isSystem":false,"status":3,"type":2},
      "something": {"id":"17343237","name":"something","isSystem":false,"status":3,"type":2},
      ...
    }
  }
  ```
  This result structure was redundant, and therefore has been simplified to just

  ```
  {
    "result": [
      {"id":"5874437","name":"test","isSystem":false,"status":3,"type":2},
      {"id":"17343237","name":"something","isSystem":false,"status":3,"type":2},
      ...
    ]
  }
  ```

  in ArangoDB 3.0.

* added AQL functions `TYPENAME()` and `HASH()`

* renamed arangob tool to arangobench

* added AQL string comparison operator `LIKE`

  The operator can be used to compare strings like this:

      value LIKE search

  The operator is currently implemented by calling the already existing AQL
  function `LIKE`.

  This change also makes `LIKE` an AQL keyword. Using `LIKE` in either case as
  an attribute or collection name in AQL thus requires quoting.

* make AQL optimizer rule "remove-unnecessary-calculations" fire in more cases

  The rule will now remove calculations that are used exactly once in other
  expressions (e.g. `LET a = doc RETURN a.value`) and calculations,
  or calculations that are just references (e.g. `LET a = b`).

* renamed AQL optimizer rule "merge-traversal-filter" to "optimize-traversals"
  Additionally, the optimizer rule will remove unused edge and path result variables
  from the traversal in case they are specified in the `FOR` section of the traversal,
  but not referenced later in the query. This saves constructing edges and paths
  results.

* added AQL optimizer rule "inline-subqueries"

  This rule can pull out certain subqueries that are used as an operand to a `FOR`
  loop one level higher, eliminating the subquery completely. For example, the query

      FOR i IN (FOR j IN [1,2,3] RETURN j) RETURN i

  will be transformed by the rule to:

      FOR i IN [1,2,3] RETURN i

  The query

      FOR name IN (FOR doc IN _users FILTER doc.status == 1 RETURN doc.name) LIMIT 2 RETURN name

  will be transformed into

      FOR tmp IN _users FILTER tmp.status == 1 LIMIT 2 RETURN tmp.name

  The rule will only fire when the subquery is used as an operand to a `FOR` loop, and
  if the subquery does not contain a `COLLECT` with an `INTO` variable.

* added new endpoint "srv://" for DNS service records

* The result order of the AQL functions VALUES and ATTRIBUTES has never been
  guaranteed and it only had the "correct" ordering by accident when iterating
  over objects that were not loaded from the database. This accidental behavior
  is now changed by introduction of VelocyPack. No ordering is guaranteed unless
  you specify the sort parameter.

* removed configure option `--enable-logger`

* added AQL array comparison operators

  All AQL comparison operators now also exist in an array variant. In the
  array variant, the operator is preceded with one of the keywords *ALL*, *ANY*
  or *NONE*. Using one of these keywords changes the operator behavior to
  execute the comparison operation for all, any, or none of its left hand
  argument values. It is therefore expected that the left hand argument
  of an array operator is an array.

  Examples:

      [ 1, 2, 3 ] ALL IN [ 2, 3, 4 ]   // false
      [ 1, 2, 3 ] ALL IN [ 1, 2, 3 ]   // true
      [ 1, 2, 3 ] NONE IN [ 3 ]        // false
      [ 1, 2, 3 ] NONE IN [ 23, 42 ]   // true
      [ 1, 2, 3 ] ANY IN [ 4, 5, 6 ]   // false
      [ 1, 2, 3 ] ANY IN [ 1, 42 ]     // true
      [ 1, 2, 3 ] ANY == 2             // true
      [ 1, 2, 3 ] ANY == 4             // false
      [ 1, 2, 3 ] ANY > 0              // true
      [ 1, 2, 3 ] ANY <= 1             // true
      [ 1, 2, 3 ] NONE < 99            // false
      [ 1, 2, 3 ] NONE > 10            // true
      [ 1, 2, 3 ] ALL > 2              // false
      [ 1, 2, 3 ] ALL > 0              // true
      [ 1, 2, 3 ] ALL >= 3             // false
      ["foo", "bar"] ALL != "moo"      // true
      ["foo", "bar"] NONE == "bar"     // false
      ["foo", "bar"] ANY == "foo"      // true

* improved AQL optimizer to remove unnecessary sort operations in more cases

* allow enclosing AQL identifiers in forward ticks in addition to using
  backward ticks

  This allows for convenient writing of AQL queries in JavaScript template strings
  (which are delimited with backticks themselves), e.g.

      var q = `FOR doc IN ´collection´ RETURN doc.´name´`;

* allow to set `print.limitString` to configure the number of characters
  to output before truncating

* make logging configurable per log "topic"

  `--log.level <level>` sets the global log level to <level>, e.g. `info`,
  `debug`, `trace`.

  `--log.level topic=<level>` sets the log level for a specific topic.
  Currently, the following topics exist: `collector`, `compactor`, `mmap`,
  `performance`, `queries`, and `requests`. `performance` and `requests` are
  set to FATAL by default. `queries` is set to info. All others are
  set to the global level by default.

  The new log option `--log.output <definition>` allows directing the global
  or per-topic log output to different outputs. The output definition
  "<definition>" can be one of

    "-" for stdin
    "+" for stderr
    "syslog://<syslog-facility>"
    "syslog://<syslog-facility>/<application-name>"
    "file://<relative-path>"

  The option can be specified multiple times in order to configure the output
  for different log topics. To set up a per-topic output configuration, use
  `--log.output <topic>=<definition>`, e.g.

    queries=file://queries.txt

  logs all queries to the file "queries.txt".

* the option `--log.requests-file` is now deprecated. Instead use

    `--log.level requests=info`
    `--log.output requests=file://requests.txt`

* the option `--log.facility` is now deprecated. Instead use

    `--log.output requests=syslog://facility`

* the option `--log.performance` is now deprecated. Instead use

    `--log.level performance=trace`

* removed option `--log.source-filter`

* removed configure option `--enable-logger`

* change collection directory names to include a random id component at the end

  The new pattern is `collection-<id>-<random>`, where `<id>` is the collection
  id and `<random>` is a random number. Previous versions of ArangoDB used a
  pattern `collection-<id>` without the random number.

  ArangoDB 3.0 understands both the old and name directory name patterns.

* removed mostly unused internal spin-lock implementation

* removed support for pre-Windows 7-style locks. This removes compatibility for
  Windows versions older than Windows 7 (e.g. Windows Vista, Windows XP) and
  Windows 2008R2 (e.g. Windows 2008).

* changed names of sub-threads started by arangod

* added option `--default-number-of-shards` to arangorestore, allowing creating
  collections with a specifiable number of shards from a non-cluster dump

* removed support for CoffeeScript source files

* removed undocumented SleepAndRequeue

* added WorkMonitor to inspect server threads

* when downloading a Foxx service from the web interface the suggested filename
  is now based on the service's mount path instead of simply "app.zip"

* the `@arangodb/request` response object now stores the parsed JSON response
  body in a property `json` instead of `body` when the request was made using the
  `json` option. The `body` instead contains the response body as a string.

* the Foxx API has changed significantly, 2.8 services are still supported
  using a backwards-compatible "legacy mode"


v2.8.12 (XXXX-XX-XX)
--------------------

* issue #2091: decrease connect timeout to 5 seconds on startup

* fixed issue #2072

* slightly better error diagnostics for some replication errors

* fixed issue #1977

* fixed issue in `INTERSECTION` AQL function with duplicate elements
  in the source arrays

* fixed issue #1962

* fixed issue #1959

* export aqlQuery template handler as require('org/arangodb').aql for forwards-compatibility


v2.8.11 (2016-07-13)
--------------------

* fixed array index batch insertion issues for hash indexes that caused problems when
  no elements remained for insertion

* fixed issue #1937


v2.8.10 (2016-07-01)
--------------------

* make sure next local _rev value used for a document is at least as high as the
  _rev value supplied by external sources such as replication

* make adding a collection in both read- and write-mode to a transaction behave as
  expected (write includes read). This prevents the `unregister collection used in
  transaction` error

* fixed sometimes invalid result for `byExample(...).count()` when an index plus
  post-filtering was used

* fixed "collection is a nullptr" issue when starting a traversal from a transaction

* honor the value of startup option `--database.wait-for-sync` (that is used to control
  whether new collections are created with `waitForSync` set to `true` by default) also
  when creating collections via the HTTP API (and thus the ArangoShell). When creating
  a collection via these mechanisms, the option was ignored so far, which was inconsistent.

* fixed issue #1826: arangosh --javascript.execute: internal error (geo index issue)

* fixed issue #1823: Arango crashed hard executing very simple query on windows


v2.8.9 (2016-05-13)
-------------------

* fixed escaping and quoting of extra parameters for executables in Mac OS X App

* added "waiting for" status variable to web interface collection figures view

* fixed undefined behavior in query cache invaldation

* fixed access to /_admin/statistics API in case statistics are disable via option
  `--server.disable-statistics`

* Foxx manager will no longer fail hard when Foxx store is unreachable unless installing
  a service from the Foxx store (e.g. when behind a firewall or GitHub is unreachable).


v2.8.8 (2016-04-19)
-------------------

* fixed issue #1805: Query: internal error (location: arangod/Aql/AqlValue.cpp:182).
  Please report this error to arangodb.com (while executing)

* allow specifying collection name prefixes for `_from` and `_to` in arangoimp:

  To avoid specifying complete document ids (consisting of collection names and document
  keys) for *_from* and *_to* values when importing edges with arangoimp, there are now
  the options *--from-collection-prefix* and *--to-collection-prefix*.

  If specified, these values will be automatically prepended to each value in *_from*
  (or *_to* resp.). This allows specifying only document keys inside *_from* and/or *_to*.

  *Example*

      > arangoimp --from-collection-prefix users --to-collection-prefix products ...

  Importing the following document will then create an edge between *users/1234* and
  *products/4321*:

  ```js
  { "_from" : "1234", "_to" : "4321", "desc" : "users/1234 is connected to products/4321" }
  ```

* requests made with the interactive system API documentation in the web interface
  (Swagger) will now respect the active database instead of always using `_system`


v2.8.7 (2016-04-07)
-------------------

* optimized primary=>secondary failover

* fix to-boolean conversion for documents in AQL

* expose the User-Agent HTTP header from the ArangoShell since Github seems to
  require it now, and we use the ArangoShell for fetching Foxx repositories from Github

* work with http servers that only send

* fixed potential race condition between compactor and collector threads

* fix removal of temporary directories on arangosh exit

* javadoc-style comments in Foxx services are no longer interpreted as
  Foxx comments outside of controller/script/exports files (#1748)

* removed remaining references to class syntax for Foxx Model and Repository
  from the documentation

* added a safe-guard for corrupted master-pointer


v2.8.6 (2016-03-23)
-------------------

* arangosh can now execute JavaScript script files that contain a shebang
  in the first line of the file. This allows executing script files directly.

  Provided there is a script file `/path/to/script.js` with the shebang
  `#!arangosh --javascript.execute`:

      > cat /path/to/script.js
      #!arangosh --javascript.execute
      print("hello from script.js");

  If the script file is made executable

      > chmod a+x /path/to/script.js

  it can be invoked on the shell directly and use arangosh for its execution:

      > /path/to/script.js
      hello from script.js

  This did not work in previous versions of ArangoDB, as the whole script contents
  (including the shebang) were treated as JavaScript code.
  Now shebangs in script files will now be ignored for all files passed to arangosh's
  `--javascript.execute` parameter.

  The alternative way of executing a JavaScript file with arangosh still works:

      > arangosh --javascript.execute /path/to/script.js
      hello from script.js

* added missing reset of traversal state for nested traversals.
  The state of nested traversals (a traversal in an AQL query that was
  located in a repeatedly executed subquery or inside another FOR loop)
  was not reset properly, so that multiple invocations of the same nested
  traversal with different start vertices led to the nested traversal
  always using the start vertex provided on the first invocation.

* fixed issue #1781: ArangoDB startup time increased tremendously

* fixed issue #1783: SIGHUP should rotate the log


v2.8.5 (2016-03-11)
-------------------

* Add OpenSSL handler for TLS V1.2 as sugested by kurtkincaid in #1771

* fixed issue #1765 (The webinterface should display the correct query time)
  and #1770 (Display ACTUAL query time in aardvark's AQL editor)

* Windows: the unhandled exception handler now calls the windows logging
  facilities directly without locks.
  This fixes lockups on crashes from the logging framework.

* improve nullptr handling in logger.

* added new endpoint "srv://" for DNS service records

* `org/arangodb/request` no longer sets the content-type header to the
  string "undefined" when no content-type header should be sent (issue #1776)


v2.8.4 (2016-03-01)
-------------------

* global modules are no longer incorrectly resolved outside the ArangoDB
  JavaScript directory or the Foxx service's root directory (issue #1577)

* improved error messages from Foxx and JavaScript (issues #1564, #1565, #1744)


v2.8.3 (2016-02-22)
-------------------

* fixed AQL filter condition collapsing for deeply-nested cases, potentially
  enabling usage of indexes in some dedicated cases

* added parentheses in AQL explain command output to correctly display precedence
  of logical and arithmetic operators

* Foxx Model event listeners defined on the model are now correctly invoked by
  the Repository methods (issue #1665)

* Deleting a Foxx service in the frontend should now always succeed even if the
  files no longer exist on the file system (issue #1358)

* Routing actions loaded from the database no longer throw exceptions when
  trying to load other modules using "require"

* The `org/arangodb/request` response object now sets a property `json` to the
  parsed JSON response body in addition to overwriting the `body` property when
  the request was made using the `json` option.

* Improved Windows stability

* Fixed a bug in the interactive API documentation that would escape slashes
  in document-handle fields. Document handles are now provided as separate
  fields for collection name and document key.


v2.8.2 (2016-02-09)
-------------------

* the continuous replication applier will now prevent the master's WAL logfiles
  from being removed if they are still needed by the applier on the slave. This
  should help slaves that suffered from masters garbage collection WAL logfiles
  which would have been needed by the slave later.

  The initial synchronization will block removal of still needed WAL logfiles
  on the master for 10 minutes initially, and will extend this period when further
  requests are made to the master. Initial synchronization hands over its handle
  for blocking logfile removal to the continuous replication when started via
  the *setupReplication* function. In this case, continuous replication will
  extend the logfile removal blocking period for the required WAL logfiles when
  the slave makes additional requests.

  All handles that block logfile removal will time out automatically after at
  most 5 minutes should a master not be contacted by the slave anymore (e.g. in
  case the slave's replication is turned off, the slaves loses the connection
  to the master or the slave goes down).

* added all-in-one function *setupReplication* to synchronize data from master
  to slave and start the continuous replication:

      require("@arangodb/replication").setupReplication(configuration);

  The command will return when the initial synchronization is finished and the
  continuous replication has been started, or in case the initial synchronization
  has failed.

  If the initial synchronization is successful, the command will store the given
  configuration on the slave. It also configures the continuous replication to start
  automatically if the slave is restarted, i.e. *autoStart* is set to *true*.

  If the command is run while the slave's replication applier is already running,
  it will first stop the running applier, drop its configuration and do a
  resynchronization of data with the master. It will then use the provided configration,
  overwriting any previously existing replication configuration on the slave.

  The following example demonstrates how to use the command for setting up replication
  for the *_system* database. Note that it should be run on the slave and not the
  master:

      db._useDatabase("_system");
      require("@arangodb/replication").setupReplication({
        endpoint: "tcp://master.domain.org:8529",
        username: "myuser",
        password: "mypasswd",
        verbose: false,
        includeSystem: false,
        incremental: true,
        autoResync: true
      });

* the *sync* and *syncCollection* functions now always start the data synchronization
  as an asynchronous server job. The call to *sync* or *syncCollection* will block
  until synchronization is either complete or has failed with an error. The functions
  will automatically poll the slave periodically for status updates.

  The main benefit is that the connection to the slave does not need to stay open
  permanently and is thus not affected by timeout issues. Additionally the caller does
  not need to query the synchronization status from the slave manually as this is
  now performed automatically by these functions.

* fixed undefined behavior when explaining some types of AQL traversals, fixed
  display of some types of traversals in AQL explain output


v2.8.1 (2016-01-29)
-------------------

* Improved AQL Pattern matching by allowing to specify a different traversal
  direction for one or many of the edge collections.

      FOR v, e, p IN OUTBOUND @start @@ec1, INBOUND @@ec2, @@ec3

  will traverse *ec1* and *ec3* in the OUTBOUND direction and for *ec2* it will use
  the INBOUND direction. These directions can be combined in arbitrary ways, the
  direction defined after *IN [steps]* will we used as default direction and can
  be overriden for specific collections.
  This feature is only available for collection lists, it is not possible to
  combine it with graph names.

* detect more types of transaction deadlocks early

* fixed display of relational operators in traversal explain output

* fixed undefined behavior in AQL function `PARSE_IDENTIFIER`

* added "engines" field to Foxx services generated in the admin interface

* added AQL function `IS_SAME_COLLECTION`:

  *IS_SAME_COLLECTION(collection, document)*: Return true if *document* has the same
  collection id as the collection specified in *collection*. *document* can either be
  a [document handle](../Glossary/README.md#document-handle) string, or a document with
  an *_id* attribute. The function does not validate whether the collection actually
  contains the specified document, but only compares the name of the specified collection
  with the collection name part of the specified document.
  If *document* is neither an object with an *id* attribute nor a *string* value,
  the function will return *null* and raise a warning.

      /* true */
      IS_SAME_COLLECTION('_users', '_users/my-user')
      IS_SAME_COLLECTION('_users', { _id: '_users/my-user' })

      /* false */
      IS_SAME_COLLECTION('_users', 'foobar/baz')
      IS_SAME_COLLECTION('_users', { _id: 'something/else' })


v2.8.0 (2016-01-25)
-------------------

* avoid recursive locking


v2.8.0-beta8 (2016-01-19)
-------------------------

* improved internal datafile statistics for compaction and compaction triggering
  conditions, preventing excessive growth of collection datafiles under some
  workloads. This should also fix issue #1596.

* renamed AQL optimizer rule `remove-collect-into` to `remove-collect-variables`

* fixed primary and edge index lookups prematurely aborting searches when the
  specified id search value contained a different collection than the collection
  the index was created for


v2.8.0-beta7 (2016-01-06)
-------------------------

* added vm.runInThisContext

* added AQL keyword `AGGREGATE` for use in AQL `COLLECT` statement

  Using `AGGREGATE` allows more efficient aggregation (incrementally while building
  the groups) than previous versions of AQL, which built group aggregates afterwards
  from the total of all group values.

  `AGGREGATE` can be used inside a `COLLECT` statement only. If used, it must follow
  the declaration of grouping keys:

      FOR doc IN collection
        COLLECT gender = doc.gender AGGREGATE minAge = MIN(doc.age), maxAge = MAX(doc.age)
        RETURN { gender, minAge, maxAge }

  or, if no grouping keys are used, it can follow the `COLLECT` keyword:

      FOR doc IN collection
        COLLECT AGGREGATE minAge = MIN(doc.age), maxAge = MAX(doc.age)
        RETURN {
  minAge, maxAge
}

  Only specific expressions are allowed on the right-hand side of each `AGGREGATE`
  assignment:

  - on the top level the expression must be a call to one of the supported aggregation
    functions `LENGTH`, `MIN`, `MAX`, `SUM`, `AVERAGE`, `STDDEV_POPULATION`, `STDDEV_SAMPLE`,
    `VARIANCE_POPULATION`, or `VARIANCE_SAMPLE`

  - the expression must not refer to variables introduced in the `COLLECT` itself

* Foxx: mocha test paths with wildcard characters (asterisks) now work on Windows

* reserved AQL keyword `NONE` for future use

* web interface: fixed a graph display bug concerning dashboard view

* web interface: fixed several bugs during the dashboard initialize process

* web interface: included several bugfixes: #1597, #1611, #1623

* AQL query optimizer now converts `LENGTH(collection-name)` to an optimized
  expression that returns the number of documents in a collection

* adjusted the behavior of the expansion (`[*]`) operator in AQL for non-array values

  In ArangoDB 2.8, calling the expansion operator on a non-array value will always
  return an empty array. Previous versions of ArangoDB expanded non-array values by
  calling the `TO_ARRAY()` function for the value, which for example returned an
  array with a single value for boolean, numeric and string input values, and an array
  with the object's values for an object input value. This behavior was inconsistent
  with how the expansion operator works for the array indexes in 2.8, so the behavior
  is now unified:

  - if the left-hand side operand of `[*]` is an array, the array will be returned as
    is when calling `[*]` on it
  - if the left-hand side operand of `[*]` is not an array, an empty array will be
    returned by `[*]`

  AQL queries that rely on the old behavior can be changed by either calling `TO_ARRAY`
  explicitly or by using the `[*]` at the correct position.

  The following example query will change its result in 2.8 compared to 2.7:

      LET values = "foo" RETURN values[*]

  In 2.7 the query has returned the array `[ "foo" ]`, but in 2.8 it will return an
  empty array `[ ]`. To make it return the array `[ "foo" ]` again, an explicit
  `TO_ARRAY` function call is needed in 2.8 (which in this case allows the removal
  of the `[*]` operator altogether). This also works in 2.7:

      LET values = "foo" RETURN TO_ARRAY(values)

  Another example:

      LET values = [ { name: "foo" }, { name: "bar" } ]
      RETURN values[*].name[*]

  The above returned `[ [ "foo" ], [ "bar" ] ] in 2.7. In 2.8 it will return
  `[ [ ], [ ] ]`, because the value of `name` is not an array. To change the results
  to the 2.7 style, the query can be changed to

      LET values = [ { name: "foo" }, { name: "bar" } ]
      RETURN values[* RETURN TO_ARRAY(CURRENT.name)]

  The above also works in 2.7.
  The following types of queries won't change:

      LET values = [ 1, 2, 3 ] RETURN values[*]
      LET values = [ { name: "foo" }, { name: "bar" } ] RETURN values[*].name
      LET values = [ { names: [ "foo", "bar" ] }, { names: [ "baz" ] } ] RETURN values[*].names[*]
      LET values = [ { names: [ "foo", "bar" ] }, { names: [ "baz" ] } ] RETURN values[*].names[**]

* slightly adjusted V8 garbage collection strategy so that collection eventually
  happens in all contexts that hold V8 external references to documents and
  collections.

  also adjusted default value of `--javascript.gc-frequency` from 10 seconds to
  15 seconds, as less internal operations are carried out in JavaScript.

* fixes for AQL optimizer and traversal

* added `--create-collection-type` option to arangoimp

  This allows specifying the type of the collection to be created when
  `--create-collection` is set to `true`.

* Foxx export cache should no longer break if a broken app is loaded in the
  web admin interface.


v2.8.0-beta2 (2015-12-16)
-------------------------

* added AQL query optimizer rule "sort-in-values"

  This rule pre-sorts the right-hand side operand of the `IN` and `NOT IN`
  operators so the operation can use a binary search with logarithmic complexity
  instead of a linear search. The rule is applied when the right-hand side
  operand of an `IN` or `NOT IN` operator in a filter condition is a variable that
  is defined in a different loop/scope than the operator itself. Additionally,
  the filter condition must consist of solely the `IN` or `NOT IN` operation
  in order to avoid any side-effects.

* changed collection status terminology in web interface for collections for
  which an unload request has been issued from `in the process of being unloaded`
  to `will be unloaded`.

* unloading a collection via the web interface will now trigger garbage collection
  in all v8 contexts and force a WAL flush. This increases the chances of perfoming
  the unload faster.

* added the following attributes to the result of `collection.figures()` and the
  corresponding HTTP API at `PUT /_api/collection/<name>/figures`:

  - `documentReferences`: The number of references to documents in datafiles
    that JavaScript code currently holds. This information can be used for
    debugging compaction and unload issues.
  - `waitingFor`: An optional string value that contains information about
    which object type is at the head of the collection's cleanup queue. This
    information can be used for debugging compaction and unload issues.
  - `compactionStatus.time`: The point in time the compaction for the collection
    was last executed. This information can be used for debugging compaction
    issues.
  - `compactionStatus.message`: The action that was performed when the compaction
    was last run for the collection. This information can be used for debugging
    compaction issues.

  Note: `waitingFor` and `compactionStatus` may be empty when called on a coordinator
  in a cluster.

* the compaction will now provide queryable status info that can be used to track
  its progress. The compaction status is displayed in the web interface, too.

* better error reporting for arangodump and arangorestore

* arangodump will now fail by default when trying to dump edges that
  refer to already dropped collections. This can be circumvented by
  specifying the option `--force true` when invoking arangodump

* fixed cluster upgrade procedure

* the AQL functions `NEAR` and `WITHIN` now have stricter validations
  for their input parameters `limit`, `radius` and `distance`. They may now throw
  exceptions when invalid parameters are passed that may have not led
  to exceptions in previous versions.

* deprecation warnings now log stack traces

* Foxx: improved backwards compatibility with 2.5 and 2.6

  - reverted Model and Repository back to non-ES6 "classes" because of
    compatibility issues when using the extend method with a constructor

  - removed deprecation warnings for extend and controller.del

  - restored deprecated method Model.toJSONSchema

  - restored deprecated `type`, `jwt` and `sessionStorageApp` options
    in Controller#activateSessions

* Fixed a deadlock problem in the cluster


v2.8.0-beta1 (2015-12-06)
-------------------------

* added AQL function `IS_DATESTRING(value)`

  Returns true if *value* is a string that can be used in a date function.
  This includes partial dates such as *2015* or *2015-10* and strings containing
  invalid dates such as *2015-02-31*. The function will return false for all
  non-string values, even if some of them may be usable in date functions.


v2.8.0-alpha1 (2015-12-03)
--------------------------

* added AQL keywords `GRAPH`, `OUTBOUND`, `INBOUND` and `ANY` for use in graph
  traversals, reserved AQL keyword `ALL` for future use

  Usage of these keywords as collection names, variable names or attribute names
  in AQL queries will not be possible without quoting. For example, the following
  AQL query will still work as it uses a quoted collection name and a quoted
  attribute name:

      FOR doc IN `OUTBOUND`
        RETURN doc.`any`

* issue #1593: added AQL `POW` function for exponentation

* added cluster execution site info in explain output for AQL queries

* replication improvements:

  - added `autoResync` configuration parameter for continuous replication.

    When set to `true`, a replication slave will automatically trigger a full data
    re-synchronization with the master when the master cannot provide the log data
    the slave had asked for. Note that `autoResync` will only work when the option
    `requireFromPresent` is also set to `true` for the continuous replication, or
    when the continuous syncer is started and detects that no start tick is present.

    Automatic re-synchronization may transfer a lot of data from the master to the
    slave and may be expensive. It is therefore turned off by default.
    When turned off, the slave will never perform an automatic re-synchronization
    with the master.

  - added `idleMinWaitTime` and `idleMaxWaitTime` configuration parameters for
    continuous replication.

    These parameters can be used to control the minimum and maximum wait time the
    slave will (intentionally) idle and not poll for master log changes in case the
    master had sent the full logs already.
    The `idleMaxWaitTime` value will only be used when `adapativePolling` is set
    to `true`. When `adaptivePolling` is disable, only `idleMinWaitTime` will be
    used as a constant time span in which the slave will not poll the master for
    further changes. The default values are 0.5 seconds for `idleMinWaitTime` and
    2.5 seconds for `idleMaxWaitTime`, which correspond to the hard-coded values
    used in previous versions of ArangoDB.

  - added `initialSyncMaxWaitTime` configuration parameter for initial and continuous
    replication

    This option controls the maximum wait time (in seconds) that the initial
    synchronization will wait for a response from the master when fetching initial
    collection data. If no response is received within this time period, the initial
    synchronization will give up and fail. This option is also relevant for
    continuous replication in case *autoResync* is set to *true*, as then the
    continuous replication may trigger a full data re-synchronization in case
    the master cannot the log data the slave had asked for.

  - HTTP requests sent from the slave to the master during initial synchronization
    will now be retried if they fail with connection problems.

  - the initial synchronization now logs its progress so it can be queried using
    the regular replication status check APIs.

  - added `async` attribute for `sync` and `syncCollection` operations called from
    the ArangoShell. Setthing this attribute to `true` will make the synchronization
    job on the server go into the background, so that the shell does not block. The
    status of the started asynchronous synchronization job can be queried from the
    ArangoShell like this:

        /* starts initial synchronization */
        var replication = require("@arangodb/replication");
        var id = replication.sync({
          endpoint: "tcp://master.domain.org:8529",
          username: "myuser",
          password: "mypasswd",
          async: true
       });

       /* now query the id of the returned async job and print the status */
       print(replication.getSyncResult(id));

    The result of `getSyncResult()` will be `false` while the server-side job
    has not completed, and different to `false` if it has completed. When it has
    completed, all job result details will be returned by the call to `getSyncResult()`.


* fixed non-deterministic query results in some cluster queries

* fixed issue #1589

* return HTTP status code 410 (gone) instead of HTTP 408 (request timeout) for
  server-side operations that are canceled / killed. Sending 410 instead of 408
  prevents clients from re-starting the same (canceled) operation. Google Chrome
  for example sends the HTTP request again in case it is responded with an HTTP
  408, and this is exactly the opposite of the desired behavior when an operation
  is canceled / killed by the user.

* web interface: queries in AQL editor now cancelable

* web interface: dashboard - added replication information

* web interface: AQL editor now supports bind parameters

* added startup option `--server.hide-product-header` to make the server not send
  the HTTP response header `"Server: ArangoDB"` in its HTTP responses. By default,
  the option is turned off so the header is still sent as usual.

* added new AQL function `UNSET_RECURSIVE` to recursively unset attritutes from
  objects/documents

* switched command-line editor in ArangoShell and arangod to linenoise-ng

* added automatic deadlock detection for transactions

  In case a deadlock is detected, a multi-collection operation may be rolled back
  automatically and fail with error 29 (`deadlock detected`). Client code for
  operations containing more than one collection should be aware of this potential
  error and handle it accordingly, either by giving up or retrying the transaction.

* Added C++ implementations for the AQL arithmetic operations and the following
  AQL functions:
  - ABS
  - APPEND
  - COLLECTIONS
  - CURRENT_DATABASE
  - DOCUMENT
  - EDGES
  - FIRST
  - FIRST_DOCUMENT
  - FIRST_LIST
  - FLATTEN
  - FLOOR
  - FULLTEXT
  - LAST
  - MEDIAN
  - MERGE_RECURSIVE
  - MINUS
  - NEAR
  - NOT_NULL
  - NTH
  - PARSE_IDENTIFIER
  - PERCENTILE
  - POP
  - POSITION
  - PUSH
  - RAND
  - RANGE
  - REMOVE_NTH
  - REMOVE_VALUE
  - REMOVE_VALUES
  - ROUND
  - SHIFT
  - SQRT
  - STDDEV_POPULATION
  - STDDEV_SAMPLE
  - UNSHIFT
  - VARIANCE_POPULATION
  - VARIANCE_SAMPLE
  - WITHIN
  - ZIP

* improved performance of skipping over many documents in an AQL query when no
  indexes and no filters are used, e.g.

      FOR doc IN collection
        LIMIT 1000000, 10
        RETURN doc

* Added array indexes

  Hash indexes and skiplist indexes can now optionally be defined for array values
  so they index individual array members.

  To define an index for array values, the attribute name is extended with the
  expansion operator `[*]` in the index definition:

      arangosh> db.colName.ensureHashIndex("tags[*]");

  When given the following document

      { tags: [ "AQL", "ArangoDB", "Index" ] }

  the index will now contain the individual values `"AQL"`, `"ArangoDB"` and `"Index"`.

  Now the index can be used for finding all documents having `"ArangoDB"` somewhere in their
  tags array using the following AQL query:

      FOR doc IN colName
        FILTER "ArangoDB" IN doc.tags[*]
        RETURN doc

* rewrote AQL query optimizer rule `use-index-range` and renamed it to `use-indexes`.
  The name change affects rule names in the optimizer's output.

* rewrote AQL execution node `IndexRangeNode` and renamed it to `IndexNode`. The name
  change affects node names in the optimizer's explain output.

* added convenience function `db._explain(query)` for human-readable explanation
  of AQL queries

* module resolution as used by `require` now behaves more like in node.js

* the `org/arangodb/request` module now returns response bodies for error responses
  by default. The old behavior of not returning bodies for error responses can be
  re-enabled by explicitly setting the option `returnBodyOnError` to `false` (#1437)


v2.7.6 (2016-01-30)
-------------------

* detect more types of transaction deadlocks early


v2.7.5 (2016-01-22)
-------------------

* backported added automatic deadlock detection for transactions

  In case a deadlock is detected, a multi-collection operation may be rolled back
  automatically and fail with error 29 (`deadlock detected`). Client code for
  operations containing more than one collection should be aware of this potential
  error and handle it accordingly, either by giving up or retrying the transaction.

* improved internal datafile statistics for compaction and compaction triggering
  conditions, preventing excessive growth of collection datafiles under some
  workloads. This should also fix issue #1596.

* Foxx export cache should no longer break if a broken app is loaded in the
  web admin interface.

* Foxx: removed some incorrect deprecation warnings.

* Foxx: mocha test paths with wildcard characters (asterisks) now work on Windows


v2.7.4 (2015-12-21)
-------------------

* slightly adjusted V8 garbage collection strategy so that collection eventually
  happens in all contexts that hold V8 external references to documents and
  collections.

* added the following attributes to the result of `collection.figures()` and the
  corresponding HTTP API at `PUT /_api/collection/<name>/figures`:

  - `documentReferences`: The number of references to documents in datafiles
    that JavaScript code currently holds. This information can be used for
    debugging compaction and unload issues.
  - `waitingFor`: An optional string value that contains information about
    which object type is at the head of the collection's cleanup queue. This
    information can be used for debugging compaction and unload issues.
  - `compactionStatus.time`: The point in time the compaction for the collection
    was last executed. This information can be used for debugging compaction
    issues.
  - `compactionStatus.message`: The action that was performed when the compaction
    was last run for the collection. This information can be used for debugging
    compaction issues.

  Note: `waitingFor` and `compactionStatus` may be empty when called on a coordinator
  in a cluster.

* the compaction will now provide queryable status info that can be used to track
  its progress. The compaction status is displayed in the web interface, too.


v2.7.3 (2015-12-17)
-------------------

* fixed some replication value conversion issues when replication applier properties
  were set via ArangoShell

* fixed disappearing of documents for collections transferred via `sync` or
  `syncCollection` if the collection was dropped right before synchronization
  and drop and (re-)create collection markers were located in the same WAL file


* fixed an issue where overwriting the system sessions collection would break
  the web interface when authentication is enabled

v2.7.2 (2015-12-01)
-------------------

* replication improvements:

  - added `autoResync` configuration parameter for continuous replication.

    When set to `true`, a replication slave will automatically trigger a full data
    re-synchronization with the master when the master cannot provide the log data
    the slave had asked for. Note that `autoResync` will only work when the option
    `requireFromPresent` is also set to `true` for the continuous replication, or
    when the continuous syncer is started and detects that no start tick is present.

    Automatic re-synchronization may transfer a lot of data from the master to the
    slave and may be expensive. It is therefore turned off by default.
    When turned off, the slave will never perform an automatic re-synchronization
    with the master.

  - added `idleMinWaitTime` and `idleMaxWaitTime` configuration parameters for
    continuous replication.

    These parameters can be used to control the minimum and maximum wait time the
    slave will (intentionally) idle and not poll for master log changes in case the
    master had sent the full logs already.
    The `idleMaxWaitTime` value will only be used when `adapativePolling` is set
    to `true`. When `adaptivePolling` is disable, only `idleMinWaitTime` will be
    used as a constant time span in which the slave will not poll the master for
    further changes. The default values are 0.5 seconds for `idleMinWaitTime` and
    2.5 seconds for `idleMaxWaitTime`, which correspond to the hard-coded values
    used in previous versions of ArangoDB.

  - added `initialSyncMaxWaitTime` configuration parameter for initial and continuous
    replication

    This option controls the maximum wait time (in seconds) that the initial
    synchronization will wait for a response from the master when fetching initial
    collection data. If no response is received within this time period, the initial
    synchronization will give up and fail. This option is also relevant for
    continuous replication in case *autoResync* is set to *true*, as then the
    continuous replication may trigger a full data re-synchronization in case
    the master cannot the log data the slave had asked for.

  - HTTP requests sent from the slave to the master during initial synchronization
    will now be retried if they fail with connection problems.

  - the initial synchronization now logs its progress so it can be queried using
    the regular replication status check APIs.

* fixed non-deterministic query results in some cluster queries

* added missing lock instruction for primary index in compactor size calculation

* fixed issue #1589

* fixed issue #1583

* fixed undefined behavior when accessing the top level of a document with the `[*]`
  operator

* fixed potentially invalid pointer access in shaper when the currently accessed
  document got re-located by the WAL collector at the very same time

* Foxx: optional configuration options no longer log validation errors when assigned
  empty values (#1495)

* Foxx: constructors provided to Repository and Model sub-classes via extend are
  now correctly called (#1592)


v2.7.1 (2015-11-07)
-------------------

* switch to linenoise next generation

* exclude `_apps` collection from replication

  The slave has its own `_apps` collection which it populates on server start.
  When replicating data from the master to the slave, the data from the master may
  clash with the slave's own data in the `_apps` collection. Excluding the `_apps`
  collection from replication avoids this.

* disable replication appliers when starting in modes `--upgrade`, `--no-server`
  and `--check-upgrade`

* more detailed output in arango-dfdb

* fixed "no start tick" issue in replication applier

  This error could occur after restarting a slave server after a shutdown
  when no data was ever transferred from the master to the slave via the
  continuous replication

* fixed problem during SSL client connection abort that led to scheduler thread
  staying at 100% CPU saturation

* fixed potential segfault in AQL `NEIGHBORS` function implementation when C++ function
  variant was used and collection names were passed as strings

* removed duplicate target for some frontend JavaScript files from the Makefile

* make AQL function `MERGE()` work on a single array parameter, too.
  This allows combining the attributes of multiple objects from an array into
  a single object, e.g.

      RETURN MERGE([
        { foo: 'bar' },
        { quux: 'quetzalcoatl', ruled: true },
        { bar: 'baz', foo: 'done' }
      ])

  will now return:

      {
        "foo": "done",
        "quux": "quetzalcoatl",
        "ruled": true,
        "bar": "baz"
      }

* fixed potential deadlock in collection status changing on Windows

* fixed hard-coded `incremental` parameter in shell implementation of
  `syncCollection` function in replication module

* fix for GCC5: added check for '-stdlib' option


v2.7.0 (2015-10-09)
-------------------

* fixed request statistics aggregation
  When arangod was started in supervisor mode, the request statistics always showed
  0 requests, as the statistics aggregation thread did not run then.

* read server configuration files before dropping privileges. this ensures that
  the SSL keyfile specified in the configuration can be read with the server's start
  privileges (i.e. root when using a standard ArangoDB package).

* fixed replication with a 2.6 replication configuration and issues with a 2.6 master

* raised default value of `--server.descriptors-minimum` to 1024

* allow Foxx apps to be installed underneath URL path `/_open/`, so they can be
  (intentionally) accessed without authentication.

* added *allowImplicit* sub-attribute in collections declaration of transactions.
  The *allowImplicit* attributes allows making transactions fail should they
  read-access a collection that was not explicitly declared in the *collections*
  array of the transaction.

* added "special" password ARANGODB_DEFAULT_ROOT_PASSWORD. If you pass
  ARANGODB_DEFAULT_ROOT_PASSWORD as password, it will read the password
  from the environment variable ARANGODB_DEFAULT_ROOT_PASSWORD


v2.7.0-rc2 (2015-09-22)
-----------------------

* fix over-eager datafile compaction

  This should reduce the need to compact directly after loading a collection when a
  collection datafile contained many insertions and updates for the same documents. It
  should also prevent from re-compacting already merged datafiles in case not many
  changes were made. Compaction will also make fewer index lookups than before.

* added `syncCollection()` function in module `org/arangodb/replication`

  This allows synchronizing the data of a single collection from a master to a slave
  server. Synchronization can either restore the whole collection by transferring all
  documents from the master to the slave, or incrementally by only transferring documents
  that differ. This is done by partitioning the collection's entire key space into smaller
  chunks and comparing the data chunk-wise between master and slave. Only chunks that are
  different will be re-transferred.

  The `syncCollection()` function can be used as follows:

      require("org/arangodb/replication").syncCollection(collectionName, options);

  e.g.

      require("org/arangodb/replication").syncCollection("myCollection", {
        endpoint: "tcp://127.0.0.1:8529",  /* master */
        username: "root",                  /* username for master */
        password: "secret",                /* password for master */
        incremental: true                  /* use incremental mode */
      });


* additionally allow the following characters in document keys:

  `(` `)` `+` `,` `=` `;` `$` `!` `*` `'` `%`


v2.7.0-rc1 (2015-09-17)
-----------------------

* removed undocumented server-side-only collection functions:
  * collection.OFFSET()
  * collection.NTH()
  * collection.NTH2()
  * collection.NTH3()

* upgraded Swagger to version 2.0 for the Documentation

  This gives the user better prepared test request structures.
  More conversions will follow so finally client libraries can be auto-generated.

* added extra AQL functions for date and time calculation and manipulation.
  These functions were contributed by GitHub users @CoDEmanX and @friday.
  A big thanks for their work!

  The following extra date functions are available from 2.7 on:

  * `DATE_DAYOFYEAR(date)`: Returns the day of year number of *date*.
    The return values range from 1 to 365, or 366 in a leap year respectively.

  * `DATE_ISOWEEK(date)`: Returns the ISO week date of *date*.
    The return values range from 1 to 53. Monday is considered the first day of the week.
    There are no fractional weeks, thus the last days in December may belong to the first
    week of the next year, and the first days in January may be part of the previous year's
    last week.

  * `DATE_LEAPYEAR(date)`: Returns whether the year of *date* is a leap year.

  * `DATE_QUARTER(date)`: Returns the quarter of the given date (1-based):
    * 1: January, February, March
    * 2: April, May, June
    * 3: July, August, September
    * 4: October, November, December

  - *DATE_DAYS_IN_MONTH(date)*: Returns the number of days in *date*'s month (28..31).

  * `DATE_ADD(date, amount, unit)`: Adds *amount* given in *unit* to *date* and
    returns the calculated date.

    *unit* can be either of the following to specify the time unit to add or
    subtract (case-insensitive):
    - y, year, years
    - m, month, months
    - w, week, weeks
    - d, day, days
    - h, hour, hours
    - i, minute, minutes
    - s, second, seconds
    - f, millisecond, milliseconds

    *amount* is the number of *unit*s to add (positive value) or subtract
    (negative value).

  * `DATE_SUBTRACT(date, amount, unit)`: Subtracts *amount* given in *unit* from
    *date* and returns the calculated date.

    It works the same as `DATE_ADD()`, except that it subtracts. It is equivalent
    to calling `DATE_ADD()` with a negative amount, except that `DATE_SUBTRACT()`
    can also subtract ISO durations. Note that negative ISO durations are not
    supported (i.e. starting with `-P`, like `-P1Y`).

  * `DATE_DIFF(date1, date2, unit, asFloat)`: Calculate the difference
    between two dates in given time *unit*, optionally with decimal places.
    Returns a negative value if *date1* is greater than *date2*.

  * `DATE_COMPARE(date1, date2, unitRangeStart, unitRangeEnd)`: Compare two
    partial dates and return true if they match, false otherwise. The parts to
    compare are defined by a range of time units.

    The full range is: years, months, days, hours, minutes, seconds, milliseconds.
    Pass the unit to start from as *unitRangeStart*, and the unit to end with as
    *unitRangeEnd*. All units in between will be compared. Leave out *unitRangeEnd*
    to only compare *unitRangeStart*.

  * `DATE_FORMAT(date, format)`: Format a date according to the given format string.
    It supports the following placeholders (case-insensitive):
    - %t: timestamp, in milliseconds since midnight 1970-01-01
    - %z: ISO date (0000-00-00T00:00:00.000Z)
    - %w: day of week (0..6)
    - %y: year (0..9999)
    - %yy: year (00..99), abbreviated (last two digits)
    - %yyyy: year (0000..9999), padded to length of 4
    - %yyyyyy: year (-009999 .. +009999), with sign prefix and padded to length of 6
    - %m: month (1..12)
    - %mm: month (01..12), padded to length of 2
    - %d: day (1..31)
    - %dd: day (01..31), padded to length of 2
    - %h: hour (0..23)
    - %hh: hour (00..23), padded to length of 2
    - %i: minute (0..59)
    - %ii: minute (00..59), padded to length of 2
    - %s: second (0..59)
    - %ss: second (00..59), padded to length of 2
    - %f: millisecond (0..999)
    - %fff: millisecond (000..999), padded to length of 3
    - %x: day of year (1..366)
    - %xxx: day of year (001..366), padded to length of 3
    - %k: ISO week date (1..53)
    - %kk: ISO week date (01..53), padded to length of 2
    - %l: leap year (0 or 1)
    - %q: quarter (1..4)
    - %a: days in month (28..31)
    - %mmm: abbreviated English name of month (Jan..Dec)
    - %mmmm: English name of month (January..December)
    - %www: abbreviated English name of weekday (Sun..Sat)
    - %wwww: English name of weekday (Sunday..Saturday)
    - %&: special escape sequence for rare occasions
    - %%: literal %
    - %: ignored

* new WAL logfiles and datafiles are now created non-sparse

  This prevents SIGBUS signals being raised when memory of a sparse datafile is accessed
  and the disk is full and the accessed file part is not actually disk-backed. In
  this case the mapped memory region is not necessarily backed by physical memory, and
  accessing the memory may raise SIGBUS and crash arangod.

* the `internal.download()` function and the module `org/arangodb/request` used some
  internal library function that handled the sending of HTTP requests from inside of
  ArangoDB. This library unconditionally set an HTTP header `Accept-Encoding: gzip`
  in all outgoing HTTP requests.

  This has been fixed in 2.7, so `Accept-Encoding: gzip` is not set automatically anymore.
  Additionally, the header `User-Agent: ArangoDB` is not set automatically either. If
  client applications desire to send these headers, they are free to add it when
  constructing the requests using the `download` function or the request module.

* fixed issue #1436: org/arangodb/request advertises deflate without supporting it

* added template string generator function `aqlQuery` for generating AQL queries

  This can be used to generate safe AQL queries with JavaScript parameter
  variables or expressions easily:

      var name = 'test';
      var attributeName = '_key';
      var query = aqlQuery`FOR u IN users FILTER u.name == ${name} RETURN u.${attributeName}`;
      db._query(query);

* report memory usage for document header data (revision id, pointer to data etc.)
  in `db.collection.figures()`. The memory used for document headers will now
  show up in the already existing attribute `indexes.size`. Due to that, the index
  sizes reported by `figures()` in 2.7 will be higher than those reported by 2.6,
  but the 2.7 values are more accurate.

* IMPORTANT CHANGE: the filenames in dumps created by arangodump now contain
  not only the name of the dumped collection, but also an additional 32-digit hash
  value. This is done to prevent overwriting dump files in case-insensitive file
  systems when there exist multiple collections with the same name (but with
  different cases).

  For example, if a database has two collections: `test` and `Test`, previous
  versions of ArangoDB created the files

  * `test.structure.json` and `test.data.json` for collection `test`
  * `Test.structure.json` and `Test.data.json` for collection `Test`

  This did not work for case-insensitive filesystems, because the files for the
  second collection would have overwritten the files of the first. arangodump in
  2.7 will create the following filenames instead:

  * `test_098f6bcd4621d373cade4e832627b4f6.structure.json` and `test_098f6bcd4621d373cade4e832627b4f6.data.json`
  * `Test_0cbc6611f5540bd0809a388dc95a615b.structure.json` and `Test_0cbc6611f5540bd0809a388dc95a615b.data.json`

  These filenames will be unambiguous even in case-insensitive filesystems.

* IMPORTANT CHANGE: make arangod actually close lingering client connections
  when idle for at least the duration specified via `--server.keep-alive-timeout`.
  In previous versions of ArangoDB, connections were not closed by the server
  when the timeout was reached and the client was still connected. Now the
  connection is properly closed by the server in case of timeout. Client
  applications relying on the old behavior may now need to reconnect to the
  server when their idle connections time out and get closed (note: connections
  being idle for a long time may be closed by the OS or firewalls anyway -
  client applications should be aware of that and try to reconnect).

* IMPORTANT CHANGE: when starting arangod, the server will drop the process
  privileges to the specified values in options `--server.uid` and `--server.gid`
  instantly after parsing the startup options.

  That means when either `--server.uid` or `--server.gid` are set, the privilege
  change will happen earlier. This may prevent binding the server to an endpoint
  with a port number lower than 1024 if the arangodb user has no privileges
  for that. Previous versions of ArangoDB changed the privileges later, so some
  startup actions were still carried out under the invoking user (i.e. likely
  *root* when started via init.d or system scripts) and especially binding to
  low port numbers was still possible there.

  The default privileges for user *arangodb* will not be sufficient for binding
  to port numbers lower than 1024. To have an ArangoDB 2.7 bind to a port number
  lower than 1024, it needs to be started with either a different privileged user,
  or the privileges of the *arangodb* user have to raised manually beforehand.

* added AQL optimizer rule `patch-update-statements`

* Linux startup scripts and systemd configuration for arangod now try to
  adjust the NOFILE (number of open files) limits for the process. The limit
  value is set to 131072 (128k) when ArangoDB is started via start/stop
  commands

* When ArangoDB is started/stopped manually via the start/stop commands, the
  main process will wait for up to 10 seconds after it forks the supervisor
  and arangod child processes. If the startup fails within that period, the
  start/stop script will fail with an exit code other than zero. If the
  startup of the supervisor or arangod is still ongoing after 10 seconds,
  the main program will still return with exit code 0. The limit of 10 seconds
  is arbitrary because the time required for a startup is not known in advance.

* added startup option `--database.throw-collection-not-loaded-error`

  Accessing a not-yet loaded collection will automatically load a collection
  on first access. This flag controls what happens in case an operation
  would need to wait for another thread to finalize loading a collection. If
  set to *true*, then the first operation that accesses an unloaded collection
  will load it. Further threads that try to access the same collection while
  it is still loading immediately fail with an error (1238, *collection not loaded*).
  This is to prevent all server threads from being blocked while waiting on the
  same collection to finish loading. When the first thread has completed loading
  the collection, the collection becomes regularly available, and all operations
  from that point on can be carried out normally, and error 1238 will not be
  thrown anymore for that collection.

  If set to *false*, the first thread that accesses a not-yet loaded collection
  will still load it. Other threads that try to access the collection while
  loading will not fail with error 1238 but instead block until the collection
  is fully loaded. This configuration might lead to all server threads being
  blocked because they are all waiting for the same collection to complete
  loading. Setting the option to *true* will prevent this from happening, but
  requires clients to catch error 1238 and react on it (maybe by scheduling
  a retry for later).

  The default value is *false*.

* added better control-C support in arangosh

  When CTRL-C is pressed in arangosh, it will now print a `^C` first. Pressing
  CTRL-C again will reset the prompt if something was entered before, or quit
  arangosh if no command was entered directly before.

  This affects the arangosh version build with Readline-support only (Linux
  and MacOS).

  The MacOS version of ArangoDB for Homebrew now depends on Readline, too. The
  Homebrew formula has been changed accordingly.
  When self-compiling ArangoDB on MacOS without Homebrew, Readline now is a
  prerequisite.

* increased default value for collection-specific `indexBuckets` value from 1 to 8

  Collections created from 2.7 on will use the new default value of `8` if not
  overridden on collection creation or later using
  `collection.properties({ indexBuckets: ... })`.

  The `indexBuckets` value determines the number of buckets to use for indexes of
  type `primary`, `hash` and `edge`. Having multiple index buckets allows splitting
  an index into smaller components, which can be filled in parallel when a collection
  is loading. Additionally, resizing and reallocation of indexes are faster and
  less intrusive if the index uses multiple buckets, because resize and reallocation
  will affect only data in a single bucket instead of all index values.

  The index buckets will be filled in parallel when loading a collection if the collection
  has an `indexBuckets` value greater than 1 and the collection contains a significant
  amount of documents/edges (the current threshold is 256K documents but this value
  may change in future versions of ArangoDB).

* changed HTTP client to use poll instead of select on Linux and MacOS

  This affects the ArangoShell and user-defined JavaScript code running inside
  arangod that initiates its own HTTP calls.

  Using poll instead of select allows using arbitrary high file descriptors
  (bigger than the compiled in FD_SETSIZE). Server connections are still handled using
  epoll, which has never been affected by FD_SETSIZE.

* implemented AQL `LIKE` function using ICU regexes

* added `RETURN DISTINCT` for AQL queries to return unique results:

      FOR doc IN collection
        RETURN DISTINCT doc.status

  This change also introduces `DISTINCT` as an AQL keyword.

* removed `createNamedQueue()` and `addJob()` functions from org/arangodb/tasks

* use less locks and more atomic variables in the internal dispatcher
  and V8 context handling implementations. This leads to improved throughput in
  some ArangoDB internals and allows for higher HTTP request throughput for
  many operations.

  A short overview of the improvements can be found here:

  https://www.arangodb.com/2015/08/throughput-enhancements/

* added shorthand notation for attribute names in AQL object literals:

      LET name = "Peter"
      LET age = 42
      RETURN { name, age }

  The above is the shorthand equivalent of the generic form

      LET name = "Peter"
      LET age = 42
      RETURN { name : name, age : age }

* removed configure option `--enable-timings`

  This option did not have any effect.

* removed configure option `--enable-figures`

  This option previously controlled whether HTTP request statistics code was
  compiled into ArangoDB or not. The previous default value was `true` so
  statistics code was available in official packages. Setting the option to
  `false` led to compile errors so it is doubtful the default value was
  ever changed. By removing the option some internal statistics code was also
  simplified.

* removed run-time manipulation methods for server endpoints:

  * `db._removeEndpoint()`
  * `db._configureEndpoint()`
  * HTTP POST `/_api/endpoint`
  * HTTP DELETE `/_api/endpoint`

* AQL query result cache

  The query result cache can optionally cache the complete results of all or selected AQL queries.
  It can be operated in the following modes:

  * `off`: the cache is disabled. No query results will be stored
  * `on`: the cache will store the results of all AQL queries unless their `cache`
    attribute flag is set to `false`
  * `demand`: the cache will store the results of AQL queries that have their
    `cache` attribute set to `true`, but will ignore all others

  The mode can be set at server startup using the `--database.query-cache-mode` configuration
  option and later changed at runtime.

  The following HTTP REST APIs have been added for controlling the query cache:

  * HTTP GET `/_api/query-cache/properties`: returns the global query cache configuration
  * HTTP PUT `/_api/query-cache/properties`: modifies the global query cache configuration
  * HTTP DELETE `/_api/query-cache`: invalidates all results in the query cache

  The following JavaScript functions have been added for controlling the query cache:

  * `require("org/arangodb/aql/cache").properties()`: returns the global query cache configuration
  * `require("org/arangodb/aql/cache").properties(properties)`: modifies the global query cache configuration
  * `require("org/arangodb/aql/cache").clear()`: invalidates all results in the query cache

* do not link arangoimp against V8

* AQL function call arguments optimization

  This will lead to arguments in function calls inside AQL queries not being copied but passed
  by reference. This may speed up calls to functions with bigger argument values or queries that
  call functions a lot of times.

* upgraded V8 version to 4.3.61

* removed deprecated AQL `SKIPLIST` function.

  This function was introduced in older versions of ArangoDB with a less powerful query optimizer to
  retrieve data from a skiplist index using a `LIMIT` clause. It was marked as deprecated in ArangoDB
  2.6.

  Since ArangoDB 2.3 the behavior of the `SKIPLIST` function can be emulated using regular AQL
  constructs, e.g.

      FOR doc IN @@collection
        FILTER doc.value >= @value
        SORT doc.value DESC
        LIMIT 1
        RETURN doc

* the `skip()` function for simple queries does not accept negative input any longer.
  This feature was deprecated in 2.6.0.

* fix exception handling

  In some cases JavaScript exceptions would re-throw without information of the original problem.
  Now the original exception is logged for failure analysis.

* based REST API method PUT `/_api/simple/all` on the cursor API and make it use AQL internally.

  The change speeds up this REST API method and will lead to additional query information being
  returned by the REST API. Clients can use this extra information or ignore it.

* Foxx Queue job success/failure handlers arguments have changed from `(jobId, jobData, result, jobFailures)` to `(result, jobData, job)`.

* added Foxx Queue job options `repeatTimes`, `repeatUntil` and `repeatDelay` to automatically re-schedule jobs when they are completed.

* added Foxx manifest configuration type `password` to mask values in the web interface.

* fixed default values in Foxx manifest configurations sometimes not being used as defaults.

* fixed optional parameters in Foxx manifest configurations sometimes not being cleared correctly.

* Foxx dependencies can now be marked as optional using a slightly more verbose syntax in your manifest file.

* converted Foxx constructors to ES6 classes so you can extend them using class syntax.

* updated aqb to 2.0.

* updated chai to 3.0.

* Use more madvise calls to speed up things when memory is tight, in particular
  at load time but also for random accesses later.

* Overhauled web interface

  The web interface now has a new design.

  The API documentation for ArangoDB has been moved from "Tools" to "Links" in the web interface.

  The "Applications" tab in the web interfaces has been renamed to "Services".


v2.6.12 (2015-12-02)
--------------------

* fixed disappearing of documents for collections transferred via `sync` if the
  the collection was dropped right before synchronization and drop and (re-)create
  collection markers were located in the same WAL file

* added missing lock instruction for primary index in compactor size calculation

* fixed issue #1589

* fixed issue #1583

* Foxx: optional configuration options no longer log validation errors when assigned
  empty values (#1495)


v2.6.11 (2015-11-18)
--------------------

* fixed potentially invalid pointer access in shaper when the currently accessed
  document got re-located by the WAL collector at the very same time


v2.6.10 (2015-11-10)
--------------------

* disable replication appliers when starting in modes `--upgrade`, `--no-server`
  and `--check-upgrade`

* more detailed output in arango-dfdb

* fixed potential deadlock in collection status changing on Windows

* issue #1521: Can't dump/restore with user and password


v2.6.9 (2015-09-29)
-------------------

* added "special" password ARANGODB_DEFAULT_ROOT_PASSWORD. If you pass
  ARANGODB_DEFAULT_ROOT_PASSWORD as password, it will read the password
  from the environment variable ARANGODB_DEFAULT_ROOT_PASSWORD

* fixed failing AQL skiplist, sort and limit combination

  When using a Skiplist index on an attribute (say "a") and then using sort
  and skip on this attribute caused the result to be empty e.g.:

    require("internal").db.test.ensureSkiplist("a");
    require("internal").db._query("FOR x IN test SORT x.a LIMIT 10, 10");

  Was always empty no matter how many documents are stored in test.
  This is now fixed.

v2.6.8 (2015-09-09)
-------------------

* ARM only:

  The ArangoDB packages for ARM require the kernel to allow unaligned memory access.
  How the kernel handles unaligned memory access is configurable at runtime by
  checking and adjusting the contents `/proc/cpu/alignment`.

  In order to operate on ARM, ArangoDB requires the bit 1 to be set. This will
  make the kernel trap and adjust unaligned memory accesses. If this bit is not
  set, the kernel may send a SIGBUS signal to ArangoDB and terminate it.

  To set bit 1 in `/proc/cpu/alignment` use the following command as a privileged
  user (e.g. root):

      echo "2" > /proc/cpu/alignment

  Note that this setting affects all user processes and not just ArangoDB. Setting
  the alignment with the above command will also not make the setting permanent,
  so it will be lost after a restart of the system. In order to make the setting
  permanent, it should be executed during system startup or before starting arangod.

  The ArangoDB start/stop scripts do not adjust the alignment setting, but rely on
  the environment to have the correct alignment setting already. The reason for this
  is that the alignment settings also affect all other user processes (which ArangoDB
  is not aware of) and thus may have side-effects outside of ArangoDB. It is therefore
  more reasonable to have the system administrator carry out the change.


v2.6.7 (2015-08-25)
-------------------

* improved AssocMulti index performance when resizing.

  This makes the edge index perform less I/O when under memory pressure.


v2.6.6 (2015-08-23)
-------------------

* added startup option `--server.additional-threads` to create separate queues
  for slow requests.


v2.6.5 (2015-08-17)
-------------------

* added startup option `--database.throw-collection-not-loaded-error`

  Accessing a not-yet loaded collection will automatically load a collection
  on first access. This flag controls what happens in case an operation
  would need to wait for another thread to finalize loading a collection. If
  set to *true*, then the first operation that accesses an unloaded collection
  will load it. Further threads that try to access the same collection while
  it is still loading immediately fail with an error (1238, *collection not loaded*).
  This is to prevent all server threads from being blocked while waiting on the
  same collection to finish loading. When the first thread has completed loading
  the collection, the collection becomes regularly available, and all operations
  from that point on can be carried out normally, and error 1238 will not be
  thrown anymore for that collection.

  If set to *false*, the first thread that accesses a not-yet loaded collection
  will still load it. Other threads that try to access the collection while
  loading will not fail with error 1238 but instead block until the collection
  is fully loaded. This configuration might lead to all server threads being
  blocked because they are all waiting for the same collection to complete
  loading. Setting the option to *true* will prevent this from happening, but
  requires clients to catch error 1238 and react on it (maybe by scheduling
  a retry for later).

  The default value is *false*.

* fixed busy wait loop in scheduler threads that sometimes consumed 100% CPU while
  waiting for events on connections closed unexpectedly by the client side

* handle attribute `indexBuckets` when restoring collections via arangorestore.
  Previously the `indexBuckets` attribute value from the dump was ignored, and the
   server default value for `indexBuckets` was used when restoring a collection.

* fixed "EscapeValue already set error" crash in V8 actions that might have occurred when
  canceling V8-based operations.


v2.6.4 (2015-08-01)
-------------------

* V8: Upgrade to version 4.1.0.27 - this is intended to be the stable V8 version.

* fixed issue #1424: Arango shell should not processing arrows pushing on keyboard


v2.6.3 (2015-07-21)
-------------------

* issue #1409: Document values with null character truncated


v2.6.2 (2015-07-04)
-------------------

* fixed issue #1383: bindVars for HTTP API doesn't work with empty string

* fixed handling of default values in Foxx manifest configurations

* fixed handling of optional parameters in Foxx manifest configurations

* fixed a reference error being thrown in Foxx queues when a function-based job type is used that is not available and no options object is passed to queue.push


v2.6.1 (2015-06-24)
-------------------

* Add missing swagger files to cmake build. fixes #1368

* fixed documentation errors


v2.6.0 (2015-06-20)
-------------------

* using negative values for `SimpleQuery.skip()` is deprecated.
  This functionality will be removed in future versions of ArangoDB.

* The following simple query functions are now deprecated:

  * collection.near
  * collection.within
  * collection.geo
  * collection.fulltext
  * collection.range
  * collection.closedRange

  This also lead to the following REST API methods being deprecated from now on:

  * PUT /_api/simple/near
  * PUT /_api/simple/within
  * PUT /_api/simple/fulltext
  * PUT /_api/simple/range

  It is recommended to replace calls to these functions or APIs with equivalent AQL queries,
  which are more flexible because they can be combined with other operations:

      FOR doc IN NEAR(@@collection, @latitude, @longitude, @limit)
        RETURN doc

      FOR doc IN WITHIN(@@collection, @latitude, @longitude, @radius, @distanceAttributeName)
        RETURN doc

      FOR doc IN FULLTEXT(@@collection, @attributeName, @queryString, @limit)
        RETURN doc

      FOR doc IN @@collection
        FILTER doc.value >= @left && doc.value < @right
        LIMIT @skip, @limit
        RETURN doc`

  The above simple query functions and REST API methods may be removed in future versions
  of ArangoDB.

* deprecated now-obsolete AQL `SKIPLIST` function

  The function was introduced in older versions of ArangoDB with a less powerful query optimizer to
  retrieve data from a skiplist index using a `LIMIT` clause.

  Since 2.3 the same goal can be achieved by using regular AQL constructs, e.g.

      FOR doc IN collection FILTER doc.value >= @value SORT doc.value DESC LIMIT 1 RETURN doc

* fixed issues when switching the database inside tasks and during shutdown of database cursors

  These features were added during 2.6 alpha stage so the fixes affect devel/2.6-alpha builds only

* issue #1360: improved foxx-manager help

* added `--enable-tcmalloc` configure option.

  When this option is set, arangod and the client tools will be linked against tcmalloc, which replaces
  the system allocator. When the option is set, a tcmalloc library must be present on the system under
  one of the names `libtcmalloc`, `libtcmalloc_minimal` or `libtcmalloc_debug`.

  As this is a configure option, it is supported for manual builds on Linux-like systems only. tcmalloc
  support is currently experimental.

* issue #1353: Windows: HTTP API - incorrect path in errorMessage

* issue #1347: added option `--create-database` for arangorestore.

  Setting this option to `true` will now create the target database if it does not exist. When creating
  the target database, the username and passwords passed to arangorestore will be used to create an
  initial user for the new database.

* issue #1345: advanced debug information for User Functions

* issue #1341: Can't use bindvars in UPSERT

* fixed vulnerability in JWT implementation.

* changed default value of option `--database.ignore-datafile-errors` from `true` to `false`

  If the new default value of `false` is used, then arangod will refuse loading collections that contain
  datafiles with CRC mismatches or other errors. A collection with datafile errors will then become
  unavailable. This prevents follow up errors from happening.

  The only way to access such collection is to use the datafile debugger (arango-dfdb) and try to repair
  or truncate the datafile with it.

  If `--database.ignore-datafile-errors` is set to `true`, then collections will become available
  even if parts of their data cannot be loaded. This helps availability, but may cause (partial) data
  loss and follow up errors.

* added server startup option `--server.session-timeout` for controlling the timeout of user sessions
  in the web interface

* add sessions and cookie authentication for ArangoDB's web interface

  ArangoDB's built-in web interface now uses sessions. Session information ids are stored in cookies,
  so clients using the web interface must accept cookies in order to use it

* web interface: display query execution time in AQL editor

* web interface: renamed AQL query *submit* button to *execute*

* web interface: added query explain feature in AQL editor

* web interface: demo page added. only working if demo data is available, hidden otherwise

* web interface: added support for custom app scripts with optional arguments and results

* web interface: mounted apps that need to be configured are now indicated in the app overview

* web interface: added button for running tests to app details

* web interface: added button for configuring app dependencies to app details

* web interface: upgraded API documentation to use Swagger 2

* INCOMPATIBLE CHANGE

  removed startup option `--log.severity`

  The docs for `--log.severity` mentioned lots of severities (e.g. `exception`, `technical`, `functional`, `development`)
  but only a few severities (e.g. `all`, `human`) were actually used, with `human` being the default and `all` enabling the
  additional logging of requests. So the option pretended to control a lot of things which it actually didn't. Additionally,
  the option `--log.requests-file` was around for a long time already, also controlling request logging.

  Because the `--log.severity` option effectively did not control that much, it was removed. A side effect of removing the
  option is that 2.5 installations which used `--log.severity all` will not log requests after the upgrade to 2.6. This can
  be adjusted by setting the `--log.requests-file` option.

* add backtrace to fatal log events

* added optional `limit` parameter for AQL function `FULLTEXT`

* make fulltext index also index text values contained in direct sub-objects of the indexed
  attribute.

  Previous versions of ArangoDB only indexed the attribute value if it was a string. Sub-attributes
  of the index attribute were ignored when fulltext indexing.

  Now, if the index attribute value is an object, the object's values will each be included in the
  fulltext index if they are strings. If the index attribute value is an array, the array's values
  will each be included in the fulltext index if they are strings.

  For example, with a fulltext index present on the `translations` attribute, the following text
  values will now be indexed:

      var c = db._create("example");
      c.ensureFulltextIndex("translations");
      c.insert({ translations: { en: "fox", de: "Fuchs", fr: "renard", ru: "лиса" } });
      c.insert({ translations: "Fox is the English translation of the German word Fuchs" });
      c.insert({ translations: [ "ArangoDB", "document", "database", "Foxx" ] });

      c.fulltext("translations", "лиса").toArray();       // returns only first document
      c.fulltext("translations", "Fox").toArray();        // returns first and second documents
      c.fulltext("translations", "prefix:Fox").toArray(); // returns all three documents

* added batch document removal and lookup commands:

      collection.lookupByKeys(keys)
      collection.removeByKeys(keys)

  These commands can be used to perform multi-document lookup and removal operations efficiently
  from the ArangoShell. The argument to these operations is an array of document keys.

  Also added HTTP APIs for batch document commands:

  * PUT /_api/simple/lookup-by-keys
  * PUT /_api/simple/remove-by-keys

* properly prefix document address URLs with the current database name for calls to the REST
  API method GET `/_api/document?collection=...` (that method will return partial URLs to all
  documents in the collection).

  Previous versions of ArangoDB returned the URLs starting with `/_api/` but without the current
  database name, e.g. `/_api/document/mycollection/mykey`. Starting with 2.6, the response URLs
  will include the database name as well, e.g. `/_db/_system/_api/document/mycollection/mykey`.

* added dedicated collection export HTTP REST API

  ArangoDB now provides a dedicated collection export API, which can take snapshots of entire
  collections more efficiently than the general-purpose cursor API. The export API is useful
  to transfer the contents of an entire collection to a client application. It provides optional
  filtering on specific attributes.

  The export API is available at endpoint `POST /_api/export?collection=...`. The API has the
  same return value structure as the already established cursor API (`POST /_api/cursor`).

  An introduction to the export API is given in this blog post:
  http://jsteemann.github.io/blog/2015/04/04/more-efficient-data-exports/

* subquery optimizations for AQL queries

  This optimization avoids copying intermediate results into subqueries that are not required
  by the subquery.

  A brief description can be found here:
  http://jsteemann.github.io/blog/2015/05/04/subquery-optimizations/

* return value optimization for AQL queries

  This optimization avoids copying the final query result inside the query's main `ReturnNode`.

  A brief description can be found here:
  http://jsteemann.github.io/blog/2015/05/04/return-value-optimization-for-aql/

* speed up AQL queries containing big `IN` lists for index lookups

  `IN` lists used for index lookups had performance issues in previous versions of ArangoDB.
  These issues have been addressed in 2.6 so using bigger `IN` lists for filtering is much
  faster.

  A brief description can be found here:
  http://jsteemann.github.io/blog/2015/05/07/in-list-improvements/

* allow `@` and `.` characters in document keys, too

  This change also leads to document keys being URL-encoded when returned in HTTP `location`
  response headers.

* added alternative implementation for AQL COLLECT

  The alternative method uses a hash table for grouping and does not require its input elements
  to be sorted. It will be taken into account by the optimizer for `COLLECT` statements that do
  not use an `INTO` clause.

  In case a `COLLECT` statement can use the hash table variant, the optimizer will create an extra
  plan for it at the beginning of the planning phase. In this plan, no extra `SORT` node will be
  added in front of the `COLLECT` because the hash table variant of `COLLECT` does not require
  sorted input. Instead, a `SORT` node will be added after it to sort its output. This `SORT` node
  may be optimized away again in later stages. If the sort order of the result is irrelevant to
  the user, adding an extra `SORT null` after a hash `COLLECT` operation will allow the optimizer to
  remove the sorts altogether.

  In addition to the hash table variant of `COLLECT`, the optimizer will modify the original plan
  to use the regular `COLLECT` implementation. As this implementation requires sorted input, the
  optimizer will insert a `SORT` node in front of the `COLLECT`. This `SORT` node may be optimized
  away in later stages.

  The created plans will then be shipped through the regular optimization pipeline. In the end,
  the optimizer will pick the plan with the lowest estimated total cost as usual. The hash table
  variant does not require an up-front sort of the input, and will thus be preferred over the
  regular `COLLECT` if the optimizer estimates many input elements for the `COLLECT` node and
  cannot use an index to sort them.

  The optimizer can be explicitly told to use the regular *sorted* variant of `COLLECT` by
  suffixing a `COLLECT` statement with `OPTIONS { "method" : "sorted" }`. This will override the
  optimizer guesswork and only produce the *sorted* variant of `COLLECT`.

  A blog post on the new `COLLECT` implementation can be found here:
  http://jsteemann.github.io/blog/2015/04/22/collecting-with-a-hash-table/

* refactored HTTP REST API for cursors

  The HTTP REST API for cursors (`/_api/cursor`) has been refactored to improve its performance
  and use less memory.

  A post showing some of the performance improvements can be found here:
  http://jsteemann.github.io/blog/2015/04/01/improvements-for-the-cursor-api/

* simplified return value syntax for data-modification AQL queries

  ArangoDB 2.4 since version allows to return results from data-modification AQL queries. The
  syntax for this was quite limited and verbose:

      FOR i IN 1..10
        INSERT { value: i } IN test
        LET inserted = NEW
        RETURN inserted

  The `LET inserted = NEW RETURN inserted` was required literally to return the inserted
  documents. No calculations could be made using the inserted documents.

  This is now more flexible. After a data-modification clause (e.g. `INSERT`, `UPDATE`, `REPLACE`,
  `REMOVE`, `UPSERT`) there can follow any number of `LET` calculations. These calculations can
  refer to the pseudo-values `OLD` and `NEW` that are created by the data-modification statements.

  This allows returning projections of inserted or updated documents, e.g.:

      FOR i IN 1..10
        INSERT { value: i } IN test
        RETURN { _key: NEW._key, value: i }

  Still not every construct is allowed after a data-modification clause. For example, no functions
  can be called that may access documents.

  More information can be found here:
  http://jsteemann.github.io/blog/2015/03/27/improvements-for-data-modification-queries/

* added AQL `UPSERT` statement

  This adds an `UPSERT` statement to AQL that is a combination of both `INSERT` and `UPDATE` /
  `REPLACE`. The `UPSERT` will search for a matching document using a user-provided example.
  If no document matches the example, the *insert* part of the `UPSERT` statement will be
  executed. If there is a match, the *update* / *replace* part will be carried out:

      UPSERT { page: 'index.html' }                 /* search example */
        INSERT { page: 'index.html', pageViews: 1 } /* insert part */
        UPDATE { pageViews: OLD.pageViews + 1 }     /* update part */
        IN pageViews

  `UPSERT` can be used with an `UPDATE` or `REPLACE` clause. The `UPDATE` clause will perform
  a partial update of the found document, whereas the `REPLACE` clause will replace the found
  document entirely. The `UPDATE` or `REPLACE` parts can refer to the pseudo-value `OLD`, which
  contains all attributes of the found document.

  `UPSERT` statements can optionally return values. In the following query, the return
  attribute `found` will return the found document before the `UPDATE` was applied. If no
  document was found, `found` will contain a value of `null`. The `updated` result attribute will
  contain the inserted / updated document:

      UPSERT { page: 'index.html' }                 /* search example */
        INSERT { page: 'index.html', pageViews: 1 } /* insert part */
        UPDATE { pageViews: OLD.pageViews + 1 }     /* update part */
        IN pageViews
        RETURN { found: OLD, updated: NEW }

  A more detailed description of `UPSERT` can be found here:
  http://jsteemann.github.io/blog/2015/03/27/preview-of-the-upsert-command/

* adjusted default configuration value for `--server.backlog-size` from 10 to 64.

* issue #1231: bug xor feature in AQL: LENGTH(null) == 4

  This changes the behavior of the AQL `LENGTH` function as follows:

  - if the single argument to `LENGTH()` is `null`, then the result will now be `0`. In previous
    versions of ArangoDB, the result of `LENGTH(null)` was `4`.

  - if the single argument to `LENGTH()` is `true`, then the result will now be `1`. In previous
    versions of ArangoDB, the result of `LENGTH(true)` was `4`.

  - if the single argument to `LENGTH()` is `false`, then the result will now be `0`. In previous
    versions of ArangoDB, the result of `LENGTH(false)` was `5`.

  The results of `LENGTH()` with string, numeric, array object argument values do not change.

* issue #1298: Bulk import if data already exists (#1298)

  This change extends the HTTP REST API for bulk imports as follows:

  When documents are imported and the `_key` attribute is specified for them, the import can be
  used for inserting and updating/replacing documents. Previously, the import could be used for
  inserting new documents only, and re-inserting a document with an existing key would have failed
  with a *unique key constraint violated* error.

  The above behavior is still the default. However, the API now allows controlling the behavior
  in case of a unique key constraint error via the optional URL parameter `onDuplicate`.

  This parameter can have one of the following values:

  - `error`: when a unique key constraint error occurs, do not import or update the document but
    report an error. This is the default.

  - `update`: when a unique key constraint error occurs, try to (partially) update the existing
    document with the data specified in the import. This may still fail if the document would
    violate secondary unique indexes. Only the attributes present in the import data will be
    updated and other attributes already present will be preserved. The number of updated documents
    will be reported in the `updated` attribute of the HTTP API result.

  - `replace`: when a unique key constraint error occurs, try to fully replace the existing
    document with the data specified in the import. This may still fail if the document would
    violate secondary unique indexes. The number of replaced documents will be reported in the
    `updated` attribute of the HTTP API result.

  - `ignore`: when a unique key constraint error occurs, ignore this error. There will be no
    insert, update or replace for the particular document. Ignored documents will be reported
    separately in the `ignored` attribute of the HTTP API result.

  The result of the HTTP import API will now contain the attributes `ignored` and `updated`, which
  contain the number of ignored and updated documents respectively. These attributes will contain a
  value of zero unless the `onDuplicate` URL parameter is set to either `update` or `replace`
  (in this case the `updated` attribute may contain non-zero values) or `ignore` (in this case the
  `ignored` attribute may contain a non-zero value).

  To support the feature, arangoimp also has a new command line option `--on-duplicate` which can
  have one of the values `error`, `update`, `replace`, `ignore`. The default value is `error`.

  A few examples for using arangoimp with the `--on-duplicate` option can be found here:
  http://jsteemann.github.io/blog/2015/04/14/updating-documents-with-arangoimp/

* changed behavior of `db._query()` in the ArangoShell:

  if the command's result is printed in the shell, the first 10 results will be printed. Previously
  only a basic description of the underlying query result cursor was printed. Additionally, if the
  cursor result contains more than 10 results, the cursor is assigned to a global variable `more`,
  which can be used to iterate over the cursor result.

  Example:

      arangosh [_system]> db._query("FOR i IN 1..15 RETURN i")
      [object ArangoQueryCursor, count: 15, hasMore: true]

      [
        1,
        2,
        3,
        4,
        5,
        6,
        7,
        8,
        9,
        10
      ]

      type 'more' to show more documents


      arangosh [_system]> more
      [object ArangoQueryCursor, count: 15, hasMore: false]

      [
        11,
        12,
        13,
        14,
        15
      ]

* Disallow batchSize value 0 in HTTP `POST /_api/cursor`:

  The HTTP REST API `POST /_api/cursor` does not accept a `batchSize` parameter value of
  `0` any longer. A batch size of 0 never made much sense, but previous versions of ArangoDB
  did not check for this value. Now creating a cursor using a `batchSize` value 0 will
  result in an HTTP 400 error response

* REST Server: fix memory leaks when failing to add jobs

* 'EDGES' AQL Function

  The AQL function `EDGES` got a new fifth option parameter.
  Right now only one option is available: 'includeVertices'. This is a boolean parameter
  that allows to modify the result of the `EDGES` function.
  Default is 'includeVertices: false' which does not have any effect.
  'includeVertices: true' modifies the result, such that
  {vertex: <vertexDocument>, edge: <edgeDocument>} is returned.

* INCOMPATIBLE CHANGE:

  The result format of the AQL function `NEIGHBORS` has been changed.
  Before it has returned an array of objects containing 'vertex' and 'edge'.
  Now it will only contain the vertex directly.
  Also an additional option 'includeData' has been added.
  This is used to define if only the 'vertex._id' value should be returned (false, default),
  or if the vertex should be looked up in the collection and the complete JSON should be returned
  (true).
  Using only the id values can lead to significantly improved performance if this is the only information
  required.

  In order to get the old result format prior to ArangoDB 2.6, please use the function EDGES instead.
  Edges allows for a new option 'includeVertices' which, set to true, returns exactly the format of NEIGHBORS.
  Example:

      NEIGHBORS(<vertexCollection>, <edgeCollection>, <vertex>, <direction>, <example>)

  This can now be achieved by:

      EDGES(<edgeCollection>, <vertex>, <direction>, <example>, {includeVertices: true})

  If you are nesting several NEIGHBORS steps you can speed up their performance in the following way:

  Old Example:

  FOR va IN NEIGHBORS(Users, relations, 'Users/123', 'outbound') FOR vc IN NEIGHBORS(Products, relations, va.vertex._id, 'outbound') RETURN vc

  This can now be achieved by:

  FOR va IN NEIGHBORS(Users, relations, 'Users/123', 'outbound') FOR vc IN NEIGHBORS(Products, relations, va, 'outbound', null, {includeData: true}) RETURN vc
                                                                                                          ^^^^                  ^^^^^^^^^^^^^^^^^^^
                                                                                                  Use intermediate directly     include Data for final

* INCOMPATIBLE CHANGE:

  The AQL function `GRAPH_NEIGHBORS` now provides an additional option `includeData`.
  This option allows controlling whether the function should return the complete vertices
  or just their IDs. Returning only the IDs instead of the full vertices can lead to
  improved performance .

  If provided, `includeData` is set to `true`, all vertices in the result will be returned
  with all their attributes. The default value of `includeData` is `false`.
  This makes the default function results incompatible with previous versions of ArangoDB.

  To get the old result style in ArangoDB 2.6, please set the options as follows in calls
  to `GRAPH_NEIGHBORS`:

      GRAPH_NEIGHBORS(<graph>, <vertex>, { includeData: true })

* INCOMPATIBLE CHANGE:

  The AQL function `GRAPH_COMMON_NEIGHBORS` now provides an additional option `includeData`.
  This option allows controlling whether the function should return the complete vertices
  or just their IDs. Returning only the IDs instead of the full vertices can lead to
  improved performance .

  If provided, `includeData` is set to `true`, all vertices in the result will be returned
  with all their attributes. The default value of `includeData` is `false`.
  This makes the default function results incompatible with previous versions of ArangoDB.

  To get the old result style in ArangoDB 2.6, please set the options as follows in calls
  to `GRAPH_COMMON_NEIGHBORS`:

      GRAPH_COMMON_NEIGHBORS(<graph>, <vertexExamples1>, <vertexExamples2>, { includeData: true }, { includeData: true })

* INCOMPATIBLE CHANGE:

  The AQL function `GRAPH_SHORTEST_PATH` now provides an additional option `includeData`.
  This option allows controlling whether the function should return the complete vertices
  and edges or just their IDs. Returning only the IDs instead of full vertices and edges
  can lead to improved performance .

  If provided, `includeData` is set to `true`, all vertices and edges in the result will
  be returned with all their attributes. There is also an optional parameter `includePath` of
  type object.
  It has two optional sub-attributes `vertices` and `edges`, both of type boolean.
  Both can be set individually and the result will include all vertices on the path if
  `includePath.vertices == true` and all edges if `includePath.edges == true` respectively.

  The default value of `includeData` is `false`, and paths are now excluded by default.
  This makes the default function results incompatible with previous versions of ArangoDB.

  To get the old result style in ArangoDB 2.6, please set the options as follows in calls
  to `GRAPH_SHORTEST_PATH`:

      GRAPH_SHORTEST_PATH(<graph>, <source>, <target>, { includeData: true, includePath: { edges: true, vertices: true } })

  The attributes `startVertex` and `vertex` that were present in the results of `GRAPH_SHORTEST_PATH`
  in previous versions of ArangoDB will not be produced in 2.6. To calculate these attributes in 2.6,
  please extract the first and last elements from the `vertices` result attribute.

* INCOMPATIBLE CHANGE:

  The AQL function `GRAPH_DISTANCE_TO` will now return only the id the destination vertex
  in the `vertex` attribute, and not the full vertex data with all vertex attributes.

* INCOMPATIBLE CHANGE:

  All graph measurements functions in JavaScript module `general-graph` that calculated a
  single figure previously returned an array containing just the figure. Now these functions
  will return the figure directly and not put it inside an array.

  The affected functions are:

  * `graph._absoluteEccentricity`
  * `graph._eccentricity`
  * `graph._absoluteCloseness`
  * `graph._closeness`
  * `graph._absoluteBetweenness`
  * `graph._betweenness`
  * `graph._radius`
  * `graph._diameter`

* Create the `_graphs` collection in new databases with `waitForSync` attribute set to `false`

  The previous `waitForSync` value was `true`, so default the behavior when creating and dropping
  graphs via the HTTP REST API changes as follows if the new settings are in effect:

  * `POST /_api/graph` by default returns `HTTP 202` instead of `HTTP 201`
  * `DELETE /_api/graph/graph-name` by default returns `HTTP 202` instead of `HTTP 201`

  If the `_graphs` collection still has its `waitForSync` value set to `true`, then the HTTP status
  code will not change.

* Upgraded ICU to version 54; this increases performance in many places.
  based on https://code.google.com/p/chromium/issues/detail?id=428145

* added support for HTTP push aka chunked encoding

* issue #1051: add info whether server is running in service or user mode?

  This will add a "mode" attribute to the result of the result of HTTP GET `/_api/version?details=true`

  "mode" can have the following values:

  - `standalone`: server was started manually (e.g. on command-line)
  - `service`: service is running as Windows service, in daemon mode or under the supervisor

* improve system error messages in Windows port

* increased default value of `--server.request-timeout` from 300 to 1200 seconds for client tools
  (arangosh, arangoimp, arangodump, arangorestore)

* increased default value of `--server.connect-timeout` from 3 to 5 seconds for client tools
  (arangosh, arangoimp, arangodump, arangorestore)

* added startup option `--server.foxx-queues-poll-interval`

  This startup option controls the frequency with which the Foxx queues manager is checking
  the queue (or queues) for jobs to be executed.

  The default value is `1` second. Lowering this value will result in the queue manager waking
  up and checking the queues more frequently, which may increase CPU usage of the server.
  When not using Foxx queues, this value can be raised to save some CPU time.

* added startup option `--server.foxx-queues`

  This startup option controls whether the Foxx queue manager will check queue and job entries.
  Disabling this option can reduce server load but will prevent jobs added to Foxx queues from
  being processed at all.

  The default value is `true`, enabling the Foxx queues feature.

* make Foxx queues really database-specific.

  Foxx queues were and are stored in a database-specific collection `_queues`. However, a global
  cache variable for the queues led to the queue names being treated database-independently, which
  was wrong.

  Since 2.6, Foxx queues names are truly database-specific, so the same queue name can be used in
  two different databases for two different queues. Until then, it is advisable to think of queues
  as already being database-specific, and using the database name as a queue name prefix to be
  avoid name conflicts, e.g.:

      var queueName = "myQueue";
      var Foxx = require("org/arangodb/foxx");
      Foxx.queues.create(db._name() + ":" + queueName);

* added support for Foxx queue job types defined as app scripts.

  The old job types introduced in 2.4 are still supported but are known to cause issues in 2.5
  and later when the server is restarted or the job types are not defined in every thread.

  The new job types avoid this issue by storing an explicit mount path and script name rather
  than an assuming the job type is defined globally. It is strongly recommended to convert your
  job types to the new script-based system.

* renamed Foxx sessions option "sessionStorageApp" to "sessionStorage". The option now also accepts session storages directly.

* Added the following JavaScript methods for file access:
  * fs.copyFile() to copy single files
  * fs.copyRecursive() to copy directory trees
  * fs.chmod() to set the file permissions (non-Windows only)

* Added process.env for accessing the process environment from JavaScript code

* Cluster: kickstarter shutdown routines will more precisely follow the shutdown of its nodes.

* Cluster: don't delete agency connection objects that are currently in use.

* Cluster: improve passing along of HTTP errors

* fixed issue #1247: debian init script problems

* multi-threaded index creation on collection load

  When a collection contains more than one secondary index, they can be built in memory in
  parallel when the collection is loaded. How many threads are used for parallel index creation
  is determined by the new configuration parameter `--database.index-threads`. If this is set
  to 0, indexes are built by the opening thread only and sequentially. This is equivalent to
  the behavior in 2.5 and before.

* speed up building up primary index when loading collections

* added `count` attribute to `parameters.json` files of collections. This attribute indicates
  the number of live documents in the collection on unload. It is read when the collection is
  (re)loaded to determine the initial size for the collection's primary index

* removed remainders of MRuby integration, removed arangoirb

* simplified `controllers` property in Foxx manifests. You can now specify a filename directly
  if you only want to use a single file mounted at the base URL of your Foxx app.

* simplified `exports` property in Foxx manifests. You can now specify a filename directly if
  you only want to export variables from a single file in your Foxx app.

* added support for node.js-style exports in Foxx exports. Your Foxx exports file can now export
  arbitrary values using the `module.exports` property instead of adding properties to the
  `exports` object.

* added `scripts` property to Foxx manifests. You should now specify the `setup` and `teardown`
  files as properties of the `scripts` object in your manifests and can define custom,
  app-specific scripts that can be executed from the web interface or the CLI.

* added `tests` property to Foxx manifests. You can now define test cases using the `mocha`
  framework which can then be executed inside ArangoDB.

* updated `joi` package to 6.0.8.

* added `extendible` package.

* added Foxx model lifecycle events to repositories. See #1257.

* speed up resizing of edge index.

* allow to split an edge index into buckets which are resized individually.
  This is controlled by the `indexBuckets` attribute in the `properties`
  of the collection.

* fix a cluster deadlock bug in larger clusters by marking a thread waiting
  for a lock on a DBserver as blocked


v2.5.7 (2015-08-02)
-------------------

* V8: Upgrade to version 4.1.0.27 - this is intended to be the stable V8 version.


v2.5.6 (2015-07-21)
-------------------

* alter Windows build infrastructure so we can properly store pdb files.

* potentially fixed issue #1313: Wrong metric calculation at dashboard

  Escape whitespace in process name when scanning /proc/pid/stats

  This fixes statistics values read from that file

* Fixed variable naming in AQL `COLLECT INTO` results in case the COLLECT is placed
  in a subquery which itself is followed by other constructs that require variables


v2.5.5 (2015-05-29)
-------------------

* fixed vulnerability in JWT implementation.

* fixed format string for reading /proc/pid/stat

* take into account barriers used in different V8 contexts


v2.5.4 (2015-05-14)
-------------------

* added startup option `--log.performance`: specifying this option at startup will log
  performance-related info messages, mainly timings via the regular logging mechanisms

* cluster fixes

* fix for recursive copy under Windows


v2.5.3 (2015-04-29)
-------------------

* Fix fs.move to work across filesystem borders; Fixes Foxx app installation problems;
  issue #1292.

* Fix Foxx app install when installed on a different drive on Windows

* issue #1322: strange AQL result

* issue #1318: Inconsistent db._create() syntax

* issue #1315: queries to a collection fail with an empty response if the
  collection contains specific JSON data

* issue #1300: Make arangodump not fail if target directory exists but is empty

* allow specifying higher values than SOMAXCONN for `--server.backlog-size`

  Previously, arangod would not start when a `--server.backlog-size` value was
  specified that was higher than the platform's SOMAXCONN header value.

  Now, arangod will use the user-provided value for `--server.backlog-size` and
  pass it to the listen system call even if the value is higher than SOMAXCONN.
  If the user-provided value is higher than SOMAXCONN, arangod will log a warning
  on startup.

* Fixed a cluster deadlock bug. Mark a thread that is in a RemoteBlock as
  blocked to allow for additional dispatcher threads to be started.

* Fix locking in cluster by using another ReadWriteLock class for collections.

* Add a second DispatcherQueue for AQL in the cluster. This fixes a
  cluster-AQL thread explosion bug.


v2.5.2 (2015-04-11)
-------------------

* modules stored in _modules are automatically flushed when changed

* added missing query-id parameter in documentation of HTTP DELETE `/_api/query` endpoint

* added iterator for edge index in AQL queries

  this change may lead to less edges being read when used together with a LIMIT clause

* make graph viewer in web interface issue less expensive queries for determining
  a random vertex from the graph, and for determining vertex attributes

* issue #1285: syntax error, unexpected $undefined near '@_to RETURN obj

  this allows AQL bind parameter names to also start with underscores

* moved /_api/query to C++

* issue #1289: Foxx models created from database documents expose an internal method

* added `Foxx.Repository#exists`

* parallelize initialization of V8 context in multiple threads

* fixed a possible crash when the debug-level was TRACE

* cluster: do not initialize statistics collection on each
  coordinator, this fixes a race condition at startup

* cluster: fix a startup race w.r.t. the _configuration collection

* search for db:// JavaScript modules only after all local files have been
  considered, this speeds up the require command in a cluster considerably

* general cluster speedup in certain areas


v2.5.1 (2015-03-19)
-------------------

* fixed bug that caused undefined behavior when an AQL query was killed inside
  a calculation block

* fixed memleaks in AQL query cleanup in case out-of-memory errors are thrown

* by default, Debian and RedHat packages are built with debug symbols

* added option `--database.ignore-logfile-errors`

  This option controls how collection datafiles with a CRC mismatch are treated.

  If set to `false`, CRC mismatch errors in collection datafiles will lead
  to a collection not being loaded at all. If a collection needs to be loaded
  during WAL recovery, the WAL recovery will also abort (if not forced with
  `--wal.ignore-recovery-errors true`). Setting this flag to `false` protects
  users from unintentionally using a collection with corrupted datafiles, from
  which only a subset of the original data can be recovered.

  If set to `true`, CRC mismatch errors in collection datafiles will lead to
  the datafile being partially loaded. All data up to until the mismatch will
  be loaded. This will enable users to continue with collection datafiles
  that are corrupted, but will result in only a partial load of the data.
  The WAL recovery will still abort when encountering a collection with a
  corrupted datafile, at least if `--wal.ignore-recovery-errors` is not set to
  `true`.

  The default value is *true*, so for collections with corrupted datafiles
  there might be partial data loads once the WAL recovery has finished. If
  the WAL recovery will need to load a collection with a corrupted datafile,
  it will still stop when using the default values.

* INCOMPATIBLE CHANGE:

  make the arangod server refuse to start if during startup it finds a non-readable
  `parameter.json` file for a database or a collection.

  Stopping the startup process in this case requires manual intervention (fixing
  the unreadable files), but prevents follow-up errors due to ignored databases or
  collections from happening.

* datafiles and `parameter.json` files written by arangod are now created with read and write
  privileges for the arangod process user, and with read and write privileges for the arangod
  process group.

  Previously, these files were created with user read and write permissions only.

* INCOMPATIBLE CHANGE:

  abort WAL recovery if one of the collection's datafiles cannot be opened

* INCOMPATIBLE CHANGE:

  never try to raise the privileges after dropping them, this can lead to a race condition while
  running the recovery

  If you require to run ArangoDB on a port lower than 1024, you must run ArangoDB as root.

* fixed inefficiencies in `remove` methods of general-graph module

* added option `--database.slow-query-threshold` for controlling the default AQL slow query
  threshold value on server start

* add system error strings for Windows on many places

* rework service startup so we announce 'RUNNING' only when we're finished starting.

* use the Windows eventlog for FATAL and ERROR - log messages

* fix service handling in NSIS Windows installer, specify human readable name

* add the ICU_DATA environment variable to the fatal error messages

* fixed issue #1265: arangod crashed with SIGSEGV

* fixed issue #1241: Wildcards in examples


v2.5.0 (2015-03-09)
-------------------

* installer fixes for Windows

* fix for downloading Foxx

* fixed issue #1258: http pipelining not working?


v2.5.0-beta4 (2015-03-05)
-------------------------

* fixed issue #1247: debian init script problems


v2.5.0-beta3 (2015-02-27)
-------------------------

* fix Windows install path calculation in arango

* fix Windows logging of long strings

* fix possible undefinedness of const strings in Windows


v2.5.0-beta2 (2015-02-23)
-------------------------

* fixed issue #1256: agency binary not found #1256

* fixed issue #1230: API: document/col-name/_key and cursor return different floats

* front-end: dashboard tries not to (re)load statistics if user has no access

* V8: Upgrade to version 3.31.74.1

* etcd: Upgrade to version 2.0 - This requires go 1.3 to compile at least.

* refuse to startup if ICU wasn't initialized, this will i.e. prevent errors from being printed,
  and libraries from being loaded.

* front-end: unwanted removal of index table header after creating new index

* fixed issue #1248: chrome: applications filtering not working

* fixed issue #1198: queries remain in aql editor (front-end) if you navigate through different tabs

* Simplify usage of Foxx

  Thanks to our user feedback we learned that Foxx is a powerful, yet rather complicated concept.
  With this release we tried to make it less complicated while keeping all its strength.
  That includes a rewrite of the documentation as well as some code changes as listed below:

  * Moved Foxx applications to a different folder.

    The naming convention now is: <app-path>/_db/<dbname>/<mountpoint>/APP
    Before it was: <app-path>/databases/<dbname>/<appname>:<appversion>
    This caused some trouble as apps where cached based on name and version and updates did not apply.
    Hence the path on filesystem and the app's access URL had no relation to one another.
    Now the path on filesystem is identical to the URL (except for slashes and the appended APP)

  * Rewrite of Foxx routing

    The routing of Foxx has been exposed to major internal changes we adjusted because of user feedback.
    This allows us to set the development mode per mountpoint without having to change paths and hold
    apps at separate locations.

  * Foxx Development mode

    The development mode used until 2.4 is gone. It has been replaced by a much more mature version.
    This includes the deprecation of the javascript.dev-app-path parameter, which is useless since 2.5.
    Instead of having two separate app directories for production and development, apps now reside in
    one place, which is used for production as well as for development.
    Apps can still be put into development mode, changing their behavior compared to production mode.
    Development mode apps are still reread from disk at every request, and still they ship more debug
    output.

    This change has also made the startup options `--javascript.frontend-development-mode` and
    `--javascript.dev-app-path` obsolete. The former option will not have any effect when set, and the
    latter option is only read and used during the upgrade to 2.5 and does not have any effects later.

  * Foxx install process

    Installing Foxx apps has been a two step process: import them into ArangoDB and mount them at a
    specific mountpoint. These operations have been joined together. You can install an app at one
    mountpoint, that's it. No fetch, mount, unmount, purge cycle anymore. The commands have been
    simplified to just:

    * install: get your Foxx app up and running
    * uninstall: shut it down and erase it from disk

  * Foxx error output

    Until 2.4 the errors produced by Foxx were not optimal. Often, the error message was just
    `unable to parse manifest` and contained only an internal stack trace.
    In 2.5 we made major improvements there, including a much more fine-grained error output that
    helps you debug your Foxx apps. The error message printed is now much closer to its source and
    should help you track it down.

    Also we added the default handlers for unhandled errors in Foxx apps:

    * You will get a nice internal error page whenever your Foxx app is called but was not installed
      due to any error
    * You will get a proper error message when having an uncaught error appears in any app route

    In production mode the messages above will NOT contain any information about your Foxx internals
    and are safe to be exposed to third party users.
    In development mode the messages above will contain the stacktrace (if available), making it easier for
    your in-house devs to track down errors in the application.

* added `console` object to Foxx apps. All Foxx apps now have a console object implementing
  the familiar Console API in their global scope, which can be used to log diagnostic
  messages to the database.

* added `org/arangodb/request` module, which provides a simple API for making HTTP requests
  to external services.

* added optimizer rule `propagate-constant-attributes`

  This rule will look inside `FILTER` conditions for constant value equality comparisons,
  and insert the constant values in other places in `FILTER`s. For example, the rule will
  insert `42` instead of `i.value` in the second `FILTER` of the following query:

      FOR i IN c1 FOR j IN c2 FILTER i.value == 42 FILTER j.value == i.value RETURN 1

* added `filtered` value to AQL query execution statistics

  This value indicates how many documents were filtered by `FilterNode`s in the AQL query.
  Note that `IndexRangeNode`s can also filter documents by selecting only the required ranges
  from the index. The `filtered` value will not include the work done by `IndexRangeNode`s,
  but only the work performed by `FilterNode`s.

* added support for sparse hash and skiplist indexes

  Hash and skiplist indexes can optionally be made sparse. Sparse indexes exclude documents
  in which at least one of the index attributes is either not set or has a value of `null`.

  As such documents are excluded from sparse indexes, they may contain fewer documents than
  their non-sparse counterparts. This enables faster indexing and can lead to reduced memory
  usage in case the indexed attribute does occur only in some, but not all documents of the
  collection. Sparse indexes will also reduce the number of collisions in non-unique hash
  indexes in case non-existing or optional attributes are indexed.

  In order to create a sparse index, an object with the attribute `sparse` can be added to
  the index creation commands:

      db.collection.ensureHashIndex(attributeName, { sparse: true });
      db.collection.ensureHashIndex(attributeName1, attributeName2, { sparse: true });
      db.collection.ensureUniqueConstraint(attributeName, { sparse: true });
      db.collection.ensureUniqueConstraint(attributeName1, attributeName2, { sparse: true });

      db.collection.ensureSkiplist(attributeName, { sparse: true });
      db.collection.ensureSkiplist(attributeName1, attributeName2, { sparse: true });
      db.collection.ensureUniqueSkiplist(attributeName, { sparse: true });
      db.collection.ensureUniqueSkiplist(attributeName1, attributeName2, { sparse: true });

  Note that in place of the above specialized index creation commands, it is recommended to use
  the more general index creation command `ensureIndex`:

  ```js
  db.collection.ensureIndex({ type: "hash", sparse: true, unique: true, fields: [ attributeName ] });
  db.collection.ensureIndex({ type: "skiplist", sparse: false, unique: false, fields: [ "a", "b" ] });
  ```

  When not explicitly set, the `sparse` attribute defaults to `false` for new indexes.

  This causes a change in behavior when creating a unique hash index without specifying the
  sparse flag: in 2.4, unique hash indexes were implicitly sparse, always excluding `null` values.
  There was no option to control this behavior, and sparsity was neither supported for non-unique
  hash indexes nor skiplists in 2.4. This implicit sparsity of unique hash indexes was considered
  an inconsistency, and therefore the behavior was cleaned up in 2.5. As of 2.5, indexes will
  only be created sparse if sparsity is explicitly requested. Existing unique hash indexes from 2.4
  or before will automatically be migrated so they are still sparse after the upgrade to 2.5.

  Geo indexes are implicitly sparse, meaning documents without the indexed location attribute or
  containing invalid location coordinate values will be excluded from the index automatically. This
  is also a change when compared to pre-2.5 behavior, when documents with missing or invalid
  coordinate values may have caused errors on insertion when the geo index' `unique` flag was set
  and its `ignoreNull` flag was not.

  This was confusing and has been rectified in 2.5. The method `ensureGeoConstaint()` now does the
  same as `ensureGeoIndex()`. Furthermore, the attributes `constraint`, `unique`, `ignoreNull` and
  `sparse` flags are now completely ignored when creating geo indexes.

  The same is true for fulltext indexes. There is no need to specify non-uniqueness or sparsity for
  geo or fulltext indexes. They will always be non-unique and sparse.

  As sparse indexes may exclude some documents, they cannot be used for every type of query.
  Sparse hash indexes cannot be used to find documents for which at least one of the indexed
  attributes has a value of `null`. For example, the following AQL query cannot use a sparse
  index, even if one was created on attribute `attr`:

      FOR doc In collection
        FILTER doc.attr == null
        RETURN doc

  If the lookup value is non-constant, a sparse index may or may not be used, depending on
  the other types of conditions in the query. If the optimizer can safely determine that
  the lookup value cannot be `null`, a sparse index may be used. When uncertain, the optimizer
  will not make use of a sparse index in a query in order to produce correct results.

  For example, the following queries cannot use a sparse index on `attr` because the optimizer
  will not know beforehand whether the comparison values for `doc.attr` will include `null`:

      FOR doc In collection
        FILTER doc.attr == SOME_FUNCTION(...)
        RETURN doc

      FOR other IN otherCollection
        FOR doc In collection
          FILTER doc.attr == other.attr
          RETURN doc

  Sparse skiplist indexes can be used for sorting if the optimizer can safely detect that the
  index range does not include `null` for any of the index attributes.

* inspection of AQL data-modification queries will now detect if the data-modification part
  of the query can run in lockstep with the data retrieval part of the query, or if the data
  retrieval part must be executed before the data modification can start.

  Executing the two in lockstep allows using much smaller buffers for intermediate results
  and starts the actual data-modification operations much earlier than if the two phases
  were executed separately.

* Allow dynamic attribute names in AQL object literals

  This allows using arbitrary expressions to construct attribute names in object
  literals specified in AQL queries. To disambiguate expressions and other unquoted
  attribute names, dynamic attribute names need to be enclosed in brackets (`[` and `]`).
  Example:

      FOR i IN 1..100
        RETURN { [ CONCAT('value-of-', i) ] : i }

* make AQL optimizer rule "use-index-for-sort" remove sort also in case a non-sorted
  index (e.g. a hash index) is used for only equality lookups and all sort attributes
  are covered by the index.

  Example that does not require an extra sort (needs hash index on `value`):

      FOR doc IN collection FILTER doc.value == 1 SORT doc.value RETURN doc

  Another example that does not require an extra sort (with hash index on `value1`, `value2`):

      FOR doc IN collection FILTER doc.value1 == 1 && doc.value2 == 2 SORT doc.value1, doc.value2 RETURN doc

* make AQL optimizer rule "use-index-for-sort" remove sort also in case the sort criteria
  excludes the left-most index attributes, but the left-most index attributes are used
  by the index for equality-only lookups.

  Example that can use the index for sorting (needs skiplist index on `value1`, `value2`):

      FOR doc IN collection FILTER doc.value1 == 1 SORT doc.value2 RETURN doc

* added selectivity estimates for primary index, edge index, and hash index

  The selectivity estimates are returned by the `GET /_api/index` REST API method
  in a sub-attribute `selectivityEstimate` for each index that supports it. This
  attribute will be omitted for indexes that do not provide selectivity estimates.
  If provided, the selectivity estimate will be a numeric value between 0 and 1.

  Selectivity estimates will also be reported in the result of `collection.getIndexes()`
  for all indexes that support this. If no selectivity estimate can be determined for
  an index, the attribute `selectivityEstimate` will be omitted here, too.

  The web interface also shows selectivity estimates for each index that supports this.

  Currently the following index types can provide selectivity estimates:
  - primary index
  - edge index
  - hash index (unique and non-unique)

  No selectivity estimates will be provided when running in cluster mode.

* fixed issue #1226: arangod log issues

* added additional logger if arangod is started in foreground mode on a tty

* added AQL optimizer rule "move-calculations-down"

* use exclusive native SRWLocks on Windows instead of native mutexes

* added AQL functions `MD5`, `SHA1`, and `RANDOM_TOKEN`.

* reduced number of string allocations when parsing certain AQL queries

  parsing numbers (integers or doubles) does not require a string allocation
  per number anymore

* RequestContext#bodyParam now accepts arbitrary joi schemas and rejects invalid (but well-formed) request bodies.

* enforce that AQL user functions are wrapped inside JavaScript function () declarations

  AQL user functions were always expected to be wrapped inside a JavaScript function, but previously
  this was not enforced when registering a user function. Enforcing the AQL user functions to be contained
  inside functions prevents functions from doing some unexpected things that may have led to undefined
  behavior.

* Windows service uninstalling: only remove service if it points to the currently running binary,
  or --force was specified.

* Windows (debug only): print stacktraces on crash and run minidump

* Windows (cygwin): if you run arangosh in a cygwin shell or via ssh we will detect this and use
  the appropriate output functions.

* Windows: improve process management

* fix IPv6 reverse ip lookups - so far we only did IPv4 addresses.

* improve join documentation, add outer join example

* run jslint for unit tests too, to prevent "memory leaks" by global js objects with native code.

* fix error logging for exceptions - we wouldn't log the exception message itself so far.

* improve error reporting in the http client (Windows & *nix)

* improve error reports in cluster

* Standard errors can now contain custom messages.


v2.4.7 (XXXX-XX-XX)
-------------------

* fixed issue #1282: Geo WITHIN_RECTANGLE for nested lat/lng


v2.4.6 (2015-03-18)
-------------------

* added option `--database.ignore-logfile-errors`

  This option controls how collection datafiles with a CRC mismatch are treated.

  If set to `false`, CRC mismatch errors in collection datafiles will lead
  to a collection not being loaded at all. If a collection needs to be loaded
  during WAL recovery, the WAL recovery will also abort (if not forced with
  `--wal.ignore-recovery-errors true`). Setting this flag to `false` protects
  users from unintentionally using a collection with corrupted datafiles, from
  which only a subset of the original data can be recovered.

  If set to `true`, CRC mismatch errors in collection datafiles will lead to
  the datafile being partially loaded. All data up to until the mismatch will
  be loaded. This will enable users to continue with a collection datafiles
  that are corrupted, but will result in only a partial load of the data.
  The WAL recovery will still abort when encountering a collection with a
  corrupted datafile, at least if `--wal.ignore-recovery-errors` is not set to
  `true`.

  The default value is *true*, so for collections with corrupted datafiles
  there might be partial data loads once the WAL recovery has finished. If
  the WAL recovery will need to load a collection with a corrupted datafile,
  it will still stop when using the default values.

* INCOMPATIBLE CHANGE:

  make the arangod server refuse to start if during startup it finds a non-readable
  `parameter.json` file for a database or a collection.

  Stopping the startup process in this case requires manual intervention (fixing
  the unreadable files), but prevents follow-up errors due to ignored databases or
  collections from happening.

* datafiles and `parameter.json` files written by arangod are now created with read and write
  privileges for the arangod process user, and with read and write privileges for the arangod
  process group.

  Previously, these files were created with user read and write permissions only.

* INCOMPATIBLE CHANGE:

  abort WAL recovery if one of the collection's datafiles cannot be opened

* INCOMPATIBLE CHANGE:

  never try to raise the privileges after dropping them, this can lead to a race condition while
  running the recovery

  If you require to run ArangoDB on a port lower than 1024, you must run ArangoDB as root.

* fixed inefficiencies in `remove` methods of general-graph module

* added option `--database.slow-query-threshold` for controlling the default AQL slow query
  threshold value on server start


v2.4.5 (2015-03-16)
-------------------

* added elapsed time to HTTP request logging output (`--log.requests-file`)

* added AQL current and slow query tracking, killing of AQL queries

  This change enables retrieving the list of currently running AQL queries inside the selected database.
  AQL queries with an execution time beyond a certain threshold can be moved to a "slow query" facility
  and retrieved from there. Queries can also be killed by specifying the query id.

  This change adds the following HTTP REST APIs:

  - `GET /_api/query/current`: for retrieving the list of currently running queries
  - `GET /_api/query/slow`: for retrieving the list of slow queries
  - `DELETE /_api/query/slow`: for clearing the list of slow queries
  - `GET /_api/query/properties`: for retrieving the properties for query tracking
  - `PUT /_api/query/properties`: for adjusting the properties for query tracking
  - `DELETE /_api/query/<id>`: for killing an AQL query

  The following JavaScript APIs have been added:

  - require("org/arangodb/aql/queries").current();
  - require("org/arangodb/aql/queries").slow();
  - require("org/arangodb/aql/queries").clearSlow();
  - require("org/arangodb/aql/queries").properties();
  - require("org/arangodb/aql/queries").kill();

* fixed issue #1265: arangod crashed with SIGSEGV

* fixed issue #1241: Wildcards in examples

* fixed comment parsing in Foxx controllers


v2.4.4 (2015-02-24)
-------------------

* fixed the generation template for foxx apps. It now does not create deprecated functions anymore

* add custom visitor functionality for `GRAPH_NEIGHBORS` function, too

* increased default value of traversal option *maxIterations* to 100 times of its previous
  default value


v2.4.3 (2015-02-06)
-------------------

* fix multi-threading with openssl when running under Windows

* fix timeout on socket operations when running under Windows

* Fixed an error in Foxx routing which caused some apps that worked in 2.4.1 to fail with status 500: `undefined is not a function` errors in 2.4.2
  This error was occurring due to seldom internal rerouting introduced by the malformed application handler.


v2.4.2 (2015-01-30)
-------------------

* added custom visitor functionality for AQL traversals

  This allows more complex result processing in traversals triggered by AQL. A few examples
  are shown in [this article](http://jsteemann.github.io/blog/2015/01/28/using-custom-visitors-in-aql-graph-traversals/).

* improved number of results estimated for nodes of type EnumerateListNode and SubqueryNode
  in AQL explain output

* added AQL explain helper to explain arbitrary AQL queries

  The helper function prints the query execution plan and the indexes to be used in the
  query. It can be invoked from the ArangoShell or the web interface as follows:

      require("org/arangodb/aql/explainer").explain(query);

* enable use of indexes for certain AQL conditions with non-equality predicates, in
  case the condition(s) also refer to indexed attributes

  The following queries will now be able to use indexes:

      FILTER a.indexed == ... && a.indexed != ...
      FILTER a.indexed == ... && a.nonIndexed != ...
      FILTER a.indexed == ... && ! (a.indexed == ...)
      FILTER a.indexed == ... && ! (a.nonIndexed == ...)
      FILTER a.indexed == ... && ! (a.indexed != ...)
      FILTER a.indexed == ... && ! (a.nonIndexed != ...)
      FILTER (a.indexed == ... && a.nonIndexed == ...) || (a.indexed == ... && a.nonIndexed == ...)
      FILTER (a.indexed == ... && a.nonIndexed != ...) || (a.indexed == ... && a.nonIndexed != ...)

* Fixed spuriously occurring "collection not found" errors when running queries on local
  collections on a cluster DB server

* Fixed upload of Foxx applications to the server for apps exceeding approx. 1 MB zipped.

* Malformed Foxx applications will now return a more useful error when any route is requested.

  In Production a Foxx app mounted on /app will display an html page on /app/* stating a 503 Service temporarily not available.
  It will not state any information about your Application.
  Before it was a 404 Not Found without any information and not distinguishable from a correct not found on your route.

  In Development Mode the html page also contains information about the error occurred.

* Unhandled errors thrown in Foxx routes are now handled by the Foxx framework itself.

  In Production the route will return a status 500 with a body {error: "Error statement"}.
  In Development the route will return a status 500 with a body {error: "Error statement", stack: "..."}

  Before, it was status 500 with a plain text stack including ArangoDB internal routing information.

* The Applications tab in web interface will now request development apps more often.
  So if you have a fixed a syntax error in your app it should always be visible after reload.


v2.4.1 (2015-01-19)
-------------------

* improved WAL recovery output

* fixed certain OR optimizations in AQL optimizer

* better diagnostics for arangoimp

* fixed invalid result of HTTP REST API method `/_admin/foxx/rescan`

* fixed possible segmentation fault when passing a Buffer object into a V8 function
  as a parameter

* updated AQB module to 1.8.0.


v2.4.0 (2015-01-13)
-------------------

* updated AQB module to 1.7.0.

* fixed V8 integration-related crashes

* make `fs.move(src, dest)` also fail when both `src` and `dest` are
  existing directories. This ensures the same behavior of the move operation
  on different platforms.

* fixed AQL insert operation for multi-shard collections in cluster

* added optional return value for AQL data-modification queries.
  This allows returning the documents inserted, removed or updated with the query, e.g.

      FOR doc IN docs REMOVE doc._key IN docs LET removed = OLD RETURN removed
      FOR doc IN docs INSERT { } IN docs LET inserted = NEW RETURN inserted
      FOR doc IN docs UPDATE doc._key WITH { } IN docs LET previous = OLD RETURN previous
      FOR doc IN docs UPDATE doc._key WITH { } IN docs LET updated = NEW RETURN updated

  The variables `OLD` and `NEW` are automatically available when a `REMOVE`, `INSERT`,
  `UPDATE` or `REPLACE` statement is immediately followed by a `LET` statement.
  Note that the `LET` and `RETURN` statements in data-modification queries are not as
  flexible as the general versions of `LET` and `RETURN`. When returning documents from
  data-modification operations, only a single variable can be assigned using `LET`, and
  the assignment can only be either `OLD` or `NEW`, but not an arbitrary expression. The
  `RETURN` statement also allows using the just-created variable only, and no arbitrary
  expressions.


v2.4.0-beta1 (2014-12-26)
--------------------------

* fixed superstates in FoxxGenerator

* fixed issue #1065: Aardvark: added creation of documents and edges with _key property

* fixed issue #1198: Aardvark: current AQL editor query is now cached

* Upgraded V8 version from 3.16.14 to 3.29.59

  The built-in version of V8 has been upgraded from 3.16.14 to 3.29.59.
  This activates several ES6 (also dubbed *Harmony* or *ES.next*) features in
  ArangoDB, both in the ArangoShell and the ArangoDB server. They can be
  used for scripting and in server-side actions such as Foxx routes, traversals
  etc.

  The following ES6 features are available in ArangoDB 2.4 by default:

  * iterators
  * the `of` operator
  * symbols
  * predefined collections types (Map, Set etc.)
  * typed arrays

  Many other ES6 features are disabled by default, but can be made available by
  starting arangod or arangosh with the appropriate options:

  * arrow functions
  * proxies
  * generators
  * String, Array, and Number enhancements
  * constants
  * enhanced object and numeric literals

  To activate all these ES6 features in arangod or arangosh, start it with
  the following options:

      arangosh --javascript.v8-options="--harmony --harmony_generators"

  More details on the available ES6 features can be found in
  [this blog](https://jsteemann.github.io/blog/2014/12/19/using-es6-features-in-arangodb/).

* Added Foxx generator for building Hypermedia APIs

  A more detailed description is [here](https://www.arangodb.com/2014/12/08/building-hypermedia-apis-foxxgenerator)

* New `Applications` tab in web interface:

  The `applications` tab got a complete redesign.
  It will now only show applications that are currently running on ArangoDB.
  For a selected application, a new detailed view has been created.
  This view provides a better overview of the app:
  * author
  * license
  * version
  * contributors
  * download links
  * API documentation

  To install a new application, a new dialog is now available.
  It provides the features already available in the console application `foxx-manager` plus some more:
  * install an application from Github
  * install an application from a zip file
  * install an application from ArangoDB's application store
  * create a new application from scratch: this feature uses a generator to
    create a Foxx application with pre-defined CRUD methods for a given list
    of collections. The generated Foxx app can either be downloaded as a zip file or
    be installed on the server. Starting with a new Foxx app has never been easier.

* fixed issue #1102: Aardvark: Layout bug in documents overview

  The documents overview was entirely destroyed in some situations on Firefox.
  We replaced the plugin we used there.

* fixed issue #1168: Aardvark: pagination buttons jumping

* fixed issue #1161: Aardvark: Click on Import JSON imports previously uploaded file

* removed configure options `--enable-all-in-one-v8`, `--enable-all-in-one-icu`,
  and `--enable-all-in-one-libev`.

* global internal rename to fix naming incompatibilities with JSON:

  Internal functions with names containing `array` have been renamed to `object`,
  internal functions with names containing `list` have been renamed to `array`.
  The renaming was mainly done in the C++ parts. The documentation has also been
  adjusted so that the correct JSON type names are used in most places.

  The change also led to the addition of a few function aliases in AQL:

  * `TO_LIST` now is an alias of the new `TO_ARRAY`
  * `IS_LIST` now is an alias of the new `IS_ARRAY`
  * `IS_DOCUMENT` now is an alias of the new `IS_OBJECT`

  The changed also renamed the option `mergeArrays` to `mergeObjects` for AQL
  data-modification query options and HTTP document modification API

* AQL: added optimizer rule "remove-filter-covered-by-index"

  This rule removes FilterNodes and CalculationNodes from an execution plan if the
  filter is already covered by a previous IndexRangeNode. Removing the CalculationNode
  and the FilterNode will speed up query execution because the query requires less
  computation.

* AQL: added optimizer rule "remove-sort-rand"

  This rule removes a `SORT RAND()` expression from a query and moves the random
  iteration into the appropriate `EnumerateCollectionNode`. This is more efficient
  than individually enumerating and then sorting randomly.

* AQL: range optimizations for IN and OR

  This change enables usage of indexes for several additional cases. Filters containing
  the `IN` operator can now make use of indexes, and multiple OR- or AND-combined filter
  conditions can now also use indexes if the filters are accessing the same indexed
  attribute.

  Here are a few examples of queries that can now use indexes but couldn't before:

    FOR doc IN collection
      FILTER doc.indexedAttribute == 1 || doc.indexedAttribute > 99
      RETURN doc

    FOR doc IN collection
      FILTER doc.indexedAttribute IN [ 3, 42 ] || doc.indexedAttribute > 99
      RETURN doc

    FOR doc IN collection
      FILTER (doc.indexedAttribute > 2 && doc.indexedAttribute < 10) ||
             (doc.indexedAttribute > 23 && doc.indexedAttribute < 42)
      RETURN doc

* fixed issue #500: AQL parentheses issue

  This change allows passing subqueries as AQL function parameters without using
  duplicate brackets (e.g. `FUNC(query)` instead of `FUNC((query))`

* added optional `COUNT` clause to AQL `COLLECT`

  This allows more efficient group count calculation queries, e.g.

      FOR doc IN collection
        COLLECT age = doc.age WITH COUNT INTO length
        RETURN { age: age, count: length }

  A count-only query is also possible:

      FOR doc IN collection
        COLLECT WITH COUNT INTO length
        RETURN length

* fixed missing makeDirectory when fetching a Foxx application from a zip file

* fixed issue #1134: Change the default endpoint to localhost

  This change will modify the IP address ArangoDB listens on to 127.0.0.1 by default.
  This will make new ArangoDB installations unaccessible from clients other than
  localhost unless changed. This is a security feature.

  To make ArangoDB accessible from any client, change the server's configuration
  (`--server.endpoint`) to either `tcp://0.0.0.0:8529` or the server's publicly
  visible IP address.

* deprecated `Repository#modelPrototype`. Use `Repository#model` instead.

* IMPORTANT CHANGE: by default, system collections are included in replication and all
  replication API return values. This will lead to user accounts and credentials
  data being replicated from master to slave servers. This may overwrite
  slave-specific database users.

  If this is undesired, the `_users` collection can be excluded from replication
  easily by setting the `includeSystem` attribute to `false` in the following commands:

  * replication.sync({ includeSystem: false });
  * replication.applier.properties({ includeSystem: false });

  This will exclude all system collections (including `_aqlfunctions`, `_graphs` etc.)
  from the initial synchronization and the continuous replication.

  If this is also undesired, it is also possible to specify a list of collections to
  exclude from the initial synchronization and the continuous replication using the
  `restrictCollections` attribute, e.g.:

      replication.applier.properties({
        includeSystem: true,
        restrictType: "exclude",
        restrictCollections: [ "_users", "_graphs", "foo" ]
      });

  The HTTP API methods for fetching the replication inventory and for dumping collections
  also support the `includeSystem` control flag via a URL parameter.

* removed DEPRECATED replication methods:
  * `replication.logger.start()`
  * `replication.logger.stop()`
  * `replication.logger.properties()`
  * HTTP PUT `/_api/replication/logger-start`
  * HTTP PUT `/_api/replication/logger-stop`
  * HTTP GET `/_api/replication/logger-config`
  * HTTP PUT `/_api/replication/logger-config`

* fixed issue #1174, which was due to locking problems in distributed
  AQL execution

* improved cluster locking for AQL avoiding deadlocks

* use DistributeNode for modifying queries with REPLACE and UPDATE, if
  possible


v2.3.6 (2015-XX-XX)
-------------------

* fixed AQL subquery optimization that produced wrong result when multiple subqueries
  directly followed each other and and a directly following `LET` statement did refer
  to any but the first subquery.


v2.3.5 (2015-01-16)
-------------------

* fixed intermittent 404 errors in Foxx apps after mounting or unmounting apps

* fixed issue #1200: Expansion operator results in "Cannot call method 'forEach' of null"

* fixed issue #1199: Cannot unlink root node of plan


v2.3.4 (2014-12-23)
-------------------

* fixed cerberus path for MyArangoDB


v2.3.3 (2014-12-17)
-------------------

* fixed error handling in instantiation of distributed AQL queries, this
  also fixes a bug in cluster startup with many servers

* issue #1185: parse non-fractional JSON numbers with exponent (e.g. `4e-261`)

* issue #1159: allow --server.request-timeout and --server.connect-timeout of 0


v2.3.2 (2014-12-09)
-------------------

* fixed issue #1177: Fix bug in the user app's storage

* fixed issue #1173: AQL Editor "Save current query" resets user password

* fixed missing makeDirectory when fetching a Foxx application from a zip file

* put in warning about default changed: fixed issue #1134: Change the default endpoint to localhost

* fixed issue #1163: invalid fullCount value returned from AQL

* fixed range operator precedence

* limit default maximum number of plans created by AQL optimizer to 256 (from 1024)

* make AQL optimizer not generate an extra plan if an index can be used, but modify
  existing plans in place

* fixed AQL cursor ttl (time-to-live) issue

  Any user-specified cursor ttl value was not honored since 2.3.0.

* fixed segfault in AQL query hash index setup with unknown shapes

* fixed memleaks

* added AQL optimizer rule for removing `INTO` from a `COLLECT` statement if not needed

* fixed issue #1131

  This change provides the `KEEP` clause for `COLLECT ... INTO`. The `KEEP` clause
  allows controlling which variables will be kept in the variable created by `INTO`.

* fixed issue #1147, must protect dispatcher ID for etcd

v2.3.1 (2014-11-28)
-------------------

* recreate password if missing during upgrade

* fixed issue #1126

* fixed non-working subquery index optimizations

* do not restrict summary of Foxx applications to 60 characters

* fixed display of "required" path parameters in Foxx application documentation

* added more optimizations of constants values in AQL FILTER conditions

* fixed invalid or-to-in optimization for FILTERs containing comparisons
  with boolean values

* fixed replication of `_graphs` collection

* added AQL list functions `PUSH`, `POP`, `UNSHIFT`, `SHIFT`, `REMOVE_VALUES`,
  `REMOVE_VALUE`, `REMOVE_NTH` and `APPEND`

* added AQL functions `CALL` and `APPLY` to dynamically call other functions

* fixed AQL optimizer cost estimation for LIMIT node

* prevent Foxx queues from permanently writing to the journal even when
  server is idle

* fixed AQL COLLECT statement with INTO clause, which copied more variables
  than v2.2 and thus lead to too much memory consumption.
  This deals with #1107.

* fixed AQL COLLECT statement, this concerned every COLLECT statement,
  only the first group had access to the values of the variables before
  the COLLECT statement. This deals with #1127.

* fixed some AQL internals, where sometimes too many items were
  fetched from upstream in the presence of a LIMIT clause. This should
  generally improve performance.


v2.3.0 (2014-11-18)
-------------------

* fixed syslog flags. `--log.syslog` is deprecated and setting it has no effect,
  `--log.facility` now works as described. Application name has been changed from
  `triagens` to `arangod`. It can be changed using `--log.application`. The syslog
  will only contain the actual log message. The datetime prefix is omitted.

* fixed deflate in SimpleHttpClient

* fixed issue #1104: edgeExamples broken or changed

* fixed issue #1103: Error while importing user queries

* fixed issue #1100: AQL: HAS() fails on doc[attribute_name]

* fixed issue #1098: runtime error when creating graph vertex

* hide system applications in **Applications** tab by default

  Display of system applications can be toggled by using the *system applications*
  toggle in the UI.

* added HTTP REST API for managing tasks (`/_api/tasks`)

* allow passing character lists as optional parameter to AQL functions `TRIM`,
  `LTRIM` and `RTRIM`

  These functions now support trimming using custom character lists. If no character
  lists are specified, all whitespace characters will be removed as previously:

      TRIM("  foobar\t \r\n ")         // "foobar"
      TRIM(";foo;bar;baz, ", "; ")     // "foo;bar;baz"

* added AQL string functions `LTRIM`, `RTRIM`, `FIND_FIRST`, `FIND_LAST`, `SPLIT`,
  `SUBSTITUTE`

* added AQL functions `ZIP`, `VALUES` and `PERCENTILE`

* made AQL functions `CONCAT` and `CONCAT_SEPARATOR` work with list arguments

* dynamically create extra dispatcher threads if required

* fixed issue #1097: schemas in the API docs no longer show required properties as optional


v2.3.0-beta2 (2014-11-08)
-------------------------

* front-end: new icons for uploading and downloading JSON documents into a collection

* front-end: fixed documents pagination css display error

* front-end: fixed flickering of the progress view

* front-end: fixed missing event for documents filter function

* front-end: jsoneditor: added CMD+Return (Mac) CTRL+Return (Linux/Win) shortkey for
  saving a document

* front-end: added information tooltip for uploading json documents.

* front-end: added database management view to the collapsed navigation menu

* front-end: added collection truncation feature

* fixed issue #1086: arangoimp: Odd errors if arguments are not given properly

* performance improvements for AQL queries that use JavaScript-based expressions
  internally

* added AQL geo functions `WITHIN_RECTANGLE` and `IS_IN_POLYGON`

* fixed non-working query results download in AQL editor of web interface

* removed debug print message in AQL editor query export routine

* fixed issue #1075: Aardvark: user name required even if auth is off #1075

  The fix for this prefills the username input field with the current user's
  account name if any and `root` (the default username) otherwise. Additionally,
  the tooltip text has been slightly adjusted.

* fixed issue #1069: Add 'raw' link to swagger ui so that the raw swagger
  json can easily be retrieved

  This adds a link to the Swagger API docs to an application's detail view in
  the **Applications** tab of the web interface. The link produces the Swagger
  JSON directly. If authentication is turned on, the link requires authentication,
  too.

* documentation updates


v2.3.0-beta1 (2014-11-01)
-------------------------

* added dedicated `NOT IN` operator for AQL

  Previously, a `NOT IN` was only achievable by writing a negated `IN` condition:

      FOR i IN ... FILTER ! (i IN [ 23, 42 ]) ...

  This can now alternatively be expressed more intuitively as follows:

      FOR i IN ... FILTER i NOT IN [ 23, 42 ] ...

* added alternative logical operator syntax for AQL

  Previously, the logical operators in AQL could only be written as:
  - `&&`: logical and
  - `||`: logical or
  - `!`: negation

  ArangoDB 2.3 introduces the alternative variants for these operators:
  - `AND`: logical and
  - `OR`: logical or
  - `NOT`: negation

  The new syntax is just an alternative to the old syntax, allowing easier
  migration from SQL. The old syntax is still fully supported and will be.

* improved output of `ArangoStatement.parse()` and POST `/_api/query`

  If an AQL query can be parsed without problems, The return value of
  `ArangoStatement.parse()` now contains an attribute `ast` with the abstract
  syntax tree of the query (before optimizations). Though this is an internal
  representation of the query and is subject to change, it can be used to inspect
  how ArangoDB interprets a given query.

* improved `ArangoStatement.explain()` and POST `/_api/explain`

  The commands for explaining AQL queries have been improved.

* added command-line option `--javascript.v8-contexts` to control the number of
  V8 contexts created in arangod.

  Previously, the number of V8 contexts was equal to the number of server threads
  (as specified by option `--server.threads`).

  However, it may be sensible to create different amounts of threads and V8
  contexts. If the option is not specified, the number of V8 contexts created
  will be equal to the number of server threads. Thus no change in configuration
  is required to keep the old behavior.

  If you are using the default config files or merge them with your local config
  files, please review if the default number of server threads is okay in your
  environment. Additionally you should verify that the number of V8 contexts
  created (as specified in option `--javascript.v8-contexts`) is okay.

* the number of server.threads specified is now the minimum of threads
  started. There are situation in which threads are waiting for results of
  distributed database servers. In this case the number of threads is
  dynamically increased.

* removed index type "bitarray"

  Bitarray indexes were only half-way documented and integrated in previous versions
  of ArangoDB so their benefit was limited. The support for bitarray indexes has
  thus been removed in ArangoDB 2.3. It is not possible to create indexes of type
  "bitarray" with ArangoDB 2.3.

  When a collection is opened that contains a bitarray index definition created
  with a previous version of ArangoDB, ArangoDB will ignore it and log the following
  warning:

      index type 'bitarray' is not supported in this version of ArangoDB and is ignored

  Future versions of ArangoDB may automatically remove such index definitions so the
  warnings will eventually disappear.

* removed internal "_admin/modules/flush" in order to fix requireApp

* added basic support for handling binary data in Foxx

  Requests with binary payload can be processed in Foxx applications by
  using the new method `res.rawBodyBuffer()`. This will return the unparsed request
  body as a Buffer object.

  There is now also the method `req.requestParts()` available in Foxx to retrieve
  the individual components of a multipart HTTP request.

  Buffer objects can now be used when setting the response body of any Foxx action.
  Additionally, `res.send()` has been added as a convenience method for returning
  strings, JSON objects or buffers from a Foxx action:

      res.send("<p>some HTML</p>");
      res.send({ success: true });
      res.send(new Buffer("some binary data"));

  The convenience method `res.sendFile()` can now be used to easily return the
  contents of a file from a Foxx action:

      res.sendFile(applicationContext.foxxFilename("image.png"));

  `fs.write` now accepts not only strings but also Buffer objects as second parameter:

      fs.write(filename, "some data");
      fs.write(filename, new Buffer("some binary data"));

  `fs.readBuffer` can be used to return the contents of a file in a Buffer object.

* improved performance of insertion into non-unique hash indexes significantly in case
  many duplicate keys are used in the index

* issue #1042: set time zone in log output

  the command-line option `--log.use-local-time` was added to print dates and times in
  the server-local timezone instead of UTC

* command-line options that require a boolean value now validate the
  value given on the command-line

  This prevents issues if no value is specified for an option that
  requires a boolean value. For example, the following command-line would
  have caused trouble in 2.2, because `--server.endpoint` would have been
  used as the value for the `--server.disable-authentication` options
  (which requires a boolean value):

      arangod --server.disable-authentication --server.endpoint tcp://127.0.0.1:8529 data

  In 2.3, running this command will fail with an error and requires to
  be modified to:

      arangod --server.disable-authentication true --server.endpoint tcp://127.0.0.1:8529 data

* improved performance of CSV import in arangoimp

* fixed issue #1027: Stack traces are off-by-one

* fixed issue #1026: Modules loaded in different files within the same app
  should refer to the same module

* fixed issue #1025: Traversal not as expected in undirected graph

* added a _relation function in the general-graph module.

  This deprecated _directedRelation and _undirectedRelation.
  ArangoDB does not offer any constraints for undirected edges
  which caused some confusion of users how undirected relations
  have to be handled. Relation now only supports directed relations
  and the user can actively simulate undirected relations.

* changed return value of Foxx.applicationContext#collectionName:

  Previously, the function could return invalid collection names because
  invalid characters were not replaced in the application name prefix, only
  in the collection name passed.

  Now, the function replaces invalid characters also in the application name
  prefix, which might to slightly different results for application names that
  contained any characters outside the ranges [a-z], [A-Z] and [0-9].

* prevent XSS in AQL editor and logs view

* integrated tutorial into ArangoShell and web interface

* added option `--backslash-escape` for arangoimp when running CSV file imports

* front-end: added download feature for (filtered) documents

* front-end: added download feature for the results of a user query

* front-end: added function to move documents to another collection

* front-end: added sort-by attribute to the documents filter

* front-end: added sorting feature to database, graph management and user management view.

* issue #989: front-end: Databases view not refreshing after deleting a database

* issue #991: front-end: Database search broken

* front-end: added infobox which shows more information about a document (_id, _rev, _key) or
  an edge (_id, _rev, _key, _from, _to). The from and to attributes are clickable and redirect
  to their document location.

* front-end: added edit-mode for deleting multiple documents at the same time.

* front-end: added delete button to the detailed document/edge view.

* front-end: added visual feedback for saving documents/edges inside the editor (error/success).

* front-end: added auto-focusing for the first input field in a modal.

* front-end: added validation for user input in a modal.

* front-end: user defined queries are now stored inside the database and are bound to the current
  user, instead of using the local storage functionality of the browsers. The outcome of this is
  that user defined queries are now independently usable from any device. Also queries can now be
  edited through the standard document editor of the front-end through the _users collection.

* front-end: added import and export functionality for user defined queries.

* front-end: added new keywords and functions to the aql-editor theme

* front-end: applied tile-style to the graph view

* front-end: now using the new graph api including multi-collection support

* front-end: foxx apps are now deletable

* front-end: foxx apps are now installable and updateable through github, if github is their
  origin.

* front-end: added foxx app version control. Multiple versions of a single foxx app are now
  installable and easy to manage and are also arranged in groups.

* front-end: the user-set filter of a collection is now stored until the user navigates to
  another collection.

* front-end: fetching and filtering of documents, statistics, and query operations are now
  handled with asynchronous ajax calls.

* front-end: added progress indicator if the front-end is waiting for a server operation.

* front-end: fixed wrong count of documents in the documents view of a collection.

* front-end: fixed unexpected styling of the manage db view and navigation.

* front-end: fixed wrong handling of select fields in a modal view.

* front-end: fixed wrong positioning of some tooltips.

* automatically call `toJSON` function of JavaScript objects (if present)
  when serializing them into database documents. This change allows
  storing JavaScript date objects in the database in a sensible manner.


v2.2.7 (2014-11-19)
-------------------

* fixed issue #998: Incorrect application URL for non-system Foxx apps

* fixed issue #1079: AQL editor: keyword WITH in UPDATE query is not highlighted

* fix memory leak in cluster nodes

* fixed registration of AQL user-defined functions in Web UI (JS shell)

* fixed error display in Web UI for certain errors
  (now error message is printed instead of 'undefined')

* fixed issue #1059: bug in js module console

* fixed issue #1056: "fs": zip functions fail with passwords

* fixed issue #1063: Docs: measuring unit of --wal.logfile-size?

* fixed issue #1062: Docs: typo in 14.2 Example data


v2.2.6 (2014-10-20)
-------------------

* fixed issue #972: Compilation Issue

* fixed issue #743: temporary directories are now unique and one can read
  off the tool that created them, if empty, they are removed atexit

* Highly improved performance of all AQL GRAPH_* functions.

* Orphan collections in general graphs can now be found via GRAPH_VERTICES
  if either "any" or no direction is defined

* Fixed documentation for AQL function GRAPH_NEIGHBORS.
  The option "vertexCollectionRestriction" is meant to filter the target
  vertices only, and should not filter the path.

* Fixed a bug in GRAPH_NEIGHBORS which enforced only empty results
  under certain conditions


v2.2.5 (2014-10-09)
-------------------

* fixed issue #961: allow non-JSON values in undocument request bodies

* fixed issue 1028: libicu is now statically linked

* fixed cached lookups of collections on the server, which may have caused spurious
  problems after collection rename operations


v2.2.4 (2014-10-01)
-------------------

* fixed accessing `_from` and `_to` attributes in `collection.byExample` and
  `collection.firstExample`

  These internal attributes were not handled properly in the mentioned functions, so
  searching for them did not always produce documents

* fixed issue #1030: arangoimp 2.2.3 crashing, not logging on large Windows CSV file

* fixed issue #1025: Traversal not as expected in undirected graph

* fixed issue #1020

  This requires re-introducing the startup option `--database.force-sync-properties`.

  This option can again be used to force fsyncs of collection, index and database properties
  stored as JSON strings on disk in files named `parameter.json`. Syncing these files after
  a write may be necessary if the underlying storage does not sync file contents by itself
  in a "sensible" amount of time after a file has been written and closed.

  The default value is `true` so collection, index and database properties will always be
  synced to disk immediately. This affects creating, renaming and dropping collections as
  well as creating and dropping databases and indexes. Each of these operations will perform
  an additional fsync on the `parameter.json` file if the option is set to `true`.

  It might be sensible to set this option to `false` for workloads that create and drop a
  lot of collections (e.g. test runs).

  Document operations such as creating, updating and dropping documents are not affected
  by this option.

* fixed issue #1016: AQL editor bug

* fixed issue #1014: WITHIN function returns wrong distance

* fixed AQL shortest path calculation in function `GRAPH_SHORTEST_PATH` to return
  complete vertex objects instead of just vertex ids

* allow changing of attributes of documents stored in server-side JavaScript variables

  Previously, the following did not work:

      var doc = db.collection.document(key);
      doc._key = "abc"; // overwriting internal attributes not supported
      doc.value = 123;  // overwriting existing attributes not supported

  Now, modifying documents stored in server-side variables (e.g. `doc` in the above case)
  is supported. Modifying the variables will not update the documents in the database,
  but will modify the JavaScript object (which can be written back to the database using
  `db.collection.update` or `db.collection.replace`)

* fixed issue #997: arangoimp apparently doesn't support files >2gig on Windows

  large file support (requires using `_stat64` instead of `stat`) is now supported on
  Windows


v2.2.3 (2014-09-02)
-------------------

* added `around` for Foxx controller

* added `type` option for HTTP API `GET /_api/document?collection=...`

  This allows controlling the type of results to be returned. By default, paths to
  documents will be returned, e.g.

      [
        `/_api/document/test/mykey1`,
        `/_api/document/test/mykey2`,
        ...
      ]

  To return a list of document ids instead of paths, the `type` URL parameter can be
  set to `id`:

      [
        `test/mykey1`,
        `test/mykey2`,
        ...
      ]

  To return a list of document keys only, the `type` URL parameter can be set to `key`:

      [
        `mykey1`,
        `mykey2`,
        ...
      ]


* properly capitalize HTTP response header field names in case the `x-arango-async`
  HTTP header was used in a request.

* fixed several documentation issues

* speedup for several general-graph functions, AQL functions starting with `GRAPH_`
  and traversals


v2.2.2 (2014-08-08)
-------------------

* allow storing non-reserved attribute names starting with an underscore

  Previous versions of ArangoDB parsed away all attribute names that started with an
  underscore (e.g. `_test', '_foo', `_bar`) on all levels of a document (root level
  and sub-attribute levels). While this behavior was documented, it was unintuitive and
  prevented storing documents inside other documents, e.g.:

      {
        "_key" : "foo",
        "_type" : "mydoc",
        "references" : [
          {
            "_key" : "something",
            "_rev" : "...",
            "value" : 1
          },
          {
            "_key" : "something else",
            "_rev" : "...",
            "value" : 2
          }
        ]
      }

  In the above example, previous versions of ArangoDB removed all attributes and
  sub-attributes that started with underscores, meaning the embedded documents would lose
  some of their attributes. 2.2.2 should preserve such attributes, and will also allow
  storing user-defined attribute names on the top-level even if they start with underscores
  (such as `_type` in the above example).

* fix conversion of JavaScript String, Number and Boolean objects to JSON.

  Objects created in JavaScript using `new Number(...)`, `new String(...)`, or
  `new Boolean(...)` were not converted to JSON correctly.

* fixed a race condition on task registration (i.e. `require("org/arangodb/tasks").register()`)

  this race condition led to undefined behavior when a just-created task with no offset and
  no period was instantly executed and deleted by the task scheduler, before the `register`
  function returned to the caller.

* changed run-tests.sh to execute all suitable tests.

* switch to new version of gyp

* fixed upgrade button


v2.2.1 (2014-07-24)
-------------------

* fixed hanging write-ahead log recovery for certain cases that involved dropping
  databases

* fixed issue with --check-version: when creating a new database the check failed

* issue #947 Foxx applicationContext missing some properties

* fixed issue with --check-version: when creating a new database the check failed

* added startup option `--wal.suppress-shape-information`

  Setting this option to `true` will reduce memory and disk space usage and require
  less CPU time when modifying documents or edges. It should therefore be turned on
  for standalone ArangoDB servers. However, for servers that are used as replication
  masters, setting this option to `true` will effectively disable the usage of the
  write-ahead log for replication, so it should be set to `false` for any replication
  master servers.

  The default value for this option is `false`.

* added optional `ttl` attribute to specify result cursor expiration for HTTP API method
  `POST /_api/cursor`

  The `ttl` attribute can be used to prevent cursor results from timing out too early.

* issue #947: Foxx applicationContext missing some properties

* (reported by Christian Neubauer):

  The problem was that in Google's V8, signed and unsigned chars are not always declared cleanly.
  so we need to force v8 to compile with forced signed chars which is done by the Flag:
    -fsigned-char
  at least it is enough to follow the instructions of compiling arango on rasperry
  and add "CFLAGS='-fsigned-char'" to the make command of V8 and remove the armv7=0

* Fixed a bug with the replication client. In the case of single document
  transactions the collection was not write locked.


v2.2.0 (2014-07-10)
-------------------

* The replication methods `logger.start`, `logger.stop` and `logger.properties` are
  no-ops in ArangoDB 2.2 as there is no separate replication logger anymore. Data changes
  are logged into the write-ahead log in ArangoDB 2.2, and not separately by the
  replication logger. The replication logger object is still there in ArangoDB 2.2 to
  ensure backwards-compatibility, however, logging cannot be started, stopped or
  configured anymore. Using any of these methods will do nothing.

  This also affects the following HTTP API methods:
  - `PUT /_api/replication/logger-start`
  - `PUT /_api/replication/logger-stop`
  - `GET /_api/replication/logger-config`
  - `PUT /_api/replication/logger-config`

  Using any of these methods is discouraged from now on as they will be removed in
  future versions of ArangoDB.

* INCOMPATIBLE CHANGE: replication of transactions has changed. Previously, transactions
  were logged on a master in one big block and shipped to a slave in one block, too.
  Now transactions will be logged and replicated as separate entries, allowing transactions
  to be bigger and also ensure replication progress.

  This change also affects the behavior of the `stop` method of the replication applier.
  If the replication applier is now stopped manually using the `stop` method and later
  restarted using the `start` method, any transactions that were unfinished at the
  point of stopping will be aborted on a slave, even if they later commit on the master.

  In ArangoDB 2.2, stopping the replication applier manually should be avoided unless the
  goal is to stop replication permanently or to do a full resync with the master anyway.
  If the replication applier still must be stopped, it should be made sure that the
  slave has fetched and applied all pending operations from a master, and that no
  extra transactions are started on the master before the `stop` command on the slave
  is executed.

  Replication of transactions in ArangoDB 2.2 might also lock the involved collections on
  the slave while a transaction is either committed or aborted on the master and the
  change has been replicated to the slave. This change in behavior may be important for
  slave servers that are used for read-scaling. In order to avoid long lasting collection
  locks on the slave, transactions should be kept small.

  The `_replication` system collection is not used anymore in ArangoDB 2.2 and its usage is
  discouraged.

* INCOMPATIBLE CHANGE: the figures reported by the `collection.figures` method
  now only reflect documents and data contained in the journals and datafiles of
  collections. Documents or deletions contained only in the write-ahead log will
  not influence collection figures until the write-ahead log garbage collection
  kicks in. The figures for a collection might therefore underreport the total
  resource usage of a collection.

  Additionally, the attributes `lastTick` and `uncollectedLogfileEntries` have been
  added to the result of the `figures` operation and the HTTP API method
  `PUT /_api/collection/figures`

* added `insert` method as an alias for `save`. Documents can now be inserted into
  a collection using either method:

      db.test.save({ foo: "bar" });
      db.test.insert({ foo: "bar" });

* added support for data-modification AQL queries

* added AQL keywords `INSERT`, `UPDATE`, `REPLACE` and `REMOVE` (and `WITH`) to
  support data-modification AQL queries.

  Unquoted usage of these keywords for attribute names in AQL queries will likely
  fail in ArangoDB 2.2. If any such attribute name needs to be used in a query, it
  should be enclosed in backticks to indicate the usage of a literal attribute
  name.

  For example, the following query will fail in ArangoDB 2.2 with a parse error:

      FOR i IN foo RETURN i.remove

  and needs to be rewritten like this:

      FOR i IN foo RETURN i.`remove`

* disallow storing of JavaScript objects that contain JavaScript native objects
  of type `Date`, `Function`, `RegExp` or `External`, e.g.

      db.test.save({ foo: /bar/ });
      db.test.save({ foo: new Date() });

  will now print

      Error: <data> cannot be converted into JSON shape: could not shape document

  Previously, objects of these types were silently converted into an empty object
  (i.e. `{ }`).

  To store such objects in a collection, explicitly convert them into strings
  like this:

      db.test.save({ foo: String(/bar/) });
      db.test.save({ foo: String(new Date()) });

* The replication methods `logger.start`, `logger.stop` and `logger.properties` are
  no-ops in ArangoDB 2.2 as there is no separate replication logger anymore. Data changes
  are logged into the write-ahead log in ArangoDB 2.2, and not separately by the
  replication logger. The replication logger object is still there in ArangoDB 2.2 to
  ensure backwards-compatibility, however, logging cannot be started, stopped or
  configured anymore. Using any of these methods will do nothing.

  This also affects the following HTTP API methods:
  - `PUT /_api/replication/logger-start`
  - `PUT /_api/replication/logger-stop`
  - `GET /_api/replication/logger-config`
  - `PUT /_api/replication/logger-config`

  Using any of these methods is discouraged from now on as they will be removed in
  future versions of ArangoDB.

* INCOMPATIBLE CHANGE: replication of transactions has changed. Previously, transactions
  were logged on a master in one big block and shipped to a slave in one block, too.
  Now transactions will be logged and replicated as separate entries, allowing transactions
  to be bigger and also ensure replication progress.

  This change also affects the behavior of the `stop` method of the replication applier.
  If the replication applier is now stopped manually using the `stop` method and later
  restarted using the `start` method, any transactions that were unfinished at the
  point of stopping will be aborted on a slave, even if they later commit on the master.

  In ArangoDB 2.2, stopping the replication applier manually should be avoided unless the
  goal is to stop replication permanently or to do a full resync with the master anyway.
  If the replication applier still must be stopped, it should be made sure that the
  slave has fetched and applied all pending operations from a master, and that no
  extra transactions are started on the master before the `stop` command on the slave
  is executed.

  Replication of transactions in ArangoDB 2.2 might also lock the involved collections on
  the slave while a transaction is either committed or aborted on the master and the
  change has been replicated to the slave. This change in behavior may be important for
  slave servers that are used for read-scaling. In order to avoid long lasting collection
  locks on the slave, transactions should be kept small.

  The `_replication` system collection is not used anymore in ArangoDB 2.2 and its usage is
  discouraged.

* INCOMPATIBLE CHANGE: the figures reported by the `collection.figures` method
  now only reflect documents and data contained in the journals and datafiles of
  collections. Documents or deletions contained only in the write-ahead log will
  not influence collection figures until the write-ahead log garbage collection
  kicks in. The figures for a collection might therefore underreport the total
  resource usage of a collection.

  Additionally, the attributes `lastTick` and `uncollectedLogfileEntries` have been
  added to the result of the `figures` operation and the HTTP API method
  `PUT /_api/collection/figures`

* added `insert` method as an alias for `save`. Documents can now be inserted into
  a collection using either method:

      db.test.save({ foo: "bar" });
      db.test.insert({ foo: "bar" });

* added support for data-modification AQL queries

* added AQL keywords `INSERT`, `UPDATE`, `REPLACE` and `REMOVE` (and `WITH`) to
  support data-modification AQL queries.

  Unquoted usage of these keywords for attribute names in AQL queries will likely
  fail in ArangoDB 2.2. If any such attribute name needs to be used in a query, it
  should be enclosed in backticks to indicate the usage of a literal attribute
  name.

  For example, the following query will fail in ArangoDB 2.2 with a parse error:

      FOR i IN foo RETURN i.remove

  and needs to be rewritten like this:

      FOR i IN foo RETURN i.`remove`

* disallow storing of JavaScript objects that contain JavaScript native objects
  of type `Date`, `Function`, `RegExp` or `External`, e.g.

      db.test.save({ foo: /bar/ });
      db.test.save({ foo: new Date() });

  will now print

      Error: <data> cannot be converted into JSON shape: could not shape document

  Previously, objects of these types were silently converted into an empty object
  (i.e. `{ }`).

  To store such objects in a collection, explicitly convert them into strings
  like this:

      db.test.save({ foo: String(/bar/) });
      db.test.save({ foo: String(new Date()) });

* honor startup option `--server.disable-statistics` when deciding whether or not
  to start periodic statistics collection jobs

  Previously, the statistics collection jobs were started even if the server was
  started with the `--server.disable-statistics` flag being set to `true`

* removed startup option `--random.no-seed`

  This option had no effect in previous versions of ArangoDB and was thus removed.

* removed startup option `--database.remove-on-drop`

  This option was used for debugging only.

* removed startup option `--database.force-sync-properties`

  This option is now superfluous as collection properties are now stored in the
  write-ahead log.

* introduced write-ahead log

  All write operations in an ArangoDB server instance are automatically logged
  to the server's write-ahead log. The write-ahead log is a set of append-only
  logfiles, and it is used in case of a crash recovery and for replication.
  Data from the write-ahead log will eventually be moved into the journals or
  datafiles of collections, allowing the server to remove older write-ahead log
  logfiles. Figures of collections will be updated when data are moved from the
  write-ahead log into the journals or datafiles of collections.

  Cross-collection transactions in ArangoDB should benefit considerably by this
  change, as less writes than in previous versions are required to ensure the data
  of multiple collections are atomically and durably committed. All data-modifying
  operations inside transactions (insert, update, remove) will write their
  operations into the write-ahead log directly, making transactions with multiple
  operations also require less physical memory than in previous versions of ArangoDB,
  that required all transaction data to fit into RAM.

  The `_trx` system collection is not used anymore in ArangoDB 2.2 and its usage is
  discouraged.

  The data in the write-ahead log can also be used in the replication context.
  The `_replication` collection that was used in previous versions of ArangoDB to
  store all changes on the server is not used anymore in ArangoDB 2.2. Instead,
  slaves can read from a master's write-ahead log to get informed about most
  recent changes. This removes the need to store data-modifying operations in
  both the actual place and the `_replication` collection.

* removed startup option `--server.disable-replication-logger`

  This option is superfluous in ArangoDB 2.2. There is no dedicated replication
  logger in ArangoDB 2.2. There is now always the write-ahead log, and it is also
  used as the server's replication log. Specifying the startup option
  `--server.disable-replication-logger` will do nothing in ArangoDB 2.2, but the
  option should not be used anymore as it might be removed in a future version.

* changed behavior of replication logger

  There is no dedicated replication logger in ArangoDB 2.2 as there is the
  write-ahead log now. The existing APIs for starting and stopping the replication
  logger still exist in ArangoDB 2.2 for downwards-compatibility, but calling
  the start or stop operations are no-ops in ArangoDB 2.2. When querying the
  replication logger status via the API, the server will always report that the
  replication logger is running. Configuring the replication logger is a no-op
  in ArangoDB 2.2, too. Changing the replication logger configuration has no
  effect. Instead, the write-ahead log configuration can be changed.

* removed MRuby integration for arangod

  ArangoDB had an experimental MRuby integration in some of the publish builds.
  This wasn't continuously developed, and so it has been removed in ArangoDB 2.2.

  This change has led to the following startup options being superfluous:

  - `--ruby.gc-interval`
  - `--ruby.action-directory`
  - `--ruby.modules-path`
  - `--ruby.startup-directory`

  Specifying these startup options will do nothing in ArangoDB 2.2, but the
  options should be avoided from now on as they might be removed in future versions.

* reclaim index memory when last document in collection is deleted

  Previously, deleting documents from a collection did not lead to index sizes being
  reduced. Instead, the already allocated index memory was re-used when a collection
  was refilled.

  Now, index memory for primary indexes and hash indexes is reclaimed instantly when
  the last document from a collection is removed.

* inlined and optimized functions in hash indexes

* added AQL TRANSLATE function

  This function can be used to perform lookups from static lists, e.g.

      LET countryNames = { US: "United States", UK: "United Kingdom", FR: "France" }
      RETURN TRANSLATE("FR", countryNames)

* fixed datafile debugger

* fixed check-version for empty directory

* moved try/catch block to the top of routing chain

* added mountedApp function for foxx-manager

* fixed issue #883: arango 2.1 - when starting multi-machine cluster, UI web
  does not change to cluster overview

* fixed dfdb: should not start any other V8 threads

* cleanup of version-check, added module org/arangodb/database-version,
  added --check-version option

* fixed issue #881: [2.1.0] Bombarded (every 10 sec or so) with
  "WARNING format string is corrupt" when in non-system DB Dashboard

* specialized primary index implementation to allow faster hash table
  rebuilding and reduce lookups in datafiles for the actual value of `_key`.

* issue #862: added `--overwrite` option to arangoimp

* removed number of property lookups for documents during AQL queries that
  access documents

* prevent buffering of long print results in arangosh's and arangod's print
  command

  this change will emit buffered intermediate print results and discard the
  output buffer to quickly deliver print results to the user, and to prevent
  constructing very large buffers for large results

* removed sorting of attribute names for use in a collection's shaper

  sorting attribute names was done on document insert to keep attributes
  of a collection in sorted order for faster comparisons. The sort order
  of attributes was only used in one particular and unlikely case, so it
  was removed. Collections with many different attribute names should
  benefit from this change by faster inserts and slightly less memory usage.

* fixed a bug in arangodump which got the collection name in _from and _to
  attributes of edges wrong (all were "_unknown")

* fixed a bug in arangorestore which did not recognize wrong _from and _to
  attributes of edges

* improved error detection and reporting in arangorestore


v2.1.1 (2014-06-06)
-------------------

* fixed dfdb: should not start any other V8 threads

* signature for collection functions was modified

  The basic change was the substitution of the input parameter of the
  function by an generic options object which can contain multiple
  option parameter of the function.
  Following functions were modified
  remove
  removeBySample
  replace
  replaceBySample
  update
  updateBySample

  Old signature is yet supported but it will be removed in future versions

v2.1.0 (2014-05-29)
-------------------

* implemented upgrade procedure for clusters

* fixed communication issue with agency which prevented reconnect
  after an agent failure

* fixed cluster dashboard in the case that one but not all servers
  in the cluster are down

* fixed a bug with coordinators creating local database objects
  in the wrong order (_system needs to be done first)

* improved cluster dashboard


v2.1.0-rc2 (2014-05-25)
-----------------------

* fixed issue #864: Inconsistent behavior of AQL REVERSE(list) function


v2.1.0-rc1 (XXXX-XX-XX)
-----------------------

* added server-side periodic task management functions:

  - require("org/arangodb/tasks").register(): registers a periodic task
  - require("org/arangodb/tasks").unregister(): unregisters and removes a
    periodic task
  - require("org/arangodb/tasks").get(): retrieves a specific tasks or all
    existing tasks

  the previous undocumented function `internal.definePeriodic` is now
  deprecated and will be removed in a future release.

* decrease the size of some seldom used system collections on creation.

  This will make these collections use less disk space and mapped memory.

* added AQL date functions

* added AQL FLATTEN() list function

* added index memory statistics to `db.<collection>.figures()` function

  The `figures` function will now return a sub-document `indexes`, which lists
  the number of indexes in the `count` sub-attribute, and the total memory
  usage of the indexes in bytes in the `size` sub-attribute.

* added AQL CURRENT_DATABASE() function

  This function returns the current database's name.

* added AQL CURRENT_USER() function

  This function returns the current user from an AQL query. The current user is the
  username that was specified in the `Authorization` HTTP header of the request. If
  authentication is turned off or the query was executed outside a request context,
  the function will return `null`.

* fixed issue #796: Searching with newline chars broken?

  fixed slightly different handling of backslash escape characters in a few
  AQL functions. Now handling of escape sequences should be consistent, and
  searching for newline characters should work the same everywhere

* added OpenSSL version check for configure

  It will report all OpenSSL versions < 1.0.1g as being too old.
  `configure` will only complain about an outdated OpenSSL version but not stop.

* require C++ compiler support (requires g++ 4.8, clang++ 3.4 or Visual Studio 13)

* less string copying returning JSONified documents from ArangoDB, e.g. via
  HTTP GET `/_api/document/<collection>/<document>`

* issue #798: Lower case http headers from arango

  This change allows returning capitalized HTTP headers, e.g.
  `Content-Length` instead of `content-length`.
  The HTTP spec says that headers are case-insensitive, but
  in fact several clients rely on a specific case in response
  headers.
  This change will capitalize HTTP headers if the `X-Arango-Version`
  request header is sent by the client and contains a value of at
  least `20100` (for version 2.1). The default value for the
  compatibility can also be set at server start, using the
  `--server.default-api-compatibility` option.

* simplified usage of `db._createStatement()`

  Previously, the function could not be called with a query string parameter as
  follows:

      db._createStatement(queryString);

  Calling it as above resulted in an error because the function expected an
  object as its parameter. From now on, it's possible to call the function with
  just the query string.

* make ArangoDB not send back a `WWW-Authenticate` header to a client in case the
  client sends the `X-Omit-WWW-Authenticate` HTTP header.

  This is done to prevent browsers from showing their built-in HTTP authentication
  dialog for AJAX requests that require authentication.
  ArangoDB will still return an HTTP 401 (Unauthorized) if the request doesn't
  contain valid credentials, but it will omit the `WWW-Authenticate` header,
  allowing clients to bypass the browser's authentication dialog.

* added REST API method HTTP GET `/_api/job/job-id` to query the status of an
  async job without potentially fetching it from the list of done jobs

* fixed non-intuitive behavior in jobs API: previously, querying the status
  of an async job via the API HTTP PUT `/_api/job/job-id` removed a currently
  executing async job from the list of queryable jobs on the server.
  Now, when querying the result of an async job that is still executing,
  the job is kept in the list of queryable jobs so its result can be fetched
  by a subsequent request.

* use a new data structure for the edge index of an edge collection. This
  improves the performance for the creation of the edge index and in
  particular speeds up removal of edges in graphs. Note however that
  this change might change the order in which edges starting at
  or ending in a vertex are returned. However, this order was never
  guaranteed anyway and it is not sensible to guarantee any particular
  order.

* provide a size hint to edge and hash indexes when initially filling them
  this will lead to less re-allocations when populating these indexes

  this may speed up building indexes when opening an existing collection

* don't requeue identical context methods in V8 threads in case a method is
  already registered

* removed arangod command line option `--database.remove-on-compacted`

* export the sort attribute for graph traversals to the HTTP interface

* add support for arangodump/arangorestore for clusters


v2.0.8 (XXXX-XX-XX)
-------------------

* fixed too-busy iteration over skiplists

  Even when a skiplist query was restricted by a limit clause, the skiplist
  index was queried without the limit. this led to slower-than-necessary
  execution times.

* fixed timeout overflows on 32 bit systems

  this bug has led to problems when select was called with a high timeout
  value (2000+ seconds) on 32bit systems that don't have a forgiving select
  implementation. when the call was made on these systems, select failed
  so no data would be read or sent over the connection

  this might have affected some cluster-internal operations.

* fixed ETCD issues on 32 bit systems

  ETCD was non-functional on 32 bit systems at all. The first call to the
  watch API crashed it. This was because atomic operations worked on data
  structures that were not properly aligned on 32 bit systems.

* fixed issue #848: db.someEdgeCollection.inEdge does not return correct
  value when called the 2nd time after a .save to the edge collection


v2.0.7 (2014-05-05)
-------------------

* issue #839: Foxx Manager missing "unfetch"

* fixed a race condition at startup

  this fixes undefined behavior in case the logger was involved directly at
  startup, before the logger initialization code was called. This should have
  occurred only for code that was executed before the invocation of main(),
  e.g. during ctor calls of statically defined objects.


v2.0.6 (2014-04-22)
-------------------

* fixed issue #835: arangosh doesn't show correct database name



v2.0.5 (2014-04-21)
-------------------

* Fixed a caching problem in IE JS Shell

* added cancelation for async jobs

* upgraded to new gyp for V8

* new Windows installer


v2.0.4 (2014-04-14)
-------------------

* fixed cluster authentication front-end issues for Firefox and IE, there are
  still problems with Chrome


v2.0.3 (2014-04-14)
-------------------

* fixed AQL optimizer bug

* fixed front-end issues

* added password change dialog


v2.0.2 (2014-04-06)
-------------------

* during cluster startup, do not log (somewhat expected) connection errors with
  log level error, but with log level info

* fixed dashboard modals

* fixed connection check for cluster planning front end: firefox does
  not support async:false

* document how to persist a cluster plan in order to relaunch an existing
  cluster later


v2.0.1 (2014-03-31)
-------------------

* make ArangoDB not send back a `WWW-Authenticate` header to a client in case the
  client sends the `X-Omit-WWW-Authenticate` HTTP header.

  This is done to prevent browsers from showing their built-in HTTP authentication
  dialog for AJAX requests that require authentication.
  ArangoDB will still return an HTTP 401 (Unauthorized) if the request doesn't
  contain valid credentials, but it will omit the `WWW-Authenticate` header,
  allowing clients to bypass the browser's authentication dialog.

* fixed isses in arango-dfdb:

  the dfdb was not able to unload certain system collections, so these couldn't be
  inspected with the dfdb sometimes. Additionally, it did not truncate corrupt
  markers from datafiles under some circumstances

* added `changePassword` attribute for users

* fixed non-working "save" button in collection edit view of web interface
  clicking the save button did nothing. one had to press enter in one of the input
  fields to send modified form data

* fixed V8 compile error on MacOS X

* prevent `body length: -9223372036854775808` being logged in development mode for
  some Foxx HTTP responses

* fixed several bugs in web interface dashboard

* fixed issue #783: coffee script not working in manifest file

* fixed issue #783: coffee script not working in manifest file

* fixed issue #781: Cant save current query from AQL editor ui

* bumped version in `X-Arango-Version` compatibility header sent by arangosh and other
  client tools from `1.5` to `2.0`.

* fixed startup options for arango-dfdb, added details option for arango-dfdb

* fixed display of missing error messages and codes in arangosh

* when creating a collection via the web interface, the collection type was always
  "document", regardless of the user's choice


v2.0.0 (2014-03-10)
-------------------

* first 2.0 release


v2.0.0-rc2 (2014-03-07)
-----------------------

* fixed cluster authorization


v2.0.0-rc1 (2014-02-28)
-----------------------

* added sharding :-)

* added collection._dbName attribute to query the name of the database from a collection

  more detailed documentation on the sharding and cluster features can be found in the user
  manual, section **Sharding**

* INCOMPATIBLE CHANGE: using complex values in AQL filter conditions with operators other
  than equality (e.g. >=, >, <=, <) will disable usage of skiplist indexes for filter
  evaluation.

  For example, the following queries will be affected by change:

      FOR doc IN docs FILTER doc.value < { foo: "bar" } RETURN doc
      FOR doc IN docs FILTER doc.value >= [ 1, 2, 3 ] RETURN doc

  The following queries will not be affected by the change:

      FOR doc IN docs FILTER doc.value == 1 RETURN doc
      FOR doc IN docs FILTER doc.value == "foo" RETURN doc
      FOR doc IN docs FILTER doc.value == [ 1, 2, 3 ] RETURN doc
      FOR doc IN docs FILTER doc.value == { foo: "bar" } RETURN doc

* INCOMPATIBLE CHANGE: removed undocumented method `collection.saveOrReplace`

  this feature was never advertised nor documented nor tested.

* INCOMPATIBLE CHANGE: removed undocumented REST API method `/_api/simple/BY-EXAMPLE-HASH`

  this feature was never advertised nor documented nor tested.

* added explicit startup parameter `--server.reuse-address`

  This flag can be used to control whether sockets should be acquired with the SO_REUSEADDR
  flag.

  Regardless of this setting, sockets on Windows are always acquired using the
  SO_EXCLUSIVEADDRUSE flag.

* removed undocumented REST API method GET `/_admin/database-name`

* added user validation API at POST `/_api/user/<username>`

* slightly improved users management API in `/_api/user`:

  Previously, when creating a new user via HTTP POST, the username needed to be
  passed in an attribute `username`. When users were returned via this API,
  the usernames were returned in an attribute named `user`. This was slightly
  confusing and was changed in 2.0 as follows:

  - when adding a user via HTTP POST, the username can be specified in an attribute
  `user`. If this attribute is not used, the API will look into the attribute `username`
  as before and use that value.
  - when users are returned via HTTP GET, the usernames are still returned in an
    attribute `user`.

  This change should be fully downwards-compatible with the previous version of the API.

* added AQL SLICE function to extract slices from lists

* made module loader more node compatible

* the startup option `--javascript.package-path` for arangosh is now deprecated and does
  nothing. Using it will not cause an error, but the option is ignored.

* added coffee script support

* Several UI improvements.

* Exchanged icons in the graphviewer toolbar

* always start networking and HTTP listeners when starting the server (even in
  console mode)

* allow vertex and edge filtering with user-defined functions in TRAVERSAL,
  TRAVERSAL_TREE and SHORTEST_PATH AQL functions:

      // using user-defined AQL functions for edge and vertex filtering
      RETURN TRAVERSAL(friends, friendrelations, "friends/john", "outbound", {
        followEdges: "myfunctions::checkedge",
        filterVertices: "myfunctions::checkvertex"
      })

      // using the following custom filter functions
      var aqlfunctions = require("org/arangodb/aql/functions");
      aqlfunctions.register("myfunctions::checkedge", function (config, vertex, edge, path) {
        return (edge.type !== 'dislikes'); // don't follow these edges
      }, false);

      aqlfunctions.register("myfunctions::checkvertex", function (config, vertex, path) {
        if (vertex.isDeleted || ! vertex.isActive) {
          return [ "prune", "exclude" ]; // exclude these and don't follow them
        }
        return [ ]; // include everything else
      }, false);

* fail if invalid `strategy`, `order` or `itemOrder` attribute values
  are passed to the AQL TRAVERSAL function. Omitting these attributes
  is not considered an error, but specifying an invalid value for any
  of these attributes will make an AQL query fail.

* issue #751: Create database through API should return HTTP status code 201

  By default, the server now returns HTTP 201 (created) when creating a new
  database successfully. To keep compatibility with older ArangoDB versions, the
  startup parameter `--server.default-api-compatibility` can be set to a value
  of `10400` to indicate API compatibility with ArangoDB 1.4. The compatibility
  can also be enforced by setting the `X-Arango-Version` HTTP header in a
  client request to this API on a per-request basis.

* allow direct access from the `db` object to collections whose names start
  with an underscore (e.g. db._users).

  Previously, access to such collections via the `db` object was possible from
  arangosh, but not from arangod (and thus Foxx and actions). The only way
  to access such collections from these places was via the `db._collection(<name>)`
  workaround.

* allow `\n` (as well as `\r\n`) as line terminator in batch requests sent to
  `/_api/batch` HTTP API.

* use `--data-binary` instead of `--data` parameter in generated cURL examples

* issue #703: Also show path of logfile for fm.config()

* issue #675: Dropping a collection used in "graph" module breaks the graph

* added "static" Graph.drop() method for graphs API

* fixed issue #695: arangosh server.password error

* use pretty-printing in `--console` mode by default

* simplified ArangoDB startup options

  Some startup options are now superfluous or their usage is simplified. The
  following options have been changed:

  * `--javascript.modules-path`: this option has been removed. The modules paths
    are determined by arangod and arangosh automatically based on the value of
    `--javascript.startup-directory`.

    If the option is set on startup, it is ignored so startup will not abort with
    an error `unrecognized option`.

  * `--javascript.action-directory`: this option has been removed. The actions
    directory is determined by arangod automatically based on the value of
    `--javascript.startup-directory`.

    If the option is set on startup, it is ignored so startup will not abort with
    an error `unrecognized option`.

  * `--javascript.package-path`: this option is still available but it is not
    required anymore to set the standard package paths (e.g. `js/npm`). arangod
    will automatically use this standard package path regardless of whether it
    was specified via the options.

    It is possible to use this option to add additional package paths to the
    standard value.

  Configuration files included with arangod are adjusted accordingly.

* layout of the graphs tab adapted to better fit with the other tabs

* database selection is moved to the bottom right corner of the web interface

* removed priority queue index type

  this feature was never advertised nor documented nor tested.

* display internal attributes in document source view of web interface

* removed separate shape collections

  When upgrading to ArangoDB 2.0, existing collections will be converted to include
  shapes and attribute markers in the datafiles instead of using separate files for
  shapes.

  When a collection is converted, existing shapes from the SHAPES directory will
  be written to a new datafile in the collection directory, and the SHAPES directory
  will be removed afterwards.

  This saves up to 2 MB of memory and disk space for each collection
  (savings are higher, the less different shapes there are in a collection).
  Additionally, one less file descriptor per opened collection will be used.

  When creating a new collection, the amount of sync calls may be reduced. The same
  may be true for documents with yet-unknown shapes. This may help performance
  in these cases.

* added AQL functions `NTH` and `POSITION`

* added signal handler for arangosh to save last command in more cases

* added extra prompt placeholders for arangosh:
  - `%e`: current endpoint
  - `%u`: current user

* added arangosh option `--javascript.gc-interval` to control amount of
  garbage collection performed by arangosh

* fixed issue #651: Allow addEdge() to take vertex ids in the JS library

* removed command-line option `--log.format`

  In previous versions, this option did not have an effect for most log messages, so
  it got removed.

* removed C++ logger implementation

  Logging inside ArangoDB is now done using the LOG_XXX() macros. The LOGGER_XXX()
  macros are gone.

* added collection status "loading"


v1.4.16 (XXXX-XX-XX)
--------------------

* fixed too eager datafile deletion

  this issue could have caused a crash when the compaction had marked datafiles as obsolete
  and they were removed while "old" temporary query results still pointed to the old datafile
  positions

* fixed issue #826: Replication fails when a collection's configuration changes


v1.4.15 (2014-04-19)
--------------------

* bugfix for AQL query optimizer

  the following type of query was too eagerly optimized, leading to errors in code-generation:

      LET a = (FOR i IN [] RETURN i) LET b = (FOR i IN [] RETURN i) RETURN 1

  the problem occurred when both lists in the subqueries were empty. In this case invalid code
  was generated and the query couldn't be executed.


v1.4.14 (2014-04-05)
--------------------

* fixed race conditions during shape / attribute insertion

  A race condition could have led to spurious `cannot find attribute #xx` or
  `cannot find shape #xx` (where xx is a number) warning messages being logged
  by the server. This happened when a new attribute was inserted and at the same
  time was queried by another thread.

  Also fixed a race condition that may have occurred when a thread tried to
  access the shapes / attributes hash tables while they were resized. In this
  cases, the shape / attribute may have been hashed to a wrong slot.

* fixed a memory barrier / cpu synchronization problem with libev, affecting
  Windows with Visual Studio 2013 (probably earlier versions are affected, too)

  The issue is described in detail here:
  http://lists.schmorp.de/pipermail/libev/2014q1/002318.html


v1.4.13 (2014-03-14)
--------------------

* added diagnostic output for Foxx application upload

* allow dump & restore from ArangoDB 1.4 with an ArangoDB 2.0 server

* allow startup options `temp-path` and `default-language` to be specified from the arangod
  configuration file and not only from the command line

* fixed too eager compaction

  The compaction will now wait for several seconds before trying to re-compact the same
  collection. Additionally, some other limits have been introduced for the compaction.


v1.4.12 (2014-03-05)
--------------------

* fixed display bug in web interface which caused the following problems:
  - documents were displayed in web interface as being empty
  - document attributes view displayed many attributes with content "undefined"
  - document source view displayed many attributes with name "TYPEOF" and value "undefined"
  - an alert popping up in the browser with message "Datatables warning..."

* re-introduced old-style read-write locks to supports Windows versions older than
  Windows 2008R2 and Windows 7. This should re-enable support for Windows Vista and
  Windows 2008.


v1.4.11 (2014-02-27)
--------------------

* added SHORTEST_PATH AQL function

  this calculates the shortest paths between two vertices, using the Dijkstra
  algorithm, employing a min-heap

  By default, ArangoDB does not know the distance between any two vertices and
  will use a default distance of 1. A custom distance function can be registered
  as an AQL user function to make the distance calculation use any document
  attributes or custom logic:

      RETURN SHORTEST_PATH(cities, motorways, "cities/CGN", "cities/MUC", "outbound", {
        paths: true,
        distance: "myfunctions::citydistance"
      })

      // using the following custom distance function
      var aqlfunctions = require("org/arangodb/aql/functions");
      aqlfunctions.register("myfunctions::distance", function (config, vertex1, vertex2, edge) {
        return Math.sqrt(Math.pow(vertex1.x - vertex2.x) + Math.pow(vertex1.y - vertex2.y));
      }, false);

* fixed bug in Graph.pathTo function

* fixed small memleak in AQL optimizer

* fixed access to potentially uninitialized variable when collection had a cap constraint


v1.4.10 (2014-02-21)
--------------------

* fixed graph constructor to allow graph with some parameter to be used

* added node.js "events" and "stream"

* updated npm packages

* added loading of .json file

* Fixed http return code in graph api with waitForSync parameter.

* Fixed documentation in graph, simple and index api.

* removed 2 tests due to change in ruby library.

* issue #756: set access-control-expose-headers on CORS response

  the following headers are now whitelisted by ArangoDB in CORS responses:
  - etag
  - content-encoding
  - content-length
  - location
  - server
  - x-arango-errors
  - x-arango-async-id


v1.4.9 (2014-02-07)
-------------------

* return a document's current etag in response header for HTTP HEAD requests on
  documents that return an HTTP 412 (precondition failed) error. This allows
  retrieving the document's current revision easily.

* added AQL function `SKIPLIST` to directly access skiplist indexes from AQL

  This is a shortcut method to use a skiplist index for retrieving specific documents in
  indexed order. The function capability is rather limited, but it may be used
  for several cases to speed up queries. The documents are returned in index order if
  only one condition is used.

      /* return all documents with mycollection.created > 12345678 */
      FOR doc IN SKIPLIST(mycollection, { created: [[ '>', 12345678 ]] })
        RETURN doc

      /* return first document with mycollection.created > 12345678 */
      FOR doc IN SKIPLIST(mycollection, { created: [[ '>', 12345678 ]] }, 0, 1)
        RETURN doc

      /* return all documents with mycollection.created between 12345678 and 123456790 */
      FOR doc IN SKIPLIST(mycollection, { created: [[ '>', 12345678 ], [ '<=', 123456790 ]] })
        RETURN doc

      /* return all documents with mycollection.a equal 1 and .b equal 2 */
      FOR doc IN SKIPLIST(mycollection, { a: [[ '==', 1 ]], b: [[ '==', 2 ]] })
        RETURN doc

  The function requires a skiplist index with the exact same attributes to
  be present on the specified collection. All attributes present in the skiplist
  index must be specified in the conditions specified for the `SKIPLIST` function.
  Attribute declaration order is important, too: attributes must be specified in the
  same order in the condition as they have been declared in the skiplist index.

* added command-line option `--server.disable-authentication-unix-sockets`

  with this option, authentication can be disabled for all requests coming
  in via UNIX domain sockets, enabling clients located on the same host as
  the ArangoDB server to connect without authentication.
  Other connections (e.g. TCP/IP) are not affected by this option.

  The default value for this option is `false`.
  Note: this option is only supported on platforms that support Unix domain
  sockets.

* call global arangod instance destructor on shutdown

* issue #755: TRAVERSAL does not use strategy, order and itemOrder options

  these options were not honored when configuring a traversal via the AQL
  TRAVERSAL function. Now, these options are used if specified.

* allow vertex and edge filtering with user-defined functions in TRAVERSAL,
  TRAVERSAL_TREE and SHORTEST_PATH AQL functions:

      // using user-defined AQL functions for edge and vertex filtering
      RETURN TRAVERSAL(friends, friendrelations, "friends/john", "outbound", {
        followEdges: "myfunctions::checkedge",
        filterVertices: "myfunctions::checkvertex"
      })

      // using the following custom filter functions
      var aqlfunctions = require("org/arangodb/aql/functions");
      aqlfunctions.register("myfunctions::checkedge", function (config, vertex, edge, path) {
        return (edge.type !== 'dislikes'); // don't follow these edges
      }, false);

      aqlfunctions.register("myfunctions::checkvertex", function (config, vertex, path) {
        if (vertex.isDeleted || ! vertex.isActive) {
          return [ "prune", "exclude" ]; // exclude these and don't follow them
        }
        return [ ]; // include everything else
      }, false);

* issue #748: add vertex filtering to AQL's TRAVERSAL[_TREE]() function


v1.4.8 (2014-01-31)
-------------------

* install foxx apps in the web interface

* fixed a segfault in the import API


v1.4.7 (2014-01-23)
-------------------

* issue #744: Add usage example arangoimp from Command line

* issue #738: added __dirname, __filename pseudo-globals. Fixes #733. (@by pluma)

* mount all Foxx applications in system apps directory on startup


v1.4.6 (2014-01-20)
-------------------

* issue #736: AQL function to parse collection and key from document handle

* added fm.rescan() method for Foxx-Manager

* fixed issue #734: foxx cookie and route problem

* added method `fm.configJson` for arangosh

* include `startupPath` in result of API `/_api/foxx/config`


v1.4.5 (2014-01-15)
-------------------

* fixed issue #726: Alternate Windows Install Method

* fixed issue #716: dpkg -P doesn't remove everything

* fixed bugs in description of HTTP API `_api/index`

* fixed issue #732: Rest API GET revision number

* added missing documentation for several methods in HTTP API `/_api/edge/...`

* fixed typos in description of HTTP API `_api/document`

* defer evaluation of AQL subqueries and logical operators (lazy evaluation)

* Updated font in WebFrontend, it now contains a version that renders properly on Windows

* generally allow function return values as call parameters to AQL functions

* fixed potential deadlock in global context method execution

* added override file "arangod.conf.local" (and co)


v1.4.4 (2013-12-24)
-------------------

* uid and gid are now set in the scripts, there is no longer a separate config file for
  arangod when started from a script

* foxx-manager is now an alias for arangosh

* arango-dfdb is now an alias for arangod, moved from bin to sbin

* changed from readline to linenoise for Windows

* added --install-service and --uninstall-service for Windows

* removed --daemon and --supervisor for Windows

* arangosh and arangod now uses the config-file which maps the binary name, i. e. if you
  rename arangosh to foxx-manager it will use the config file foxx-manager.conf

* fixed lock file for Windows

* fixed issue #711, #687: foxx-manager throws internal errors

* added `--server.ssl-protocol` option for client tools
  this allows connecting from arangosh, arangoimp, arangoimp etc. to an ArangoDB
  server that uses a non-default value for `--server.ssl-protocol`. The default
  value for the SSL protocol is 4 (TLSv1). If the server is configured to use a
  different protocol, it was not possible to connect to it with the client tools.

* added more detailed request statistics

  This adds the number of async-executed HTTP requests plus the number of HTTP
  requests per individual HTTP method type.

* added `--force` option for arangorestore
  this option allows continuing a restore operation even if the server reports errors
  in the middle of the restore operation

* better error reporting for arangorestore
  in case the server returned an HTTP error, arangorestore previously reported this
  error as `internal error` without any details only. Now server-side errors are
  reported by arangorestore with the server's error message

* include more system collections in dumps produced by arangodump
  previously some system collections were intentionally excluded from dumps, even if the
  dump was run with `--include-system-collections`. for example, the collections `_aal`,
  `_modules`, `_routing`, and `_users` were excluded. This makes sense in a replication
  context but not always in a dump context.
  When specifying `--include-system-collections`, arangodump will now include the above-
  mentioned collections in the dump, too. Some other system collections are still excluded
  even when the dump is run with `--include-system-collections`, for example `_replication`
  and `_trx`.

* fixed issue #701: ArangoStatement undefined in arangosh

* fixed typos in configuration files


v1.4.3 (2013-11-25)
-------------------

* fixed a segfault in the AQL optimizer, occurring when a constant non-list value was
  used on the right-hand side of an IN operator that had a collection attribute on the
  left-hand side

* issue #662:

  Fixed access violation errors (crashes) in the Windows version, occurring under some
  circumstances when accessing databases with multiple clients in parallel

* fixed issue #681: Problem with ArchLinux PKGBUILD configuration


v1.4.2 (2013-11-20)
-------------------

* fixed issue #669: Tiny documentation update

* ported Windows version to use native Windows API SRWLocks (slim read-write locks)
  and condition variables instead of homemade versions

  MSDN states the following about the compatibility of SRWLocks and Condition Variables:

      Minimum supported client:
      Windows Server 2008 [desktop apps | Windows Store apps]

      Minimum supported server:
      Windows Vista [desktop apps | Windows Store apps]

* fixed issue #662: ArangoDB on Windows hanging

  This fixes a deadlock issue that occurred on Windows when documents were written to
  a collection at the same time when some other thread tried to drop the collection.

* fixed file-based logging in Windows

  the logger complained on startup if the specified log file already existed

* fixed startup of server in daemon mode (`--daemon` startup option)

* fixed a segfault in the AQL optimizer

* issue #671: Method graph.measurement does not exist

* changed Windows condition variable implementation to use Windows native
  condition variables

  This is an attempt to fix spurious Windows hangs as described in issue #662.

* added documentation for JavaScript traversals

* added --code-page command-line option for Windows version of arangosh

* fixed a problem when creating edges via the web interface.

  The problem only occurred if a collection was created with type "document
  collection" via the web interface, and afterwards was dropped and re-created
  with type "edge collection". If the web interface page was not reloaded,
  the old collection type (document) was cached, making the subsequent creation
  of edges into the (seeming-to-be-document) collection fail.

  The fix is to not cache the collection type in the web interface. Users of
  an older version of the web interface can reload the collections page if they
  are affected.

* fixed a caching problem in arangosh: if a collection was created using the web
  interface, and then removed via arangosh, arangosh did not actually drop the
  collection due to caching.

  Because the `drop` operation was not carried out, this caused misleading error
  messages when trying to re-create the collection (e.g. `cannot create collection:
  duplicate name`).

* fixed ALT-introduced characters for arangosh console input on Windows

  The Windows readline port was not able to handle characters that are built
  using CTRL or ALT keys. Regular characters entered using the CTRL or ALT keys
  were silently swallowed and not passed to the terminal input handler.

  This did not seem to cause problems for the US keyboard layout, but was a
  severe issue for keyboard layouts that require the ALT (or ALT-GR) key to
  construct characters. For example, entering the character `{` with a German
  keyboard layout requires pressing ALT-GR + 9.

* fixed issue #665: Hash/skiplist combo madness bit my ass

  this fixes a problem with missing/non-deterministic rollbacks of inserts in
  case of a unique constraint violation into a collection with multiple secondary
  indexes (with at least one of them unique)

* fixed issue #664: ArangoDB installer on Windows requires drive c:

* partly fixed issue #662: ArangoDB on Windows hanging

  This fixes dropping databases on Windows. In previous 1.4 versions on Windows,
  one shape collection file was not unloaded and removed when dropping a database,
  leaving one directory and one shape collection file in the otherwise-dropped
  database directory.

* fixed issue #660: updated documentation on indexes


v1.4.1 (2013-11-08)
-------------------

* performance improvements for skip-list deletes


v1.4.1-rc1 (2013-11-07)
-----------------------

* fixed issue #635: Web-Interface should have a "Databases" Menu for Management

* fixed issue #624: Web-Interface is missing a Database selector

* fixed segfault in bitarray query

* fixed issue #656: Cannot create unique index through web interface

* fixed issue #654: bitarray index makes server down

* fixed issue #653: Slow query

* fixed issue #650: Randomness of any() should be improved

* made AQL `DOCUMENT()` function polymorphic and work with just one parameter.

  This allows using the `DOCUMENT` function like this:

      DOCUMENT('users/john')
      DOCUMENT([ 'users/john', 'users/amy' ])

  in addition to the existing use cases:

      DOCUMENT(users, 'users/john')
      DOCUMENT(users, 'john')
      DOCUMENT(users, [ 'users/john' ])
      DOCUMENT(users, [ 'users/john', 'users/amy' ])
      DOCUMENT(users, [ 'john', 'amy' ])

* simplified usage of ArangoDB batch API

  It is not necessary anymore to send the batch boundary in the HTTP `Content-Type`
  header. Previously, the batch API expected the client to send a Content-Type header
  of`multipart/form-data; boundary=<some boundary value>`. This is still supported in
  ArangoDB 2.0, but clients can now also omit this header. If the header is not
  present in a client request, ArangoDB will ignore the request content type and
  read the MIME boundary from the beginning of the request body.

  This also allows using the batch API with the Swagger "Try it out" feature (which is
  not too good at sending a different or even dynamic content-type request header).

* added API method GET `/_api/database/user`

  This returns the list of databases a specific user can see without changing the
  username/passwd.

* issue #424: Documentation about IDs needs to be upgraded


v1.4.0 (2013-10-29)
-------------------

* fixed issue #648: /batch API is missing from Web Interface API Documentation (Swagger)

* fixed issue #647: Icon tooltips missing

* fixed issue #646: index creation in web interface

* fixed issue #645: Allow jumping from edge to linked vertices

* merged PR for issue #643: Some minor corrections and a link to "Downloads"

* fixed issue #642: Completion of error handling

* fixed issue #639: compiling v1.4 on maverick produces warnings on -Wstrict-null-sentinel

* fixed issue #634: Web interface bug: Escape does not always propagate

* fixed issue #620: added startup option `--server.default-api-compatibility`

  This adds the following changes to the ArangoDB server and clients:
  - the server provides a new startup option `--server.default-api-compatibility`.
    This option can be used to determine the compatibility of (some) server API
    return values. The value for this parameter is a server version number,
    calculated as follows: `10000 * major + 100 * minor` (e.g. `10400` for ArangoDB
    1.3). The default value is `10400` (1.4), the minimum allowed value is `10300`
    (1.3).

    When setting this option to a value lower than the current server version,
    the server might respond with old-style results to "old" clients, increasing
    compatibility with "old" (non-up-to-date) clients.

  - the server will on each incoming request check for an HTTP header
    `x-arango-version`. Clients can optionally set this header to the API
    version number they support. For example, if a client sends the HTTP header
    `x-arango-version: 10300`, the server will pick this up and might send ArangoDB
    1.3-style responses in some situations.

    Setting either the startup parameter or using the HTTP header (or both) allows
    running "old" clients with newer versions of ArangoDB, without having to adjust
    the clients too much.

  - the `location` headers returned by the server for the APIs `/_api/document/...`
    and `/_api/collection/...` will have different values depending on the used API
    version. If the API compatibility is `10300`, the `location` headers returned
    will look like this:

        location: /_api/document/....

    whereas when an API compatibility of `10400` or higher is used, the `location`
    headers will look like this:

        location: /_db/<database name>/_api/document/...

  Please note that even in the presence of this, old API versions still may not
  be supported forever by the server.

* fixed issue #643: Some minor corrections and a link to "Downloads" by @frankmayer

* started issue #642: Completion of error handling

* fixed issue #639: compiling v1.4 on maverick produces warnings on
  -Wstrict-null-sentinel

* fixed issue #621: Standard Config needs to be fixed

* added function to manage indexes (web interface)

* improved server shutdown time by signaling shutdown to applicationserver,
  logging, cleanup and compactor threads

* added foxx-manager `replace` command

* added foxx-manager `installed` command (a more intuitive alias for `list`)

* fixed issue #617: Swagger API is missing '/_api/version'

* fixed issue #615: Swagger API: Some commands have no parameter entry forms

* fixed issue #614: API : Typo in : Request URL /_api/database/current

* fixed issue #609: Graph viz tool - different background color

* fixed issue #608: arangosh config files - eventually missing in the manual

* fixed issue #607: Admin interface: no core documentation

* fixed issue #603: Aardvark Foxx App Manager

* fixed a bug in type-mapping between AQL user functions and the AQL layer

  The bug caused errors like the following when working with collection documents
  in an AQL user function:

      TypeError: Cannot assign to read only property '_id' of #<ShapedJson>

* create less system collections when creating a new database

  This is achieved by deferring collection creation until the collections are actually
  needed by ArangoDB. The following collections are affected by the change:
  - `_fishbowl`
  - `_structures`


v1.4.0-beta2 (2013-10-14)
-------------------------

* fixed compaction on Windows

  The compaction on Windows did not ftruncate the cleaned datafiles to a smaller size.
  This has been fixed so not only the content of the files is cleaned but also files
  are re-created with potentially smaller sizes.

* only the following system collections will be excluded from replication from now on:
  - `_replication`
  - `_trx`
  - `_users`
  - `_aal`
  - `_fishbowl`
  - `_modules`
  - `_routing`

  Especially the following system collections will now be included in replication:
  - `_aqlfunctions`
  - `_graphs`

  In previous versions of ArangoDB, all system collections were excluded from the
  replication.

  The change also caused a change in the replication logger and applier:
  in previous versions of ArangoDB, only a collection's id was logged for an operation.
  This has not caused problems for non-system collections but for system collections
  there ids might differ. In addition to a collection id ArangoDB will now also log the
  name of a collection for each replication event.

  The replication applier will now look for the collection name attribute in logged
  events preferably.

* added database selection to arango-dfdb

* provide foxx-manager, arangodump, and arangorestore in Windows build

* ArangoDB 1.4 will refuse to start if option `--javascript.app-path` is not set.

* added startup option `--server.allow-method-override`

  This option can be set to allow overriding the HTTP request method in a request using
  one of the following custom headers:

  - x-http-method-override
  - x-http-method
  - x-method-override

  This allows bypassing proxies and tools that would otherwise just let certain types of
  requests pass. Enabling this option may impose a security risk, so it should only be
  used in very controlled environments.

  The default value for this option is `false` (no method overriding allowed).

* added "details" URL parameter for bulk import API

  Setting the `details` URL parameter to `true` in a call to POST `/_api/import` will make
  the import return details about non-imported documents in the `details` attribute. If
  `details` is `false` or omitted, no `details` attribute will be present in the response.
  This is the same behavior that previous ArangoDB versions exposed.

* added "complete" option for bulk import API

  Setting the `complete` URL parameter to `true` in a call to POST `/_api/import` will make
  the import completely fail if at least one of documents cannot be imported successfully.

  It defaults to `false`, which will make ArangoDB continue importing the other documents
  from the import even if some documents cannot be imported. This is the same behavior that
  previous ArangoDB versions exposed.

* added missing swagger documentation for `/_api/log`

* calling `/_api/logs` (or `/_admin/logs`) is only permitted from the `_system` database now.

  Calling this API method for/from other database will result in an HTTP 400.

' ported fix from https://github.com/novus/nvd3/commit/0894152def263b8dee60192f75f66700cea532cc

  This prevents JavaScript errors from occurring in Chrome when in the admin interface,
  section "Dashboard".

* show current database name in web interface (bottom right corner)

* added missing documentation for /_api/import in swagger API docs

* allow specification of database name for replication sync command replication applier

  This allows syncing from a master database with a different name than the slave database.

* issue #601: Show DB in prompt

  arangosh now displays the database name as part of the prompt by default.

  Can change the prompt by using the `--prompt` option, e.g.

      > arangosh --prompt "my db is named \"%d\"> "


v1.4.0-beta1 (2013-10-01)
-------------------------

* make the Foxx manager use per-database app directories

  Each database now has its own subdirectory for Foxx applications. Each database
  can thus use different Foxx applications if required. A Foxx app for a specific
  database resides in `<app-path>/databases/<database-name>/<app-name>`.

  System apps are shared between all databases. They reside in `<app-path>/system/<app-name>`.

* only trigger an engine reset in development mode for URLs starting with `/dev/`

  This prevents ArangoDB from reloading all Foxx applications when it is not
  actually necessary.

* changed error code from 10 (bad parameter) to 1232 (invalid key generator) for
  errors that are due to an invalid key generator specification when creating a new
  collection

* automatic detection of content-type / mime-type for Foxx assets based on filenames,
  added possibility to override auto detection

* added endpoint management API at `/_api/endpoint`

* changed HTTP return code of PUT `/_api/cursor` from 400 to 404 in case a
  non-existing cursor is referred to

* issue #360: added support for asynchronous requests

  Incoming HTTP requests with the headers `x-arango-async: true` or
  `x-arango-async: store` will be answered by the server instantly with a generic
  HTTP 202 (Accepted) response.

  The actual requests will be queued and processed by the server asynchronously,
  allowing the client to continue sending other requests without waiting for the
  server to process the actually requested operation.

  The exact point in time when a queued request is executed is undefined. If an
  error occurs during execution of an asynchronous request, the client will not
  be notified by the server.

  The maximum size of the asynchronous task queue can be controlled using the new
  option `--scheduler.maximal-queue-size`. If the queue contains this many number of
  tasks and a new asynchronous request comes in, the server will reject it with an
  HTTP 500 (internal server error) response.

  Results of incoming requests marked with header `x-arango-async: true` will be
  discarded by the server immediately. Clients have no way of accessing the result
  of such asynchronously executed request. This is just _fire and forget_.

  To later retrieve the result of an asynchronously executed request, clients can
  mark a request with the header `x-arango-async: keep`. This makes the server
  store the result of the request in memory until explicitly fetched by a client
  via the `/_api/job` API. The `/_api/job` API also provides methods for basic
  inspection of which pending or already finished requests there are on the server,
  plus ways for garbage collecting unneeded results.

* Added new option `--scheduler.maximal-queue-size`.

* issue #590: Manifest Lint

* added data dump and restore tools, arangodump and arangorestore.

  arangodump can be used to create a logical dump of an ArangoDB database, or
  just dedicated collections. It can be used to dump both a collection's structure
  (properties and indexes) and data (documents).

  arangorestore can be used to restore data from a dump created with arangodump.
  arangorestore currently does not re-create any indexes, and doesn't yet handle
  referenced documents in edges properly when doing just partial restores.
  This will be fixed until 1.4 stable.

* introduced `--server.database` option for arangosh, arangoimp, and arangob.

  The option allows these client tools to use a certain database for their actions.
  In arangosh, the current database can be switched at any time using the command

      db._useDatabase(<name>);

  When no database is specified, all client tools will assume they should use the
  default database `_system`. This is done for downwards-compatibility reasons.

* added basic multi database support (alpha)

  New databases can be created using the REST API POST `/_api/database` and the
  shell command `db._createDatabase(<name>)`.

  The default database in ArangoDB is called `_system`. This database is always
  present and cannot be deleted by the user. When an older version of ArangoDB is
  upgraded to 1.4, the previously only database will automatically become the
  `_system` database.

  New databases can be created with the above commands, and can be deleted with the
  REST API DELETE `/_api/database/<name>` or the shell command `db._dropDatabase(<name>);`.

  Deleting databases is still unstable in ArangoDB 1.4 alpha and might crash the
  server. This will be fixed until 1.4 stable.

  To access a specific database via the HTTP REST API, the `/_db/<name>/` prefix
  can be used in all URLs. ArangoDB will check if an incoming request starts with
  this prefix, and will automatically pick the database name from it. If the prefix
  is not there, ArangoDB will assume the request is made for the default database
  (`_system`). This is done for downwards-compatibility reasons.

  That means, the following URL pathnames are logically identical:

      /_api/document/mycollection/1234
      /_db/_system/document/mycollection/1234

  To access a different database (e.g. `test`), the URL pathname would look like this:

      /_db/test/document/mycollection/1234

  New databases can also be created and existing databases can only be dropped from
  within the default database (`_system`). It is not possible to drop the `_system`
  database itself.

  Cross-database operations are unintended and unsupported. The intention of the
  multi-database feature is to have the possibility to have a few databases managed
  by ArangoDB in parallel, but to only access one database at a time from a connection
  or a request.

  When accessing the web interface via the URL pathname `/_admin/html/` or `/_admin/aardvark`,
  the web interface for the default database (`_system`) will be displayed.
  To access the web interface for a different database, the database name can be
  put into the URLs as a prefix, e.g. `/_db/test/_admin/html` or
  `/_db/test/_admin/aardvark`.

  All internal request handlers and also all user-defined request handlers and actions
  (including Foxx) will only get to see the unprefixed URL pathnames (i.e. excluding
  any database name prefix). This is to ensure downwards-compatibility.

  To access the name of the requested database from any action (including Foxx), use
  use `req.database`.

  For example, when calling the URL `/myapp/myaction`, the content of `req.database`
  will be `_system` (the default database because no database got specified) and the
  content of `req.url` will be `/myapp/myaction`.

  When calling the URL `/_db/test/myapp/myaction`, the content of `req.database` will be
  `test`, and the content of `req.url` will still be `/myapp/myaction`.

* Foxx now excludes files starting with . (dot) when bundling assets

  This mitigates problems with editor swap files etc.

* made the web interface a Foxx application

  This change caused the files for the web interface to be moved from `html/admin` to
  `js/apps/aardvark` in the file system.

  The base URL for the admin interface changed from `_admin/html/index.html` to
  `_admin/aardvark/index.html`.

  The "old" redirection to `_admin/html/index.html` will now produce a 404 error.

  When starting ArangoDB with the `--upgrade` option, this will automatically be remedied
  by putting in a redirection from `/` to `/_admin/aardvark/index.html`, and from
  `/_admin/html/index.html` to `/_admin/aardvark/index.html`.

  This also obsoletes the following configuration (command-line) options:
  - `--server.admin-directory`
  - `--server.disable-admin-interface`

  when using these now obsolete options when the server is started, no error is produced
  for downwards-compatibility.

* changed User-Agent value sent by arangoimp, arangosh, and arangod from "VOC-Agent" to
  "ArangoDB"

* changed journal file creation behavior as follows:

  Previously, a journal file for a collection was always created when a collection was
  created. When a journal filled up and became full, the current journal was made a
  datafile, and a new (empty) journal was created automatically. There weren't many
  intended situations when a collection did not have at least one journal.

  This is changed now as follows:
  - when a collection is created, no journal file will be created automatically
  - when there is a write into a collection without a journal, the journal will be
    created lazily
  - when there is a write into a collection with a full journal, a new journal will
    be created automatically

  From the end user perspective, nothing should have changed, except that there is now
  less disk usage for empty collections. Disk usage of infrequently updated collections
  might also be reduced significantly by running the `rotate()` method of a collection,
  and not writing into a collection subsequently.

* added method `collection.rotate()`

  This allows premature rotation of a collection's current journal file into a (read-only)
  datafile. The purpose of using `rotate()` is to prematurely allow compaction (which is
  performed on datafiles only) on data, even if the journal was not filled up completely.

  Using `rotate()` may make sense in the following scenario:

      c = db._create("test");
      for (i = 0; i < 1000; ++i) {
        c.save(...); // insert lots of data here
      }

      ...
      c.truncate(); // collection is now empty
      // only data in datafiles will be compacted by following compaction runs
      // all data in the current journal would not be compacted

      // calling rotate will make the current journal a datafile, and thus make it
      // eligible for compaction
      c.rotate();

  Using `rotate()` may also be useful when data in a collection is known to not change
  in the immediate future. After having completed all write operations on a collection,
  performing a `rotate()` will reduce the size of the current journal to the actually
  required size (remember that journals are pre-allocated with a specific size) before
  making the journal a datafile. Thus `rotate()` may cause disk space savings, even if
  the datafiles does not qualify for compaction after rotation.

  Note: rotating the journal is asynchronous, so that the actual rotation may be executed
  after `rotate()` returns to the caller.

* changed compaction to merge small datafiles together (up to 3 datafiles are merged in
  a compaction run)

  In the regular case, this should leave less small datafiles stay around on disk and allow
  using less file descriptors in total.

* added AQL MINUS function

* added AQL UNION_DISTINCT function (more efficient than combination of `UNIQUE(UNION())`)

* updated mruby to 2013-08-22

* issue #587: Add db._create() in help for startup arangosh

* issue #586: Share a link on installation instructions in the User Manual

* issue #585: Bison 2.4 missing on Mac for custom build

* issue #584: Web interface images broken in devel

* issue #583: Small documentation update

* issue #581: Parameter binding for attributes

* issue #580: Small improvements (by @guidoreina)

* issue #577: Missing documentation for collection figures in implementor manual

* issue #576: Get disk usage for collections and graphs

  This extends the result of the REST API for /_api/collection/figures with
  the attributes `compactors.count`, `compactors.fileSize`, `shapefiles.count`,
  and `shapefiles.fileSize`.

* issue #575: installing devel version on mac (low prio)

* issue #574: Documentation (POST /_admin/routing/reload)

* issue #558: HTTP cursors, allow count to ignore LIMIT


v1.4.0-alpha1 (2013-08-02)
--------------------------

* added replication. check online manual for details.

* added server startup options `--server.disable-replication-logger` and
  `--server.disable-replication-applier`

* removed action deployment tool, this now handled with Foxx and its manager or
  by kaerus node utility

* fixed a server crash when using byExample / firstExample inside a transaction
  and the collection contained a usable hash/skiplist index for the example

* defineHttp now only expects a single context

* added collection detail dialog (web interface)

  Shows collection properties, figures (datafiles, journals, attributes, etc.)
  and indexes.

* added documents filter (web interface)

  Allows searching for documents based on attribute values. One or many filter
  conditions can be defined, using comparison operators such as '==', '<=', etc.

* improved AQL editor (web interface)

  Editor supports keyboard shortcuts (Submit, Undo, Redo, Select).
  Editor allows saving and reusing of user-defined queries.
  Added example queries to AQL editor.
  Added comment button.

* added document import (web interface)

  Allows upload of JSON-data from files. Files must have an extension of .json.

* added dashboard (web interface)

  Shows the status of replication and multiple system charts, e.g.
  Virtual Memory Size, Request Time, HTTP Connections etc.

* added API method `/_api/graph` to query all graphs with all properties.

* added example queries in web interface AQL editor

* added arango.reconnect(<host>) method for arangosh to dynamically switch server or
  user name

* added AQL range operator `..`

  The `..` operator can be used to easily iterate over a sequence of numeric
  values. It will produce a list of values in the defined range, with both bounding
  values included.

  Example:

      2010..2013

  will produce the following result:

      [ 2010, 2011, 2012, 2013 ]

* added AQL RANGE function

* added collection.first(count) and collection.last(count) document access functions

  These functions allow accessing the first or last n documents in a collection. The order
  is determined by document insertion/update time.

* added AQL INTERSECTION function

* INCOMPATIBLE CHANGE: changed AQL user function namespace resolution operator from `:` to `::`

  AQL user-defined functions were introduced in ArangoDB 1.3, and the namespace resolution
  operator for them was the single colon (`:`). A function call looked like this:

      RETURN mygroup:myfunc()

  The single colon caused an ambiguity in the AQL grammar, making it indistinguishable from
  named attributes or the ternary operator in some cases, e.g.

      { mygroup:myfunc ? mygroup:myfunc }

  The change of the namespace resolution operator from `:` to `::` fixes this ambiguity.

  Existing user functions in the database will be automatically fixed when starting ArangoDB
  1.4 with the `--upgrade` option. However, queries using user-defined functions need to be
  adjusted on the client side to use the new operator.

* allow multiple AQL LET declarations separated by comma, e.g.
  LET a = 1, b = 2, c = 3

* more useful AQL error messages

  The error position (line/column) is more clearly indicated for parse errors.
  Additionally, if a query references a collection that cannot be found, the error
  message will give a hint on the collection name

* changed return value for AQL `DOCUMENT` function in case document is not found

  Previously, when the AQL `DOCUMENT` function was called with the id of a document and
  the document could not be found, it returned `undefined`. This value is not part of the
  JSON type system and this has caused some problems.
  Starting with ArangoDB 1.4, the `DOCUMENT` function will return `null` if the document
  looked for cannot be found.

  In case the function is called with a list of documents, it will continue to return all
  found documents, and will not return `null` for non-found documents. This has not changed.

* added single line comments for AQL

  Single line comments can be started with a double forward slash: `//`.
  They end at the end of the line, or the end of the query string, whichever is first.

* fixed documentation issues #567, #568, #571.

* added collection.checksum(<withData>) method to calculate CRC checksums for
  collections

  This can be used to
  - check if data in a collection has changed
  - compare the contents of two collections on different ArangoDB instances

* issue #565: add description line to aal.listAvailable()

* fixed several out-of-memory situations when double freeing or invalid memory
  accesses could happen

* less msyncing during the creation of collections

  This is achieved by not syncing the initial (standard) markers in shapes collections.
  After all standard markers are written, the shapes collection will get synced.

* renamed command-line option `--log.filter` to `--log.source-filter` to avoid
  misunderstandings

* introduced new command-line option `--log.content-filter` to optionally restrict
  logging to just specific log messages (containing the filter string, case-sensitive).

  For example, to filter on just log entries which contain `ArangoDB`, use:

      --log.content-filter "ArangoDB"

* added optional command-line option `--log.requests-file` to log incoming HTTP
  requests to a file.

  When used, all HTTP requests will be logged to the specified file, containing the
  client IP address, HTTP method, requests URL, HTTP response code, and size of the
  response body.

* added a signal handler for SIGUSR1 signal:

  when ArangoDB receives this signal, it will respond all further incoming requests
  with an HTTP 503 (Service Unavailable) error. This will be the case until another
  SIGUSR1 signal is caught. This will make ArangoDB start serving requests regularly
  again. Note: this is not implemented on Windows.

* limited maximum request URI length to 16384 bytes:

  Incoming requests with longer request URIs will be responded to with an HTTP
  414 (Request-URI Too Long) error.

* require version 1.0 or 1.1 in HTTP version signature of requests sent by clients:

  Clients sending requests with a non-HTTP 1.0 or non-HTTP 1.1 version number will
  be served with an HTTP 505 (HTTP Version Not Supported) error.

* updated manual on indexes:

  using system attributes such as `_id`, `_key`, `_from`, `_to`, `_rev` in indexes is
  disallowed and will be rejected by the server. This was the case since ArangoDB 1.3,
  but was not properly documented.

* issue #563: can aal become a default object?

  aal is now a prefab object in arangosh

* prevent certain system collections from being renamed, dropped, or even unloaded.

  Which restrictions there are for which system collections may vary from release to
  release, but users should in general not try to modify system collections directly
  anyway.

  Note: there are no such restrictions for user-created collections.

* issue #559: added Foxx documentation to user manual

* added server startup option `--server.authenticate-system-only`. This option can be
  used to restrict the need for HTTP authentication to internal functionality and APIs,
  such as `/_api/*` and `/_admin/*`.
  Setting this option to `true` will thus force authentication for the ArangoDB APIs
  and the web interface, but allow unauthenticated requests for other URLs (including
  user defined actions and Foxx applications).
  The default value of this option is `false`, meaning that if authentication is turned
  on, authentication is still required for *all* incoming requests. Only by setting the
  option to `true` this restriction is lifted and authentication becomes required for
  URLs starting with `/_` only.

  Please note that authentication still needs to be enabled regularly by setting the
  `--server.disable-authentication` parameter to `false`. Otherwise no authentication
  will be required for any URLs as before.

* protect collections against unloading when there are still document barriers around.

* extended cap constraints to optionally limit the active data size in a collection to
  a specific number of bytes.

  The arguments for creating a cap constraint are now:
  `collection.ensureCapConstraint(<count>, <byteSize>);`

  It is supported to specify just a count as in ArangoDB 1.3 and before, to specify
  just a fileSize, or both. The first met constraint will trigger the automated
  document removal.

* added `db._exists(doc)` and `collection.exists(doc)` for easy document existence checks

* added API `/_api/current-database` to retrieve information about the database the
  client is currently connected to (note: the API `/_api/current-database` has been
  removed in the meantime. The functionality is accessible via `/_api/database/current`
  now).

* ensure a proper order of tick values in datafiles/journals/compactors.
  any new files written will have the _tick values of their markers in order. for
  older files, there are edge cases at the beginning and end of the datafiles when
  _tick values are not properly in order.

* prevent caching of static pages in PathHandler.
  whenever a static page is requested that is served by the general PathHandler, the
  server will respond to HTTP GET requests with a "Cache-Control: max-age=86400" header.

* added "doCompact" attribute when creating collections and to collection.properties().
  The attribute controls whether collection datafiles are compacted.

* changed the HTTP return code from 400 to 404 for some cases when there is a referral
  to a non-existing collection or document.

* introduced error code 1909 `too many iterations` that is thrown when graph traversals
  hit the `maxIterations` threshold.

* optionally limit traversals to a certain number of iterations
  the limitation can be achieved via the traversal API by setting the `maxIterations`
  attribute, and also via the AQL `TRAVERSAL` and `TRAVERSAL_TREE` functions by setting
  the same attribute. If traversals are not limited by the end user, a server-defined
  limit for `maxIterations` may be used to prevent server-side traversals from running
  endlessly.

* added graph traversal API at `/_api/traversal`

* added "API" link in web interface, pointing to REST API generated with Swagger

* moved "About" link in web interface into "links" menu

* allow incremental access to the documents in a collection from out of AQL
  this allows reading documents from a collection chunks when a full collection scan
  is required. memory usage might be must lower in this case and queries might finish
  earlier if there is an additional LIMIT statement

* changed AQL COLLECT to use a stable sort, so any previous SORT order is preserved

* issue #547: Javascript error in the web interface

* issue #550: Make AQL graph functions support key in addition to id

* issue #526: Unable to escape when an errorneous command is entered into the js shell

* issue #523: Graph and vertex methods for the javascript api

* issue #517: Foxx: Route parameters with capital letters fail

* issue #512: Binded Parameters for LIMIT


v1.3.3 (2013-08-01)
-------------------

* issue #570: updateFishbowl() fails once

* updated and fixed generated examples

* issue #559: added Foxx documentation to user manual

* added missing error reporting for errors that happened during import of edges


v1.3.2 (2013-06-21)
-------------------

* fixed memleak in internal.download()

* made the shape-collection journal size adaptive:
  if too big shapes come in, a shape journal will be created with a big-enough size
  automatically. the maximum size of a shape journal is still restricted, but to a
  very big value that should never be reached in practice.

* fixed a segfault that occurred when inserting documents with a shape size bigger
  than the default shape journal size (2MB)

* fixed a locking issue in collection.truncate()

* fixed value overflow in accumulated filesizes reported by collection.figures()

* issue #545: AQL FILTER unnecessary (?) loop

* issue #549: wrong return code with --daemon


v1.3.1 (2013-05-24)
-------------------

* removed currently unused _ids collection

* fixed usage of --temp-path in aranogd and arangosh

* issue #540: suppress return of temporary internal variables in AQL

* issue #530: ReferenceError: ArangoError is not a constructor

* issue #535: Problem with AQL user functions javascript API

* set --javascript.app-path for test execution to prevent startup error

* issue #532: Graph _edgesCache returns invalid data?

* issue #531: Arangod errors

* issue #529: Really weird transaction issue

* fixed usage of --temp-path in aranogd and arangosh


v1.3.0 (2013-05-10)
-------------------

* fixed problem on restart ("datafile-xxx is not sealed") when server was killed
  during a compaction run

* fixed leak when using cursors with very small batchSize

* issue #508: `unregistergroup` function not mentioned in http interface docs

* issue #507: GET /_api/aqlfunction returns code inside parentheses

* fixed issue #489: Bug in aal.install

* fixed issue 505: statistics not populated on MacOS


v1.3.0-rc1 (2013-04-24)
-----------------------

* updated documentation for 1.3.0

* added node modules and npm packages

* changed compaction to only compact datafiles with more at least 10% of dead
  documents (byte size-wise)

* issue #498: fixed reload of authentication info when using
  `require("org/arangodb/users").reload()`

* issue #495: Passing an empty array to create a document results in a
  "phantom" document

* added more precision for requests statistics figures

* added "sum" attribute for individual statistics results in statistics API
  at /_admin/statistics

* made "limit" an optional parameter in AQL function NEAR().
  limit can now be either omitted completely, or set to 0. If so, an internal
  default value (currently 100) will be applied for the limit.

* issue #481

* added "attributes.count" to output of `collection.figures()`
  this also affects the REST API /_api/collection/<name>/figures

* added IndexedPropertyGetter for ShapedJson objects

* added API for user-defined AQL functions

* issue #475: A better error message for deleting a non-existent graph

* issue #474: Web interface problems with the JS Shell

* added missing documentation for AQL UNION function

* added transaction support.
  This provides ACID transactions for ArangoDB. Transactions can be invoked
  using the `db._executeTransaction()` function, or the `/_api/transaction`
  REST API.

* switched to semantic versioning (at least for alpha & alpha naming)

* added saveOrReplace() for server-side JS

v1.3.alpha1 (2013-04-05)
------------------------

* cleanup of Module, Package, ArangoApp and modules "internal", "fs", "console"

* use Error instead of string in throw to allow stack-trace

* issue #454: error while creation of Collection

* make `collection.count()` not recalculate the number of documents on the fly, but
  use some internal document counters.

* issue #457: invalid string value in web interface

* make datafile id (datafile->_fid) identical to the numeric part of the filename.
  E.g. the datafile `journal-123456.db` will now have a datafile marker with the same
  fid (i.e. `123456`) instead of a different value. This change will only affect
  datafiles that are created with 1.3 and not any older files.
  The intention behind this change is to make datafile debugging easier.

* consistently discard document attributes with reserved names (system attributes)
  but without any known meaning, for example `_test`, `_foo`, ...

  Previously, these attributes were saved with the document regularly in some cases,
  but were discarded in other cases.
  Now these attributes are discarded consistently. "Real" system attributes such as
  `_key`, `_from`, `_to` are not affected and will work as before.

  Additionally, attributes with an empty name (``) are discarded when documents are
  saved.

  Though using reserved or empty attribute names in documents was not really and
  consistently supported in previous versions of ArangoDB, this change might cause
  an incompatibility for clients that rely on this feature.

* added server startup flag `--database.force-sync-properties` to force syncing of
  collection properties on collection creation, deletion and on property update.
  The default value is true to mimic the behavior of previous versions of ArangoDB.
  If set to false, collection properties are written to disk but no call to sync()
  is made.

* added detailed output of server version and components for REST APIs
  `/_admin/version` and `/_api/version`. To retrieve this extended information,
  call the REST APIs with URL parameter `details=true`.

* issue #443: For git-based builds include commit hash in version

* adjust startup log output to be more compact, less verbose

* set the required minimum number of file descriptors to 256.
  On server start, this number is enforced on systems that have rlimit. If the limit
  cannot be enforced, starting the server will fail.
  Note: 256 is considered to be the absolute minimum value. Depending on the use case
  for ArangoDB, a much higher number of file descriptors should be used.

  To avoid checking & potentially changing the number of maximum open files, use the
  startup option `--server.descriptors-minimum 0`

* fixed shapedjson to json conversion for special numeric values (NaN, +inf, -inf).
  Before, "NaN", "inf", or "-inf" were written into the JSONified output, but these
  values are not allowed in JSON. Now, "null" is written to the JSONified output as
  required.

* added AQL functions VARIANCE_POPULATION(), VARIANCE_SAMPLE(), STDDEV_POPULATION(),
  STDDEV_SAMPLE(), AVERAGE(), MEDIAN() to calculate statistical values for lists

* added AQL SQRT() function

* added AQL TRIM(), LEFT() and RIGHT() string functions

* fixed issue #436: GET /_api/document on edge

* make AQL REVERSE() and LENGTH() functions work on strings, too

* disabled DOT generation in `make doxygen`. this speeds up docs generation

* renamed startup option `--dispatcher.report-intervall` to `--dispatcher.report-interval`

* renamed startup option `--scheduler.report-intervall` to `--scheduler.report-interval`

* slightly changed output of REST API method /_admin/log.
  Previously, the log messages returned also contained the date and log level, now
  they will only contain the log message, and no date and log level information.
  This information can be re-created by API users from the `timestamp` and `level`
  attributes of the result.

* removed configure option `--enable-zone-debug`
  memory zone debugging is now automatically turned on when compiling with ArangoDB
  `--enable-maintainer-mode`

* removed configure option `--enable-arangob`
  arangob is now always included in the build


v1.2.3 (XXXX-XX-XX)
-------------------

* added optional parameter `edgexamples` for AQL function EDGES() and NEIGHBORS()

* added AQL function NEIGHBORS()

* added freebsd support

* fixed firstExample() query with `_id` and `_key` attributes

* issue triAGENS/ArangoDB-PHP#55: AQL optimizer may have mis-optimized duplicate
  filter statements with limit


v1.2.2 (2013-03-26)
-------------------

* fixed save of objects with common sub-objects

* issue #459: fulltext internal memory allocation didn't scale well
  This fix improves loading times for collections with fulltext indexes that have
  lots of equal words indexed.

* issue #212: auto-increment support

  The feature can be used by creating a collection with the extra `keyOptions`
  attribute as follows:

      db._create("mycollection", { keyOptions: { type: "autoincrement", offset: 1, increment: 10, allowUserKeys: true } });

  The `type` attribute will make sure the keys will be auto-generated if no
  `_key` attribute is specified for a document.

  The `allowUserKeys` attribute determines whether users might still supply own
  `_key` values with documents or if this is considered an error.

  The `increment` value determines the actual increment value, whereas the `offset`
  value can be used to seed to value sequence with a specific starting value.
  This will be useful later in a multi-master setup, when multiple servers can use
  different auto-increment seed values and thus generate non-conflicting auto-increment values.

  The default values currently are:

  - `allowUserKeys`: `true`
  - `offset`: `0`
  - `increment`: `1`

  The only other available key generator type currently is `traditional`.
  The `traditional` key generator will auto-generate keys in a fashion as ArangoDB
  always did (some increasing integer value, with a more or less unpredictable
  increment value).

  Note that for the `traditional` key generator there is only the option to disallow
  user-supplied keys and give the server the sole responsibility for key generation.
  This can be achieved by setting the `allowUserKeys` property to `false`.

  This change also introduces the following errors that API implementors may want to check
  the return values for:

  - 1222: `document key unexpected`: will be raised when a document is created with
    a `_key` attribute, but the underlying collection was set up with the `keyOptions`
    attribute `allowUserKeys: false`.

  - 1225: `out of keys`: will be raised when the auto-increment key generator runs
    out of keys. This may happen when the next key to be generated is 2^64 or higher.
    In practice, this will only happen if the values for `increment` or `offset` are
    not set appropriately, or if users are allowed to supply own keys, those keys
    are near the 2^64 threshold, and later the auto-increment feature kicks in and
    generates keys that cross that threshold.

    In practice it should not occur with proper configuration and proper usage of the
    collections.

  This change may also affect the following REST APIs:
  - POST `/_api/collection`: the server does now accept the optional `keyOptions`
    attribute in the second parameter
  - GET `/_api/collection/properties`: will return the `keyOptions` attribute as part
    of the collection's properties. The previous optional attribute `createOptions`
    is now gone.

* fixed `ArangoStatement.explain()` method with bind variables

* fixed misleading "cursor not found" error message in arangosh that occurred when
  `count()` was called for client-side cursors

* fixed handling of empty attribute names, which may have crashed the server under
  certain circumstances before

* fixed usage of invalid pointer in error message output when index description could
  not be opened


v1.2.1 (2013-03-14)
-------------------

* issue #444: please darken light color in arangosh

* issue #442: pls update post install info on osx

* fixed conversion of special double values (NaN, -inf, +inf) when converting from
  shapedjson to JSON

* fixed compaction of markers (location of _key was not updated correctly in memory,
  leading to _keys pointing to undefined memory after datafile rotation)

* fixed edge index key pointers to use document master pointer plus offset instead
  of direct _key address

* fixed case when server could not create any more journal or compactor files.
  Previously a wrong status code may have been returned, and not being able to create
  a new compactor file may have led to an infinite loop with error message
  "could not create compactor".

* fixed value truncation for numeric filename parts when renaming datafiles/journals


v1.2.0 (2013-03-01)
-------------------

* by default statistics are now switch off; in order to enable comment out
  the "disable-statistics = yes" line in "arangod.conf"

* fixed issue #435: csv parser skips data at buffer border

* added server startup option `--server.disable-statistics` to turn off statistics
  gathering without recompilation of ArangoDB.
  This partly addresses issue #432.

* fixed dropping of indexes without collection name, e.g.
  `db.xxx.dropIndex("123456");`
  Dropping an index like this failed with an assertion error.

* fixed issue #426: arangoimp should be able to import edges into edge collections

* fixed issue #425: In case of conflict ArangoDB returns HTTP 400 Bad request
  (with 1207 Error) instead of HTTP 409 Conflict

* fixed too greedy token consumption in AQL for negative values:
  e.g. in the statement `RETURN { a: 1 -2 }` the minus token was consumed as part
  of the value `-2`, and not interpreted as the binary arithmetic operator


v1.2.beta3 (2013-02-22)
-----------------------

* issue #427: ArangoDB Importer Manual has no navigation links (previous|home|next)

* issue #319: Documentation missing for Emergency console and incomplete for datafile debugger.

* issue #370: add documentation for reloadRouting and flushServerModules

* issue #393: added REST API for user management at /_api/user

* issue #393, #128: added simple cryptographic functions for user actions in module "crypto":
  * require("org/arangodb/crypto").md5()
  * require("org/arangodb/crypto").sha256()
  * require("org/arangodb/crypto").rand()

* added replaceByExample() Javascript and REST API method

* added updateByExample() Javascript and REST API method

* added optional "limit" parameter for removeByExample() Javascript and REST API method

* fixed issue #413

* updated bundled V8 version from 3.9.4 to 3.16.14.1
  Note: the Windows version used a more recent version (3.14.0.1) and was not updated.

* fixed issue #404: keep original request url in request object


v1.2.beta2 (2013-02-15)
-----------------------

* fixed issue #405: 1.2 compile warnings

* fixed issue #333: [debian] Group "arangodb" is not used when starting vie init.d script

* added optional parameter 'excludeSystem' to GET /_api/collection
  This parameter can be used to disable returning system collections in the list
  of all collections.

* added AQL functions KEEP() and UNSET()

* fixed issue #348: "HTTP Interface for Administration and Monitoring"
  documentation errors.

* fix stringification of specific positive int64 values. Stringification of int64
  values with the upper 32 bits cleared and the 33rd bit set were broken.

* issue #395:  Collection properties() function should return 'isSystem' for
  Javascript and REST API

* make server stop after upgrade procedure when invoked with `--upgrade option`.
  When started with the `--upgrade` option, the server will perfom
  the upgrade, and then exit with a status code indicating the result of the
  upgrade (0 = success, 1 = failure). To start the server regularly in either
  daemon or console mode, the `--upgrade` option must not be specified.
  This change was introduced to allow init.d scripts check the result of
  the upgrade procedure, even in case an upgrade was successful.
  this was introduced as part of issue #391.

* added AQL function EDGES()

* added more crash-protection when reading corrupted collections at startup

* added documentation for AQL function CONTAINS()

* added AQL function LIKE()

* replaced redundant error return code 1520 (Unable to open collection) with error code
  1203 (Collection not found). These error codes have the same meanings, but one of
  them was returned from AQL queries only, the other got thrown by other parts of
  ArangoDB. Now, error 1203 (Collection not found) is used in AQL too in case a
  non-existing collection is used.

v1.2.beta1 (2013-02-01)
-----------------------

* fixed issue #382: [Documentation error] Maschine... should be Machine...

* unified history file locations for arangod, arangosh, and arangoirb.
  - The readline history for arangod (emergency console) is now stored in file
    $HOME/.arangod. It was stored in $HOME/.arango before.
  - The readline history for arangosh is still stored in $HOME/.arangosh.
  - The readline history for arangoirb is now stored in $HOME/.arangoirb. It was
    stored in $HOME/.arango-mrb before.

* fixed issue #381: _users user should have a unique constraint

* allow negative list indexes in AQL to access elements from the end of a list,
  e.g. ```RETURN values[-1]``` will return the last element of the `values` list.

* collection ids, index ids, cursor ids, and document revision ids created and
  returned by ArangoDB are now returned as strings with numeric content inside.
  This is done to prevent some value overrun/truncation in any part of the
  complete client/server workflow.
  In ArangoDB 1.1 and before, these values were previously returned as
  (potentially very big) integer values. This may cause problems (clipping, overrun,
  precision loss) for clients that do not support big integers natively and store
  such values in IEEE754 doubles internally. This type loses precision after about
  52 bits and is thus not safe to hold an id.
  Javascript and 32 bit-PHP are examples for clients that may cause such problems.
  Therefore, ids are now returned by ArangoDB as strings, with the string
  content being the integer value as before.

  Example for documents ("_rev" attribute):
  - Document returned by ArangoDB 1.1: { "_rev": 1234, ... }
  - Document returned by ArangoDB 1.2: { "_rev": "1234", ... }

  Example for collections ("id" attribute / "_id" property):
  - Collection returned by ArangoDB 1.1: { "id": 9327643, "name": "test", ... }
  - Collection returned by ArangoDB 1.2: { "id": "9327643", "name": "test", ... }

  Example for cursors ("id" attribute):
  - Collection returned by ArangoDB 1.1: { "id": 11734292, "hasMore": true, ... }
  - Collection returned by ArangoDB 1.2: { "id": "11734292", "hasMore": true, ... }

* global variables are not automatically available anymore when starting the
  arangod Javascript emergency console (i.e. ```arangod --console```).

  Especially, the variables `db`, `edges`, and `internal` are not available
  anymore. `db` and `internal` can be made available in 1.2 by
  ```var db = require("org/arangodb").db;``` and
  ```var internal = require("internal");```, respectively.
  The reason for this change is to get rid of global variables in the server
  because this will allow more specific inclusion of functionality.

  For convenience, the global variable `db` is still available by default in
  arangosh. The global variable `edges`, which since ArangoDB 1.1 was kind of
  a redundant wrapper of `db`, has been removed in 1.2 completely.
  Please use `db` instead, and if creating an edge collection, use the explicit
  ```db._createEdgeCollection()``` command.

* issue #374: prevent endless redirects when calling admin interface with
  unexpected URLs

* issue #373: TRAVERSAL() `trackPaths` option does not work. Instead `paths` does work

* issue #358: added support for CORS

* honor optional waitForSync property for document removal, replace, update, and
  save operations in arangosh. The waitForSync parameter for these operations
  was previously honored by the REST API and on the server-side, but not when
  the waitForSync parameter was specified for a document operation in arangosh.

* calls to db.collection.figures() and /_api/collection/<collection>/figures now
  additionally return the number of shapes used in the collection in the
  extra attribute "shapes.count"

* added AQL TRAVERSAL_TREE() function to return a hierarchical result from a traversal

* added AQL TRAVERSAL() function to return the results from a traversal

* added AQL function ATTRIBUTES() to return the attribute names of a document

* removed internal server-side AQL functions from global scope.

  Now the AQL internal functions can only be accessed via the exports of the
  ahuacatl module, which can be included via ```require("org/arangodb/ahuacatl")```.
  It shouldn't be necessary for clients to access this module at all, but
  internal code may use this module.

  The previously global AQL-related server-side functions were moved to the
  internal namespace. This produced the following function name changes on
  the server:

     old name              new name
     ------------------------------------------------------
     AHUACATL_RUN       => require("internal").AQL_QUERY
     AHUACATL_EXPLAIN   => require("internal").AQL_EXPLAIN
     AHUACATL_PARSE     => require("internal").AQL_PARSE

  Again, clients shouldn't have used these functions at all as there is the
  ArangoStatement object to execute AQL queries.

* fixed issue #366: Edges index returns strange description

* added AQL function MATCHES() to check a document against a list of examples

* added documentation and tests for db.collection.removeByExample

* added --progress option for arangoimp. This will show the percentage of the input
  file that has been processed by arangoimp while the import is still running. It can
  be used as a rough indicator of progress for the entire import.

* make the server log documents that cannot be imported via /_api/import into the
  logfile using the warning log level. This may help finding illegal documents in big
  import runs.

* check on server startup whether the database directory and all collection directories
  are writable. if not, the server startup will be aborted. this prevents serious
  problems with collections being non-writable and this being detected at some pointer
  after the server has been started

* allow the following AQL constructs: FUNC(...)[...], FUNC(...).attribute

* fixed issue #361: Bug in Admin Interface. Header disappears when clicking new collection

* Added in-memory only collections

  Added collection creation parameter "isVolatile":
  if set to true, the collection is created as an in-memory only collection,
  meaning that all document data of that collection will reside in memory only,
  and will not be stored permanently to disk.
  This means that all collection data will be lost when the collection is unloaded
  or the server is shut down.
  As this collection type does not have datafile disk overhead for the regular
  document operations, it may be faster than normal disk-backed collections. The
  actual performance gains strongly depend on the underlying OS, filesystem, and
  settings though.
  This collection type should be used for caches only and not for any sensible data
  that cannot be re-created otherwise.
  Some platforms, namely Windows, currently do not support this collection type.
  When creating an in-memory collection on such platform, an error message will be
  returned by ArangoDB telling the user the platform does not support it.

  Note: in-memory collections are an experimental feature. The feature might
  change drastically or even be removed altogether in a future version of ArangoDB.

* fixed issue #353: Please include "pretty print" in Emergency Console

* fixed issue #352: "pretty print" console.log
  This was achieved by adding the dump() function for the "internal" object

* reduced insertion time for edges index
  Inserting into the edges index now avoids costly comparisons in case of a hash
  collision, reducing the prefilling/loading timer for bigger edge collections

* added fulltext queries to AQL via FULLTEXT() function. This allows search
  fulltext indexes from an AQL query to find matching documents

* added fulltext index type. This index type allows indexing words and prefixes of
  words from a specific document attribute. The index can be queries using a
  SimpleQueryFull object, the HTTP REST API at /_api/simple/fulltext, or via AQL

* added collection.revision() method to determine whether a collection has changed.
  The revision method returns a revision string that can be used by client programs
  for equality/inequality comparisons. The value returned by the revision method
  should be treated by clients as an opaque string and clients should not try to
  figure out the sense of the revision id. This is still useful enough to check
  whether data in a collection has changed.

* issue #346: adaptively determine NUMBER_HEADERS_PER_BLOCK

* issue #338: arangosh cursor positioning problems

* issue #326: use limit optimization with filters

* issue #325: use index to avoid sorting

* issue #324: add limit optimization to AQL

* removed arango-password script and added Javascript functionality to add/delete
  users instead. The functionality is contained in module `users` and can be invoked
  as follows from arangosh and arangod:
  * require("users").save("name", "passwd");
  * require("users").replace("name", "newPasswd");
  * require("users").remove("name");
  * require("users").reload();
  These functions are intentionally not offered via the web interface.
  This also addresses issue #313

* changed print output in arangosh and the web interface for JSON objects.
  Previously, printing a JSON object in arangosh resulted in the attribute values
  being printed as proper JSON, but attribute names were printed unquoted and
  unescaped. This was fine for the purpose of arangosh, but lead to invalid
  JSON being produced. Now, arangosh will produce valid JSON that can be used
  to send it back to ArangoDB or use it with arangoimp etc.

* fixed issue #300: allow importing documents via the REST /_api/import API
  from a JSON list, too.
  So far, the API only supported importing from a format that had one JSON object
  on each line. This is sometimes inconvenient, e.g. when the result of an AQL
  query or any other list is to be imported. This list is a JSON list and does not
  necessary have a document per line if pretty-printed.
  arangoimp now supports the JSON list format, too. However, the format requires
  arangoimp and the server to read the entire dataset at once. If the dataset is
  too big (bigger than --max-upload-size) then the import will be rejected. Even if
  increased, the entire list must fit in memory on both the client and the server,
  and this may be more resource-intensive than importing individual lines in chunks.

* removed unused parameter --reuse-ids for arangoimp. This parameter did not have
  any effect in 1.2, was never publicly announced and did evil (TM) things.

* fixed issue #297 (partly): added whitespace between command line and
  command result in arangosh, added shell colors for better usability

* fixed issue #296: system collections not usable from AQL

* fixed issue #295: deadlock on shutdown

* fixed issue #293: AQL queries should exploit edges index

* fixed issue #292: use index when filtering on _key in AQL

* allow user-definable document keys
  users can now define their own document keys by using the _key attribute
  when creating new documents or edges. Once specified, the value of _key is
  immutable.
  The restrictions for user-defined key values are:
  * the key must be at most 254 bytes long
  * it must consist of the letters a-z (lower or upper case), the digits 0-9,
    the underscore (_) or dash (-) characters only
  * any other characters, especially multi-byte sequences, whitespace or
    punctuation characters cannot be used inside key values

  Specifying a document key is optional when creating new documents. If no
  document key is specified, ArangoDB will create a document key itself.
  There are no guarantees about the format and pattern of auto-generated document
  keys other than the above restrictions.
  Clients should therefore treat auto-generated document keys as opaque values.
  Keys can be used to look up and reference documents, e.g.:
  * saving a document: `db.users.save({ "_key": "fred", ... })`
  * looking up a document: `db.users.document("fred")`
  * referencing other documents: `edges.relations.save("users/fred", "users/john", ...)`

  This change is downwards-compatible to ArangoDB 1.1 because in ArangoDB 1.1
  users were not able to define their own keys. If the user does not supply a _key
  attribute when creating a document, ArangoDB 1.2 will still generate a key of
  its own as ArangoDB 1.1 did. However, all documents returned by ArangoDB 1.2 will
  include a _key attribute and clients should be able to handle that (e.g. by
  ignoring it if not needed). Documents returned will still include the _id attribute
  as in ArangoDB 1.1.

* require collection names everywhere where a collection id was allowed in
  ArangoDB 1.1 & 1.0
  This change requires clients to use a collection name in place of a collection id
  at all places the client deals with collections.
  Examples:
  * creating edges: the _from and _to attributes must now contain collection names instead
    of collection ids: `edges.relations.save("test/my-key1", "test/my-key2", ...)`
  * retrieving edges: the returned _from and _to attributes now will contain collection
    names instead of ids, too: _from: `test/fred` instead of `1234/3455`
  * looking up documents: db.users.document("fred") or db._document("users/fred")

  Collection names must be used in REST API calls instead of collection ids, too.
  This change is thus not completely downwards-compatible to ArangoDB 1.1. ArangoDB 1.1
  required users to use collection ids in many places instead of collection names.
  This was unintuitive and caused overhead in cases when just the collection name was
  known on client-side but not its id. This overhead can now be avoided so clients can
  work with the collection names directly. There is no need to work with collection ids
  on the client side anymore.
  This change will likely require adjustments to API calls issued by clients, and also
  requires a change in how clients handle the _id value of returned documents. Previously,
  the _id value of returned documents contained the collection id, a slash separator and
  the document number. Since 1.2, _id will contain the collection name, a slash separator
  and the document key. The same applies to the _from and _to attribute values of edges
  that are returned by ArangoDB.

  Also removed (now unnecessary) location header in responses of the collections REST API.
  The location header was previously returned because it was necessary for clients.
  When clients created a collection, they specified the collection name. The collection
  id was generated on the server, but the client needed to use the server-generated
  collection id for further API calls, e.g. when creating edges etc. Therefore, the
  full collection URL, also containing the collection id, was returned by the server in
  responses to the collection API, in the HTTP location header.
  Returning the location header has become unnecessary in ArangoDB 1.2 because users
  can access collections by name and do not need to care about collection ids.


v1.1.3 (2013-XX-XX)
-------------------

* fix case when an error message was looked up for an error code but no error
  message was found. In this case a NULL ptr was returned and not checked everywhere.
  The place this error popped up was when inserting into a non-unique hash index
  failed with a specific, invalid error code.

* fixed issue #381:  db._collection("_users").getIndexes();

* fixed issue #379: arango-password fatal issue javscript.startup-directory

* fixed issue #372: Command-Line Options for the Authentication and Authorization


v1.1.2 (2013-01-20)
-------------------

* upgraded to mruby 2013-01-20 583983385b81c21f82704b116eab52d606a609f4

* fixed issue #357: Some spelling and grammar errors

* fixed issue #355: fix quotes in pdf manual

* fixed issue #351: Strange arangosh error message for long running query

* fixed randomly hanging connections in arangosh on MacOS

* added "any" query method: this returns a random document from a collection. It
  is also available via REST HTTP at /_api/simple/any.

* added deployment tool

* added getPeerVertex

* small fix for logging of long messages: the last character of log messages longer
  than 256 bytes was not logged.

* fixed truncation of human-readable log messages for web interface: the trailing \0
  byte was not appended for messages longer than 256 bytes

* fixed issue #341: ArangoDB crashes when stressed with Batch jobs
  Contrary to the issue title, this did not have anything to do with batch jobs but
  with too high memory usage. The memory usage of ArangoDB is now reduced for cases
   when there are lots of small collections with few documents each

* started with issue #317: Feature Request (from Google Groups): DATE handling

* backported issue #300: Extend arangoImp to Allow importing resultset-like
  (list of documents) formatted files

* fixed issue #337: "WaitForSync" on new collection does not work on Win/X64

* fixed issue #336: Collections REST API docs

* fixed issue #335: mmap errors due to wrong memory address calculation

* fixed issue #332: arangoimp --use-ids parameter seems to have no impact

* added option '--server.disable-authentication' for arangosh as well. No more passwd
  prompts if not needed

* fixed issue #330: session logging for arangosh

* fixed issue #329: Allow passing script file(s) as parameters for arangosh to run

* fixed issue #328: 1.1 compile warnings

* fixed issue #327: Javascript parse errors in front end


v1.1.1 (2012-12-18)
-------------------

* fixed issue #339: DELETE /_api/cursor/cursor-identifier return incollect errorNum

  The fix for this has led to a signature change of the function actions.resultNotFound().
  The meaning of parameter #3 for This function has changed from the error message string
  to the error code. The error message string is now parameter #4.
  Any client code that uses this function in custom actions must be adjusted.

* fixed issue #321: Problem upgrading arangodb 1.0.4 to 1.1.0 with Homebrew (OSX 10.8.2)

* fixed issue #230: add navigation and search for online documentation

* fixed issue #315: Strange result in PATH

* fixed issue #323: Wrong function returned in error message of AQL CHAR_LENGTH()

* fixed some log errors on startup / shutdown due to pid file handling and changing
  of directories


v1.1.0 (2012-12-05)
-------------------

* WARNING:
  arangod now performs a database version check at startup. It will look for a file
  named "VERSION" in its database directory. If the file is not present, arangod will
  perform an automatic upgrade of the database directory. This should be the normal
  case when upgrading from ArangoDB 1.0 to ArangoDB 1.1.

  If the VERSION file is present but is from an older version of ArangoDB, arangod
  will refuse to start and ask the user to run a manual upgrade first. A manual upgrade
  can be performed by starting arangod with the option `--upgrade`.

  This upgrade procedure shall ensure that users have full control over when they
  perform any updates/upgrades of their data, and can plan backups accordingly. The
  procedure also guarantees that the server is not run without any required system
  collections or with in incompatible data state.

* added AQL function DOCUMENT() to retrieve a document by its _id value

* fixed issue #311: fixed segfault on unload

* fixed issue #309: renamed stub "import" button from web interface

* fixed issue #307: added WaitForSync column in collections list in in web interface

* fixed issue #306: naming in web interface

* fixed issue #304: do not clear AQL query text input when switching tabs in
  web interface

* fixed issue #303: added documentation about usage of var keyword in web interface

* fixed issue #301: PATCH does not work in web interface

# fixed issue #269: fix make distclean & clean

* fixed issue #296: system collections not usable from AQL

* fixed issue #295: deadlock on shutdown

* added collection type label to web interface

* fixed issue #290: the web interface now disallows creating non-edges in edge collections
  when creating collections via the web interface, the collection type must also be
  specified (default is document collection)

* fixed issue #289: tab-completion does not insert any spaces

* fixed issue #282: fix escaping in web interface

* made AQL function NOT_NULL take any number of arguments. Will now return its
  first argument that is not null, or null if all arguments are null. This is downwards
  compatible.

* changed misleading AQL function name NOT_LIST() to FIRST_LIST() and slightly changed
  the behavior. The function will now return its first argument that is a list, or null
  if none of the arguments are lists.
  This is mostly downwards-compatible. The only change to the previous implementation in
  1.1-beta will happen if two arguments were passed and the 1st and 2nd arguments were
  both no lists. In previous 1.1, the 2nd argument was returned as is, but now null
  will be returned.

* add AQL function FIRST_DOCUMENT(), with same behavior as FIRST_LIST(), but working
  with documents instead of lists.

* added UPGRADING help text

* fixed issue #284: fixed Javascript errors when adding edges/vertices without own
  attributes

* fixed issue #283: AQL LENGTH() now works on documents, too

* fixed issue #281: documentation for skip lists shows wrong example

* fixed AQL optimizer bug, related to OR-combined conditions that filtered on the
  same attribute but with different conditions

* fixed issue #277: allow usage of collection names when creating edges
  the fix of this issue also implies validation of collection names / ids passed to
  the REST edge create method. edges with invalid collection ids or names in the
  "from" or "to" values will be rejected and not saved


v1.1.beta2 (2012-11-13)
-----------------------

* fixed arangoirb compilation

* fixed doxygen


v1.1.beta1 (2012-10-24)
-----------------------

* fixed AQL optimizer bug

* WARNING:
  - the user has changed from "arango" to "arangodb", the start script has changed from
    "arangod" to "arangodb", the database directory has changed from "/var/arangodb" to
    "/var/lib/arangodb" to be compliant with various Linux policies

  - In 1.1, we have introduced types for collections: regular documents go into document
    collections, and edges go into edge collections. The prefixing (db.xxx vs. edges.xxx)
    works slightly different in 1.1: edges.xxx can still be used to access collections,
    however, it will not determine the type of existing collections anymore. To create an
    edge collection 1.1, you can use db._createEdgeCollection() or edges._create().
    And there's of course also db._createDocumentCollection().
    db._create() is also still there and will create a document collection by default,
    whereas edges._create() will create an edge collection.

  - the admin web interface that was previously available via the simple URL suffix /
    is now available via a dedicated URL suffix only: /_admin/html
    The reason for this is that routing and URLs are now subject to changes by the end user,
    and only URLs parts prefixed with underscores (e.g. /_admin or /_api) are reserved
    for ArangoDB's internal usage.

* the server now handles requests with invalid Content-Length header values as follows:
  - if Content-Length is negative, the server will respond instantly with HTTP 411
    (length required)

  - if Content-Length is positive but shorter than the supplied body, the server will
    respond with HTTP 400 (bad request)

  - if Content-Length is positive but longer than the supplied body, the server will
    wait for the client to send the missing bytes. The server allows 90 seconds for this
    and will close the connection if the client does not send the remaining data

  - if Content-Length is bigger than the maximum allowed size (512 MB), the server will
    fail with HTTP 413 (request entity too large).

  - if the length of the HTTP headers is greater than the maximum allowed size (1 MB),
    the server will fail with HTTP 431 (request header fields too large)

* issue #265: allow optional base64 encoding/decoding of action response data

* issue #252: create _modules collection using arango-upgrade (note: arango-upgrade was
  finally replaced by the `--upgrade` option for arangod)

* issue #251: allow passing arbitrary options to V8 engine using new command line option:
  --javascript.v8-options. Using this option, the Harmony features or other settings in
  v8 can be enabled if the end user requires them

* issue #248: allow AQL optimizer to pull out completely uncorrelated subqueries to the
  top level, resulting in less repeated evaluation of the subquery

* upgraded to Doxygen 1.8.0

* issue #247: added AQL function MERGE_RECURSIVE

* issue #246: added clear() function in arangosh

* issue #245: Documentation: Central place for naming rules/limits inside ArangoDB

* reduced size of hash index elements by 50 %, allowing more index elements to fit in
  memory

* issue #235: GUI Shell throws Error:ReferenceError: db is not defined

* issue #229: methods marked as "under construction"

* issue #228: remove unfinished APIs (/_admin/config/*)

* having the OpenSSL library installed is now a prerequisite to compiling ArangoDB
  Also removed the --enable-ssl configure option because ssl is always required.

* added AQL functions TO_LIST, NOT_LIST

* issue #224: add optional Content-Id for batch requests

* issue #221: more documentation on AQL explain functionality. Also added
  ArangoStatement.explain() client method

* added db._createStatement() method on server as well (was previously available
  on the client only)

* issue #219: continue in case of "document not found" error in PATHS() function

* issue #213: make waitForSync overridable on specific actions

* changed AQL optimizer to use indexes in more cases. Previously, indexes might
  not have been used when in a reference expression the inner collection was
  specified last. Example: FOR u1 IN users FOR u2 IN users FILTER u1._id == u2._id
  Previously, this only checked whether an index could be used for u2._id (not
  possible). It was not checked whether an index on u1._id could be used (possible).
  Now, for expressions that have references/attribute names on both sides of the
  above as above, indexes are checked for both sides.

* issue #204: extend the CSV import by TSV and by user configurable
  separator character(s)

* issue #180: added support for batch operations

* added startup option --server.backlog-size
  this allows setting the value of the backlog for the listen() system call.
  the default value is 10, the maximum value is platform-dependent

* introduced new configure option "--enable-maintainer-mode" for
  ArangoDB maintainers. this option replaces the previous compile switches
  --with-boost-test, --enable-bison, --enable-flex and --enable-errors-dependency
  the individual configure options have been removed. --enable-maintainer-mode
  turns them all on.

* removed potentially unused configure option --enable-memfail

* fixed issue #197: HTML web interface calls /_admin/user-manager/session

* fixed issue #195: VERSION file in database directory

* fixed issue #193: REST API HEAD request returns a message body on 404

* fixed issue #188: intermittent issues with 1.0.0
  (server-side cursors not cleaned up in all cases, pthreads deadlock issue)

* issue #189: key store should use ISO datetime format bug

* issue #187: run arango-upgrade on server start (note: arango-upgrade was finally
  replaced by the `--upgrade` option for arangod)n

* fixed issue #183: strange unittest error

* fixed issue #182: manual pages

* fixed issue #181: use getaddrinfo

* moved default database directory to "/var/lib/arangodb" in accordance with
  http://www.pathname.com/fhs/pub/fhs-2.3.html

* fixed issue #179: strange text in import manual

* fixed issue #178: test for aragoimp is missing

* fixed issue #177: a misleading error message was returned if unknown variables
  were used in certain positions in an AQL query.

* fixed issue #176: explain how to use AQL from the arangosh

* issue #175: re-added hidden (and deprecated) option --server.http-port. This
  option is only there to be downwards-compatible to Arango 1.0.

* fixed issue #174: missing Documentation for `within`

* fixed issue #170: add db.<coll_name>.all().toArray() to arangosh help screen

* fixed issue #169: missing argument in Simple Queries

* added program arango-upgrade. This program must be run after installing ArangoDB
  and after upgrading from a previous version of ArangoDB. The arango-upgrade script
  will ensure all system collections are created and present in the correct state.
  It will also perform any necessary data updates.
  Note: arango-upgrade was finally replaced by the `--upgrade` option for arangod.

* issue #153: edge collection should be a flag for a collection
  collections now have a type so that the distinction between document and edge
  collections can now be done at runtime using a collection's type value.
  A collection's type can be queried in Javascript using the <collection>.type() method.

  When new collections are created using db._create(), they will be document
  collections by default. When edge._create() is called, an edge collection will be created.
  To explicitly create a collection of a specific/different type, use the methods
  _createDocumentCollection() or _createEdgeCollection(), which are available for
  both the db and the edges object.
  The Javascript objects ArangoEdges and ArangoEdgesCollection have been removed
  completely.
  All internal and test code has been adjusted for this, and client code
  that uses edges.* should also still work because edges is still there and creates
  edge collections when _create() is called.

  INCOMPATIBLE CHANGE: Client code might still need to be changed in the following aspect:
  Previously, collections did not have a type so documents and edges could be inserted
  in the same collection. This is now disallowed. Edges can only be inserted into
  edge collections now. As there were no collection types in 1.0, ArangoDB will perform
  an automatic upgrade when migrating from 1.0 to 1.1.
  The automatic upgrade will check every collection and determine its type as follows:
  - if among the first 50 documents in the collection there are documents with
    attributes "_from" and "_to", the collection is typed as an edge collection
  - if among the first 50 documents in the collection there are no documents with
    attributes "_from" and "_to", the collection is made as a document collection

* issue #150: call V8 garbage collection on server periodically

* issue #110: added support for partial updates

  The REST API for documents now offers an HTTP PATCH method to partially update
  documents. Overwriting/replacing documents is still available via the HTTP PUT method
  as before. The Javascript API in the shell also offers a new update() method in extension to
  the previously existing replace() method.


v1.0.4 (2012-11-12)
-------------------

* issue #275: strange error message in arangosh 1.0.3 at startup


v1.0.3 (2012-11-08)
-------------------

* fixed AQL optimizer bug

* issue #273: fixed segfault in arangosh on HTTP 40x

* issue #265: allow optional base64 encoding/decoding of action response data

* issue #252: _modules collection not created automatically


v1.0.2 (2012-10-22)
-------------------

* repository CentOS-X.Y moved to CentOS-X, same for Debian

* bugfix for rollback from edges

* bugfix for hash indexes

* bugfix for StringBuffer::erase_front

* added autoload for modules

* added AQL function TO_LIST


v1.0.1 (2012-09-30)
-------------------

* draft for issue #165: front-end application howto

* updated mruby to cf8fdea4a6598aa470e698e8cbc9b9b492319d

* fix for issue #190: install doesn't create log directory

* fix for issue #194: potential race condition between creating and dropping collections

* fix for issue #193: REST API HEAD request returns a message body on 404

* fix for issue #188: intermittent issues with 1.0.0

* fix for issue #163: server cannot create collection because of abandoned files

* fix for issue #150: call V8 garbage collection on server periodically


v1.0.0 (2012-08-17)
-------------------

* fix for issue #157: check for readline and ncurses headers, not only libraries


v1.0.beta4 (2012-08-15)
-----------------------

* fix for issue #152: fix memleak for barriers


v1.0.beta3 (2012-08-10)
-----------------------

* fix for issue #151: Memleak, collection data not removed

* fix for issue #149: Inconsistent port for admin interface

* fix for issue #163: server cannot create collection because of abandoned files

* fix for issue #157: check for readline and ncurses headers, not only libraries

* fix for issue #108: db.<collection>.truncate() inefficient

* fix for issue #109: added startup note about cached collection names and how to
  refresh them

* fix for issue #156: fixed memleaks in /_api/import

* fix for issue #59: added tests for /_api/import

* modified return value for calls to /_api/import: now, the attribute "empty" is
  returned as well, stating the number of empty lines in the input. Also changed the
  return value of the error code attribute ("errorNum") from 1100 ("corrupted datafile")
  to 400 ("bad request") in case invalid/unexpected JSON data was sent to the server.
  This error code is more appropriate as no datafile is broken but just input data is
  incorrect.

* fix for issue #152: Memleak for barriers

* fix for issue #151: Memleak, collection data not removed

* value of --database.maximal-journal-size parameter is now validated on startup. If
  value is smaller than the minimum value (currently 1048576), an error is thrown and
  the server will not start. Before this change, the global value of maximal journal
  size was not validated at server start, but only on collection level

* increased sleep value in statistics creation loop from 10 to 500 microseconds. This
  reduces accuracy of statistics values somewhere after the decimal points but saves
  CPU time.

* avoid additional sync() calls when writing partial shape data (attribute name data)
  to disk. sync() will still be called when the shape marker (will be written after
  the attributes) is written to disk

* issue #147: added flag --database.force-sync-shapes to force synching of shape data
  to disk. The default value is true so it is the same behavior as in version 1.0.
  if set to false, shape data is synched to disk if waitForSync for the collection is
  set to true, otherwise, shape data is not synched.

* fix for issue #145: strange issue on Travis: added epsilon for numeric comparison in
  geo index

* fix for issue #136: adjusted message during indexing

* issue #131: added timeout for HTTP keep-alive connections. The default value is 300
  seconds. There is a startup parameter server.keep-alive-timeout to configure the value.
  Setting it to 0 will disable keep-alive entirely on the server.

* fix for issue #137: AQL optimizer should use indexes for ref accesses with
  2 named attributes


v1.0.beta2 (2012-08-03)
-----------------------

* fix for issue #134: improvements for centos RPM

* fixed problem with disable-admin-interface in config file


v1.0.beta1 (2012-07-29)
-----------------------

* fixed issue #118: We need a collection "debugger"

* fixed issue #126: Access-Shaper must be cached

* INCOMPATIBLE CHANGE: renamed parameters "connect-timeout" and "request-timeout"
  for arangosh and arangoimp to "--server.connect-timeout" and "--server.request-timeout"

* INCOMPATIBLE CHANGE: authorization is now required on the server side
  Clients sending requests without HTTP authorization will be rejected with HTTP 401
  To allow backwards compatibility, the server can be started with the option
  "--server.disable-authentication"

* added options "--server.username" and "--server.password" for arangosh and arangoimp
  These parameters must be used to specify the user and password to be used when
  connecting to the server. If no password is given on the command line, arangosh/
  arangoimp will interactively prompt for a password.
  If no user name is specified on the command line, the default user "root" will be
  used.

* added startup option "--server.ssl-cipher-list" to determine which ciphers to
  use in SSL context. also added SSL_OP_CIPHER_SERVER_PREFERENCE to SSL default
  options so ciphers are tried in server and not in client order

* changed default SSL protocol to TLSv1 instead of SSLv2

* changed log-level of SSL-related messages

* added SSL connections if server is compiled with OpenSSL support. Use --help-ssl

* INCOMPATIBLE CHANGE: removed startup option "--server.admin-port".
  The new endpoints feature (see --server.endpoint) allows opening multiple endpoints
  anyway, and the distinction between admin and "other" endpoints can be emulated
  later using privileges.

* INCOMPATIBLE CHANGE: removed startup options "--port", "--server.port", and
  "--server.http-port" for arangod.
  These options have been replaced by the new "--server.endpoint" parameter

* INCOMPATIBLE CHANGE: removed startup option "--server" for arangosh and arangoimp.
  These options have been replaced by the new "--server.endpoint" parameter

* Added "--server.endpoint" option to arangod, arangosh, and arangoimp.
  For arangod, this option allows specifying the bind endpoints for the server
  The server can be bound to one or multiple endpoints at once. For arangosh
  and arangoimp, the option specifies the server endpoint to connect to.
  The following endpoint syntax is currently supported:
  - tcp://host:port or http@tcp://host:port (HTTP over IPv4)
  - tcp://[host]:port or http@tcp://[host]:port (HTTP over IPv6)
  - ssl://host:port or http@tcp://host:port (HTTP over SSL-encrypted IPv4)
  - ssl://[host]:port or http@tcp://[host]:port (HTTP over SSL-encrypted IPv6)
  - unix:///path/to/socket or http@unix:///path/to/socket (HTTP over UNIX socket)

  If no port is specified, the default port of 8529 will be used.

* INCOMPATIBLE CHANGE: removed startup options "--server.require-keep-alive" and
  "--server.secure-require-keep-alive".
  The server will now behave as follows which should be more conforming to the
  HTTP standard:
  * if a client sends a "Connection: close" header, the server will close the
    connection
  * if a client sends a "Connection: keep-alive" header, the server will not
    close the connection
  * if a client does not send any "Connection" header, the server will assume
    "keep-alive" if the request was an HTTP/1.1 request, and "close" if the
    request was an HTTP/1.0 request

* (minimal) internal optimizations for HTTP request parsing and response header
  handling

* fixed Unicode unescaping bugs for \f and surrogate pairs in BasicsC/strings.c

* changed implementation of TRI_BlockCrc32 algorithm to use 8 bytes at a time

* fixed issue #122: arangod doesn't start if <log.file> cannot be created

* fixed issue #121: wrong collection size reported

* fixed issue #98: Unable to change journalSize

* fixed issue #88: fds not closed

* fixed escaping of document data in HTML admin front end

* added HTTP basic authentication, this is always turned on

* added server startup option --server.disable-admin-interface to turn off the
  HTML admin interface

* honor server startup option --database.maximal-journal-size when creating new
  collections without specific journalsize setting. Previously, these
  collections were always created with journal file sizes of 32 MB and the
  --database.maximal-journal-size setting was ignored

* added server startup option --database.wait-for-sync to control the default
  behavior

* renamed "--unit-tests" to "--javascript.unit-tests"


v1.0.alpha3 (2012-06-30)
------------------------

* fixed issue #116: createCollection=create option doesn't work

* fixed issue #115: Compilation issue under OSX 10.7 Lion & 10.8 Mountain Lion
  (homebrew)

* fixed issue #114: image not found

* fixed issue #111: crash during "make unittests"

* fixed issue #104: client.js -> ARANGO_QUIET is not defined


v1.0.alpha2 (2012-06-24)
------------------------

* fixed issue #112: do not accept document with duplicate attribute names

* fixed issue #103: Should we cleanup the directory structure

* fixed issue #100: "count" attribute exists in cursor response with "count:
  false"

* fixed issue #84 explain command

* added new MRuby version (2012-06-02)

* added --log.filter

* cleanup of command line options:
** --startup.directory => --javascript.startup-directory
** --quite => --quiet
** --gc.interval => --javascript.gc-interval
** --startup.modules-path => --javascript.modules-path
** --action.system-directory => --javascript.action-directory
** --javascript.action-threads => removed (is now the same pool as --server.threads)

* various bug-fixes

* support for import

* added option SKIP_RANGES=1 for make unittests

* fixed several range-related assertion failures in the AQL query optimizer

* fixed AQL query optimizations for some edge cases (e.g. nested subqueries with
  invalid constant filter expressions)


v1.0.alpha1 (2012-05-28)
------------------------

Alpha Release of ArangoDB 1.0<|MERGE_RESOLUTION|>--- conflicted
+++ resolved
@@ -1,7 +1,6 @@
-v3.3.2 (XXXX-XX-XX)
--------------------
-
-<<<<<<< HEAD
+v3.3.3 (XXXX-XX-XX)
+-------------------
+
 * issue #3504: added option `--force-same-database` for arangorestore
 
   with this option set to true, it is possible to make any arangorestore attempt
@@ -10,7 +9,11 @@
   prevent restoring data into the "wrong" database
 
   The option is set to `false` by default to ensure backwards-compatibility
-=======
+
+
+v3.3.2 (XXXX-XX-XX)
+-------------------
+
 * fixed issue #4199: Internal failure: JavaScript exception in file 'arangosh.js' at 98,7: ArangoError 4: Expecting type String
 
 * fixed issue in agency supervision with a good server being left in
@@ -21,22 +24,13 @@
 * fixed issue #4197: AQL statement not working in 3.3.1 when upgraded from 3.2.10
 
 * do not reuse collection ids when restoring collections from a dump, but assign new collection ids, this should prevent collection id conflicts
->>>>>>> 8908d390
 
 
 v3.3.1 (2017-12-28)
 -------------------
 
-<<<<<<< HEAD
 * UI: displayed wrong wfs property for a collection when using RocksDB as 
   storage engine
-=======
-* UI: displayed wrong wfs property for a collection when using rocksdb as 
-  storage engine
-
-* fixed issue #4199: Internal failure: JavaScript exception in file 'arangosh.js' 
-  at 98,7: ArangoError 4: Expecting type String 
->>>>>>> 8908d390
 
 * added `--ignore-missing` option to arangoimp
   this option allows importing lines with less fields than specified in the CSV
