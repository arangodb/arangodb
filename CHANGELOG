v3.3.20 (XXXX-XX-XX)
--------------------

<<<<<<< HEAD
* force connection timeout to be 7 seconds to allow libcurl time to retry lost DNS
	queries.
=======
* increase maximum number of collections/shards in an AQL query from 256 to 2048
>>>>>>> f2f9fe4e

* don't rely on `_modules` collection being present and usable for arangod startup

* optimizes the web ui's routing which could possibly led to unwanted events.

* fixes some graph data parsing issues in the ui, e.g. cleaning up duplicate
  edges inside the graph viewer.

* added option `--rocksdb.total-write-buffer-size` to limit total memory usage
  across all RocksDB in-memory write buffers

* in a cluster environment, the arangod process now exits if wrong credentials
  are used during the startup process.

* Fixed an AQL bug where the optimize-traversals rule was falsely applied to
  extensions with inline expressions and thereby ignoring them

* fix side-effects of sorting larger arrays (>= 16 members) of constant literal
  values in AQL, when the array was not used only for IN-value filtering but also
  later in the query.
  The array values were sorted so the IN-value lookup could use a binary search
  instead of a linear search, but this did not take into account that the array
  could have been used elsewhere in the query, e.g. as a return value. The fix
  will create a copy of the array and sort the copy, leaving the original array
  untouched.


v3.3.19 (2018-10-20)
--------------------

* fixes validation of allowed or not allowed foxx service mount paths within
  the Web UI

* The single database or single coordinator statistics in a cluster
  environment within the Web UI sometimes got called way too often.
  This caused artifacts in the graphs, which is now fixed.

* An aardvark statistics route could not collect and sum up the statistics of
  all coordinators if one of them was ahead and had more results than the others

* upgraded arangodb starter version to 0.13.6

* turn on intermediate commits in replication applier in order to decrease
  the size of transactional operations on replication (issue #6821)

* fixed issue #6770: document update: ignoreRevs parameter ignored

* when returning memory to the OS, use the same memory protection flags as
  when initializing the memory

  this prevents "hole punching" and keeps the OS from splitting one memory
  mapping into multiple mappings with different memory protection settings

* fix internal issue #2770: the Query Profiling modal dialog in the Web UI
  was slightly malformed.

* fix internal issue #2035: the Web UI now updates its indices view to check
  whether new indices exist or not.

* fix internal issue #6808: newly created databases within the Web UI did not
  appear when used Internet Explorer 11 as a browser.

* fix internal issue #2688: the Web UI's graph viewer created malformed node
  labels if a node was expanded multiple times.

* fix internal issue #2957: the Web UI was not able to display more than 1000
  documents, even when it was set to a higher amount.

* fix internal issue #2785: web ui's sort dialog sometimes got rendered, even
  if it should not.

* fix internal issue #2764: the waitForSync property of a satellite collection
  could not be changed via the Web UI

* improved logging in case of replication errors

* recover short server id from agency after a restart of a cluster node

  this fixes problems with short server ids being set to 0 after a node restart,
  which then prevented cursor result load-forwarding between multiple coordinators
  to work properly

  this should fix arangojs#573

* increased default timeouts in replication

  this decreases the chances of followers not getting in sync with leaders because
  of replication operations timing out

* fixed internal issue #1983: the Web UI was showing a deletion confirmation
  multiple times.

* fixed agents busy looping gossip

* handle missing `_frontend` collections gracefully

  the `_frontend` system collection is not required for normal ArangoDB operations,
  so if it is missing for whatever reason, ensure that normal operations can go
  on.


v3.3.18
-------

* not released


v3.3.17 (2018-10-04)
--------------------

* upgraded arangosync version to 0.6.0

* added several advanced options for configuring and debugging LDAP connections.
  Please note that some of the following options are platform-specific and may not
  work on all platforms or with all LDAP servers reliably:

  - `--ldap.serialized`: whether or not calls into the underlying LDAP library
    should be serialized.
    This option can be used to work around thread-unsafe LDAP library functionality.
  - `--ldap.serialize-timeout`: sets the timeout value that is used when waiting to
    enter the LDAP library call serialization lock. This is only meaningful when
    `--ldap.serialized` has been set to `true`.
  - `--ldap.retries`: number of tries to attempt a connection. Setting this to values
    greater than one will make ArangoDB retry to contact the LDAP server in case no
    connection can be made initially.
  - `--ldap.restart`: whether or not the LDAP library should implicitly restart
    connections
  - `--ldap.referrals`: whether or not the LDAP library should implicitly chase
    referrals
  - `--ldap.debug`: turn on internal OpenLDAP library output (warning: will print
    to stdout).
  - `--ldap.timeout`: timeout value (in seconds) for synchronous LDAP API calls
    (a value of 0 means default timeout).
  - `--ldap.network-timeout`: timeout value (in seconds) after which network operations
    following the initial connection return in case of no activity (a value of 0 means
    default timeout).
  - `--ldap.async-connect`: whether or not the connection to the LDAP library will
    be done asynchronously.

* fixed a shutdown race in ArangoDB's logger, which could have led to some buffered
  log messages being discarded on shutdown

* display shard synchronization progress for collections outside of the
  `_system` database

* fixed issue #6611: Properly display JSON properties of user defined foxx services
  configuration within the web UI

* fixed issue #6583: Agency node segfaults if sent an authenticated HTTP request is sent to its port

* when cleaning out a leader it could happen that it became follower instead of
  being removed completely

* make synchronous replication detect more error cases when followers cannot
  apply the changes from the leader

* fix some TLS errors that occurred when combining HTTPS/TLS transport with the
  VelocyStream protocol (VST)

  That combination could have led to spurious errors such as "TLS padding error"
  or "Tag mismatch" and connections being closed

* agency endpoint updates now go through RAFT


v3.3.16 (2018-09-19)
--------------------

* fix undefined behavior in AQL query result cache

* the query editor within the web ui is now catching http 501 responses
  properly

* fixed issue #6495 (Document not found when removing records)

* fixed undefined behavior in cluster plan-loading procedure that may have
  unintentionally modified a shared structure

* reduce overhead of function initialization in AQL COLLECT aggregate functions,
  for functions COUNT/LENGTH, SUM and AVG

  this optimization will only be noticable when the COLLECT produces many groups
  and the "hash" COLLECT variant is used

* fixed potential out-of-bounds access in admin log REST handler /_admin/log,
  which could have led to the server returning an HTTP 500 error

* catch more exceptions in replication and handle them appropriately


v3.3.15 (2018-09-10)
--------------------

* fixed an issue in the "sorted" AQL COLLECT variant, that may have led to producing
  an incorrect number of results

* upgraded arangodb starter version to 0.13.3

* fixed issue #5941 if using breadth-first search in traversals uniqueness checks
  on path (vertices and edges) have not been applied. In SmartGraphs the checks
  have been executed properly.

* added more detailed progress output to arangorestore, showing the percentage of
  how much data is restored for bigger collections plus a set of overview statistics
  after each processed collection

* added option `--rocksdb.use-file-logging` to enable writing of RocksDB's own
  informational LOG files into RocksDB's database directory.

  This option is turned off by default, but can be enabled for debugging RocksDB
  internals and performance.

* improved error messages when managing Foxx services

  Install/replace/upgrade will now provide additional information when an error
  is encountered during setup. Errors encountered during a `require` call will
  also include information about the underlying cause in the error message.

* fixed some Foxx script names being displayed incorrectly in web UI and Foxx CLI

* added startup option `--query.optimizer-max-plans value`

  This option allows limiting the number of query execution plans created by the
  AQL optimizer for any incoming queries. The default value is `128`.

  By adjusting this value it can be controlled how many different query execution
  plans the AQL query optimizer will generate at most for any given AQL query.
  Normally the AQL query optimizer will generate a single execution plan per AQL query,
  but there are some cases in which it creates multiple competing plans. More plans
  can lead to better optimized queries, however, plan creation has its costs. The
  more plans are created and shipped through the optimization pipeline, the more time
  will be spent in the optimizer.

  Lowering this option's value will make the optimizer stop creating additional plans
  when it has already created enough plans.

  Note that this setting controls the default maximum number of plans to create. The
  value can still be adjusted on a per-query basis by setting the *maxNumberOfPlans*
  attribute when running a query.

  This change also lowers the default maximum number of query plans from 192 to 128.

* bug fix: facilitate faster shutdown of coordinators and db servers

* cluster nodes should retry registering in agency until successful

* fixed some web ui action events related to Running Queries view and Slow
  Queries History view

* Create a default pacing algorithm for arangoimport to avoid TimeoutErrors
  on VMs with limited disk throughput

* backport PR 6150: establish unique function to indicate when
  application is terminating and therefore network retries should not occur

* backport PR #5201: eliminate race scenario where handlePlanChange
  could run infinite times after an execution exceeded 7.4 second time span


v3.3.14 (2018-08-15)
--------------------

* upgraded arangodb starter version to 0.13.1

* Foxx HTTP API errors now log stacktraces

* fixed issue #5736: Foxx HTTP API responds with 500 error when request body
  is too short

* fixed issue #5831: custom queries in the ui could not be loaded if the user
  only has read access to the _system database.

* fixed internal issue #2566: corrected web UI alignment of the nodes table

* fixed internal issue #2869: when attaching a follower with global applier to an
  authenticated leader already existing users have not been replicated, all users
  created/modified later are replicated.

* fixed internal issue #2865: dumping from an authenticated arangodb the users have
  not been included

* fixed issue #5943: misplaced database ui icon and wrong cursor type were used

* fixed issue #5354: updated the web UI JSON editor, improved usability

* fixed issue #5648: fixed error message when saving unsupported document types

* fixed issue #6076: Segmentation fault after AQL query

  This also fixes issues #6131 and #6174

* fixed issue #5884: Subquery nodes are no longer created on DBServers

* fixed issue #6031: Broken LIMIT in nested list iterations

* fixed internal issue #2812: Cluster fails to create many indexes in parallel

* intermediate commits in the RocksDB engine are now only enabled in standalone AQL
  queries (not within a JS transaction), standalone truncate as well as for the
  "import" API

* Bug fix: race condition could request data from Agency registry that did not
  exist yet.  This caused a throw that would end the Supervision thread.
  All registry query APIs no longer throw exceptions.


v3.3.13 (2018-07-26)
--------------------

* fixed internal issue #2567: the web UI was showing the possibility to move a
  shard from a follower to the current leader

* fixed issue #5977: Unexpected execution plan when subquery contains COLLECT

* Bugfix: The AQL syntax variants `UPDATE/REPLACE k WITH d` now correctly take
  _rev from k instead of d (when ignoreRevs is false) and ignore d._rev.

* put an upper bound on the number of documents to be scanned when using
  `db.<collection>.any()` in the RocksDB storage engine

  previous versions of ArangoDB did a scan of a random amount of documents in
  the collection, up to the total number of documents available. this produced
  a random selection with a good quality, but needed to scan half the number
  of documents in the collection on average.

  The new version will only scan up to 500 documents, so it produces a less
  random result, but will be a lot faster especially for large collections.

  The implementation of `any()` for the MMFiles engine remains unchanged. The
  MMFiles engine will pick a random document from the entire range of the
  in-memory primary index without performing scans.

* return an empty result set instead of an "out of memory" exception when
  querying the geo index with invalid (out of range) coordinates

* added load balancer support and user-restriction to cursor API.

  If a cursor is accessed on a different coordinator than where it was created,
  the requests will be forwarded to the correct coordinator. If a cursor is
  accessed by a different user than the one who created it, the request will
  be denied.

* keep failed follower in followers list in Plan.

  This increases the changes of a failed follower getting back into sync if the
  follower comes back after a short time. In this case the follower can try to
  get in sync again, which normally takes less time than seeding a completely
  new follower.

* fix assertion failure and undefined behavior in Unix domain socket connections,
  introduced by 3.3.12

* added configuration option `--rocksdb.sync-interval`

  This option specifies interval (in milliseconds) that ArangoDB will use to
  automatically synchronize data in RocksDB's write-ahead log (WAL) files to
  disk. Automatic syncs will only be performed for not-yet synchronized data,
  and only for operations that have been executed without the *waitForSync*
  attribute.

  Automatic synchronization is performed by a background thread. The default
  sync interval is 0, meaning the automatic background syncing is turned off.
  Background syncing in 3.3 is opt-in, whereas in ArangoDB 3.4 the default sync
  interval will be 100 milliseconds.

  Note: this option is not supported on Windows platforms. Setting the sync
  interval to a value greater 0 will produce a startup warning.

* fixed graph creation sometimes failing with 'edge collection
  already used in edge def' when the edge definition contained multiple vertex
  collections, despite the edge definitions being identical

* inception could get caught in a trap, where agent configuration
  version and timeout multiplier lead to incapacitated agency

* fixed issue #5827: Batch request handling incompatible with .NET's default
  ContentType format

* fixed agency's log compaction for internal issue #2249

* inspector collects additionally disk data size and storage engine statistics

* fixed a bug in the replication protocol which could lead to followers not
  getting in sync for a long time

v3.3.12 (2018-07-12)
--------------------

* issue #5854: RocksDB engine would frequently request a new DelayToken.  This caused
  excessive write delay on the next Put() call.  Alternate approach taken.

* fixed graph creation under some circumstances failing with 'edge collection
  already used in edge def' despite the edge definitions being identical

* fixed issue #5727: Edge document with user provided key is inserted as many
  times as the number of shards, violating the primary index

* fixed internal issue #2658: AQL modification queries did not allow `_rev`
  checking. There is now a new option `ignoreRevs` which can be set to `false`
  in order to force AQL modification queries to match revision ids before
  doing any modifications

* fixed issue #5679: Replication applier restrictions will crash synchronisation
  after initial sync

* fixed potential issue in RETURN DISTINCT CollectBlock implementation
  that led to the block producing an empty result

* changed communication tasks to use boost strands instead of locks,
  this fixes a race condition with parallel VST communication over
  SSL

* fixed agency restart from compaction without data

* fixed for agent coming back to agency with changed endpoint and
  total data loss

* more patient agency tests to allow for ASAN tests to successfully finish


v3.3.11 (2018-06-26)
--------------------

* upgraded arangosync version to 0.5.3

* upgraded arangodb starter version to 0.12.0

* fixed internal issue #2559: "unexpected document key" error when custom
  shard keys are used and the "allowUserKeys" key generator option is set
  to false

* fixed AQL DOCUMENT lookup function for documents for sharded collections with
  more than a single shard and using a custom shard key (i.e. some shard
  key attribute other than `_key`).
  The previous implementation of DOCUMENT restricted to lookup to a single
  shard in all cases, though this restriction was invalid. That lead to
  `DOCUMENT` not finding documents in cases the wrong shard was contacted. The
  fixed implementation in 3.3.11 will reach out to all shards to find the
  document, meaning it will produce the correct result, but will cause more
  cluster-internal traffic. This increase in traffic may be high if the number
  of shards is also high, because each invocation of `DOCUMENT` will have to
  contact all shards.
  There will be no performance difference for non-sharded collections or
  collections that are sharded by `_key` or that only have a single shard.

* reimplemented replication view in web UI

* fixed internal issue #2256: ui, document id not showing up when deleting a document

* fixed internal issue #2163: wrong labels within foxx validation of service
  input parameters

* fixed internal issue #2160: fixed misplaced tooltips in indices view

* added new arangoinspect client tool, to help users and customers easily collect
  information of any ArangoDB server setup, and facilitate troubleshooting for the
  ArangoDB Support Team


v3.3.10 (2018-06-04)
--------------------

* make optimizer rule "remove-filter-covered-by-index" not stop after removing
  a sub-condition from a FILTER statement, but pass the optimized FILTER
  statement again into the optimizer rule for further optimizations.
  This allows optimizing away some more FILTER conditions than before.

* allow accessing /_admin/status URL on followers too in active failover setup

* fix cluster COLLECT optimization for attributes that were in "sorted" variant of
  COLLECT and that were provided by a sorted index on the collected attribute

* apply fulltext index optimization rule for multiple fulltext searches in
  the same query

  this fixes https://stackoverflow.com/questions/50496274/two-fulltext-searches-on-arangodb-cluster-v8-is-involved

* validate `_from` and `_to` values of edges on updates consistently

* fixed issue #5400: Unexpected AQL Result

* fixed issue #5429: Frequent 'updated local foxx repository' messages

* fixed issue #5252: Empty result if FULLTEXT() is used together with LIMIT offset

* fixed issue #5035: fixed a vulnerability issue within the web ui's index view

* inception was ignoring leader's configuration


v3.3.9 (2018-05-17)
-------------------

* added `/_admin/repair/distributeShardsLike` that repairs collections with
  distributeShardsLike where the shards aren't actually distributed like in the
  prototype collection, as could happen due to internal issue #1770

* fixed Foxx queues bug when queues are created in a request handler with an
  ArangoDB authentication header

* upgraded arangosync version to 0.5.1

* upgraded arangodb starter version to 0.11.3

* fix cluster upgrading issue introduced in 3.3.8

  the issue made arangod crash when starting a DB server with option
  `--database.auto-upgrade true`

* fix C++ implementation of AQL ZIP function to return each distinct attribute
  name only once. The previous implementation added non-unique attribute names
  multiple times, which led to follow-up issues.
  Now if an attribute name occurs multiple times in the input list of attribute
  names, it will only be incorporated once into the result object, with the
  value that corresponds to the first occurrence.
  This fix also changes the V8 implementation of the ZIP function, which now
  will always return the first value for non-unique attribute names and not the
  last occurring value.

* self heal during a Foxx service install, upgrade or replace no longer breaks
  the respective operation

* make /_api/index, /_api/database and /_api/user REST handlers use the scheduler's
  internal queue, so they do not run in an I/O handling thread

* fixed issue #4919: C++ implementation of LIKE function now matches the old and
  correct behavior of the JavaScript implementation.

* added REST API endpoint /_admin/server/availability for monitoring purposes

* UI: fixed an unreasonable event bug within the modal view engine

* fixed issue #3811: gharial api is now checking existence of _from and _to vertices
  during edge creation

* fixed internal issue #2149: number of documents in the UI is not adjusted after
  moving them

* fixed internal issue #2150: UI - loading a saved query does not update the list
  of bind parameters

* fixed internal issue #2147 - fixed database filter in UI

* fixed issue #4934: Wrong used GeoIndex depending on FILTER order

* added `query` and `aql.literal` helpers to `@arangodb` module.

* remove post-sort from GatherNode in cluster AQL queries that do use indexes
  for filtering but that do not require a sorted result

  This optimization can speed up gathering data from multiple shards, because
  it allows to remove a merge sort of the individual shards' results.

* extend the already existing "reduce-extraction-to-projection" AQL optimizer
  rule for RocksDB to provide projections of up to 5 document attributes. The
  previous implementation only supported a projection for a single document
  attribute. The new implementation will extract up to 5 document attributes from
  a document while scanning a collection via an EnumerateCollectionNode.
  Additionally the new version of the optimizer rule can also produce projections
  when scanning an index via an IndexNode.
  The optimization is benefial especially for huge documents because it will copy
  out only the projected attributes from the document instead of copying the entire
  document data from the storage engine.

  When applied, the explainer will show the projected attributes in a `projections`
  remark for an EnumerateCollectionNode or IndexNode. The optimization is limited
  to the RocksDB storage engine.

* added index-only optimization for AQL queries that can satisfy the retrieval of
  all required document attributes directly from an index.

  This optimization will be triggered for the RocksDB engine if an index is used
  that covers all required attributes of the document used later on in the query.
  If applied, it will save retrieving the actual document data (which would require
  an extra lookup in RocksDB), but will instead build the document data solely
  from the index values found. It will only be applied when using up to 5 attributes
  from the document, and only if the rest of the document data is not used later
  on in the query.

  The optimization is currently available for the RocksDB engine for the index types
  primary, edge, hash, skiplist and persistent.

  If the optimization is applied, it will show up as "index only" in an AQL
  query's execution plan for an IndexNode.

* added scan-only optimization for AQL queries that iterate over collections or
  indexes and that do not need to return the actual document values.

  Not fetching the document values from the storage engine will provide a
  considerable speedup when using the RocksDB engine, but may also help a bit
  in case of the MMFiles engine. The optimization will only be applied when
  full-scanning or index-scanning a collection without refering to any of its
  documents later on, and, for an IndexNode, if all filter conditions for the
  documents of the collection are covered by the index.

  If the optimization is applied, it will show up as "scan only" in an AQL
  query's execution plan for an EnumerateCollectionNode or an IndexNode.

* extend existing "collect-in-cluster" optimizer rule to run grouping, counting
  and deduplication on the DB servers in several cases, so that the coordinator
  will only need to sum up the potentially smaller results from the individual shards.

  The following types of COLLECT queries are covered now:
  - RETURN DISTINCT expr
  - COLLECT WITH COUNT INTO ...
  - COLLECT var1 = expr1, ..., varn = exprn (WITH COUNT INTO ...), without INTO or KEEP
  - COLLECT var1 = expr1, ..., varn = exprn AGGREGATE ..., without INTO or KEEP, for
    aggregate functions COUNT/LENGTH, SUM, MIN and MAX.

* honor specified COLLECT method in AQL COLLECT options

  for example, when the user explicitly asks for the COLLECT method
  to be `sorted`, the optimizer will now not produce an alternative
  version of the plan using the hash method.

  additionally, if the user explcitly asks for the COLLECT method to
  be `hash`, the optimizer will now change the existing plan to use
  the hash method if possible instead of just creating an alternative
  plan.

  `COLLECT ... OPTIONS { method: 'sorted' }` => always use sorted method
  `COLLECT ... OPTIONS { method: 'hash' }`   => use hash if this is technically possible
  `COLLECT ...` (no options)                 => create a plan using sorted, and another plan using hash method

* added bulk document lookups for MMFiles engine, which will improve the performance
  of document lookups from an inside an index in case the index lookup produces many
  documents


v3.3.8 (2018-04-24)
-------------------

* included version of ArangoDB Starter (`arangodb` binary) updated to v0.10.11,
  see [Starter changelog](https://github.com/arangodb-helper/arangodb/blob/master/CHANGELOG.md)

* added arangod startup option `--dump-options` to print all configuration parameters
  as a JSON object

* fixed: (Enterprise only) If you restore a SmartGraph where the collections
  are still existing and are supposed to be dropped on restore we ended up in
  duplicate name error. This is now gone and the SmartGraph is correctly restored.

* fix lookups by `_id` in smart graph edge collections

* improve startup resilience in case there are datafile errors (MMFiles)

  also allow repairing broken VERSION files automatically on startup by
  specifying the option `--database.ignore-datafile-errors true`

* fix issue #4582: UI query editor now supports usage of empty string as bind parameter value

* fixed internal issue #2148: Number of documents found by filter is misleading in web UI

* added startup option `--database.required-directory-state`

  using this option it is possible to require the database directory to be
  in a specific state on startup. the options for this value are:

  - non-existing: database directory must not exist
  - existing: database directory must exist
  - empty: database directory must exist but be empty
  - populated: database directory must exist and contain specific files already
  - any: any state allowed

* field "$schema" in Foxx manifest.json files no longer produce warnings

* added `@arangodb/locals` module to expose the Foxx service context as an
  alternative to using `module.context` directly.

* supervision can be put into maintenance mode


v3.3.7 (2018-04-11)
-------------------

* added hidden option `--query.registry-ttl` to control the lifetime of cluster AQL
  query parts

* fixed internal issue #2237: AQL queries on collections with replicationFactor:
  "satellite" crashed arangod in single server mode

* fixed restore of satellite collections: replicationFactor was set to 1 during
  restore

* fixed dump and restore of smart graphs:
  a) The dump will not include the hidden shadow collections anymore, they were dumped
     accidentially and only contain duplicated data.
  b) Restore will now ignore hidden shadow collections as all data is contained
     in the smart-edge collection. You can manually include these collections from an
     old dump (3.3.5 or earlier) by using `--force`.
  c) Restore of a smart-graph will now create smart collections properly instead
     of getting into `TIMEOUT_IN_CLUSTER_OPERATION`

* fixed issue in AQL query optimizer rule "restrict-to-single-shard", which
  may have sent documents to a wrong shard in AQL INSERT queries that specified
  the value for `_key` using an expression (and not a constant value)
  Important: if you were affected by this bug in v3.3.5 it is required that you
  recreate your dataset in v3.3.6 (i.e. dumping and restoring) instead of doing
  a simple binary upgrade

* added /_admin/status HTTP API for debugging purposes

* added ArangoShell helper function for packaging all information about an
  AQL query so it can be run and analyzed elsewhere:

  query = "FOR doc IN mycollection FILTER doc.value > 42 RETURN doc";
  require("@arangodb/aql/explainer").debugDump("/tmp/query-debug-info", query);

  Entitled users can send the generated file to the ArangoDB support to facilitate
  reproduction and debugging.

* added hidden option `--server.ask-jwt-secret`. This is an internal option
  for debugging and should not be exposed to end-users.

* fix for internal issue #2215. supervision will now wait for agent to
  fully prepare before adding 10 second grace period after leadership change

* fixed internal issue #2215's FailedLeader timeout bug

v3.3.5 (2018-03-28)
-------------------

* fixed issue #4934: Wrong used GeoIndex depending on FILTER order

* make build id appear in startup log message alongside with other version info

* make AQL data modification operations that are sent to all shards and that are
  supposed to return values (i.e. `RETURN OLD` or `RETURN NEW`) not return fake
  empty result rows if the document to be updated/replaced/removed was not present
  on the target shard

* added AQL optimizer rule `restrict-to-single-shard`

  This rule will kick in if a collection operation (index lookup or data
  modification operation) will only affect a single shard, and the operation can be
  restricted to the single shard and is not applied for all shards. This optimization
  can be applied for queries that access a collection only once in the query, and that
  do not use traversals, shortest path queries and that do not access collection data
  dynamically using the `DOCUMENT`, `FULLTEXT`, `NEAR` or `WITHIN` AQL functions.
  Additionally, the optimizer will only pull off this optimization if can safely
  determine the values of all the collection's shard keys from the query, and when the
  shard keys are covered by a single index (this is always true if the shard key is
  the default `_key`)

* display missing attributes of GatherNodes in AQL explain output

* make AQL optimizer rule `undistribute-remove-after-enum-coll` fire in a few
  more cases in which it is possible

* slightly improve index selection for the RocksDB engine when there are multiple
  competing indexes with the same attribute prefixes, but different amount of
  attributes covered. In this case, the more specialized index will be preferred
  now

* fix issue #4924: removeFollower now prefers to remove the last follower(s)

* added "collect-in-cluster" optimizer rule to have COLLECT WITH COUNT queries
  without grouping being executed on the DB servers and the coordinator only summing
  up the counts from the individual shards

* fixed issue #4900: Nested FOR query uses index but ignores other filters

* properly exit v8::Context in one place where it was missing before

* added hidden option `--cluster.index-create-timeout` for controlling the
  default value of the index creation timeout in cluster
  under normal circumstances, this option does not need to be adjusted

* increase default timeout for index creation in cluster to 3600s

* fixed issue #4843: Query-Result has more Docs than the Collection itself

* fixed the behavior of ClusterInfo when waiting for current to catch
  up with plan in create collection.

* fixed issue #4827: COLLECT on edge _to field doesn't group distinct values as expected (MMFiles)


v3.3.4 (2018-03-01)
-------------------

* fix AQL `fullCount` result value in some cluster cases when it was off a bit

* fix issue #4651: Simple query taking forever until a request timeout error

* fix issue #4657: fixed incomplete content type header

* Vastly improved the Foxx Store UI

* fix issue #4677: AQL WITH with bind parameters results in "access after data-modification"
  for two independent UPSERTs

* remove unused startup option `--ldap.permissions-attribute-name`

* fix issue #4457: create /var/tmp/arangod with correct user in supervisor mode

* remove long disfunctional admin/long_echo handler

* fixed Foxx API:

  * PUT /_api/foxx/service: Respect force flag
  * PATCH /_api/foxx/service: Check whether a service under given mount exists

* internal issue #1726: supervision failed to remove multiple servers
  from health monitoring at once.

* more information from inception, why agent is activated

* fixed a bug where supervision tried to deal with shards of virtual collections

* Behaviour of permissions for databases and collections changed:
  The new fallback rule for databases for which an access level is not explicitly specified:
  Choose the higher access level of:
    * A wildcard database grant
    * A database grant on the `_system` database
  The new fallback rule for collections for which an access level is not explicitly specified:
  Choose the higher access level of:
    * Any wildcard access grant in the same database, or on "*/*"
    * The access level for the current database
    * The access level for the `_system` database

* fix internal issue 1770: collection creation using distributeShardsLike yields
  errors and did not distribute shards correctly in the following cases:
  1. If numberOfShards * replicationFactor % nrDBServers != 0
     (shards * replication is not divisible by DBServers).
  2. If there was failover / move shard case on the leading collection
     and creating the follower collection afterwards.

* fix timeout issues in replication client expiration

* added missing edge filter to neighbors-only traversals
  in case a filter condition was moved into the traverser and the traversal was
  executed in breadth-first mode and was returning each visited vertex exactly
  once, and there was a filter on the edges of the path and the resulting vertices
  and edges were not used later, the edge filter was not applied

* fixed issue #4160: Run arangod with "--database.auto-upgrade" option always crash silently without error log

* fix internal issue #1848: AQL optimizer was trying to resolve attribute accesses
  to attributes of constant object values at query compile time, but only did so far
  the very first attribute in each object

  this fixes https://stackoverflow.com/questions/48648737/beginner-bug-in-for-loops-from-objects

* fix inconvenience: If we want to start server with a non-existing
  --javascript.app-path it will now be created (if possible)

* fixed: REST API `POST _api/foxx` now returns HTTP code 201 on success, as documented.
         returned 200 before.

* fixed: REST API `PATCH _api/foxx/dependencies` now updates the existing dependencies
         instead of replacing them.

* fixed: Foxx upload of single javascript file. You now can upload via http-url pointing
         to a javascript file.

* fixed issue #4395: If your foxx app includes an `APP` folder it got
         accidently removed by selfhealing this is not the case anymore.

* fixed internal issue #1969 - command apt-get purge/remove arangodb3e was failing


v3.3.3 (2018-01-26)
-------------------

* fix issue #4272: VERSION file keeps disappearing

* fix internal issue #81: quotation marks disappeared when switching table/json
  editor in the query editor ui

* added option `--rocksdb.throttle` to control whether write-throttling is enabled
  Write-throttling is turned on by default, to reduce chances of compactions getting
  too far behind and blocking incoming writes.

* fixed issue #4308: Crash when getter for error.name throws an error (on Windows)

* UI: fixed a query editor caching and parsing issue

* Fixed internal issue #1683: fixes an UI issue where a collection name gets wrongly cached
  within the documents overview of a collection.

* Fixed an issue with the index estimates in RocksDB in the case a transaction is aborted.
  Former the index estimates were modified if the transaction commited or not.
  Now they will only be modified if the transaction commited successfully.

* UI: optimized login view for very small screen sizes

* UI: optimized error messages for invalid query bind parameter

* Truncate in RocksDB will now do intermediate commits every 10.000 documents
  if truncate fails or the server crashes during this operation all deletes
  that have been commited so far are persisted.

* make the default value of `--rocksdb.block-cache-shard-bits` use the RocksDB
  default value. This will mostly mean the default number block cache shard
  bits is lower than before, allowing each shard to store more data and cause
  less evictions from block cache

* UI: optimized login view for very small screen sizes

* issue #4222: Permission error preventing AQL query import / export on webui

* UI: optimized error messages for invalid query bind parameter

* UI: upgraded swagger ui to version 3.9.0

* issue #3504: added option `--force-same-database` for arangorestore

  with this option set to true, it is possible to make any arangorestore attempt
  fail if the specified target database does not match the database name
  specified in the source dump's "dump.json" file. it can thus be used to
  prevent restoring data into the "wrong" database

  The option is set to `false` by default to ensure backwards-compatibility

* make the default value of `--rocksdb.block-cache-shard-bits` use the RocksDB
  default value. This will mostly mean the default number block cache shard
  bits is lower than before, allowing each shard to store more data and cause
  less evictions from block cache

* fixed issue #4255: AQL SORT consuming too much memory

* fixed incorrect persistence of RAFT vote and term


v3.3.2 (2018-01-04)
-------------------

* fixed issue #4199: Internal failure: JavaScript exception in file 'arangosh.js'
  at 98,7: ArangoError 4: Expecting type String

* fixed issue in agency supervision with a good server being left in
  failedServers

* distinguish isReady and allInSync in clusterInventory

* fixed issue #4197: AQL statement not working in 3.3.1 when upgraded from 3.2.10

* do not reuse collection ids when restoring collections from a dump, but assign
  new collection ids, this should prevent collection id conflicts

* fix issue #4393: broken handling of unix domain sockets in
  JS_Download

v3.3.1 (2017-12-28)
-------------------

* UI: displayed wrong wfs property for a collection when using RocksDB as
  storage engine

* added `--ignore-missing` option to arangoimp
  this option allows importing lines with less fields than specified in the CSV
  header line

* changed misleading error message from "no leader" to "not a leader"

* optimize usage of AQL FULLTEXT index function to a FOR loop with index
  usage in some cases
  When the optimization is applied, this especially speeds up fulltext index
  queries in the cluster

* UI: improved the behavior during collection creation in a cluster environment

* Agency lockup fixes for very small machines.

* Agency performance improvement by finer grained locking.

* Use steady_clock in agency whereever possible.

* Agency prevent Supervision thread crash.

* Fix agency integer overflow in timeout calculation.


v3.3.0 (2017-12-14)
-------------------

* release version

* added a missing try/catch block in the supervision thread


v3.3.rc8 (2017-12-12)
---------------------

* UI: fixed broken foxx configuration keys. Some valid configuration values
  could not be edited via the ui.

* UI: Shard distribution view now has an accordion view instead of displaying
  all shards of all collections at once.

* UI: pressing the return key inside a select2 box no longer triggers the modals

* UI: coordinators and db servers are now in sorted order (ascending)


v3.3.rc7 (2017-12-07)
---------------------

* fixed issue #3741: fix terminal color output in Windows

* UI: fixed issue #3822: disabled name input field for system collections

* fixed issue #3640: limit in subquery

* fixed issue #3745: Invalid result when using OLD object with array attribute in UPSERT statement

* UI: edge collections were wrongly added to from and to vertices select box during graph creation

* UI: added not found views for documents and collections

* UI: using default user database api during database creation now

* UI: the graph viewer backend now picks one random start vertex of the
  first 1000 documents instead of calling any(). The implementation of
  "any" is known to scale bad on huge collections with RocksDB.

* UI: fixed disappearing of the navigation label in some case special case

* UI: the graph viewer now displays updated label values correctly.
  Additionally the included node/edge editor now closes automatically
	after a successful node/edge update.

* fixed issue #3917: traversals with high maximal depth take extremely long
  in planning phase.


v3.3.rc4 (2017-11-28)
---------------------

* minor bug-fixes


v3.3.rc3 (2017-11-24)
---------------------

* bug-fixes


v3.3.rc2 (2017-11-22)
---------------------

* UI: document/edge editor now remembering their modes (e.g. code or tree)

* UI: optimized error messages for invalid graph definitions. Also fixed a
  graph renderer cleanup error.

* UI: added a delay within the graph viewer while changing the colors of the
  graph. Necessary due different browser behaviour.

* added options `--encryption.keyfile` and `--encryption.key-generator` to arangodump
  and arangorestore

* UI: the graph viewer now displays updated label values correctly.
  Additionally the included node/edge editor now closes automatically
	after a successful node/edge update.

* removed `--recycle-ids` option for arangorestore

  using that option could have led to problems on the restore, with potential
  id conflicts between the originating server (the source dump server) and the
  target server (the restore server)


v3.3.rc1 (2017-11-17)
---------------------

* add readonly mode REST API

* allow compilation of ArangoDB source code with g++ 7

* upgrade minimum required g++ compiler version to g++ 5.4
  That means ArangoDB source code will not compile with g++ 4.x or g++ < 5.4 anymore.

* AQL: during a traversal if a vertex is not found. It will not print an ERROR to the log and continue
  with a NULL value, but will register a warning at the query and continue with a NULL value.
  The situation is not desired as an ERROR as ArangoDB can store edges pointing to non-existing
  vertex which is perfectly valid, but it may be a n issue on the data model, so users
  can directly see it on the query now and do not "by accident" have to check the LOG output.


v3.3.beta1 (2017-11-07)
-----------------------

* introduce `enforceReplicationFactor`: An optional parameter controlling
  if the server should bail out during collection creation if there are not
  enough DBServers available for the desired `replicationFactor`.

* fixed issue #3516: Show execution time in arangosh

  this change adds more dynamic prompt components for arangosh
  The following components are now available for dynamic prompts,
  settable via the `--console.prompt` option in arangosh:

  - '%t': current time as timestamp
  - '%a': elpased time since ArangoShell start in seconds
  - '%p': duration of last command in seconds
  - '%d': name of current database
  - '%e': current endpoint
  - '%E': current endpoint without protocol
  - '%u': current user

  The time a command takes can be displayed easily by starting arangosh with `--console.prompt "%p> "`.

* make the ArangoShell refill its collection cache when a yet-unknown collection
  is first accessed. This fixes the following problem:

      arangosh1> db._collections();  // shell1 lists all collections
      arangosh2> db._create("test"); // shell2 now creates a new collection 'test'
      arangosh1> db.test.insert({}); // shell1 is not aware of the collection created
                                     // in shell2, so the insert will fail

* incremental transfer of initial collection data now can handle partial
  responses for a chunk, allowing the leader/master to send smaller chunks
  (in terms of HTTP response size) and limit memory usage

* initial creation of shards for cluster collections is now faster with
  replicationFactor values bigger than 1. this is achieved by an optimization
  for the case when the collection on the leader is still empty

* potential fix for issue #3517: several "filesystem full" errors in logs
  while there's a lot of disk space

* added C++ implementations for AQL function `SUBSTRING()`, `LEFT()`, `RIGHT()` and `TRIM()`


v3.3.milestone2 (2017-10-19)
----------------------------

* added new replication module

* make AQL `DISTINCT` not change the order of the results it is applied on

* show C++ function name of call site in ArangoDB log output

  This requires option `--log.line-number` to be set to *true*

* fixed issue #3408: Hard crash in query for pagination

* UI: fixed unresponsive events in cluster shards view

* UI: added word wrapping to query editor

* fixed issue #3395: AQL: cannot instantiate CollectBlock with undetermined
  aggregation method

* minimum number of V8 contexts in console mode must be 2, not 1. this is
  required to ensure the console gets one dedicated V8 context and all other
  operations have at least one extra context. This requirement was not enforced
  anymore.

* UI: fixed wrong user attribute name validation, issue #3228

* make AQL return a proper error message in case of a unique key constraint
  violation. previously it only returned the generic "unique constraint violated"
  error message but omitted the details about which index caused the problem.

  This addresses https://stackoverflow.com/questions/46427126/arangodb-3-2-unique-constraint-violation-id-or-key

* fix potential overflow in CRC marker check when a corrupted CRC marker
  is found at the very beginning of an MMFiles datafile


v3.3.milestone1 (2017-10-11)
----------------------------

* added option `--server.local-authentication`

* UI: added user roles

* added config option `--log.color` to toggle colorful logging to terminal

* added config option `--log.thread-name` to additionally log thread names

* usernames must not start with `:role:`, added new options:
    --server.authentication-timeout
    --ldap.roles-attribute-name
    --ldap.roles-transformation
    --ldap.roles-search
    --ldap.superuser-role
    --ldap.roles-include
    --ldap.roles-exclude

* performance improvements for full collection scans and a few other operations
  in MMFiles engine

* added `--rocksdb.encryption-key-generator` for enterprise

* removed `--compat28` parameter from arangodump and replication API

  older ArangoDB versions will no longer be supported by these tools.

* increase the recommended value for `/proc/sys/vm/max_map_count` to a value
  eight times as high as the previous recommended value. Increasing the
  values helps to prevent an ArangoDB server from running out of memory mappings.

  The raised minimum recommended value may lead to ArangoDB showing some startup
  warnings as follows:

      WARNING {memory} maximum number of memory mappings per process is 65530, which seems too low. it is recommended to set it to at least 512000
      WARNING {memory} execute 'sudo sysctl -w "vm.max_map_count=512000"'


v3.2.17 (XXXX-XX-XX)
--------------------

* added missing virtual destructor for MMFiles transaction data context object

* make synchronous replication detect more error cases when followers cannot
  apply the changes from the leader

* fixed undefined behavior in cluster plan-loading procedure that may have
  unintentionally modified a shared structure

* cluster nodes should retry registering in agency until successful

* fixed issue #5354: updated the ui json editor, improved usability

* fixed issue #5648: fixed error message when saving unsupported document
  types

* fixed issue #5943: misplaced database ui icon and wrong cursor type were used


v3.2.16 (2018-07-12)
--------------------

* upgraded arangodb starter version to 0.12.0

* make edge cache initialization and invalidation more portable by avoiding memset
  on non-POD types

* fixed internal issue #2256: ui, document id not showing up when deleting a document

* fixed issue #5400: Unexpected AQL Result

* Fixed issue #5035: fixed a vulnerability issue within the web ui's index view

* issue one HTTP call less per cluster AQL query

* self heal during a Foxx service install, upgrade or replace no longer breaks
  the respective operation

* inception was ignoring leader's configuration

* inception could get caught in a trap, where agent configuration
  version and timeout multiplier lead to incapacitated agency

* more patient agency tests to allow for ASAN tests to successfully finish

* fixed for agent coming back to agency with changed endpoint and
  total data loss

* fixed agency restart from compaction without data


v3.2.15 (2018-05-13)
--------------------

* upgraded arangodb starter version to 0.11.2

* make /_api/index and /_api/database REST handlers use the scheduler's internal
  queue, so they do not run in an I/O handling thread

* fixed issue #3811: gharial api is now checking existence of _from and _to vertices
  during edge creation


v3.2.14 (2018-04-20)
--------------------

* field "$schema" in Foxx manifest.json files no longer produce warnings

* added `@arangodb/locals` module to expose the Foxx service context as an
  alternative to using `module.context` directly.

* the internal implementation of REST API `/_api/simple/by-example` now uses
  C++ instead of JavaScript

* supervision can be switched to maintenance mode f.e. for rolling upgrades


v3.2.13 (2018-04-13)
--------------------

* improve startup resilience in case there are datafile errors (MMFiles)

  also allow repairing broken VERSION files automatically on startup by
  specifying the option `--database.ignore-datafile-errors true`

* fix issue #4582: UI query editor now supports usage of empty string as bind parameter value

* fix issue #4924: removeFollower now prefers to remove the last follower(s)

* fixed issue #4934: Wrong used GeoIndex depending on FILTER order

* fixed the behavior of clusterinfo when waiting for current to catch
  up with plan in create collection.

* fix for internal issue #2215. supervision will now wait for agent to
  fully prepare before adding 10 second grace period after leadership change

* fixed interal issue #2215 FailedLeader timeout bug


v3.2.12 (2018-02-27)
--------------------

* remove long disfunctional admin/long_echo handler

* fixed Foxx API:

  * PUT /_api/foxx/service: Respect force flag
  * PATCH /_api/foxx/service: Check whether a service under given mount exists

* fix issue #4457: create /var/tmp/arangod with correct user in supervisor mode

* fix internal issue #1848

  AQL optimizer was trying to resolve attribute accesses
  to attributes of constant object values at query compile time, but only did so far
  the very first attribute in each object

  this fixes https://stackoverflow.com/questions/48648737/beginner-bug-in-for-loops-from-objects

* fix inconvenience: If we want to start server with a non-existing
  --javascript.app-path it will now be created (if possible)

* fixed: REST API `POST _api/foxx` now returns HTTP code 201 on success, as documented.
         returned 200 before.

* fixed: REST API `PATCH _api/foxx/dependencies` now updates the existing dependencies
         instead of replacing them.

* fixed: Foxx upload of single javascript file. You now can upload via http-url pointing
         to a javascript file.

* fixed issue #4395: If your foxx app includes an `APP` folder it got accidently removed by selfhealing
         this is not the case anymore.

* fix internal issue 1770: collection creation using distributeShardsLike yields
  errors and did not distribute shards correctly in the following cases:
  1. If numberOfShards * replicationFactor % nrDBServers != 0
     (shards * replication is not divisible by DBServers).
  2. If there was failover / move shard case on the leading collection
     and creating the follower collection afterwards.

* fix timeout issues in replication client expiration

+ fix some inconsistencies in replication for RocksDB engine that could have led
  to some operations not being shipped from master to slave servers

* fix issue #4272: VERSION file keeps disappearing

* fix internal issue #81: quotation marks disappeared when switching table/json
  editor in the query editor ui

* make the default value of `--rocksdb.block-cache-shard-bits` use the RocksDB
  default value. This will mostly mean the default number block cache shard
  bits is lower than before, allowing each shard to store more data and cause
  less evictions from block cache

* fix issue #4393: broken handling of unix domain sockets in
  JS_Download

* fix internal bug #1726: supervision failed to remove multiple
  removed servers from health UI

* fixed internal issue #1969 - command apt-get purge/remove arangodb3e was failing

* fixed a bug where supervision tried to deal with shards of virtual collections


v3.2.11 (2018-01-17)
--------------------

* Fixed an issue with the index estimates in RocksDB in the case a transaction is aborted.
  Former the index estimates were modified if the transaction commited or not.
  Now they will only be modified if the transaction commited successfully.

* Truncate in RocksDB will now do intermediate commits every 10.000 documents
  if truncate fails or the server crashes during this operation all deletes
  that have been commited so far are persisted.

* fixed issue #4308: Crash when getter for error.name throws an error (on Windows)

* UI: fixed a query editor caching and parsing issue for arrays and objects

* Fixed internal issue #1684: Web UI: saving arrays/objects as bind parameters faulty

* Fixed internal issue #1683: fixes an UI issue where a collection name gets wrongly cached
  within the documents overview of a collection.

* issue #4222: Permission error preventing AQL query import / export on webui

* UI: optimized login view for very small screen sizes

* UI: Shard distribution view now has an accordion view instead of displaying
  all shards of all collections at once.

* UI: optimized error messages for invalid query bind parameter

* fixed missing transaction events in RocksDB asynchronous replication

* fixed issue #4255: AQL SORT consuming too much memory

* fixed issue #4199: Internal failure: JavaScript exception in file 'arangosh.js'
  at 98,7: ArangoError 4: Expecting type String

* fixed issue #3818: Foxx configuration keys cannot contain spaces (will not save)

* UI: displayed wrong "waitForSync" property for a collection when
  using RocksDB as storage engine

* prevent binding to the same combination of IP and port on Windows

* fixed incorrect persistence of RAFT vote and term


v3.2.10 (2017-12-22)
--------------------

* replication: more robust initial sync

* fixed a bug in the RocksDB engine that would prevent recalculated
  collection counts to be actually stored

* fixed issue #4095: Inconsistent query execution plan

* fixed issue #4056: Executing empty query causes crash

* fixed issue #4045: Out of memory in `arangorestore` when no access
  rights to dump files

* fixed issue #3031: New Graph: Edge definitions with edges in
  fromCollections and toCollections

* fixed issue #2668: UI: when following wrong link from edge to vertex in
  nonexisting collection misleading error is printed

* UI: improved the behavior during collection creation in a cluster environment

* UI: the graph viewer backend now picks one random start vertex of the
  first 1000 documents instead of calling any(). The implementation of
  any is known to scale bad on huge collections with rocksdb.

* fixed snapshots becoming potentially invalid after intermediate commits in
  the RocksDB engine

* backport agency inquire API changes

* fixed issue #3822: Field validation error in ArangoDB UI - Minor

* UI: fixed disappearing of the navigation label in some cases

* UI: fixed broken foxx configuration keys. Some valid configuration values
  could not be edited via the ui.

* fixed issue #3640: limit in subquery

* UI: edge collections were wrongly added to from and to vertices select
  box during graph creation

* fixed issue #3741: fix terminal color output in Windows

* fixed issue #3917: traversals with high maximal depth take extremely long
  in planning phase.

* fix equality comparison for MMFiles documents in AQL functions UNIQUE
  and UNION_DISTINCT


v3.2.9 (2017-12-04)
-------------------

* under certain conditions, replication could stop. Now fixed by adding an
  equality check for requireFromPresent tick value

* fixed locking for replication context info in RocksDB engine
  this fixes undefined behavior when parallel requests are made to the
  same replication context

* UI: added not found views for documents and collections

* fixed issue #3858: Foxx queues stuck in 'progress' status

* allow compilation of ArangoDB source code with g++ 7

* fixed issue #3224: Issue in the Foxx microservices examples

* fixed a deadlock in user privilege/permission change routine

* fixed a deadlock on server shutdown

* fixed some collection locking issues in MMFiles engine

* properly report commit errors in AQL write queries to the caller for the
  RocksDB engine

* UI: optimized error messages for invalid graph definitions. Also fixed a
  graph renderer cleanrenderer cleanup error.

* UI: document/edge editor now remembering their modes (e.g. code or tree)

* UI: added a delay within the graph viewer while changing the colors of the
  graph. Necessary due different browser behaviour.

* fix removal of failed cluster nodes via web interface

* back port of ClusterComm::wait fix in devel
  among other things this fixes too eager dropping of other followers in case
  one of the followers does not respond in time

* transact interface in agency should not be inquired as of now

* inquiry tests and blocking of inquiry on AgencyGeneralTransaction


v3.2.8 (2017-11-18)
-------------------

* fixed a race condition occuring when upgrading via linux package manager

* fixed authentication issue during replication


v3.2.7 (2017-11-13)
-------------------

* Cluster customers, which have upgraded from 3.1 to 3.2 need to upgrade
  to 3.2.7. The cluster supervision is otherwise not operational.

* Fixed issue #3597: AQL with path filters returns unexpected results
  In some cases breadth first search in combination with vertex filters
  yields wrong result, the filter was not applied correctly.

* fixed some undefined behavior in some internal value caches for AQL GatherNodes
  and SortNodes, which could have led to sorted results being effectively not
  correctly sorted.

* make the replication applier for the RocksDB engine start automatically after a
  restart of the server if the applier was configured with its `autoStart` property
  set to `true`. previously the replication appliers were only automatically restarted
  at server start for the MMFiles engine.

* fixed arangodump batch size adaptivity in cluster mode and upped default batch size
  for arangodump

  these changes speed up arangodump in cluster context

* smart graphs now return a proper inventory in response to replication inventory
  requests

* fixed issue #3618: Inconsistent behavior of OR statement with object bind parameters

* only users with read/write rights on the "_system" database can now execute
  "_admin/shutdown" as well as modify properties of the write-ahead log (WAL)

* increase default maximum number of V8 contexts to at least 16 if not explicitly
  configured otherwise.
  the procedure for determining the actual maximum value of V8 contexts is unchanged
  apart from the value `16` and works as follows:
  - if explicitly set, the value of the configuration option `--javascript.v8-contexts`
    is used as the maximum number of V8 contexts
  - when the option is not set, the maximum number of V8 contexts is determined
    by the configuration option `--server.threads` if that option is set. if
    `--server.threads` is not set, then the maximum number of V8 contexts is the
    server's reported hardware concurrency (number of processors visible
    to the arangod process). if that would result in a maximum value of less than 16
    in any of these two cases, then the maximum value will be increased to 16.

* fixed issue #3447: ArangoError 1202: AQL: NotFound: (while executing) when
  updating collection

* potential fix for issue #3581: Unexpected "rocksdb unique constraint
  violated" with unique hash index

* fixed geo index optimizer rule for geo indexes with a single (array of coordinates)
  attribute.

* improved the speed of the shards overview in cluster (API endpoint /_api/cluster/shardDistribution API)
  It is now guaranteed to return after ~2 seconds even if the entire cluster is unresponsive.

* fix agency precondition check for complex objects
  this fixes issues with several CAS operations in the agency

* several fixes for agency restart and shutdown

* the cluster-internal representation of planned collection objects is now more
  lightweight than before, using less memory and not allocating any cache for indexes
  etc.

* fixed issue #3403: How to kill long running AQL queries with the browser console's
  AQL (display issue)

* fixed issue #3549: server reading ENGINE config file fails on common standard
  newline character

* UI: fixed error notifications for collection modifications

* several improvements for the truncate operation on collections:

  * the timeout for the truncate operation was increased in cluster mode in
    order to prevent too frequent "could not truncate collection" errors

  * after a truncate operation, collections in MMFiles still used disk space.
    to reclaim disk space used by truncated collection, the truncate actions
    in the web interface and from the ArangoShell now issue an extra WAL flush
    command (in cluster mode, this command is also propagated to all servers).
    the WAL flush allows all servers to write out any pending operations into the
    datafiles of the truncated collection. afterwards, a final journal rotate
    command is sent, which enables the compaction to entirely remove all datafiles
    and journals for the truncated collection, so that all disk space can be
    reclaimed

  * for MMFiles a special method will be called after a truncate operation so that
    all indexes of the collection can free most of their memory. previously some
    indexes (hash and skiplist indexes) partially kept already allocated memory
    in order to avoid future memory allocations

  * after a truncate operation in the RocksDB engine, an additional compaction
    will be triggered for the truncated collection. this compaction removes all
    deletions from the key space so that follow-up scans over the collection's key
    range do not have to filter out lots of already-removed values

  These changes make truncate operations potentially more time-consuming than before,
  but allow for memory/disk space savings afterwards.

* enable JEMalloc background threads for purging and returning unused memory
  back to the operating system (Linux only)

  JEMalloc will create its background threads on demand. The number of background
  threads is capped by the number of CPUs or active arenas. The background threads run
  periodically and purge unused memory pages, allowing memory to be returned to the
  operating system.

  This change will make the arangod process create several additional threads.
  It is accompanied by an increased `TasksMax` value in the systemd service configuration
  file for the arangodb3 service.

* upgraded bundled V8 engine to bugfix version v5.7.492.77

  this upgrade fixes a memory leak in upstream V8 described in
  https://bugs.chromium.org/p/v8/issues/detail?id=5945 that will result in memory
  chunks only getting uncommitted but not unmapped


v3.2.6 (2017-10-26)
-------------------

* UI: fixed event cleanup in cluster shards view

* UI: reduced cluster dashboard api calls

* fixed a permission problem that prevented collection contents to be displayed
  in the web interface

* removed posix_fadvise call from RocksDB's PosixSequentialFile::Read(). This is
  consistent with Facebook PR 2573 (#3505)

  this fix should improve the performance of the replication with the RocksDB
  storage engine

* allow changing of collection replication factor for existing collections

* UI: replicationFactor of a collection is now changeable in a cluster
  environment

* several fixes for the cluster agency

* fixed undefined behavior in the RocksDB-based geo index

* fixed Foxxmaster failover

* purging or removing the Debian/Ubuntu arangodb3 packages now properly stops
  the arangod instance before actuallying purging or removing


v3.2.5 (2017-10-16)
-------------------

* general-graph module and _api/gharial now accept cluster options
  for collection creation. It is now possible to set replicationFactor and
  numberOfShards for all collections created via this graph object.
  So adding a new collection will not result in a singleShard and
  no replication anymore.

* fixed issue #3408: Hard crash in query for pagination

* minimum number of V8 contexts in console mode must be 2, not 1. this is
  required to ensure the console gets one dedicated V8 context and all other
  operations have at least one extra context. This requirement was not enforced
  anymore.

* fixed issue #3395: AQL: cannot instantiate CollectBlock with undetermined
  aggregation method

* UI: fixed wrong user attribute name validation, issue #3228

* fix potential overflow in CRC marker check when a corrupted CRC marker
  is found at the very beginning of an MMFiles datafile

* UI: fixed unresponsive events in cluster shards view

* Add statistics about the V8 context counts and number of available/active/busy
  threads we expose through the server statistics interface.


v3.2.4 (2017-09-26)
-------------------

* UI: no default index selected during index creation

* UI: added replicationFactor option during SmartGraph creation

* make the MMFiles compactor perform less writes during normal compaction
  operation

  This partially fixes issue #3144

* make the MMFiles compactor configurable

  The following options have been added:

* `--compaction.db-sleep-time`: sleep interval between two compaction runs
    (in s)
  * `--compaction.min-interval"`: minimum sleep time between two compaction
     runs (in s)
  * `--compaction.min-small-data-file-size`: minimal filesize threshold
    original datafiles have to be below for a compaction
  * `--compaction.dead-documents-threshold`: minimum unused count of documents
    in a datafile
  * `--compaction.dead-size-threshold`: how many bytes of the source data file
    are allowed to be unused at most
  * `--compaction.dead-size-percent-threshold`: how many percent of the source
    datafile should be unused at least
  * `--compaction.max-files`: Maximum number of files to merge to one file
  * `--compaction.max-result-file-size`: how large may the compaction result
    file become (in bytes)
  * `--compaction.max-file-size-factor`: how large the resulting file may
    be in comparison to the collection's `--database.maximal-journal-size' setting`

* fix downwards-incompatibility in /_api/explain REST handler

* fix Windows implementation for fs.getTempPath() to also create a
  sub-directory as we do on linux

* fixed a multi-threading issue in cluster-internal communication

* performance improvements for traversals and edge lookups

* removed internal memory zone handling code. the memory zones were a leftover
  from the early ArangoDB days and did not provide any value in the current
  implementation.

* (Enterprise only) added `skipInaccessibleCollections` option for AQL queries:
  if set, AQL queries (especially graph traversals) will treat collections to
  which a user has no access rights to as if these collections were empty.

* adjusted scheduler thread handling to start and stop less threads in
  normal operations

* leader-follower replication catchup code has been rewritten in C++

* early stage AQL optimization now also uses the C++ implementations of
  AQL functions if present. Previously it always referred to the JavaScript
  implementations and ignored the C++ implementations. This change gives
  more flexibility to the AQL optimizer.

* ArangoDB tty log output is now colored for log messages with levels
  FATAL, ERR and WARN.

* changed the return values of AQL functions `REGEX_TEST` and `REGEX_REPLACE`
  to `null` when the input regex is invalid. Previous versions of ArangoDB
  partly returned `false` for invalid regexes and partly `null`.

* added `--log.role` option for arangod

  When set to `true`, this option will make the ArangoDB logger print a single
  character with the server's role into each logged message. The roles are:

  - U: undefined/unclear (used at startup)
  - S: single server
  - C: coordinator
  - P: primary
  - A: agent

  The default value for this option is `false`, so no roles will be logged.


v3.2.3 (2017-09-07)
-------------------

* fixed issue #3106: orphan collections could not be registered in general-graph module

* fixed wrong selection of the database inside the internal cluster js api

* added startup option `--server.check-max-memory-mappings` to make arangod check
  the number of memory mappings currently used by the process and compare it with
  the maximum number of allowed mappings as determined by /proc/sys/vm/max_map_count

  The default value is `true`, so the checks will be performed. When the current
  number of mappings exceeds 90% of the maximum number of mappings, the creation
  of further V8 contexts will be deferred.

  Note that this option is effective on Linux systems only.

* arangoimp now has a `--remove-attribute` option

* added V8 context lifetime control options
  `--javascript.v8-contexts-max-invocations` and `--javascript.v8-contexts-max-age`

  These options allow specifying after how many invocations a used V8 context is
  disposed, or after what time a V8 context is disposed automatically after its
  creation. If either of the two thresholds is reached, an idl V8 context will be
  disposed.

  The default value of `--javascript.v8-contexts-max-invocations` is 0, meaning that
  the maximum number of invocations per context is unlimited. The default value
  for `--javascript.v8-contexts-max-age` is 60 seconds.

* fixed wrong UI cluster health information

* fixed issue #3070: Add index in _jobs collection

* fixed issue #3125: HTTP Foxx API JSON parsing

* fixed issue #3120: Foxx queue: job isn't running when server.authentication = true

* fixed supervision failure detection and handling, which happened with simultaneous
  agency leadership change


v3.2.2 (2017-08-23)
-------------------

* make "Rebalance shards" button work in selected database only, and not make
  it rebalance the shards of all databases

* fixed issue #2847: adjust the response of the DELETE `/_api/users/database/*` calls

* fixed issue #3075: Error when upgrading arangoDB on linux ubuntu 16.04

* fixed a buffer overrun in linenoise console input library for long input strings

* increase size of the linenoise input buffer to 8 KB

* abort compilation if the detected GCC or CLANG isn't in the range of compilers
  we support

* fixed spurious cluster hangups by always sending AQL-query related requests
  to the correct servers, even after failover or when a follower drops

  The problem with the previous shard-based approach was that responsibilities
  for shards may change from one server to another at runtime, after the query
  was already instanciated. The coordinator and other parts of the query then
  sent further requests for the query to the servers now responsible for the
  shards.
  However, an AQL query must send all further requests to the same servers on
  which the query was originally instanciated, even in case of failover.
  Otherwise this would potentially send requests to servers that do not know
  about the query, and would also send query shutdown requests to the wrong
  servers, leading to abandoned queries piling up and using resources until
  they automatically time out.

* fixed issue with RocksDB engine acquiring the collection count values too
  early, leading to the collection count values potentially being slightly off
  even in exclusive transactions (for which the exclusive access should provide
  an always-correct count value)

* fixed some issues in leader-follower catch-up code, specifically for the
  RocksDB engine

* make V8 log fatal errors to syslog before it terminates the process.
  This change is effective on Linux only.

* fixed issue with MMFiles engine creating superfluous collection journals
  on shutdown

* fixed issue #3067: Upgrade from 3.2 to 3.2.1 reset autoincrement keys

* fixed issue #3044: ArangoDB server shutdown unexpectedly

* fixed issue #3039: Incorrect filter interpretation

* fixed issue #3037: Foxx, internal server error when I try to add a new service

* improved MMFiles fulltext index document removal performance
  and fulltext index query performance for bigger result sets

* ui: fixed a display bug within the slow and running queries view

* ui: fixed a bug when success event triggers twice in a modal

* ui: fixed the appearance of the documents filter

* ui: graph vertex collections not restricted to 10 anymore

* fixed issue #2835: UI detection of JWT token in case of server restart or upgrade

* upgrade jemalloc version to 5.0.1

  This fixes problems with the memory allocator returing "out of memory" when
  calling munmap to free memory in order to return it to the OS.

  It seems that calling munmap on Linux can increase the number of mappings, at least
  when a region is partially unmapped. This can lead to the process exceeding its
  maximum number of mappings, and munmap and future calls to mmap returning errors.

  jemalloc version 5.0.1 does not have the `--enable-munmap` configure option anymore,
  so the problem is avoided. To return memory to the OS eventually, jemalloc 5's
  background purge threads are used on Linux.

* fixed issue #2978: log something more obvious when you log a Buffer

* fixed issue #2982: AQL parse error?

* fixed issue #3125: HTTP Foxx API Json parsing

v3.2.1 (2017-08-09)
-------------------

* added C++ implementations for AQL functions `LEFT()`, `RIGHT()` and `TRIM()`

* fixed docs for issue #2968: Collection _key autoincrement value increases on error

* fixed issue #3011: Optimizer rule reduce-extraction-to-projection breaks queries

* Now allowing to restore users in a sharded environment as well
  It is still not possible to restore collections that are sharded
  differently than by _key.

* fixed an issue with restoring of system collections and user rights.
  It was not possible to restore users into an authenticated server.

* fixed issue #2977: Documentation for db._createDatabase is wrong

* ui: added bind parameters to slow query history view

* fixed issue #1751: Slow Query API should provide bind parameters, webui should display them

* ui: fixed a bug when moving multiple documents was not possible

* fixed docs for issue #2968: Collection _key autoincrement value increases on error

* AQL CHAR_LENGTH(null) returns now 0. Since AQL TO_STRING(null) is '' (string of length 0)

* ui: now supports single js file upload for Foxx services in addition to zip files

* fixed a multi-threading issue in the agency when callElection was called
  while the Supervision was calling updateSnapshot

* added startup option `--query.tracking-with-bindvars`

  This option controls whether the list of currently running queries
  and the list of slow queries should contain the bind variables used
  in the queries or not.

  The option can be changed at runtime using the commands

      // enables tracking of bind variables
      // set to false to turn tracking of bind variables off
      var value = true;
      require("@arangodb/aql/queries").properties({
        trackBindVars: value
      });

* index selectivity estimates are now available in the cluster as well

* fixed issue #2943: loadIndexesIntoMemory not returning the same structure
  as the rest of the collection APIs

* fixed issue #2949: ArangoError 1208: illegal name

* fixed issue #2874: Collection properties do not return `isVolatile`
  attribute

* potential fix for issue #2939: Segmentation fault when starting
  coordinator node

* fixed issue #2810: out of memory error when running UPDATE/REPLACE
  on medium-size collection

* fix potential deadlock errors in collector thread

* disallow the usage of volatile collections in the RocksDB engine
  by throwing an error when a collection is created with attribute
  `isVolatile` set to `true`.
  Volatile collections are unsupported by the RocksDB engine, so
  creating them should not succeed and silently create a non-volatile
  collection

* prevent V8 from issuing SIGILL instructions when it runs out of memory

  Now arangod will attempt to log a FATAL error into its logfile in case V8
  runs out of memory. In case V8 runs out of memory, it will still terminate the
  entire process. But at least there should be something in the ArangoDB logs
  indicating what the problem was. Apart from that, the arangod process should
  now be exited with SIGABRT rather than SIGILL as it shouldn't return into the
  V8 code that aborted the process with `__builtin_trap`.

  this potentially fixes issue #2920: DBServer crashing automatically post upgrade to 3.2

* Foxx queues and tasks now ensure that the scripts in them run with the same
  permissions as the Foxx code who started the task / queue

* fixed issue #2928: Offset problems

* fixed issue #2876: wrong skiplist index usage in edge collection

* fixed issue #2868: cname missing from logger-follow results in rocksdb

* fixed issue #2889: Traversal query using incorrect collection id

* fixed issue #2884: AQL traversal uniqueness constraints "propagating" to other traversals? Weird results

* arangoexport: added `--query` option for passing an AQL query to export the result

* fixed issue #2879: No result when querying for the last record of a query

* ui: allows now to edit default access level for collections in database
  _system for all users except the root user.

* The _users collection is no longer accessible outside the arngod process, _queues is always read-only

* added new option "--rocksdb.max-background-jobs"

* removed options "--rocksdb.max-background-compactions", "--rocksdb.base-background-compactions" and "--rocksdb.max-background-flushes"

* option "--rocksdb.compaction-read-ahead-size" now defaults to 2MB

* change Windows build so that RocksDB doesn't enforce AVX optimizations by default
  This fixes startup crashes on servers that do not have AVX CPU extensions

* speed up RocksDB secondary index creation and dropping

* removed RocksDB note in Geo index docs


v3.2.0 (2017-07-20)
-------------------

* fixed UI issues

* fixed multi-threading issues in Pregel

* fixed Foxx resilience

* added command-line option `--javascript.allow-admin-execute`

  This option can be used to control whether user-defined JavaScript code
  is allowed to be executed on server by sending via HTTP to the API endpoint
  `/_admin/execute`  with an authenticated user account.
  The default value is `false`, which disables the execution of user-defined
  code. This is also the recommended setting for production. In test environments,
  it may be convenient to turn the option on in order to send arbitrary setup
  or teardown commands for execution on the server.


v3.2.beta6 (2017-07-18)
-----------------------

* various bugfixes


v3.2.beta5 (2017-07-16)
-----------------------

* numerous bugfixes


v3.2.beta4 (2017-07-04)
-----------------------

* ui: fixed document view _from and _to linking issue for special characters

* added function `db._parse(query)` for parsing an AQL query and returning information about it

* fixed one medium priority and two low priority security user interface
  issues found by owasp zap.

* ui: added index deduplicate options

* ui: fixed renaming of collections for the rocksdb storage engine

* documentation and js fixes for secondaries

* RocksDB storage format was changed, users of the previous beta/alpha versions
  must delete the database directory and re-import their data

* enabled permissions on database and collection level

* added and changed some user related REST APIs
    * added `PUT /_api/user/{user}/database/{database}/{collection}` to change collection permission
    * added `GET /_api/user/{user}/database/{database}/{collection}`
    * added optional `full` parameter to the `GET /_api/user/{user}/database/` REST call

* added user functions in the arangoshell `@arangodb/users` module
    * added `grantCollection` and `revokeCollection` functions
    * added `permission(user, database, collection)` to retrieve collection specific rights

* added "deduplicate" attribute for array indexes, which controls whether inserting
  duplicate index values from the same document into a unique array index will lead to
  an error or not:

      // with deduplicate = true, which is the default value:
      db._create("test");
      db.test.ensureIndex({ type: "hash", fields: ["tags[*]"], deduplicate: true });
      db.test.insert({ tags: ["a", "b"] });
      db.test.insert({ tags: ["c", "d", "c"] }); // will work, because deduplicate = true
      db.test.insert({ tags: ["a"] }); // will fail

      // with deduplicate = false
      db._create("test");
      db.test.ensureIndex({ type: "hash", fields: ["tags[*]"], deduplicate: false });
      db.test.insert({ tags: ["a", "b"] });
      db.test.insert({ tags: ["c", "d", "c"] }); // will not work, because deduplicate = false
      db.test.insert({ tags: ["a"] }); // will fail

  The "deduplicate" attribute is now also accepted by the index creation HTTP
  API endpoint POST /_api/index and is returned by GET /_api/index.

* added optimizer rule "remove-filters-covered-by-traversal"

* Debian/Ubuntu installer: make messages about future package upgrades more clear

* fix a hangup in VST

  The problem happened when the two first chunks of a VST message arrived
  together on a connection that was newly switched to VST.

* fix deletion of outdated WAL files in RocksDB engine

* make use of selectivity estimates in hash, skiplist and persistent indexes
  in RocksDB engine

* changed VM overcommit recommendation for user-friendliness

* fix a shutdown bug in the cluster: a destroyed query could still be active

* do not terminate the entire server process if a temp file cannot be created
  (Windows only)

* fix log output in the front-end, it stopped in case of too many messages


v3.2.beta3 (2017-06-27)
-----------------------

* numerous bugfixes


v3.2.beta2 (2017-06-20)
-----------------------

* potentially fixed issue #2559: Duplicate _key generated on insertion

* fix invalid results (too many) when a skipping LIMIT was used for a
  traversal. `LIMIT x` or `LIMIT 0, x` were not affected, but `LIMIT s, x`
  may have returned too many results

* fix races in SSL communication code

* fix invalid locking in JWT authentication cache, which could have
  crashed the server

* fix invalid first group results for sorted AQL COLLECT when LIMIT
  was used

* fix potential race, which could make arangod hang on startup

* removed `exception` field from transaction error result; users should throw
  explicit `Error` instances to return custom exceptions (addresses issue #2561)

* fixed issue #2613: Reduce log level when Foxx manager tries to self heal missing database

* add a read only mode for users and collection level authorization

* removed `exception` field from transaction error result; users should throw
  explicit `Error` instances to return custom exceptions (addresses issue #2561)

* fixed issue #2677: Foxx disabling development mode creates non-deterministic service bundle

* fixed issue #2684: Legacy service UI not working


v3.2.beta1 (2017-06-12)
-----------------------

* provide more context for index errors (addresses issue #342)

* arangod now validates several OS/environment settings on startup and warns if
  the settings are non-ideal. Most of the checks are executed on Linux systems only.

* fixed issue #2515: The replace-or-with-in optimization rule might prevent use of indexes

* added `REGEX_REPLACE` AQL function

* the RocksDB storage format was changed, users of the previous alpha versions
  must delete the database directory and re-import their data

* added server startup option `--query.fail-on-warning`

  setting this option to `true` will abort any AQL query with an exception if
  it causes a warning at runtime. The value can be overridden per query by
  setting the `failOnWarning` attribute in a query's options.

* added --rocksdb.num-uncompressed-levels to adjust number of non-compressed levels

* added checks for memory managment and warn (i. e. if hugepages are enabled)

* set default SSL cipher suite string to "HIGH:!EXPORT:!aNULL@STRENGTH"

* fixed issue #2469: Authentication = true does not protect foxx-routes

* fixed issue #2459: compile success but can not run with rocksdb

* `--server.maximal-queue-size` is now an absolute maximum. If the queue is
  full, then 503 is returned. Setting it to 0 means "no limit".

* (Enterprise only) added authentication against an LDAP server

* fixed issue #2083: Foxx services aren't distributed to all coordinators

* fixed issue #2384: new coordinators don't pick up existing Foxx services

* fixed issue #2408: Foxx service validation causes unintended side-effects

* extended HTTP API with routes for managing Foxx services

* added distinction between hasUser and authorized within Foxx
  (cluster internal requests are authorized requests but don't have a user)

* arangoimp now has a `--threads` option to enable parallel imports of data

* PR #2514: Foxx services that can't be fixed by self-healing now serve a 503 error

* added `time` function to `@arangodb` module


v3.2.alpha4 (2017-04-25)
------------------------

* fixed issue #2450: Bad optimization plan on simple query

* fixed issue #2448: ArangoDB Web UI takes no action when Delete button is clicked

* fixed issue #2442: Frontend shows already deleted databases during login

* added 'x-content-type-options: nosniff' to avoid MSIE bug

* set default value for `--ssl.protocol` from TLSv1 to TLSv1.2.

* AQL breaking change in cluster:
  The SHORTEST_PATH statement using edge-collection names instead
  of a graph name now requires to explicitly name the vertex-collection names
  within the AQL query in the cluster. It can be done by adding `WITH <name>`
  at the beginning of the query.

  Example:
  ```
  FOR v,e IN OUTBOUND SHORTEST_PATH @start TO @target edges [...]
  ```

  Now has to be:

  ```
  WITH vertices
  FOR v,e IN OUTBOUND SHORTEST_PATH @start TO @target edges [...]
  ```

  This change is due to avoid dead-lock sitations in clustered case.
  An error stating the above is included.

* add implicit use of geo indexes when using SORT/FILTER in AQL, without
  the need to use the special-purpose geo AQL functions `NEAR` or `WITHIN`.

  the special purpose `NEAR` AQL function can now be substituted with the
  following AQL (provided there is a geo index present on the `doc.latitude`
  and `doc.longitude` attributes):

      FOR doc in geoSort
        SORT DISTANCE(doc.latitude, doc.longitude, 0, 0)
        LIMIT 5
        RETURN doc

  `WITHIN` can be substituted with the following AQL:

      FOR doc in geoFilter
        FILTER DISTANCE(doc.latitude, doc.longitude, 0, 0) < 2000
        RETURN doc

  Compared to using the special purpose AQL functions this approach has the
  advantage that it is more composable, and will also honor any `LIMIT` values
  used in the AQL query.

* potential fix for shutdown hangs on OSX

* added KB, MB, GB prefix for integer parameters, % for integer parameters
  with a base value

* added JEMALLOC 4.5.0

* added `--vm.resident-limit` and `--vm.path` for file-backed memory mapping
  after reaching a configurable maximum RAM size

* try recommended limit for file descriptors in case of unlimited
  hard limit

* issue #2413: improve logging in case of lock timeout and deadlocks

* added log topic attribute to /_admin/log api

* removed internal build option `USE_DEV_TIMERS`

  Enabling this option activated some proprietary timers for only selected
  events in arangod. Instead better use `perf` to gather timings.


v3.2.alpha3 (2017-03-22)
------------------------

* increase default collection lock timeout from 30 to 900 seconds

* added function `db._engine()` for retrieval of storage engine information at
  server runtime

  There is also an HTTP REST handler at GET /_api/engine that returns engine
  information.

* require at least cmake 3.2 for building ArangoDB

* make arangod start with less V8 JavaScript contexts

  This speeds up the server start (a little bit) and makes it use less memory.
  Whenever a V8 context is needed by a Foxx action or some other operation and
  there is no usable V8 context, a new one will be created dynamically now.

  Up to `--javascript.v8-contexts` V8 contexts will be created, so this option
  will change its meaning. Previously as many V8 contexts as specified by this
  option were created at server start, and the number of V8 contexts did not
  change at runtime. Now up to this number of V8 contexts will be in use at the
  same time, but the actual number of V8 contexts is dynamic.

  The garbage collector thread will automatically delete unused V8 contexts after
  a while. The number of spare contexts will go down to as few as configured in
  the new option `--javascript.v8-contexts-minimum`. Actually that many V8 contexts
  are also created at server start.

  The first few requests in new V8 contexts will take longer than in contexts
  that have been there already. Performance may therefore suffer a bit for the
  initial requests sent to ArangoDB or when there are only few but performance-
  critical situations in which new V8 contexts will be created. If this is a
  concern, it can easily be fixed by setting `--javascipt.v8-contexts-minimum`
  and `--javascript.v8-contexts` to a relatively high value, which will guarantee
  that many number of V8 contexts to be created at startup and kept around even
  when unused.

  Waiting for an unused V8 context will now also abort if no V8 context can be
  acquired/created after 120 seconds.

* improved diagnostic messages written to logfiles by supervisor process

* fixed issue #2367

* added "bindVars" to attributes of currently running and slow queries

* added "jsonl" as input file type for arangoimp

* upgraded version of bundled zlib library from 1.2.8 to 1.2.11

* added input file type `auto` for arangoimp so it can automatically detect the
  type of the input file from the filename extension

* fixed variables parsing in GraphQL

* added `--translate` option for arangoimp to translate attribute names from
  the input files to attriubte names expected by ArangoDB

  The `--translate` option can be specified multiple times (once per translation
  to be executed). The following example renames the "id" column from the input
  file to "_key", and the "from" column to "_from", and the "to" column to "_to":

      arangoimp --type csv --file data.csv --translate "id=_key" --translate "from=_from" --translate "to=_to"

  `--translate` works for CSV and TSV inputs only.

* changed default value for `--server.max-packet-size` from 128 MB to 256 MB

* fixed issue #2350

* fixed issue #2349

* fixed issue #2346

* fixed issue #2342

* change default string truncation length from 80 characters to 256 characters for
  `print`/`printShell` functions in ArangoShell and arangod. This will emit longer
  prefixes of string values before truncating them with `...`, which is helpful
  for debugging.

* always validate incoming JSON HTTP requests for duplicate attribute names

  Incoming JSON data with duplicate attribute names will now be rejected as
  invalid. Previous versions of ArangoDB only validated the uniqueness of
  attribute names inside incoming JSON for some API endpoints, but not
  consistently for all APIs.

* don't let read-only transactions block the WAL collector

* allow passing own `graphql-sync` module instance to Foxx GraphQL router

* arangoexport can now export to csv format

* arangoimp: fixed issue #2214

* Foxx: automatically add CORS response headers

* added "OPTIONS" to CORS `access-control-allow-methods` header

* Foxx: Fix arangoUser sometimes not being set correctly

* fixed issue #1974


v3.2.alpha2 (2017-02-20)
------------------------

* ui: fixed issue #2065

* ui: fixed a dashboard related memory issue

* Internal javascript rest actions will now hide their stack traces to the client
  unless maintainer mode is activated. Instead they will always log to the logfile

* Removed undocumented internal HTTP API:
  * PUT _api/edges

  The documented GET _api/edges and the undocumented POST _api/edges remains unmodified.

* updated V8 version to 5.7.0.0

* change undocumented behaviour in case of invalid revision ids in
  If-Match and If-None-Match headers from 400 (BAD) to 412 (PRECONDITION
  FAILED).

* change undocumented behaviour in case of invalid revision ids in
  JavaScript document operations from 1239 ("illegal document revision")
  to 1200 ("conflict").

* added data export tool, arangoexport.

  arangoexport can be used to export collections to json, jsonl or xml
  and export a graph or collections to xgmml.

* fixed a race condition when closing a connection

* raised default hard limit on threads for very small to 64

* fixed negative counting of http connection in UI


v3.2.alpha1 (2017-02-05)
------------------------

* added figure `httpRequests` to AQL query statistics

* removed revisions cache intermediate layer implementation

* obsoleted startup options `--database.revision-cache-chunk-size` and
  `--database.revision-cache-target-size`

* fix potential port number over-/underruns

* added startup option `--log.shorten-filenames` for controlling whether filenames
  in log messages should be shortened to just the filename with the absolute path

* removed IndexThreadFeature, made `--database.index-threads` option obsolete

* changed index filling to make it more parallel, dispatch tasks to boost::asio

* more detailed stacktraces in Foxx apps

* generated Foxx services now use swagger tags


v3.1.24 (XXXX-XX-XX)
--------------------

* fixed one more LIMIT issue in traversals


v3.1.23 (2017-06-19)
--------------------

* potentially fixed issue #2559: Duplicate _key generated on insertion

* fix races in SSL communication code

* fix invalid results (too many) when a skipping LIMIT was used for a
  traversal. `LIMIT x` or `LIMIT 0, x` were not affected, but `LIMIT s, x`
  may have returned too many results

* fix invalid first group results for sorted AQL COLLECT when LIMIT
  was used

* fix invalid locking in JWT authentication cache, which could have
  crashed the server

* fix undefined behavior in traverser when traversals were used inside
  a FOR loop


v3.1.22 (2017-06-07)
--------------------

* fixed issue #2505: Problem with export + report of a bug

* documented changed behavior of WITH

* fixed ui glitch in aardvark

* avoid agency compaction bug

* fixed issue #2283: disabled proxy communication internally


v3.1.21 (2017-05-22)
--------------------

* fixed issue #2488:  AQL operator IN error when data use base64 chars

* more randomness in seeding RNG

v3.1.20 (2016-05-16)
--------------------

* fixed incorrect sorting for distributeShardsLike

* improve reliability of AgencyComm communication with Agency

* fixed shard numbering bug, where ids were erouneously incremented by 1

* remove an unnecessary precondition in createCollectionCoordinator

* funny fail rotation fix

* fix in SimpleHttpClient for correct advancement of readBufferOffset

* forward SIG_HUP in supervisor process to the server process to fix logrotaion
  You need to stop the remaining arangod server process manually for the upgrade to work.


v3.1.19 (2017-04-28)
--------------------

* Fixed a StackOverflow issue in Traversal and ShortestPath. Occured if many (>1000) input
  values in a row do not return any result. Fixes issue: #2445

* fixed issue #2448

* fixed issue #2442

* added 'x-content-type-options: nosniff' to avoid MSIE bug

* fixed issue #2441

* fixed issue #2440

* Fixed a StackOverflow issue in Traversal and ShortestPath. Occured if many (>1000) input
  values in a row do not return any result. Fixes issue: #2445

* fix occasional hanging shutdowns on OS X


v3.1.18 (2017-04-18)
--------------------

* fixed error in continuous synchronization of collections

* fixed spurious hangs on server shutdown

* better error messages during restore collection

* completely overhaul supervision. More detailed tests

* Fixed a dead-lock situation in cluster traversers, it could happen in
  rare cases if the computation on one DBServer could be completed much earlier
  than the other server. It could also be restricted to SmartGraphs only.

* (Enterprise only) Fixed a bug in SmartGraph DepthFirstSearch. In some
  more complicated queries, the maxDepth limit of 1 was not considered strictly
  enough, causing the traverser to do unlimited depth searches.

* fixed issue #2415

* fixed issue #2422

* fixed issue #1974


v3.1.17 (2017-04-04)
--------------------

* (Enterprise only) fixed a bug where replicationFactor was not correctly
  forwarded in SmartGraph creation.

* fixed issue #2404

* fixed issue #2397

* ui - fixed smart graph option not appearing

* fixed issue #2389

* fixed issue #2400


v3.1.16 (2017-03-27)
--------------------

* fixed issue #2392

* try to raise file descriptors to at least 8192, warn otherwise

* ui - aql editor improvements + updated ace editor version (memory leak)

* fixed lost HTTP requests

* ui - fixed some event issues

* avoid name resolution when given connection string is a valid ip address

* helps with issue #1842, bug in COLLECT statement in connection with LIMIT.

* fix locking bug in cluster traversals

* increase lock timeout defaults

* increase various cluster timeouts

* limit default target size for revision cache to 1GB, which is better for
  tight RAM situations (used to be 40% of (totalRAM - 1GB), use
  --database.revision-cache-target-size <VALUEINBYTES> to get back the
  old behaviour

* fixed a bug with restarted servers indicating status as "STARTUP"
  rather that "SERVING" in Nodes UI.


v3.1.15 (2017-03-20)
--------------------

* add logrotate configuration as requested in #2355

* fixed issue #2376

* ui - changed document api due a chrome bug

* ui - fixed a submenu bug

* added endpoint /_api/cluster/endpoints in cluster case to get all
  coordinator endpoints

* fix documentation of /_api/endpoint, declaring this API obsolete.

* Foxx response objects now have a `type` method for manipulating the content-type header

* Foxx tests now support `xunit` and `tap` reporters


v3.1.14 (2017-03-13)
--------------------

* ui - added feature request (multiple start nodes within graph viewer) #2317

* added missing locks to authentication cache methods

* ui - added feature request (multiple start nodes within graph viewer) #2317

* ui - fixed wrong merge of statistics information from different coordinators

* ui - fixed issue #2316

* ui - fixed wrong protocol usage within encrypted environment

* fixed compile error on Mac Yosemite

* minor UI fixes


v3.1.13 (2017-03-06)
--------------------

* fixed variables parsing in GraphQL

* fixed issue #2214

* fixed issue #2342

* changed thread handling to queue only user requests on coordinator

* use exponential backoff when waiting for collection locks

* repair short name server lookup in cluster in the case of a removed
  server


v3.1.12 (2017-02-28)
--------------------

* disable shell color escape sequences on Windows

* fixed issue #2326

* fixed issue #2320

* fixed issue #2315

* fixed a race condition when closing a connection

* raised default hard limit on threads for very small to 64

* fixed negative counting of http connection in UI

* fixed a race when renaming collections

* fixed a race when dropping databases


v3.1.11 (2017-02-17)
--------------------

* fixed a race between connection closing and sending out last chunks of data to clients
  when the "Connection: close" HTTP header was set in requests

* ui: optimized smart graph creation usability

* ui: fixed #2308

* fixed a race in async task cancellation via `require("@arangodb/tasks").unregisterTask()`

* fixed spuriously hanging threads in cluster AQL that could sit idle for a few minutes

* fixed potential numeric overflow for big index ids in index deletion API

* fixed sort issue in cluster, occurring when one of the local sort buffers of a
  GatherNode was empty

* reduce number of HTTP requests made for certain kinds of join queries in cluster,
  leading to speedup of some join queries

* supervision deals with demised coordinators correctly again

* implement a timeout in TraverserEngineRegistry

* agent communication reduced in large batches of append entries RPCs

* inception no longer estimates RAFT timings

* compaction in agents has been moved to a separate thread

* replicated logs hold local timestamps

* supervision jobs failed leader and failed follower revisited for
  function in precarious stability situations

* fixed bug in random number generator for 64bit int


v3.1.10 (2017-02-02)
--------------------

* updated versions of bundled node modules:
  - joi: from 8.4.2 to 9.2.0
  - joi-to-json-schema: from 2.2.0 to 2.3.0
  - sinon: from 1.17.4 to 1.17.6
  - lodash: from 4.13.1 to 4.16.6

* added shortcut for AQL ternary operator
  instead of `condition ? true-part : false-part` it is now possible to also use a
  shortcut variant `condition ? : false-part`, e.g.

      FOR doc IN docs RETURN doc.value ?: 'not present'

  instead of

      FOR doc IN docs RETURN doc.value ? doc.value : 'not present'

* fixed wrong sorting order in cluster, if an index was used to sort with many
  shards.

* added --replication-factor, --number-of-shards and --wait-for-sync to arangobench

* turn on UTF-8 string validation for VelocyPack values received via VST connections

* fixed issue #2257

* upgraded Boost version to 1.62.0

* added optional detail flag for db.<collection>.count()
  setting the flag to `true` will make the count operation returned the per-shard
  counts for the collection:

      db._create("test", { numberOfShards: 10 });
      for (i = 0; i < 1000; ++i) {
        db.test.insert({value: i});
      }
      db.test.count(true);

      {
        "s100058" : 99,
        "s100057" : 103,
        "s100056" : 100,
        "s100050" : 94,
        "s100055" : 90,
        "s100054" : 122,
        "s100051" : 109,
        "s100059" : 99,
        "s100053" : 95,
        "s100052" : 89
      }

* added optional memory limit for AQL queries:

      db._query("FOR i IN 1..100000 SORT i RETURN i", {}, { options: { memoryLimit: 100000 } });

  This option limits the default maximum amount of memory (in bytes) that a single
  AQL query can use.
  When a single AQL query reaches the specified limit value, the query will be
  aborted with a *resource limit exceeded* exception. In a cluster, the memory
  accounting is done per shard, so the limit value is effectively a memory limit per
  query per shard.

  The global limit value can be overriden per query by setting the *memoryLimit*
  option value for individual queries when running an AQL query.

* added server startup option `--query.memory-limit`

* added convenience function to create vertex-centric indexes.

  Usage: `db.collection.ensureVertexCentricIndex("label", {type: "hash", direction: "outbound"})`
  That will create an index that can be used on OUTBOUND with filtering on the
  edge attribute `label`.

* change default log output for tools to stdout (instead of stderr)

* added option -D to define a configuration file environment key=value

* changed encoding behavior for URLs encoded in the C++ code of ArangoDB:
  previously the special characters `-`, `_`, `~` and `.` were returned as-is
  after URL-encoding, now `.` will be encoded to be `%2e`.
  This also changes the behavior of how incoming URIs are processed: previously
  occurrences of `..` in incoming request URIs were collapsed (e.g. `a/../b/` was
  collapsed to a plain `b/`). Now `..` in incoming request URIs are not collapsed.

* Foxx request URL suffix is no longer unescaped

* @arangodb/request option json now defaults to `true` if the response body is not empty and encoding is not explicitly set to `null` (binary).
  The option can still be set to `false` to avoid unnecessary attempts at parsing the response as JSON.

* Foxx configuration values for unknown options will be discarded when saving the configuration in production mode using the web interface

* module.context.dependencies is now immutable

* process.stdout.isTTY now returns `true` in arangosh and when running arangod with the `--console` flag

* add support for Swagger tags in Foxx


v3.1.9 (XXXX-XX-XX)
-------------------

* macos CLI package: store databases and apps in the users home directory

* ui: fixed re-login issue within a non system db, when tab was closed

* fixed a race in the VelocyStream Commtask implementation

* fixed issue #2256


v3.1.8 (2017-01-09)
-------------------

* add Windows silent installer

* add handling of debug symbols during Linux & windows release builds.

* fixed issue #2181

* fixed issue #2248: reduce V8 max old space size from 3 GB to 1 GB on 32 bit systems

* upgraded Boost version to 1.62.0

* fixed issue #2238

* fixed issue #2234

* agents announce new endpoints in inception phase to leader

* agency leadership accepts updatet endpoints to given uuid

* unified endpoints replace localhost with 127.0.0.1

* fix several problems within an authenticated cluster


v3.1.7 (2016-12-29)
-------------------

* fixed one too many elections in RAFT

* new agency comm backported from devel


v3.1.6 (2016-12-20)
-------------------

* fixed issue #2227

* fixed issue #2220

* agency constituent/agent bug fixes in race conditions picking up
  leadership

* supervision does not need waking up anymore as it is running
  regardless

* agents challenge their leadership more rigorously


v3.1.5 (2016-12-16)
-------------------

* lowered default value of `--database.revision-cache-target-size` from 75% of
  RAM to less than 40% of RAM

* fixed issue #2218

* fixed issue #2217

* Foxx router.get/post/etc handler argument can no longer accidentally omitted

* fixed issue #2223


v3.1.4 (2016-12-08)
-------------------

* fixed issue #2211

* fixed issue #2204

* at cluster start, coordinators wait until at least one DBserver is there,
  and either at least two DBservers are there or 15s have passed, before they
  initiate the bootstrap of system collections.

* more robust agency startup from devel

* supervision's AddFollower adds many followers at once

* supervision has new FailedFollower job

* agency's Node has new method getArray

* agency RAFT timing estimates more conservative in waitForSync
  scenario

* agency RAFT timing estimates capped at maximum 2.0/10.0 for low/high


v3.1.3 (2016-12-02)
-------------------

* fix a traversal bug when using skiplist indexes:
  if we have a skiplist of ["a", "unused", "_from"] and a traversal like:
  FOR v,e,p IN OUTBOUND @start @@edges
    FILTER p.edges[0].a == 'foo'
    RETURN v
  And the above index applied on "a" is considered better than EdgeIndex, than
  the executor got into undefined behaviour.

* fix endless loop when trying to create a collection with replicationFactor: -1


v3.1.2 (2016-11-24)
-------------------

* added support for descriptions field in Foxx dependencies

* (Enterprise only) fixed a bug in the statistic report for SmartGraph traversals.
Now they state correctly how many documents were fetched from the index and how many
have been filtered.

* Prevent uniform shard distribution when replicationFactor == numServers

v3.1.1 (2016-11-15)
-------------------

* fixed issue #2176

* fixed issue #2168

* display index usage of traversals in AQL explainer output (previously missing)

* fixed issue #2163

* preserve last-used HLC value across server starts

* allow more control over handling of pre-3.1 _rev values

  this changes the server startup option `--database.check-30-revisions` from a boolean (true/false)
  parameter to a string parameter with the following possible values:

  - "fail":
    will validate _rev values of 3.0 collections on collection loading and throw an exception when invalid _rev values are found.
    in this case collections with invalid _rev values are marked as corrupted and cannot be used in the ArangoDB 3.1 instance.
    the fix procedure for such collections is to export the collections from 3.0 database with arangodump and restore them in 3.1 with arangorestore.
    collections that do not contain invalid _rev values are marked as ok and will not be re-checked on following loads.
    collections that contain invalid _rev values will be re-checked on following loads.

  - "true":
    will validate _rev values of 3.0 collections on collection loading and print a warning when invalid _rev values are found.
    in this case collections with invalid _rev values can be used in the ArangoDB 3.1 instance.
    however, subsequent operations on documents with invalid _rev values may silently fail or fail with explicit errors.
    the fix procedure for such collections is to export the collections from 3.0 database with arangodump and restore them in 3.1 with arangorestore.
    collections that do not contain invalid _rev values are marked as ok and will not be re-checked on following loads.
    collections that contain invalid _rev values will be re-checked on following loads.

  - "false":
    will not validate _rev values on collection loading and not print warnings.
    no hint is given when invalid _rev values are found.
    subsequent operations on documents with invalid _rev values may silently fail or fail with explicit errors.
    this setting does not affect whether collections are re-checked later.
    collections will be re-checked on following loads if `--database.check-30-revisions` is later set to either `true` or `fail`.

  The change also suppresses warnings that were printed when collections were restored using arangorestore, and the restore
  data contained invalid _rev values. Now these warnings are suppressed, and new HLC _rev values are generated for these documents
  as before.

* added missing functions to AQL syntax highlighter in web interface

* fixed display of `ANY` direction in traversal explainer output (direction `ANY` was shown as either
  `INBOUND` or `OUTBOUND`)

* changed behavior of toJSON() function when serializing an object before saving it in the database

  if an object provides a toJSON() function, this function is still called for serializing it.
  the change is that the result of toJSON() is not stringified anymore, but saved as is. previous
  versions of ArangoDB called toJSON() and after that additionally stringified its result.

  This change will affect the saving of JS Buffer objects, which will now be saved as arrays of
  bytes instead of a comma-separated string of the Buffer's byte contents.

* allow creating unique indexes on more attributes than present in shardKeys

  The following combinations of shardKeys and indexKeys are allowed/not allowed:

  shardKeys     indexKeys
      a             a        ok
      a             b    not ok
      a           a b        ok
    a b             a    not ok
    a b             b    not ok
    a b           a b        ok
    a b         a b c        ok
  a b c           a b    not ok
  a b c         a b c        ok

* fixed wrong version in web interface login screen (EE only)

* make web interface not display an exclamation mark next to ArangoDB version number 3.1

* fixed search for arbitrary document attributes in web interface in case multiple
  search values were used on different attribute names. in this case, the search always
  produced an empty result

* disallow updating `_from` and `_to` values of edges in Smart Graphs. Updating these
  attributes would lead to potential redistribution of edges to other shards, which must be
  avoided.

* fixed issue #2148

* updated graphql-sync dependency to 0.6.2

* fixed issue #2156

* fixed CRC4 assembly linkage


v3.1.0 (2016-10-29)
-------------------

* AQL breaking change in cluster:

  from ArangoDB 3.1 onwards `WITH` is required for traversals in a
  clustered environment in order to avoid deadlocks.

  Note that for queries that access only a single collection or that have all
  collection names specified somewhere else in the query string, there is no
  need to use *WITH*. *WITH* is only useful when the AQL query parser cannot
  automatically figure out which collections are going to be used by the query.
  *WITH* is only useful for queries that dynamically access collections, e.g.
  via traversals, shortest path operations or the *DOCUMENT()* function.

  more info can be found [here](https://github.com/arangodb/arangodb/blob/devel/Documentation/Books/AQL/Operations/With.md)

* added AQL function `DISTANCE` to calculate the distance between two arbitrary
  coordinates (haversine formula)

* fixed issue #2110

* added Auto-aptation of RAFT timings as calculations only


v3.1.rc2 (2016-10-10)
---------------------

* second release candidate


v3.1.rc1 (2016-09-30)
---------------------

* first release candidate


v3.1.alpha2 (2016-09-01)
------------------------

* added module.context.createDocumentationRouter to replace module.context.apiDocumentation

* bug in RAFT implementation of reads. dethroned leader still answered requests in isolation

* ui: added new graph viewer

* ui: aql-editor added tabular & graph display

* ui: aql-editor improved usability

* ui: aql-editor: query profiling support

* fixed issue #2109

* fixed issue #2111

* fixed issue #2075

* added AQL function `DISTANCE` to calculate the distance between two arbitrary
  coordinates (haversine formula)

* rewrote scheduler and dispatcher based on boost::asio

  parameters changed:
    `--scheduler.threads` and `--server.threads` are now merged into a single one: `--server.threads`

    hidden `--server.extra-threads` has been removed

    hidden `--server.aql-threads` has been removed

    hidden `--server.backend` has been removed

    hidden `--server.show-backends` has been removed

    hidden `--server.thread-affinity` has been removed

* fixed issue #2086

* fixed issue #2079

* fixed issue #2071

  make the AQL query optimizer inject filter condition expressions referred to
  by variables during filter condition aggregation.
  For example, in the following query

      FOR doc IN collection
        LET cond1 = (doc.value == 1)
        LET cond2 = (doc.value == 2)
        FILTER cond1 || cond2
        RETURN { doc, cond1, cond2 }

  the optimizer will now inject the conditions for `cond1` and `cond2` into the filter
  condition `cond1 || cond2`, expanding it to `(doc.value == 1) || (doc.value == 2)`
  and making these conditions available for index searching.

  Note that the optimizer previously already injected some conditions into other
  conditions, but only if the variable that defined the condition was not used
  elsewhere. For example, the filter condition in the query

      FOR doc IN collection
        LET cond = (doc.value == 1)
        FILTER cond
        RETURN { doc }

  already got optimized before because `cond` was only used once in the query and
  the optimizer decided to inject it into the place where it was used.

  This only worked for variables that were referred to once in the query.
  When a variable was used multiple times, the condition was not injected as
  in the following query:

      FOR doc IN collection
        LET cond = (doc.value == 1)
        FILTER cond
        RETURN { doc, cond }

  The fix for #2070 now will enable this optimization so that the query can
  use an index on `doc.value` if available.

* changed behavior of AQL array comparison operators for empty arrays:
  * `ALL` and `ANY` now always return `false` when the left-hand operand is an
    empty array. The behavior for non-empty arrays does not change:
    * `[] ALL == 1` will return `false`
    * `[1] ALL == 1` will return `true`
    * `[1, 2] ALL == 1` will return `false`
    * `[2, 2] ALL == 1` will return `false`
    * `[] ANY == 1` will return `false`
    * `[1] ANY == 1` will return `true`
    * `[1, 2] ANY == 1` will return `true`
    * `[2, 2] ANY == 1` will return `false`
  * `NONE` now always returns `true` when the left-hand operand is an empty array.
    The behavior for non-empty arrays does not change:
    * `[] NONE == 1` will return `true`
    * `[1] NONE == 1` will return `false`
    * `[1, 2] NONE == 1` will return `false`
    * `[2, 2] NONE == 1` will return `true`

* added experimental AQL functions `JSON_STRINGIFY` and `JSON_PARSE`

* added experimental support for incoming gzip-compressed requests

* added HTTP REST APIs for online loglevel adjustments:

  - GET `/_admin/log/level` returns the current loglevel settings
  - PUT `/_admin/log/level` modifies the current loglevel settings

* PATCH /_api/gharial/{graph-name}/vertex/{collection-name}/{vertex-key}
  - changed default value for keepNull to true

* PATCH /_api/gharial/{graph-name}/edge/{collection-name}/{edge-key}
  - changed default value for keepNull to true

* renamed `maximalSize` attribute in parameter.json files to `journalSize`

  The `maximalSize` attribute will still be picked up from collections that
  have not been adjusted. Responses from the replication API will now also use
  `journalSize` instead of `maximalSize`.

* added `--cluster.system-replication-factor` in order to adjust the
  replication factor for new system collections

* fixed issue #2012

* added a memory expection in case V8 memory gets too low

* added Optimizer Rule for other indexes in Traversals
  this allows AQL traversals to use other indexes than the edge index.
  So traversals with filters on edges can now make use of more specific
  indexes, e.g.

      FOR v, e, p IN 2 OUTBOUND @start @@edge FILTER p.edges[0].foo == "bar"

  will prefer a Hash Index on [_from, foo] above the EdgeIndex.

* fixed epoch computation in hybrid logical clock

* fixed thread affinity

* replaced require("internal").db by require("@arangodb").db

* added option `--skip-lines` for arangoimp
  this allows skipping the first few lines from the import file in case the
  CSV or TSV import are used

* fixed periodic jobs: there should be only one instance running - even if it
  runs longer than the period

* improved performance of primary index and edge index lookups

* optimizations for AQL `[*]` operator in case no filter, no projection and
  no offset/limit are used

* added AQL function `OUTERSECTION` to return the symmetric difference of its
  input arguments

* Foxx manifests of installed services are now saved to disk with indentation

* Foxx tests and scripts in development mode should now always respect updated
  files instead of loading stale modules

* When disabling Foxx development mode the setup script is now re-run

* Foxx now provides an easy way to directly serve GraphQL requests using the
  `@arangodb/foxx/graphql` module and the bundled `graphql-sync` dependency

* Foxx OAuth2 module now correctly passes the `access_token` to the OAuth2 server

* added iconv-lite and timezone modules

* web interface now allows installing GitHub and zip services in legacy mode

* added module.context.createDocumentationRouter to replace module.context.apiDocumentation

* bug in RAFT implementation of reads. dethroned leader still answered
  requests in isolation

* all lambdas in ClusterInfo might have been left with dangling references.

* Agency bug fix for handling of empty json objects as values.

* Foxx tests no longer support the Mocha QUnit interface as this resulted in weird
  inconsistencies in the BDD and TDD interfaces. This fixes the TDD interface
  as well as out-of-sequence problems when using the BDD before/after functions.

* updated bundled JavaScript modules to latest versions; joi has been updated from 8.4 to 9.2
  (see [joi 9.0.0 release notes](https://github.com/hapijs/joi/issues/920) for information on
  breaking changes and new features)

* fixed issue #2139

* updated graphql-sync dependency to 0.6.2

* fixed issue #2156


v3.0.13 (XXXX-XX-XX)
--------------------

* fixed issue #2315

* fixed issue #2210


v3.0.12 (2016-11-23)
--------------------

* fixed issue #2176

* fixed issue #2168

* fixed issues #2149, #2159

* fixed error reporting for issue #2158

* fixed assembly linkage bug in CRC4 module

* added support for descriptions field in Foxx dependencies


v3.0.11 (2016-11-08)
--------------------

* fixed issue #2140: supervisor dies instead of respawning child

* fixed issue #2131: use shard key value entered by user in web interface

* fixed issue #2129: cannot kill a long-run query

* fixed issue #2110

* fixed issue #2081

* fixed issue #2038

* changes to Foxx service configuration or dependencies should now be
  stored correctly when options are cleared or omitted

* Foxx tests no longer support the Mocha QUnit interface as this resulted in weird
  inconsistencies in the BDD and TDD interfaces. This fixes the TDD interface
  as well as out-of-sequence problems when using the BDD before/after functions.

* fixed issue #2148


v3.0.10 (2016-09-26)
--------------------

* fixed issue #2072

* fixed issue #2070

* fixed slow cluster starup issues. supervision will demonstrate more
  patience with db servers


v3.0.9 (2016-09-21)
-------------------

* fixed issue #2064

* fixed issue #2060

* speed up `collection.any()` and skiplist index creation

* fixed multiple issues where ClusterInfo bug hung agency in limbo
  timeouting on multiple collection and database callbacks


v3.0.8 (2016-09-14)
-------------------

* fixed issue #2052

* fixed issue #2005

* fixed issue #2039

* fixed multiple issues where ClusterInfo bug hung agency in limbo
  timeouting on multiple collection and database callbacks


v3.0.7 (2016-09-05)
-------------------

* new supervision job handles db server failure during collection creation.


v3.0.6 (2016-09-02)
-------------------

* fixed issue #2026

* slightly better error diagnostics for AQL query compilation and replication

* fixed issue #2018

* fixed issue #2015

* fixed issue #2012

* fixed wrong default value for arangoimp's `--on-duplicate` value

* fix execution of AQL traversal expressions when there are multiple
  conditions that refer to variables set outside the traversal

* properly return HTTP 503 in JS actions when backend is gone

* supervision creates new key in agency for failed servers

* new shards will not be allocated on failed or cleaned servers


v3.0.5 (2016-08-18)
-------------------

* execute AQL ternary operator via C++ if possible

* fixed issue #1977

* fixed extraction of _id attribute in AQL traversal conditions

* fix SSL agency endpoint

* Minimum RAFT timeout was one order of magnitude to short.

* Optimized RAFT RPCs from leader to followers for efficiency.

* Optimized RAFT RPC handling on followers with respect to compaction.

* Fixed bug in handling of duplicates and overlapping logs

* Fixed bug in supervision take over after leadership change.

v3.0.4 (2016-08-01)
-------------------

* added missing lock for periodic jobs access

* fix multiple foxx related cluster issues

* fix handling of empty AQL query strings

* fixed issue in `INTERSECTION` AQL function with duplicate elements
  in the source arrays

* fixed issue #1970

* fixed issue #1968

* fixed issue #1967

* fixed issue #1962

* fixed issue #1959

* replaced require("internal").db by require("@arangodb").db

* fixed issue #1954

* fixed issue #1953

* fixed issue #1950

* fixed issue #1949

* fixed issue #1943

* fixed segfault in V8, by backporting https://bugs.chromium.org/p/v8/issues/detail?id=5033

* Foxx OAuth2 module now correctly passes the `access_token` to the OAuth2 server

* fixed credentialed CORS requests properly respecting --http.trusted-origin

* fixed a crash in V8Periodic task (forgotten lock)

* fixed two bugs in synchronous replication (syncCollectionFinalize)


v3.0.3 (2016-07-17)
-------------------

* fixed issue #1942

* fixed issue #1941

* fixed array index batch insertion issues for hash indexes that caused problems when
  no elements remained for insertion

* fixed AQL MERGE() function with External objects originating from traversals

* fixed some logfile recovery errors with error message "document not found"

* fixed issue #1937

* fixed issue #1936

* improved performance of arangorestore in clusters with synchronous
  replication

* Foxx tests and scripts in development mode should now always respect updated
  files instead of loading stale modules

* When disabling Foxx development mode the setup script is now re-run

* Foxx manifests of installed services are now saved to disk with indentation


v3.0.2 (2016-07-09)
-------------------

* fixed assertion failure in case multiple remove operations were used in the same query

* fixed upsert behavior in case upsert was used in a loop with the same document example

* fixed issue #1930

* don't expose local file paths in Foxx error messages.

* fixed issue #1929

* make arangodump dump the attribute `isSystem` when dumping the structure
  of a collection, additionally make arangorestore not fail when the attribute
  is missing

* fixed "Could not extract custom attribute" issue when using COLLECT with
  MIN/MAX functions in some contexts

* honor presence of persistent index for sorting

* make AQL query optimizer not skip "use-indexes-rule", even if enough
  plans have been created already

* make AQL optimizer not skip "use-indexes-rule", even if enough execution plans
  have been created already

* fix double precision value loss in VelocyPack JSON parser

* added missing SSL support for arangorestore

* improved cluster import performance

* fix Foxx thumbnails on DC/OS

* fix Foxx configuration not being saved

* fix Foxx app access from within the frontend on DC/OS

* add option --default-replication-factor to arangorestore and simplify
  the control over the number of shards when restoring

* fix a bug in the VPack -> V8 conversion if special attributes _key,
  _id, _rev, _from and _to had non-string values, which is allowed
  below the top level

* fix malloc_usable_size for darwin


v3.0.1 (2016-06-30)
-------------------

* fixed periodic jobs: there should be only one instance running - even if it
  runs longer than the period

* increase max. number of collections in AQL queries from 32 to 256

* fixed issue #1916: header "authorization" is required" when opening
  services page

* fixed issue #1915: Explain: member out of range

* fixed issue #1914: fix unterminated buffer

* don't remove lockfile if we are the same (now stale) pid
  fixes docker setups (our pid will always be 1)

* do not use revision id comparisons in compaction for determining whether a
  revision is obsolete, but marker memory addresses
  this ensures revision ids don't matter when compacting documents

* escape Unicode characters in JSON HTTP responses
  this converts UTF-8 characters in HTTP responses of arangod into `\uXXXX`
  escape sequences. This makes the HTTP responses fit into the 7 bit ASCII
  character range, which speeds up HTTP response parsing for some clients,
  namely node.js/v8

* add write before read collections when starting a user transaction
  this allows specifying the same collection in both read and write mode without
  unintended side effects

* fixed buffer overrun that occurred when building very large result sets

* index lookup optimizations for primary index and edge index

* fixed "collection is a nullptr" issue when starting a traversal from a transaction

* enable /_api/import on coordinator servers


v3.0.0 (2016-06-22)
-------------------

* minor GUI fixxes

* fix for replication and nonces


v3.0.0-rc3 (2016-06-19)
-----------------------

* renamed various Foxx errors to no longer refer to Foxx services as apps

* adjusted various error messages in Foxx to be more informative

* specifying "files" in a Foxx manifest to be mounted at the service root
  no longer results in 404s when trying to access non-file routes

* undeclared path parameters in Foxx no longer break the service

* trusted reverse proxy support is now handled more consistently

* ArangoDB request compatibility and user are now exposed in Foxx

* all bundled NPM modules have been upgraded to their latest versions


v3.0.0-rc2 (2016-06-12)
-----------------------

* added option `--server.max-packet-size` for client tools

* renamed option `--server.ssl-protocol` to `--ssl.protocol` in client tools
  (was already done for arangod, but overlooked for client tools)

* fix handling of `--ssl.protocol` value 5 (TLS v1.2) in client tools, which
  claimed to support it but didn't

* config file can use '@include' to include a different config file as base


v3.0.0-rc1 (2016-06-10)
-----------------------

* the user management has changed: it now has users that are independent of
  databases. A user can have one or more database assigned to the user.

* forward ported V8 Comparator bugfix for inline heuristics from
  https://github.com/v8/v8/commit/5ff7901e24c2c6029114567de5a08ed0f1494c81

* changed to-string conversion for AQL objects and arrays, used by the AQL
  function `TO_STRING()` and implicit to-string casts in AQL

  - arrays are now converted into their JSON-stringify equivalents, e.g.

    - `[ ]` is now converted to `[]`
    - `[ 1, 2, 3 ]` is now converted to `[1,2,3]`
    - `[ "test", 1, 2 ] is now converted to `["test",1,2]`

    Previous versions of ArangoDB converted arrays with no members into the
    empty string, and non-empty arrays into a comma-separated list of member
    values, without the surrounding angular brackets. Additionally, string
    array members were not enclosed in quotes in the result string:

    - `[ ]` was converted to ``
    - `[ 1, 2, 3 ]` was converted to `1,2,3`
    - `[ "test", 1, 2 ] was converted to `test,1,2`

  - objects are now converted to their JSON-stringify equivalents, e.g.

    - `{ }` is converted to `{}`
    - `{ a: 1, b: 2 }` is converted to `{"a":1,"b":2}`
    - `{ "test" : "foobar" }` is converted to `{"test":"foobar"}`

    Previous versions of ArangoDB always converted objects into the string
    `[object Object]`

  This change affects also the AQL functions `CONCAT()` and `CONCAT_SEPARATOR()`
  which treated array values differently in previous versions. Previous versions
  of ArangoDB automatically flattened array values on the first level of the array,
  e.g. `CONCAT([1, 2, 3, [ 4, 5, 6 ]])` produced `1,2,3,4,5,6`. Now this will produce
  `[1,2,3,[4,5,6]]`. To flatten array members on the top level, you can now use
  the more explicit `CONCAT(FLATTEN([1, 2, 3, [4, 5, 6]], 1))`.

* added C++ implementations for AQL functions `SLICE()`, `CONTAINS()` and
  `RANDOM_TOKEN()`

* as a consequence of the upgrade to V8 version 5, the implementation of the
  JavaScript `Buffer` object had to be changed. JavaScript `Buffer` objects in
  ArangoDB now always store their data on the heap. There is no shared pool
  for small Buffer values, and no pointing into existing Buffer data when
  extracting slices. This change may increase the cost of creating Buffers with
  short contents or when peeking into existing Buffers, but was required for
  safer memory management and to prevent leaks.

* the `db` object's function `_listDatabases()` was renamed to just `_databases()`
  in order to make it more consistent with the existing `_collections()` function.
  Additionally the `db` object's `_listEndpoints()` function was renamed to just
  `_endpoints()`.

* changed default value of `--server.authentication` from `false` to `true` in
  configuration files etc/relative/arangod.conf and etc/arangodb/arangod.conf.in.
  This means the server will be started with authentication enabled by default,
  requiring all client connections to provide authentication data when connecting
  to ArangoDB. Authentication can still be turned off via setting the value of
  `--server.authentication` to `false` in ArangoDB's configuration files or by
  specifying the option on the command-line.

* Changed result format for querying all collections via the API GET `/_api/collection`.

  Previous versions of ArangoDB returned an object with an attribute named `collections`
  and an attribute named `names`. Both contained all available collections, but
  `collections` contained the collections as an array, and `names` contained the
  collections again, contained in an object in which the attribute names were the
  collection names, e.g.

  ```
  {
    "collections": [
      {"id":"5874437","name":"test","isSystem":false,"status":3,"type":2},
      {"id":"17343237","name":"something","isSystem":false,"status":3,"type":2},
      ...
    ],
    "names": {
      "test": {"id":"5874437","name":"test","isSystem":false,"status":3,"type":2},
      "something": {"id":"17343237","name":"something","isSystem":false,"status":3,"type":2},
      ...
    }
  }
  ```
  This result structure was redundant, and therefore has been simplified to just

  ```
  {
    "result": [
      {"id":"5874437","name":"test","isSystem":false,"status":3,"type":2},
      {"id":"17343237","name":"something","isSystem":false,"status":3,"type":2},
      ...
    ]
  }
  ```

  in ArangoDB 3.0.

* added AQL functions `TYPENAME()` and `HASH()`

* renamed arangob tool to arangobench

* added AQL string comparison operator `LIKE`

  The operator can be used to compare strings like this:

      value LIKE search

  The operator is currently implemented by calling the already existing AQL
  function `LIKE`.

  This change also makes `LIKE` an AQL keyword. Using `LIKE` in either case as
  an attribute or collection name in AQL thus requires quoting.

* make AQL optimizer rule "remove-unnecessary-calculations" fire in more cases

  The rule will now remove calculations that are used exactly once in other
  expressions (e.g. `LET a = doc RETURN a.value`) and calculations,
  or calculations that are just references (e.g. `LET a = b`).

* renamed AQL optimizer rule "merge-traversal-filter" to "optimize-traversals"
  Additionally, the optimizer rule will remove unused edge and path result variables
  from the traversal in case they are specified in the `FOR` section of the traversal,
  but not referenced later in the query. This saves constructing edges and paths
  results.

* added AQL optimizer rule "inline-subqueries"

  This rule can pull out certain subqueries that are used as an operand to a `FOR`
  loop one level higher, eliminating the subquery completely. For example, the query

      FOR i IN (FOR j IN [1,2,3] RETURN j) RETURN i

  will be transformed by the rule to:

      FOR i IN [1,2,3] RETURN i

  The query

      FOR name IN (FOR doc IN _users FILTER doc.status == 1 RETURN doc.name) LIMIT 2 RETURN name

  will be transformed into

      FOR tmp IN _users FILTER tmp.status == 1 LIMIT 2 RETURN tmp.name

  The rule will only fire when the subquery is used as an operand to a `FOR` loop, and
  if the subquery does not contain a `COLLECT` with an `INTO` variable.

* added new endpoint "srv://" for DNS service records

* The result order of the AQL functions VALUES and ATTRIBUTES has never been
  guaranteed and it only had the "correct" ordering by accident when iterating
  over objects that were not loaded from the database. This accidental behavior
  is now changed by introduction of VelocyPack. No ordering is guaranteed unless
  you specify the sort parameter.

* removed configure option `--enable-logger`

* added AQL array comparison operators

  All AQL comparison operators now also exist in an array variant. In the
  array variant, the operator is preceded with one of the keywords *ALL*, *ANY*
  or *NONE*. Using one of these keywords changes the operator behavior to
  execute the comparison operation for all, any, or none of its left hand
  argument values. It is therefore expected that the left hand argument
  of an array operator is an array.

  Examples:

      [ 1, 2, 3 ] ALL IN [ 2, 3, 4 ]   // false
      [ 1, 2, 3 ] ALL IN [ 1, 2, 3 ]   // true
      [ 1, 2, 3 ] NONE IN [ 3 ]        // false
      [ 1, 2, 3 ] NONE IN [ 23, 42 ]   // true
      [ 1, 2, 3 ] ANY IN [ 4, 5, 6 ]   // false
      [ 1, 2, 3 ] ANY IN [ 1, 42 ]     // true
      [ 1, 2, 3 ] ANY == 2             // true
      [ 1, 2, 3 ] ANY == 4             // false
      [ 1, 2, 3 ] ANY > 0              // true
      [ 1, 2, 3 ] ANY <= 1             // true
      [ 1, 2, 3 ] NONE < 99            // false
      [ 1, 2, 3 ] NONE > 10            // true
      [ 1, 2, 3 ] ALL > 2              // false
      [ 1, 2, 3 ] ALL > 0              // true
      [ 1, 2, 3 ] ALL >= 3             // false
      ["foo", "bar"] ALL != "moo"      // true
      ["foo", "bar"] NONE == "bar"     // false
      ["foo", "bar"] ANY == "foo"      // true

* improved AQL optimizer to remove unnecessary sort operations in more cases

* allow enclosing AQL identifiers in forward ticks in addition to using
  backward ticks

  This allows for convenient writing of AQL queries in JavaScript template strings
  (which are delimited with backticks themselves), e.g.

      var q = `FOR doc IN ´collection´ RETURN doc.´name´`;

* allow to set `print.limitString` to configure the number of characters
  to output before truncating

* make logging configurable per log "topic"

  `--log.level <level>` sets the global log level to <level>, e.g. `info`,
  `debug`, `trace`.

  `--log.level topic=<level>` sets the log level for a specific topic.
  Currently, the following topics exist: `collector`, `compactor`, `mmap`,
  `performance`, `queries`, and `requests`. `performance` and `requests` are
  set to FATAL by default. `queries` is set to info. All others are
  set to the global level by default.

  The new log option `--log.output <definition>` allows directing the global
  or per-topic log output to different outputs. The output definition
  "<definition>" can be one of

    "-" for stdin
    "+" for stderr
    "syslog://<syslog-facility>"
    "syslog://<syslog-facility>/<application-name>"
    "file://<relative-path>"

  The option can be specified multiple times in order to configure the output
  for different log topics. To set up a per-topic output configuration, use
  `--log.output <topic>=<definition>`, e.g.

    queries=file://queries.txt

  logs all queries to the file "queries.txt".

* the option `--log.requests-file` is now deprecated. Instead use

    `--log.level requests=info`
    `--log.output requests=file://requests.txt`

* the option `--log.facility` is now deprecated. Instead use

    `--log.output requests=syslog://facility`

* the option `--log.performance` is now deprecated. Instead use

    `--log.level performance=trace`

* removed option `--log.source-filter`

* removed configure option `--enable-logger`

* change collection directory names to include a random id component at the end

  The new pattern is `collection-<id>-<random>`, where `<id>` is the collection
  id and `<random>` is a random number. Previous versions of ArangoDB used a
  pattern `collection-<id>` without the random number.

  ArangoDB 3.0 understands both the old and name directory name patterns.

* removed mostly unused internal spin-lock implementation

* removed support for pre-Windows 7-style locks. This removes compatibility for
  Windows versions older than Windows 7 (e.g. Windows Vista, Windows XP) and
  Windows 2008R2 (e.g. Windows 2008).

* changed names of sub-threads started by arangod

* added option `--default-number-of-shards` to arangorestore, allowing creating
  collections with a specifiable number of shards from a non-cluster dump

* removed support for CoffeeScript source files

* removed undocumented SleepAndRequeue

* added WorkMonitor to inspect server threads

* when downloading a Foxx service from the web interface the suggested filename
  is now based on the service's mount path instead of simply "app.zip"

* the `@arangodb/request` response object now stores the parsed JSON response
  body in a property `json` instead of `body` when the request was made using the
  `json` option. The `body` instead contains the response body as a string.

* the Foxx API has changed significantly, 2.8 services are still supported
  using a backwards-compatible "legacy mode"


v2.8.12 (XXXX-XX-XX)
--------------------

* issue #2091: decrease connect timeout to 5 seconds on startup

* fixed issue #2072

* slightly better error diagnostics for some replication errors

* fixed issue #1977

* fixed issue in `INTERSECTION` AQL function with duplicate elements
  in the source arrays

* fixed issue #1962

* fixed issue #1959

* export aqlQuery template handler as require('org/arangodb').aql for forwards-compatibility


v2.8.11 (2016-07-13)
--------------------

* fixed array index batch insertion issues for hash indexes that caused problems when
  no elements remained for insertion

* fixed issue #1937


v2.8.10 (2016-07-01)
--------------------

* make sure next local _rev value used for a document is at least as high as the
  _rev value supplied by external sources such as replication

* make adding a collection in both read- and write-mode to a transaction behave as
  expected (write includes read). This prevents the `unregister collection used in
  transaction` error

* fixed sometimes invalid result for `byExample(...).count()` when an index plus
  post-filtering was used

* fixed "collection is a nullptr" issue when starting a traversal from a transaction

* honor the value of startup option `--database.wait-for-sync` (that is used to control
  whether new collections are created with `waitForSync` set to `true` by default) also
  when creating collections via the HTTP API (and thus the ArangoShell). When creating
  a collection via these mechanisms, the option was ignored so far, which was inconsistent.

* fixed issue #1826: arangosh --javascript.execute: internal error (geo index issue)

* fixed issue #1823: Arango crashed hard executing very simple query on windows


v2.8.9 (2016-05-13)
-------------------

* fixed escaping and quoting of extra parameters for executables in Mac OS X App

* added "waiting for" status variable to web interface collection figures view

* fixed undefined behavior in query cache invaldation

* fixed access to /_admin/statistics API in case statistics are disable via option
  `--server.disable-statistics`

* Foxx manager will no longer fail hard when Foxx store is unreachable unless installing
  a service from the Foxx store (e.g. when behind a firewall or GitHub is unreachable).


v2.8.8 (2016-04-19)
-------------------

* fixed issue #1805: Query: internal error (location: arangod/Aql/AqlValue.cpp:182).
  Please report this error to arangodb.com (while executing)

* allow specifying collection name prefixes for `_from` and `_to` in arangoimp:

  To avoid specifying complete document ids (consisting of collection names and document
  keys) for *_from* and *_to* values when importing edges with arangoimp, there are now
  the options *--from-collection-prefix* and *--to-collection-prefix*.

  If specified, these values will be automatically prepended to each value in *_from*
  (or *_to* resp.). This allows specifying only document keys inside *_from* and/or *_to*.

  *Example*

      > arangoimp --from-collection-prefix users --to-collection-prefix products ...

  Importing the following document will then create an edge between *users/1234* and
  *products/4321*:

  ```js
  { "_from" : "1234", "_to" : "4321", "desc" : "users/1234 is connected to products/4321" }
  ```

* requests made with the interactive system API documentation in the web interface
  (Swagger) will now respect the active database instead of always using `_system`


v2.8.7 (2016-04-07)
-------------------

* optimized primary=>secondary failover

* fix to-boolean conversion for documents in AQL

* expose the User-Agent HTTP header from the ArangoShell since Github seems to
  require it now, and we use the ArangoShell for fetching Foxx repositories from Github

* work with http servers that only send

* fixed potential race condition between compactor and collector threads

* fix removal of temporary directories on arangosh exit

* javadoc-style comments in Foxx services are no longer interpreted as
  Foxx comments outside of controller/script/exports files (#1748)

* removed remaining references to class syntax for Foxx Model and Repository
  from the documentation

* added a safe-guard for corrupted master-pointer


v2.8.6 (2016-03-23)
-------------------

* arangosh can now execute JavaScript script files that contain a shebang
  in the first line of the file. This allows executing script files directly.

  Provided there is a script file `/path/to/script.js` with the shebang
  `#!arangosh --javascript.execute`:

      > cat /path/to/script.js
      #!arangosh --javascript.execute
      print("hello from script.js");

  If the script file is made executable

      > chmod a+x /path/to/script.js

  it can be invoked on the shell directly and use arangosh for its execution:

      > /path/to/script.js
      hello from script.js

  This did not work in previous versions of ArangoDB, as the whole script contents
  (including the shebang) were treated as JavaScript code.
  Now shebangs in script files will now be ignored for all files passed to arangosh's
  `--javascript.execute` parameter.

  The alternative way of executing a JavaScript file with arangosh still works:

      > arangosh --javascript.execute /path/to/script.js
      hello from script.js

* added missing reset of traversal state for nested traversals.
  The state of nested traversals (a traversal in an AQL query that was
  located in a repeatedly executed subquery or inside another FOR loop)
  was not reset properly, so that multiple invocations of the same nested
  traversal with different start vertices led to the nested traversal
  always using the start vertex provided on the first invocation.

* fixed issue #1781: ArangoDB startup time increased tremendously

* fixed issue #1783: SIGHUP should rotate the log


v2.8.5 (2016-03-11)
-------------------

* Add OpenSSL handler for TLS V1.2 as sugested by kurtkincaid in #1771

* fixed issue #1765 (The webinterface should display the correct query time)
  and #1770 (Display ACTUAL query time in aardvark's AQL editor)

* Windows: the unhandled exception handler now calls the windows logging
  facilities directly without locks.
  This fixes lockups on crashes from the logging framework.

* improve nullptr handling in logger.

* added new endpoint "srv://" for DNS service records

* `org/arangodb/request` no longer sets the content-type header to the
  string "undefined" when no content-type header should be sent (issue #1776)


v2.8.4 (2016-03-01)
-------------------

* global modules are no longer incorrectly resolved outside the ArangoDB
  JavaScript directory or the Foxx service's root directory (issue #1577)

* improved error messages from Foxx and JavaScript (issues #1564, #1565, #1744)


v2.8.3 (2016-02-22)
-------------------

* fixed AQL filter condition collapsing for deeply-nested cases, potentially
  enabling usage of indexes in some dedicated cases

* added parentheses in AQL explain command output to correctly display precedence
  of logical and arithmetic operators

* Foxx Model event listeners defined on the model are now correctly invoked by
  the Repository methods (issue #1665)

* Deleting a Foxx service in the frontend should now always succeed even if the
  files no longer exist on the file system (issue #1358)

* Routing actions loaded from the database no longer throw exceptions when
  trying to load other modules using "require"

* The `org/arangodb/request` response object now sets a property `json` to the
  parsed JSON response body in addition to overwriting the `body` property when
  the request was made using the `json` option.

* Improved Windows stability

* Fixed a bug in the interactive API documentation that would escape slashes
  in document-handle fields. Document handles are now provided as separate
  fields for collection name and document key.


v2.8.2 (2016-02-09)
-------------------

* the continuous replication applier will now prevent the master's WAL logfiles
  from being removed if they are still needed by the applier on the slave. This
  should help slaves that suffered from masters garbage collection WAL logfiles
  which would have been needed by the slave later.

  The initial synchronization will block removal of still needed WAL logfiles
  on the master for 10 minutes initially, and will extend this period when further
  requests are made to the master. Initial synchronization hands over its handle
  for blocking logfile removal to the continuous replication when started via
  the *setupReplication* function. In this case, continuous replication will
  extend the logfile removal blocking period for the required WAL logfiles when
  the slave makes additional requests.

  All handles that block logfile removal will time out automatically after at
  most 5 minutes should a master not be contacted by the slave anymore (e.g. in
  case the slave's replication is turned off, the slaves loses the connection
  to the master or the slave goes down).

* added all-in-one function *setupReplication* to synchronize data from master
  to slave and start the continuous replication:

      require("@arangodb/replication").setupReplication(configuration);

  The command will return when the initial synchronization is finished and the
  continuous replication has been started, or in case the initial synchronization
  has failed.

  If the initial synchronization is successful, the command will store the given
  configuration on the slave. It also configures the continuous replication to start
  automatically if the slave is restarted, i.e. *autoStart* is set to *true*.

  If the command is run while the slave's replication applier is already running,
  it will first stop the running applier, drop its configuration and do a
  resynchronization of data with the master. It will then use the provided configration,
  overwriting any previously existing replication configuration on the slave.

  The following example demonstrates how to use the command for setting up replication
  for the *_system* database. Note that it should be run on the slave and not the
  master:

      db._useDatabase("_system");
      require("@arangodb/replication").setupReplication({
        endpoint: "tcp://master.domain.org:8529",
        username: "myuser",
        password: "mypasswd",
        verbose: false,
        includeSystem: false,
        incremental: true,
        autoResync: true
      });

* the *sync* and *syncCollection* functions now always start the data synchronization
  as an asynchronous server job. The call to *sync* or *syncCollection* will block
  until synchronization is either complete or has failed with an error. The functions
  will automatically poll the slave periodically for status updates.

  The main benefit is that the connection to the slave does not need to stay open
  permanently and is thus not affected by timeout issues. Additionally the caller does
  not need to query the synchronization status from the slave manually as this is
  now performed automatically by these functions.

* fixed undefined behavior when explaining some types of AQL traversals, fixed
  display of some types of traversals in AQL explain output


v2.8.1 (2016-01-29)
-------------------

* Improved AQL Pattern matching by allowing to specify a different traversal
  direction for one or many of the edge collections.

      FOR v, e, p IN OUTBOUND @start @@ec1, INBOUND @@ec2, @@ec3

  will traverse *ec1* and *ec3* in the OUTBOUND direction and for *ec2* it will use
  the INBOUND direction. These directions can be combined in arbitrary ways, the
  direction defined after *IN [steps]* will we used as default direction and can
  be overriden for specific collections.
  This feature is only available for collection lists, it is not possible to
  combine it with graph names.

* detect more types of transaction deadlocks early

* fixed display of relational operators in traversal explain output

* fixed undefined behavior in AQL function `PARSE_IDENTIFIER`

* added "engines" field to Foxx services generated in the admin interface

* added AQL function `IS_SAME_COLLECTION`:

  *IS_SAME_COLLECTION(collection, document)*: Return true if *document* has the same
  collection id as the collection specified in *collection*. *document* can either be
  a [document handle](../Glossary/README.md#document-handle) string, or a document with
  an *_id* attribute. The function does not validate whether the collection actually
  contains the specified document, but only compares the name of the specified collection
  with the collection name part of the specified document.
  If *document* is neither an object with an *id* attribute nor a *string* value,
  the function will return *null* and raise a warning.

      /* true */
      IS_SAME_COLLECTION('_users', '_users/my-user')
      IS_SAME_COLLECTION('_users', { _id: '_users/my-user' })

      /* false */
      IS_SAME_COLLECTION('_users', 'foobar/baz')
      IS_SAME_COLLECTION('_users', { _id: 'something/else' })


v2.8.0 (2016-01-25)
-------------------

* avoid recursive locking


v2.8.0-beta8 (2016-01-19)
-------------------------

* improved internal datafile statistics for compaction and compaction triggering
  conditions, preventing excessive growth of collection datafiles under some
  workloads. This should also fix issue #1596.

* renamed AQL optimizer rule `remove-collect-into` to `remove-collect-variables`

* fixed primary and edge index lookups prematurely aborting searches when the
  specified id search value contained a different collection than the collection
  the index was created for


v2.8.0-beta7 (2016-01-06)
-------------------------

* added vm.runInThisContext

* added AQL keyword `AGGREGATE` for use in AQL `COLLECT` statement

  Using `AGGREGATE` allows more efficient aggregation (incrementally while building
  the groups) than previous versions of AQL, which built group aggregates afterwards
  from the total of all group values.

  `AGGREGATE` can be used inside a `COLLECT` statement only. If used, it must follow
  the declaration of grouping keys:

      FOR doc IN collection
        COLLECT gender = doc.gender AGGREGATE minAge = MIN(doc.age), maxAge = MAX(doc.age)
        RETURN { gender, minAge, maxAge }

  or, if no grouping keys are used, it can follow the `COLLECT` keyword:

      FOR doc IN collection
        COLLECT AGGREGATE minAge = MIN(doc.age), maxAge = MAX(doc.age)
        RETURN {
  minAge, maxAge
}

  Only specific expressions are allowed on the right-hand side of each `AGGREGATE`
  assignment:

  - on the top level the expression must be a call to one of the supported aggregation
    functions `LENGTH`, `MIN`, `MAX`, `SUM`, `AVERAGE`, `STDDEV_POPULATION`, `STDDEV_SAMPLE`,
    `VARIANCE_POPULATION`, or `VARIANCE_SAMPLE`

  - the expression must not refer to variables introduced in the `COLLECT` itself

* Foxx: mocha test paths with wildcard characters (asterisks) now work on Windows

* reserved AQL keyword `NONE` for future use

* web interface: fixed a graph display bug concerning dashboard view

* web interface: fixed several bugs during the dashboard initialize process

* web interface: included several bugfixes: #1597, #1611, #1623

* AQL query optimizer now converts `LENGTH(collection-name)` to an optimized
  expression that returns the number of documents in a collection

* adjusted the behavior of the expansion (`[*]`) operator in AQL for non-array values

  In ArangoDB 2.8, calling the expansion operator on a non-array value will always
  return an empty array. Previous versions of ArangoDB expanded non-array values by
  calling the `TO_ARRAY()` function for the value, which for example returned an
  array with a single value for boolean, numeric and string input values, and an array
  with the object's values for an object input value. This behavior was inconsistent
  with how the expansion operator works for the array indexes in 2.8, so the behavior
  is now unified:

  - if the left-hand side operand of `[*]` is an array, the array will be returned as
    is when calling `[*]` on it
  - if the left-hand side operand of `[*]` is not an array, an empty array will be
    returned by `[*]`

  AQL queries that rely on the old behavior can be changed by either calling `TO_ARRAY`
  explicitly or by using the `[*]` at the correct position.

  The following example query will change its result in 2.8 compared to 2.7:

      LET values = "foo" RETURN values[*]

  In 2.7 the query has returned the array `[ "foo" ]`, but in 2.8 it will return an
  empty array `[ ]`. To make it return the array `[ "foo" ]` again, an explicit
  `TO_ARRAY` function call is needed in 2.8 (which in this case allows the removal
  of the `[*]` operator altogether). This also works in 2.7:

      LET values = "foo" RETURN TO_ARRAY(values)

  Another example:

      LET values = [ { name: "foo" }, { name: "bar" } ]
      RETURN values[*].name[*]

  The above returned `[ [ "foo" ], [ "bar" ] ] in 2.7. In 2.8 it will return
  `[ [ ], [ ] ]`, because the value of `name` is not an array. To change the results
  to the 2.7 style, the query can be changed to

      LET values = [ { name: "foo" }, { name: "bar" } ]
      RETURN values[* RETURN TO_ARRAY(CURRENT.name)]

  The above also works in 2.7.
  The following types of queries won't change:

      LET values = [ 1, 2, 3 ] RETURN values[*]
      LET values = [ { name: "foo" }, { name: "bar" } ] RETURN values[*].name
      LET values = [ { names: [ "foo", "bar" ] }, { names: [ "baz" ] } ] RETURN values[*].names[*]
      LET values = [ { names: [ "foo", "bar" ] }, { names: [ "baz" ] } ] RETURN values[*].names[**]

* slightly adjusted V8 garbage collection strategy so that collection eventually
  happens in all contexts that hold V8 external references to documents and
  collections.

  also adjusted default value of `--javascript.gc-frequency` from 10 seconds to
  15 seconds, as less internal operations are carried out in JavaScript.

* fixes for AQL optimizer and traversal

* added `--create-collection-type` option to arangoimp

  This allows specifying the type of the collection to be created when
  `--create-collection` is set to `true`.

* Foxx export cache should no longer break if a broken app is loaded in the
  web admin interface.


v2.8.0-beta2 (2015-12-16)
-------------------------

* added AQL query optimizer rule "sort-in-values"

  This rule pre-sorts the right-hand side operand of the `IN` and `NOT IN`
  operators so the operation can use a binary search with logarithmic complexity
  instead of a linear search. The rule is applied when the right-hand side
  operand of an `IN` or `NOT IN` operator in a filter condition is a variable that
  is defined in a different loop/scope than the operator itself. Additionally,
  the filter condition must consist of solely the `IN` or `NOT IN` operation
  in order to avoid any side-effects.

* changed collection status terminology in web interface for collections for
  which an unload request has been issued from `in the process of being unloaded`
  to `will be unloaded`.

* unloading a collection via the web interface will now trigger garbage collection
  in all v8 contexts and force a WAL flush. This increases the chances of perfoming
  the unload faster.

* added the following attributes to the result of `collection.figures()` and the
  corresponding HTTP API at `PUT /_api/collection/<name>/figures`:

  - `documentReferences`: The number of references to documents in datafiles
    that JavaScript code currently holds. This information can be used for
    debugging compaction and unload issues.
  - `waitingFor`: An optional string value that contains information about
    which object type is at the head of the collection's cleanup queue. This
    information can be used for debugging compaction and unload issues.
  - `compactionStatus.time`: The point in time the compaction for the collection
    was last executed. This information can be used for debugging compaction
    issues.
  - `compactionStatus.message`: The action that was performed when the compaction
    was last run for the collection. This information can be used for debugging
    compaction issues.

  Note: `waitingFor` and `compactionStatus` may be empty when called on a coordinator
  in a cluster.

* the compaction will now provide queryable status info that can be used to track
  its progress. The compaction status is displayed in the web interface, too.

* better error reporting for arangodump and arangorestore

* arangodump will now fail by default when trying to dump edges that
  refer to already dropped collections. This can be circumvented by
  specifying the option `--force true` when invoking arangodump

* fixed cluster upgrade procedure

* the AQL functions `NEAR` and `WITHIN` now have stricter validations
  for their input parameters `limit`, `radius` and `distance`. They may now throw
  exceptions when invalid parameters are passed that may have not led
  to exceptions in previous versions.

* deprecation warnings now log stack traces

* Foxx: improved backwards compatibility with 2.5 and 2.6

  - reverted Model and Repository back to non-ES6 "classes" because of
    compatibility issues when using the extend method with a constructor

  - removed deprecation warnings for extend and controller.del

  - restored deprecated method Model.toJSONSchema

  - restored deprecated `type`, `jwt` and `sessionStorageApp` options
    in Controller#activateSessions

* Fixed a deadlock problem in the cluster


v2.8.0-beta1 (2015-12-06)
-------------------------

* added AQL function `IS_DATESTRING(value)`

  Returns true if *value* is a string that can be used in a date function.
  This includes partial dates such as *2015* or *2015-10* and strings containing
  invalid dates such as *2015-02-31*. The function will return false for all
  non-string values, even if some of them may be usable in date functions.


v2.8.0-alpha1 (2015-12-03)
--------------------------

* added AQL keywords `GRAPH`, `OUTBOUND`, `INBOUND` and `ANY` for use in graph
  traversals, reserved AQL keyword `ALL` for future use

  Usage of these keywords as collection names, variable names or attribute names
  in AQL queries will not be possible without quoting. For example, the following
  AQL query will still work as it uses a quoted collection name and a quoted
  attribute name:

      FOR doc IN `OUTBOUND`
        RETURN doc.`any`

* issue #1593: added AQL `POW` function for exponentation

* added cluster execution site info in explain output for AQL queries

* replication improvements:

  - added `autoResync` configuration parameter for continuous replication.

    When set to `true`, a replication slave will automatically trigger a full data
    re-synchronization with the master when the master cannot provide the log data
    the slave had asked for. Note that `autoResync` will only work when the option
    `requireFromPresent` is also set to `true` for the continuous replication, or
    when the continuous syncer is started and detects that no start tick is present.

    Automatic re-synchronization may transfer a lot of data from the master to the
    slave and may be expensive. It is therefore turned off by default.
    When turned off, the slave will never perform an automatic re-synchronization
    with the master.

  - added `idleMinWaitTime` and `idleMaxWaitTime` configuration parameters for
    continuous replication.

    These parameters can be used to control the minimum and maximum wait time the
    slave will (intentionally) idle and not poll for master log changes in case the
    master had sent the full logs already.
    The `idleMaxWaitTime` value will only be used when `adapativePolling` is set
    to `true`. When `adaptivePolling` is disable, only `idleMinWaitTime` will be
    used as a constant time span in which the slave will not poll the master for
    further changes. The default values are 0.5 seconds for `idleMinWaitTime` and
    2.5 seconds for `idleMaxWaitTime`, which correspond to the hard-coded values
    used in previous versions of ArangoDB.

  - added `initialSyncMaxWaitTime` configuration parameter for initial and continuous
    replication

    This option controls the maximum wait time (in seconds) that the initial
    synchronization will wait for a response from the master when fetching initial
    collection data. If no response is received within this time period, the initial
    synchronization will give up and fail. This option is also relevant for
    continuous replication in case *autoResync* is set to *true*, as then the
    continuous replication may trigger a full data re-synchronization in case
    the master cannot the log data the slave had asked for.

  - HTTP requests sent from the slave to the master during initial synchronization
    will now be retried if they fail with connection problems.

  - the initial synchronization now logs its progress so it can be queried using
    the regular replication status check APIs.

  - added `async` attribute for `sync` and `syncCollection` operations called from
    the ArangoShell. Setthing this attribute to `true` will make the synchronization
    job on the server go into the background, so that the shell does not block. The
    status of the started asynchronous synchronization job can be queried from the
    ArangoShell like this:

        /* starts initial synchronization */
        var replication = require("@arangodb/replication");
        var id = replication.sync({
          endpoint: "tcp://master.domain.org:8529",
          username: "myuser",
          password: "mypasswd",
          async: true
       });

       /* now query the id of the returned async job and print the status */
       print(replication.getSyncResult(id));

    The result of `getSyncResult()` will be `false` while the server-side job
    has not completed, and different to `false` if it has completed. When it has
    completed, all job result details will be returned by the call to `getSyncResult()`.


* fixed non-deterministic query results in some cluster queries

* fixed issue #1589

* return HTTP status code 410 (gone) instead of HTTP 408 (request timeout) for
  server-side operations that are canceled / killed. Sending 410 instead of 408
  prevents clients from re-starting the same (canceled) operation. Google Chrome
  for example sends the HTTP request again in case it is responded with an HTTP
  408, and this is exactly the opposite of the desired behavior when an operation
  is canceled / killed by the user.

* web interface: queries in AQL editor now cancelable

* web interface: dashboard - added replication information

* web interface: AQL editor now supports bind parameters

* added startup option `--server.hide-product-header` to make the server not send
  the HTTP response header `"Server: ArangoDB"` in its HTTP responses. By default,
  the option is turned off so the header is still sent as usual.

* added new AQL function `UNSET_RECURSIVE` to recursively unset attritutes from
  objects/documents

* switched command-line editor in ArangoShell and arangod to linenoise-ng

* added automatic deadlock detection for transactions

  In case a deadlock is detected, a multi-collection operation may be rolled back
  automatically and fail with error 29 (`deadlock detected`). Client code for
  operations containing more than one collection should be aware of this potential
  error and handle it accordingly, either by giving up or retrying the transaction.

* Added C++ implementations for the AQL arithmetic operations and the following
  AQL functions:
  - ABS
  - APPEND
  - COLLECTIONS
  - CURRENT_DATABASE
  - DOCUMENT
  - EDGES
  - FIRST
  - FIRST_DOCUMENT
  - FIRST_LIST
  - FLATTEN
  - FLOOR
  - FULLTEXT
  - LAST
  - MEDIAN
  - MERGE_RECURSIVE
  - MINUS
  - NEAR
  - NOT_NULL
  - NTH
  - PARSE_IDENTIFIER
  - PERCENTILE
  - POP
  - POSITION
  - PUSH
  - RAND
  - RANGE
  - REMOVE_NTH
  - REMOVE_VALUE
  - REMOVE_VALUES
  - ROUND
  - SHIFT
  - SQRT
  - STDDEV_POPULATION
  - STDDEV_SAMPLE
  - UNSHIFT
  - VARIANCE_POPULATION
  - VARIANCE_SAMPLE
  - WITHIN
  - ZIP

* improved performance of skipping over many documents in an AQL query when no
  indexes and no filters are used, e.g.

      FOR doc IN collection
        LIMIT 1000000, 10
        RETURN doc

* Added array indexes

  Hash indexes and skiplist indexes can now optionally be defined for array values
  so they index individual array members.

  To define an index for array values, the attribute name is extended with the
  expansion operator `[*]` in the index definition:

      arangosh> db.colName.ensureHashIndex("tags[*]");

  When given the following document

      { tags: [ "AQL", "ArangoDB", "Index" ] }

  the index will now contain the individual values `"AQL"`, `"ArangoDB"` and `"Index"`.

  Now the index can be used for finding all documents having `"ArangoDB"` somewhere in their
  tags array using the following AQL query:

      FOR doc IN colName
        FILTER "ArangoDB" IN doc.tags[*]
        RETURN doc

* rewrote AQL query optimizer rule `use-index-range` and renamed it to `use-indexes`.
  The name change affects rule names in the optimizer's output.

* rewrote AQL execution node `IndexRangeNode` and renamed it to `IndexNode`. The name
  change affects node names in the optimizer's explain output.

* added convenience function `db._explain(query)` for human-readable explanation
  of AQL queries

* module resolution as used by `require` now behaves more like in node.js

* the `org/arangodb/request` module now returns response bodies for error responses
  by default. The old behavior of not returning bodies for error responses can be
  re-enabled by explicitly setting the option `returnBodyOnError` to `false` (#1437)


v2.7.6 (2016-01-30)
-------------------

* detect more types of transaction deadlocks early


v2.7.5 (2016-01-22)
-------------------

* backported added automatic deadlock detection for transactions

  In case a deadlock is detected, a multi-collection operation may be rolled back
  automatically and fail with error 29 (`deadlock detected`). Client code for
  operations containing more than one collection should be aware of this potential
  error and handle it accordingly, either by giving up or retrying the transaction.

* improved internal datafile statistics for compaction and compaction triggering
  conditions, preventing excessive growth of collection datafiles under some
  workloads. This should also fix issue #1596.

* Foxx export cache should no longer break if a broken app is loaded in the
  web admin interface.

* Foxx: removed some incorrect deprecation warnings.

* Foxx: mocha test paths with wildcard characters (asterisks) now work on Windows


v2.7.4 (2015-12-21)
-------------------

* slightly adjusted V8 garbage collection strategy so that collection eventually
  happens in all contexts that hold V8 external references to documents and
  collections.

* added the following attributes to the result of `collection.figures()` and the
  corresponding HTTP API at `PUT /_api/collection/<name>/figures`:

  - `documentReferences`: The number of references to documents in datafiles
    that JavaScript code currently holds. This information can be used for
    debugging compaction and unload issues.
  - `waitingFor`: An optional string value that contains information about
    which object type is at the head of the collection's cleanup queue. This
    information can be used for debugging compaction and unload issues.
  - `compactionStatus.time`: The point in time the compaction for the collection
    was last executed. This information can be used for debugging compaction
    issues.
  - `compactionStatus.message`: The action that was performed when the compaction
    was last run for the collection. This information can be used for debugging
    compaction issues.

  Note: `waitingFor` and `compactionStatus` may be empty when called on a coordinator
  in a cluster.

* the compaction will now provide queryable status info that can be used to track
  its progress. The compaction status is displayed in the web interface, too.


v2.7.3 (2015-12-17)
-------------------

* fixed some replication value conversion issues when replication applier properties
  were set via ArangoShell

* fixed disappearing of documents for collections transferred via `sync` or
  `syncCollection` if the collection was dropped right before synchronization
  and drop and (re-)create collection markers were located in the same WAL file


* fixed an issue where overwriting the system sessions collection would break
  the web interface when authentication is enabled

v2.7.2 (2015-12-01)
-------------------

* replication improvements:

  - added `autoResync` configuration parameter for continuous replication.

    When set to `true`, a replication slave will automatically trigger a full data
    re-synchronization with the master when the master cannot provide the log data
    the slave had asked for. Note that `autoResync` will only work when the option
    `requireFromPresent` is also set to `true` for the continuous replication, or
    when the continuous syncer is started and detects that no start tick is present.

    Automatic re-synchronization may transfer a lot of data from the master to the
    slave and may be expensive. It is therefore turned off by default.
    When turned off, the slave will never perform an automatic re-synchronization
    with the master.

  - added `idleMinWaitTime` and `idleMaxWaitTime` configuration parameters for
    continuous replication.

    These parameters can be used to control the minimum and maximum wait time the
    slave will (intentionally) idle and not poll for master log changes in case the
    master had sent the full logs already.
    The `idleMaxWaitTime` value will only be used when `adapativePolling` is set
    to `true`. When `adaptivePolling` is disable, only `idleMinWaitTime` will be
    used as a constant time span in which the slave will not poll the master for
    further changes. The default values are 0.5 seconds for `idleMinWaitTime` and
    2.5 seconds for `idleMaxWaitTime`, which correspond to the hard-coded values
    used in previous versions of ArangoDB.

  - added `initialSyncMaxWaitTime` configuration parameter for initial and continuous
    replication

    This option controls the maximum wait time (in seconds) that the initial
    synchronization will wait for a response from the master when fetching initial
    collection data. If no response is received within this time period, the initial
    synchronization will give up and fail. This option is also relevant for
    continuous replication in case *autoResync* is set to *true*, as then the
    continuous replication may trigger a full data re-synchronization in case
    the master cannot the log data the slave had asked for.

  - HTTP requests sent from the slave to the master during initial synchronization
    will now be retried if they fail with connection problems.

  - the initial synchronization now logs its progress so it can be queried using
    the regular replication status check APIs.

* fixed non-deterministic query results in some cluster queries

* added missing lock instruction for primary index in compactor size calculation

* fixed issue #1589

* fixed issue #1583

* fixed undefined behavior when accessing the top level of a document with the `[*]`
  operator

* fixed potentially invalid pointer access in shaper when the currently accessed
  document got re-located by the WAL collector at the very same time

* Foxx: optional configuration options no longer log validation errors when assigned
  empty values (#1495)

* Foxx: constructors provided to Repository and Model sub-classes via extend are
  now correctly called (#1592)


v2.7.1 (2015-11-07)
-------------------

* switch to linenoise next generation

* exclude `_apps` collection from replication

  The slave has its own `_apps` collection which it populates on server start.
  When replicating data from the master to the slave, the data from the master may
  clash with the slave's own data in the `_apps` collection. Excluding the `_apps`
  collection from replication avoids this.

* disable replication appliers when starting in modes `--upgrade`, `--no-server`
  and `--check-upgrade`

* more detailed output in arango-dfdb

* fixed "no start tick" issue in replication applier

  This error could occur after restarting a slave server after a shutdown
  when no data was ever transferred from the master to the slave via the
  continuous replication

* fixed problem during SSL client connection abort that led to scheduler thread
  staying at 100% CPU saturation

* fixed potential segfault in AQL `NEIGHBORS` function implementation when C++ function
  variant was used and collection names were passed as strings

* removed duplicate target for some frontend JavaScript files from the Makefile

* make AQL function `MERGE()` work on a single array parameter, too.
  This allows combining the attributes of multiple objects from an array into
  a single object, e.g.

      RETURN MERGE([
        { foo: 'bar' },
        { quux: 'quetzalcoatl', ruled: true },
        { bar: 'baz', foo: 'done' }
      ])

  will now return:

      {
        "foo": "done",
        "quux": "quetzalcoatl",
        "ruled": true,
        "bar": "baz"
      }

* fixed potential deadlock in collection status changing on Windows

* fixed hard-coded `incremental` parameter in shell implementation of
  `syncCollection` function in replication module

* fix for GCC5: added check for '-stdlib' option


v2.7.0 (2015-10-09)
-------------------

* fixed request statistics aggregation
  When arangod was started in supervisor mode, the request statistics always showed
  0 requests, as the statistics aggregation thread did not run then.

* read server configuration files before dropping privileges. this ensures that
  the SSL keyfile specified in the configuration can be read with the server's start
  privileges (i.e. root when using a standard ArangoDB package).

* fixed replication with a 2.6 replication configuration and issues with a 2.6 master

* raised default value of `--server.descriptors-minimum` to 1024

* allow Foxx apps to be installed underneath URL path `/_open/`, so they can be
  (intentionally) accessed without authentication.

* added *allowImplicit* sub-attribute in collections declaration of transactions.
  The *allowImplicit* attributes allows making transactions fail should they
  read-access a collection that was not explicitly declared in the *collections*
  array of the transaction.

* added "special" password ARANGODB_DEFAULT_ROOT_PASSWORD. If you pass
  ARANGODB_DEFAULT_ROOT_PASSWORD as password, it will read the password
  from the environment variable ARANGODB_DEFAULT_ROOT_PASSWORD


v2.7.0-rc2 (2015-09-22)
-----------------------

* fix over-eager datafile compaction

  This should reduce the need to compact directly after loading a collection when a
  collection datafile contained many insertions and updates for the same documents. It
  should also prevent from re-compacting already merged datafiles in case not many
  changes were made. Compaction will also make fewer index lookups than before.

* added `syncCollection()` function in module `org/arangodb/replication`

  This allows synchronizing the data of a single collection from a master to a slave
  server. Synchronization can either restore the whole collection by transferring all
  documents from the master to the slave, or incrementally by only transferring documents
  that differ. This is done by partitioning the collection's entire key space into smaller
  chunks and comparing the data chunk-wise between master and slave. Only chunks that are
  different will be re-transferred.

  The `syncCollection()` function can be used as follows:

      require("org/arangodb/replication").syncCollection(collectionName, options);

  e.g.

      require("org/arangodb/replication").syncCollection("myCollection", {
        endpoint: "tcp://127.0.0.1:8529",  /* master */
        username: "root",                  /* username for master */
        password: "secret",                /* password for master */
        incremental: true                  /* use incremental mode */
      });


* additionally allow the following characters in document keys:

  `(` `)` `+` `,` `=` `;` `$` `!` `*` `'` `%`


v2.7.0-rc1 (2015-09-17)
-----------------------

* removed undocumented server-side-only collection functions:
  * collection.OFFSET()
  * collection.NTH()
  * collection.NTH2()
  * collection.NTH3()

* upgraded Swagger to version 2.0 for the Documentation

  This gives the user better prepared test request structures.
  More conversions will follow so finally client libraries can be auto-generated.

* added extra AQL functions for date and time calculation and manipulation.
  These functions were contributed by GitHub users @CoDEmanX and @friday.
  A big thanks for their work!

  The following extra date functions are available from 2.7 on:

  * `DATE_DAYOFYEAR(date)`: Returns the day of year number of *date*.
    The return values range from 1 to 365, or 366 in a leap year respectively.

  * `DATE_ISOWEEK(date)`: Returns the ISO week date of *date*.
    The return values range from 1 to 53. Monday is considered the first day of the week.
    There are no fractional weeks, thus the last days in December may belong to the first
    week of the next year, and the first days in January may be part of the previous year's
    last week.

  * `DATE_LEAPYEAR(date)`: Returns whether the year of *date* is a leap year.

  * `DATE_QUARTER(date)`: Returns the quarter of the given date (1-based):
    * 1: January, February, March
    * 2: April, May, June
    * 3: July, August, September
    * 4: October, November, December

  - *DATE_DAYS_IN_MONTH(date)*: Returns the number of days in *date*'s month (28..31).

  * `DATE_ADD(date, amount, unit)`: Adds *amount* given in *unit* to *date* and
    returns the calculated date.

    *unit* can be either of the following to specify the time unit to add or
    subtract (case-insensitive):
    - y, year, years
    - m, month, months
    - w, week, weeks
    - d, day, days
    - h, hour, hours
    - i, minute, minutes
    - s, second, seconds
    - f, millisecond, milliseconds

    *amount* is the number of *unit*s to add (positive value) or subtract
    (negative value).

  * `DATE_SUBTRACT(date, amount, unit)`: Subtracts *amount* given in *unit* from
    *date* and returns the calculated date.

    It works the same as `DATE_ADD()`, except that it subtracts. It is equivalent
    to calling `DATE_ADD()` with a negative amount, except that `DATE_SUBTRACT()`
    can also subtract ISO durations. Note that negative ISO durations are not
    supported (i.e. starting with `-P`, like `-P1Y`).

  * `DATE_DIFF(date1, date2, unit, asFloat)`: Calculate the difference
    between two dates in given time *unit*, optionally with decimal places.
    Returns a negative value if *date1* is greater than *date2*.

  * `DATE_COMPARE(date1, date2, unitRangeStart, unitRangeEnd)`: Compare two
    partial dates and return true if they match, false otherwise. The parts to
    compare are defined by a range of time units.

    The full range is: years, months, days, hours, minutes, seconds, milliseconds.
    Pass the unit to start from as *unitRangeStart*, and the unit to end with as
    *unitRangeEnd*. All units in between will be compared. Leave out *unitRangeEnd*
    to only compare *unitRangeStart*.

  * `DATE_FORMAT(date, format)`: Format a date according to the given format string.
    It supports the following placeholders (case-insensitive):
    - %t: timestamp, in milliseconds since midnight 1970-01-01
    - %z: ISO date (0000-00-00T00:00:00.000Z)
    - %w: day of week (0..6)
    - %y: year (0..9999)
    - %yy: year (00..99), abbreviated (last two digits)
    - %yyyy: year (0000..9999), padded to length of 4
    - %yyyyyy: year (-009999 .. +009999), with sign prefix and padded to length of 6
    - %m: month (1..12)
    - %mm: month (01..12), padded to length of 2
    - %d: day (1..31)
    - %dd: day (01..31), padded to length of 2
    - %h: hour (0..23)
    - %hh: hour (00..23), padded to length of 2
    - %i: minute (0..59)
    - %ii: minute (00..59), padded to length of 2
    - %s: second (0..59)
    - %ss: second (00..59), padded to length of 2
    - %f: millisecond (0..999)
    - %fff: millisecond (000..999), padded to length of 3
    - %x: day of year (1..366)
    - %xxx: day of year (001..366), padded to length of 3
    - %k: ISO week date (1..53)
    - %kk: ISO week date (01..53), padded to length of 2
    - %l: leap year (0 or 1)
    - %q: quarter (1..4)
    - %a: days in month (28..31)
    - %mmm: abbreviated English name of month (Jan..Dec)
    - %mmmm: English name of month (January..December)
    - %www: abbreviated English name of weekday (Sun..Sat)
    - %wwww: English name of weekday (Sunday..Saturday)
    - %&: special escape sequence for rare occasions
    - %%: literal %
    - %: ignored

* new WAL logfiles and datafiles are now created non-sparse

  This prevents SIGBUS signals being raised when memory of a sparse datafile is accessed
  and the disk is full and the accessed file part is not actually disk-backed. In
  this case the mapped memory region is not necessarily backed by physical memory, and
  accessing the memory may raise SIGBUS and crash arangod.

* the `internal.download()` function and the module `org/arangodb/request` used some
  internal library function that handled the sending of HTTP requests from inside of
  ArangoDB. This library unconditionally set an HTTP header `Accept-Encoding: gzip`
  in all outgoing HTTP requests.

  This has been fixed in 2.7, so `Accept-Encoding: gzip` is not set automatically anymore.
  Additionally, the header `User-Agent: ArangoDB` is not set automatically either. If
  client applications desire to send these headers, they are free to add it when
  constructing the requests using the `download` function or the request module.

* fixed issue #1436: org/arangodb/request advertises deflate without supporting it

* added template string generator function `aqlQuery` for generating AQL queries

  This can be used to generate safe AQL queries with JavaScript parameter
  variables or expressions easily:

      var name = 'test';
      var attributeName = '_key';
      var query = aqlQuery`FOR u IN users FILTER u.name == ${name} RETURN u.${attributeName}`;
      db._query(query);

* report memory usage for document header data (revision id, pointer to data etc.)
  in `db.collection.figures()`. The memory used for document headers will now
  show up in the already existing attribute `indexes.size`. Due to that, the index
  sizes reported by `figures()` in 2.7 will be higher than those reported by 2.6,
  but the 2.7 values are more accurate.

* IMPORTANT CHANGE: the filenames in dumps created by arangodump now contain
  not only the name of the dumped collection, but also an additional 32-digit hash
  value. This is done to prevent overwriting dump files in case-insensitive file
  systems when there exist multiple collections with the same name (but with
  different cases).

  For example, if a database has two collections: `test` and `Test`, previous
  versions of ArangoDB created the files

  * `test.structure.json` and `test.data.json` for collection `test`
  * `Test.structure.json` and `Test.data.json` for collection `Test`

  This did not work for case-insensitive filesystems, because the files for the
  second collection would have overwritten the files of the first. arangodump in
  2.7 will create the following filenames instead:

  * `test_098f6bcd4621d373cade4e832627b4f6.structure.json` and `test_098f6bcd4621d373cade4e832627b4f6.data.json`
  * `Test_0cbc6611f5540bd0809a388dc95a615b.structure.json` and `Test_0cbc6611f5540bd0809a388dc95a615b.data.json`

  These filenames will be unambiguous even in case-insensitive filesystems.

* IMPORTANT CHANGE: make arangod actually close lingering client connections
  when idle for at least the duration specified via `--server.keep-alive-timeout`.
  In previous versions of ArangoDB, connections were not closed by the server
  when the timeout was reached and the client was still connected. Now the
  connection is properly closed by the server in case of timeout. Client
  applications relying on the old behavior may now need to reconnect to the
  server when their idle connections time out and get closed (note: connections
  being idle for a long time may be closed by the OS or firewalls anyway -
  client applications should be aware of that and try to reconnect).

* IMPORTANT CHANGE: when starting arangod, the server will drop the process
  privileges to the specified values in options `--server.uid` and `--server.gid`
  instantly after parsing the startup options.

  That means when either `--server.uid` or `--server.gid` are set, the privilege
  change will happen earlier. This may prevent binding the server to an endpoint
  with a port number lower than 1024 if the arangodb user has no privileges
  for that. Previous versions of ArangoDB changed the privileges later, so some
  startup actions were still carried out under the invoking user (i.e. likely
  *root* when started via init.d or system scripts) and especially binding to
  low port numbers was still possible there.

  The default privileges for user *arangodb* will not be sufficient for binding
  to port numbers lower than 1024. To have an ArangoDB 2.7 bind to a port number
  lower than 1024, it needs to be started with either a different privileged user,
  or the privileges of the *arangodb* user have to raised manually beforehand.

* added AQL optimizer rule `patch-update-statements`

* Linux startup scripts and systemd configuration for arangod now try to
  adjust the NOFILE (number of open files) limits for the process. The limit
  value is set to 131072 (128k) when ArangoDB is started via start/stop
  commands

* When ArangoDB is started/stopped manually via the start/stop commands, the
  main process will wait for up to 10 seconds after it forks the supervisor
  and arangod child processes. If the startup fails within that period, the
  start/stop script will fail with an exit code other than zero. If the
  startup of the supervisor or arangod is still ongoing after 10 seconds,
  the main program will still return with exit code 0. The limit of 10 seconds
  is arbitrary because the time required for a startup is not known in advance.

* added startup option `--database.throw-collection-not-loaded-error`

  Accessing a not-yet loaded collection will automatically load a collection
  on first access. This flag controls what happens in case an operation
  would need to wait for another thread to finalize loading a collection. If
  set to *true*, then the first operation that accesses an unloaded collection
  will load it. Further threads that try to access the same collection while
  it is still loading immediately fail with an error (1238, *collection not loaded*).
  This is to prevent all server threads from being blocked while waiting on the
  same collection to finish loading. When the first thread has completed loading
  the collection, the collection becomes regularly available, and all operations
  from that point on can be carried out normally, and error 1238 will not be
  thrown anymore for that collection.

  If set to *false*, the first thread that accesses a not-yet loaded collection
  will still load it. Other threads that try to access the collection while
  loading will not fail with error 1238 but instead block until the collection
  is fully loaded. This configuration might lead to all server threads being
  blocked because they are all waiting for the same collection to complete
  loading. Setting the option to *true* will prevent this from happening, but
  requires clients to catch error 1238 and react on it (maybe by scheduling
  a retry for later).

  The default value is *false*.

* added better control-C support in arangosh

  When CTRL-C is pressed in arangosh, it will now print a `^C` first. Pressing
  CTRL-C again will reset the prompt if something was entered before, or quit
  arangosh if no command was entered directly before.

  This affects the arangosh version build with Readline-support only (Linux
  and MacOS).

  The MacOS version of ArangoDB for Homebrew now depends on Readline, too. The
  Homebrew formula has been changed accordingly.
  When self-compiling ArangoDB on MacOS without Homebrew, Readline now is a
  prerequisite.

* increased default value for collection-specific `indexBuckets` value from 1 to 8

  Collections created from 2.7 on will use the new default value of `8` if not
  overridden on collection creation or later using
  `collection.properties({ indexBuckets: ... })`.

  The `indexBuckets` value determines the number of buckets to use for indexes of
  type `primary`, `hash` and `edge`. Having multiple index buckets allows splitting
  an index into smaller components, which can be filled in parallel when a collection
  is loading. Additionally, resizing and reallocation of indexes are faster and
  less intrusive if the index uses multiple buckets, because resize and reallocation
  will affect only data in a single bucket instead of all index values.

  The index buckets will be filled in parallel when loading a collection if the collection
  has an `indexBuckets` value greater than 1 and the collection contains a significant
  amount of documents/edges (the current threshold is 256K documents but this value
  may change in future versions of ArangoDB).

* changed HTTP client to use poll instead of select on Linux and MacOS

  This affects the ArangoShell and user-defined JavaScript code running inside
  arangod that initiates its own HTTP calls.

  Using poll instead of select allows using arbitrary high file descriptors
  (bigger than the compiled in FD_SETSIZE). Server connections are still handled using
  epoll, which has never been affected by FD_SETSIZE.

* implemented AQL `LIKE` function using ICU regexes

* added `RETURN DISTINCT` for AQL queries to return unique results:

      FOR doc IN collection
        RETURN DISTINCT doc.status

  This change also introduces `DISTINCT` as an AQL keyword.

* removed `createNamedQueue()` and `addJob()` functions from org/arangodb/tasks

* use less locks and more atomic variables in the internal dispatcher
  and V8 context handling implementations. This leads to improved throughput in
  some ArangoDB internals and allows for higher HTTP request throughput for
  many operations.

  A short overview of the improvements can be found here:

  https://www.arangodb.com/2015/08/throughput-enhancements/

* added shorthand notation for attribute names in AQL object literals:

      LET name = "Peter"
      LET age = 42
      RETURN { name, age }

  The above is the shorthand equivalent of the generic form

      LET name = "Peter"
      LET age = 42
      RETURN { name : name, age : age }

* removed configure option `--enable-timings`

  This option did not have any effect.

* removed configure option `--enable-figures`

  This option previously controlled whether HTTP request statistics code was
  compiled into ArangoDB or not. The previous default value was `true` so
  statistics code was available in official packages. Setting the option to
  `false` led to compile errors so it is doubtful the default value was
  ever changed. By removing the option some internal statistics code was also
  simplified.

* removed run-time manipulation methods for server endpoints:

  * `db._removeEndpoint()`
  * `db._configureEndpoint()`
  * HTTP POST `/_api/endpoint`
  * HTTP DELETE `/_api/endpoint`

* AQL query result cache

  The query result cache can optionally cache the complete results of all or selected AQL queries.
  It can be operated in the following modes:

  * `off`: the cache is disabled. No query results will be stored
  * `on`: the cache will store the results of all AQL queries unless their `cache`
    attribute flag is set to `false`
  * `demand`: the cache will store the results of AQL queries that have their
    `cache` attribute set to `true`, but will ignore all others

  The mode can be set at server startup using the `--database.query-cache-mode` configuration
  option and later changed at runtime.

  The following HTTP REST APIs have been added for controlling the query cache:

  * HTTP GET `/_api/query-cache/properties`: returns the global query cache configuration
  * HTTP PUT `/_api/query-cache/properties`: modifies the global query cache configuration
  * HTTP DELETE `/_api/query-cache`: invalidates all results in the query cache

  The following JavaScript functions have been added for controlling the query cache:

  * `require("org/arangodb/aql/cache").properties()`: returns the global query cache configuration
  * `require("org/arangodb/aql/cache").properties(properties)`: modifies the global query cache configuration
  * `require("org/arangodb/aql/cache").clear()`: invalidates all results in the query cache

* do not link arangoimp against V8

* AQL function call arguments optimization

  This will lead to arguments in function calls inside AQL queries not being copied but passed
  by reference. This may speed up calls to functions with bigger argument values or queries that
  call functions a lot of times.

* upgraded V8 version to 4.3.61

* removed deprecated AQL `SKIPLIST` function.

  This function was introduced in older versions of ArangoDB with a less powerful query optimizer to
  retrieve data from a skiplist index using a `LIMIT` clause. It was marked as deprecated in ArangoDB
  2.6.

  Since ArangoDB 2.3 the behavior of the `SKIPLIST` function can be emulated using regular AQL
  constructs, e.g.

      FOR doc IN @@collection
        FILTER doc.value >= @value
        SORT doc.value DESC
        LIMIT 1
        RETURN doc

* the `skip()` function for simple queries does not accept negative input any longer.
  This feature was deprecated in 2.6.0.

* fix exception handling

  In some cases JavaScript exceptions would re-throw without information of the original problem.
  Now the original exception is logged for failure analysis.

* based REST API method PUT `/_api/simple/all` on the cursor API and make it use AQL internally.

  The change speeds up this REST API method and will lead to additional query information being
  returned by the REST API. Clients can use this extra information or ignore it.

* Foxx Queue job success/failure handlers arguments have changed from `(jobId, jobData, result, jobFailures)` to `(result, jobData, job)`.

* added Foxx Queue job options `repeatTimes`, `repeatUntil` and `repeatDelay` to automatically re-schedule jobs when they are completed.

* added Foxx manifest configuration type `password` to mask values in the web interface.

* fixed default values in Foxx manifest configurations sometimes not being used as defaults.

* fixed optional parameters in Foxx manifest configurations sometimes not being cleared correctly.

* Foxx dependencies can now be marked as optional using a slightly more verbose syntax in your manifest file.

* converted Foxx constructors to ES6 classes so you can extend them using class syntax.

* updated aqb to 2.0.

* updated chai to 3.0.

* Use more madvise calls to speed up things when memory is tight, in particular
  at load time but also for random accesses later.

* Overhauled web interface

  The web interface now has a new design.

  The API documentation for ArangoDB has been moved from "Tools" to "Links" in the web interface.

  The "Applications" tab in the web interfaces has been renamed to "Services".


v2.6.12 (2015-12-02)
--------------------

* fixed disappearing of documents for collections transferred via `sync` if the
  the collection was dropped right before synchronization and drop and (re-)create
  collection markers were located in the same WAL file

* added missing lock instruction for primary index in compactor size calculation

* fixed issue #1589

* fixed issue #1583

* Foxx: optional configuration options no longer log validation errors when assigned
  empty values (#1495)


v2.6.11 (2015-11-18)
--------------------

* fixed potentially invalid pointer access in shaper when the currently accessed
  document got re-located by the WAL collector at the very same time


v2.6.10 (2015-11-10)
--------------------

* disable replication appliers when starting in modes `--upgrade`, `--no-server`
  and `--check-upgrade`

* more detailed output in arango-dfdb

* fixed potential deadlock in collection status changing on Windows

* issue #1521: Can't dump/restore with user and password


v2.6.9 (2015-09-29)
-------------------

* added "special" password ARANGODB_DEFAULT_ROOT_PASSWORD. If you pass
  ARANGODB_DEFAULT_ROOT_PASSWORD as password, it will read the password
  from the environment variable ARANGODB_DEFAULT_ROOT_PASSWORD

* fixed failing AQL skiplist, sort and limit combination

  When using a Skiplist index on an attribute (say "a") and then using sort
  and skip on this attribute caused the result to be empty e.g.:

    require("internal").db.test.ensureSkiplist("a");
    require("internal").db._query("FOR x IN test SORT x.a LIMIT 10, 10");

  Was always empty no matter how many documents are stored in test.
  This is now fixed.

v2.6.8 (2015-09-09)
-------------------

* ARM only:

  The ArangoDB packages for ARM require the kernel to allow unaligned memory access.
  How the kernel handles unaligned memory access is configurable at runtime by
  checking and adjusting the contents `/proc/cpu/alignment`.

  In order to operate on ARM, ArangoDB requires the bit 1 to be set. This will
  make the kernel trap and adjust unaligned memory accesses. If this bit is not
  set, the kernel may send a SIGBUS signal to ArangoDB and terminate it.

  To set bit 1 in `/proc/cpu/alignment` use the following command as a privileged
  user (e.g. root):

      echo "2" > /proc/cpu/alignment

  Note that this setting affects all user processes and not just ArangoDB. Setting
  the alignment with the above command will also not make the setting permanent,
  so it will be lost after a restart of the system. In order to make the setting
  permanent, it should be executed during system startup or before starting arangod.

  The ArangoDB start/stop scripts do not adjust the alignment setting, but rely on
  the environment to have the correct alignment setting already. The reason for this
  is that the alignment settings also affect all other user processes (which ArangoDB
  is not aware of) and thus may have side-effects outside of ArangoDB. It is therefore
  more reasonable to have the system administrator carry out the change.


v2.6.7 (2015-08-25)
-------------------

* improved AssocMulti index performance when resizing.

  This makes the edge index perform less I/O when under memory pressure.


v2.6.6 (2015-08-23)
-------------------

* added startup option `--server.additional-threads` to create separate queues
  for slow requests.


v2.6.5 (2015-08-17)
-------------------

* added startup option `--database.throw-collection-not-loaded-error`

  Accessing a not-yet loaded collection will automatically load a collection
  on first access. This flag controls what happens in case an operation
  would need to wait for another thread to finalize loading a collection. If
  set to *true*, then the first operation that accesses an unloaded collection
  will load it. Further threads that try to access the same collection while
  it is still loading immediately fail with an error (1238, *collection not loaded*).
  This is to prevent all server threads from being blocked while waiting on the
  same collection to finish loading. When the first thread has completed loading
  the collection, the collection becomes regularly available, and all operations
  from that point on can be carried out normally, and error 1238 will not be
  thrown anymore for that collection.

  If set to *false*, the first thread that accesses a not-yet loaded collection
  will still load it. Other threads that try to access the collection while
  loading will not fail with error 1238 but instead block until the collection
  is fully loaded. This configuration might lead to all server threads being
  blocked because they are all waiting for the same collection to complete
  loading. Setting the option to *true* will prevent this from happening, but
  requires clients to catch error 1238 and react on it (maybe by scheduling
  a retry for later).

  The default value is *false*.

* fixed busy wait loop in scheduler threads that sometimes consumed 100% CPU while
  waiting for events on connections closed unexpectedly by the client side

* handle attribute `indexBuckets` when restoring collections via arangorestore.
  Previously the `indexBuckets` attribute value from the dump was ignored, and the
   server default value for `indexBuckets` was used when restoring a collection.

* fixed "EscapeValue already set error" crash in V8 actions that might have occurred when
  canceling V8-based operations.


v2.6.4 (2015-08-01)
-------------------

* V8: Upgrade to version 4.1.0.27 - this is intended to be the stable V8 version.

* fixed issue #1424: Arango shell should not processing arrows pushing on keyboard


v2.6.3 (2015-07-21)
-------------------

* issue #1409: Document values with null character truncated


v2.6.2 (2015-07-04)
-------------------

* fixed issue #1383: bindVars for HTTP API doesn't work with empty string

* fixed handling of default values in Foxx manifest configurations

* fixed handling of optional parameters in Foxx manifest configurations

* fixed a reference error being thrown in Foxx queues when a function-based job type is used that is not available and no options object is passed to queue.push


v2.6.1 (2015-06-24)
-------------------

* Add missing swagger files to cmake build. fixes #1368

* fixed documentation errors


v2.6.0 (2015-06-20)
-------------------

* using negative values for `SimpleQuery.skip()` is deprecated.
  This functionality will be removed in future versions of ArangoDB.

* The following simple query functions are now deprecated:

  * collection.near
  * collection.within
  * collection.geo
  * collection.fulltext
  * collection.range
  * collection.closedRange

  This also lead to the following REST API methods being deprecated from now on:

  * PUT /_api/simple/near
  * PUT /_api/simple/within
  * PUT /_api/simple/fulltext
  * PUT /_api/simple/range

  It is recommended to replace calls to these functions or APIs with equivalent AQL queries,
  which are more flexible because they can be combined with other operations:

      FOR doc IN NEAR(@@collection, @latitude, @longitude, @limit)
        RETURN doc

      FOR doc IN WITHIN(@@collection, @latitude, @longitude, @radius, @distanceAttributeName)
        RETURN doc

      FOR doc IN FULLTEXT(@@collection, @attributeName, @queryString, @limit)
        RETURN doc

      FOR doc IN @@collection
        FILTER doc.value >= @left && doc.value < @right
        LIMIT @skip, @limit
        RETURN doc`

  The above simple query functions and REST API methods may be removed in future versions
  of ArangoDB.

* deprecated now-obsolete AQL `SKIPLIST` function

  The function was introduced in older versions of ArangoDB with a less powerful query optimizer to
  retrieve data from a skiplist index using a `LIMIT` clause.

  Since 2.3 the same goal can be achieved by using regular AQL constructs, e.g.

      FOR doc IN collection FILTER doc.value >= @value SORT doc.value DESC LIMIT 1 RETURN doc

* fixed issues when switching the database inside tasks and during shutdown of database cursors

  These features were added during 2.6 alpha stage so the fixes affect devel/2.6-alpha builds only

* issue #1360: improved foxx-manager help

* added `--enable-tcmalloc` configure option.

  When this option is set, arangod and the client tools will be linked against tcmalloc, which replaces
  the system allocator. When the option is set, a tcmalloc library must be present on the system under
  one of the names `libtcmalloc`, `libtcmalloc_minimal` or `libtcmalloc_debug`.

  As this is a configure option, it is supported for manual builds on Linux-like systems only. tcmalloc
  support is currently experimental.

* issue #1353: Windows: HTTP API - incorrect path in errorMessage

* issue #1347: added option `--create-database` for arangorestore.

  Setting this option to `true` will now create the target database if it does not exist. When creating
  the target database, the username and passwords passed to arangorestore will be used to create an
  initial user for the new database.

* issue #1345: advanced debug information for User Functions

* issue #1341: Can't use bindvars in UPSERT

* fixed vulnerability in JWT implementation.

* changed default value of option `--database.ignore-datafile-errors` from `true` to `false`

  If the new default value of `false` is used, then arangod will refuse loading collections that contain
  datafiles with CRC mismatches or other errors. A collection with datafile errors will then become
  unavailable. This prevents follow up errors from happening.

  The only way to access such collection is to use the datafile debugger (arango-dfdb) and try to repair
  or truncate the datafile with it.

  If `--database.ignore-datafile-errors` is set to `true`, then collections will become available
  even if parts of their data cannot be loaded. This helps availability, but may cause (partial) data
  loss and follow up errors.

* added server startup option `--server.session-timeout` for controlling the timeout of user sessions
  in the web interface

* add sessions and cookie authentication for ArangoDB's web interface

  ArangoDB's built-in web interface now uses sessions. Session information ids are stored in cookies,
  so clients using the web interface must accept cookies in order to use it

* web interface: display query execution time in AQL editor

* web interface: renamed AQL query *submit* button to *execute*

* web interface: added query explain feature in AQL editor

* web interface: demo page added. only working if demo data is available, hidden otherwise

* web interface: added support for custom app scripts with optional arguments and results

* web interface: mounted apps that need to be configured are now indicated in the app overview

* web interface: added button for running tests to app details

* web interface: added button for configuring app dependencies to app details

* web interface: upgraded API documentation to use Swagger 2

* INCOMPATIBLE CHANGE

  removed startup option `--log.severity`

  The docs for `--log.severity` mentioned lots of severities (e.g. `exception`, `technical`, `functional`, `development`)
  but only a few severities (e.g. `all`, `human`) were actually used, with `human` being the default and `all` enabling the
  additional logging of requests. So the option pretended to control a lot of things which it actually didn't. Additionally,
  the option `--log.requests-file` was around for a long time already, also controlling request logging.

  Because the `--log.severity` option effectively did not control that much, it was removed. A side effect of removing the
  option is that 2.5 installations which used `--log.severity all` will not log requests after the upgrade to 2.6. This can
  be adjusted by setting the `--log.requests-file` option.

* add backtrace to fatal log events

* added optional `limit` parameter for AQL function `FULLTEXT`

* make fulltext index also index text values contained in direct sub-objects of the indexed
  attribute.

  Previous versions of ArangoDB only indexed the attribute value if it was a string. Sub-attributes
  of the index attribute were ignored when fulltext indexing.

  Now, if the index attribute value is an object, the object's values will each be included in the
  fulltext index if they are strings. If the index attribute value is an array, the array's values
  will each be included in the fulltext index if they are strings.

  For example, with a fulltext index present on the `translations` attribute, the following text
  values will now be indexed:

      var c = db._create("example");
      c.ensureFulltextIndex("translations");
      c.insert({ translations: { en: "fox", de: "Fuchs", fr: "renard", ru: "лиса" } });
      c.insert({ translations: "Fox is the English translation of the German word Fuchs" });
      c.insert({ translations: [ "ArangoDB", "document", "database", "Foxx" ] });

      c.fulltext("translations", "лиса").toArray();       // returns only first document
      c.fulltext("translations", "Fox").toArray();        // returns first and second documents
      c.fulltext("translations", "prefix:Fox").toArray(); // returns all three documents

* added batch document removal and lookup commands:

      collection.lookupByKeys(keys)
      collection.removeByKeys(keys)

  These commands can be used to perform multi-document lookup and removal operations efficiently
  from the ArangoShell. The argument to these operations is an array of document keys.

  Also added HTTP APIs for batch document commands:

  * PUT /_api/simple/lookup-by-keys
  * PUT /_api/simple/remove-by-keys

* properly prefix document address URLs with the current database name for calls to the REST
  API method GET `/_api/document?collection=...` (that method will return partial URLs to all
  documents in the collection).

  Previous versions of ArangoDB returned the URLs starting with `/_api/` but without the current
  database name, e.g. `/_api/document/mycollection/mykey`. Starting with 2.6, the response URLs
  will include the database name as well, e.g. `/_db/_system/_api/document/mycollection/mykey`.

* added dedicated collection export HTTP REST API

  ArangoDB now provides a dedicated collection export API, which can take snapshots of entire
  collections more efficiently than the general-purpose cursor API. The export API is useful
  to transfer the contents of an entire collection to a client application. It provides optional
  filtering on specific attributes.

  The export API is available at endpoint `POST /_api/export?collection=...`. The API has the
  same return value structure as the already established cursor API (`POST /_api/cursor`).

  An introduction to the export API is given in this blog post:
  http://jsteemann.github.io/blog/2015/04/04/more-efficient-data-exports/

* subquery optimizations for AQL queries

  This optimization avoids copying intermediate results into subqueries that are not required
  by the subquery.

  A brief description can be found here:
  http://jsteemann.github.io/blog/2015/05/04/subquery-optimizations/

* return value optimization for AQL queries

  This optimization avoids copying the final query result inside the query's main `ReturnNode`.

  A brief description can be found here:
  http://jsteemann.github.io/blog/2015/05/04/return-value-optimization-for-aql/

* speed up AQL queries containing big `IN` lists for index lookups

  `IN` lists used for index lookups had performance issues in previous versions of ArangoDB.
  These issues have been addressed in 2.6 so using bigger `IN` lists for filtering is much
  faster.

  A brief description can be found here:
  http://jsteemann.github.io/blog/2015/05/07/in-list-improvements/

* allow `@` and `.` characters in document keys, too

  This change also leads to document keys being URL-encoded when returned in HTTP `location`
  response headers.

* added alternative implementation for AQL COLLECT

  The alternative method uses a hash table for grouping and does not require its input elements
  to be sorted. It will be taken into account by the optimizer for `COLLECT` statements that do
  not use an `INTO` clause.

  In case a `COLLECT` statement can use the hash table variant, the optimizer will create an extra
  plan for it at the beginning of the planning phase. In this plan, no extra `SORT` node will be
  added in front of the `COLLECT` because the hash table variant of `COLLECT` does not require
  sorted input. Instead, a `SORT` node will be added after it to sort its output. This `SORT` node
  may be optimized away again in later stages. If the sort order of the result is irrelevant to
  the user, adding an extra `SORT null` after a hash `COLLECT` operation will allow the optimizer to
  remove the sorts altogether.

  In addition to the hash table variant of `COLLECT`, the optimizer will modify the original plan
  to use the regular `COLLECT` implementation. As this implementation requires sorted input, the
  optimizer will insert a `SORT` node in front of the `COLLECT`. This `SORT` node may be optimized
  away in later stages.

  The created plans will then be shipped through the regular optimization pipeline. In the end,
  the optimizer will pick the plan with the lowest estimated total cost as usual. The hash table
  variant does not require an up-front sort of the input, and will thus be preferred over the
  regular `COLLECT` if the optimizer estimates many input elements for the `COLLECT` node and
  cannot use an index to sort them.

  The optimizer can be explicitly told to use the regular *sorted* variant of `COLLECT` by
  suffixing a `COLLECT` statement with `OPTIONS { "method" : "sorted" }`. This will override the
  optimizer guesswork and only produce the *sorted* variant of `COLLECT`.

  A blog post on the new `COLLECT` implementation can be found here:
  http://jsteemann.github.io/blog/2015/04/22/collecting-with-a-hash-table/

* refactored HTTP REST API for cursors

  The HTTP REST API for cursors (`/_api/cursor`) has been refactored to improve its performance
  and use less memory.

  A post showing some of the performance improvements can be found here:
  http://jsteemann.github.io/blog/2015/04/01/improvements-for-the-cursor-api/

* simplified return value syntax for data-modification AQL queries

  ArangoDB 2.4 since version allows to return results from data-modification AQL queries. The
  syntax for this was quite limited and verbose:

      FOR i IN 1..10
        INSERT { value: i } IN test
        LET inserted = NEW
        RETURN inserted

  The `LET inserted = NEW RETURN inserted` was required literally to return the inserted
  documents. No calculations could be made using the inserted documents.

  This is now more flexible. After a data-modification clause (e.g. `INSERT`, `UPDATE`, `REPLACE`,
  `REMOVE`, `UPSERT`) there can follow any number of `LET` calculations. These calculations can
  refer to the pseudo-values `OLD` and `NEW` that are created by the data-modification statements.

  This allows returning projections of inserted or updated documents, e.g.:

      FOR i IN 1..10
        INSERT { value: i } IN test
        RETURN { _key: NEW._key, value: i }

  Still not every construct is allowed after a data-modification clause. For example, no functions
  can be called that may access documents.

  More information can be found here:
  http://jsteemann.github.io/blog/2015/03/27/improvements-for-data-modification-queries/

* added AQL `UPSERT` statement

  This adds an `UPSERT` statement to AQL that is a combination of both `INSERT` and `UPDATE` /
  `REPLACE`. The `UPSERT` will search for a matching document using a user-provided example.
  If no document matches the example, the *insert* part of the `UPSERT` statement will be
  executed. If there is a match, the *update* / *replace* part will be carried out:

      UPSERT { page: 'index.html' }                 /* search example */
        INSERT { page: 'index.html', pageViews: 1 } /* insert part */
        UPDATE { pageViews: OLD.pageViews + 1 }     /* update part */
        IN pageViews

  `UPSERT` can be used with an `UPDATE` or `REPLACE` clause. The `UPDATE` clause will perform
  a partial update of the found document, whereas the `REPLACE` clause will replace the found
  document entirely. The `UPDATE` or `REPLACE` parts can refer to the pseudo-value `OLD`, which
  contains all attributes of the found document.

  `UPSERT` statements can optionally return values. In the following query, the return
  attribute `found` will return the found document before the `UPDATE` was applied. If no
  document was found, `found` will contain a value of `null`. The `updated` result attribute will
  contain the inserted / updated document:

      UPSERT { page: 'index.html' }                 /* search example */
        INSERT { page: 'index.html', pageViews: 1 } /* insert part */
        UPDATE { pageViews: OLD.pageViews + 1 }     /* update part */
        IN pageViews
        RETURN { found: OLD, updated: NEW }

  A more detailed description of `UPSERT` can be found here:
  http://jsteemann.github.io/blog/2015/03/27/preview-of-the-upsert-command/

* adjusted default configuration value for `--server.backlog-size` from 10 to 64.

* issue #1231: bug xor feature in AQL: LENGTH(null) == 4

  This changes the behavior of the AQL `LENGTH` function as follows:

  - if the single argument to `LENGTH()` is `null`, then the result will now be `0`. In previous
    versions of ArangoDB, the result of `LENGTH(null)` was `4`.

  - if the single argument to `LENGTH()` is `true`, then the result will now be `1`. In previous
    versions of ArangoDB, the result of `LENGTH(true)` was `4`.

  - if the single argument to `LENGTH()` is `false`, then the result will now be `0`. In previous
    versions of ArangoDB, the result of `LENGTH(false)` was `5`.

  The results of `LENGTH()` with string, numeric, array object argument values do not change.

* issue #1298: Bulk import if data already exists (#1298)

  This change extends the HTTP REST API for bulk imports as follows:

  When documents are imported and the `_key` attribute is specified for them, the import can be
  used for inserting and updating/replacing documents. Previously, the import could be used for
  inserting new documents only, and re-inserting a document with an existing key would have failed
  with a *unique key constraint violated* error.

  The above behavior is still the default. However, the API now allows controlling the behavior
  in case of a unique key constraint error via the optional URL parameter `onDuplicate`.

  This parameter can have one of the following values:

  - `error`: when a unique key constraint error occurs, do not import or update the document but
    report an error. This is the default.

  - `update`: when a unique key constraint error occurs, try to (partially) update the existing
    document with the data specified in the import. This may still fail if the document would
    violate secondary unique indexes. Only the attributes present in the import data will be
    updated and other attributes already present will be preserved. The number of updated documents
    will be reported in the `updated` attribute of the HTTP API result.

  - `replace`: when a unique key constraint error occurs, try to fully replace the existing
    document with the data specified in the import. This may still fail if the document would
    violate secondary unique indexes. The number of replaced documents will be reported in the
    `updated` attribute of the HTTP API result.

  - `ignore`: when a unique key constraint error occurs, ignore this error. There will be no
    insert, update or replace for the particular document. Ignored documents will be reported
    separately in the `ignored` attribute of the HTTP API result.

  The result of the HTTP import API will now contain the attributes `ignored` and `updated`, which
  contain the number of ignored and updated documents respectively. These attributes will contain a
  value of zero unless the `onDuplicate` URL parameter is set to either `update` or `replace`
  (in this case the `updated` attribute may contain non-zero values) or `ignore` (in this case the
  `ignored` attribute may contain a non-zero value).

  To support the feature, arangoimp also has a new command line option `--on-duplicate` which can
  have one of the values `error`, `update`, `replace`, `ignore`. The default value is `error`.

  A few examples for using arangoimp with the `--on-duplicate` option can be found here:
  http://jsteemann.github.io/blog/2015/04/14/updating-documents-with-arangoimp/

* changed behavior of `db._query()` in the ArangoShell:

  if the command's result is printed in the shell, the first 10 results will be printed. Previously
  only a basic description of the underlying query result cursor was printed. Additionally, if the
  cursor result contains more than 10 results, the cursor is assigned to a global variable `more`,
  which can be used to iterate over the cursor result.

  Example:

      arangosh [_system]> db._query("FOR i IN 1..15 RETURN i")
      [object ArangoQueryCursor, count: 15, hasMore: true]

      [
        1,
        2,
        3,
        4,
        5,
        6,
        7,
        8,
        9,
        10
      ]

      type 'more' to show more documents


      arangosh [_system]> more
      [object ArangoQueryCursor, count: 15, hasMore: false]

      [
        11,
        12,
        13,
        14,
        15
      ]

* Disallow batchSize value 0 in HTTP `POST /_api/cursor`:

  The HTTP REST API `POST /_api/cursor` does not accept a `batchSize` parameter value of
  `0` any longer. A batch size of 0 never made much sense, but previous versions of ArangoDB
  did not check for this value. Now creating a cursor using a `batchSize` value 0 will
  result in an HTTP 400 error response

* REST Server: fix memory leaks when failing to add jobs

* 'EDGES' AQL Function

  The AQL function `EDGES` got a new fifth option parameter.
  Right now only one option is available: 'includeVertices'. This is a boolean parameter
  that allows to modify the result of the `EDGES` function.
  Default is 'includeVertices: false' which does not have any effect.
  'includeVertices: true' modifies the result, such that
  {vertex: <vertexDocument>, edge: <edgeDocument>} is returned.

* INCOMPATIBLE CHANGE:

  The result format of the AQL function `NEIGHBORS` has been changed.
  Before it has returned an array of objects containing 'vertex' and 'edge'.
  Now it will only contain the vertex directly.
  Also an additional option 'includeData' has been added.
  This is used to define if only the 'vertex._id' value should be returned (false, default),
  or if the vertex should be looked up in the collection and the complete JSON should be returned
  (true).
  Using only the id values can lead to significantly improved performance if this is the only information
  required.

  In order to get the old result format prior to ArangoDB 2.6, please use the function EDGES instead.
  Edges allows for a new option 'includeVertices' which, set to true, returns exactly the format of NEIGHBORS.
  Example:

      NEIGHBORS(<vertexCollection>, <edgeCollection>, <vertex>, <direction>, <example>)

  This can now be achieved by:

      EDGES(<edgeCollection>, <vertex>, <direction>, <example>, {includeVertices: true})

  If you are nesting several NEIGHBORS steps you can speed up their performance in the following way:

  Old Example:

  FOR va IN NEIGHBORS(Users, relations, 'Users/123', 'outbound') FOR vc IN NEIGHBORS(Products, relations, va.vertex._id, 'outbound') RETURN vc

  This can now be achieved by:

  FOR va IN NEIGHBORS(Users, relations, 'Users/123', 'outbound') FOR vc IN NEIGHBORS(Products, relations, va, 'outbound', null, {includeData: true}) RETURN vc
                                                                                                          ^^^^                  ^^^^^^^^^^^^^^^^^^^
                                                                                                  Use intermediate directly     include Data for final

* INCOMPATIBLE CHANGE:

  The AQL function `GRAPH_NEIGHBORS` now provides an additional option `includeData`.
  This option allows controlling whether the function should return the complete vertices
  or just their IDs. Returning only the IDs instead of the full vertices can lead to
  improved performance .

  If provided, `includeData` is set to `true`, all vertices in the result will be returned
  with all their attributes. The default value of `includeData` is `false`.
  This makes the default function results incompatible with previous versions of ArangoDB.

  To get the old result style in ArangoDB 2.6, please set the options as follows in calls
  to `GRAPH_NEIGHBORS`:

      GRAPH_NEIGHBORS(<graph>, <vertex>, { includeData: true })

* INCOMPATIBLE CHANGE:

  The AQL function `GRAPH_COMMON_NEIGHBORS` now provides an additional option `includeData`.
  This option allows controlling whether the function should return the complete vertices
  or just their IDs. Returning only the IDs instead of the full vertices can lead to
  improved performance .

  If provided, `includeData` is set to `true`, all vertices in the result will be returned
  with all their attributes. The default value of `includeData` is `false`.
  This makes the default function results incompatible with previous versions of ArangoDB.

  To get the old result style in ArangoDB 2.6, please set the options as follows in calls
  to `GRAPH_COMMON_NEIGHBORS`:

      GRAPH_COMMON_NEIGHBORS(<graph>, <vertexExamples1>, <vertexExamples2>, { includeData: true }, { includeData: true })

* INCOMPATIBLE CHANGE:

  The AQL function `GRAPH_SHORTEST_PATH` now provides an additional option `includeData`.
  This option allows controlling whether the function should return the complete vertices
  and edges or just their IDs. Returning only the IDs instead of full vertices and edges
  can lead to improved performance .

  If provided, `includeData` is set to `true`, all vertices and edges in the result will
  be returned with all their attributes. There is also an optional parameter `includePath` of
  type object.
  It has two optional sub-attributes `vertices` and `edges`, both of type boolean.
  Both can be set individually and the result will include all vertices on the path if
  `includePath.vertices == true` and all edges if `includePath.edges == true` respectively.

  The default value of `includeData` is `false`, and paths are now excluded by default.
  This makes the default function results incompatible with previous versions of ArangoDB.

  To get the old result style in ArangoDB 2.6, please set the options as follows in calls
  to `GRAPH_SHORTEST_PATH`:

      GRAPH_SHORTEST_PATH(<graph>, <source>, <target>, { includeData: true, includePath: { edges: true, vertices: true } })

  The attributes `startVertex` and `vertex` that were present in the results of `GRAPH_SHORTEST_PATH`
  in previous versions of ArangoDB will not be produced in 2.6. To calculate these attributes in 2.6,
  please extract the first and last elements from the `vertices` result attribute.

* INCOMPATIBLE CHANGE:

  The AQL function `GRAPH_DISTANCE_TO` will now return only the id the destination vertex
  in the `vertex` attribute, and not the full vertex data with all vertex attributes.

* INCOMPATIBLE CHANGE:

  All graph measurements functions in JavaScript module `general-graph` that calculated a
  single figure previously returned an array containing just the figure. Now these functions
  will return the figure directly and not put it inside an array.

  The affected functions are:

  * `graph._absoluteEccentricity`
  * `graph._eccentricity`
  * `graph._absoluteCloseness`
  * `graph._closeness`
  * `graph._absoluteBetweenness`
  * `graph._betweenness`
  * `graph._radius`
  * `graph._diameter`

* Create the `_graphs` collection in new databases with `waitForSync` attribute set to `false`

  The previous `waitForSync` value was `true`, so default the behavior when creating and dropping
  graphs via the HTTP REST API changes as follows if the new settings are in effect:

  * `POST /_api/graph` by default returns `HTTP 202` instead of `HTTP 201`
  * `DELETE /_api/graph/graph-name` by default returns `HTTP 202` instead of `HTTP 201`

  If the `_graphs` collection still has its `waitForSync` value set to `true`, then the HTTP status
  code will not change.

* Upgraded ICU to version 54; this increases performance in many places.
  based on https://code.google.com/p/chromium/issues/detail?id=428145

* added support for HTTP push aka chunked encoding

* issue #1051: add info whether server is running in service or user mode?

  This will add a "mode" attribute to the result of the result of HTTP GET `/_api/version?details=true`

  "mode" can have the following values:

  - `standalone`: server was started manually (e.g. on command-line)
  - `service`: service is running as Windows service, in daemon mode or under the supervisor

* improve system error messages in Windows port

* increased default value of `--server.request-timeout` from 300 to 1200 seconds for client tools
  (arangosh, arangoimp, arangodump, arangorestore)

* increased default value of `--server.connect-timeout` from 3 to 5 seconds for client tools
  (arangosh, arangoimp, arangodump, arangorestore)

* added startup option `--server.foxx-queues-poll-interval`

  This startup option controls the frequency with which the Foxx queues manager is checking
  the queue (or queues) for jobs to be executed.

  The default value is `1` second. Lowering this value will result in the queue manager waking
  up and checking the queues more frequently, which may increase CPU usage of the server.
  When not using Foxx queues, this value can be raised to save some CPU time.

* added startup option `--server.foxx-queues`

  This startup option controls whether the Foxx queue manager will check queue and job entries.
  Disabling this option can reduce server load but will prevent jobs added to Foxx queues from
  being processed at all.

  The default value is `true`, enabling the Foxx queues feature.

* make Foxx queues really database-specific.

  Foxx queues were and are stored in a database-specific collection `_queues`. However, a global
  cache variable for the queues led to the queue names being treated database-independently, which
  was wrong.

  Since 2.6, Foxx queues names are truly database-specific, so the same queue name can be used in
  two different databases for two different queues. Until then, it is advisable to think of queues
  as already being database-specific, and using the database name as a queue name prefix to be
  avoid name conflicts, e.g.:

      var queueName = "myQueue";
      var Foxx = require("org/arangodb/foxx");
      Foxx.queues.create(db._name() + ":" + queueName);

* added support for Foxx queue job types defined as app scripts.

  The old job types introduced in 2.4 are still supported but are known to cause issues in 2.5
  and later when the server is restarted or the job types are not defined in every thread.

  The new job types avoid this issue by storing an explicit mount path and script name rather
  than an assuming the job type is defined globally. It is strongly recommended to convert your
  job types to the new script-based system.

* renamed Foxx sessions option "sessionStorageApp" to "sessionStorage". The option now also accepts session storages directly.

* Added the following JavaScript methods for file access:
  * fs.copyFile() to copy single files
  * fs.copyRecursive() to copy directory trees
  * fs.chmod() to set the file permissions (non-Windows only)

* Added process.env for accessing the process environment from JavaScript code

* Cluster: kickstarter shutdown routines will more precisely follow the shutdown of its nodes.

* Cluster: don't delete agency connection objects that are currently in use.

* Cluster: improve passing along of HTTP errors

* fixed issue #1247: debian init script problems

* multi-threaded index creation on collection load

  When a collection contains more than one secondary index, they can be built in memory in
  parallel when the collection is loaded. How many threads are used for parallel index creation
  is determined by the new configuration parameter `--database.index-threads`. If this is set
  to 0, indexes are built by the opening thread only and sequentially. This is equivalent to
  the behavior in 2.5 and before.

* speed up building up primary index when loading collections

* added `count` attribute to `parameters.json` files of collections. This attribute indicates
  the number of live documents in the collection on unload. It is read when the collection is
  (re)loaded to determine the initial size for the collection's primary index

* removed remainders of MRuby integration, removed arangoirb

* simplified `controllers` property in Foxx manifests. You can now specify a filename directly
  if you only want to use a single file mounted at the base URL of your Foxx app.

* simplified `exports` property in Foxx manifests. You can now specify a filename directly if
  you only want to export variables from a single file in your Foxx app.

* added support for node.js-style exports in Foxx exports. Your Foxx exports file can now export
  arbitrary values using the `module.exports` property instead of adding properties to the
  `exports` object.

* added `scripts` property to Foxx manifests. You should now specify the `setup` and `teardown`
  files as properties of the `scripts` object in your manifests and can define custom,
  app-specific scripts that can be executed from the web interface or the CLI.

* added `tests` property to Foxx manifests. You can now define test cases using the `mocha`
  framework which can then be executed inside ArangoDB.

* updated `joi` package to 6.0.8.

* added `extendible` package.

* added Foxx model lifecycle events to repositories. See #1257.

* speed up resizing of edge index.

* allow to split an edge index into buckets which are resized individually.
  This is controlled by the `indexBuckets` attribute in the `properties`
  of the collection.

* fix a cluster deadlock bug in larger clusters by marking a thread waiting
  for a lock on a DBserver as blocked


v2.5.7 (2015-08-02)
-------------------

* V8: Upgrade to version 4.1.0.27 - this is intended to be the stable V8 version.


v2.5.6 (2015-07-21)
-------------------

* alter Windows build infrastructure so we can properly store pdb files.

* potentially fixed issue #1313: Wrong metric calculation at dashboard

  Escape whitespace in process name when scanning /proc/pid/stats

  This fixes statistics values read from that file

* Fixed variable naming in AQL `COLLECT INTO` results in case the COLLECT is placed
  in a subquery which itself is followed by other constructs that require variables


v2.5.5 (2015-05-29)
-------------------

* fixed vulnerability in JWT implementation.

* fixed format string for reading /proc/pid/stat

* take into account barriers used in different V8 contexts


v2.5.4 (2015-05-14)
-------------------

* added startup option `--log.performance`: specifying this option at startup will log
  performance-related info messages, mainly timings via the regular logging mechanisms

* cluster fixes

* fix for recursive copy under Windows


v2.5.3 (2015-04-29)
-------------------

* Fix fs.move to work across filesystem borders; Fixes Foxx app installation problems;
  issue #1292.

* Fix Foxx app install when installed on a different drive on Windows

* issue #1322: strange AQL result

* issue #1318: Inconsistent db._create() syntax

* issue #1315: queries to a collection fail with an empty response if the
  collection contains specific JSON data

* issue #1300: Make arangodump not fail if target directory exists but is empty

* allow specifying higher values than SOMAXCONN for `--server.backlog-size`

  Previously, arangod would not start when a `--server.backlog-size` value was
  specified that was higher than the platform's SOMAXCONN header value.

  Now, arangod will use the user-provided value for `--server.backlog-size` and
  pass it to the listen system call even if the value is higher than SOMAXCONN.
  If the user-provided value is higher than SOMAXCONN, arangod will log a warning
  on startup.

* Fixed a cluster deadlock bug. Mark a thread that is in a RemoteBlock as
  blocked to allow for additional dispatcher threads to be started.

* Fix locking in cluster by using another ReadWriteLock class for collections.

* Add a second DispatcherQueue for AQL in the cluster. This fixes a
  cluster-AQL thread explosion bug.


v2.5.2 (2015-04-11)
-------------------

* modules stored in _modules are automatically flushed when changed

* added missing query-id parameter in documentation of HTTP DELETE `/_api/query` endpoint

* added iterator for edge index in AQL queries

  this change may lead to less edges being read when used together with a LIMIT clause

* make graph viewer in web interface issue less expensive queries for determining
  a random vertex from the graph, and for determining vertex attributes

* issue #1285: syntax error, unexpected $undefined near '@_to RETURN obj

  this allows AQL bind parameter names to also start with underscores

* moved /_api/query to C++

* issue #1289: Foxx models created from database documents expose an internal method

* added `Foxx.Repository#exists`

* parallelize initialization of V8 context in multiple threads

* fixed a possible crash when the debug-level was TRACE

* cluster: do not initialize statistics collection on each
  coordinator, this fixes a race condition at startup

* cluster: fix a startup race w.r.t. the _configuration collection

* search for db:// JavaScript modules only after all local files have been
  considered, this speeds up the require command in a cluster considerably

* general cluster speedup in certain areas


v2.5.1 (2015-03-19)
-------------------

* fixed bug that caused undefined behavior when an AQL query was killed inside
  a calculation block

* fixed memleaks in AQL query cleanup in case out-of-memory errors are thrown

* by default, Debian and RedHat packages are built with debug symbols

* added option `--database.ignore-logfile-errors`

  This option controls how collection datafiles with a CRC mismatch are treated.

  If set to `false`, CRC mismatch errors in collection datafiles will lead
  to a collection not being loaded at all. If a collection needs to be loaded
  during WAL recovery, the WAL recovery will also abort (if not forced with
  `--wal.ignore-recovery-errors true`). Setting this flag to `false` protects
  users from unintentionally using a collection with corrupted datafiles, from
  which only a subset of the original data can be recovered.

  If set to `true`, CRC mismatch errors in collection datafiles will lead to
  the datafile being partially loaded. All data up to until the mismatch will
  be loaded. This will enable users to continue with collection datafiles
  that are corrupted, but will result in only a partial load of the data.
  The WAL recovery will still abort when encountering a collection with a
  corrupted datafile, at least if `--wal.ignore-recovery-errors` is not set to
  `true`.

  The default value is *true*, so for collections with corrupted datafiles
  there might be partial data loads once the WAL recovery has finished. If
  the WAL recovery will need to load a collection with a corrupted datafile,
  it will still stop when using the default values.

* INCOMPATIBLE CHANGE:

  make the arangod server refuse to start if during startup it finds a non-readable
  `parameter.json` file for a database or a collection.

  Stopping the startup process in this case requires manual intervention (fixing
  the unreadable files), but prevents follow-up errors due to ignored databases or
  collections from happening.

* datafiles and `parameter.json` files written by arangod are now created with read and write
  privileges for the arangod process user, and with read and write privileges for the arangod
  process group.

  Previously, these files were created with user read and write permissions only.

* INCOMPATIBLE CHANGE:

  abort WAL recovery if one of the collection's datafiles cannot be opened

* INCOMPATIBLE CHANGE:

  never try to raise the privileges after dropping them, this can lead to a race condition while
  running the recovery

  If you require to run ArangoDB on a port lower than 1024, you must run ArangoDB as root.

* fixed inefficiencies in `remove` methods of general-graph module

* added option `--database.slow-query-threshold` for controlling the default AQL slow query
  threshold value on server start

* add system error strings for Windows on many places

* rework service startup so we announce 'RUNNING' only when we're finished starting.

* use the Windows eventlog for FATAL and ERROR - log messages

* fix service handling in NSIS Windows installer, specify human readable name

* add the ICU_DATA environment variable to the fatal error messages

* fixed issue #1265: arangod crashed with SIGSEGV

* fixed issue #1241: Wildcards in examples


v2.5.0 (2015-03-09)
-------------------

* installer fixes for Windows

* fix for downloading Foxx

* fixed issue #1258: http pipelining not working?


v2.5.0-beta4 (2015-03-05)
-------------------------

* fixed issue #1247: debian init script problems


v2.5.0-beta3 (2015-02-27)
-------------------------

* fix Windows install path calculation in arango

* fix Windows logging of long strings

* fix possible undefinedness of const strings in Windows


v2.5.0-beta2 (2015-02-23)
-------------------------

* fixed issue #1256: agency binary not found #1256

* fixed issue #1230: API: document/col-name/_key and cursor return different floats

* front-end: dashboard tries not to (re)load statistics if user has no access

* V8: Upgrade to version 3.31.74.1

* etcd: Upgrade to version 2.0 - This requires go 1.3 to compile at least.

* refuse to startup if ICU wasn't initialized, this will i.e. prevent errors from being printed,
  and libraries from being loaded.

* front-end: unwanted removal of index table header after creating new index

* fixed issue #1248: chrome: applications filtering not working

* fixed issue #1198: queries remain in aql editor (front-end) if you navigate through different tabs

* Simplify usage of Foxx

  Thanks to our user feedback we learned that Foxx is a powerful, yet rather complicated concept.
  With this release we tried to make it less complicated while keeping all its strength.
  That includes a rewrite of the documentation as well as some code changes as listed below:

  * Moved Foxx applications to a different folder.

    The naming convention now is: <app-path>/_db/<dbname>/<mountpoint>/APP
    Before it was: <app-path>/databases/<dbname>/<appname>:<appversion>
    This caused some trouble as apps where cached based on name and version and updates did not apply.
    Hence the path on filesystem and the app's access URL had no relation to one another.
    Now the path on filesystem is identical to the URL (except for slashes and the appended APP)

  * Rewrite of Foxx routing

    The routing of Foxx has been exposed to major internal changes we adjusted because of user feedback.
    This allows us to set the development mode per mountpoint without having to change paths and hold
    apps at separate locations.

  * Foxx Development mode

    The development mode used until 2.4 is gone. It has been replaced by a much more mature version.
    This includes the deprecation of the javascript.dev-app-path parameter, which is useless since 2.5.
    Instead of having two separate app directories for production and development, apps now reside in
    one place, which is used for production as well as for development.
    Apps can still be put into development mode, changing their behavior compared to production mode.
    Development mode apps are still reread from disk at every request, and still they ship more debug
    output.

    This change has also made the startup options `--javascript.frontend-development-mode` and
    `--javascript.dev-app-path` obsolete. The former option will not have any effect when set, and the
    latter option is only read and used during the upgrade to 2.5 and does not have any effects later.

  * Foxx install process

    Installing Foxx apps has been a two step process: import them into ArangoDB and mount them at a
    specific mountpoint. These operations have been joined together. You can install an app at one
    mountpoint, that's it. No fetch, mount, unmount, purge cycle anymore. The commands have been
    simplified to just:

    * install: get your Foxx app up and running
    * uninstall: shut it down and erase it from disk

  * Foxx error output

    Until 2.4 the errors produced by Foxx were not optimal. Often, the error message was just
    `unable to parse manifest` and contained only an internal stack trace.
    In 2.5 we made major improvements there, including a much more fine-grained error output that
    helps you debug your Foxx apps. The error message printed is now much closer to its source and
    should help you track it down.

    Also we added the default handlers for unhandled errors in Foxx apps:

    * You will get a nice internal error page whenever your Foxx app is called but was not installed
      due to any error
    * You will get a proper error message when having an uncaught error appears in any app route

    In production mode the messages above will NOT contain any information about your Foxx internals
    and are safe to be exposed to third party users.
    In development mode the messages above will contain the stacktrace (if available), making it easier for
    your in-house devs to track down errors in the application.

* added `console` object to Foxx apps. All Foxx apps now have a console object implementing
  the familiar Console API in their global scope, which can be used to log diagnostic
  messages to the database.

* added `org/arangodb/request` module, which provides a simple API for making HTTP requests
  to external services.

* added optimizer rule `propagate-constant-attributes`

  This rule will look inside `FILTER` conditions for constant value equality comparisons,
  and insert the constant values in other places in `FILTER`s. For example, the rule will
  insert `42` instead of `i.value` in the second `FILTER` of the following query:

      FOR i IN c1 FOR j IN c2 FILTER i.value == 42 FILTER j.value == i.value RETURN 1

* added `filtered` value to AQL query execution statistics

  This value indicates how many documents were filtered by `FilterNode`s in the AQL query.
  Note that `IndexRangeNode`s can also filter documents by selecting only the required ranges
  from the index. The `filtered` value will not include the work done by `IndexRangeNode`s,
  but only the work performed by `FilterNode`s.

* added support for sparse hash and skiplist indexes

  Hash and skiplist indexes can optionally be made sparse. Sparse indexes exclude documents
  in which at least one of the index attributes is either not set or has a value of `null`.

  As such documents are excluded from sparse indexes, they may contain fewer documents than
  their non-sparse counterparts. This enables faster indexing and can lead to reduced memory
  usage in case the indexed attribute does occur only in some, but not all documents of the
  collection. Sparse indexes will also reduce the number of collisions in non-unique hash
  indexes in case non-existing or optional attributes are indexed.

  In order to create a sparse index, an object with the attribute `sparse` can be added to
  the index creation commands:

      db.collection.ensureHashIndex(attributeName, { sparse: true });
      db.collection.ensureHashIndex(attributeName1, attributeName2, { sparse: true });
      db.collection.ensureUniqueConstraint(attributeName, { sparse: true });
      db.collection.ensureUniqueConstraint(attributeName1, attributeName2, { sparse: true });

      db.collection.ensureSkiplist(attributeName, { sparse: true });
      db.collection.ensureSkiplist(attributeName1, attributeName2, { sparse: true });
      db.collection.ensureUniqueSkiplist(attributeName, { sparse: true });
      db.collection.ensureUniqueSkiplist(attributeName1, attributeName2, { sparse: true });

  Note that in place of the above specialized index creation commands, it is recommended to use
  the more general index creation command `ensureIndex`:

  ```js
  db.collection.ensureIndex({ type: "hash", sparse: true, unique: true, fields: [ attributeName ] });
  db.collection.ensureIndex({ type: "skiplist", sparse: false, unique: false, fields: [ "a", "b" ] });
  ```

  When not explicitly set, the `sparse` attribute defaults to `false` for new indexes.

  This causes a change in behavior when creating a unique hash index without specifying the
  sparse flag: in 2.4, unique hash indexes were implicitly sparse, always excluding `null` values.
  There was no option to control this behavior, and sparsity was neither supported for non-unique
  hash indexes nor skiplists in 2.4. This implicit sparsity of unique hash indexes was considered
  an inconsistency, and therefore the behavior was cleaned up in 2.5. As of 2.5, indexes will
  only be created sparse if sparsity is explicitly requested. Existing unique hash indexes from 2.4
  or before will automatically be migrated so they are still sparse after the upgrade to 2.5.

  Geo indexes are implicitly sparse, meaning documents without the indexed location attribute or
  containing invalid location coordinate values will be excluded from the index automatically. This
  is also a change when compared to pre-2.5 behavior, when documents with missing or invalid
  coordinate values may have caused errors on insertion when the geo index' `unique` flag was set
  and its `ignoreNull` flag was not.

  This was confusing and has been rectified in 2.5. The method `ensureGeoConstaint()` now does the
  same as `ensureGeoIndex()`. Furthermore, the attributes `constraint`, `unique`, `ignoreNull` and
  `sparse` flags are now completely ignored when creating geo indexes.

  The same is true for fulltext indexes. There is no need to specify non-uniqueness or sparsity for
  geo or fulltext indexes. They will always be non-unique and sparse.

  As sparse indexes may exclude some documents, they cannot be used for every type of query.
  Sparse hash indexes cannot be used to find documents for which at least one of the indexed
  attributes has a value of `null`. For example, the following AQL query cannot use a sparse
  index, even if one was created on attribute `attr`:

      FOR doc In collection
        FILTER doc.attr == null
        RETURN doc

  If the lookup value is non-constant, a sparse index may or may not be used, depending on
  the other types of conditions in the query. If the optimizer can safely determine that
  the lookup value cannot be `null`, a sparse index may be used. When uncertain, the optimizer
  will not make use of a sparse index in a query in order to produce correct results.

  For example, the following queries cannot use a sparse index on `attr` because the optimizer
  will not know beforehand whether the comparison values for `doc.attr` will include `null`:

      FOR doc In collection
        FILTER doc.attr == SOME_FUNCTION(...)
        RETURN doc

      FOR other IN otherCollection
        FOR doc In collection
          FILTER doc.attr == other.attr
          RETURN doc

  Sparse skiplist indexes can be used for sorting if the optimizer can safely detect that the
  index range does not include `null` for any of the index attributes.

* inspection of AQL data-modification queries will now detect if the data-modification part
  of the query can run in lockstep with the data retrieval part of the query, or if the data
  retrieval part must be executed before the data modification can start.

  Executing the two in lockstep allows using much smaller buffers for intermediate results
  and starts the actual data-modification operations much earlier than if the two phases
  were executed separately.

* Allow dynamic attribute names in AQL object literals

  This allows using arbitrary expressions to construct attribute names in object
  literals specified in AQL queries. To disambiguate expressions and other unquoted
  attribute names, dynamic attribute names need to be enclosed in brackets (`[` and `]`).
  Example:

      FOR i IN 1..100
        RETURN { [ CONCAT('value-of-', i) ] : i }

* make AQL optimizer rule "use-index-for-sort" remove sort also in case a non-sorted
  index (e.g. a hash index) is used for only equality lookups and all sort attributes
  are covered by the index.

  Example that does not require an extra sort (needs hash index on `value`):

      FOR doc IN collection FILTER doc.value == 1 SORT doc.value RETURN doc

  Another example that does not require an extra sort (with hash index on `value1`, `value2`):

      FOR doc IN collection FILTER doc.value1 == 1 && doc.value2 == 2 SORT doc.value1, doc.value2 RETURN doc

* make AQL optimizer rule "use-index-for-sort" remove sort also in case the sort criteria
  excludes the left-most index attributes, but the left-most index attributes are used
  by the index for equality-only lookups.

  Example that can use the index for sorting (needs skiplist index on `value1`, `value2`):

      FOR doc IN collection FILTER doc.value1 == 1 SORT doc.value2 RETURN doc

* added selectivity estimates for primary index, edge index, and hash index

  The selectivity estimates are returned by the `GET /_api/index` REST API method
  in a sub-attribute `selectivityEstimate` for each index that supports it. This
  attribute will be omitted for indexes that do not provide selectivity estimates.
  If provided, the selectivity estimate will be a numeric value between 0 and 1.

  Selectivity estimates will also be reported in the result of `collection.getIndexes()`
  for all indexes that support this. If no selectivity estimate can be determined for
  an index, the attribute `selectivityEstimate` will be omitted here, too.

  The web interface also shows selectivity estimates for each index that supports this.

  Currently the following index types can provide selectivity estimates:
  - primary index
  - edge index
  - hash index (unique and non-unique)

  No selectivity estimates will be provided when running in cluster mode.

* fixed issue #1226: arangod log issues

* added additional logger if arangod is started in foreground mode on a tty

* added AQL optimizer rule "move-calculations-down"

* use exclusive native SRWLocks on Windows instead of native mutexes

* added AQL functions `MD5`, `SHA1`, and `RANDOM_TOKEN`.

* reduced number of string allocations when parsing certain AQL queries

  parsing numbers (integers or doubles) does not require a string allocation
  per number anymore

* RequestContext#bodyParam now accepts arbitrary joi schemas and rejects invalid (but well-formed) request bodies.

* enforce that AQL user functions are wrapped inside JavaScript function () declarations

  AQL user functions were always expected to be wrapped inside a JavaScript function, but previously
  this was not enforced when registering a user function. Enforcing the AQL user functions to be contained
  inside functions prevents functions from doing some unexpected things that may have led to undefined
  behavior.

* Windows service uninstalling: only remove service if it points to the currently running binary,
  or --force was specified.

* Windows (debug only): print stacktraces on crash and run minidump

* Windows (cygwin): if you run arangosh in a cygwin shell or via ssh we will detect this and use
  the appropriate output functions.

* Windows: improve process management

* fix IPv6 reverse ip lookups - so far we only did IPv4 addresses.

* improve join documentation, add outer join example

* run jslint for unit tests too, to prevent "memory leaks" by global js objects with native code.

* fix error logging for exceptions - we wouldn't log the exception message itself so far.

* improve error reporting in the http client (Windows & *nix)

* improve error reports in cluster

* Standard errors can now contain custom messages.


v2.4.7 (XXXX-XX-XX)
-------------------

* fixed issue #1282: Geo WITHIN_RECTANGLE for nested lat/lng


v2.4.6 (2015-03-18)
-------------------

* added option `--database.ignore-logfile-errors`

  This option controls how collection datafiles with a CRC mismatch are treated.

  If set to `false`, CRC mismatch errors in collection datafiles will lead
  to a collection not being loaded at all. If a collection needs to be loaded
  during WAL recovery, the WAL recovery will also abort (if not forced with
  `--wal.ignore-recovery-errors true`). Setting this flag to `false` protects
  users from unintentionally using a collection with corrupted datafiles, from
  which only a subset of the original data can be recovered.

  If set to `true`, CRC mismatch errors in collection datafiles will lead to
  the datafile being partially loaded. All data up to until the mismatch will
  be loaded. This will enable users to continue with a collection datafiles
  that are corrupted, but will result in only a partial load of the data.
  The WAL recovery will still abort when encountering a collection with a
  corrupted datafile, at least if `--wal.ignore-recovery-errors` is not set to
  `true`.

  The default value is *true*, so for collections with corrupted datafiles
  there might be partial data loads once the WAL recovery has finished. If
  the WAL recovery will need to load a collection with a corrupted datafile,
  it will still stop when using the default values.

* INCOMPATIBLE CHANGE:

  make the arangod server refuse to start if during startup it finds a non-readable
  `parameter.json` file for a database or a collection.

  Stopping the startup process in this case requires manual intervention (fixing
  the unreadable files), but prevents follow-up errors due to ignored databases or
  collections from happening.

* datafiles and `parameter.json` files written by arangod are now created with read and write
  privileges for the arangod process user, and with read and write privileges for the arangod
  process group.

  Previously, these files were created with user read and write permissions only.

* INCOMPATIBLE CHANGE:

  abort WAL recovery if one of the collection's datafiles cannot be opened

* INCOMPATIBLE CHANGE:

  never try to raise the privileges after dropping them, this can lead to a race condition while
  running the recovery

  If you require to run ArangoDB on a port lower than 1024, you must run ArangoDB as root.

* fixed inefficiencies in `remove` methods of general-graph module

* added option `--database.slow-query-threshold` for controlling the default AQL slow query
  threshold value on server start


v2.4.5 (2015-03-16)
-------------------

* added elapsed time to HTTP request logging output (`--log.requests-file`)

* added AQL current and slow query tracking, killing of AQL queries

  This change enables retrieving the list of currently running AQL queries inside the selected database.
  AQL queries with an execution time beyond a certain threshold can be moved to a "slow query" facility
  and retrieved from there. Queries can also be killed by specifying the query id.

  This change adds the following HTTP REST APIs:

  - `GET /_api/query/current`: for retrieving the list of currently running queries
  - `GET /_api/query/slow`: for retrieving the list of slow queries
  - `DELETE /_api/query/slow`: for clearing the list of slow queries
  - `GET /_api/query/properties`: for retrieving the properties for query tracking
  - `PUT /_api/query/properties`: for adjusting the properties for query tracking
  - `DELETE /_api/query/<id>`: for killing an AQL query

  The following JavaScript APIs have been added:

  - require("org/arangodb/aql/queries").current();
  - require("org/arangodb/aql/queries").slow();
  - require("org/arangodb/aql/queries").clearSlow();
  - require("org/arangodb/aql/queries").properties();
  - require("org/arangodb/aql/queries").kill();

* fixed issue #1265: arangod crashed with SIGSEGV

* fixed issue #1241: Wildcards in examples

* fixed comment parsing in Foxx controllers


v2.4.4 (2015-02-24)
-------------------

* fixed the generation template for foxx apps. It now does not create deprecated functions anymore

* add custom visitor functionality for `GRAPH_NEIGHBORS` function, too

* increased default value of traversal option *maxIterations* to 100 times of its previous
  default value


v2.4.3 (2015-02-06)
-------------------

* fix multi-threading with openssl when running under Windows

* fix timeout on socket operations when running under Windows

* Fixed an error in Foxx routing which caused some apps that worked in 2.4.1 to fail with status 500: `undefined is not a function` errors in 2.4.2
  This error was occurring due to seldom internal rerouting introduced by the malformed application handler.


v2.4.2 (2015-01-30)
-------------------

* added custom visitor functionality for AQL traversals

  This allows more complex result processing in traversals triggered by AQL. A few examples
  are shown in [this article](http://jsteemann.github.io/blog/2015/01/28/using-custom-visitors-in-aql-graph-traversals/).

* improved number of results estimated for nodes of type EnumerateListNode and SubqueryNode
  in AQL explain output

* added AQL explain helper to explain arbitrary AQL queries

  The helper function prints the query execution plan and the indexes to be used in the
  query. It can be invoked from the ArangoShell or the web interface as follows:

      require("org/arangodb/aql/explainer").explain(query);

* enable use of indexes for certain AQL conditions with non-equality predicates, in
  case the condition(s) also refer to indexed attributes

  The following queries will now be able to use indexes:

      FILTER a.indexed == ... && a.indexed != ...
      FILTER a.indexed == ... && a.nonIndexed != ...
      FILTER a.indexed == ... && ! (a.indexed == ...)
      FILTER a.indexed == ... && ! (a.nonIndexed == ...)
      FILTER a.indexed == ... && ! (a.indexed != ...)
      FILTER a.indexed == ... && ! (a.nonIndexed != ...)
      FILTER (a.indexed == ... && a.nonIndexed == ...) || (a.indexed == ... && a.nonIndexed == ...)
      FILTER (a.indexed == ... && a.nonIndexed != ...) || (a.indexed == ... && a.nonIndexed != ...)

* Fixed spuriously occurring "collection not found" errors when running queries on local
  collections on a cluster DB server

* Fixed upload of Foxx applications to the server for apps exceeding approx. 1 MB zipped.

* Malformed Foxx applications will now return a more useful error when any route is requested.

  In Production a Foxx app mounted on /app will display an html page on /app/* stating a 503 Service temporarily not available.
  It will not state any information about your Application.
  Before it was a 404 Not Found without any information and not distinguishable from a correct not found on your route.

  In Development Mode the html page also contains information about the error occurred.

* Unhandled errors thrown in Foxx routes are now handled by the Foxx framework itself.

  In Production the route will return a status 500 with a body {error: "Error statement"}.
  In Development the route will return a status 500 with a body {error: "Error statement", stack: "..."}

  Before, it was status 500 with a plain text stack including ArangoDB internal routing information.

* The Applications tab in web interface will now request development apps more often.
  So if you have a fixed a syntax error in your app it should always be visible after reload.


v2.4.1 (2015-01-19)
-------------------

* improved WAL recovery output

* fixed certain OR optimizations in AQL optimizer

* better diagnostics for arangoimp

* fixed invalid result of HTTP REST API method `/_admin/foxx/rescan`

* fixed possible segmentation fault when passing a Buffer object into a V8 function
  as a parameter

* updated AQB module to 1.8.0.


v2.4.0 (2015-01-13)
-------------------

* updated AQB module to 1.7.0.

* fixed V8 integration-related crashes

* make `fs.move(src, dest)` also fail when both `src` and `dest` are
  existing directories. This ensures the same behavior of the move operation
  on different platforms.

* fixed AQL insert operation for multi-shard collections in cluster

* added optional return value for AQL data-modification queries.
  This allows returning the documents inserted, removed or updated with the query, e.g.

      FOR doc IN docs REMOVE doc._key IN docs LET removed = OLD RETURN removed
      FOR doc IN docs INSERT { } IN docs LET inserted = NEW RETURN inserted
      FOR doc IN docs UPDATE doc._key WITH { } IN docs LET previous = OLD RETURN previous
      FOR doc IN docs UPDATE doc._key WITH { } IN docs LET updated = NEW RETURN updated

  The variables `OLD` and `NEW` are automatically available when a `REMOVE`, `INSERT`,
  `UPDATE` or `REPLACE` statement is immediately followed by a `LET` statement.
  Note that the `LET` and `RETURN` statements in data-modification queries are not as
  flexible as the general versions of `LET` and `RETURN`. When returning documents from
  data-modification operations, only a single variable can be assigned using `LET`, and
  the assignment can only be either `OLD` or `NEW`, but not an arbitrary expression. The
  `RETURN` statement also allows using the just-created variable only, and no arbitrary
  expressions.


v2.4.0-beta1 (2014-12-26)
--------------------------

* fixed superstates in FoxxGenerator

* fixed issue #1065: Aardvark: added creation of documents and edges with _key property

* fixed issue #1198: Aardvark: current AQL editor query is now cached

* Upgraded V8 version from 3.16.14 to 3.29.59

  The built-in version of V8 has been upgraded from 3.16.14 to 3.29.59.
  This activates several ES6 (also dubbed *Harmony* or *ES.next*) features in
  ArangoDB, both in the ArangoShell and the ArangoDB server. They can be
  used for scripting and in server-side actions such as Foxx routes, traversals
  etc.

  The following ES6 features are available in ArangoDB 2.4 by default:

  * iterators
  * the `of` operator
  * symbols
  * predefined collections types (Map, Set etc.)
  * typed arrays

  Many other ES6 features are disabled by default, but can be made available by
  starting arangod or arangosh with the appropriate options:

  * arrow functions
  * proxies
  * generators
  * String, Array, and Number enhancements
  * constants
  * enhanced object and numeric literals

  To activate all these ES6 features in arangod or arangosh, start it with
  the following options:

      arangosh --javascript.v8-options="--harmony --harmony_generators"

  More details on the available ES6 features can be found in
  [this blog](https://jsteemann.github.io/blog/2014/12/19/using-es6-features-in-arangodb/).

* Added Foxx generator for building Hypermedia APIs

  A more detailed description is [here](https://www.arangodb.com/2014/12/08/building-hypermedia-apis-foxxgenerator)

* New `Applications` tab in web interface:

  The `applications` tab got a complete redesign.
  It will now only show applications that are currently running on ArangoDB.
  For a selected application, a new detailed view has been created.
  This view provides a better overview of the app:
  * author
  * license
  * version
  * contributors
  * download links
  * API documentation

  To install a new application, a new dialog is now available.
  It provides the features already available in the console application `foxx-manager` plus some more:
  * install an application from Github
  * install an application from a zip file
  * install an application from ArangoDB's application store
  * create a new application from scratch: this feature uses a generator to
    create a Foxx application with pre-defined CRUD methods for a given list
    of collections. The generated Foxx app can either be downloaded as a zip file or
    be installed on the server. Starting with a new Foxx app has never been easier.

* fixed issue #1102: Aardvark: Layout bug in documents overview

  The documents overview was entirely destroyed in some situations on Firefox.
  We replaced the plugin we used there.

* fixed issue #1168: Aardvark: pagination buttons jumping

* fixed issue #1161: Aardvark: Click on Import JSON imports previously uploaded file

* removed configure options `--enable-all-in-one-v8`, `--enable-all-in-one-icu`,
  and `--enable-all-in-one-libev`.

* global internal rename to fix naming incompatibilities with JSON:

  Internal functions with names containing `array` have been renamed to `object`,
  internal functions with names containing `list` have been renamed to `array`.
  The renaming was mainly done in the C++ parts. The documentation has also been
  adjusted so that the correct JSON type names are used in most places.

  The change also led to the addition of a few function aliases in AQL:

  * `TO_LIST` now is an alias of the new `TO_ARRAY`
  * `IS_LIST` now is an alias of the new `IS_ARRAY`
  * `IS_DOCUMENT` now is an alias of the new `IS_OBJECT`

  The changed also renamed the option `mergeArrays` to `mergeObjects` for AQL
  data-modification query options and HTTP document modification API

* AQL: added optimizer rule "remove-filter-covered-by-index"

  This rule removes FilterNodes and CalculationNodes from an execution plan if the
  filter is already covered by a previous IndexRangeNode. Removing the CalculationNode
  and the FilterNode will speed up query execution because the query requires less
  computation.

* AQL: added optimizer rule "remove-sort-rand"

  This rule removes a `SORT RAND()` expression from a query and moves the random
  iteration into the appropriate `EnumerateCollectionNode`. This is more efficient
  than individually enumerating and then sorting randomly.

* AQL: range optimizations for IN and OR

  This change enables usage of indexes for several additional cases. Filters containing
  the `IN` operator can now make use of indexes, and multiple OR- or AND-combined filter
  conditions can now also use indexes if the filters are accessing the same indexed
  attribute.

  Here are a few examples of queries that can now use indexes but couldn't before:

    FOR doc IN collection
      FILTER doc.indexedAttribute == 1 || doc.indexedAttribute > 99
      RETURN doc

    FOR doc IN collection
      FILTER doc.indexedAttribute IN [ 3, 42 ] || doc.indexedAttribute > 99
      RETURN doc

    FOR doc IN collection
      FILTER (doc.indexedAttribute > 2 && doc.indexedAttribute < 10) ||
             (doc.indexedAttribute > 23 && doc.indexedAttribute < 42)
      RETURN doc

* fixed issue #500: AQL parentheses issue

  This change allows passing subqueries as AQL function parameters without using
  duplicate brackets (e.g. `FUNC(query)` instead of `FUNC((query))`

* added optional `COUNT` clause to AQL `COLLECT`

  This allows more efficient group count calculation queries, e.g.

      FOR doc IN collection
        COLLECT age = doc.age WITH COUNT INTO length
        RETURN { age: age, count: length }

  A count-only query is also possible:

      FOR doc IN collection
        COLLECT WITH COUNT INTO length
        RETURN length

* fixed missing makeDirectory when fetching a Foxx application from a zip file

* fixed issue #1134: Change the default endpoint to localhost

  This change will modify the IP address ArangoDB listens on to 127.0.0.1 by default.
  This will make new ArangoDB installations unaccessible from clients other than
  localhost unless changed. This is a security feature.

  To make ArangoDB accessible from any client, change the server's configuration
  (`--server.endpoint`) to either `tcp://0.0.0.0:8529` or the server's publicly
  visible IP address.

* deprecated `Repository#modelPrototype`. Use `Repository#model` instead.

* IMPORTANT CHANGE: by default, system collections are included in replication and all
  replication API return values. This will lead to user accounts and credentials
  data being replicated from master to slave servers. This may overwrite
  slave-specific database users.

  If this is undesired, the `_users` collection can be excluded from replication
  easily by setting the `includeSystem` attribute to `false` in the following commands:

  * replication.sync({ includeSystem: false });
  * replication.applier.properties({ includeSystem: false });

  This will exclude all system collections (including `_aqlfunctions`, `_graphs` etc.)
  from the initial synchronization and the continuous replication.

  If this is also undesired, it is also possible to specify a list of collections to
  exclude from the initial synchronization and the continuous replication using the
  `restrictCollections` attribute, e.g.:

      replication.applier.properties({
        includeSystem: true,
        restrictType: "exclude",
        restrictCollections: [ "_users", "_graphs", "foo" ]
      });

  The HTTP API methods for fetching the replication inventory and for dumping collections
  also support the `includeSystem` control flag via a URL parameter.

* removed DEPRECATED replication methods:
  * `replication.logger.start()`
  * `replication.logger.stop()`
  * `replication.logger.properties()`
  * HTTP PUT `/_api/replication/logger-start`
  * HTTP PUT `/_api/replication/logger-stop`
  * HTTP GET `/_api/replication/logger-config`
  * HTTP PUT `/_api/replication/logger-config`

* fixed issue #1174, which was due to locking problems in distributed
  AQL execution

* improved cluster locking for AQL avoiding deadlocks

* use DistributeNode for modifying queries with REPLACE and UPDATE, if
  possible


v2.3.6 (2015-XX-XX)
-------------------

* fixed AQL subquery optimization that produced wrong result when multiple subqueries
  directly followed each other and and a directly following `LET` statement did refer
  to any but the first subquery.


v2.3.5 (2015-01-16)
-------------------

* fixed intermittent 404 errors in Foxx apps after mounting or unmounting apps

* fixed issue #1200: Expansion operator results in "Cannot call method 'forEach' of null"

* fixed issue #1199: Cannot unlink root node of plan


v2.3.4 (2014-12-23)
-------------------

* fixed cerberus path for MyArangoDB


v2.3.3 (2014-12-17)
-------------------

* fixed error handling in instantiation of distributed AQL queries, this
  also fixes a bug in cluster startup with many servers

* issue #1185: parse non-fractional JSON numbers with exponent (e.g. `4e-261`)

* issue #1159: allow --server.request-timeout and --server.connect-timeout of 0


v2.3.2 (2014-12-09)
-------------------

* fixed issue #1177: Fix bug in the user app's storage

* fixed issue #1173: AQL Editor "Save current query" resets user password

* fixed missing makeDirectory when fetching a Foxx application from a zip file

* put in warning about default changed: fixed issue #1134: Change the default endpoint to localhost

* fixed issue #1163: invalid fullCount value returned from AQL

* fixed range operator precedence

* limit default maximum number of plans created by AQL optimizer to 256 (from 1024)

* make AQL optimizer not generate an extra plan if an index can be used, but modify
  existing plans in place

* fixed AQL cursor ttl (time-to-live) issue

  Any user-specified cursor ttl value was not honored since 2.3.0.

* fixed segfault in AQL query hash index setup with unknown shapes

* fixed memleaks

* added AQL optimizer rule for removing `INTO` from a `COLLECT` statement if not needed

* fixed issue #1131

  This change provides the `KEEP` clause for `COLLECT ... INTO`. The `KEEP` clause
  allows controlling which variables will be kept in the variable created by `INTO`.

* fixed issue #1147, must protect dispatcher ID for etcd

v2.3.1 (2014-11-28)
-------------------

* recreate password if missing during upgrade

* fixed issue #1126

* fixed non-working subquery index optimizations

* do not restrict summary of Foxx applications to 60 characters

* fixed display of "required" path parameters in Foxx application documentation

* added more optimizations of constants values in AQL FILTER conditions

* fixed invalid or-to-in optimization for FILTERs containing comparisons
  with boolean values

* fixed replication of `_graphs` collection

* added AQL list functions `PUSH`, `POP`, `UNSHIFT`, `SHIFT`, `REMOVE_VALUES`,
  `REMOVE_VALUE`, `REMOVE_NTH` and `APPEND`

* added AQL functions `CALL` and `APPLY` to dynamically call other functions

* fixed AQL optimizer cost estimation for LIMIT node

* prevent Foxx queues from permanently writing to the journal even when
  server is idle

* fixed AQL COLLECT statement with INTO clause, which copied more variables
  than v2.2 and thus lead to too much memory consumption.
  This deals with #1107.

* fixed AQL COLLECT statement, this concerned every COLLECT statement,
  only the first group had access to the values of the variables before
  the COLLECT statement. This deals with #1127.

* fixed some AQL internals, where sometimes too many items were
  fetched from upstream in the presence of a LIMIT clause. This should
  generally improve performance.


v2.3.0 (2014-11-18)
-------------------

* fixed syslog flags. `--log.syslog` is deprecated and setting it has no effect,
  `--log.facility` now works as described. Application name has been changed from
  `triagens` to `arangod`. It can be changed using `--log.application`. The syslog
  will only contain the actual log message. The datetime prefix is omitted.

* fixed deflate in SimpleHttpClient

* fixed issue #1104: edgeExamples broken or changed

* fixed issue #1103: Error while importing user queries

* fixed issue #1100: AQL: HAS() fails on doc[attribute_name]

* fixed issue #1098: runtime error when creating graph vertex

* hide system applications in **Applications** tab by default

  Display of system applications can be toggled by using the *system applications*
  toggle in the UI.

* added HTTP REST API for managing tasks (`/_api/tasks`)

* allow passing character lists as optional parameter to AQL functions `TRIM`,
  `LTRIM` and `RTRIM`

  These functions now support trimming using custom character lists. If no character
  lists are specified, all whitespace characters will be removed as previously:

      TRIM("  foobar\t \r\n ")         // "foobar"
      TRIM(";foo;bar;baz, ", "; ")     // "foo;bar;baz"

* added AQL string functions `LTRIM`, `RTRIM`, `FIND_FIRST`, `FIND_LAST`, `SPLIT`,
  `SUBSTITUTE`

* added AQL functions `ZIP`, `VALUES` and `PERCENTILE`

* made AQL functions `CONCAT` and `CONCAT_SEPARATOR` work with list arguments

* dynamically create extra dispatcher threads if required

* fixed issue #1097: schemas in the API docs no longer show required properties as optional


v2.3.0-beta2 (2014-11-08)
-------------------------

* front-end: new icons for uploading and downloading JSON documents into a collection

* front-end: fixed documents pagination css display error

* front-end: fixed flickering of the progress view

* front-end: fixed missing event for documents filter function

* front-end: jsoneditor: added CMD+Return (Mac) CTRL+Return (Linux/Win) shortkey for
  saving a document

* front-end: added information tooltip for uploading json documents.

* front-end: added database management view to the collapsed navigation menu

* front-end: added collection truncation feature

* fixed issue #1086: arangoimp: Odd errors if arguments are not given properly

* performance improvements for AQL queries that use JavaScript-based expressions
  internally

* added AQL geo functions `WITHIN_RECTANGLE` and `IS_IN_POLYGON`

* fixed non-working query results download in AQL editor of web interface

* removed debug print message in AQL editor query export routine

* fixed issue #1075: Aardvark: user name required even if auth is off #1075

  The fix for this prefills the username input field with the current user's
  account name if any and `root` (the default username) otherwise. Additionally,
  the tooltip text has been slightly adjusted.

* fixed issue #1069: Add 'raw' link to swagger ui so that the raw swagger
  json can easily be retrieved

  This adds a link to the Swagger API docs to an application's detail view in
  the **Applications** tab of the web interface. The link produces the Swagger
  JSON directly. If authentication is turned on, the link requires authentication,
  too.

* documentation updates


v2.3.0-beta1 (2014-11-01)
-------------------------

* added dedicated `NOT IN` operator for AQL

  Previously, a `NOT IN` was only achievable by writing a negated `IN` condition:

      FOR i IN ... FILTER ! (i IN [ 23, 42 ]) ...

  This can now alternatively be expressed more intuitively as follows:

      FOR i IN ... FILTER i NOT IN [ 23, 42 ] ...

* added alternative logical operator syntax for AQL

  Previously, the logical operators in AQL could only be written as:
  - `&&`: logical and
  - `||`: logical or
  - `!`: negation

  ArangoDB 2.3 introduces the alternative variants for these operators:
  - `AND`: logical and
  - `OR`: logical or
  - `NOT`: negation

  The new syntax is just an alternative to the old syntax, allowing easier
  migration from SQL. The old syntax is still fully supported and will be.

* improved output of `ArangoStatement.parse()` and POST `/_api/query`

  If an AQL query can be parsed without problems, The return value of
  `ArangoStatement.parse()` now contains an attribute `ast` with the abstract
  syntax tree of the query (before optimizations). Though this is an internal
  representation of the query and is subject to change, it can be used to inspect
  how ArangoDB interprets a given query.

* improved `ArangoStatement.explain()` and POST `/_api/explain`

  The commands for explaining AQL queries have been improved.

* added command-line option `--javascript.v8-contexts` to control the number of
  V8 contexts created in arangod.

  Previously, the number of V8 contexts was equal to the number of server threads
  (as specified by option `--server.threads`).

  However, it may be sensible to create different amounts of threads and V8
  contexts. If the option is not specified, the number of V8 contexts created
  will be equal to the number of server threads. Thus no change in configuration
  is required to keep the old behavior.

  If you are using the default config files or merge them with your local config
  files, please review if the default number of server threads is okay in your
  environment. Additionally you should verify that the number of V8 contexts
  created (as specified in option `--javascript.v8-contexts`) is okay.

* the number of server.threads specified is now the minimum of threads
  started. There are situation in which threads are waiting for results of
  distributed database servers. In this case the number of threads is
  dynamically increased.

* removed index type "bitarray"

  Bitarray indexes were only half-way documented and integrated in previous versions
  of ArangoDB so their benefit was limited. The support for bitarray indexes has
  thus been removed in ArangoDB 2.3. It is not possible to create indexes of type
  "bitarray" with ArangoDB 2.3.

  When a collection is opened that contains a bitarray index definition created
  with a previous version of ArangoDB, ArangoDB will ignore it and log the following
  warning:

      index type 'bitarray' is not supported in this version of ArangoDB and is ignored

  Future versions of ArangoDB may automatically remove such index definitions so the
  warnings will eventually disappear.

* removed internal "_admin/modules/flush" in order to fix requireApp

* added basic support for handling binary data in Foxx

  Requests with binary payload can be processed in Foxx applications by
  using the new method `res.rawBodyBuffer()`. This will return the unparsed request
  body as a Buffer object.

  There is now also the method `req.requestParts()` available in Foxx to retrieve
  the individual components of a multipart HTTP request.

  Buffer objects can now be used when setting the response body of any Foxx action.
  Additionally, `res.send()` has been added as a convenience method for returning
  strings, JSON objects or buffers from a Foxx action:

      res.send("<p>some HTML</p>");
      res.send({ success: true });
      res.send(new Buffer("some binary data"));

  The convenience method `res.sendFile()` can now be used to easily return the
  contents of a file from a Foxx action:

      res.sendFile(applicationContext.foxxFilename("image.png"));

  `fs.write` now accepts not only strings but also Buffer objects as second parameter:

      fs.write(filename, "some data");
      fs.write(filename, new Buffer("some binary data"));

  `fs.readBuffer` can be used to return the contents of a file in a Buffer object.

* improved performance of insertion into non-unique hash indexes significantly in case
  many duplicate keys are used in the index

* issue #1042: set time zone in log output

  the command-line option `--log.use-local-time` was added to print dates and times in
  the server-local timezone instead of UTC

* command-line options that require a boolean value now validate the
  value given on the command-line

  This prevents issues if no value is specified for an option that
  requires a boolean value. For example, the following command-line would
  have caused trouble in 2.2, because `--server.endpoint` would have been
  used as the value for the `--server.disable-authentication` options
  (which requires a boolean value):

      arangod --server.disable-authentication --server.endpoint tcp://127.0.0.1:8529 data

  In 2.3, running this command will fail with an error and requires to
  be modified to:

      arangod --server.disable-authentication true --server.endpoint tcp://127.0.0.1:8529 data

* improved performance of CSV import in arangoimp

* fixed issue #1027: Stack traces are off-by-one

* fixed issue #1026: Modules loaded in different files within the same app
  should refer to the same module

* fixed issue #1025: Traversal not as expected in undirected graph

* added a _relation function in the general-graph module.

  This deprecated _directedRelation and _undirectedRelation.
  ArangoDB does not offer any constraints for undirected edges
  which caused some confusion of users how undirected relations
  have to be handled. Relation now only supports directed relations
  and the user can actively simulate undirected relations.

* changed return value of Foxx.applicationContext#collectionName:

  Previously, the function could return invalid collection names because
  invalid characters were not replaced in the application name prefix, only
  in the collection name passed.

  Now, the function replaces invalid characters also in the application name
  prefix, which might to slightly different results for application names that
  contained any characters outside the ranges [a-z], [A-Z] and [0-9].

* prevent XSS in AQL editor and logs view

* integrated tutorial into ArangoShell and web interface

* added option `--backslash-escape` for arangoimp when running CSV file imports

* front-end: added download feature for (filtered) documents

* front-end: added download feature for the results of a user query

* front-end: added function to move documents to another collection

* front-end: added sort-by attribute to the documents filter

* front-end: added sorting feature to database, graph management and user management view.

* issue #989: front-end: Databases view not refreshing after deleting a database

* issue #991: front-end: Database search broken

* front-end: added infobox which shows more information about a document (_id, _rev, _key) or
  an edge (_id, _rev, _key, _from, _to). The from and to attributes are clickable and redirect
  to their document location.

* front-end: added edit-mode for deleting multiple documents at the same time.

* front-end: added delete button to the detailed document/edge view.

* front-end: added visual feedback for saving documents/edges inside the editor (error/success).

* front-end: added auto-focusing for the first input field in a modal.

* front-end: added validation for user input in a modal.

* front-end: user defined queries are now stored inside the database and are bound to the current
  user, instead of using the local storage functionality of the browsers. The outcome of this is
  that user defined queries are now independently usable from any device. Also queries can now be
  edited through the standard document editor of the front-end through the _users collection.

* front-end: added import and export functionality for user defined queries.

* front-end: added new keywords and functions to the aql-editor theme

* front-end: applied tile-style to the graph view

* front-end: now using the new graph api including multi-collection support

* front-end: foxx apps are now deletable

* front-end: foxx apps are now installable and updateable through github, if github is their
  origin.

* front-end: added foxx app version control. Multiple versions of a single foxx app are now
  installable and easy to manage and are also arranged in groups.

* front-end: the user-set filter of a collection is now stored until the user navigates to
  another collection.

* front-end: fetching and filtering of documents, statistics, and query operations are now
  handled with asynchronous ajax calls.

* front-end: added progress indicator if the front-end is waiting for a server operation.

* front-end: fixed wrong count of documents in the documents view of a collection.

* front-end: fixed unexpected styling of the manage db view and navigation.

* front-end: fixed wrong handling of select fields in a modal view.

* front-end: fixed wrong positioning of some tooltips.

* automatically call `toJSON` function of JavaScript objects (if present)
  when serializing them into database documents. This change allows
  storing JavaScript date objects in the database in a sensible manner.


v2.2.7 (2014-11-19)
-------------------

* fixed issue #998: Incorrect application URL for non-system Foxx apps

* fixed issue #1079: AQL editor: keyword WITH in UPDATE query is not highlighted

* fix memory leak in cluster nodes

* fixed registration of AQL user-defined functions in Web UI (JS shell)

* fixed error display in Web UI for certain errors
  (now error message is printed instead of 'undefined')

* fixed issue #1059: bug in js module console

* fixed issue #1056: "fs": zip functions fail with passwords

* fixed issue #1063: Docs: measuring unit of --wal.logfile-size?

* fixed issue #1062: Docs: typo in 14.2 Example data


v2.2.6 (2014-10-20)
-------------------

* fixed issue #972: Compilation Issue

* fixed issue #743: temporary directories are now unique and one can read
  off the tool that created them, if empty, they are removed atexit

* Highly improved performance of all AQL GRAPH_* functions.

* Orphan collections in general graphs can now be found via GRAPH_VERTICES
  if either "any" or no direction is defined

* Fixed documentation for AQL function GRAPH_NEIGHBORS.
  The option "vertexCollectionRestriction" is meant to filter the target
  vertices only, and should not filter the path.

* Fixed a bug in GRAPH_NEIGHBORS which enforced only empty results
  under certain conditions


v2.2.5 (2014-10-09)
-------------------

* fixed issue #961: allow non-JSON values in undocument request bodies

* fixed issue 1028: libicu is now statically linked

* fixed cached lookups of collections on the server, which may have caused spurious
  problems after collection rename operations


v2.2.4 (2014-10-01)
-------------------

* fixed accessing `_from` and `_to` attributes in `collection.byExample` and
  `collection.firstExample`

  These internal attributes were not handled properly in the mentioned functions, so
  searching for them did not always produce documents

* fixed issue #1030: arangoimp 2.2.3 crashing, not logging on large Windows CSV file

* fixed issue #1025: Traversal not as expected in undirected graph

* fixed issue #1020

  This requires re-introducing the startup option `--database.force-sync-properties`.

  This option can again be used to force fsyncs of collection, index and database properties
  stored as JSON strings on disk in files named `parameter.json`. Syncing these files after
  a write may be necessary if the underlying storage does not sync file contents by itself
  in a "sensible" amount of time after a file has been written and closed.

  The default value is `true` so collection, index and database properties will always be
  synced to disk immediately. This affects creating, renaming and dropping collections as
  well as creating and dropping databases and indexes. Each of these operations will perform
  an additional fsync on the `parameter.json` file if the option is set to `true`.

  It might be sensible to set this option to `false` for workloads that create and drop a
  lot of collections (e.g. test runs).

  Document operations such as creating, updating and dropping documents are not affected
  by this option.

* fixed issue #1016: AQL editor bug

* fixed issue #1014: WITHIN function returns wrong distance

* fixed AQL shortest path calculation in function `GRAPH_SHORTEST_PATH` to return
  complete vertex objects instead of just vertex ids

* allow changing of attributes of documents stored in server-side JavaScript variables

  Previously, the following did not work:

      var doc = db.collection.document(key);
      doc._key = "abc"; // overwriting internal attributes not supported
      doc.value = 123;  // overwriting existing attributes not supported

  Now, modifying documents stored in server-side variables (e.g. `doc` in the above case)
  is supported. Modifying the variables will not update the documents in the database,
  but will modify the JavaScript object (which can be written back to the database using
  `db.collection.update` or `db.collection.replace`)

* fixed issue #997: arangoimp apparently doesn't support files >2gig on Windows

  large file support (requires using `_stat64` instead of `stat`) is now supported on
  Windows


v2.2.3 (2014-09-02)
-------------------

* added `around` for Foxx controller

* added `type` option for HTTP API `GET /_api/document?collection=...`

  This allows controlling the type of results to be returned. By default, paths to
  documents will be returned, e.g.

      [
        `/_api/document/test/mykey1`,
        `/_api/document/test/mykey2`,
        ...
      ]

  To return a list of document ids instead of paths, the `type` URL parameter can be
  set to `id`:

      [
        `test/mykey1`,
        `test/mykey2`,
        ...
      ]

  To return a list of document keys only, the `type` URL parameter can be set to `key`:

      [
        `mykey1`,
        `mykey2`,
        ...
      ]


* properly capitalize HTTP response header field names in case the `x-arango-async`
  HTTP header was used in a request.

* fixed several documentation issues

* speedup for several general-graph functions, AQL functions starting with `GRAPH_`
  and traversals


v2.2.2 (2014-08-08)
-------------------

* allow storing non-reserved attribute names starting with an underscore

  Previous versions of ArangoDB parsed away all attribute names that started with an
  underscore (e.g. `_test', '_foo', `_bar`) on all levels of a document (root level
  and sub-attribute levels). While this behavior was documented, it was unintuitive and
  prevented storing documents inside other documents, e.g.:

      {
        "_key" : "foo",
        "_type" : "mydoc",
        "references" : [
          {
            "_key" : "something",
            "_rev" : "...",
            "value" : 1
          },
          {
            "_key" : "something else",
            "_rev" : "...",
            "value" : 2
          }
        ]
      }

  In the above example, previous versions of ArangoDB removed all attributes and
  sub-attributes that started with underscores, meaning the embedded documents would lose
  some of their attributes. 2.2.2 should preserve such attributes, and will also allow
  storing user-defined attribute names on the top-level even if they start with underscores
  (such as `_type` in the above example).

* fix conversion of JavaScript String, Number and Boolean objects to JSON.

  Objects created in JavaScript using `new Number(...)`, `new String(...)`, or
  `new Boolean(...)` were not converted to JSON correctly.

* fixed a race condition on task registration (i.e. `require("org/arangodb/tasks").register()`)

  this race condition led to undefined behavior when a just-created task with no offset and
  no period was instantly executed and deleted by the task scheduler, before the `register`
  function returned to the caller.

* changed run-tests.sh to execute all suitable tests.

* switch to new version of gyp

* fixed upgrade button


v2.2.1 (2014-07-24)
-------------------

* fixed hanging write-ahead log recovery for certain cases that involved dropping
  databases

* fixed issue with --check-version: when creating a new database the check failed

* issue #947 Foxx applicationContext missing some properties

* fixed issue with --check-version: when creating a new database the check failed

* added startup option `--wal.suppress-shape-information`

  Setting this option to `true` will reduce memory and disk space usage and require
  less CPU time when modifying documents or edges. It should therefore be turned on
  for standalone ArangoDB servers. However, for servers that are used as replication
  masters, setting this option to `true` will effectively disable the usage of the
  write-ahead log for replication, so it should be set to `false` for any replication
  master servers.

  The default value for this option is `false`.

* added optional `ttl` attribute to specify result cursor expiration for HTTP API method
  `POST /_api/cursor`

  The `ttl` attribute can be used to prevent cursor results from timing out too early.

* issue #947: Foxx applicationContext missing some properties

* (reported by Christian Neubauer):

  The problem was that in Google's V8, signed and unsigned chars are not always declared cleanly.
  so we need to force v8 to compile with forced signed chars which is done by the Flag:
    -fsigned-char
  at least it is enough to follow the instructions of compiling arango on rasperry
  and add "CFLAGS='-fsigned-char'" to the make command of V8 and remove the armv7=0

* Fixed a bug with the replication client. In the case of single document
  transactions the collection was not write locked.


v2.2.0 (2014-07-10)
-------------------

* The replication methods `logger.start`, `logger.stop` and `logger.properties` are
  no-ops in ArangoDB 2.2 as there is no separate replication logger anymore. Data changes
  are logged into the write-ahead log in ArangoDB 2.2, and not separately by the
  replication logger. The replication logger object is still there in ArangoDB 2.2 to
  ensure backwards-compatibility, however, logging cannot be started, stopped or
  configured anymore. Using any of these methods will do nothing.

  This also affects the following HTTP API methods:
  - `PUT /_api/replication/logger-start`
  - `PUT /_api/replication/logger-stop`
  - `GET /_api/replication/logger-config`
  - `PUT /_api/replication/logger-config`

  Using any of these methods is discouraged from now on as they will be removed in
  future versions of ArangoDB.

* INCOMPATIBLE CHANGE: replication of transactions has changed. Previously, transactions
  were logged on a master in one big block and shipped to a slave in one block, too.
  Now transactions will be logged and replicated as separate entries, allowing transactions
  to be bigger and also ensure replication progress.

  This change also affects the behavior of the `stop` method of the replication applier.
  If the replication applier is now stopped manually using the `stop` method and later
  restarted using the `start` method, any transactions that were unfinished at the
  point of stopping will be aborted on a slave, even if they later commit on the master.

  In ArangoDB 2.2, stopping the replication applier manually should be avoided unless the
  goal is to stop replication permanently or to do a full resync with the master anyway.
  If the replication applier still must be stopped, it should be made sure that the
  slave has fetched and applied all pending operations from a master, and that no
  extra transactions are started on the master before the `stop` command on the slave
  is executed.

  Replication of transactions in ArangoDB 2.2 might also lock the involved collections on
  the slave while a transaction is either committed or aborted on the master and the
  change has been replicated to the slave. This change in behavior may be important for
  slave servers that are used for read-scaling. In order to avoid long lasting collection
  locks on the slave, transactions should be kept small.

  The `_replication` system collection is not used anymore in ArangoDB 2.2 and its usage is
  discouraged.

* INCOMPATIBLE CHANGE: the figures reported by the `collection.figures` method
  now only reflect documents and data contained in the journals and datafiles of
  collections. Documents or deletions contained only in the write-ahead log will
  not influence collection figures until the write-ahead log garbage collection
  kicks in. The figures for a collection might therefore underreport the total
  resource usage of a collection.

  Additionally, the attributes `lastTick` and `uncollectedLogfileEntries` have been
  added to the result of the `figures` operation and the HTTP API method
  `PUT /_api/collection/figures`

* added `insert` method as an alias for `save`. Documents can now be inserted into
  a collection using either method:

      db.test.save({ foo: "bar" });
      db.test.insert({ foo: "bar" });

* added support for data-modification AQL queries

* added AQL keywords `INSERT`, `UPDATE`, `REPLACE` and `REMOVE` (and `WITH`) to
  support data-modification AQL queries.

  Unquoted usage of these keywords for attribute names in AQL queries will likely
  fail in ArangoDB 2.2. If any such attribute name needs to be used in a query, it
  should be enclosed in backticks to indicate the usage of a literal attribute
  name.

  For example, the following query will fail in ArangoDB 2.2 with a parse error:

      FOR i IN foo RETURN i.remove

  and needs to be rewritten like this:

      FOR i IN foo RETURN i.`remove`

* disallow storing of JavaScript objects that contain JavaScript native objects
  of type `Date`, `Function`, `RegExp` or `External`, e.g.

      db.test.save({ foo: /bar/ });
      db.test.save({ foo: new Date() });

  will now print

      Error: <data> cannot be converted into JSON shape: could not shape document

  Previously, objects of these types were silently converted into an empty object
  (i.e. `{ }`).

  To store such objects in a collection, explicitly convert them into strings
  like this:

      db.test.save({ foo: String(/bar/) });
      db.test.save({ foo: String(new Date()) });

* The replication methods `logger.start`, `logger.stop` and `logger.properties` are
  no-ops in ArangoDB 2.2 as there is no separate replication logger anymore. Data changes
  are logged into the write-ahead log in ArangoDB 2.2, and not separately by the
  replication logger. The replication logger object is still there in ArangoDB 2.2 to
  ensure backwards-compatibility, however, logging cannot be started, stopped or
  configured anymore. Using any of these methods will do nothing.

  This also affects the following HTTP API methods:
  - `PUT /_api/replication/logger-start`
  - `PUT /_api/replication/logger-stop`
  - `GET /_api/replication/logger-config`
  - `PUT /_api/replication/logger-config`

  Using any of these methods is discouraged from now on as they will be removed in
  future versions of ArangoDB.

* INCOMPATIBLE CHANGE: replication of transactions has changed. Previously, transactions
  were logged on a master in one big block and shipped to a slave in one block, too.
  Now transactions will be logged and replicated as separate entries, allowing transactions
  to be bigger and also ensure replication progress.

  This change also affects the behavior of the `stop` method of the replication applier.
  If the replication applier is now stopped manually using the `stop` method and later
  restarted using the `start` method, any transactions that were unfinished at the
  point of stopping will be aborted on a slave, even if they later commit on the master.

  In ArangoDB 2.2, stopping the replication applier manually should be avoided unless the
  goal is to stop replication permanently or to do a full resync with the master anyway.
  If the replication applier still must be stopped, it should be made sure that the
  slave has fetched and applied all pending operations from a master, and that no
  extra transactions are started on the master before the `stop` command on the slave
  is executed.

  Replication of transactions in ArangoDB 2.2 might also lock the involved collections on
  the slave while a transaction is either committed or aborted on the master and the
  change has been replicated to the slave. This change in behavior may be important for
  slave servers that are used for read-scaling. In order to avoid long lasting collection
  locks on the slave, transactions should be kept small.

  The `_replication` system collection is not used anymore in ArangoDB 2.2 and its usage is
  discouraged.

* INCOMPATIBLE CHANGE: the figures reported by the `collection.figures` method
  now only reflect documents and data contained in the journals and datafiles of
  collections. Documents or deletions contained only in the write-ahead log will
  not influence collection figures until the write-ahead log garbage collection
  kicks in. The figures for a collection might therefore underreport the total
  resource usage of a collection.

  Additionally, the attributes `lastTick` and `uncollectedLogfileEntries` have been
  added to the result of the `figures` operation and the HTTP API method
  `PUT /_api/collection/figures`

* added `insert` method as an alias for `save`. Documents can now be inserted into
  a collection using either method:

      db.test.save({ foo: "bar" });
      db.test.insert({ foo: "bar" });

* added support for data-modification AQL queries

* added AQL keywords `INSERT`, `UPDATE`, `REPLACE` and `REMOVE` (and `WITH`) to
  support data-modification AQL queries.

  Unquoted usage of these keywords for attribute names in AQL queries will likely
  fail in ArangoDB 2.2. If any such attribute name needs to be used in a query, it
  should be enclosed in backticks to indicate the usage of a literal attribute
  name.

  For example, the following query will fail in ArangoDB 2.2 with a parse error:

      FOR i IN foo RETURN i.remove

  and needs to be rewritten like this:

      FOR i IN foo RETURN i.`remove`

* disallow storing of JavaScript objects that contain JavaScript native objects
  of type `Date`, `Function`, `RegExp` or `External`, e.g.

      db.test.save({ foo: /bar/ });
      db.test.save({ foo: new Date() });

  will now print

      Error: <data> cannot be converted into JSON shape: could not shape document

  Previously, objects of these types were silently converted into an empty object
  (i.e. `{ }`).

  To store such objects in a collection, explicitly convert them into strings
  like this:

      db.test.save({ foo: String(/bar/) });
      db.test.save({ foo: String(new Date()) });

* honor startup option `--server.disable-statistics` when deciding whether or not
  to start periodic statistics collection jobs

  Previously, the statistics collection jobs were started even if the server was
  started with the `--server.disable-statistics` flag being set to `true`

* removed startup option `--random.no-seed`

  This option had no effect in previous versions of ArangoDB and was thus removed.

* removed startup option `--database.remove-on-drop`

  This option was used for debugging only.

* removed startup option `--database.force-sync-properties`

  This option is now superfluous as collection properties are now stored in the
  write-ahead log.

* introduced write-ahead log

  All write operations in an ArangoDB server instance are automatically logged
  to the server's write-ahead log. The write-ahead log is a set of append-only
  logfiles, and it is used in case of a crash recovery and for replication.
  Data from the write-ahead log will eventually be moved into the journals or
  datafiles of collections, allowing the server to remove older write-ahead log
  logfiles. Figures of collections will be updated when data are moved from the
  write-ahead log into the journals or datafiles of collections.

  Cross-collection transactions in ArangoDB should benefit considerably by this
  change, as less writes than in previous versions are required to ensure the data
  of multiple collections are atomically and durably committed. All data-modifying
  operations inside transactions (insert, update, remove) will write their
  operations into the write-ahead log directly, making transactions with multiple
  operations also require less physical memory than in previous versions of ArangoDB,
  that required all transaction data to fit into RAM.

  The `_trx` system collection is not used anymore in ArangoDB 2.2 and its usage is
  discouraged.

  The data in the write-ahead log can also be used in the replication context.
  The `_replication` collection that was used in previous versions of ArangoDB to
  store all changes on the server is not used anymore in ArangoDB 2.2. Instead,
  slaves can read from a master's write-ahead log to get informed about most
  recent changes. This removes the need to store data-modifying operations in
  both the actual place and the `_replication` collection.

* removed startup option `--server.disable-replication-logger`

  This option is superfluous in ArangoDB 2.2. There is no dedicated replication
  logger in ArangoDB 2.2. There is now always the write-ahead log, and it is also
  used as the server's replication log. Specifying the startup option
  `--server.disable-replication-logger` will do nothing in ArangoDB 2.2, but the
  option should not be used anymore as it might be removed in a future version.

* changed behavior of replication logger

  There is no dedicated replication logger in ArangoDB 2.2 as there is the
  write-ahead log now. The existing APIs for starting and stopping the replication
  logger still exist in ArangoDB 2.2 for downwards-compatibility, but calling
  the start or stop operations are no-ops in ArangoDB 2.2. When querying the
  replication logger status via the API, the server will always report that the
  replication logger is running. Configuring the replication logger is a no-op
  in ArangoDB 2.2, too. Changing the replication logger configuration has no
  effect. Instead, the write-ahead log configuration can be changed.

* removed MRuby integration for arangod

  ArangoDB had an experimental MRuby integration in some of the publish builds.
  This wasn't continuously developed, and so it has been removed in ArangoDB 2.2.

  This change has led to the following startup options being superfluous:

  - `--ruby.gc-interval`
  - `--ruby.action-directory`
  - `--ruby.modules-path`
  - `--ruby.startup-directory`

  Specifying these startup options will do nothing in ArangoDB 2.2, but the
  options should be avoided from now on as they might be removed in future versions.

* reclaim index memory when last document in collection is deleted

  Previously, deleting documents from a collection did not lead to index sizes being
  reduced. Instead, the already allocated index memory was re-used when a collection
  was refilled.

  Now, index memory for primary indexes and hash indexes is reclaimed instantly when
  the last document from a collection is removed.

* inlined and optimized functions in hash indexes

* added AQL TRANSLATE function

  This function can be used to perform lookups from static lists, e.g.

      LET countryNames = { US: "United States", UK: "United Kingdom", FR: "France" }
      RETURN TRANSLATE("FR", countryNames)

* fixed datafile debugger

* fixed check-version for empty directory

* moved try/catch block to the top of routing chain

* added mountedApp function for foxx-manager

* fixed issue #883: arango 2.1 - when starting multi-machine cluster, UI web
  does not change to cluster overview

* fixed dfdb: should not start any other V8 threads

* cleanup of version-check, added module org/arangodb/database-version,
  added --check-version option

* fixed issue #881: [2.1.0] Bombarded (every 10 sec or so) with
  "WARNING format string is corrupt" when in non-system DB Dashboard

* specialized primary index implementation to allow faster hash table
  rebuilding and reduce lookups in datafiles for the actual value of `_key`.

* issue #862: added `--overwrite` option to arangoimp

* removed number of property lookups for documents during AQL queries that
  access documents

* prevent buffering of long print results in arangosh's and arangod's print
  command

  this change will emit buffered intermediate print results and discard the
  output buffer to quickly deliver print results to the user, and to prevent
  constructing very large buffers for large results

* removed sorting of attribute names for use in a collection's shaper

  sorting attribute names was done on document insert to keep attributes
  of a collection in sorted order for faster comparisons. The sort order
  of attributes was only used in one particular and unlikely case, so it
  was removed. Collections with many different attribute names should
  benefit from this change by faster inserts and slightly less memory usage.

* fixed a bug in arangodump which got the collection name in _from and _to
  attributes of edges wrong (all were "_unknown")

* fixed a bug in arangorestore which did not recognize wrong _from and _to
  attributes of edges

* improved error detection and reporting in arangorestore


v2.1.1 (2014-06-06)
-------------------

* fixed dfdb: should not start any other V8 threads

* signature for collection functions was modified

  The basic change was the substitution of the input parameter of the
  function by an generic options object which can contain multiple
  option parameter of the function.
  Following functions were modified
  remove
  removeBySample
  replace
  replaceBySample
  update
  updateBySample

  Old signature is yet supported but it will be removed in future versions

v2.1.0 (2014-05-29)
-------------------

* implemented upgrade procedure for clusters

* fixed communication issue with agency which prevented reconnect
  after an agent failure

* fixed cluster dashboard in the case that one but not all servers
  in the cluster are down

* fixed a bug with coordinators creating local database objects
  in the wrong order (_system needs to be done first)

* improved cluster dashboard


v2.1.0-rc2 (2014-05-25)
-----------------------

* fixed issue #864: Inconsistent behavior of AQL REVERSE(list) function


v2.1.0-rc1 (XXXX-XX-XX)
-----------------------

* added server-side periodic task management functions:

  - require("org/arangodb/tasks").register(): registers a periodic task
  - require("org/arangodb/tasks").unregister(): unregisters and removes a
    periodic task
  - require("org/arangodb/tasks").get(): retrieves a specific tasks or all
    existing tasks

  the previous undocumented function `internal.definePeriodic` is now
  deprecated and will be removed in a future release.

* decrease the size of some seldom used system collections on creation.

  This will make these collections use less disk space and mapped memory.

* added AQL date functions

* added AQL FLATTEN() list function

* added index memory statistics to `db.<collection>.figures()` function

  The `figures` function will now return a sub-document `indexes`, which lists
  the number of indexes in the `count` sub-attribute, and the total memory
  usage of the indexes in bytes in the `size` sub-attribute.

* added AQL CURRENT_DATABASE() function

  This function returns the current database's name.

* added AQL CURRENT_USER() function

  This function returns the current user from an AQL query. The current user is the
  username that was specified in the `Authorization` HTTP header of the request. If
  authentication is turned off or the query was executed outside a request context,
  the function will return `null`.

* fixed issue #796: Searching with newline chars broken?

  fixed slightly different handling of backslash escape characters in a few
  AQL functions. Now handling of escape sequences should be consistent, and
  searching for newline characters should work the same everywhere

* added OpenSSL version check for configure

  It will report all OpenSSL versions < 1.0.1g as being too old.
  `configure` will only complain about an outdated OpenSSL version but not stop.

* require C++ compiler support (requires g++ 4.8, clang++ 3.4 or Visual Studio 13)

* less string copying returning JSONified documents from ArangoDB, e.g. via
  HTTP GET `/_api/document/<collection>/<document>`

* issue #798: Lower case http headers from arango

  This change allows returning capitalized HTTP headers, e.g.
  `Content-Length` instead of `content-length`.
  The HTTP spec says that headers are case-insensitive, but
  in fact several clients rely on a specific case in response
  headers.
  This change will capitalize HTTP headers if the `X-Arango-Version`
  request header is sent by the client and contains a value of at
  least `20100` (for version 2.1). The default value for the
  compatibility can also be set at server start, using the
  `--server.default-api-compatibility` option.

* simplified usage of `db._createStatement()`

  Previously, the function could not be called with a query string parameter as
  follows:

      db._createStatement(queryString);

  Calling it as above resulted in an error because the function expected an
  object as its parameter. From now on, it's possible to call the function with
  just the query string.

* make ArangoDB not send back a `WWW-Authenticate` header to a client in case the
  client sends the `X-Omit-WWW-Authenticate` HTTP header.

  This is done to prevent browsers from showing their built-in HTTP authentication
  dialog for AJAX requests that require authentication.
  ArangoDB will still return an HTTP 401 (Unauthorized) if the request doesn't
  contain valid credentials, but it will omit the `WWW-Authenticate` header,
  allowing clients to bypass the browser's authentication dialog.

* added REST API method HTTP GET `/_api/job/job-id` to query the status of an
  async job without potentially fetching it from the list of done jobs

* fixed non-intuitive behavior in jobs API: previously, querying the status
  of an async job via the API HTTP PUT `/_api/job/job-id` removed a currently
  executing async job from the list of queryable jobs on the server.
  Now, when querying the result of an async job that is still executing,
  the job is kept in the list of queryable jobs so its result can be fetched
  by a subsequent request.

* use a new data structure for the edge index of an edge collection. This
  improves the performance for the creation of the edge index and in
  particular speeds up removal of edges in graphs. Note however that
  this change might change the order in which edges starting at
  or ending in a vertex are returned. However, this order was never
  guaranteed anyway and it is not sensible to guarantee any particular
  order.

* provide a size hint to edge and hash indexes when initially filling them
  this will lead to less re-allocations when populating these indexes

  this may speed up building indexes when opening an existing collection

* don't requeue identical context methods in V8 threads in case a method is
  already registered

* removed arangod command line option `--database.remove-on-compacted`

* export the sort attribute for graph traversals to the HTTP interface

* add support for arangodump/arangorestore for clusters


v2.0.8 (XXXX-XX-XX)
-------------------

* fixed too-busy iteration over skiplists

  Even when a skiplist query was restricted by a limit clause, the skiplist
  index was queried without the limit. this led to slower-than-necessary
  execution times.

* fixed timeout overflows on 32 bit systems

  this bug has led to problems when select was called with a high timeout
  value (2000+ seconds) on 32bit systems that don't have a forgiving select
  implementation. when the call was made on these systems, select failed
  so no data would be read or sent over the connection

  this might have affected some cluster-internal operations.

* fixed ETCD issues on 32 bit systems

  ETCD was non-functional on 32 bit systems at all. The first call to the
  watch API crashed it. This was because atomic operations worked on data
  structures that were not properly aligned on 32 bit systems.

* fixed issue #848: db.someEdgeCollection.inEdge does not return correct
  value when called the 2nd time after a .save to the edge collection


v2.0.7 (2014-05-05)
-------------------

* issue #839: Foxx Manager missing "unfetch"

* fixed a race condition at startup

  this fixes undefined behavior in case the logger was involved directly at
  startup, before the logger initialization code was called. This should have
  occurred only for code that was executed before the invocation of main(),
  e.g. during ctor calls of statically defined objects.


v2.0.6 (2014-04-22)
-------------------

* fixed issue #835: arangosh doesn't show correct database name



v2.0.5 (2014-04-21)
-------------------

* Fixed a caching problem in IE JS Shell

* added cancelation for async jobs

* upgraded to new gyp for V8

* new Windows installer


v2.0.4 (2014-04-14)
-------------------

* fixed cluster authentication front-end issues for Firefox and IE, there are
  still problems with Chrome


v2.0.3 (2014-04-14)
-------------------

* fixed AQL optimizer bug

* fixed front-end issues

* added password change dialog


v2.0.2 (2014-04-06)
-------------------

* during cluster startup, do not log (somewhat expected) connection errors with
  log level error, but with log level info

* fixed dashboard modals

* fixed connection check for cluster planning front end: firefox does
  not support async:false

* document how to persist a cluster plan in order to relaunch an existing
  cluster later


v2.0.1 (2014-03-31)
-------------------

* make ArangoDB not send back a `WWW-Authenticate` header to a client in case the
  client sends the `X-Omit-WWW-Authenticate` HTTP header.

  This is done to prevent browsers from showing their built-in HTTP authentication
  dialog for AJAX requests that require authentication.
  ArangoDB will still return an HTTP 401 (Unauthorized) if the request doesn't
  contain valid credentials, but it will omit the `WWW-Authenticate` header,
  allowing clients to bypass the browser's authentication dialog.

* fixed isses in arango-dfdb:

  the dfdb was not able to unload certain system collections, so these couldn't be
  inspected with the dfdb sometimes. Additionally, it did not truncate corrupt
  markers from datafiles under some circumstances

* added `changePassword` attribute for users

* fixed non-working "save" button in collection edit view of web interface
  clicking the save button did nothing. one had to press enter in one of the input
  fields to send modified form data

* fixed V8 compile error on MacOS X

* prevent `body length: -9223372036854775808` being logged in development mode for
  some Foxx HTTP responses

* fixed several bugs in web interface dashboard

* fixed issue #783: coffee script not working in manifest file

* fixed issue #783: coffee script not working in manifest file

* fixed issue #781: Cant save current query from AQL editor ui

* bumped version in `X-Arango-Version` compatibility header sent by arangosh and other
  client tools from `1.5` to `2.0`.

* fixed startup options for arango-dfdb, added details option for arango-dfdb

* fixed display of missing error messages and codes in arangosh

* when creating a collection via the web interface, the collection type was always
  "document", regardless of the user's choice


v2.0.0 (2014-03-10)
-------------------

* first 2.0 release


v2.0.0-rc2 (2014-03-07)
-----------------------

* fixed cluster authorization


v2.0.0-rc1 (2014-02-28)
-----------------------

* added sharding :-)

* added collection._dbName attribute to query the name of the database from a collection

  more detailed documentation on the sharding and cluster features can be found in the user
  manual, section **Sharding**

* INCOMPATIBLE CHANGE: using complex values in AQL filter conditions with operators other
  than equality (e.g. >=, >, <=, <) will disable usage of skiplist indexes for filter
  evaluation.

  For example, the following queries will be affected by change:

      FOR doc IN docs FILTER doc.value < { foo: "bar" } RETURN doc
      FOR doc IN docs FILTER doc.value >= [ 1, 2, 3 ] RETURN doc

  The following queries will not be affected by the change:

      FOR doc IN docs FILTER doc.value == 1 RETURN doc
      FOR doc IN docs FILTER doc.value == "foo" RETURN doc
      FOR doc IN docs FILTER doc.value == [ 1, 2, 3 ] RETURN doc
      FOR doc IN docs FILTER doc.value == { foo: "bar" } RETURN doc

* INCOMPATIBLE CHANGE: removed undocumented method `collection.saveOrReplace`

  this feature was never advertised nor documented nor tested.

* INCOMPATIBLE CHANGE: removed undocumented REST API method `/_api/simple/BY-EXAMPLE-HASH`

  this feature was never advertised nor documented nor tested.

* added explicit startup parameter `--server.reuse-address`

  This flag can be used to control whether sockets should be acquired with the SO_REUSEADDR
  flag.

  Regardless of this setting, sockets on Windows are always acquired using the
  SO_EXCLUSIVEADDRUSE flag.

* removed undocumented REST API method GET `/_admin/database-name`

* added user validation API at POST `/_api/user/<username>`

* slightly improved users management API in `/_api/user`:

  Previously, when creating a new user via HTTP POST, the username needed to be
  passed in an attribute `username`. When users were returned via this API,
  the usernames were returned in an attribute named `user`. This was slightly
  confusing and was changed in 2.0 as follows:

  - when adding a user via HTTP POST, the username can be specified in an attribute
  `user`. If this attribute is not used, the API will look into the attribute `username`
  as before and use that value.
  - when users are returned via HTTP GET, the usernames are still returned in an
    attribute `user`.

  This change should be fully downwards-compatible with the previous version of the API.

* added AQL SLICE function to extract slices from lists

* made module loader more node compatible

* the startup option `--javascript.package-path` for arangosh is now deprecated and does
  nothing. Using it will not cause an error, but the option is ignored.

* added coffee script support

* Several UI improvements.

* Exchanged icons in the graphviewer toolbar

* always start networking and HTTP listeners when starting the server (even in
  console mode)

* allow vertex and edge filtering with user-defined functions in TRAVERSAL,
  TRAVERSAL_TREE and SHORTEST_PATH AQL functions:

      // using user-defined AQL functions for edge and vertex filtering
      RETURN TRAVERSAL(friends, friendrelations, "friends/john", "outbound", {
        followEdges: "myfunctions::checkedge",
        filterVertices: "myfunctions::checkvertex"
      })

      // using the following custom filter functions
      var aqlfunctions = require("org/arangodb/aql/functions");
      aqlfunctions.register("myfunctions::checkedge", function (config, vertex, edge, path) {
        return (edge.type !== 'dislikes'); // don't follow these edges
      }, false);

      aqlfunctions.register("myfunctions::checkvertex", function (config, vertex, path) {
        if (vertex.isDeleted || ! vertex.isActive) {
          return [ "prune", "exclude" ]; // exclude these and don't follow them
        }
        return [ ]; // include everything else
      }, false);

* fail if invalid `strategy`, `order` or `itemOrder` attribute values
  are passed to the AQL TRAVERSAL function. Omitting these attributes
  is not considered an error, but specifying an invalid value for any
  of these attributes will make an AQL query fail.

* issue #751: Create database through API should return HTTP status code 201

  By default, the server now returns HTTP 201 (created) when creating a new
  database successfully. To keep compatibility with older ArangoDB versions, the
  startup parameter `--server.default-api-compatibility` can be set to a value
  of `10400` to indicate API compatibility with ArangoDB 1.4. The compatibility
  can also be enforced by setting the `X-Arango-Version` HTTP header in a
  client request to this API on a per-request basis.

* allow direct access from the `db` object to collections whose names start
  with an underscore (e.g. db._users).

  Previously, access to such collections via the `db` object was possible from
  arangosh, but not from arangod (and thus Foxx and actions). The only way
  to access such collections from these places was via the `db._collection(<name>)`
  workaround.

* allow `\n` (as well as `\r\n`) as line terminator in batch requests sent to
  `/_api/batch` HTTP API.

* use `--data-binary` instead of `--data` parameter in generated cURL examples

* issue #703: Also show path of logfile for fm.config()

* issue #675: Dropping a collection used in "graph" module breaks the graph

* added "static" Graph.drop() method for graphs API

* fixed issue #695: arangosh server.password error

* use pretty-printing in `--console` mode by default

* simplified ArangoDB startup options

  Some startup options are now superfluous or their usage is simplified. The
  following options have been changed:

  * `--javascript.modules-path`: this option has been removed. The modules paths
    are determined by arangod and arangosh automatically based on the value of
    `--javascript.startup-directory`.

    If the option is set on startup, it is ignored so startup will not abort with
    an error `unrecognized option`.

  * `--javascript.action-directory`: this option has been removed. The actions
    directory is determined by arangod automatically based on the value of
    `--javascript.startup-directory`.

    If the option is set on startup, it is ignored so startup will not abort with
    an error `unrecognized option`.

  * `--javascript.package-path`: this option is still available but it is not
    required anymore to set the standard package paths (e.g. `js/npm`). arangod
    will automatically use this standard package path regardless of whether it
    was specified via the options.

    It is possible to use this option to add additional package paths to the
    standard value.

  Configuration files included with arangod are adjusted accordingly.

* layout of the graphs tab adapted to better fit with the other tabs

* database selection is moved to the bottom right corner of the web interface

* removed priority queue index type

  this feature was never advertised nor documented nor tested.

* display internal attributes in document source view of web interface

* removed separate shape collections

  When upgrading to ArangoDB 2.0, existing collections will be converted to include
  shapes and attribute markers in the datafiles instead of using separate files for
  shapes.

  When a collection is converted, existing shapes from the SHAPES directory will
  be written to a new datafile in the collection directory, and the SHAPES directory
  will be removed afterwards.

  This saves up to 2 MB of memory and disk space for each collection
  (savings are higher, the less different shapes there are in a collection).
  Additionally, one less file descriptor per opened collection will be used.

  When creating a new collection, the amount of sync calls may be reduced. The same
  may be true for documents with yet-unknown shapes. This may help performance
  in these cases.

* added AQL functions `NTH` and `POSITION`

* added signal handler for arangosh to save last command in more cases

* added extra prompt placeholders for arangosh:
  - `%e`: current endpoint
  - `%u`: current user

* added arangosh option `--javascript.gc-interval` to control amount of
  garbage collection performed by arangosh

* fixed issue #651: Allow addEdge() to take vertex ids in the JS library

* removed command-line option `--log.format`

  In previous versions, this option did not have an effect for most log messages, so
  it got removed.

* removed C++ logger implementation

  Logging inside ArangoDB is now done using the LOG_XXX() macros. The LOGGER_XXX()
  macros are gone.

* added collection status "loading"


v1.4.16 (XXXX-XX-XX)
--------------------

* fixed too eager datafile deletion

  this issue could have caused a crash when the compaction had marked datafiles as obsolete
  and they were removed while "old" temporary query results still pointed to the old datafile
  positions

* fixed issue #826: Replication fails when a collection's configuration changes


v1.4.15 (2014-04-19)
--------------------

* bugfix for AQL query optimizer

  the following type of query was too eagerly optimized, leading to errors in code-generation:

      LET a = (FOR i IN [] RETURN i) LET b = (FOR i IN [] RETURN i) RETURN 1

  the problem occurred when both lists in the subqueries were empty. In this case invalid code
  was generated and the query couldn't be executed.


v1.4.14 (2014-04-05)
--------------------

* fixed race conditions during shape / attribute insertion

  A race condition could have led to spurious `cannot find attribute #xx` or
  `cannot find shape #xx` (where xx is a number) warning messages being logged
  by the server. This happened when a new attribute was inserted and at the same
  time was queried by another thread.

  Also fixed a race condition that may have occurred when a thread tried to
  access the shapes / attributes hash tables while they were resized. In this
  cases, the shape / attribute may have been hashed to a wrong slot.

* fixed a memory barrier / cpu synchronization problem with libev, affecting
  Windows with Visual Studio 2013 (probably earlier versions are affected, too)

  The issue is described in detail here:
  http://lists.schmorp.de/pipermail/libev/2014q1/002318.html


v1.4.13 (2014-03-14)
--------------------

* added diagnostic output for Foxx application upload

* allow dump & restore from ArangoDB 1.4 with an ArangoDB 2.0 server

* allow startup options `temp-path` and `default-language` to be specified from the arangod
  configuration file and not only from the command line

* fixed too eager compaction

  The compaction will now wait for several seconds before trying to re-compact the same
  collection. Additionally, some other limits have been introduced for the compaction.


v1.4.12 (2014-03-05)
--------------------

* fixed display bug in web interface which caused the following problems:
  - documents were displayed in web interface as being empty
  - document attributes view displayed many attributes with content "undefined"
  - document source view displayed many attributes with name "TYPEOF" and value "undefined"
  - an alert popping up in the browser with message "Datatables warning..."

* re-introduced old-style read-write locks to supports Windows versions older than
  Windows 2008R2 and Windows 7. This should re-enable support for Windows Vista and
  Windows 2008.


v1.4.11 (2014-02-27)
--------------------

* added SHORTEST_PATH AQL function

  this calculates the shortest paths between two vertices, using the Dijkstra
  algorithm, employing a min-heap

  By default, ArangoDB does not know the distance between any two vertices and
  will use a default distance of 1. A custom distance function can be registered
  as an AQL user function to make the distance calculation use any document
  attributes or custom logic:

      RETURN SHORTEST_PATH(cities, motorways, "cities/CGN", "cities/MUC", "outbound", {
        paths: true,
        distance: "myfunctions::citydistance"
      })

      // using the following custom distance function
      var aqlfunctions = require("org/arangodb/aql/functions");
      aqlfunctions.register("myfunctions::distance", function (config, vertex1, vertex2, edge) {
        return Math.sqrt(Math.pow(vertex1.x - vertex2.x) + Math.pow(vertex1.y - vertex2.y));
      }, false);

* fixed bug in Graph.pathTo function

* fixed small memleak in AQL optimizer

* fixed access to potentially uninitialized variable when collection had a cap constraint


v1.4.10 (2014-02-21)
--------------------

* fixed graph constructor to allow graph with some parameter to be used

* added node.js "events" and "stream"

* updated npm packages

* added loading of .json file

* Fixed http return code in graph api with waitForSync parameter.

* Fixed documentation in graph, simple and index api.

* removed 2 tests due to change in ruby library.

* issue #756: set access-control-expose-headers on CORS response

  the following headers are now whitelisted by ArangoDB in CORS responses:
  - etag
  - content-encoding
  - content-length
  - location
  - server
  - x-arango-errors
  - x-arango-async-id


v1.4.9 (2014-02-07)
-------------------

* return a document's current etag in response header for HTTP HEAD requests on
  documents that return an HTTP 412 (precondition failed) error. This allows
  retrieving the document's current revision easily.

* added AQL function `SKIPLIST` to directly access skiplist indexes from AQL

  This is a shortcut method to use a skiplist index for retrieving specific documents in
  indexed order. The function capability is rather limited, but it may be used
  for several cases to speed up queries. The documents are returned in index order if
  only one condition is used.

      /* return all documents with mycollection.created > 12345678 */
      FOR doc IN SKIPLIST(mycollection, { created: [[ '>', 12345678 ]] })
        RETURN doc

      /* return first document with mycollection.created > 12345678 */
      FOR doc IN SKIPLIST(mycollection, { created: [[ '>', 12345678 ]] }, 0, 1)
        RETURN doc

      /* return all documents with mycollection.created between 12345678 and 123456790 */
      FOR doc IN SKIPLIST(mycollection, { created: [[ '>', 12345678 ], [ '<=', 123456790 ]] })
        RETURN doc

      /* return all documents with mycollection.a equal 1 and .b equal 2 */
      FOR doc IN SKIPLIST(mycollection, { a: [[ '==', 1 ]], b: [[ '==', 2 ]] })
        RETURN doc

  The function requires a skiplist index with the exact same attributes to
  be present on the specified collection. All attributes present in the skiplist
  index must be specified in the conditions specified for the `SKIPLIST` function.
  Attribute declaration order is important, too: attributes must be specified in the
  same order in the condition as they have been declared in the skiplist index.

* added command-line option `--server.disable-authentication-unix-sockets`

  with this option, authentication can be disabled for all requests coming
  in via UNIX domain sockets, enabling clients located on the same host as
  the ArangoDB server to connect without authentication.
  Other connections (e.g. TCP/IP) are not affected by this option.

  The default value for this option is `false`.
  Note: this option is only supported on platforms that support Unix domain
  sockets.

* call global arangod instance destructor on shutdown

* issue #755: TRAVERSAL does not use strategy, order and itemOrder options

  these options were not honored when configuring a traversal via the AQL
  TRAVERSAL function. Now, these options are used if specified.

* allow vertex and edge filtering with user-defined functions in TRAVERSAL,
  TRAVERSAL_TREE and SHORTEST_PATH AQL functions:

      // using user-defined AQL functions for edge and vertex filtering
      RETURN TRAVERSAL(friends, friendrelations, "friends/john", "outbound", {
        followEdges: "myfunctions::checkedge",
        filterVertices: "myfunctions::checkvertex"
      })

      // using the following custom filter functions
      var aqlfunctions = require("org/arangodb/aql/functions");
      aqlfunctions.register("myfunctions::checkedge", function (config, vertex, edge, path) {
        return (edge.type !== 'dislikes'); // don't follow these edges
      }, false);

      aqlfunctions.register("myfunctions::checkvertex", function (config, vertex, path) {
        if (vertex.isDeleted || ! vertex.isActive) {
          return [ "prune", "exclude" ]; // exclude these and don't follow them
        }
        return [ ]; // include everything else
      }, false);

* issue #748: add vertex filtering to AQL's TRAVERSAL[_TREE]() function


v1.4.8 (2014-01-31)
-------------------

* install foxx apps in the web interface

* fixed a segfault in the import API


v1.4.7 (2014-01-23)
-------------------

* issue #744: Add usage example arangoimp from Command line

* issue #738: added __dirname, __filename pseudo-globals. Fixes #733. (@by pluma)

* mount all Foxx applications in system apps directory on startup


v1.4.6 (2014-01-20)
-------------------

* issue #736: AQL function to parse collection and key from document handle

* added fm.rescan() method for Foxx-Manager

* fixed issue #734: foxx cookie and route problem

* added method `fm.configJson` for arangosh

* include `startupPath` in result of API `/_api/foxx/config`


v1.4.5 (2014-01-15)
-------------------

* fixed issue #726: Alternate Windows Install Method

* fixed issue #716: dpkg -P doesn't remove everything

* fixed bugs in description of HTTP API `_api/index`

* fixed issue #732: Rest API GET revision number

* added missing documentation for several methods in HTTP API `/_api/edge/...`

* fixed typos in description of HTTP API `_api/document`

* defer evaluation of AQL subqueries and logical operators (lazy evaluation)

* Updated font in WebFrontend, it now contains a version that renders properly on Windows

* generally allow function return values as call parameters to AQL functions

* fixed potential deadlock in global context method execution

* added override file "arangod.conf.local" (and co)


v1.4.4 (2013-12-24)
-------------------

* uid and gid are now set in the scripts, there is no longer a separate config file for
  arangod when started from a script

* foxx-manager is now an alias for arangosh

* arango-dfdb is now an alias for arangod, moved from bin to sbin

* changed from readline to linenoise for Windows

* added --install-service and --uninstall-service for Windows

* removed --daemon and --supervisor for Windows

* arangosh and arangod now uses the config-file which maps the binary name, i. e. if you
  rename arangosh to foxx-manager it will use the config file foxx-manager.conf

* fixed lock file for Windows

* fixed issue #711, #687: foxx-manager throws internal errors

* added `--server.ssl-protocol` option for client tools
  this allows connecting from arangosh, arangoimp, arangoimp etc. to an ArangoDB
  server that uses a non-default value for `--server.ssl-protocol`. The default
  value for the SSL protocol is 4 (TLSv1). If the server is configured to use a
  different protocol, it was not possible to connect to it with the client tools.

* added more detailed request statistics

  This adds the number of async-executed HTTP requests plus the number of HTTP
  requests per individual HTTP method type.

* added `--force` option for arangorestore
  this option allows continuing a restore operation even if the server reports errors
  in the middle of the restore operation

* better error reporting for arangorestore
  in case the server returned an HTTP error, arangorestore previously reported this
  error as `internal error` without any details only. Now server-side errors are
  reported by arangorestore with the server's error message

* include more system collections in dumps produced by arangodump
  previously some system collections were intentionally excluded from dumps, even if the
  dump was run with `--include-system-collections`. for example, the collections `_aal`,
  `_modules`, `_routing`, and `_users` were excluded. This makes sense in a replication
  context but not always in a dump context.
  When specifying `--include-system-collections`, arangodump will now include the above-
  mentioned collections in the dump, too. Some other system collections are still excluded
  even when the dump is run with `--include-system-collections`, for example `_replication`
  and `_trx`.

* fixed issue #701: ArangoStatement undefined in arangosh

* fixed typos in configuration files


v1.4.3 (2013-11-25)
-------------------

* fixed a segfault in the AQL optimizer, occurring when a constant non-list value was
  used on the right-hand side of an IN operator that had a collection attribute on the
  left-hand side

* issue #662:

  Fixed access violation errors (crashes) in the Windows version, occurring under some
  circumstances when accessing databases with multiple clients in parallel

* fixed issue #681: Problem with ArchLinux PKGBUILD configuration


v1.4.2 (2013-11-20)
-------------------

* fixed issue #669: Tiny documentation update

* ported Windows version to use native Windows API SRWLocks (slim read-write locks)
  and condition variables instead of homemade versions

  MSDN states the following about the compatibility of SRWLocks and Condition Variables:

      Minimum supported client:
      Windows Server 2008 [desktop apps | Windows Store apps]

      Minimum supported server:
      Windows Vista [desktop apps | Windows Store apps]

* fixed issue #662: ArangoDB on Windows hanging

  This fixes a deadlock issue that occurred on Windows when documents were written to
  a collection at the same time when some other thread tried to drop the collection.

* fixed file-based logging in Windows

  the logger complained on startup if the specified log file already existed

* fixed startup of server in daemon mode (`--daemon` startup option)

* fixed a segfault in the AQL optimizer

* issue #671: Method graph.measurement does not exist

* changed Windows condition variable implementation to use Windows native
  condition variables

  This is an attempt to fix spurious Windows hangs as described in issue #662.

* added documentation for JavaScript traversals

* added --code-page command-line option for Windows version of arangosh

* fixed a problem when creating edges via the web interface.

  The problem only occurred if a collection was created with type "document
  collection" via the web interface, and afterwards was dropped and re-created
  with type "edge collection". If the web interface page was not reloaded,
  the old collection type (document) was cached, making the subsequent creation
  of edges into the (seeming-to-be-document) collection fail.

  The fix is to not cache the collection type in the web interface. Users of
  an older version of the web interface can reload the collections page if they
  are affected.

* fixed a caching problem in arangosh: if a collection was created using the web
  interface, and then removed via arangosh, arangosh did not actually drop the
  collection due to caching.

  Because the `drop` operation was not carried out, this caused misleading error
  messages when trying to re-create the collection (e.g. `cannot create collection:
  duplicate name`).

* fixed ALT-introduced characters for arangosh console input on Windows

  The Windows readline port was not able to handle characters that are built
  using CTRL or ALT keys. Regular characters entered using the CTRL or ALT keys
  were silently swallowed and not passed to the terminal input handler.

  This did not seem to cause problems for the US keyboard layout, but was a
  severe issue for keyboard layouts that require the ALT (or ALT-GR) key to
  construct characters. For example, entering the character `{` with a German
  keyboard layout requires pressing ALT-GR + 9.

* fixed issue #665: Hash/skiplist combo madness bit my ass

  this fixes a problem with missing/non-deterministic rollbacks of inserts in
  case of a unique constraint violation into a collection with multiple secondary
  indexes (with at least one of them unique)

* fixed issue #664: ArangoDB installer on Windows requires drive c:

* partly fixed issue #662: ArangoDB on Windows hanging

  This fixes dropping databases on Windows. In previous 1.4 versions on Windows,
  one shape collection file was not unloaded and removed when dropping a database,
  leaving one directory and one shape collection file in the otherwise-dropped
  database directory.

* fixed issue #660: updated documentation on indexes


v1.4.1 (2013-11-08)
-------------------

* performance improvements for skip-list deletes


v1.4.1-rc1 (2013-11-07)
-----------------------

* fixed issue #635: Web-Interface should have a "Databases" Menu for Management

* fixed issue #624: Web-Interface is missing a Database selector

* fixed segfault in bitarray query

* fixed issue #656: Cannot create unique index through web interface

* fixed issue #654: bitarray index makes server down

* fixed issue #653: Slow query

* fixed issue #650: Randomness of any() should be improved

* made AQL `DOCUMENT()` function polymorphic and work with just one parameter.

  This allows using the `DOCUMENT` function like this:

      DOCUMENT('users/john')
      DOCUMENT([ 'users/john', 'users/amy' ])

  in addition to the existing use cases:

      DOCUMENT(users, 'users/john')
      DOCUMENT(users, 'john')
      DOCUMENT(users, [ 'users/john' ])
      DOCUMENT(users, [ 'users/john', 'users/amy' ])
      DOCUMENT(users, [ 'john', 'amy' ])

* simplified usage of ArangoDB batch API

  It is not necessary anymore to send the batch boundary in the HTTP `Content-Type`
  header. Previously, the batch API expected the client to send a Content-Type header
  of`multipart/form-data; boundary=<some boundary value>`. This is still supported in
  ArangoDB 2.0, but clients can now also omit this header. If the header is not
  present in a client request, ArangoDB will ignore the request content type and
  read the MIME boundary from the beginning of the request body.

  This also allows using the batch API with the Swagger "Try it out" feature (which is
  not too good at sending a different or even dynamic content-type request header).

* added API method GET `/_api/database/user`

  This returns the list of databases a specific user can see without changing the
  username/passwd.

* issue #424: Documentation about IDs needs to be upgraded


v1.4.0 (2013-10-29)
-------------------

* fixed issue #648: /batch API is missing from Web Interface API Documentation (Swagger)

* fixed issue #647: Icon tooltips missing

* fixed issue #646: index creation in web interface

* fixed issue #645: Allow jumping from edge to linked vertices

* merged PR for issue #643: Some minor corrections and a link to "Downloads"

* fixed issue #642: Completion of error handling

* fixed issue #639: compiling v1.4 on maverick produces warnings on -Wstrict-null-sentinel

* fixed issue #634: Web interface bug: Escape does not always propagate

* fixed issue #620: added startup option `--server.default-api-compatibility`

  This adds the following changes to the ArangoDB server and clients:
  - the server provides a new startup option `--server.default-api-compatibility`.
    This option can be used to determine the compatibility of (some) server API
    return values. The value for this parameter is a server version number,
    calculated as follows: `10000 * major + 100 * minor` (e.g. `10400` for ArangoDB
    1.3). The default value is `10400` (1.4), the minimum allowed value is `10300`
    (1.3).

    When setting this option to a value lower than the current server version,
    the server might respond with old-style results to "old" clients, increasing
    compatibility with "old" (non-up-to-date) clients.

  - the server will on each incoming request check for an HTTP header
    `x-arango-version`. Clients can optionally set this header to the API
    version number they support. For example, if a client sends the HTTP header
    `x-arango-version: 10300`, the server will pick this up and might send ArangoDB
    1.3-style responses in some situations.

    Setting either the startup parameter or using the HTTP header (or both) allows
    running "old" clients with newer versions of ArangoDB, without having to adjust
    the clients too much.

  - the `location` headers returned by the server for the APIs `/_api/document/...`
    and `/_api/collection/...` will have different values depending on the used API
    version. If the API compatibility is `10300`, the `location` headers returned
    will look like this:

        location: /_api/document/....

    whereas when an API compatibility of `10400` or higher is used, the `location`
    headers will look like this:

        location: /_db/<database name>/_api/document/...

  Please note that even in the presence of this, old API versions still may not
  be supported forever by the server.

* fixed issue #643: Some minor corrections and a link to "Downloads" by @frankmayer

* started issue #642: Completion of error handling

* fixed issue #639: compiling v1.4 on maverick produces warnings on
  -Wstrict-null-sentinel

* fixed issue #621: Standard Config needs to be fixed

* added function to manage indexes (web interface)

* improved server shutdown time by signaling shutdown to applicationserver,
  logging, cleanup and compactor threads

* added foxx-manager `replace` command

* added foxx-manager `installed` command (a more intuitive alias for `list`)

* fixed issue #617: Swagger API is missing '/_api/version'

* fixed issue #615: Swagger API: Some commands have no parameter entry forms

* fixed issue #614: API : Typo in : Request URL /_api/database/current

* fixed issue #609: Graph viz tool - different background color

* fixed issue #608: arangosh config files - eventually missing in the manual

* fixed issue #607: Admin interface: no core documentation

* fixed issue #603: Aardvark Foxx App Manager

* fixed a bug in type-mapping between AQL user functions and the AQL layer

  The bug caused errors like the following when working with collection documents
  in an AQL user function:

      TypeError: Cannot assign to read only property '_id' of #<ShapedJson>

* create less system collections when creating a new database

  This is achieved by deferring collection creation until the collections are actually
  needed by ArangoDB. The following collections are affected by the change:
  - `_fishbowl`
  - `_structures`


v1.4.0-beta2 (2013-10-14)
-------------------------

* fixed compaction on Windows

  The compaction on Windows did not ftruncate the cleaned datafiles to a smaller size.
  This has been fixed so not only the content of the files is cleaned but also files
  are re-created with potentially smaller sizes.

* only the following system collections will be excluded from replication from now on:
  - `_replication`
  - `_trx`
  - `_users`
  - `_aal`
  - `_fishbowl`
  - `_modules`
  - `_routing`

  Especially the following system collections will now be included in replication:
  - `_aqlfunctions`
  - `_graphs`

  In previous versions of ArangoDB, all system collections were excluded from the
  replication.

  The change also caused a change in the replication logger and applier:
  in previous versions of ArangoDB, only a collection's id was logged for an operation.
  This has not caused problems for non-system collections but for system collections
  there ids might differ. In addition to a collection id ArangoDB will now also log the
  name of a collection for each replication event.

  The replication applier will now look for the collection name attribute in logged
  events preferably.

* added database selection to arango-dfdb

* provide foxx-manager, arangodump, and arangorestore in Windows build

* ArangoDB 1.4 will refuse to start if option `--javascript.app-path` is not set.

* added startup option `--server.allow-method-override`

  This option can be set to allow overriding the HTTP request method in a request using
  one of the following custom headers:

  - x-http-method-override
  - x-http-method
  - x-method-override

  This allows bypassing proxies and tools that would otherwise just let certain types of
  requests pass. Enabling this option may impose a security risk, so it should only be
  used in very controlled environments.

  The default value for this option is `false` (no method overriding allowed).

* added "details" URL parameter for bulk import API

  Setting the `details` URL parameter to `true` in a call to POST `/_api/import` will make
  the import return details about non-imported documents in the `details` attribute. If
  `details` is `false` or omitted, no `details` attribute will be present in the response.
  This is the same behavior that previous ArangoDB versions exposed.

* added "complete" option for bulk import API

  Setting the `complete` URL parameter to `true` in a call to POST `/_api/import` will make
  the import completely fail if at least one of documents cannot be imported successfully.

  It defaults to `false`, which will make ArangoDB continue importing the other documents
  from the import even if some documents cannot be imported. This is the same behavior that
  previous ArangoDB versions exposed.

* added missing swagger documentation for `/_api/log`

* calling `/_api/logs` (or `/_admin/logs`) is only permitted from the `_system` database now.

  Calling this API method for/from other database will result in an HTTP 400.

' ported fix from https://github.com/novus/nvd3/commit/0894152def263b8dee60192f75f66700cea532cc

  This prevents JavaScript errors from occurring in Chrome when in the admin interface,
  section "Dashboard".

* show current database name in web interface (bottom right corner)

* added missing documentation for /_api/import in swagger API docs

* allow specification of database name for replication sync command replication applier

  This allows syncing from a master database with a different name than the slave database.

* issue #601: Show DB in prompt

  arangosh now displays the database name as part of the prompt by default.

  Can change the prompt by using the `--prompt` option, e.g.

      > arangosh --prompt "my db is named \"%d\"> "


v1.4.0-beta1 (2013-10-01)
-------------------------

* make the Foxx manager use per-database app directories

  Each database now has its own subdirectory for Foxx applications. Each database
  can thus use different Foxx applications if required. A Foxx app for a specific
  database resides in `<app-path>/databases/<database-name>/<app-name>`.

  System apps are shared between all databases. They reside in `<app-path>/system/<app-name>`.

* only trigger an engine reset in development mode for URLs starting with `/dev/`

  This prevents ArangoDB from reloading all Foxx applications when it is not
  actually necessary.

* changed error code from 10 (bad parameter) to 1232 (invalid key generator) for
  errors that are due to an invalid key generator specification when creating a new
  collection

* automatic detection of content-type / mime-type for Foxx assets based on filenames,
  added possibility to override auto detection

* added endpoint management API at `/_api/endpoint`

* changed HTTP return code of PUT `/_api/cursor` from 400 to 404 in case a
  non-existing cursor is referred to

* issue #360: added support for asynchronous requests

  Incoming HTTP requests with the headers `x-arango-async: true` or
  `x-arango-async: store` will be answered by the server instantly with a generic
  HTTP 202 (Accepted) response.

  The actual requests will be queued and processed by the server asynchronously,
  allowing the client to continue sending other requests without waiting for the
  server to process the actually requested operation.

  The exact point in time when a queued request is executed is undefined. If an
  error occurs during execution of an asynchronous request, the client will not
  be notified by the server.

  The maximum size of the asynchronous task queue can be controlled using the new
  option `--scheduler.maximal-queue-size`. If the queue contains this many number of
  tasks and a new asynchronous request comes in, the server will reject it with an
  HTTP 500 (internal server error) response.

  Results of incoming requests marked with header `x-arango-async: true` will be
  discarded by the server immediately. Clients have no way of accessing the result
  of such asynchronously executed request. This is just _fire and forget_.

  To later retrieve the result of an asynchronously executed request, clients can
  mark a request with the header `x-arango-async: keep`. This makes the server
  store the result of the request in memory until explicitly fetched by a client
  via the `/_api/job` API. The `/_api/job` API also provides methods for basic
  inspection of which pending or already finished requests there are on the server,
  plus ways for garbage collecting unneeded results.

* Added new option `--scheduler.maximal-queue-size`.

* issue #590: Manifest Lint

* added data dump and restore tools, arangodump and arangorestore.

  arangodump can be used to create a logical dump of an ArangoDB database, or
  just dedicated collections. It can be used to dump both a collection's structure
  (properties and indexes) and data (documents).

  arangorestore can be used to restore data from a dump created with arangodump.
  arangorestore currently does not re-create any indexes, and doesn't yet handle
  referenced documents in edges properly when doing just partial restores.
  This will be fixed until 1.4 stable.

* introduced `--server.database` option for arangosh, arangoimp, and arangob.

  The option allows these client tools to use a certain database for their actions.
  In arangosh, the current database can be switched at any time using the command

      db._useDatabase(<name>);

  When no database is specified, all client tools will assume they should use the
  default database `_system`. This is done for downwards-compatibility reasons.

* added basic multi database support (alpha)

  New databases can be created using the REST API POST `/_api/database` and the
  shell command `db._createDatabase(<name>)`.

  The default database in ArangoDB is called `_system`. This database is always
  present and cannot be deleted by the user. When an older version of ArangoDB is
  upgraded to 1.4, the previously only database will automatically become the
  `_system` database.

  New databases can be created with the above commands, and can be deleted with the
  REST API DELETE `/_api/database/<name>` or the shell command `db._dropDatabase(<name>);`.

  Deleting databases is still unstable in ArangoDB 1.4 alpha and might crash the
  server. This will be fixed until 1.4 stable.

  To access a specific database via the HTTP REST API, the `/_db/<name>/` prefix
  can be used in all URLs. ArangoDB will check if an incoming request starts with
  this prefix, and will automatically pick the database name from it. If the prefix
  is not there, ArangoDB will assume the request is made for the default database
  (`_system`). This is done for downwards-compatibility reasons.

  That means, the following URL pathnames are logically identical:

      /_api/document/mycollection/1234
      /_db/_system/document/mycollection/1234

  To access a different database (e.g. `test`), the URL pathname would look like this:

      /_db/test/document/mycollection/1234

  New databases can also be created and existing databases can only be dropped from
  within the default database (`_system`). It is not possible to drop the `_system`
  database itself.

  Cross-database operations are unintended and unsupported. The intention of the
  multi-database feature is to have the possibility to have a few databases managed
  by ArangoDB in parallel, but to only access one database at a time from a connection
  or a request.

  When accessing the web interface via the URL pathname `/_admin/html/` or `/_admin/aardvark`,
  the web interface for the default database (`_system`) will be displayed.
  To access the web interface for a different database, the database name can be
  put into the URLs as a prefix, e.g. `/_db/test/_admin/html` or
  `/_db/test/_admin/aardvark`.

  All internal request handlers and also all user-defined request handlers and actions
  (including Foxx) will only get to see the unprefixed URL pathnames (i.e. excluding
  any database name prefix). This is to ensure downwards-compatibility.

  To access the name of the requested database from any action (including Foxx), use
  use `req.database`.

  For example, when calling the URL `/myapp/myaction`, the content of `req.database`
  will be `_system` (the default database because no database got specified) and the
  content of `req.url` will be `/myapp/myaction`.

  When calling the URL `/_db/test/myapp/myaction`, the content of `req.database` will be
  `test`, and the content of `req.url` will still be `/myapp/myaction`.

* Foxx now excludes files starting with . (dot) when bundling assets

  This mitigates problems with editor swap files etc.

* made the web interface a Foxx application

  This change caused the files for the web interface to be moved from `html/admin` to
  `js/apps/aardvark` in the file system.

  The base URL for the admin interface changed from `_admin/html/index.html` to
  `_admin/aardvark/index.html`.

  The "old" redirection to `_admin/html/index.html` will now produce a 404 error.

  When starting ArangoDB with the `--upgrade` option, this will automatically be remedied
  by putting in a redirection from `/` to `/_admin/aardvark/index.html`, and from
  `/_admin/html/index.html` to `/_admin/aardvark/index.html`.

  This also obsoletes the following configuration (command-line) options:
  - `--server.admin-directory`
  - `--server.disable-admin-interface`

  when using these now obsolete options when the server is started, no error is produced
  for downwards-compatibility.

* changed User-Agent value sent by arangoimp, arangosh, and arangod from "VOC-Agent" to
  "ArangoDB"

* changed journal file creation behavior as follows:

  Previously, a journal file for a collection was always created when a collection was
  created. When a journal filled up and became full, the current journal was made a
  datafile, and a new (empty) journal was created automatically. There weren't many
  intended situations when a collection did not have at least one journal.

  This is changed now as follows:
  - when a collection is created, no journal file will be created automatically
  - when there is a write into a collection without a journal, the journal will be
    created lazily
  - when there is a write into a collection with a full journal, a new journal will
    be created automatically

  From the end user perspective, nothing should have changed, except that there is now
  less disk usage for empty collections. Disk usage of infrequently updated collections
  might also be reduced significantly by running the `rotate()` method of a collection,
  and not writing into a collection subsequently.

* added method `collection.rotate()`

  This allows premature rotation of a collection's current journal file into a (read-only)
  datafile. The purpose of using `rotate()` is to prematurely allow compaction (which is
  performed on datafiles only) on data, even if the journal was not filled up completely.

  Using `rotate()` may make sense in the following scenario:

      c = db._create("test");
      for (i = 0; i < 1000; ++i) {
        c.save(...); // insert lots of data here
      }

      ...
      c.truncate(); // collection is now empty
      // only data in datafiles will be compacted by following compaction runs
      // all data in the current journal would not be compacted

      // calling rotate will make the current journal a datafile, and thus make it
      // eligible for compaction
      c.rotate();

  Using `rotate()` may also be useful when data in a collection is known to not change
  in the immediate future. After having completed all write operations on a collection,
  performing a `rotate()` will reduce the size of the current journal to the actually
  required size (remember that journals are pre-allocated with a specific size) before
  making the journal a datafile. Thus `rotate()` may cause disk space savings, even if
  the datafiles does not qualify for compaction after rotation.

  Note: rotating the journal is asynchronous, so that the actual rotation may be executed
  after `rotate()` returns to the caller.

* changed compaction to merge small datafiles together (up to 3 datafiles are merged in
  a compaction run)

  In the regular case, this should leave less small datafiles stay around on disk and allow
  using less file descriptors in total.

* added AQL MINUS function

* added AQL UNION_DISTINCT function (more efficient than combination of `UNIQUE(UNION())`)

* updated mruby to 2013-08-22

* issue #587: Add db._create() in help for startup arangosh

* issue #586: Share a link on installation instructions in the User Manual

* issue #585: Bison 2.4 missing on Mac for custom build

* issue #584: Web interface images broken in devel

* issue #583: Small documentation update

* issue #581: Parameter binding for attributes

* issue #580: Small improvements (by @guidoreina)

* issue #577: Missing documentation for collection figures in implementor manual

* issue #576: Get disk usage for collections and graphs

  This extends the result of the REST API for /_api/collection/figures with
  the attributes `compactors.count`, `compactors.fileSize`, `shapefiles.count`,
  and `shapefiles.fileSize`.

* issue #575: installing devel version on mac (low prio)

* issue #574: Documentation (POST /_admin/routing/reload)

* issue #558: HTTP cursors, allow count to ignore LIMIT


v1.4.0-alpha1 (2013-08-02)
--------------------------

* added replication. check online manual for details.

* added server startup options `--server.disable-replication-logger` and
  `--server.disable-replication-applier`

* removed action deployment tool, this now handled with Foxx and its manager or
  by kaerus node utility

* fixed a server crash when using byExample / firstExample inside a transaction
  and the collection contained a usable hash/skiplist index for the example

* defineHttp now only expects a single context

* added collection detail dialog (web interface)

  Shows collection properties, figures (datafiles, journals, attributes, etc.)
  and indexes.

* added documents filter (web interface)

  Allows searching for documents based on attribute values. One or many filter
  conditions can be defined, using comparison operators such as '==', '<=', etc.

* improved AQL editor (web interface)

  Editor supports keyboard shortcuts (Submit, Undo, Redo, Select).
  Editor allows saving and reusing of user-defined queries.
  Added example queries to AQL editor.
  Added comment button.

* added document import (web interface)

  Allows upload of JSON-data from files. Files must have an extension of .json.

* added dashboard (web interface)

  Shows the status of replication and multiple system charts, e.g.
  Virtual Memory Size, Request Time, HTTP Connections etc.

* added API method `/_api/graph` to query all graphs with all properties.

* added example queries in web interface AQL editor

* added arango.reconnect(<host>) method for arangosh to dynamically switch server or
  user name

* added AQL range operator `..`

  The `..` operator can be used to easily iterate over a sequence of numeric
  values. It will produce a list of values in the defined range, with both bounding
  values included.

  Example:

      2010..2013

  will produce the following result:

      [ 2010, 2011, 2012, 2013 ]

* added AQL RANGE function

* added collection.first(count) and collection.last(count) document access functions

  These functions allow accessing the first or last n documents in a collection. The order
  is determined by document insertion/update time.

* added AQL INTERSECTION function

* INCOMPATIBLE CHANGE: changed AQL user function namespace resolution operator from `:` to `::`

  AQL user-defined functions were introduced in ArangoDB 1.3, and the namespace resolution
  operator for them was the single colon (`:`). A function call looked like this:

      RETURN mygroup:myfunc()

  The single colon caused an ambiguity in the AQL grammar, making it indistinguishable from
  named attributes or the ternary operator in some cases, e.g.

      { mygroup:myfunc ? mygroup:myfunc }

  The change of the namespace resolution operator from `:` to `::` fixes this ambiguity.

  Existing user functions in the database will be automatically fixed when starting ArangoDB
  1.4 with the `--upgrade` option. However, queries using user-defined functions need to be
  adjusted on the client side to use the new operator.

* allow multiple AQL LET declarations separated by comma, e.g.
  LET a = 1, b = 2, c = 3

* more useful AQL error messages

  The error position (line/column) is more clearly indicated for parse errors.
  Additionally, if a query references a collection that cannot be found, the error
  message will give a hint on the collection name

* changed return value for AQL `DOCUMENT` function in case document is not found

  Previously, when the AQL `DOCUMENT` function was called with the id of a document and
  the document could not be found, it returned `undefined`. This value is not part of the
  JSON type system and this has caused some problems.
  Starting with ArangoDB 1.4, the `DOCUMENT` function will return `null` if the document
  looked for cannot be found.

  In case the function is called with a list of documents, it will continue to return all
  found documents, and will not return `null` for non-found documents. This has not changed.

* added single line comments for AQL

  Single line comments can be started with a double forward slash: `//`.
  They end at the end of the line, or the end of the query string, whichever is first.

* fixed documentation issues #567, #568, #571.

* added collection.checksum(<withData>) method to calculate CRC checksums for
  collections

  This can be used to
  - check if data in a collection has changed
  - compare the contents of two collections on different ArangoDB instances

* issue #565: add description line to aal.listAvailable()

* fixed several out-of-memory situations when double freeing or invalid memory
  accesses could happen

* less msyncing during the creation of collections

  This is achieved by not syncing the initial (standard) markers in shapes collections.
  After all standard markers are written, the shapes collection will get synced.

* renamed command-line option `--log.filter` to `--log.source-filter` to avoid
  misunderstandings

* introduced new command-line option `--log.content-filter` to optionally restrict
  logging to just specific log messages (containing the filter string, case-sensitive).

  For example, to filter on just log entries which contain `ArangoDB`, use:

      --log.content-filter "ArangoDB"

* added optional command-line option `--log.requests-file` to log incoming HTTP
  requests to a file.

  When used, all HTTP requests will be logged to the specified file, containing the
  client IP address, HTTP method, requests URL, HTTP response code, and size of the
  response body.

* added a signal handler for SIGUSR1 signal:

  when ArangoDB receives this signal, it will respond all further incoming requests
  with an HTTP 503 (Service Unavailable) error. This will be the case until another
  SIGUSR1 signal is caught. This will make ArangoDB start serving requests regularly
  again. Note: this is not implemented on Windows.

* limited maximum request URI length to 16384 bytes:

  Incoming requests with longer request URIs will be responded to with an HTTP
  414 (Request-URI Too Long) error.

* require version 1.0 or 1.1 in HTTP version signature of requests sent by clients:

  Clients sending requests with a non-HTTP 1.0 or non-HTTP 1.1 version number will
  be served with an HTTP 505 (HTTP Version Not Supported) error.

* updated manual on indexes:

  using system attributes such as `_id`, `_key`, `_from`, `_to`, `_rev` in indexes is
  disallowed and will be rejected by the server. This was the case since ArangoDB 1.3,
  but was not properly documented.

* issue #563: can aal become a default object?

  aal is now a prefab object in arangosh

* prevent certain system collections from being renamed, dropped, or even unloaded.

  Which restrictions there are for which system collections may vary from release to
  release, but users should in general not try to modify system collections directly
  anyway.

  Note: there are no such restrictions for user-created collections.

* issue #559: added Foxx documentation to user manual

* added server startup option `--server.authenticate-system-only`. This option can be
  used to restrict the need for HTTP authentication to internal functionality and APIs,
  such as `/_api/*` and `/_admin/*`.
  Setting this option to `true` will thus force authentication for the ArangoDB APIs
  and the web interface, but allow unauthenticated requests for other URLs (including
  user defined actions and Foxx applications).
  The default value of this option is `false`, meaning that if authentication is turned
  on, authentication is still required for *all* incoming requests. Only by setting the
  option to `true` this restriction is lifted and authentication becomes required for
  URLs starting with `/_` only.

  Please note that authentication still needs to be enabled regularly by setting the
  `--server.disable-authentication` parameter to `false`. Otherwise no authentication
  will be required for any URLs as before.

* protect collections against unloading when there are still document barriers around.

* extended cap constraints to optionally limit the active data size in a collection to
  a specific number of bytes.

  The arguments for creating a cap constraint are now:
  `collection.ensureCapConstraint(<count>, <byteSize>);`

  It is supported to specify just a count as in ArangoDB 1.3 and before, to specify
  just a fileSize, or both. The first met constraint will trigger the automated
  document removal.

* added `db._exists(doc)` and `collection.exists(doc)` for easy document existence checks

* added API `/_api/current-database` to retrieve information about the database the
  client is currently connected to (note: the API `/_api/current-database` has been
  removed in the meantime. The functionality is accessible via `/_api/database/current`
  now).

* ensure a proper order of tick values in datafiles/journals/compactors.
  any new files written will have the _tick values of their markers in order. for
  older files, there are edge cases at the beginning and end of the datafiles when
  _tick values are not properly in order.

* prevent caching of static pages in PathHandler.
  whenever a static page is requested that is served by the general PathHandler, the
  server will respond to HTTP GET requests with a "Cache-Control: max-age=86400" header.

* added "doCompact" attribute when creating collections and to collection.properties().
  The attribute controls whether collection datafiles are compacted.

* changed the HTTP return code from 400 to 404 for some cases when there is a referral
  to a non-existing collection or document.

* introduced error code 1909 `too many iterations` that is thrown when graph traversals
  hit the `maxIterations` threshold.

* optionally limit traversals to a certain number of iterations
  the limitation can be achieved via the traversal API by setting the `maxIterations`
  attribute, and also via the AQL `TRAVERSAL` and `TRAVERSAL_TREE` functions by setting
  the same attribute. If traversals are not limited by the end user, a server-defined
  limit for `maxIterations` may be used to prevent server-side traversals from running
  endlessly.

* added graph traversal API at `/_api/traversal`

* added "API" link in web interface, pointing to REST API generated with Swagger

* moved "About" link in web interface into "links" menu

* allow incremental access to the documents in a collection from out of AQL
  this allows reading documents from a collection chunks when a full collection scan
  is required. memory usage might be must lower in this case and queries might finish
  earlier if there is an additional LIMIT statement

* changed AQL COLLECT to use a stable sort, so any previous SORT order is preserved

* issue #547: Javascript error in the web interface

* issue #550: Make AQL graph functions support key in addition to id

* issue #526: Unable to escape when an errorneous command is entered into the js shell

* issue #523: Graph and vertex methods for the javascript api

* issue #517: Foxx: Route parameters with capital letters fail

* issue #512: Binded Parameters for LIMIT


v1.3.3 (2013-08-01)
-------------------

* issue #570: updateFishbowl() fails once

* updated and fixed generated examples

* issue #559: added Foxx documentation to user manual

* added missing error reporting for errors that happened during import of edges


v1.3.2 (2013-06-21)
-------------------

* fixed memleak in internal.download()

* made the shape-collection journal size adaptive:
  if too big shapes come in, a shape journal will be created with a big-enough size
  automatically. the maximum size of a shape journal is still restricted, but to a
  very big value that should never be reached in practice.

* fixed a segfault that occurred when inserting documents with a shape size bigger
  than the default shape journal size (2MB)

* fixed a locking issue in collection.truncate()

* fixed value overflow in accumulated filesizes reported by collection.figures()

* issue #545: AQL FILTER unnecessary (?) loop

* issue #549: wrong return code with --daemon


v1.3.1 (2013-05-24)
-------------------

* removed currently unused _ids collection

* fixed usage of --temp-path in aranogd and arangosh

* issue #540: suppress return of temporary internal variables in AQL

* issue #530: ReferenceError: ArangoError is not a constructor

* issue #535: Problem with AQL user functions javascript API

* set --javascript.app-path for test execution to prevent startup error

* issue #532: Graph _edgesCache returns invalid data?

* issue #531: Arangod errors

* issue #529: Really weird transaction issue

* fixed usage of --temp-path in aranogd and arangosh


v1.3.0 (2013-05-10)
-------------------

* fixed problem on restart ("datafile-xxx is not sealed") when server was killed
  during a compaction run

* fixed leak when using cursors with very small batchSize

* issue #508: `unregistergroup` function not mentioned in http interface docs

* issue #507: GET /_api/aqlfunction returns code inside parentheses

* fixed issue #489: Bug in aal.install

* fixed issue 505: statistics not populated on MacOS


v1.3.0-rc1 (2013-04-24)
-----------------------

* updated documentation for 1.3.0

* added node modules and npm packages

* changed compaction to only compact datafiles with more at least 10% of dead
  documents (byte size-wise)

* issue #498: fixed reload of authentication info when using
  `require("org/arangodb/users").reload()`

* issue #495: Passing an empty array to create a document results in a
  "phantom" document

* added more precision for requests statistics figures

* added "sum" attribute for individual statistics results in statistics API
  at /_admin/statistics

* made "limit" an optional parameter in AQL function NEAR().
  limit can now be either omitted completely, or set to 0. If so, an internal
  default value (currently 100) will be applied for the limit.

* issue #481

* added "attributes.count" to output of `collection.figures()`
  this also affects the REST API /_api/collection/<name>/figures

* added IndexedPropertyGetter for ShapedJson objects

* added API for user-defined AQL functions

* issue #475: A better error message for deleting a non-existent graph

* issue #474: Web interface problems with the JS Shell

* added missing documentation for AQL UNION function

* added transaction support.
  This provides ACID transactions for ArangoDB. Transactions can be invoked
  using the `db._executeTransaction()` function, or the `/_api/transaction`
  REST API.

* switched to semantic versioning (at least for alpha & alpha naming)

* added saveOrReplace() for server-side JS

v1.3.alpha1 (2013-04-05)
------------------------

* cleanup of Module, Package, ArangoApp and modules "internal", "fs", "console"

* use Error instead of string in throw to allow stack-trace

* issue #454: error while creation of Collection

* make `collection.count()` not recalculate the number of documents on the fly, but
  use some internal document counters.

* issue #457: invalid string value in web interface

* make datafile id (datafile->_fid) identical to the numeric part of the filename.
  E.g. the datafile `journal-123456.db` will now have a datafile marker with the same
  fid (i.e. `123456`) instead of a different value. This change will only affect
  datafiles that are created with 1.3 and not any older files.
  The intention behind this change is to make datafile debugging easier.

* consistently discard document attributes with reserved names (system attributes)
  but without any known meaning, for example `_test`, `_foo`, ...

  Previously, these attributes were saved with the document regularly in some cases,
  but were discarded in other cases.
  Now these attributes are discarded consistently. "Real" system attributes such as
  `_key`, `_from`, `_to` are not affected and will work as before.

  Additionally, attributes with an empty name (``) are discarded when documents are
  saved.

  Though using reserved or empty attribute names in documents was not really and
  consistently supported in previous versions of ArangoDB, this change might cause
  an incompatibility for clients that rely on this feature.

* added server startup flag `--database.force-sync-properties` to force syncing of
  collection properties on collection creation, deletion and on property update.
  The default value is true to mimic the behavior of previous versions of ArangoDB.
  If set to false, collection properties are written to disk but no call to sync()
  is made.

* added detailed output of server version and components for REST APIs
  `/_admin/version` and `/_api/version`. To retrieve this extended information,
  call the REST APIs with URL parameter `details=true`.

* issue #443: For git-based builds include commit hash in version

* adjust startup log output to be more compact, less verbose

* set the required minimum number of file descriptors to 256.
  On server start, this number is enforced on systems that have rlimit. If the limit
  cannot be enforced, starting the server will fail.
  Note: 256 is considered to be the absolute minimum value. Depending on the use case
  for ArangoDB, a much higher number of file descriptors should be used.

  To avoid checking & potentially changing the number of maximum open files, use the
  startup option `--server.descriptors-minimum 0`

* fixed shapedjson to json conversion for special numeric values (NaN, +inf, -inf).
  Before, "NaN", "inf", or "-inf" were written into the JSONified output, but these
  values are not allowed in JSON. Now, "null" is written to the JSONified output as
  required.

* added AQL functions VARIANCE_POPULATION(), VARIANCE_SAMPLE(), STDDEV_POPULATION(),
  STDDEV_SAMPLE(), AVERAGE(), MEDIAN() to calculate statistical values for lists

* added AQL SQRT() function

* added AQL TRIM(), LEFT() and RIGHT() string functions

* fixed issue #436: GET /_api/document on edge

* make AQL REVERSE() and LENGTH() functions work on strings, too

* disabled DOT generation in `make doxygen`. this speeds up docs generation

* renamed startup option `--dispatcher.report-intervall` to `--dispatcher.report-interval`

* renamed startup option `--scheduler.report-intervall` to `--scheduler.report-interval`

* slightly changed output of REST API method /_admin/log.
  Previously, the log messages returned also contained the date and log level, now
  they will only contain the log message, and no date and log level information.
  This information can be re-created by API users from the `timestamp` and `level`
  attributes of the result.

* removed configure option `--enable-zone-debug`
  memory zone debugging is now automatically turned on when compiling with ArangoDB
  `--enable-maintainer-mode`

* removed configure option `--enable-arangob`
  arangob is now always included in the build


v1.2.3 (XXXX-XX-XX)
-------------------

* added optional parameter `edgexamples` for AQL function EDGES() and NEIGHBORS()

* added AQL function NEIGHBORS()

* added freebsd support

* fixed firstExample() query with `_id` and `_key` attributes

* issue triAGENS/ArangoDB-PHP#55: AQL optimizer may have mis-optimized duplicate
  filter statements with limit


v1.2.2 (2013-03-26)
-------------------

* fixed save of objects with common sub-objects

* issue #459: fulltext internal memory allocation didn't scale well
  This fix improves loading times for collections with fulltext indexes that have
  lots of equal words indexed.

* issue #212: auto-increment support

  The feature can be used by creating a collection with the extra `keyOptions`
  attribute as follows:

      db._create("mycollection", { keyOptions: { type: "autoincrement", offset: 1, increment: 10, allowUserKeys: true } });

  The `type` attribute will make sure the keys will be auto-generated if no
  `_key` attribute is specified for a document.

  The `allowUserKeys` attribute determines whether users might still supply own
  `_key` values with documents or if this is considered an error.

  The `increment` value determines the actual increment value, whereas the `offset`
  value can be used to seed to value sequence with a specific starting value.
  This will be useful later in a multi-master setup, when multiple servers can use
  different auto-increment seed values and thus generate non-conflicting auto-increment values.

  The default values currently are:

  - `allowUserKeys`: `true`
  - `offset`: `0`
  - `increment`: `1`

  The only other available key generator type currently is `traditional`.
  The `traditional` key generator will auto-generate keys in a fashion as ArangoDB
  always did (some increasing integer value, with a more or less unpredictable
  increment value).

  Note that for the `traditional` key generator there is only the option to disallow
  user-supplied keys and give the server the sole responsibility for key generation.
  This can be achieved by setting the `allowUserKeys` property to `false`.

  This change also introduces the following errors that API implementors may want to check
  the return values for:

  - 1222: `document key unexpected`: will be raised when a document is created with
    a `_key` attribute, but the underlying collection was set up with the `keyOptions`
    attribute `allowUserKeys: false`.

  - 1225: `out of keys`: will be raised when the auto-increment key generator runs
    out of keys. This may happen when the next key to be generated is 2^64 or higher.
    In practice, this will only happen if the values for `increment` or `offset` are
    not set appropriately, or if users are allowed to supply own keys, those keys
    are near the 2^64 threshold, and later the auto-increment feature kicks in and
    generates keys that cross that threshold.

    In practice it should not occur with proper configuration and proper usage of the
    collections.

  This change may also affect the following REST APIs:
  - POST `/_api/collection`: the server does now accept the optional `keyOptions`
    attribute in the second parameter
  - GET `/_api/collection/properties`: will return the `keyOptions` attribute as part
    of the collection's properties. The previous optional attribute `createOptions`
    is now gone.

* fixed `ArangoStatement.explain()` method with bind variables

* fixed misleading "cursor not found" error message in arangosh that occurred when
  `count()` was called for client-side cursors

* fixed handling of empty attribute names, which may have crashed the server under
  certain circumstances before

* fixed usage of invalid pointer in error message output when index description could
  not be opened


v1.2.1 (2013-03-14)
-------------------

* issue #444: please darken light color in arangosh

* issue #442: pls update post install info on osx

* fixed conversion of special double values (NaN, -inf, +inf) when converting from
  shapedjson to JSON

* fixed compaction of markers (location of _key was not updated correctly in memory,
  leading to _keys pointing to undefined memory after datafile rotation)

* fixed edge index key pointers to use document master pointer plus offset instead
  of direct _key address

* fixed case when server could not create any more journal or compactor files.
  Previously a wrong status code may have been returned, and not being able to create
  a new compactor file may have led to an infinite loop with error message
  "could not create compactor".

* fixed value truncation for numeric filename parts when renaming datafiles/journals


v1.2.0 (2013-03-01)
-------------------

* by default statistics are now switch off; in order to enable comment out
  the "disable-statistics = yes" line in "arangod.conf"

* fixed issue #435: csv parser skips data at buffer border

* added server startup option `--server.disable-statistics` to turn off statistics
  gathering without recompilation of ArangoDB.
  This partly addresses issue #432.

* fixed dropping of indexes without collection name, e.g.
  `db.xxx.dropIndex("123456");`
  Dropping an index like this failed with an assertion error.

* fixed issue #426: arangoimp should be able to import edges into edge collections

* fixed issue #425: In case of conflict ArangoDB returns HTTP 400 Bad request
  (with 1207 Error) instead of HTTP 409 Conflict

* fixed too greedy token consumption in AQL for negative values:
  e.g. in the statement `RETURN { a: 1 -2 }` the minus token was consumed as part
  of the value `-2`, and not interpreted as the binary arithmetic operator


v1.2.beta3 (2013-02-22)
-----------------------

* issue #427: ArangoDB Importer Manual has no navigation links (previous|home|next)

* issue #319: Documentation missing for Emergency console and incomplete for datafile debugger.

* issue #370: add documentation for reloadRouting and flushServerModules

* issue #393: added REST API for user management at /_api/user

* issue #393, #128: added simple cryptographic functions for user actions in module "crypto":
  * require("org/arangodb/crypto").md5()
  * require("org/arangodb/crypto").sha256()
  * require("org/arangodb/crypto").rand()

* added replaceByExample() Javascript and REST API method

* added updateByExample() Javascript and REST API method

* added optional "limit" parameter for removeByExample() Javascript and REST API method

* fixed issue #413

* updated bundled V8 version from 3.9.4 to 3.16.14.1
  Note: the Windows version used a more recent version (3.14.0.1) and was not updated.

* fixed issue #404: keep original request url in request object


v1.2.beta2 (2013-02-15)
-----------------------

* fixed issue #405: 1.2 compile warnings

* fixed issue #333: [debian] Group "arangodb" is not used when starting vie init.d script

* added optional parameter 'excludeSystem' to GET /_api/collection
  This parameter can be used to disable returning system collections in the list
  of all collections.

* added AQL functions KEEP() and UNSET()

* fixed issue #348: "HTTP Interface for Administration and Monitoring"
  documentation errors.

* fix stringification of specific positive int64 values. Stringification of int64
  values with the upper 32 bits cleared and the 33rd bit set were broken.

* issue #395:  Collection properties() function should return 'isSystem' for
  Javascript and REST API

* make server stop after upgrade procedure when invoked with `--upgrade option`.
  When started with the `--upgrade` option, the server will perfom
  the upgrade, and then exit with a status code indicating the result of the
  upgrade (0 = success, 1 = failure). To start the server regularly in either
  daemon or console mode, the `--upgrade` option must not be specified.
  This change was introduced to allow init.d scripts check the result of
  the upgrade procedure, even in case an upgrade was successful.
  this was introduced as part of issue #391.

* added AQL function EDGES()

* added more crash-protection when reading corrupted collections at startup

* added documentation for AQL function CONTAINS()

* added AQL function LIKE()

* replaced redundant error return code 1520 (Unable to open collection) with error code
  1203 (Collection not found). These error codes have the same meanings, but one of
  them was returned from AQL queries only, the other got thrown by other parts of
  ArangoDB. Now, error 1203 (Collection not found) is used in AQL too in case a
  non-existing collection is used.

v1.2.beta1 (2013-02-01)
-----------------------

* fixed issue #382: [Documentation error] Maschine... should be Machine...

* unified history file locations for arangod, arangosh, and arangoirb.
  - The readline history for arangod (emergency console) is now stored in file
    $HOME/.arangod. It was stored in $HOME/.arango before.
  - The readline history for arangosh is still stored in $HOME/.arangosh.
  - The readline history for arangoirb is now stored in $HOME/.arangoirb. It was
    stored in $HOME/.arango-mrb before.

* fixed issue #381: _users user should have a unique constraint

* allow negative list indexes in AQL to access elements from the end of a list,
  e.g. ```RETURN values[-1]``` will return the last element of the `values` list.

* collection ids, index ids, cursor ids, and document revision ids created and
  returned by ArangoDB are now returned as strings with numeric content inside.
  This is done to prevent some value overrun/truncation in any part of the
  complete client/server workflow.
  In ArangoDB 1.1 and before, these values were previously returned as
  (potentially very big) integer values. This may cause problems (clipping, overrun,
  precision loss) for clients that do not support big integers natively and store
  such values in IEEE754 doubles internally. This type loses precision after about
  52 bits and is thus not safe to hold an id.
  Javascript and 32 bit-PHP are examples for clients that may cause such problems.
  Therefore, ids are now returned by ArangoDB as strings, with the string
  content being the integer value as before.

  Example for documents ("_rev" attribute):
  - Document returned by ArangoDB 1.1: { "_rev": 1234, ... }
  - Document returned by ArangoDB 1.2: { "_rev": "1234", ... }

  Example for collections ("id" attribute / "_id" property):
  - Collection returned by ArangoDB 1.1: { "id": 9327643, "name": "test", ... }
  - Collection returned by ArangoDB 1.2: { "id": "9327643", "name": "test", ... }

  Example for cursors ("id" attribute):
  - Collection returned by ArangoDB 1.1: { "id": 11734292, "hasMore": true, ... }
  - Collection returned by ArangoDB 1.2: { "id": "11734292", "hasMore": true, ... }

* global variables are not automatically available anymore when starting the
  arangod Javascript emergency console (i.e. ```arangod --console```).

  Especially, the variables `db`, `edges`, and `internal` are not available
  anymore. `db` and `internal` can be made available in 1.2 by
  ```var db = require("org/arangodb").db;``` and
  ```var internal = require("internal");```, respectively.
  The reason for this change is to get rid of global variables in the server
  because this will allow more specific inclusion of functionality.

  For convenience, the global variable `db` is still available by default in
  arangosh. The global variable `edges`, which since ArangoDB 1.1 was kind of
  a redundant wrapper of `db`, has been removed in 1.2 completely.
  Please use `db` instead, and if creating an edge collection, use the explicit
  ```db._createEdgeCollection()``` command.

* issue #374: prevent endless redirects when calling admin interface with
  unexpected URLs

* issue #373: TRAVERSAL() `trackPaths` option does not work. Instead `paths` does work

* issue #358: added support for CORS

* honor optional waitForSync property for document removal, replace, update, and
  save operations in arangosh. The waitForSync parameter for these operations
  was previously honored by the REST API and on the server-side, but not when
  the waitForSync parameter was specified for a document operation in arangosh.

* calls to db.collection.figures() and /_api/collection/<collection>/figures now
  additionally return the number of shapes used in the collection in the
  extra attribute "shapes.count"

* added AQL TRAVERSAL_TREE() function to return a hierarchical result from a traversal

* added AQL TRAVERSAL() function to return the results from a traversal

* added AQL function ATTRIBUTES() to return the attribute names of a document

* removed internal server-side AQL functions from global scope.

  Now the AQL internal functions can only be accessed via the exports of the
  ahuacatl module, which can be included via ```require("org/arangodb/ahuacatl")```.
  It shouldn't be necessary for clients to access this module at all, but
  internal code may use this module.

  The previously global AQL-related server-side functions were moved to the
  internal namespace. This produced the following function name changes on
  the server:

     old name              new name
     ------------------------------------------------------
     AHUACATL_RUN       => require("internal").AQL_QUERY
     AHUACATL_EXPLAIN   => require("internal").AQL_EXPLAIN
     AHUACATL_PARSE     => require("internal").AQL_PARSE

  Again, clients shouldn't have used these functions at all as there is the
  ArangoStatement object to execute AQL queries.

* fixed issue #366: Edges index returns strange description

* added AQL function MATCHES() to check a document against a list of examples

* added documentation and tests for db.collection.removeByExample

* added --progress option for arangoimp. This will show the percentage of the input
  file that has been processed by arangoimp while the import is still running. It can
  be used as a rough indicator of progress for the entire import.

* make the server log documents that cannot be imported via /_api/import into the
  logfile using the warning log level. This may help finding illegal documents in big
  import runs.

* check on server startup whether the database directory and all collection directories
  are writable. if not, the server startup will be aborted. this prevents serious
  problems with collections being non-writable and this being detected at some pointer
  after the server has been started

* allow the following AQL constructs: FUNC(...)[...], FUNC(...).attribute

* fixed issue #361: Bug in Admin Interface. Header disappears when clicking new collection

* Added in-memory only collections

  Added collection creation parameter "isVolatile":
  if set to true, the collection is created as an in-memory only collection,
  meaning that all document data of that collection will reside in memory only,
  and will not be stored permanently to disk.
  This means that all collection data will be lost when the collection is unloaded
  or the server is shut down.
  As this collection type does not have datafile disk overhead for the regular
  document operations, it may be faster than normal disk-backed collections. The
  actual performance gains strongly depend on the underlying OS, filesystem, and
  settings though.
  This collection type should be used for caches only and not for any sensible data
  that cannot be re-created otherwise.
  Some platforms, namely Windows, currently do not support this collection type.
  When creating an in-memory collection on such platform, an error message will be
  returned by ArangoDB telling the user the platform does not support it.

  Note: in-memory collections are an experimental feature. The feature might
  change drastically or even be removed altogether in a future version of ArangoDB.

* fixed issue #353: Please include "pretty print" in Emergency Console

* fixed issue #352: "pretty print" console.log
  This was achieved by adding the dump() function for the "internal" object

* reduced insertion time for edges index
  Inserting into the edges index now avoids costly comparisons in case of a hash
  collision, reducing the prefilling/loading timer for bigger edge collections

* added fulltext queries to AQL via FULLTEXT() function. This allows search
  fulltext indexes from an AQL query to find matching documents

* added fulltext index type. This index type allows indexing words and prefixes of
  words from a specific document attribute. The index can be queries using a
  SimpleQueryFull object, the HTTP REST API at /_api/simple/fulltext, or via AQL

* added collection.revision() method to determine whether a collection has changed.
  The revision method returns a revision string that can be used by client programs
  for equality/inequality comparisons. The value returned by the revision method
  should be treated by clients as an opaque string and clients should not try to
  figure out the sense of the revision id. This is still useful enough to check
  whether data in a collection has changed.

* issue #346: adaptively determine NUMBER_HEADERS_PER_BLOCK

* issue #338: arangosh cursor positioning problems

* issue #326: use limit optimization with filters

* issue #325: use index to avoid sorting

* issue #324: add limit optimization to AQL

* removed arango-password script and added Javascript functionality to add/delete
  users instead. The functionality is contained in module `users` and can be invoked
  as follows from arangosh and arangod:
  * require("users").save("name", "passwd");
  * require("users").replace("name", "newPasswd");
  * require("users").remove("name");
  * require("users").reload();
  These functions are intentionally not offered via the web interface.
  This also addresses issue #313

* changed print output in arangosh and the web interface for JSON objects.
  Previously, printing a JSON object in arangosh resulted in the attribute values
  being printed as proper JSON, but attribute names were printed unquoted and
  unescaped. This was fine for the purpose of arangosh, but lead to invalid
  JSON being produced. Now, arangosh will produce valid JSON that can be used
  to send it back to ArangoDB or use it with arangoimp etc.

* fixed issue #300: allow importing documents via the REST /_api/import API
  from a JSON list, too.
  So far, the API only supported importing from a format that had one JSON object
  on each line. This is sometimes inconvenient, e.g. when the result of an AQL
  query or any other list is to be imported. This list is a JSON list and does not
  necessary have a document per line if pretty-printed.
  arangoimp now supports the JSON list format, too. However, the format requires
  arangoimp and the server to read the entire dataset at once. If the dataset is
  too big (bigger than --max-upload-size) then the import will be rejected. Even if
  increased, the entire list must fit in memory on both the client and the server,
  and this may be more resource-intensive than importing individual lines in chunks.

* removed unused parameter --reuse-ids for arangoimp. This parameter did not have
  any effect in 1.2, was never publicly announced and did evil (TM) things.

* fixed issue #297 (partly): added whitespace between command line and
  command result in arangosh, added shell colors for better usability

* fixed issue #296: system collections not usable from AQL

* fixed issue #295: deadlock on shutdown

* fixed issue #293: AQL queries should exploit edges index

* fixed issue #292: use index when filtering on _key in AQL

* allow user-definable document keys
  users can now define their own document keys by using the _key attribute
  when creating new documents or edges. Once specified, the value of _key is
  immutable.
  The restrictions for user-defined key values are:
  * the key must be at most 254 bytes long
  * it must consist of the letters a-z (lower or upper case), the digits 0-9,
    the underscore (_) or dash (-) characters only
  * any other characters, especially multi-byte sequences, whitespace or
    punctuation characters cannot be used inside key values

  Specifying a document key is optional when creating new documents. If no
  document key is specified, ArangoDB will create a document key itself.
  There are no guarantees about the format and pattern of auto-generated document
  keys other than the above restrictions.
  Clients should therefore treat auto-generated document keys as opaque values.
  Keys can be used to look up and reference documents, e.g.:
  * saving a document: `db.users.save({ "_key": "fred", ... })`
  * looking up a document: `db.users.document("fred")`
  * referencing other documents: `edges.relations.save("users/fred", "users/john", ...)`

  This change is downwards-compatible to ArangoDB 1.1 because in ArangoDB 1.1
  users were not able to define their own keys. If the user does not supply a _key
  attribute when creating a document, ArangoDB 1.2 will still generate a key of
  its own as ArangoDB 1.1 did. However, all documents returned by ArangoDB 1.2 will
  include a _key attribute and clients should be able to handle that (e.g. by
  ignoring it if not needed). Documents returned will still include the _id attribute
  as in ArangoDB 1.1.

* require collection names everywhere where a collection id was allowed in
  ArangoDB 1.1 & 1.0
  This change requires clients to use a collection name in place of a collection id
  at all places the client deals with collections.
  Examples:
  * creating edges: the _from and _to attributes must now contain collection names instead
    of collection ids: `edges.relations.save("test/my-key1", "test/my-key2", ...)`
  * retrieving edges: the returned _from and _to attributes now will contain collection
    names instead of ids, too: _from: `test/fred` instead of `1234/3455`
  * looking up documents: db.users.document("fred") or db._document("users/fred")

  Collection names must be used in REST API calls instead of collection ids, too.
  This change is thus not completely downwards-compatible to ArangoDB 1.1. ArangoDB 1.1
  required users to use collection ids in many places instead of collection names.
  This was unintuitive and caused overhead in cases when just the collection name was
  known on client-side but not its id. This overhead can now be avoided so clients can
  work with the collection names directly. There is no need to work with collection ids
  on the client side anymore.
  This change will likely require adjustments to API calls issued by clients, and also
  requires a change in how clients handle the _id value of returned documents. Previously,
  the _id value of returned documents contained the collection id, a slash separator and
  the document number. Since 1.2, _id will contain the collection name, a slash separator
  and the document key. The same applies to the _from and _to attribute values of edges
  that are returned by ArangoDB.

  Also removed (now unnecessary) location header in responses of the collections REST API.
  The location header was previously returned because it was necessary for clients.
  When clients created a collection, they specified the collection name. The collection
  id was generated on the server, but the client needed to use the server-generated
  collection id for further API calls, e.g. when creating edges etc. Therefore, the
  full collection URL, also containing the collection id, was returned by the server in
  responses to the collection API, in the HTTP location header.
  Returning the location header has become unnecessary in ArangoDB 1.2 because users
  can access collections by name and do not need to care about collection ids.


v1.1.3 (2013-XX-XX)
-------------------

* fix case when an error message was looked up for an error code but no error
  message was found. In this case a NULL ptr was returned and not checked everywhere.
  The place this error popped up was when inserting into a non-unique hash index
  failed with a specific, invalid error code.

* fixed issue #381:  db._collection("_users").getIndexes();

* fixed issue #379: arango-password fatal issue javscript.startup-directory

* fixed issue #372: Command-Line Options for the Authentication and Authorization


v1.1.2 (2013-01-20)
-------------------

* upgraded to mruby 2013-01-20 583983385b81c21f82704b116eab52d606a609f4

* fixed issue #357: Some spelling and grammar errors

* fixed issue #355: fix quotes in pdf manual

* fixed issue #351: Strange arangosh error message for long running query

* fixed randomly hanging connections in arangosh on MacOS

* added "any" query method: this returns a random document from a collection. It
  is also available via REST HTTP at /_api/simple/any.

* added deployment tool

* added getPeerVertex

* small fix for logging of long messages: the last character of log messages longer
  than 256 bytes was not logged.

* fixed truncation of human-readable log messages for web interface: the trailing \0
  byte was not appended for messages longer than 256 bytes

* fixed issue #341: ArangoDB crashes when stressed with Batch jobs
  Contrary to the issue title, this did not have anything to do with batch jobs but
  with too high memory usage. The memory usage of ArangoDB is now reduced for cases
   when there are lots of small collections with few documents each

* started with issue #317: Feature Request (from Google Groups): DATE handling

* backported issue #300: Extend arangoImp to Allow importing resultset-like
  (list of documents) formatted files

* fixed issue #337: "WaitForSync" on new collection does not work on Win/X64

* fixed issue #336: Collections REST API docs

* fixed issue #335: mmap errors due to wrong memory address calculation

* fixed issue #332: arangoimp --use-ids parameter seems to have no impact

* added option '--server.disable-authentication' for arangosh as well. No more passwd
  prompts if not needed

* fixed issue #330: session logging for arangosh

* fixed issue #329: Allow passing script file(s) as parameters for arangosh to run

* fixed issue #328: 1.1 compile warnings

* fixed issue #327: Javascript parse errors in front end


v1.1.1 (2012-12-18)
-------------------

* fixed issue #339: DELETE /_api/cursor/cursor-identifier return incollect errorNum

  The fix for this has led to a signature change of the function actions.resultNotFound().
  The meaning of parameter #3 for This function has changed from the error message string
  to the error code. The error message string is now parameter #4.
  Any client code that uses this function in custom actions must be adjusted.

* fixed issue #321: Problem upgrading arangodb 1.0.4 to 1.1.0 with Homebrew (OSX 10.8.2)

* fixed issue #230: add navigation and search for online documentation

* fixed issue #315: Strange result in PATH

* fixed issue #323: Wrong function returned in error message of AQL CHAR_LENGTH()

* fixed some log errors on startup / shutdown due to pid file handling and changing
  of directories


v1.1.0 (2012-12-05)
-------------------

* WARNING:
  arangod now performs a database version check at startup. It will look for a file
  named "VERSION" in its database directory. If the file is not present, arangod will
  perform an automatic upgrade of the database directory. This should be the normal
  case when upgrading from ArangoDB 1.0 to ArangoDB 1.1.

  If the VERSION file is present but is from an older version of ArangoDB, arangod
  will refuse to start and ask the user to run a manual upgrade first. A manual upgrade
  can be performed by starting arangod with the option `--upgrade`.

  This upgrade procedure shall ensure that users have full control over when they
  perform any updates/upgrades of their data, and can plan backups accordingly. The
  procedure also guarantees that the server is not run without any required system
  collections or with in incompatible data state.

* added AQL function DOCUMENT() to retrieve a document by its _id value

* fixed issue #311: fixed segfault on unload

* fixed issue #309: renamed stub "import" button from web interface

* fixed issue #307: added WaitForSync column in collections list in in web interface

* fixed issue #306: naming in web interface

* fixed issue #304: do not clear AQL query text input when switching tabs in
  web interface

* fixed issue #303: added documentation about usage of var keyword in web interface

* fixed issue #301: PATCH does not work in web interface

# fixed issue #269: fix make distclean & clean

* fixed issue #296: system collections not usable from AQL

* fixed issue #295: deadlock on shutdown

* added collection type label to web interface

* fixed issue #290: the web interface now disallows creating non-edges in edge collections
  when creating collections via the web interface, the collection type must also be
  specified (default is document collection)

* fixed issue #289: tab-completion does not insert any spaces

* fixed issue #282: fix escaping in web interface

* made AQL function NOT_NULL take any number of arguments. Will now return its
  first argument that is not null, or null if all arguments are null. This is downwards
  compatible.

* changed misleading AQL function name NOT_LIST() to FIRST_LIST() and slightly changed
  the behavior. The function will now return its first argument that is a list, or null
  if none of the arguments are lists.
  This is mostly downwards-compatible. The only change to the previous implementation in
  1.1-beta will happen if two arguments were passed and the 1st and 2nd arguments were
  both no lists. In previous 1.1, the 2nd argument was returned as is, but now null
  will be returned.

* add AQL function FIRST_DOCUMENT(), with same behavior as FIRST_LIST(), but working
  with documents instead of lists.

* added UPGRADING help text

* fixed issue #284: fixed Javascript errors when adding edges/vertices without own
  attributes

* fixed issue #283: AQL LENGTH() now works on documents, too

* fixed issue #281: documentation for skip lists shows wrong example

* fixed AQL optimizer bug, related to OR-combined conditions that filtered on the
  same attribute but with different conditions

* fixed issue #277: allow usage of collection names when creating edges
  the fix of this issue also implies validation of collection names / ids passed to
  the REST edge create method. edges with invalid collection ids or names in the
  "from" or "to" values will be rejected and not saved


v1.1.beta2 (2012-11-13)
-----------------------

* fixed arangoirb compilation

* fixed doxygen


v1.1.beta1 (2012-10-24)
-----------------------

* fixed AQL optimizer bug

* WARNING:
  - the user has changed from "arango" to "arangodb", the start script has changed from
    "arangod" to "arangodb", the database directory has changed from "/var/arangodb" to
    "/var/lib/arangodb" to be compliant with various Linux policies

  - In 1.1, we have introduced types for collections: regular documents go into document
    collections, and edges go into edge collections. The prefixing (db.xxx vs. edges.xxx)
    works slightly different in 1.1: edges.xxx can still be used to access collections,
    however, it will not determine the type of existing collections anymore. To create an
    edge collection 1.1, you can use db._createEdgeCollection() or edges._create().
    And there's of course also db._createDocumentCollection().
    db._create() is also still there and will create a document collection by default,
    whereas edges._create() will create an edge collection.

  - the admin web interface that was previously available via the simple URL suffix /
    is now available via a dedicated URL suffix only: /_admin/html
    The reason for this is that routing and URLs are now subject to changes by the end user,
    and only URLs parts prefixed with underscores (e.g. /_admin or /_api) are reserved
    for ArangoDB's internal usage.

* the server now handles requests with invalid Content-Length header values as follows:
  - if Content-Length is negative, the server will respond instantly with HTTP 411
    (length required)

  - if Content-Length is positive but shorter than the supplied body, the server will
    respond with HTTP 400 (bad request)

  - if Content-Length is positive but longer than the supplied body, the server will
    wait for the client to send the missing bytes. The server allows 90 seconds for this
    and will close the connection if the client does not send the remaining data

  - if Content-Length is bigger than the maximum allowed size (512 MB), the server will
    fail with HTTP 413 (request entity too large).

  - if the length of the HTTP headers is greater than the maximum allowed size (1 MB),
    the server will fail with HTTP 431 (request header fields too large)

* issue #265: allow optional base64 encoding/decoding of action response data

* issue #252: create _modules collection using arango-upgrade (note: arango-upgrade was
  finally replaced by the `--upgrade` option for arangod)

* issue #251: allow passing arbitrary options to V8 engine using new command line option:
  --javascript.v8-options. Using this option, the Harmony features or other settings in
  v8 can be enabled if the end user requires them

* issue #248: allow AQL optimizer to pull out completely uncorrelated subqueries to the
  top level, resulting in less repeated evaluation of the subquery

* upgraded to Doxygen 1.8.0

* issue #247: added AQL function MERGE_RECURSIVE

* issue #246: added clear() function in arangosh

* issue #245: Documentation: Central place for naming rules/limits inside ArangoDB

* reduced size of hash index elements by 50 %, allowing more index elements to fit in
  memory

* issue #235: GUI Shell throws Error:ReferenceError: db is not defined

* issue #229: methods marked as "under construction"

* issue #228: remove unfinished APIs (/_admin/config/*)

* having the OpenSSL library installed is now a prerequisite to compiling ArangoDB
  Also removed the --enable-ssl configure option because ssl is always required.

* added AQL functions TO_LIST, NOT_LIST

* issue #224: add optional Content-Id for batch requests

* issue #221: more documentation on AQL explain functionality. Also added
  ArangoStatement.explain() client method

* added db._createStatement() method on server as well (was previously available
  on the client only)

* issue #219: continue in case of "document not found" error in PATHS() function

* issue #213: make waitForSync overridable on specific actions

* changed AQL optimizer to use indexes in more cases. Previously, indexes might
  not have been used when in a reference expression the inner collection was
  specified last. Example: FOR u1 IN users FOR u2 IN users FILTER u1._id == u2._id
  Previously, this only checked whether an index could be used for u2._id (not
  possible). It was not checked whether an index on u1._id could be used (possible).
  Now, for expressions that have references/attribute names on both sides of the
  above as above, indexes are checked for both sides.

* issue #204: extend the CSV import by TSV and by user configurable
  separator character(s)

* issue #180: added support for batch operations

* added startup option --server.backlog-size
  this allows setting the value of the backlog for the listen() system call.
  the default value is 10, the maximum value is platform-dependent

* introduced new configure option "--enable-maintainer-mode" for
  ArangoDB maintainers. this option replaces the previous compile switches
  --with-boost-test, --enable-bison, --enable-flex and --enable-errors-dependency
  the individual configure options have been removed. --enable-maintainer-mode
  turns them all on.

* removed potentially unused configure option --enable-memfail

* fixed issue #197: HTML web interface calls /_admin/user-manager/session

* fixed issue #195: VERSION file in database directory

* fixed issue #193: REST API HEAD request returns a message body on 404

* fixed issue #188: intermittent issues with 1.0.0
  (server-side cursors not cleaned up in all cases, pthreads deadlock issue)

* issue #189: key store should use ISO datetime format bug

* issue #187: run arango-upgrade on server start (note: arango-upgrade was finally
  replaced by the `--upgrade` option for arangod)n

* fixed issue #183: strange unittest error

* fixed issue #182: manual pages

* fixed issue #181: use getaddrinfo

* moved default database directory to "/var/lib/arangodb" in accordance with
  http://www.pathname.com/fhs/pub/fhs-2.3.html

* fixed issue #179: strange text in import manual

* fixed issue #178: test for aragoimp is missing

* fixed issue #177: a misleading error message was returned if unknown variables
  were used in certain positions in an AQL query.

* fixed issue #176: explain how to use AQL from the arangosh

* issue #175: re-added hidden (and deprecated) option --server.http-port. This
  option is only there to be downwards-compatible to Arango 1.0.

* fixed issue #174: missing Documentation for `within`

* fixed issue #170: add db.<coll_name>.all().toArray() to arangosh help screen

* fixed issue #169: missing argument in Simple Queries

* added program arango-upgrade. This program must be run after installing ArangoDB
  and after upgrading from a previous version of ArangoDB. The arango-upgrade script
  will ensure all system collections are created and present in the correct state.
  It will also perform any necessary data updates.
  Note: arango-upgrade was finally replaced by the `--upgrade` option for arangod.

* issue #153: edge collection should be a flag for a collection
  collections now have a type so that the distinction between document and edge
  collections can now be done at runtime using a collection's type value.
  A collection's type can be queried in Javascript using the <collection>.type() method.

  When new collections are created using db._create(), they will be document
  collections by default. When edge._create() is called, an edge collection will be created.
  To explicitly create a collection of a specific/different type, use the methods
  _createDocumentCollection() or _createEdgeCollection(), which are available for
  both the db and the edges object.
  The Javascript objects ArangoEdges and ArangoEdgesCollection have been removed
  completely.
  All internal and test code has been adjusted for this, and client code
  that uses edges.* should also still work because edges is still there and creates
  edge collections when _create() is called.

  INCOMPATIBLE CHANGE: Client code might still need to be changed in the following aspect:
  Previously, collections did not have a type so documents and edges could be inserted
  in the same collection. This is now disallowed. Edges can only be inserted into
  edge collections now. As there were no collection types in 1.0, ArangoDB will perform
  an automatic upgrade when migrating from 1.0 to 1.1.
  The automatic upgrade will check every collection and determine its type as follows:
  - if among the first 50 documents in the collection there are documents with
    attributes "_from" and "_to", the collection is typed as an edge collection
  - if among the first 50 documents in the collection there are no documents with
    attributes "_from" and "_to", the collection is made as a document collection

* issue #150: call V8 garbage collection on server periodically

* issue #110: added support for partial updates

  The REST API for documents now offers an HTTP PATCH method to partially update
  documents. Overwriting/replacing documents is still available via the HTTP PUT method
  as before. The Javascript API in the shell also offers a new update() method in extension to
  the previously existing replace() method.


v1.0.4 (2012-11-12)
-------------------

* issue #275: strange error message in arangosh 1.0.3 at startup


v1.0.3 (2012-11-08)
-------------------

* fixed AQL optimizer bug

* issue #273: fixed segfault in arangosh on HTTP 40x

* issue #265: allow optional base64 encoding/decoding of action response data

* issue #252: _modules collection not created automatically


v1.0.2 (2012-10-22)
-------------------

* repository CentOS-X.Y moved to CentOS-X, same for Debian

* bugfix for rollback from edges

* bugfix for hash indexes

* bugfix for StringBuffer::erase_front

* added autoload for modules

* added AQL function TO_LIST


v1.0.1 (2012-09-30)
-------------------

* draft for issue #165: front-end application howto

* updated mruby to cf8fdea4a6598aa470e698e8cbc9b9b492319d

* fix for issue #190: install doesn't create log directory

* fix for issue #194: potential race condition between creating and dropping collections

* fix for issue #193: REST API HEAD request returns a message body on 404

* fix for issue #188: intermittent issues with 1.0.0

* fix for issue #163: server cannot create collection because of abandoned files

* fix for issue #150: call V8 garbage collection on server periodically


v1.0.0 (2012-08-17)
-------------------

* fix for issue #157: check for readline and ncurses headers, not only libraries


v1.0.beta4 (2012-08-15)
-----------------------

* fix for issue #152: fix memleak for barriers


v1.0.beta3 (2012-08-10)
-----------------------

* fix for issue #151: Memleak, collection data not removed

* fix for issue #149: Inconsistent port for admin interface

* fix for issue #163: server cannot create collection because of abandoned files

* fix for issue #157: check for readline and ncurses headers, not only libraries

* fix for issue #108: db.<collection>.truncate() inefficient

* fix for issue #109: added startup note about cached collection names and how to
  refresh them

* fix for issue #156: fixed memleaks in /_api/import

* fix for issue #59: added tests for /_api/import

* modified return value for calls to /_api/import: now, the attribute "empty" is
  returned as well, stating the number of empty lines in the input. Also changed the
  return value of the error code attribute ("errorNum") from 1100 ("corrupted datafile")
  to 400 ("bad request") in case invalid/unexpected JSON data was sent to the server.
  This error code is more appropriate as no datafile is broken but just input data is
  incorrect.

* fix for issue #152: Memleak for barriers

* fix for issue #151: Memleak, collection data not removed

* value of --database.maximal-journal-size parameter is now validated on startup. If
  value is smaller than the minimum value (currently 1048576), an error is thrown and
  the server will not start. Before this change, the global value of maximal journal
  size was not validated at server start, but only on collection level

* increased sleep value in statistics creation loop from 10 to 500 microseconds. This
  reduces accuracy of statistics values somewhere after the decimal points but saves
  CPU time.

* avoid additional sync() calls when writing partial shape data (attribute name data)
  to disk. sync() will still be called when the shape marker (will be written after
  the attributes) is written to disk

* issue #147: added flag --database.force-sync-shapes to force synching of shape data
  to disk. The default value is true so it is the same behavior as in version 1.0.
  if set to false, shape data is synched to disk if waitForSync for the collection is
  set to true, otherwise, shape data is not synched.

* fix for issue #145: strange issue on Travis: added epsilon for numeric comparison in
  geo index

* fix for issue #136: adjusted message during indexing

* issue #131: added timeout for HTTP keep-alive connections. The default value is 300
  seconds. There is a startup parameter server.keep-alive-timeout to configure the value.
  Setting it to 0 will disable keep-alive entirely on the server.

* fix for issue #137: AQL optimizer should use indexes for ref accesses with
  2 named attributes


v1.0.beta2 (2012-08-03)
-----------------------

* fix for issue #134: improvements for centos RPM

* fixed problem with disable-admin-interface in config file


v1.0.beta1 (2012-07-29)
-----------------------

* fixed issue #118: We need a collection "debugger"

* fixed issue #126: Access-Shaper must be cached

* INCOMPATIBLE CHANGE: renamed parameters "connect-timeout" and "request-timeout"
  for arangosh and arangoimp to "--server.connect-timeout" and "--server.request-timeout"

* INCOMPATIBLE CHANGE: authorization is now required on the server side
  Clients sending requests without HTTP authorization will be rejected with HTTP 401
  To allow backwards compatibility, the server can be started with the option
  "--server.disable-authentication"

* added options "--server.username" and "--server.password" for arangosh and arangoimp
  These parameters must be used to specify the user and password to be used when
  connecting to the server. If no password is given on the command line, arangosh/
  arangoimp will interactively prompt for a password.
  If no user name is specified on the command line, the default user "root" will be
  used.

* added startup option "--server.ssl-cipher-list" to determine which ciphers to
  use in SSL context. also added SSL_OP_CIPHER_SERVER_PREFERENCE to SSL default
  options so ciphers are tried in server and not in client order

* changed default SSL protocol to TLSv1 instead of SSLv2

* changed log-level of SSL-related messages

* added SSL connections if server is compiled with OpenSSL support. Use --help-ssl

* INCOMPATIBLE CHANGE: removed startup option "--server.admin-port".
  The new endpoints feature (see --server.endpoint) allows opening multiple endpoints
  anyway, and the distinction between admin and "other" endpoints can be emulated
  later using privileges.

* INCOMPATIBLE CHANGE: removed startup options "--port", "--server.port", and
  "--server.http-port" for arangod.
  These options have been replaced by the new "--server.endpoint" parameter

* INCOMPATIBLE CHANGE: removed startup option "--server" for arangosh and arangoimp.
  These options have been replaced by the new "--server.endpoint" parameter

* Added "--server.endpoint" option to arangod, arangosh, and arangoimp.
  For arangod, this option allows specifying the bind endpoints for the server
  The server can be bound to one or multiple endpoints at once. For arangosh
  and arangoimp, the option specifies the server endpoint to connect to.
  The following endpoint syntax is currently supported:
  - tcp://host:port or http@tcp://host:port (HTTP over IPv4)
  - tcp://[host]:port or http@tcp://[host]:port (HTTP over IPv6)
  - ssl://host:port or http@tcp://host:port (HTTP over SSL-encrypted IPv4)
  - ssl://[host]:port or http@tcp://[host]:port (HTTP over SSL-encrypted IPv6)
  - unix:///path/to/socket or http@unix:///path/to/socket (HTTP over UNIX socket)

  If no port is specified, the default port of 8529 will be used.

* INCOMPATIBLE CHANGE: removed startup options "--server.require-keep-alive" and
  "--server.secure-require-keep-alive".
  The server will now behave as follows which should be more conforming to the
  HTTP standard:
  * if a client sends a "Connection: close" header, the server will close the
    connection
  * if a client sends a "Connection: keep-alive" header, the server will not
    close the connection
  * if a client does not send any "Connection" header, the server will assume
    "keep-alive" if the request was an HTTP/1.1 request, and "close" if the
    request was an HTTP/1.0 request

* (minimal) internal optimizations for HTTP request parsing and response header
  handling

* fixed Unicode unescaping bugs for \f and surrogate pairs in BasicsC/strings.c

* changed implementation of TRI_BlockCrc32 algorithm to use 8 bytes at a time

* fixed issue #122: arangod doesn't start if <log.file> cannot be created

* fixed issue #121: wrong collection size reported

* fixed issue #98: Unable to change journalSize

* fixed issue #88: fds not closed

* fixed escaping of document data in HTML admin front end

* added HTTP basic authentication, this is always turned on

* added server startup option --server.disable-admin-interface to turn off the
  HTML admin interface

* honor server startup option --database.maximal-journal-size when creating new
  collections without specific journalsize setting. Previously, these
  collections were always created with journal file sizes of 32 MB and the
  --database.maximal-journal-size setting was ignored

* added server startup option --database.wait-for-sync to control the default
  behavior

* renamed "--unit-tests" to "--javascript.unit-tests"


v1.0.alpha3 (2012-06-30)
------------------------

* fixed issue #116: createCollection=create option doesn't work

* fixed issue #115: Compilation issue under OSX 10.7 Lion & 10.8 Mountain Lion
  (homebrew)

* fixed issue #114: image not found

* fixed issue #111: crash during "make unittests"

* fixed issue #104: client.js -> ARANGO_QUIET is not defined


v1.0.alpha2 (2012-06-24)
------------------------

* fixed issue #112: do not accept document with duplicate attribute names

* fixed issue #103: Should we cleanup the directory structure

* fixed issue #100: "count" attribute exists in cursor response with "count:
  false"

* fixed issue #84 explain command

* added new MRuby version (2012-06-02)

* added --log.filter

* cleanup of command line options:
** --startup.directory => --javascript.startup-directory
** --quite => --quiet
** --gc.interval => --javascript.gc-interval
** --startup.modules-path => --javascript.modules-path
** --action.system-directory => --javascript.action-directory
** --javascript.action-threads => removed (is now the same pool as --server.threads)

* various bug-fixes

* support for import

* added option SKIP_RANGES=1 for make unittests

* fixed several range-related assertion failures in the AQL query optimizer

* fixed AQL query optimizations for some edge cases (e.g. nested subqueries with
  invalid constant filter expressions)


v1.0.alpha1 (2012-05-28)
------------------------

Alpha Release of ArangoDB 1.0<|MERGE_RESOLUTION|>--- conflicted
+++ resolved
@@ -1,12 +1,10 @@
 v3.3.20 (XXXX-XX-XX)
 --------------------
 
-<<<<<<< HEAD
 * force connection timeout to be 7 seconds to allow libcurl time to retry lost DNS
 	queries.
-=======
+
 * increase maximum number of collections/shards in an AQL query from 256 to 2048
->>>>>>> f2f9fe4e
 
 * don't rely on `_modules` collection being present and usable for arangod startup
 
