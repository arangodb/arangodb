devel
-----

<<<<<<< HEAD
* added nesting support for `aql` template strings

* added support for `undefined` and AQL literals to `aql.literal`

* added `aql.join` function
=======
* added more AQL query results cache inspection and control functionality

* the query editor within the web ui is now catching http 501 responses
  propertly.
>>>>>>> 260959f8

* upgraded JEMalloc version to 5.1.0

* use `-std=c++14` for ArangoDB compilation

* added startup parameter advertised-endpoints


v3.4.0-rc.2 (XXXX-XX-XX)
------------------------

* added AQL VERSION function to return the server version as a string

* the ArangoDB starter is now part of the Windows packages (was missing before)

* The Windows installer now offers a way to continue the installation if it 
  failed because of a locked database


v3.4.0-rc.1 (2018-09-06)
------------------------

* Release Candidate for 3.4.0, please check the `ReleaseNotes/KnownIssues34.md`
  file for a list of known issues

* upgraded bundled RocksDB version to 5.16.0

* upgraded bundled Snappy compression library to 1.1.7

* fixed issue #5941 if using breadth first search in traversals uniqueness checks
  on path (vertices and edges) have not been applied. In SmartGraphs the checks
  have been executed properly.

* added more detailed progress output to arangorestore, showing the percentage of
  how much data is restored for bigger collections plus a set of overview statistics
  after each processed collection

* added option `--rocksdb.use-file-logging` to enable writing of RocksDB's own
  informational LOG files into RocksDB's database directory.

  This option is turned off by default, but can be enabled for debugging RocksDB
  internals and performance.

* improved error messages when managing Foxx services

  Install/replace/upgrade will now provide additional information when an error
  is encountered during setup. Errors encountered during a `require` call will
  also include information about the underlying cause in the error message.

* fixed some Foxx script names being displayed incorrectly in web UI and Foxx CLI

* major revision of the maintenance feature

* added `uuidv4` and `genRandomBytes` methods to crypto module

* added `hexSlice` methods `hexWrite` to JS Buffer type

* added `Buffer.from`, `Buffer.of`, `Buffer.alloc` and `Buffer.allocUnsafe`
  for improved compatibility with Node.js

* Foxx HTTP API errors now log stacktraces

* fixed issue #5831: custom queries in the ui could not be loaded if the user
  only has read access to the _system database.

* fixed issue #6128: ArangoDb Cluster: Task moved from DBS to Coordinator

* fixed some web ui action events related to Running Queries view and Slow
  Queries History view

* fixed internal issue #2566: corrected web UI alignment of the nodes table

* fixed issue #5736: Foxx HTTP API responds with 500 error when request body
  is too short

* fixed issue #6106: Arithmetic operator type casting documentation incorrect

* The arangosh now supports the velocystream transport protocol via the schemas
  "vst+tcp://", "vst+ssl://", "vst+unix://" schemes.

* The server will no longer lowercase the input in --server.endpoint. This means
  Unix domain socket paths will now  be treated as specified, previously they were lowercased

* fixed logging of requests. A wrong log level was used

* fixed issue #5943: misplaced database ui icon and wrong cursor type were used

* fixed issue #5354: updated the web UI JSON editor, improved usability

* fixed issue #5648: fixed error message when saving unsupported document types

* fixed internal issue #2812: Cluster fails to create many indexes in parallel

* Added C++ implementation, load balancer support, and user restriction to Pregel API.

  If an execution is accessed on a different coordinator than where it was
  created, the request(s) will be forwarded to the correct coordinator. If an
  execution is accessed by a different user than the one who created it, the
  request will be denied.

* the AQL editor in the web UI now supports detailed AQL query profiling

* fixed issue #5884: Subquery nodes are no longer created on DBServers

* intermediate commits in the RocksDB engine are now only enabled in standalone AQL queries

  (not within a JS transaction), standalone truncate as well as for the "import" API

* the AQL editor in the web UI now supports GeoJSON types and is able to render them.

* fixed issue #5035: fixed a vulnerability issue within the web ui's index view

* PR #5552: add "--latency true" option to arangoimport.  Lists microsecond latency

* added `"pbkdf2"` method to `@arangodb/foxx/auth` module

* the `@arangodb/foxx/auth` module now uses a different method to generate salts,
  so salts are no longer guaranteed to be alphanumeric

* fixed internal issue #2567: the Web UI was showing the possibility to move a shard
  from a follower to the current leader

* Renamed RocksDB engine-specific statistics figure `rocksdb.block-cache-used`
  to `rocksdb.block-cache-usage` in output of `db._engineStats()`

  The new figure name is in line with the statistics that the RocksDB library
  provides in its new versions.

* Added RocksDB engine-specific statistics figures `rocksdb.block-cache-capacity`,
  `rocksdb.block-cache-pinned-usage` as well as level-specific figures
  `rocksdb.num-files-at-level` and `rocksdb.compression-ratio-at-level` in
  output of `db._engineStats()`

* Added RocksDB-engine configuration option `--rocksdb.block-align-data-blocks`

  If set to true, data blocks are aligned on lesser of page size and block size,
  which may waste some memory but may reduce the number of cross-page I/Os operations.

* Usage RocksDB format version 3 for new block-based tables

* Bugfix: The AQL syntax variants `UPDATE/REPLACE k WITH d` now correctly take
  _rev from k instead of d (when ignoreRevs is false) and ignore d._rev.

* Added C++ implementation, load balancer support, and user restriction to tasks API

  If a task is accessed on a different coordinator than where it was created,
  the request(s) will be forwarded to the correct coordinator. If a
  task is accessed by a different user than the one who created it, the request
  will be denied.

* Added load balancer support and user-restriction to async jobs API.

  If an async job is accessed on a different coordinator than where it was
  created, the request(s) will be forwarded to the correct coordinator. If a
  job is accessed by a different user than the one who created it, the request
  will be denied.

* switch default storage engine from MMFiles to RocksDB

  In ArangoDB 3.4, the default storage engine for new installations is the RocksDB
  engine. This differs to previous versions (3.2 and 3.3), in which the default
  storage engine was the MMFiles engine.

  The MMFiles engine can still be explicitly selected as the storage engine for
  all new installations. It's only that the "auto" setting for selecting the storage
  engine will now use the RocksDB engine instead of MMFiles engine.

  In the following scenarios, the effectively selected storage engine for new
  installations will be RocksDB:

  * `--server.storage-engine rocksdb`
  * `--server.storage-engine auto`
  * `--server.storage-engine` option not specified

  The MMFiles storage engine will be selected for new installations only when
  explicitly selected:

  * `--server.storage-engine mmfiles`

  On upgrade, any existing ArangoDB installation will keep its previously selected
  storage engine. The change of the default storage engine is thus only relevant
  for new ArangoDB installations and/or existing cluster setups for which new server
  nodes get added later. All server nodes in a cluster setup should use the same
  storage engine to work reliably. Using different storage engines in a cluster is
  unsupported.

* added collection.indexes() as an alias for collection.getIndexes()

* disable V8 engine and JavaScript APIs for agency nodes

* renamed MMFiles engine compactor thread from "Compactor" to "MMFilesCompactor".

  This change will be visible only on systems which allow assigning names to
  threads.

* added configuration option `--rocksdb.sync-interval`

  This option specifies interval (in milliseconds) that ArangoDB will use to
  automatically synchronize data in RocksDB's write-ahead log (WAL) files to
  disk. Automatic syncs will only be performed for not-yet synchronized data,
  and only for operations that have been executed without the *waitForSync*
  attribute.

  Automatic synchronization is performed by a background thread. The default
  sync interval is 100 milliseconds.

  Note: this option is not supported on Windows platforms. Setting the sync
  interval to a value greater 0 will produce a startup warning.

* added AQL functions `TO_BASE64`, `TO_HEX`, `ENCODE_URI_COMPONENT` and `SOUNDEX`

* PR #5857: RocksDB engine would frequently request a new DelayToken.  This caused
  excessive write delay on the next Put() call.  Alternate approach taken.

* changed the thread handling in the scheduler. `--server.maximal-threads` will be
  the maximum number of threads for the scheduler.

* The option `--server.threads` is now obsolete.

* use sparse indexes in more cases now, when it is clear that the index attribute
  value cannot be null

* introduce SingleRemoteOperationNode via "optimize-cluster-single-document-operations"
  optimizer rule, which triggers single document operations directly from the coordinator
  instead of using a full-featured AQL setup. This saves cluster roundtrips.

  Queries directly referencing the document key benefit from this:

      UPDATE {_key: '1'} WITH {foo: 'bar'} IN collection RETURN OLD

* Added load balancer support and user-restriction to cursor API.

  If a cursor is accessed on a different coordinator than where it was created,
  the requests will be forwarded to the correct coordinator. If a cursor is
  accessed by a different user than the one who created it, the request will
  be denied.

* if authentication is turned on requests to databases by users with insufficient rights
 will be answered with the HTTP forbidden (401) response.

* upgraded bundled RocksDB library version to 5.15

* added key generators `uuid` and `padded`

  The `uuid` key generator generates universally unique 128 bit keys, which are
  stored in hexadecimal human-readable format.
  The `padded` key generator generates keys of a fixed length (16 bytes) in
  ascending lexicographical sort order.

* The REST API of `/_admin/status` added: "operationMode" filed with same meaning as
  the "mode" field and field "readOnly" that has the inverted meaning of the field
  "writeOpsEnabled". The old field names will be deprecated in upcoming versions.

* added `COUNT_DISTINCT` AQL function

* make AQL optimizer rule `collect-in-cluster` optimize aggregation functions
  `AVERAGE`, `VARIANCE`, `STDDEV`, `UNIQUE`, `SORTED_UNIQUE` and `COUNT_DISTINCT`
  in a cluster by pushing parts of the aggregation onto the DB servers and only
  doing the total aggregation on the coordinator

* replace JavaScript functions FULLTEXT, NEAR, WITHIN and WITHIN_RECTANGLE with
  regular AQL subqueries via a new optimizer rule "replace-function-with-index".

* the existing "fulltext-index-optimizer" optimizer rule has been removed because its
  duty is now handled by the "replace-function-with-index" rule.

* added option "--latency true" option to arangoimport. Lists microsecond latency
  statistics on 10 second intervals.

* fixed internal issue #2256: ui, document id not showing up when deleting a document

* fixed internal issue #2163: wrong labels within foxx validation of service
  input parameters

* fixed internal issue #2160: fixed misplaced tooltips in indices view

* Added exclusive option for rocksdb collections. Modifying AQL queries can
  now set the exclusive option as well as it can be set on JavaScript transactions.

* added optimizer rule "optimize-subqueries", which makes qualifying subqueries
  return less data

  The rule fires in the following situations:
  * in case only a few results are used from a non-modifying subquery, the rule
    will add a LIMIT statement into the subquery. For example

        LET docs = (
          FOR doc IN collection
            FILTER ...
            RETURN doc
        )
        RETURN docs[0]

    will be turned into

        LET docs = (
          FOR doc IN collection
            FILTER ...
            LIMIT 1
            RETURN doc
        )
        RETURN docs[0]

    Another optimization performed by this rule is to modify the result value
    of subqueries in case only the number of results is checked later. For example

        RETURN LENGTH(
          FOR doc IN collection
            FILTER ...
            RETURN doc
        )

    will be turned into

        RETURN LENGTH(
          FOR doc IN collection
            FILTER ...
            RETURN true
        )

  This saves copying the document data from the subquery to the outer scope and may
  enable follow-up optimizations.

* fixed Foxx queues bug when queues are created in a request handler with an
  ArangoDB authentication header

* abort startup when using SSLv2 for a server endpoint, or when connecting with
  a client tool via an SSLv2 connection.

  SSLv2 has been disabled in the OpenSSL library by default in recent versions
  because of security vulnerabilities inherent in this protocol.

  As it is not safe at all to use this protocol, the support for it has also
  been stopped in ArangoDB. End users that use SSLv2 for connecting to ArangoDB
  should change the protocol from SSLv2 to TLSv12 if possible, by adjusting
  the value of the `--ssl.protocol` startup option.

* added `overwrite` option to document insert operations to allow for easier syncing.

  This implements almost the much inquired UPSERT. In reality it is a REPSERT
  (replace/insert) because only replacement and not modification of documents
  is possible. The option does not work in cluster collections with custom
  sharding.

* added startup option `--log.escape`

  This option toggles the escaping of log output.

  If set to `true` (which is the default value), then the logging will work
  as before, and the following characters in the log output are escaped:

  * the carriage return character (hex 0d)
  * the newline character (hex 0a)
  * the tabstop character (hex 09)
  * any other characters with an ordinal value less than hex 20

  If the option is set to `false`, no characters are escaped. Characters with
  an ordinal value less than hex 20 will not be printed in this mode but will
  be replaced with a space character (hex 20).

  A side effect of turning off the escaping is that it will reduce the CPU
  overhead for the logging. However, this will only be noticable when logging
  is set to a very verbose level (e.g. debug or trace).

* increased the default values for the startup options `--javascript.gc-interval`
  from every 1000 to every 2000 requests, and for `--javascript.gc-frequency` from
  30 to 60 seconds

  This will make the V8 garbage collection run less often by default than in previous
  versions, reducing CPU load a bit and leaving more contexts available on average.

* added `/_admin/repair/distributeShardsLike` that repairs collections with
  distributeShardsLike where the shards aren't actually distributed like in the
  prototype collection, as could happen due to internal issue #1770

* Fixed issue #4271: Change the behavior of the `fullCount` option for AQL query
  cursors so that it will only take into account `LIMIT` statements on the top level
  of the query.

  `LIMIT` statements in subqueries will not have any effect on the `fullCount` results
  any more.

* We added a new geo-spatial index implementation. On the RocksDB storage engine all
  installations will need to be upgraded with `--database.auto-upgrade true`. New geo
  indexes will now only report with the type `geo` instead of `geo1` or `geo2`.
  The index types `geo1` and `geo2` are now deprecated.
  Additionally we removed the deprecated flags `constraint` and `ignoreNull` from geo
  index definitions, these fields were initially deprecated in ArangoDB 2.5

* Add revision id to RocksDB values in primary indexes to speed up replication (~10x).

* PR #5238: Create a default pacing algorithm for arangoimport to avoid TimeoutErrors
  on VMs with limited disk throughput

* Starting a cluster with coordinators and DB servers using different storage engines
  is unsupported. Doing it anyway will now produce a warning on startup

* fixed issue #4919: C++ implementation of LIKE function now matches the old and correct
  behaviour of the javascript implementation.

* added `--json` option to arangovpack, allowing to treat its input as plain JSON data
  make arangovpack work without any configuration file

* added experimental arangodb startup option `--javascript.enabled` to enable/disable the
  initialization of the V8 JavaScript engine. Only expected to work on single-servers and
  agency deployments

* pull request #5201: eliminate race scenario where handlePlanChange could run infinite times
  after an execution exceeded 7.4 second time span

* UI: fixed an unreasonable event bug within the modal view engine

* pull request #5114: detect shutdown more quickly on heartbeat thread of coordinator and
  DB servers

* fixed issue #3811: gharial api is now checking existence of `_from` and `_to` vertices
  during edge creation

* There is a new method `_profileQuery` on the database object to execute a query and
  print an explain with annotated runtime information.

* Query cursors can now be created with option `profile`, with a value of 0, 1 or 2.
  This will cause queries to include more statistics in their results and will allow tracing
  of queries.

* fixed internal issue #2147: fixed database filter in UI

* fixed internal issue #2149: number of documents in the UI is not adjusted after moving them

* fixed internal issue #2150: UI - loading a saved query does not update the list of bind
  parameters

* removed option `--cluster.my-local-info` in favor of persisted server UUIDs

  The option `--cluster.my-local-info` was deprecated since ArangoDB 3.3.

* added new collection property `cacheEnabled` which enables in-memory caching for
  documents and primary index entries. Available only when using RocksDB

* arangodump now supports `--threads` option to dump collections in parallel

* arangorestore now supports `--threads` option to restore collections in parallel

* Improvement: The AQL query planner in cluster is now a bit more clever and
  can prepare AQL queries with less network overhead.

  This should speed up simple queries in cluster mode, on complex queries it
  will most likely not show any performance effect.
  It will especially show effects on collections with a very high amount of Shards.

* removed remainders of dysfunctional `/_admin/cluster-test` and `/_admin/clusterCheckPort`
  API endpoints and removed them from documentation

* added new query option `stream` to enable streaming query execution via the
  `POST /_api/cursor` rest interface.

* fixed issue #4698: databases within the UI are now displayed in a sorted order.

* Behavior of permissions for databases and collections changed:
  The new fallback rule for databases for which an access level is not explicitly specified:
  Choose the higher access level of:
    * A wildcard database grant
    * A database grant on the `_system` database
  The new fallback rule for collections for which an access level is not explicitly specified:
  Choose the higher access level of:
    * Any wildcard access grant in the same database, or on "*/*"
    * The access level for the current database
    * The access level for the `_system` database

* fixed issue #4583: add AQL ASSERT and AQL WARN

* renamed startup option `--replication.automatic-failover` to
  `--replication.active-failover`
  using the old option name will still work in ArangoDB 3.4, but the old option
  will be removed afterwards

* index selectivity estimates for RocksDB engine are now eventually consistent

  This change addresses a previous issue where some index updates could be
  "lost" from the view of the internal selectivity estimate, leading to
  inaccurate estimates. The issue is solved now, but there can be up to a second
  or so delay before updates are reflected in the estimates.

* support `returnOld` and `returnNew` attributes for in the following HTTP REST
  APIs:

  * /_api/gharial/<graph>/vertex/<collection>
  * /_api/gharial/<graph>/edge/<collection>

  The exception from this is that the HTTP DELETE verb for these APIs does not
  support `returnOld` because that would make the existing API incompatible

* fixed internal issue #478: remove unused and undocumented REST API endpoints
  _admin/statistics/short and _admin/statistics/long

  These APIs were available in ArangoDB's REST API, but have not been called by
  ArangoDB itself nor have they been part of the documented API. They have been
  superseded by other REST APIs and were partially dysfunctional. Therefore
  these two endpoints have been removed entirely.

* fixed issue #1532: reload users on restore

* fixed internal issue #1475: when restoring a cluster dump to a single server
  ignore indexes of type primary and edge since we mustn't create them here.

* fixed internal issue #1439: improve performance of any-iterator for RocksDB

* issue #1190: added option `--create-database` for arangoimport

* UI: updated dygraph js library to version 2.1.0

* renamed arangoimp to arangoimport for consistency
  Release packages will still install arangoimp as a symlink so user scripts
  invoking arangoimp do not need to be changed

* UI: Shard distribution view now has an accordion view instead of displaying
  all shards of all collections at once.

* fixed issue #4393: broken handling of unix domain sockets in JS_Download

* added AQL function `IS_KEY`
  this function checks if the value passed to it can be used as a document key,
  i.e. as the value of the `_key` attribute

* added AQL functions `SORTED` and `SORTED_UNIQUE`

  `SORTED` will return a sorted version of the input array using AQL's internal
  comparison order
  `SORTED_UNIQUE` will do the same, but additionally removes duplicates.

* added C++ implementation for AQL functions `DATE_NOW`, `DATE_ISO8601`,
  `DATE_TIMESTAMP`, `IS_DATESTRING`, `DATE_DAYOFWEEK`, `DATE_YEAR`,
  `DATE_MONTH`, `DATE_DAY`, `DATE_HOUR`, `DATE_MINUTE`, `DATE_SECOND`,
  `DATE_MILLISECOND`, `DATE_DAYOFYEAR`, `DATE_ISOWEEK`, `DATE_LEAPYEAR`,
  `DATE_QUARTER`, `DATE_DAYS_IN_MONTH`, `DATE_ADD`, `DATE_SUBTRACT`,
  `DATE_DIFF`, `DATE_COMPARE`, `TRANSLATE` and `SHA512`

* fixed a bug where clusterinfo missed changes to plan after agency
  callback is registred for create collection

* Foxx manifest.json files can now contain a $schema key with the value
  of "http://json.schemastore.org/foxx-manifest" to improve tooling support.

* fixed agency restart from compaction without data

* fixed agency's log compaction for internal issue #2249

* only load Plan and Current from agency when actually needed


v3.3.15 (XXXX-XX-XX)
--------------------

* fixed issue #5941 if using breadth-first search in traversals uniqueness checks
  on path (vertices and edges) have not been applied. In SmartGraphs the checks
  have been executed properly.

* added more detailed progress output to arangorestore, showing the percentage of
  how much data is restored for bigger collections plus a set of overview statistics
  after each processed collection

* added option `--rocksdb.use-file-logging` to enable writing of RocksDB's own
  informational LOG files into RocksDB's database directory.

  This option is turned off by default, but can be enabled for debugging RocksDB
  internals and performance.

* improved error messages when managing Foxx services

  Install/replace/upgrade will now provide additional information when an error
  is encountered during setup. Errors encountered during a `require` call will
  also include information about the underlying cause in the error message.

* fixed some Foxx script names being displayed incorrectly in web UI and Foxx CLI

* added startup option `--query.optimizer-max-plans value`

  This option allows limiting the number of query execution plans created by the 
  AQL optimizer for any incoming queries. The default value is `128`.

  By adjusting this value it can be controlled how many different query execution 
  plans the AQL query optimizer will generate at most for any given AQL query. 
  Normally the AQL query optimizer will generate a single execution plan per AQL query, 
  but there are some cases in which it creates multiple competing plans. More plans
  can lead to better optimized queries, however, plan creation has its costs. The
  more plans are created and shipped through the optimization pipeline, the more time 
  will be spent in the optimizer.

  Lowering this option's value will make the optimizer stop creating additional plans 
  when it has already created enough plans.

  Note that this setting controls the default maximum number of plans to create. The
  value can still be adjusted on a per-query basis by setting the *maxNumberOfPlans*
  attribute when running a query.

  This change also lowers the default maximum number of query plans from 192 to 128.

* bug fix: facilitate faster shutdown of coordinators and db servers

* upgraded arangodb starter version to 0.13.2

* cluster nodes should retry registering in agency until successful

* fixed some web ui action events related to Running Queries view and Slow
  Queries History view

* Create a default pacing algorithm for arangoimport to avoid TimeoutErrors
  on VMs with limited disk throughput

* backport PR 6150: establish unique function to indicate when
  application is terminating and therefore network retries should not occur

* backport PR #5201: eliminate race scenario where handlePlanChange
  could run infinite times after an execution exceeded 7.4 second time span


v3.3.14 (2018-08-15)
--------------------

* upgraded arangodb starter version to 0.13.1

* Foxx HTTP API errors now log stacktraces

* fixed issue #5736: Foxx HTTP API responds with 500 error when request body
  is too short

* fixed issue #5831: custom queries in the ui could not be loaded if the user
  only has read access to the _system database.

* fixed internal issue #2566: corrected web UI alignment of the nodes table

* fixed internal issue #2869: when attaching a follower with global applier to an
  authenticated leader already existing users have not been replicated, all users
  created/modified later are replicated.

* fixed internal issue #2865: dumping from an authenticated arangodb the users have
  not been included

* fixed issue #5943: misplaced database ui icon and wrong cursor type were used

* fixed issue #5354: updated the web UI JSON editor, improved usability

* fixed issue #5648: fixed error message when saving unsupported document types

* fixed issue #6076: Segmentation fault after AQL query

  This also fixes issues #6131 and #6174

* fixed issue #5884: Subquery nodes are no longer created on DBServers

* fixed issue #6031: Broken LIMIT in nested list iterations

* fixed internal issue #2812: Cluster fails to create many indexes in parallel

* intermediate commits in the RocksDB engine are now only enabled in standalone AQL
  queries (not within a JS transaction), standalone truncate as well as for the
  "import" API

* Bug fix: race condition could request data from Agency registry that did not
  exist yet.  This caused a throw that would end the Supervision thread.
  All registry query APIs no longer throw exceptions.


v3.3.13 (2018-07-26)
--------------------

* fixed internal issue #2567: the Web UI was showing the possibility to move a
  shard from a follower to the current leader

* fixed issue #5977: Unexpected execution plan when subquery contains COLLECT

* Bugfix: The AQL syntax variants `UPDATE/REPLACE k WITH d` now correctly take
  _rev from k instead of d (when ignoreRevs is false) and ignore d._rev.

* put an upper bound on the number of documents to be scanned when using
  `db.<collection>.any()` in the RocksDB storage engine

  previous versions of ArangoDB did a scan of a random amount of documents in
  the collection, up to the total number of documents available. this produced
  a random selection with a good quality, but needed to scan half the number
  of documents in the collection on average.

  The new version will only scan up to 500 documents, so it produces a less
  random result, but will be a lot faster especially for large collections.

  The implementation of `any()` for the MMFiles engine remains unchanged. The
  MMFiles engine will pick a random document from the entire range of the
  in-memory primary index without performing scans.

* return an empty result set instead of an "out of memory" exception when
  querying the geo index with invalid (out of range) coordinates

* added load balancer support and user-restriction to cursor API.

  If a cursor is accessed on a different coordinator than where it was created,
  the requests will be forwarded to the correct coordinator. If a cursor is
  accessed by a different user than the one who created it, the request will
  be denied.

* keep failed follower in followers list in Plan.

  This increases the changes of a failed follower getting back into sync if the
  follower comes back after a short time. In this case the follower can try to
  get in sync again, which normally takes less time than seeding a completely
  new follower.

* fix assertion failure and undefined behavior in Unix domain socket connections,
  introduced by 3.3.12

* added configuration option `--rocksdb.sync-interval`

  This option specifies interval (in milliseconds) that ArangoDB will use to
  automatically synchronize data in RocksDB's write-ahead log (WAL) files to
  disk. Automatic syncs will only be performed for not-yet synchronized data,
  and only for operations that have been executed without the *waitForSync*
  attribute.

  Automatic synchronization is performed by a background thread. The default
  sync interval is 0, meaning the automatic background syncing is turned off.
  Background syncing in 3.3 is opt-in, whereas in ArangoDB 3.4 the default sync
  interval will be 100 milliseconds.

  Note: this option is not supported on Windows platforms. Setting the sync
  interval to a value greater 0 will produce a startup warning.

* fixed graph creation sometimes failing with 'edge collection
  already used in edge def' when the edge definition contained multiple vertex
  collections, despite the edge definitions being identical

* inception could get caught in a trap, where agent configuration
  version and timeout multiplier lead to incapacitated agency

* fixed issue #5827: Batch request handling incompatible with .NET's default
  ContentType format

* fixed agency's log compaction for internal issue #2249

* inspector collects additionally disk data size and storage engine statistics


v3.3.12 (2018-07-12)
--------------------

* issue #5854: RocksDB engine would frequently request a new DelayToken.  This caused
  excessive write delay on the next Put() call.  Alternate approach taken.

* fixed graph creation under some circumstances failing with 'edge collection
  already used in edge def' despite the edge definitions being identical

* fixed issue #5727: Edge document with user provided key is inserted as many
  times as the number of shards, violating the primary index

* fixed internal issue #2658: AQL modification queries did not allow `_rev`
  checking. There is now a new option `ignoreRevs` which can be set to `false`
  in order to force AQL modification queries to match revision ids before
  doing any modifications

* fixed issue #5679: Replication applier restrictions will crash synchronisation
  after initial sync

* fixed potential issue in RETURN DISTINCT CollectBlock implementation
  that led to the block producing an empty result

* changed communication tasks to use boost strands instead of locks,
  this fixes a race condition with parallel VST communication over
  SSL

* fixed agency restart from compaction without data

* fixed for agent coming back to agency with changed endpoint and
  total data loss

* more patient agency tests to allow for ASAN tests to successfully finish


v3.3.11 (2018-06-26)
--------------------

* upgraded arangosync version to 0.5.3

* upgraded arangodb starter version to 0.12.0

* fixed internal issue #2559: "unexpected document key" error when custom
  shard keys are used and the "allowUserKeys" key generator option is set
  to false

* fixed AQL DOCUMENT lookup function for documents for sharded collections with
  more than a single shard and using a custom shard key (i.e. some shard
  key attribute other than `_key`).
  The previous implementation of DOCUMENT restricted to lookup to a single
  shard in all cases, though this restriction was invalid. That lead to
  `DOCUMENT` not finding documents in cases the wrong shard was contacted. The
  fixed implementation in 3.3.11 will reach out to all shards to find the
  document, meaning it will produce the correct result, but will cause more
  cluster-internal traffic. This increase in traffic may be high if the number
  of shards is also high, because each invocation of `DOCUMENT` will have to
  contact all shards.
  There will be no performance difference for non-sharded collections or
  collections that are sharded by `_key` or that only have a single shard.

* reimplemented replication view in web UI

* fixed internal issue #2256: ui, document id not showing up when deleting a document

* fixed internal issue #2163: wrong labels within foxx validation of service
  input parameters

* fixed internal issue #2160: fixed misplaced tooltips in indices view

* added new arangoinspect client tool, to help users and customers easily collect
  information of any ArangoDB server setup, and facilitate troubleshooting for the
  ArangoDB Support Team


v3.3.10 (2018-06-04)
--------------------

* make optimizer rule "remove-filter-covered-by-index" not stop after removing
  a sub-condition from a FILTER statement, but pass the optimized FILTER
  statement again into the optimizer rule for further optimizations.
  This allows optimizing away some more FILTER conditions than before.

* allow accessing /_admin/status URL on followers too in active failover setup

* fix cluster COLLECT optimization for attributes that were in "sorted" variant of
  COLLECT and that were provided by a sorted index on the collected attribute

* apply fulltext index optimization rule for multiple fulltext searches in
  the same query

  this fixes https://stackoverflow.com/questions/50496274/two-fulltext-searches-on-arangodb-cluster-v8-is-involved

* validate `_from` and `_to` values of edges on updates consistently

* fixed issue #5400: Unexpected AQL Result

* fixed issue #5429: Frequent 'updated local foxx repository' messages

* fixed issue #5252: Empty result if FULLTEXT() is used together with LIMIT offset

* fixed issue #5035: fixed a vulnerability issue within the web ui's index view

* inception was ignoring leader's configuration


v3.3.9 (2018-05-17)
-------------------

* added `/_admin/repair/distributeShardsLike` that repairs collections with
  distributeShardsLike where the shards aren't actually distributed like in the
  prototype collection, as could happen due to internal issue #1770

* fixed Foxx queues bug when queues are created in a request handler with an
  ArangoDB authentication header

* upgraded arangosync version to 0.5.1

* upgraded arangodb starter version to 0.11.3

* fix cluster upgrading issue introduced in 3.3.8

  the issue made arangod crash when starting a DB server with option
  `--database.auto-upgrade true`

* fix C++ implementation of AQL ZIP function to return each distinct attribute
  name only once. The previous implementation added non-unique attribute names
  multiple times, which led to follow-up issues.
  Now if an attribute name occurs multiple times in the input list of attribute
  names, it will only be incorporated once into the result object, with the
  value that corresponds to the first occurrence.
  This fix also changes the V8 implementation of the ZIP function, which now
  will always return the first value for non-unique attribute names and not the
  last occurring value.

* self heal during a Foxx service install, upgrade or replace no longer breaks
  the respective operation

* make /_api/index, /_api/database and /_api/user REST handlers use the scheduler's
  internal queue, so they do not run in an I/O handling thread

* fixed issue #4919: C++ implementation of LIKE function now matches the old and
  correct behavior of the JavaScript implementation.

* added REST API endpoint /_admin/server/availability for monitoring purposes

* UI: fixed an unreasonable event bug within the modal view engine

* fixed issue #3811: gharial api is now checking existence of _from and _to vertices
  during edge creation

* fixed internal issue #2149: number of documents in the UI is not adjusted after
  moving them

* fixed internal issue #2150: UI - loading a saved query does not update the list
  of bind parameters

* fixed internal issue #2147 - fixed database filter in UI

* fixed issue #4934: Wrong used GeoIndex depending on FILTER order

* added `query` and `aql.literal` helpers to `@arangodb` module.

* remove post-sort from GatherNode in cluster AQL queries that do use indexes
  for filtering but that do not require a sorted result

  This optimization can speed up gathering data from multiple shards, because
  it allows to remove a merge sort of the individual shards' results.

* extend the already existing "reduce-extraction-to-projection" AQL optimizer
  rule for RocksDB to provide projections of up to 5 document attributes. The
  previous implementation only supported a projection for a single document
  attribute. The new implementation will extract up to 5 document attributes from
  a document while scanning a collection via an EnumerateCollectionNode.
  Additionally the new version of the optimizer rule can also produce projections
  when scanning an index via an IndexNode.
  The optimization is benefial especially for huge documents because it will copy
  out only the projected attributes from the document instead of copying the entire
  document data from the storage engine.

  When applied, the explainer will show the projected attributes in a `projections`
  remark for an EnumerateCollectionNode or IndexNode. The optimization is limited
  to the RocksDB storage engine.

* added index-only optimization for AQL queries that can satisfy the retrieval of
  all required document attributes directly from an index.

  This optimization will be triggered for the RocksDB engine if an index is used
  that covers all required attributes of the document used later on in the query.
  If applied, it will save retrieving the actual document data (which would require
  an extra lookup in RocksDB), but will instead build the document data solely
  from the index values found. It will only be applied when using up to 5 attributes
  from the document, and only if the rest of the document data is not used later
  on in the query.

  The optimization is currently available for the RocksDB engine for the index types
  primary, edge, hash, skiplist and persistent.

  If the optimization is applied, it will show up as "index only" in an AQL
  query's execution plan for an IndexNode.

* added scan-only optimization for AQL queries that iterate over collections or
  indexes and that do not need to return the actual document values.

  Not fetching the document values from the storage engine will provide a
  considerable speedup when using the RocksDB engine, but may also help a bit
  in case of the MMFiles engine. The optimization will only be applied when
  full-scanning or index-scanning a collection without refering to any of its
  documents later on, and, for an IndexNode, if all filter conditions for the
  documents of the collection are covered by the index.

  If the optimization is applied, it will show up as "scan only" in an AQL
  query's execution plan for an EnumerateCollectionNode or an IndexNode.

* extend existing "collect-in-cluster" optimizer rule to run grouping, counting
  and deduplication on the DB servers in several cases, so that the coordinator
  will only need to sum up the potentially smaller results from the individual shards.

  The following types of COLLECT queries are covered now:
  - RETURN DISTINCT expr
  - COLLECT WITH COUNT INTO ...
  - COLLECT var1 = expr1, ..., varn = exprn (WITH COUNT INTO ...), without INTO or KEEP
  - COLLECT var1 = expr1, ..., varn = exprn AGGREGATE ..., without INTO or KEEP, for
    aggregate functions COUNT/LENGTH, SUM, MIN and MAX.

* honor specified COLLECT method in AQL COLLECT options

  for example, when the user explicitly asks for the COLLECT method
  to be `sorted`, the optimizer will now not produce an alternative
  version of the plan using the hash method.

  additionally, if the user explcitly asks for the COLLECT method to
  be `hash`, the optimizer will now change the existing plan to use
  the hash method if possible instead of just creating an alternative
  plan.

  `COLLECT ... OPTIONS { method: 'sorted' }` => always use sorted method
  `COLLECT ... OPTIONS { method: 'hash' }`   => use hash if this is technically possible
  `COLLECT ...` (no options)                 => create a plan using sorted, and another plan using hash method

* added bulk document lookups for MMFiles engine, which will improve the performance
  of document lookups from an inside an index in case the index lookup produces many
  documents


v3.3.8 (2018-04-24)
-------------------

* included version of ArangoDB Starter (`arangodb` binary) updated to v0.10.11,
  see [Starter changelog](https://github.com/arangodb-helper/arangodb/blob/master/CHANGELOG.md)

* added arangod startup option `--dump-options` to print all configuration parameters
  as a JSON object

* fixed: (Enterprise only) If you restore a SmartGraph where the collections
  are still existing and are supposed to be dropped on restore we ended up in
  duplicate name error. This is now gone and the SmartGraph is correctly restored.

* fix lookups by `_id` in smart graph edge collections

* improve startup resilience in case there are datafile errors (MMFiles)

  also allow repairing broken VERSION files automatically on startup by
  specifying the option `--database.ignore-datafile-errors true`

* fix issue #4582: UI query editor now supports usage of empty string as bind parameter value

* fixed internal issue #2148: Number of documents found by filter is misleading in web UI

* added startup option `--database.required-directory-state`

  using this option it is possible to require the database directory to be
  in a specific state on startup. the options for this value are:

  - non-existing: database directory must not exist
  - existing: database directory must exist
  - empty: database directory must exist but be empty
  - populated: database directory must exist and contain specific files already
  - any: any state allowed

* field "$schema" in Foxx manifest.json files no longer produce warnings

* added `@arangodb/locals` module to expose the Foxx service context as an
  alternative to using `module.context` directly.

* `db._executeTransaction` now accepts collection objects as collections.

* supervision can be put into maintenance mode


v3.3.7 (2018-04-11)
-------------------

* added hidden option `--query.registry-ttl` to control the lifetime of cluster AQL
  query parts

* fixed internal issue #2237: AQL queries on collections with replicationFactor:
  "satellite" crashed arangod in single server mode

* fixed restore of satellite collections: replicationFactor was set to 1 during
  restore

* fixed dump and restore of smart graphs:
  a) The dump will not include the hidden shadow collections anymore, they were dumped
     accidentially and only contain duplicated data.
  b) Restore will now ignore hidden shadow collections as all data is contained
     in the smart-edge collection. You can manually include these collections from an
     old dump (3.3.5 or earlier) by using `--force`.
  c) Restore of a smart-graph will now create smart collections properly instead
     of getting into `TIMEOUT_IN_CLUSTER_OPERATION`

* fixed issue in AQL query optimizer rule "restrict-to-single-shard", which
  may have sent documents to a wrong shard in AQL INSERT queries that specified
  the value for `_key` using an expression (and not a constant value)
  Important: if you were affected by this bug in v3.3.5 it is required that you
  recreate your dataset in v3.3.6 (i.e. dumping and restoring) instead of doing
  a simple binary upgrade

* added /_admin/status HTTP API for debugging purposes

* added ArangoShell helper function for packaging all information about an
  AQL query so it can be run and analyzed elsewhere:

  query = "FOR doc IN mycollection FILTER doc.value > 42 RETURN doc";
  require("@arangodb/aql/explainer").debugDump("/tmp/query-debug-info", query);

  Entitled users can send the generated file to the ArangoDB support to facilitate
  reproduction and debugging.

* added hidden option `--server.ask-jwt-secret`. This is an internal option
  for debugging and should not be exposed to end-users.

* fix for internal issue #2215. supervision will now wait for agent to
  fully prepare before adding 10 second grace period after leadership change

* fixed internal issue #2215's FailedLeader timeout bug

v3.3.5 (2018-03-28)
-------------------

* fixed issue #4934: Wrong used GeoIndex depending on FILTER order

* make build id appear in startup log message alongside with other version info

* make AQL data modification operations that are sent to all shards and that are
  supposed to return values (i.e. `RETURN OLD` or `RETURN NEW`) not return fake
  empty result rows if the document to be updated/replaced/removed was not present
  on the target shard

* added AQL optimizer rule `restrict-to-single-shard`

  This rule will kick in if a collection operation (index lookup or data
  modification operation) will only affect a single shard, and the operation can be
  restricted to the single shard and is not applied for all shards. This optimization
  can be applied for queries that access a collection only once in the query, and that
  do not use traversals, shortest path queries and that do not access collection data
  dynamically using the `DOCUMENT`, `FULLTEXT`, `NEAR` or `WITHIN` AQL functions.
  Additionally, the optimizer will only pull off this optimization if can safely
  determine the values of all the collection's shard keys from the query, and when the
  shard keys are covered by a single index (this is always true if the shard key is
  the default `_key`)

* display missing attributes of GatherNodes in AQL explain output

* make AQL optimizer rule `undistribute-remove-after-enum-coll` fire in a few
  more cases in which it is possible

* slightly improve index selection for the RocksDB engine when there are multiple
  competing indexes with the same attribute prefixes, but different amount of
  attributes covered. In this case, the more specialized index will be preferred
  now

* fix issue #4924: removeFollower now prefers to remove the last follower(s)

* added "collect-in-cluster" optimizer rule to have COLLECT WITH COUNT queries
  without grouping being executed on the DB servers and the coordinator only summing
  up the counts from the individual shards

* fixed issue #4900: Nested FOR query uses index but ignores other filters

* properly exit v8::Context in one place where it was missing before

* added hidden option `--cluster.index-create-timeout` for controlling the
  default value of the index creation timeout in cluster
  under normal circumstances, this option does not need to be adjusted

* increase default timeout for index creation in cluster to 3600s

* fixed issue #4843: Query-Result has more Docs than the Collection itself

* fixed the behavior of ClusterInfo when waiting for current to catch
  up with plan in create collection.

* fixed issue #4827: COLLECT on edge _to field doesn't group distinct values as expected (MMFiles)


v3.3.4 (2018-03-01)
-------------------

* fix AQL `fullCount` result value in some cluster cases when it was off a bit

* fix issue #4651: Simple query taking forever until a request timeout error

* fix issue #4657: fixed incomplete content type header

* Vastly improved the Foxx Store UI

* fix issue #4677: AQL WITH with bind parameters results in "access after data-modification"
  for two independent UPSERTs

* remove unused startup option `--ldap.permissions-attribute-name`

* fix issue #4457: create /var/tmp/arangod with correct user in supervisor mode

* remove long disfunctional admin/long_echo handler

* fixed Foxx API:

  * PUT /_api/foxx/service: Respect force flag
  * PATCH /_api/foxx/service: Check whether a service under given mount exists

* internal issue #1726: supervision failed to remove multiple servers
  from health monitoring at once.

* more information from inception, why agent is activated

* fixed a bug where supervision tried to deal with shards of virtual collections

* fix internal issue #1770: collection creation using distributeShardsLike yields
  errors and did not distribute shards correctly in the following cases:
  1. If numberOfShards * replicationFactor % nrDBServers != 0
     (shards * replication is not divisible by DBServers).
  2. If there was failover / move shard case on the leading collection
     and creating the follower collection afterwards.

* fix timeout issues in replication client expiration

* added missing edge filter to neighbors-only traversals
  in case a filter condition was moved into the traverser and the traversal was
  executed in breadth-first mode and was returning each visited vertex exactly
  once, and there was a filter on the edges of the path and the resulting vertices
  and edges were not used later, the edge filter was not applied

* fixed issue #4160: Run arangod with "--database.auto-upgrade" option always crash silently without error log

* fix internal issue #1848: AQL optimizer was trying to resolve attribute accesses
  to attributes of constant object values at query compile time, but only did so far
  the very first attribute in each object

  this fixes https://stackoverflow.com/questions/48648737/beginner-bug-in-for-loops-from-objects

* fix inconvenience: If we want to start server with a non-existing
  --javascript.app-path it will now be created (if possible)

* fixed: REST API `POST _api/foxx` now returns HTTP code 201 on success, as documented.
         returned 200 before.

* fixed: REST API `PATCH _api/foxx/dependencies` now updates the existing dependencies
         instead of replacing them.

* fixed: Foxx upload of single javascript file. You now can upload via http-url pointing
         to a javascript file.

* fixed issue #4395: If your foxx app includes an `APP` folder it got
         accidently removed by selfhealing this is not the case anymore.

* fixed internal issue #1969 - command apt-get purge/remove arangodb3e was failing


v3.3.3 (2018-01-16)
-------------------

* fix issue #4272: VERSION file keeps disappearing

* fix internal issue #81: quotation marks disappeared when switching table/json
  editor in the query editor ui

* added option `--rocksdb.throttle` to control whether write-throttling is enabled
  Write-throttling is turned on by default, to reduce chances of compactions getting
  too far behind and blocking incoming writes.

* fixed issue #4308: Crash when getter for error.name throws an error (on Windows)

* UI: fixed a query editor caching and parsing issue

* Fixed internal issue #1683: fixes an UI issue where a collection name gets wrongly cached
  within the documents overview of a collection.

* Fixed an issue with the index estimates in RocksDB in the case a transaction is aborted.
  Former the index estimates were modified if the transaction commited or not.
  Now they will only be modified if the transaction commited successfully.

* UI: optimized login view for very small screen sizes

* Truncate in RocksDB will now do intermediate commits every 10.000 documents
  if truncate fails or the server crashes during this operation all deletes
  that have been commited so far are persisted.

* make the default value of `--rocksdb.block-cache-shard-bits` use the RocksDB
  default value. This will mostly mean the default number block cache shard
  bits is lower than before, allowing each shard to store more data and cause
  less evictions from block cache

* issue #4222: Permission error preventing AQL query import / export on webui

* UI: optimized error messages for invalid query bind parameter

* UI: upgraded swagger ui to version 3.9.0

* issue #3504: added option `--force-same-database` for arangorestore

  with this option set to true, it is possible to make any arangorestore attempt
  fail if the specified target database does not match the database name
  specified in the source dump's "dump.json" file. it can thus be used to
  prevent restoring data into the "wrong" database

  The option is set to `false` by default to ensure backwards-compatibility

* make the default value of `--rocksdb.block-cache-shard-bits` use the RocksDB
  default value. This will mostly mean the default number block cache shard
  bits is lower than before, allowing each shard to store more data and cause
  less evictions from block cache

* fixed issue #4255: AQL SORT consuming too much memory

* fixed incorrect persistence of RAFT vote and term


v3.3.2 (2018-01-04)
-------------------

* fixed issue #4199: Internal failure: JavaScript exception in file 'arangosh.js'
  at 98,7: ArangoError 4: Expecting type String

* fixed issue in agency supervision with a good server being left in
  failedServers

* distinguish isReady and allInSync in clusterInventory

* fixed issue #4197: AQL statement not working in 3.3.1 when upgraded from 3.2.10

* do not reuse collection ids when restoring collections from a dump, but assign new collection ids, this should prevent collection id conflicts


v3.3.1 (2017-12-28)
-------------------

* UI: displayed wrong wfs property for a collection when using RocksDB as
  storage engine

* added `--ignore-missing` option to arangoimp
  this option allows importing lines with less fields than specified in the CSV
  header line

* changed misleading error message from "no leader" to "not a leader"

* optimize usage of AQL FULLTEXT index function to a FOR loop with index
  usage in some cases
  When the optimization is applied, this especially speeds up fulltext index
  queries in the cluster

* UI: improved the behavior during collection creation in a cluster environment

* Agency lockup fixes for very small machines.

* Agency performance improvement by finer grained locking.

* Use steady_clock in agency whereever possible.

* Agency prevent Supervision thread crash.

* Fix agency integer overflow in timeout calculation.


v3.3.0 (2012-12-14)
-------------------

* release version

* added a missing try/catch block in the supervision thread


v3.3.rc8 (2017-12-12)
---------------------

* UI: fixed broken Foxx configuration keys. Some valid configuration values
  could not be edited via the ui.

* UI: pressing the return key inside a select2 box no longer triggers the modal's
  success function

* UI: coordinators and db servers are now in sorted order (ascending)


v3.3.rc7 (2017-12-07)
---------------------

* fixed issue #3741: fix terminal color output in Windows

* UI: fixed issue #3822: disabled name input field for system collections

* fixed issue #3640: limit in subquery

* fixed issue #3745: Invalid result when using OLD object with array attribute in UPSERT statement

* UI: edge collections were wrongly added to from and to vertices select box during graph creation

* UI: added not found views for documents and collections

* UI: using default user database api during database creation now

* UI: the graph viewer backend now picks one random start vertex of the
  first 1000 documents instead of calling any(). The implementation of
  "any" is known to scale bad on huge collections with RocksDB.

* UI: fixed disappearing of the navigation label in some case special case

* UI: the graph viewer now displays updated label values correctly.
  Additionally the included node/edge editor now closes automatically
  after a successful node/edge update.

* fixed issue #3917: traversals with high maximal depth take extremely long
  in planning phase.


v3.3.rc4 (2017-11-28)
---------------------

* minor bug-fixes


v3.3.rc3 (2017-11-24)
---------------------

* bug-fixes


v3.3.rc2 (2017-11-22)
---------------------

* UI: document/edge editor now remembering their modes (e.g. code or tree)

* UI: optimized error messages for invalid graph definitions. Also fixed a
  graph renderer cleanup error.

* UI: added a delay within the graph viewer while changing the colors of the
  graph. Necessary due different browser behaviour.

* added options `--encryption.keyfile` and `--encryption.key-generator` to arangodump
  and arangorestore

* UI: the graph viewer now displays updated label values correctly.
  Additionally the included node/edge editor now closes automatically
  after a successful node/edge update.

* removed `--recycle-ids` option for arangorestore

  using that option could have led to problems on the restore, with potential
  id conflicts between the originating server (the source dump server) and the
  target server (the restore server)


v3.3.rc1 (2017-11-17)
---------------------

* add readonly mode REST API

* allow compilation of ArangoDB source code with g++ 7

* upgrade minimum required g++ compiler version to g++ 5.4
  That means ArangoDB source code will not compile with g++ 4.x or g++ < 5.4 anymore.

* AQL: during a traversal if a vertex is not found. It will not print an ERROR to the log and continue
  with a NULL value, but will register a warning at the query and continue with a NULL value.
  The situation is not desired as an ERROR as ArangoDB can store edges pointing to non-existing
  vertex which is perfectly valid, but it may be a n issue on the data model, so users
  can directly see it on the query now and do not "by accident" have to check the LOG output.

* introduce `enforceReplicationFactor` attribute for creating collections:
  this optional parameter controls if the coordinator should bail out during collection
  creation if there are not enough DBServers available for the desired `replicationFactor`.

* fixed issue #3516: Show execution time in arangosh

  this change adds more dynamic prompt components for arangosh
  The following components are now available for dynamic prompts,
  settable via the `--console.prompt` option in arangosh:

  - '%t': current time as timestamp
  - '%a': elpased time since ArangoShell start in seconds
  - '%p': duration of last command in seconds
  - '%d': name of current database
  - '%e': current endpoint
  - '%E': current endpoint without protocol
  - '%u': current user

  The time a command takes can be displayed easily by starting arangosh with `--console.prompt "%p> "`.

* make the ArangoShell refill its collection cache when a yet-unknown collection
  is first accessed. This fixes the following problem:

      arangosh1> db._collections();  // shell1 lists all collections
      arangosh2> db._create("test"); // shell2 now creates a new collection 'test'
      arangosh1> db.test.insert({}); // shell1 is not aware of the collection created
                                     // in shell2, so the insert will fail

* make AQL `DISTINCT` not change the order of the results it is applied on

* incremental transfer of initial collection data now can handle partial
  responses for a chunk, allowing the leader/master to send smaller chunks
  (in terms of HTTP response size) and limit memory usage

  this optimization is only active if client applications send the "offset" parameter
  in their requests to PUT `/_api/replication/keys/<id>?type=docs`

* initial creation of shards for cluster collections is now faster with
  `replicationFactor` values bigger than 1. this is achieved by an optimization
  for the case when the collection on the leader is still empty

* potential fix for issue #3517: several "filesystem full" errors in logs
  while there's a lot of disk space

* added C++ implementations for AQL function `SUBSTRING()`, `LEFT()`, `RIGHT()` and `TRIM()`

* show C++ function name of call site in ArangoDB log output

  this requires option `--log.line-number` to be set to *true*

* UI: added word wrapping to query editor

* UI: fixed wrong user attribute name validation, issue #3228

* make AQL return a proper error message in case of a unique key constraint
  violation. previously it only returned the generic "unique constraint violated"
  error message but omitted the details about which index caused the problem.

  This addresses https://stackoverflow.com/questions/46427126/arangodb-3-2-unique-constraint-violation-id-or-key

* added option `--server.local-authentication`

* UI: added user roles

* added config option `--log.color` to toggle colorful logging to terminal

* added config option `--log.thread-name` to additionally log thread names

* usernames must not start with `:role:`, added new options:
    --server.authentication-timeout
    --ldap.roles-attribute-name
    --ldap.roles-transformation
    --ldap.roles-search
    --ldap.superuser-role
    --ldap.roles-include
    --ldap.roles-exclude

* performance improvements for full collection scans and a few other operations
  in MMFiles engine

* added `--rocksdb.encryption-key-generator` for enterprise

* removed `--compat28` parameter from arangodump and replication API

  older ArangoDB versions will no longer be supported by these tools.

* increase the recommended value for `/proc/sys/vm/max_map_count` to a value
  eight times as high as the previous recommended value. Increasing the
  values helps to prevent an ArangoDB server from running out of memory mappings.

  The raised minimum recommended value may lead to ArangoDB showing some startup
  warnings as follows:

      WARNING {memory} maximum number of memory mappings per process is 65530, which seems too low. it is recommended to set it to at least 512000
      WARNING {memory} execute 'sudo sysctl -w "vm.max_map_count=512000"'

* Foxx now warns about malformed configuration/dependency names and aliases in the manifest.


v3.2.16 (2018-07-12)
--------------------

* make edge cache initialization and invalidation more portable by avoiding memset
  on non-POD types

* fixed internal issue #2256: ui, document id not showing up when deleting a document

* fixed issue #5400: Unexpected AQL Result

* Fixed issue #5035: fixed a vulnerability issue within the web ui's index view

* issue one HTTP call less per cluster AQL query

* self heal during a Foxx service install, upgrade or replace no longer breaks
  the respective operation

* inception was ignoring leader's configuration

* more patient agency tests to allow for ASAN tests to successfully finish

* fixed for agent coming back to agency with changed endpoint and
  total data loss

* fixed agency restart from compaction without data


v3.2.15 (2018-05-13)
--------------------

* upgraded arangodb starter version to 0.11.2

* make /_api/index and /_api/database REST handlers use the scheduler's internal
  queue, so they do not run in an I/O handling thread

* fixed issue #3811: gharial api is now checking existence of _from and _to vertices
  during edge creation


v3.2.14 (2018-04-20)
--------------------

* field "$schema" in Foxx manifest.json files no longer produce warnings

* added `@arangodb/locals` module to expose the Foxx service context as an
  alternative to using `module.context` directly.

* the internal implementation of REST API `/_api/simple/by-example` now uses
  C++ instead of JavaScript

* supervision can be switched to maintenance mode f.e. for rolling upgrades


v3.2.13 (2018-04-13)
--------------------

* improve startup resilience in case there are datafile errors (MMFiles)

  also allow repairing broken VERSION files automatically on startup by
  specifying the option `--database.ignore-datafile-errors true`

* fix issue #4582: UI query editor now supports usage of empty string as bind parameter value

* fix issue #4924: removeFollower now prefers to remove the last follower(s)

* fixed issue #4934: Wrong used GeoIndex depending on FILTER order

* fixed the behavior of clusterinfo when waiting for current to catch
  up with plan in create collection.

* fix for internal issue #2215. supervision will now wait for agent to
  fully prepare before adding 10 second grace period after leadership change

* fixed interal issue #2215 FailedLeader timeout bug


v3.2.12 (2018-02-27)
--------------------

* remove long disfunctional admin/long_echo handler

* fixed Foxx API:

  * PUT /_api/foxx/service: Respect force flag
  * PATCH /_api/foxx/service: Check whether a service under given mount exists

* fix issue #4457: create /var/tmp/arangod with correct user in supervisor mode

* fix internal issue #1848

  AQL optimizer was trying to resolve attribute accesses
  to attributes of constant object values at query compile time, but only did so far
  the very first attribute in each object

  this fixes https://stackoverflow.com/questions/48648737/beginner-bug-in-for-loops-from-objects

* fix inconvenience: If we want to start server with a non-existing
  --javascript.app-path it will now be created (if possible)

* fixed: REST API `POST _api/foxx` now returns HTTP code 201 on success, as documented.
         returned 200 before.

* fixed: REST API `PATCH _api/foxx/dependencies` now updates the existing dependencies
         instead of replacing them.

* fixed: Foxx upload of single javascript file. You now can upload via http-url pointing
         to a javascript file.

* fixed issue #4395: If your foxx app includes an `APP` folder it got accidently removed by selfhealing
         this is not the case anymore.

* fix internal issue 1770: collection creation using distributeShardsLike yields
  errors and did not distribute shards correctly in the following cases:
  1. If numberOfShards * replicationFactor % nrDBServers != 0
     (shards * replication is not divisible by DBServers).
  2. If there was failover / move shard case on the leading collection
     and creating the follower collection afterwards.

* fix timeout issues in replication client expiration

+ fix some inconsistencies in replication for RocksDB engine that could have led
  to some operations not being shipped from master to slave servers

* fix issue #4272: VERSION file keeps disappearing

* fix internal issue #81: quotation marks disappeared when switching table/json
  editor in the query editor ui

* make the default value of `--rocksdb.block-cache-shard-bits` use the RocksDB
  default value. This will mostly mean the default number block cache shard
  bits is lower than before, allowing each shard to store more data and cause
  less evictions from block cache

* fix issue #4393: broken handling of unix domain sockets in
  JS_Download

* fix internal bug #1726: supervision failed to remove multiple
  removed servers from health UI

* fixed internal issue #1969 - command apt-get purge/remove arangodb3e was failing

* fixed a bug where supervision tried to deal with shards of virtual collections


v3.2.11 (2018-01-17)
--------------------

* Fixed an issue with the index estimates in RocksDB in the case a transaction is aborted.
  Former the index estimates were modified if the transaction commited or not.
  Now they will only be modified if the transaction commited successfully.

* Truncate in RocksDB will now do intermediate commits every 10.000 documents
  if truncate fails or the server crashes during this operation all deletes
  that have been commited so far are persisted.

* fixed issue #4308: Crash when getter for error.name throws an error (on Windows)

* UI: fixed a query editor caching and parsing issue for arrays and objects

* Fixed internal issue #1684: Web UI: saving arrays/objects as bind parameters faulty

* Fixed internal issue #1683: fixes an UI issue where a collection name gets wrongly cached
  within the documents overview of a collection.

* issue #4222: Permission error preventing AQL query import / export on webui

* UI: optimized login view for very small screen sizes

* UI: Shard distribution view now has an accordion view instead of displaying
  all shards of all collections at once.

* UI: optimized error messages for invalid query bind parameter

* fixed missing transaction events in RocksDB asynchronous replication

* fixed issue #4255: AQL SORT consuming too much memory

* fixed issue #4199: Internal failure: JavaScript exception in file 'arangosh.js'
  at 98,7: ArangoError 4: Expecting type String

* fixed issue #3818: Foxx configuration keys cannot contain spaces (will not save)

* UI: displayed wrong "waitForSync" property for a collection when
  using RocksDB as storage engine

* prevent binding to the same combination of IP and port on Windows

* fixed incorrect persistence of RAFT vote and term


v3.2.10 (2017-12-22)
--------------------

* replication: more robust initial sync

* fixed a bug in the RocksDB engine that would prevent recalculated
  collection counts to be actually stored

* fixed issue #4095: Inconsistent query execution plan

* fixed issue #4056: Executing empty query causes crash

* fixed issue #4045: Out of memory in `arangorestore` when no access
  rights to dump files

* fixed issue #3031: New Graph: Edge definitions with edges in
  fromCollections and toCollections

* fixed issue #2668: UI: when following wrong link from edge to vertex in
  nonexisting collection misleading error is printed

* UI: improved the behavior during collection creation in a cluster environment

* UI: the graph viewer backend now picks one random start vertex of the
  first 1000 documents instead of calling any(). The implementation of
  any is known to scale bad on huge collections with rocksdb.

* fixed snapshots becoming potentially invalid after intermediate commits in
  the RocksDB engine

* backport agency inquire API changes

* fixed issue #3822: Field validation error in ArangoDB UI - Minor

* UI: fixed disappearing of the navigation label in some cases

* UI: fixed broken foxx configuration keys. Some valid configuration values
  could not be edited via the ui.

* fixed issue #3640: limit in subquery

* UI: edge collections were wrongly added to from and to vertices select
  box during graph creation

* fixed issue #3741: fix terminal color output in Windows

* fixed issue #3917: traversals with high maximal depth take extremely long
  in planning phase.

* fix equality comparison for MMFiles documents in AQL functions UNIQUE
  and UNION_DISTINCT


v3.2.9 (2017-12-04)
-------------------

* under certain conditions, replication could stop. Now fixed by adding an
  equality check for requireFromPresent tick value

* fixed locking for replication context info in RocksDB engine
  this fixes undefined behavior when parallel requests are made to the
  same replication context

* UI: added not found views for documents and collections

* fixed issue #3858: Foxx queues stuck in 'progress' status

* allow compilation of ArangoDB source code with g++ 7

* fixed issue #3224: Issue in the Foxx microservices examples

* fixed a deadlock in user privilege/permission change routine

* fixed a deadlock on server shutdown

* fixed some collection locking issues in MMFiles engine

* properly report commit errors in AQL write queries to the caller for the
  RocksDB engine

* UI: optimized error messages for invalid graph definitions. Also fixed a
  graph renderer cleanrenderer cleanup error.

* UI: document/edge editor now remembering their modes (e.g. code or tree)

* UI: added a delay within the graph viewer while changing the colors of the
  graph. Necessary due different browser behaviour.

* fix removal of failed cluster nodes via web interface

* back port of ClusterComm::wait fix in devel
  among other things this fixes too eager dropping of other followers in case
  one of the followers does not respond in time

* transact interface in agency should not be inquired as of now

* inquiry tests and blocking of inquiry on AgencyGeneralTransaction

v3.2.8 (2017-11-18)
-------------------

* fixed a race condition occuring when upgrading via linux package manager

* fixed authentication issue during replication


v3.2.7 (2017-11-13)
-------------------

* Cluster customers, which have upgraded from 3.1 to 3.2 need to upgrade
  to 3.2.7. The cluster supervision is otherwise not operational.

* Fixed issue #3597: AQL with path filters returns unexpected results
  In some cases breadth first search in combination with vertex filters
  yields wrong result, the filter was not applied correctly.

* fixed some undefined behavior in some internal value caches for AQL GatherNodes
  and SortNodes, which could have led to sorted results being effectively not
  correctly sorted.

* make the replication applier for the RocksDB engine start automatically after a
  restart of the server if the applier was configured with its `autoStart` property
  set to `true`. previously the replication appliers were only automatically restarted
  at server start for the MMFiles engine.

* fixed arangodump batch size adaptivity in cluster mode and upped default batch size
  for arangodump

  these changes speed up arangodump in cluster context

* smart graphs now return a proper inventory in response to replication inventory
  requests

* fixed issue #3618: Inconsistent behavior of OR statement with object bind parameters

* only users with read/write rights on the "_system" database can now execute
  "_admin/shutdown" as well as modify properties of the write-ahead log (WAL)

* increase default maximum number of V8 contexts to at least 16 if not explicitly
  configured otherwise.
  the procedure for determining the actual maximum value of V8 contexts is unchanged
  apart from the value `16` and works as follows:
  - if explicitly set, the value of the configuration option `--javascript.v8-contexts`
    is used as the maximum number of V8 contexts
  - when the option is not set, the maximum number of V8 contexts is determined
    by the configuration option `--server.threads` if that option is set. if
    `--server.threads` is not set, then the maximum number of V8 contexts is the
    server's reported hardware concurrency (number of processors visible
    to the arangod process). if that would result in a maximum value of less than 16
    in any of these two cases, then the maximum value will be increased to 16.

* fixed issue #3447: ArangoError 1202: AQL: NotFound: (while executing) when
  updating collection

* potential fix for issue #3581: Unexpected "rocksdb unique constraint
  violated" with unique hash index

* fixed geo index optimizer rule for geo indexes with a single (array of coordinates)
  attribute.

* improved the speed of the shards overview in cluster (API endpoint /_api/cluster/shardDistribution API)
  It is now guaranteed to return after ~2 seconds even if the entire cluster is unresponsive.

* fix agency precondition check for complex objects
  this fixes issues with several CAS operations in the agency

* several fixes for agency restart and shutdown

* the cluster-internal representation of planned collection objects is now more
  lightweight than before, using less memory and not allocating any cache for indexes
  etc.

* fixed issue #3403: How to kill long running AQL queries with the browser console's
  AQL (display issue)

* fixed issue #3549: server reading ENGINE config file fails on common standard
  newline character

* UI: fixed error notifications for collection modifications

* several improvements for the truncate operation on collections:

  * the timeout for the truncate operation was increased in cluster mode in
    order to prevent too frequent "could not truncate collection" errors

  * after a truncate operation, collections in MMFiles still used disk space.
    to reclaim disk space used by truncated collection, the truncate actions
    in the web interface and from the ArangoShell now issue an extra WAL flush
    command (in cluster mode, this command is also propagated to all servers).
    the WAL flush allows all servers to write out any pending operations into the
    datafiles of the truncated collection. afterwards, a final journal rotate
    command is sent, which enables the compaction to entirely remove all datafiles
    and journals for the truncated collection, so that all disk space can be
    reclaimed

  * for MMFiles a special method will be called after a truncate operation so that
    all indexes of the collection can free most of their memory. previously some
    indexes (hash and skiplist indexes) partially kept already allocated memory
    in order to avoid future memory allocations

  * after a truncate operation in the RocksDB engine, an additional compaction
    will be triggered for the truncated collection. this compaction removes all
    deletions from the key space so that follow-up scans over the collection's key
    range do not have to filter out lots of already-removed values

  These changes make truncate operations potentially more time-consuming than before,
  but allow for memory/disk space savings afterwards.

* enable JEMalloc background threads for purging and returning unused memory
  back to the operating system (Linux only)

  JEMalloc will create its background threads on demand. The number of background
  threads is capped by the number of CPUs or active arenas. The background threads run
  periodically and purge unused memory pages, allowing memory to be returned to the
  operating system.

  This change will make the arangod process create several additional threads.
  It is accompanied by an increased `TasksMax` value in the systemd service configuration
  file for the arangodb3 service.

* upgraded bundled V8 engine to bugfix version v5.7.492.77

  this upgrade fixes a memory leak in upstream V8 described in
  https://bugs.chromium.org/p/v8/issues/detail?id=5945 that will result in memory
  chunks only getting uncommitted but not unmapped


v3.2.6 (2017-10-26)
-------------------

* UI: fixed event cleanup in cluster shards view

* UI: reduced cluster dashboard api calls

* fixed a permission problem that prevented collection contents to be displayed
  in the web interface

* removed posix_fadvise call from RocksDB's PosixSequentialFile::Read(). This is
  consistent with Facebook PR 2573 (#3505)

  this fix should improve the performance of the replication with the RocksDB
  storage engine

* allow changing of collection replication factor for existing collections

* UI: replicationFactor of a collection is now changeable in a cluster
  environment

* several fixes for the cluster agency

* fixed undefined behavior in the RocksDB-based geo index

* fixed Foxxmaster failover

* purging or removing the Debian/Ubuntu arangodb3 packages now properly stops
  the arangod instance before actuallying purging or removing


v3.2.5 (2017-10-16)
-------------------

* general-graph module and _api/gharial now accept cluster options
  for collection creation. It is now possible to set replicationFactor and
  numberOfShards for all collections created via this graph object.
  So adding a new collection will not result in a singleShard and
  no replication anymore.

* fixed issue #3408: Hard crash in query for pagination

* minimum number of V8 contexts in console mode must be 2, not 1. this is
  required to ensure the console gets one dedicated V8 context and all other
  operations have at least one extra context. This requirement was not enforced
  anymore.

* fixed issue #3395: AQL: cannot instantiate CollectBlock with undetermined
  aggregation method

* UI: fixed wrong user attribute name validation, issue #3228

* fix potential overflow in CRC marker check when a corrupted CRC marker
  is found at the very beginning of an MMFiles datafile

* UI: fixed unresponsive events in cluster shards view

* Add statistics about the V8 context counts and number of available/active/busy
  threads we expose through the server statistics interface.


v3.2.4 (2017-09-26)
-------------------

* UI: no default index selected during index creation

* UI: added replicationFactor option during SmartGraph creation

* make the MMFiles compactor perform less writes during normal compaction
  operation

  This partially fixes issue #3144

* make the MMFiles compactor configurable

  The following options have been added:

* `--compaction.db-sleep-time`: sleep interval between two compaction runs
    (in s)
  * `--compaction.min-interval"`: minimum sleep time between two compaction
     runs (in s)
  * `--compaction.min-small-data-file-size`: minimal filesize threshold
    original datafiles have to be below for a compaction
  * `--compaction.dead-documents-threshold`: minimum unused count of documents
    in a datafile
  * `--compaction.dead-size-threshold`: how many bytes of the source data file
    are allowed to be unused at most
  * `--compaction.dead-size-percent-threshold`: how many percent of the source
    datafile should be unused at least
  * `--compaction.max-files`: Maximum number of files to merge to one file
  * `--compaction.max-result-file-size`: how large may the compaction result
    file become (in bytes)
  * `--compaction.max-file-size-factor`: how large the resulting file may
    be in comparison to the collection's `--database.maximal-journal-size' setting`

* fix downwards-incompatibility in /_api/explain REST handler

* fix Windows implementation for fs.getTempPath() to also create a
  sub-directory as we do on linux

* fixed a multi-threading issue in cluster-internal communication

* performance improvements for traversals and edge lookups

* removed internal memory zone handling code. the memory zones were a leftover
  from the early ArangoDB days and did not provide any value in the current
  implementation.

* (Enterprise only) added `skipInaccessibleCollections` option for AQL queries:
  if set, AQL queries (especially graph traversals) will treat collections to
  which a user has no access rights to as if these collections were empty.

* adjusted scheduler thread handling to start and stop less threads in
  normal operations

* leader-follower replication catchup code has been rewritten in C++

* early stage AQL optimization now also uses the C++ implementations of
  AQL functions if present. Previously it always referred to the JavaScript
  implementations and ignored the C++ implementations. This change gives
  more flexibility to the AQL optimizer.

* ArangoDB tty log output is now colored for log messages with levels
  FATAL, ERR and WARN.

* changed the return values of AQL functions `REGEX_TEST` and `REGEX_REPLACE`
  to `null` when the input regex is invalid. Previous versions of ArangoDB
  partly returned `false` for invalid regexes and partly `null`.

* added `--log.role` option for arangod

  When set to `true`, this option will make the ArangoDB logger print a single
  character with the server's role into each logged message. The roles are:

  - U: undefined/unclear (used at startup)
  - S: single server
  - C: coordinator
  - P: primary
  - A: agent

  The default value for this option is `false`, so no roles will be logged.


v3.2.3 (2017-09-07)
-------------------

* fixed issue #3106: orphan collections could not be registered in general-graph module

* fixed wrong selection of the database inside the internal cluster js api

* added startup option `--server.check-max-memory-mappings` to make arangod check
  the number of memory mappings currently used by the process and compare it with
  the maximum number of allowed mappings as determined by /proc/sys/vm/max_map_count

  The default value is `true`, so the checks will be performed. When the current
  number of mappings exceeds 90% of the maximum number of mappings, the creation
  of further V8 contexts will be deferred.

  Note that this option is effective on Linux systems only.

* arangoimp now has a `--remove-attribute` option

* added V8 context lifetime control options
  `--javascript.v8-contexts-max-invocations` and `--javascript.v8-contexts-max-age`

  These options allow specifying after how many invocations a used V8 context is
  disposed, or after what time a V8 context is disposed automatically after its
  creation. If either of the two thresholds is reached, an idl V8 context will be
  disposed.

  The default value of `--javascript.v8-contexts-max-invocations` is 0, meaning that
  the maximum number of invocations per context is unlimited. The default value
  for `--javascript.v8-contexts-max-age` is 60 seconds.

* fixed wrong UI cluster health information

* fixed issue #3070: Add index in _jobs collection

* fixed issue #3125: HTTP Foxx API JSON parsing

* fixed issue #3120: Foxx queue: job isn't running when server.authentication = true

* fixed supervision failure detection and handling, which happened with simultaneous
  agency leadership change


v3.2.2 (2017-08-23)
-------------------

* make "Rebalance shards" button work in selected database only, and not make
  it rebalance the shards of all databases

* fixed issue #2847: adjust the response of the DELETE `/_api/users/database/*` calls

* fixed issue #3075: Error when upgrading arangoDB on linux ubuntu 16.04

* fixed a buffer overrun in linenoise console input library for long input strings

* increase size of the linenoise input buffer to 8 KB

* abort compilation if the detected GCC or CLANG isn't in the range of compilers
  we support

* fixed spurious cluster hangups by always sending AQL-query related requests
  to the correct servers, even after failover or when a follower drops

  The problem with the previous shard-based approach was that responsibilities
  for shards may change from one server to another at runtime, after the query
  was already instanciated. The coordinator and other parts of the query then
  sent further requests for the query to the servers now responsible for the
  shards.
  However, an AQL query must send all further requests to the same servers on
  which the query was originally instanciated, even in case of failover.
  Otherwise this would potentially send requests to servers that do not know
  about the query, and would also send query shutdown requests to the wrong
  servers, leading to abandoned queries piling up and using resources until
  they automatically time out.

* fixed issue with RocksDB engine acquiring the collection count values too
  early, leading to the collection count values potentially being slightly off
  even in exclusive transactions (for which the exclusive access should provide
  an always-correct count value)

* fixed some issues in leader-follower catch-up code, specifically for the
  RocksDB engine

* make V8 log fatal errors to syslog before it terminates the process.
  This change is effective on Linux only.

* fixed issue with MMFiles engine creating superfluous collection journals
  on shutdown

* fixed issue #3067: Upgrade from 3.2 to 3.2.1 reset autoincrement keys

* fixed issue #3044: ArangoDB server shutdown unexpectedly

* fixed issue #3039: Incorrect filter interpretation

* fixed issue #3037: Foxx, internal server error when I try to add a new service

* improved MMFiles fulltext index document removal performance
  and fulltext index query performance for bigger result sets

* ui: fixed a display bug within the slow and running queries view

* ui: fixed a bug when success event triggers twice in a modal

* ui: fixed the appearance of the documents filter

* ui: graph vertex collections not restricted to 10 anymore

* fixed issue #2835: UI detection of JWT token in case of server restart or upgrade

* upgrade jemalloc version to 5.0.1

  This fixes problems with the memory allocator returing "out of memory" when
  calling munmap to free memory in order to return it to the OS.

  It seems that calling munmap on Linux can increase the number of mappings, at least
  when a region is partially unmapped. This can lead to the process exceeding its
  maximum number of mappings, and munmap and future calls to mmap returning errors.

  jemalloc version 5.0.1 does not have the `--enable-munmap` configure option anymore,
  so the problem is avoided. To return memory to the OS eventually, jemalloc 5's
  background purge threads are used on Linux.

* fixed issue #2978: log something more obvious when you log a Buffer

* fixed issue #2982: AQL parse error?

* fixed issue #3125: HTTP Foxx API Json parsing

v3.2.1 (2017-08-09)
-------------------

* added C++ implementations for AQL functions `LEFT()`, `RIGHT()` and `TRIM()`

* fixed docs for issue #2968: Collection _key autoincrement value increases on error

* fixed issue #3011: Optimizer rule reduce-extraction-to-projection breaks queries

* Now allowing to restore users in a sharded environment as well
  It is still not possible to restore collections that are sharded
  differently than by _key.

* fixed an issue with restoring of system collections and user rights.
  It was not possible to restore users into an authenticated server.

* fixed issue #2977: Documentation for db._createDatabase is wrong

* ui: added bind parameters to slow query history view

* fixed issue #1751: Slow Query API should provide bind parameters, webui should display them

* ui: fixed a bug when moving multiple documents was not possible

* fixed docs for issue #2968: Collection _key autoincrement value increases on error

* AQL CHAR_LENGTH(null) returns now 0. Since AQL TO_STRING(null) is '' (string of length 0)

* ui: now supports single js file upload for Foxx services in addition to zip files

* fixed a multi-threading issue in the agency when callElection was called
  while the Supervision was calling updateSnapshot

* added startup option `--query.tracking-with-bindvars`

  This option controls whether the list of currently running queries
  and the list of slow queries should contain the bind variables used
  in the queries or not.

  The option can be changed at runtime using the commands

      // enables tracking of bind variables
      // set to false to turn tracking of bind variables off
      var value = true;
      require("@arangodb/aql/queries").properties({
        trackBindVars: value
      });

* index selectivity estimates are now available in the cluster as well

* fixed issue #2943: loadIndexesIntoMemory not returning the same structure
  as the rest of the collection APIs

* fixed issue #2949: ArangoError 1208: illegal name

* fixed issue #2874: Collection properties do not return `isVolatile`
  attribute

* potential fix for issue #2939: Segmentation fault when starting
  coordinator node

* fixed issue #2810: out of memory error when running UPDATE/REPLACE
  on medium-size collection

* fix potential deadlock errors in collector thread

* disallow the usage of volatile collections in the RocksDB engine
  by throwing an error when a collection is created with attribute
  `isVolatile` set to `true`.
  Volatile collections are unsupported by the RocksDB engine, so
  creating them should not succeed and silently create a non-volatile
  collection

* prevent V8 from issuing SIGILL instructions when it runs out of memory

  Now arangod will attempt to log a FATAL error into its logfile in case V8
  runs out of memory. In case V8 runs out of memory, it will still terminate the
  entire process. But at least there should be something in the ArangoDB logs
  indicating what the problem was. Apart from that, the arangod process should
  now be exited with SIGABRT rather than SIGILL as it shouldn't return into the
  V8 code that aborted the process with `__builtin_trap`.

  this potentially fixes issue #2920: DBServer crashing automatically post upgrade to 3.2

* Foxx queues and tasks now ensure that the scripts in them run with the same
  permissions as the Foxx code who started the task / queue

* fixed issue #2928: Offset problems

* fixed issue #2876: wrong skiplist index usage in edge collection

* fixed issue #2868: cname missing from logger-follow results in rocksdb

* fixed issue #2889: Traversal query using incorrect collection id

* fixed issue #2884: AQL traversal uniqueness constraints "propagating" to other traversals? Weird results

* arangoexport: added `--query` option for passing an AQL query to export the result

* fixed issue #2879: No result when querying for the last record of a query

* ui: allows now to edit default access level for collections in database
  _system for all users except the root user.

* The _users collection is no longer accessible outside the arngod process, _queues is always read-only

* added new option "--rocksdb.max-background-jobs"

* removed options "--rocksdb.max-background-compactions", "--rocksdb.base-background-compactions" and "--rocksdb.max-background-flushes"

* option "--rocksdb.compaction-read-ahead-size" now defaults to 2MB

* change Windows build so that RocksDB doesn't enforce AVX optimizations by default
  This fixes startup crashes on servers that do not have AVX CPU extensions

* speed up RocksDB secondary index creation and dropping

* removed RocksDB note in Geo index docs


v3.2.0 (2017-07-20)
-------------------

* fixed UI issues

* fixed multi-threading issues in Pregel

* fixed Foxx resilience

* added command-line option `--javascript.allow-admin-execute`

  This option can be used to control whether user-defined JavaScript code
  is allowed to be executed on server by sending via HTTP to the API endpoint
  `/_admin/execute`  with an authenticated user account.
  The default value is `false`, which disables the execution of user-defined
  code. This is also the recommended setting for production. In test environments,
  it may be convenient to turn the option on in order to send arbitrary setup
  or teardown commands for execution on the server.


v3.2.beta6 (2017-07-18)
-----------------------

* various bugfixes


v3.2.beta5 (2017-07-16)
-----------------------

* numerous bugfixes


v3.2.beta4 (2017-07-04)
-----------------------

* ui: fixed document view _from and _to linking issue for special characters

* added function `db._parse(query)` for parsing an AQL query and returning information about it

* fixed one medium priority and two low priority security user interface
  issues found by owasp zap.

* ui: added index deduplicate options

* ui: fixed renaming of collections for the rocksdb storage engine

* documentation and js fixes for secondaries

* RocksDB storage format was changed, users of the previous beta/alpha versions
  must delete the database directory and re-import their data

* enabled permissions on database and collection level

* added and changed some user related REST APIs
    * added `PUT /_api/user/{user}/database/{database}/{collection}` to change collection permission
    * added `GET /_api/user/{user}/database/{database}/{collection}`
    * added optional `full` parameter to the `GET /_api/user/{user}/database/` REST call

* added user functions in the arangoshell `@arangodb/users` module
    * added `grantCollection` and `revokeCollection` functions
    * added `permission(user, database, collection)` to retrieve collection specific rights

* added "deduplicate" attribute for array indexes, which controls whether inserting
  duplicate index values from the same document into a unique array index will lead to
  an error or not:

      // with deduplicate = true, which is the default value:
      db._create("test");
      db.test.ensureIndex({ type: "hash", fields: ["tags[*]"], deduplicate: true });
      db.test.insert({ tags: ["a", "b"] });
      db.test.insert({ tags: ["c", "d", "c"] }); // will work, because deduplicate = true
      db.test.insert({ tags: ["a"] }); // will fail

      // with deduplicate = false
      db._create("test");
      db.test.ensureIndex({ type: "hash", fields: ["tags[*]"], deduplicate: false });
      db.test.insert({ tags: ["a", "b"] });
      db.test.insert({ tags: ["c", "d", "c"] }); // will not work, because deduplicate = false
      db.test.insert({ tags: ["a"] }); // will fail

  The "deduplicate" attribute is now also accepted by the index creation HTTP
  API endpoint POST /_api/index and is returned by GET /_api/index.

* added optimizer rule "remove-filters-covered-by-traversal"

* Debian/Ubuntu installer: make messages about future package upgrades more clear

* fix a hangup in VST

  The problem happened when the two first chunks of a VST message arrived
  together on a connection that was newly switched to VST.

* fix deletion of outdated WAL files in RocksDB engine

* make use of selectivity estimates in hash, skiplist and persistent indexes
  in RocksDB engine

* changed VM overcommit recommendation for user-friendliness

* fix a shutdown bug in the cluster: a destroyed query could still be active

* do not terminate the entire server process if a temp file cannot be created
  (Windows only)

* fix log output in the front-end, it stopped in case of too many messages


v3.2.beta3 (2017-06-27)
-----------------------

* numerous bugfixes


v3.2.beta2 (2017-06-20)
-----------------------

* potentially fixed issue #2559: Duplicate _key generated on insertion

* fix invalid results (too many) when a skipping LIMIT was used for a
  traversal. `LIMIT x` or `LIMIT 0, x` were not affected, but `LIMIT s, x`
  may have returned too many results

* fix races in SSL communication code

* fix invalid locking in JWT authentication cache, which could have
  crashed the server

* fix invalid first group results for sorted AQL COLLECT when LIMIT
  was used

* fix potential race, which could make arangod hang on startup

* removed `exception` field from transaction error result; users should throw
  explicit `Error` instances to return custom exceptions (addresses issue #2561)

* fixed issue #2613: Reduce log level when Foxx manager tries to self heal missing database

* add a read only mode for users and collection level authorization

* removed `exception` field from transaction error result; users should throw
  explicit `Error` instances to return custom exceptions (addresses issue #2561)

* fixed issue #2677: Foxx disabling development mode creates non-deterministic service bundle

* fixed issue #2684: Legacy service UI not working


v3.2.beta1 (2017-06-12)
-----------------------

* provide more context for index errors (addresses issue #342)

* arangod now validates several OS/environment settings on startup and warns if
  the settings are non-ideal. Most of the checks are executed on Linux systems only.

* fixed issue #2515: The replace-or-with-in optimization rule might prevent use of indexes

* added `REGEX_REPLACE` AQL function

* the RocksDB storage format was changed, users of the previous alpha versions
  must delete the database directory and re-import their data

* added server startup option `--query.fail-on-warning`

  setting this option to `true` will abort any AQL query with an exception if
  it causes a warning at runtime. The value can be overridden per query by
  setting the `failOnWarning` attribute in a query's options.

* added --rocksdb.num-uncompressed-levels to adjust number of non-compressed levels

* added checks for memory managment and warn (i. e. if hugepages are enabled)

* set default SSL cipher suite string to "HIGH:!EXPORT:!aNULL@STRENGTH"

* fixed issue #2469: Authentication = true does not protect foxx-routes

* fixed issue #2459: compile success but can not run with rocksdb

* `--server.maximal-queue-size` is now an absolute maximum. If the queue is
  full, then 503 is returned. Setting it to 0 means "no limit".

* (Enterprise only) added authentication against an LDAP server

* fixed issue #2083: Foxx services aren't distributed to all coordinators

* fixed issue #2384: new coordinators don't pick up existing Foxx services

* fixed issue #2408: Foxx service validation causes unintended side-effects

* extended HTTP API with routes for managing Foxx services

* added distinction between hasUser and authorized within Foxx
  (cluster internal requests are authorized requests but don't have a user)

* arangoimp now has a `--threads` option to enable parallel imports of data

* PR #2514: Foxx services that can't be fixed by self-healing now serve a 503 error

* added `time` function to `@arangodb` module


v3.2.alpha4 (2017-04-25)
------------------------

* fixed issue #2450: Bad optimization plan on simple query

* fixed issue #2448: ArangoDB Web UI takes no action when Delete button is clicked

* fixed issue #2442: Frontend shows already deleted databases during login

* added 'x-content-type-options: nosniff' to avoid MSIE bug

* set default value for `--ssl.protocol` from TLSv1 to TLSv1.2.

* AQL breaking change in cluster:
  The SHORTEST_PATH statement using edge-collection names instead
  of a graph name now requires to explicitly name the vertex-collection names
  within the AQL query in the cluster. It can be done by adding `WITH <name>`
  at the beginning of the query.

  Example:
  ```
  FOR v,e IN OUTBOUND SHORTEST_PATH @start TO @target edges [...]
  ```

  Now has to be:

  ```
  WITH vertices
  FOR v,e IN OUTBOUND SHORTEST_PATH @start TO @target edges [...]
  ```

  This change is due to avoid dead-lock sitations in clustered case.
  An error stating the above is included.

* add implicit use of geo indexes when using SORT/FILTER in AQL, without
  the need to use the special-purpose geo AQL functions `NEAR` or `WITHIN`.

  the special purpose `NEAR` AQL function can now be substituted with the
  following AQL (provided there is a geo index present on the `doc.latitude`
  and `doc.longitude` attributes):

      FOR doc in geoSort
        SORT DISTANCE(doc.latitude, doc.longitude, 0, 0)
        LIMIT 5
        RETURN doc

  `WITHIN` can be substituted with the following AQL:

      FOR doc in geoFilter
        FILTER DISTANCE(doc.latitude, doc.longitude, 0, 0) < 2000
        RETURN doc

  Compared to using the special purpose AQL functions this approach has the
  advantage that it is more composable, and will also honor any `LIMIT` values
  used in the AQL query.

* potential fix for shutdown hangs on OSX

* added KB, MB, GB prefix for integer parameters, % for integer parameters
  with a base value

* added JEMALLOC 4.5.0

* added `--vm.resident-limit` and `--vm.path` for file-backed memory mapping
  after reaching a configurable maximum RAM size

* try recommended limit for file descriptors in case of unlimited
  hard limit

* issue #2413: improve logging in case of lock timeout and deadlocks

* added log topic attribute to /_admin/log api

* removed internal build option `USE_DEV_TIMERS`

  Enabling this option activated some proprietary timers for only selected
  events in arangod. Instead better use `perf` to gather timings.


v3.2.alpha3 (2017-03-22)
------------------------

* increase default collection lock timeout from 30 to 900 seconds

* added function `db._engine()` for retrieval of storage engine information at
  server runtime

  There is also an HTTP REST handler at GET /_api/engine that returns engine
  information.

* require at least cmake 3.2 for building ArangoDB

* make arangod start with less V8 JavaScript contexts

  This speeds up the server start (a little bit) and makes it use less memory.
  Whenever a V8 context is needed by a Foxx action or some other operation and
  there is no usable V8 context, a new one will be created dynamically now.

  Up to `--javascript.v8-contexts` V8 contexts will be created, so this option
  will change its meaning. Previously as many V8 contexts as specified by this
  option were created at server start, and the number of V8 contexts did not
  change at runtime. Now up to this number of V8 contexts will be in use at the
  same time, but the actual number of V8 contexts is dynamic.

  The garbage collector thread will automatically delete unused V8 contexts after
  a while. The number of spare contexts will go down to as few as configured in
  the new option `--javascript.v8-contexts-minimum`. Actually that many V8 contexts
  are also created at server start.

  The first few requests in new V8 contexts will take longer than in contexts
  that have been there already. Performance may therefore suffer a bit for the
  initial requests sent to ArangoDB or when there are only few but performance-
  critical situations in which new V8 contexts will be created. If this is a
  concern, it can easily be fixed by setting `--javascipt.v8-contexts-minimum`
  and `--javascript.v8-contexts` to a relatively high value, which will guarantee
  that many number of V8 contexts to be created at startup and kept around even
  when unused.

  Waiting for an unused V8 context will now also abort if no V8 context can be
  acquired/created after 120 seconds.

* improved diagnostic messages written to logfiles by supervisor process

* fixed issue #2367

* added "bindVars" to attributes of currently running and slow queries

* added "jsonl" as input file type for arangoimp

* upgraded version of bundled zlib library from 1.2.8 to 1.2.11

* added input file type `auto` for arangoimp so it can automatically detect the
  type of the input file from the filename extension

* fixed variables parsing in GraphQL

* added `--translate` option for arangoimp to translate attribute names from
  the input files to attriubte names expected by ArangoDB

  The `--translate` option can be specified multiple times (once per translation
  to be executed). The following example renames the "id" column from the input
  file to "_key", and the "from" column to "_from", and the "to" column to "_to":

      arangoimp --type csv --file data.csv --translate "id=_key" --translate "from=_from" --translate "to=_to"

  `--translate` works for CSV and TSV inputs only.

* changed default value for `--server.max-packet-size` from 128 MB to 256 MB

* fixed issue #2350

* fixed issue #2349

* fixed issue #2346

* fixed issue #2342

* change default string truncation length from 80 characters to 256 characters for
  `print`/`printShell` functions in ArangoShell and arangod. This will emit longer
  prefixes of string values before truncating them with `...`, which is helpful
  for debugging.

* always validate incoming JSON HTTP requests for duplicate attribute names

  Incoming JSON data with duplicate attribute names will now be rejected as
  invalid. Previous versions of ArangoDB only validated the uniqueness of
  attribute names inside incoming JSON for some API endpoints, but not
  consistently for all APIs.

* don't let read-only transactions block the WAL collector

* allow passing own `graphql-sync` module instance to Foxx GraphQL router

* arangoexport can now export to csv format

* arangoimp: fixed issue #2214

* Foxx: automatically add CORS response headers

* added "OPTIONS" to CORS `access-control-allow-methods` header

* Foxx: Fix arangoUser sometimes not being set correctly

* fixed issue #1974


v3.2.alpha2 (2017-02-20)
------------------------

* ui: fixed issue #2065

* ui: fixed a dashboard related memory issue

* Internal javascript rest actions will now hide their stack traces to the client
  unless maintainer mode is activated. Instead they will always log to the logfile

* Removed undocumented internal HTTP API:
  * PUT _api/edges

  The documented GET _api/edges and the undocumented POST _api/edges remains unmodified.

* updated V8 version to 5.7.0.0

* change undocumented behaviour in case of invalid revision ids in
  If-Match and If-None-Match headers from 400 (BAD) to 412 (PRECONDITION
  FAILED).

* change undocumented behaviour in case of invalid revision ids in
  JavaScript document operations from 1239 ("illegal document revision")
  to 1200 ("conflict").

* added data export tool, arangoexport.

  arangoexport can be used to export collections to json, jsonl or xml
  and export a graph or collections to xgmml.

* fixed a race condition when closing a connection

* raised default hard limit on threads for very small to 64

* fixed negative counting of http connection in UI


v3.2.alpha1 (2017-02-05)
------------------------

* added figure `httpRequests` to AQL query statistics

* removed revisions cache intermediate layer implementation

* obsoleted startup options `--database.revision-cache-chunk-size` and
  `--database.revision-cache-target-size`

* fix potential port number over-/underruns

* added startup option `--log.shorten-filenames` for controlling whether filenames
  in log messages should be shortened to just the filename with the absolute path

* removed IndexThreadFeature, made `--database.index-threads` option obsolete

* changed index filling to make it more parallel, dispatch tasks to boost::asio

* more detailed stacktraces in Foxx apps

* generated Foxx services now use swagger tags


v3.1.24 (XXXX-XX-XX)
--------------------

* fixed one more LIMIT issue in traversals


v3.1.23 (2017-06-19)
--------------------

* potentially fixed issue #2559: Duplicate _key generated on insertion

* fix races in SSL communication code

* fix invalid results (too many) when a skipping LIMIT was used for a
  traversal. `LIMIT x` or `LIMIT 0, x` were not affected, but `LIMIT s, x`
  may have returned too many results

* fix invalid first group results for sorted AQL COLLECT when LIMIT
  was used

* fix invalid locking in JWT authentication cache, which could have
  crashed the server

* fix undefined behavior in traverser when traversals were used inside
  a FOR loop


v3.1.22 (2017-06-07)
--------------------

* fixed issue #2505: Problem with export + report of a bug

* documented changed behavior of WITH

* fixed ui glitch in aardvark

* avoid agency compaction bug

* fixed issue #2283: disabled proxy communication internally


v3.1.21 (2017-05-22)
--------------------

* fixed issue #2488:  AQL operator IN error when data use base64 chars

* more randomness in seeding RNG

v3.1.20 (2016-05-16)
--------------------

* fixed incorrect sorting for distributeShardsLike

* improve reliability of AgencyComm communication with Agency

* fixed shard numbering bug, where ids were erouneously incremented by 1

* remove an unnecessary precondition in createCollectionCoordinator

* funny fail rotation fix

* fix in SimpleHttpClient for correct advancement of readBufferOffset

* forward SIG_HUP in supervisor process to the server process to fix logrotaion
  You need to stop the remaining arangod server process manually for the upgrade to work.


v3.1.19 (2017-04-28)
--------------------

* Fixed a StackOverflow issue in Traversal and ShortestPath. Occured if many (>1000) input
  values in a row do not return any result. Fixes issue: #2445

* fixed issue #2448

* fixed issue #2442

* added 'x-content-type-options: nosniff' to avoid MSIE bug

* fixed issue #2441

* fixed issue #2440

* Fixed a StackOverflow issue in Traversal and ShortestPath. Occured if many (>1000) input
  values in a row do not return any result. Fixes issue: #2445

* fix occasional hanging shutdowns on OS X


v3.1.18 (2017-04-18)
--------------------

* fixed error in continuous synchronization of collections

* fixed spurious hangs on server shutdown

* better error messages during restore collection

* completely overhaul supervision. More detailed tests

* Fixed a dead-lock situation in cluster traversers, it could happen in
  rare cases if the computation on one DBServer could be completed much earlier
  than the other server. It could also be restricted to SmartGraphs only.

* (Enterprise only) Fixed a bug in SmartGraph DepthFirstSearch. In some
  more complicated queries, the maxDepth limit of 1 was not considered strictly
  enough, causing the traverser to do unlimited depth searches.

* fixed issue #2415

* fixed issue #2422

* fixed issue #1974


v3.1.17 (2017-04-04)
--------------------

* (Enterprise only) fixed a bug where replicationFactor was not correctly
  forwarded in SmartGraph creation.

* fixed issue #2404

* fixed issue #2397

* ui - fixed smart graph option not appearing

* fixed issue #2389

* fixed issue #2400


v3.1.16 (2017-03-27)
--------------------

* fixed issue #2392

* try to raise file descriptors to at least 8192, warn otherwise

* ui - aql editor improvements + updated ace editor version (memory leak)

* fixed lost HTTP requests

* ui - fixed some event issues

* avoid name resolution when given connection string is a valid ip address

* helps with issue #1842, bug in COLLECT statement in connection with LIMIT.

* fix locking bug in cluster traversals

* increase lock timeout defaults

* increase various cluster timeouts

* limit default target size for revision cache to 1GB, which is better for
  tight RAM situations (used to be 40% of (totalRAM - 1GB), use
  --database.revision-cache-target-size <VALUEINBYTES> to get back the
  old behaviour

* fixed a bug with restarted servers indicating status as "STARTUP"
  rather that "SERVING" in Nodes UI.


v3.1.15 (2017-03-20)
--------------------

* add logrotate configuration as requested in #2355

* fixed issue #2376

* ui - changed document api due a chrome bug

* ui - fixed a submenu bug

* added endpoint /_api/cluster/endpoints in cluster case to get all
  coordinator endpoints

* fix documentation of /_api/endpoint, declaring this API obsolete.

* Foxx response objects now have a `type` method for manipulating the content-type header

* Foxx tests now support `xunit` and `tap` reporters


v3.1.14 (2017-03-13)
--------------------

* ui - added feature request (multiple start nodes within graph viewer) #2317

* added missing locks to authentication cache methods

* ui - added feature request (multiple start nodes within graph viewer) #2317

* ui - fixed wrong merge of statistics information from different coordinators

* ui - fixed issue #2316

* ui - fixed wrong protocol usage within encrypted environment

* fixed compile error on Mac Yosemite

* minor UI fixes


v3.1.13 (2017-03-06)
--------------------

* fixed variables parsing in GraphQL

* fixed issue #2214

* fixed issue #2342

* changed thread handling to queue only user requests on coordinator

* use exponential backoff when waiting for collection locks

* repair short name server lookup in cluster in the case of a removed
  server


v3.1.12 (2017-02-28)
--------------------

* disable shell color escape sequences on Windows

* fixed issue #2326

* fixed issue #2320

* fixed issue #2315

* fixed a race condition when closing a connection

* raised default hard limit on threads for very small to 64

* fixed negative counting of http connection in UI

* fixed a race when renaming collections

* fixed a race when dropping databases


v3.1.11 (2017-02-17)
--------------------

* fixed a race between connection closing and sending out last chunks of data to clients
  when the "Connection: close" HTTP header was set in requests

* ui: optimized smart graph creation usability

* ui: fixed #2308

* fixed a race in async task cancellation via `require("@arangodb/tasks").unregisterTask()`

* fixed spuriously hanging threads in cluster AQL that could sit idle for a few minutes

* fixed potential numeric overflow for big index ids in index deletion API

* fixed sort issue in cluster, occurring when one of the local sort buffers of a
  GatherNode was empty

* reduce number of HTTP requests made for certain kinds of join queries in cluster,
  leading to speedup of some join queries

* supervision deals with demised coordinators correctly again

* implement a timeout in TraverserEngineRegistry

* agent communication reduced in large batches of append entries RPCs

* inception no longer estimates RAFT timings

* compaction in agents has been moved to a separate thread

* replicated logs hold local timestamps

* supervision jobs failed leader and failed follower revisited for
  function in precarious stability situations

* fixed bug in random number generator for 64bit int


v3.1.10 (2017-02-02)
--------------------

* updated versions of bundled node modules:
  - joi: from 8.4.2 to 9.2.0
  - joi-to-json-schema: from 2.2.0 to 2.3.0
  - sinon: from 1.17.4 to 1.17.6
  - lodash: from 4.13.1 to 4.16.6

* added shortcut for AQL ternary operator
  instead of `condition ? true-part : false-part` it is now possible to also use a
  shortcut variant `condition ? : false-part`, e.g.

      FOR doc IN docs RETURN doc.value ?: 'not present'

  instead of

      FOR doc IN docs RETURN doc.value ? doc.value : 'not present'

* fixed wrong sorting order in cluster, if an index was used to sort with many
  shards.

* added --replication-factor, --number-of-shards and --wait-for-sync to arangobench

* turn on UTF-8 string validation for VelocyPack values received via VST connections

* fixed issue #2257

* upgraded Boost version to 1.62.0

* added optional detail flag for db.<collection>.count()
  setting the flag to `true` will make the count operation returned the per-shard
  counts for the collection:

      db._create("test", { numberOfShards: 10 });
      for (i = 0; i < 1000; ++i) {
        db.test.insert({value: i});
      }
      db.test.count(true);

      {
        "s100058" : 99,
        "s100057" : 103,
        "s100056" : 100,
        "s100050" : 94,
        "s100055" : 90,
        "s100054" : 122,
        "s100051" : 109,
        "s100059" : 99,
        "s100053" : 95,
        "s100052" : 89
      }

* added optional memory limit for AQL queries:

      db._query("FOR i IN 1..100000 SORT i RETURN i", {}, { options: { memoryLimit: 100000 } });

  This option limits the default maximum amount of memory (in bytes) that a single
  AQL query can use.
  When a single AQL query reaches the specified limit value, the query will be
  aborted with a *resource limit exceeded* exception. In a cluster, the memory
  accounting is done per shard, so the limit value is effectively a memory limit per
  query per shard.

  The global limit value can be overriden per query by setting the *memoryLimit*
  option value for individual queries when running an AQL query.

* added server startup option `--query.memory-limit`

* added convenience function to create vertex-centric indexes.

  Usage: `db.collection.ensureVertexCentricIndex("label", {type: "hash", direction: "outbound"})`
  That will create an index that can be used on OUTBOUND with filtering on the
  edge attribute `label`.

* change default log output for tools to stdout (instead of stderr)

* added option -D to define a configuration file environment key=value

* changed encoding behavior for URLs encoded in the C++ code of ArangoDB:
  previously the special characters `-`, `_`, `~` and `.` were returned as-is
  after URL-encoding, now `.` will be encoded to be `%2e`.
  This also changes the behavior of how incoming URIs are processed: previously
  occurrences of `..` in incoming request URIs were collapsed (e.g. `a/../b/` was
  collapsed to a plain `b/`). Now `..` in incoming request URIs are not collapsed.

* Foxx request URL suffix is no longer unescaped

* @arangodb/request option json now defaults to `true` if the response body is not empty and encoding is not explicitly set to `null` (binary).
  The option can still be set to `false` to avoid unnecessary attempts at parsing the response as JSON.

* Foxx configuration values for unknown options will be discarded when saving the configuration in production mode using the web interface

* module.context.dependencies is now immutable

* process.stdout.isTTY now returns `true` in arangosh and when running arangod with the `--console` flag

* add support for Swagger tags in Foxx


v3.1.9 (XXXX-XX-XX)
-------------------

* macos CLI package: store databases and apps in the users home directory

* ui: fixed re-login issue within a non system db, when tab was closed

* fixed a race in the VelocyStream Commtask implementation

* fixed issue #2256


v3.1.8 (2017-01-09)
-------------------

* add Windows silent installer

* add handling of debug symbols during Linux & windows release builds.

* fixed issue #2181

* fixed issue #2248: reduce V8 max old space size from 3 GB to 1 GB on 32 bit systems

* upgraded Boost version to 1.62.0

* fixed issue #2238

* fixed issue #2234

* agents announce new endpoints in inception phase to leader

* agency leadership accepts updatet endpoints to given uuid

* unified endpoints replace localhost with 127.0.0.1

* fix several problems within an authenticated cluster


v3.1.7 (2016-12-29)
-------------------

* fixed one too many elections in RAFT

* new agency comm backported from devel


v3.1.6 (2016-12-20)
-------------------

* fixed issue #2227

* fixed issue #2220

* agency constituent/agent bug fixes in race conditions picking up
  leadership

* supervision does not need waking up anymore as it is running
  regardless

* agents challenge their leadership more rigorously


v3.1.5 (2016-12-16)
-------------------

* lowered default value of `--database.revision-cache-target-size` from 75% of
  RAM to less than 40% of RAM

* fixed issue #2218

* fixed issue #2217

* Foxx router.get/post/etc handler argument can no longer accidentally omitted

* fixed issue #2223


v3.1.4 (2016-12-08)
-------------------

* fixed issue #2211

* fixed issue #2204

* at cluster start, coordinators wait until at least one DBserver is there,
  and either at least two DBservers are there or 15s have passed, before they
  initiate the bootstrap of system collections.

* more robust agency startup from devel

* supervision's AddFollower adds many followers at once

* supervision has new FailedFollower job

* agency's Node has new method getArray

* agency RAFT timing estimates more conservative in waitForSync
  scenario

* agency RAFT timing estimates capped at maximum 2.0/10.0 for low/high


v3.1.3 (2016-12-02)
-------------------

* fix a traversal bug when using skiplist indexes:
  if we have a skiplist of ["a", "unused", "_from"] and a traversal like:
  FOR v,e,p IN OUTBOUND @start @@edges
    FILTER p.edges[0].a == 'foo'
    RETURN v
  And the above index applied on "a" is considered better than EdgeIndex, than
  the executor got into undefined behaviour.

* fix endless loop when trying to create a collection with replicationFactor: -1


v3.1.2 (2016-11-24)
-------------------

* added support for descriptions field in Foxx dependencies

* (Enterprise only) fixed a bug in the statistic report for SmartGraph traversals.
Now they state correctly how many documents were fetched from the index and how many
have been filtered.

* Prevent uniform shard distribution when replicationFactor == numServers

v3.1.1 (2016-11-15)
-------------------

* fixed issue #2176

* fixed issue #2168

* display index usage of traversals in AQL explainer output (previously missing)

* fixed issue #2163

* preserve last-used HLC value across server starts

* allow more control over handling of pre-3.1 _rev values

  this changes the server startup option `--database.check-30-revisions` from a boolean (true/false)
  parameter to a string parameter with the following possible values:

  - "fail":
    will validate _rev values of 3.0 collections on collection loading and throw an exception when invalid _rev values are found.
    in this case collections with invalid _rev values are marked as corrupted and cannot be used in the ArangoDB 3.1 instance.
    the fix procedure for such collections is to export the collections from 3.0 database with arangodump and restore them in 3.1 with arangorestore.
    collections that do not contain invalid _rev values are marked as ok and will not be re-checked on following loads.
    collections that contain invalid _rev values will be re-checked on following loads.

  - "true":
    will validate _rev values of 3.0 collections on collection loading and print a warning when invalid _rev values are found.
    in this case collections with invalid _rev values can be used in the ArangoDB 3.1 instance.
    however, subsequent operations on documents with invalid _rev values may silently fail or fail with explicit errors.
    the fix procedure for such collections is to export the collections from 3.0 database with arangodump and restore them in 3.1 with arangorestore.
    collections that do not contain invalid _rev values are marked as ok and will not be re-checked on following loads.
    collections that contain invalid _rev values will be re-checked on following loads.

  - "false":
    will not validate _rev values on collection loading and not print warnings.
    no hint is given when invalid _rev values are found.
    subsequent operations on documents with invalid _rev values may silently fail or fail with explicit errors.
    this setting does not affect whether collections are re-checked later.
    collections will be re-checked on following loads if `--database.check-30-revisions` is later set to either `true` or `fail`.

  The change also suppresses warnings that were printed when collections were restored using arangorestore, and the restore
  data contained invalid _rev values. Now these warnings are suppressed, and new HLC _rev values are generated for these documents
  as before.

* added missing functions to AQL syntax highlighter in web interface

* fixed display of `ANY` direction in traversal explainer output (direction `ANY` was shown as either
  `INBOUND` or `OUTBOUND`)

* changed behavior of toJSON() function when serializing an object before saving it in the database

  if an object provides a toJSON() function, this function is still called for serializing it.
  the change is that the result of toJSON() is not stringified anymore, but saved as is. previous
  versions of ArangoDB called toJSON() and after that additionally stringified its result.

  This change will affect the saving of JS Buffer objects, which will now be saved as arrays of
  bytes instead of a comma-separated string of the Buffer's byte contents.

* allow creating unique indexes on more attributes than present in shardKeys

  The following combinations of shardKeys and indexKeys are allowed/not allowed:

  shardKeys     indexKeys
      a             a        ok
      a             b    not ok
      a           a b        ok
    a b             a    not ok
    a b             b    not ok
    a b           a b        ok
    a b         a b c        ok
  a b c           a b    not ok
  a b c         a b c        ok

* fixed wrong version in web interface login screen (EE only)

* make web interface not display an exclamation mark next to ArangoDB version number 3.1

* fixed search for arbitrary document attributes in web interface in case multiple
  search values were used on different attribute names. in this case, the search always
  produced an empty result

* disallow updating `_from` and `_to` values of edges in Smart Graphs. Updating these
  attributes would lead to potential redistribution of edges to other shards, which must be
  avoided.

* fixed issue #2148

* updated graphql-sync dependency to 0.6.2

* fixed issue #2156

* fixed CRC4 assembly linkage


v3.1.0 (2016-10-29)
-------------------

* AQL breaking change in cluster:

  from ArangoDB 3.1 onwards `WITH` is required for traversals in a
  clustered environment in order to avoid deadlocks.

  Note that for queries that access only a single collection or that have all
  collection names specified somewhere else in the query string, there is no
  need to use *WITH*. *WITH* is only useful when the AQL query parser cannot
  automatically figure out which collections are going to be used by the query.
  *WITH* is only useful for queries that dynamically access collections, e.g.
  via traversals, shortest path operations or the *DOCUMENT()* function.

  more info can be found [here](https://github.com/arangodb/arangodb/blob/devel/Documentation/Books/AQL/Operations/With.md)

* added AQL function `DISTANCE` to calculate the distance between two arbitrary
  coordinates (haversine formula)

* fixed issue #2110

* added Auto-aptation of RAFT timings as calculations only


v3.1.rc2 (2016-10-10)
---------------------

* second release candidate


v3.1.rc1 (2016-09-30)
---------------------

* first release candidate


v3.1.alpha2 (2016-09-01)
------------------------

* added module.context.createDocumentationRouter to replace module.context.apiDocumentation

* bug in RAFT implementation of reads. dethroned leader still answered requests in isolation

* ui: added new graph viewer

* ui: aql-editor added tabular & graph display

* ui: aql-editor improved usability

* ui: aql-editor: query profiling support

* fixed issue #2109

* fixed issue #2111

* fixed issue #2075

* added AQL function `DISTANCE` to calculate the distance between two arbitrary
  coordinates (haversine formula)

* rewrote scheduler and dispatcher based on boost::asio

  parameters changed:
    `--scheduler.threads` and `--server.threads` are now merged into a single one: `--server.threads`

    hidden `--server.extra-threads` has been removed

    hidden `--server.aql-threads` has been removed

    hidden `--server.backend` has been removed

    hidden `--server.show-backends` has been removed

    hidden `--server.thread-affinity` has been removed

* fixed issue #2086

* fixed issue #2079

* fixed issue #2071

  make the AQL query optimizer inject filter condition expressions referred to
  by variables during filter condition aggregation.
  For example, in the following query

      FOR doc IN collection
        LET cond1 = (doc.value == 1)
        LET cond2 = (doc.value == 2)
        FILTER cond1 || cond2
        RETURN { doc, cond1, cond2 }

  the optimizer will now inject the conditions for `cond1` and `cond2` into the filter
  condition `cond1 || cond2`, expanding it to `(doc.value == 1) || (doc.value == 2)`
  and making these conditions available for index searching.

  Note that the optimizer previously already injected some conditions into other
  conditions, but only if the variable that defined the condition was not used
  elsewhere. For example, the filter condition in the query

      FOR doc IN collection
        LET cond = (doc.value == 1)
        FILTER cond
        RETURN { doc }

  already got optimized before because `cond` was only used once in the query and
  the optimizer decided to inject it into the place where it was used.

  This only worked for variables that were referred to once in the query.
  When a variable was used multiple times, the condition was not injected as
  in the following query:

      FOR doc IN collection
        LET cond = (doc.value == 1)
        FILTER cond
        RETURN { doc, cond }

  The fix for #2070 now will enable this optimization so that the query can
  use an index on `doc.value` if available.

* changed behavior of AQL array comparison operators for empty arrays:
  * `ALL` and `ANY` now always return `false` when the left-hand operand is an
    empty array. The behavior for non-empty arrays does not change:
    * `[] ALL == 1` will return `false`
    * `[1] ALL == 1` will return `true`
    * `[1, 2] ALL == 1` will return `false`
    * `[2, 2] ALL == 1` will return `false`
    * `[] ANY == 1` will return `false`
    * `[1] ANY == 1` will return `true`
    * `[1, 2] ANY == 1` will return `true`
    * `[2, 2] ANY == 1` will return `false`
  * `NONE` now always returns `true` when the left-hand operand is an empty array.
    The behavior for non-empty arrays does not change:
    * `[] NONE == 1` will return `true`
    * `[1] NONE == 1` will return `false`
    * `[1, 2] NONE == 1` will return `false`
    * `[2, 2] NONE == 1` will return `true`

* added experimental AQL functions `JSON_STRINGIFY` and `JSON_PARSE`

* added experimental support for incoming gzip-compressed requests

* added HTTP REST APIs for online log level adjustments:

  - GET `/_admin/log/level` returns the current log level settings
  - PUT `/_admin/log/level` modifies the current log level settings

* PATCH /_api/gharial/{graph-name}/vertex/{collection-name}/{vertex-key}
  - changed default value for keepNull to true

* PATCH /_api/gharial/{graph-name}/edge/{collection-name}/{edge-key}
  - changed default value for keepNull to true

* renamed `maximalSize` attribute in parameter.json files to `journalSize`

  The `maximalSize` attribute will still be picked up from collections that
  have not been adjusted. Responses from the replication API will now also use
  `journalSize` instead of `maximalSize`.

* added `--cluster.system-replication-factor` in order to adjust the
  replication factor for new system collections

* fixed issue #2012

* added a memory expection in case V8 memory gets too low

* added Optimizer Rule for other indexes in Traversals
  this allows AQL traversals to use other indexes than the edge index.
  So traversals with filters on edges can now make use of more specific
  indexes, e.g.

      FOR v, e, p IN 2 OUTBOUND @start @@edge FILTER p.edges[0].foo == "bar"

  will prefer a Hash Index on [_from, foo] above the EdgeIndex.

* fixed epoch computation in hybrid logical clock

* fixed thread affinity

* replaced require("internal").db by require("@arangodb").db

* added option `--skip-lines` for arangoimp
  this allows skipping the first few lines from the import file in case the
  CSV or TSV import are used

* fixed periodic jobs: there should be only one instance running - even if it
  runs longer than the period

* improved performance of primary index and edge index lookups

* optimizations for AQL `[*]` operator in case no filter, no projection and
  no offset/limit are used

* added AQL function `OUTERSECTION` to return the symmetric difference of its
  input arguments

* Foxx manifests of installed services are now saved to disk with indentation

* Foxx tests and scripts in development mode should now always respect updated
  files instead of loading stale modules

* When disabling Foxx development mode the setup script is now re-run

* Foxx now provides an easy way to directly serve GraphQL requests using the
  `@arangodb/foxx/graphql` module and the bundled `graphql-sync` dependency

* Foxx OAuth2 module now correctly passes the `access_token` to the OAuth2 server

* added iconv-lite and timezone modules

* web interface now allows installing GitHub and zip services in legacy mode

* added module.context.createDocumentationRouter to replace module.context.apiDocumentation

* bug in RAFT implementation of reads. dethroned leader still answered
  requests in isolation

* all lambdas in ClusterInfo might have been left with dangling references.

* Agency bug fix for handling of empty json objects as values.

* Foxx tests no longer support the Mocha QUnit interface as this resulted in weird
  inconsistencies in the BDD and TDD interfaces. This fixes the TDD interface
  as well as out-of-sequence problems when using the BDD before/after functions.

* updated bundled JavaScript modules to latest versions; joi has been updated from 8.4 to 9.2
  (see [joi 9.0.0 release notes](https://github.com/hapijs/joi/issues/920) for information on
  breaking changes and new features)

* fixed issue #2139

* updated graphql-sync dependency to 0.6.2

* fixed issue #2156


v3.0.13 (XXXX-XX-XX)
--------------------

* fixed issue #2315

* fixed issue #2210


v3.0.12 (2016-11-23)
--------------------

* fixed issue #2176

* fixed issue #2168

* fixed issues #2149, #2159

* fixed error reporting for issue #2158

* fixed assembly linkage bug in CRC4 module

* added support for descriptions field in Foxx dependencies


v3.0.11 (2016-11-08)
--------------------

* fixed issue #2140: supervisor dies instead of respawning child

* fixed issue #2131: use shard key value entered by user in web interface

* fixed issue #2129: cannot kill a long-run query

* fixed issue #2110

* fixed issue #2081

* fixed issue #2038

* changes to Foxx service configuration or dependencies should now be
  stored correctly when options are cleared or omitted

* Foxx tests no longer support the Mocha QUnit interface as this resulted in weird
  inconsistencies in the BDD and TDD interfaces. This fixes the TDD interface
  as well as out-of-sequence problems when using the BDD before/after functions.

* fixed issue #2148


v3.0.10 (2016-09-26)
--------------------

* fixed issue #2072

* fixed issue #2070

* fixed slow cluster starup issues. supervision will demonstrate more
  patience with db servers


v3.0.9 (2016-09-21)
-------------------

* fixed issue #2064

* fixed issue #2060

* speed up `collection.any()` and skiplist index creation

* fixed multiple issues where ClusterInfo bug hung agency in limbo
  timeouting on multiple collection and database callbacks


v3.0.8 (2016-09-14)
-------------------

* fixed issue #2052

* fixed issue #2005

* fixed issue #2039

* fixed multiple issues where ClusterInfo bug hung agency in limbo
  timeouting on multiple collection and database callbacks


v3.0.7 (2016-09-05)
-------------------

* new supervision job handles db server failure during collection creation.


v3.0.6 (2016-09-02)
-------------------

* fixed issue #2026

* slightly better error diagnostics for AQL query compilation and replication

* fixed issue #2018

* fixed issue #2015

* fixed issue #2012

* fixed wrong default value for arangoimp's `--on-duplicate` value

* fix execution of AQL traversal expressions when there are multiple
  conditions that refer to variables set outside the traversal

* properly return HTTP 503 in JS actions when backend is gone

* supervision creates new key in agency for failed servers

* new shards will not be allocated on failed or cleaned servers


v3.0.5 (2016-08-18)
-------------------

* execute AQL ternary operator via C++ if possible

* fixed issue #1977

* fixed extraction of _id attribute in AQL traversal conditions

* fix SSL agency endpoint

* Minimum RAFT timeout was one order of magnitude to short.

* Optimized RAFT RPCs from leader to followers for efficiency.

* Optimized RAFT RPC handling on followers with respect to compaction.

* Fixed bug in handling of duplicates and overlapping logs

* Fixed bug in supervision take over after leadership change.

v3.0.4 (2016-08-01)
-------------------

* added missing lock for periodic jobs access

* fix multiple Foxx related cluster issues

* fix handling of empty AQL query strings

* fixed issue in `INTERSECTION` AQL function with duplicate elements
  in the source arrays

* fixed issue #1970

* fixed issue #1968

* fixed issue #1967

* fixed issue #1962

* fixed issue #1959

* replaced require("internal").db by require("@arangodb").db

* fixed issue #1954

* fixed issue #1953

* fixed issue #1950

* fixed issue #1949

* fixed issue #1943

* fixed segfault in V8, by backporting https://bugs.chromium.org/p/v8/issues/detail?id=5033

* Foxx OAuth2 module now correctly passes the `access_token` to the OAuth2 server

* fixed credentialed CORS requests properly respecting --http.trusted-origin

* fixed a crash in V8Periodic task (forgotten lock)

* fixed two bugs in synchronous replication (syncCollectionFinalize)


v3.0.3 (2016-07-17)
-------------------

* fixed issue #1942

* fixed issue #1941

* fixed array index batch insertion issues for hash indexes that caused problems when
  no elements remained for insertion

* fixed AQL MERGE() function with External objects originating from traversals

* fixed some logfile recovery errors with error message "document not found"

* fixed issue #1937

* fixed issue #1936

* improved performance of arangorestore in clusters with synchronous
  replication

* Foxx tests and scripts in development mode should now always respect updated
  files instead of loading stale modules

* When disabling Foxx development mode the setup script is now re-run

* Foxx manifests of installed services are now saved to disk with indentation


v3.0.2 (2016-07-09)
-------------------

* fixed assertion failure in case multiple remove operations were used in the same query

* fixed upsert behavior in case upsert was used in a loop with the same document example

* fixed issue #1930

* don't expose local file paths in Foxx error messages.

* fixed issue #1929

* make arangodump dump the attribute `isSystem` when dumping the structure
  of a collection, additionally make arangorestore not fail when the attribute
  is missing

* fixed "Could not extract custom attribute" issue when using COLLECT with
  MIN/MAX functions in some contexts

* honor presence of persistent index for sorting

* make AQL query optimizer not skip "use-indexes-rule", even if enough
  plans have been created already

* make AQL optimizer not skip "use-indexes-rule", even if enough execution plans
  have been created already

* fix double precision value loss in VelocyPack JSON parser

* added missing SSL support for arangorestore

* improved cluster import performance

* fix Foxx thumbnails on DC/OS

* fix Foxx configuration not being saved

* fix Foxx app access from within the frontend on DC/OS

* add option --default-replication-factor to arangorestore and simplify
  the control over the number of shards when restoring

* fix a bug in the VPack -> V8 conversion if special attributes _key,
  _id, _rev, _from and _to had non-string values, which is allowed
  below the top level

* fix malloc_usable_size for darwin


v3.0.1 (2016-06-30)
-------------------

* fixed periodic jobs: there should be only one instance running - even if it
  runs longer than the period

* increase max. number of collections in AQL queries from 32 to 256

* fixed issue #1916: header "authorization" is required" when opening
  services page

* fixed issue #1915: Explain: member out of range

* fixed issue #1914: fix unterminated buffer

* don't remove lockfile if we are the same (now stale) pid
  fixes docker setups (our pid will always be 1)

* do not use revision id comparisons in compaction for determining whether a
  revision is obsolete, but marker memory addresses
  this ensures revision ids don't matter when compacting documents

* escape Unicode characters in JSON HTTP responses
  this converts UTF-8 characters in HTTP responses of arangod into `\uXXXX`
  escape sequences. This makes the HTTP responses fit into the 7 bit ASCII
  character range, which speeds up HTTP response parsing for some clients,
  namely node.js/v8

* add write before read collections when starting a user transaction
  this allows specifying the same collection in both read and write mode without
  unintended side effects

* fixed buffer overrun that occurred when building very large result sets

* index lookup optimizations for primary index and edge index

* fixed "collection is a nullptr" issue when starting a traversal from a transaction

* enable /_api/import on coordinator servers


v3.0.0 (2016-06-22)
-------------------

* minor GUI fixxes

* fix for replication and nonces


v3.0.0-rc3 (2016-06-19)
-----------------------

* renamed various Foxx errors to no longer refer to Foxx services as apps

* adjusted various error messages in Foxx to be more informative

* specifying "files" in a Foxx manifest to be mounted at the service root
  no longer results in 404s when trying to access non-file routes

* undeclared path parameters in Foxx no longer break the service

* trusted reverse proxy support is now handled more consistently

* ArangoDB request compatibility and user are now exposed in Foxx

* all bundled NPM modules have been upgraded to their latest versions


v3.0.0-rc2 (2016-06-12)
-----------------------

* added option `--server.max-packet-size` for client tools

* renamed option `--server.ssl-protocol` to `--ssl.protocol` in client tools
  (was already done for arangod, but overlooked for client tools)

* fix handling of `--ssl.protocol` value 5 (TLS v1.2) in client tools, which
  claimed to support it but didn't

* config file can use '@include' to include a different config file as base


v3.0.0-rc1 (2016-06-10)
-----------------------

* the user management has changed: it now has users that are independent of
  databases. A user can have one or more database assigned to the user.

* forward ported V8 Comparator bugfix for inline heuristics from
  https://github.com/v8/v8/commit/5ff7901e24c2c6029114567de5a08ed0f1494c81

* changed to-string conversion for AQL objects and arrays, used by the AQL
  function `TO_STRING()` and implicit to-string casts in AQL

  - arrays are now converted into their JSON-stringify equivalents, e.g.

    - `[ ]` is now converted to `[]`
    - `[ 1, 2, 3 ]` is now converted to `[1,2,3]`
    - `[ "test", 1, 2 ] is now converted to `["test",1,2]`

    Previous versions of ArangoDB converted arrays with no members into the
    empty string, and non-empty arrays into a comma-separated list of member
    values, without the surrounding angular brackets. Additionally, string
    array members were not enclosed in quotes in the result string:

    - `[ ]` was converted to ``
    - `[ 1, 2, 3 ]` was converted to `1,2,3`
    - `[ "test", 1, 2 ] was converted to `test,1,2`

  - objects are now converted to their JSON-stringify equivalents, e.g.

    - `{ }` is converted to `{}`
    - `{ a: 1, b: 2 }` is converted to `{"a":1,"b":2}`
    - `{ "test" : "foobar" }` is converted to `{"test":"foobar"}`

    Previous versions of ArangoDB always converted objects into the string
    `[object Object]`

  This change affects also the AQL functions `CONCAT()` and `CONCAT_SEPARATOR()`
  which treated array values differently in previous versions. Previous versions
  of ArangoDB automatically flattened array values on the first level of the array,
  e.g. `CONCAT([1, 2, 3, [ 4, 5, 6 ]])` produced `1,2,3,4,5,6`. Now this will produce
  `[1,2,3,[4,5,6]]`. To flatten array members on the top level, you can now use
  the more explicit `CONCAT(FLATTEN([1, 2, 3, [4, 5, 6]], 1))`.

* added C++ implementations for AQL functions `SLICE()`, `CONTAINS()` and
  `RANDOM_TOKEN()`

* as a consequence of the upgrade to V8 version 5, the implementation of the
  JavaScript `Buffer` object had to be changed. JavaScript `Buffer` objects in
  ArangoDB now always store their data on the heap. There is no shared pool
  for small Buffer values, and no pointing into existing Buffer data when
  extracting slices. This change may increase the cost of creating Buffers with
  short contents or when peeking into existing Buffers, but was required for
  safer memory management and to prevent leaks.

* the `db` object's function `_listDatabases()` was renamed to just `_databases()`
  in order to make it more consistent with the existing `_collections()` function.
  Additionally the `db` object's `_listEndpoints()` function was renamed to just
  `_endpoints()`.

* changed default value of `--server.authentication` from `false` to `true` in
  configuration files etc/relative/arangod.conf and etc/arangodb/arangod.conf.in.
  This means the server will be started with authentication enabled by default,
  requiring all client connections to provide authentication data when connecting
  to ArangoDB. Authentication can still be turned off via setting the value of
  `--server.authentication` to `false` in ArangoDB's configuration files or by
  specifying the option on the command-line.

* Changed result format for querying all collections via the API GET `/_api/collection`.

  Previous versions of ArangoDB returned an object with an attribute named `collections`
  and an attribute named `names`. Both contained all available collections, but
  `collections` contained the collections as an array, and `names` contained the
  collections again, contained in an object in which the attribute names were the
  collection names, e.g.

  ```
  {
    "collections": [
      {"id":"5874437","name":"test","isSystem":false,"status":3,"type":2},
      {"id":"17343237","name":"something","isSystem":false,"status":3,"type":2},
      ...
    ],
    "names": {
      "test": {"id":"5874437","name":"test","isSystem":false,"status":3,"type":2},
      "something": {"id":"17343237","name":"something","isSystem":false,"status":3,"type":2},
      ...
    }
  }
  ```
  This result structure was redundant, and therefore has been simplified to just

  ```
  {
    "result": [
      {"id":"5874437","name":"test","isSystem":false,"status":3,"type":2},
      {"id":"17343237","name":"something","isSystem":false,"status":3,"type":2},
      ...
    ]
  }
  ```

  in ArangoDB 3.0.

* added AQL functions `TYPENAME()` and `HASH()`

* renamed arangob tool to arangobench

* added AQL string comparison operator `LIKE`

  The operator can be used to compare strings like this:

      value LIKE search

  The operator is currently implemented by calling the already existing AQL
  function `LIKE`.

  This change also makes `LIKE` an AQL keyword. Using `LIKE` in either case as
  an attribute or collection name in AQL thus requires quoting.

* make AQL optimizer rule "remove-unnecessary-calculations" fire in more cases

  The rule will now remove calculations that are used exactly once in other
  expressions (e.g. `LET a = doc RETURN a.value`) and calculations,
  or calculations that are just references (e.g. `LET a = b`).

* renamed AQL optimizer rule "merge-traversal-filter" to "optimize-traversals"
  Additionally, the optimizer rule will remove unused edge and path result variables
  from the traversal in case they are specified in the `FOR` section of the traversal,
  but not referenced later in the query. This saves constructing edges and paths
  results.

* added AQL optimizer rule "inline-subqueries"

  This rule can pull out certain subqueries that are used as an operand to a `FOR`
  loop one level higher, eliminating the subquery completely. For example, the query

      FOR i IN (FOR j IN [1,2,3] RETURN j) RETURN i

  will be transformed by the rule to:

      FOR i IN [1,2,3] RETURN i

  The query

      FOR name IN (FOR doc IN _users FILTER doc.status == 1 RETURN doc.name) LIMIT 2 RETURN name

  will be transformed into

      FOR tmp IN _users FILTER tmp.status == 1 LIMIT 2 RETURN tmp.name

  The rule will only fire when the subquery is used as an operand to a `FOR` loop, and
  if the subquery does not contain a `COLLECT` with an `INTO` variable.

* added new endpoint "srv://" for DNS service records

* The result order of the AQL functions VALUES and ATTRIBUTES has never been
  guaranteed and it only had the "correct" ordering by accident when iterating
  over objects that were not loaded from the database. This accidental behavior
  is now changed by introduction of VelocyPack. No ordering is guaranteed unless
  you specify the sort parameter.

* removed configure option `--enable-logger`

* added AQL array comparison operators

  All AQL comparison operators now also exist in an array variant. In the
  array variant, the operator is preceded with one of the keywords *ALL*, *ANY*
  or *NONE*. Using one of these keywords changes the operator behavior to
  execute the comparison operation for all, any, or none of its left hand
  argument values. It is therefore expected that the left hand argument
  of an array operator is an array.

  Examples:

      [ 1, 2, 3 ] ALL IN [ 2, 3, 4 ]   // false
      [ 1, 2, 3 ] ALL IN [ 1, 2, 3 ]   // true
      [ 1, 2, 3 ] NONE IN [ 3 ]        // false
      [ 1, 2, 3 ] NONE IN [ 23, 42 ]   // true
      [ 1, 2, 3 ] ANY IN [ 4, 5, 6 ]   // false
      [ 1, 2, 3 ] ANY IN [ 1, 42 ]     // true
      [ 1, 2, 3 ] ANY == 2             // true
      [ 1, 2, 3 ] ANY == 4             // false
      [ 1, 2, 3 ] ANY > 0              // true
      [ 1, 2, 3 ] ANY <= 1             // true
      [ 1, 2, 3 ] NONE < 99            // false
      [ 1, 2, 3 ] NONE > 10            // true
      [ 1, 2, 3 ] ALL > 2              // false
      [ 1, 2, 3 ] ALL > 0              // true
      [ 1, 2, 3 ] ALL >= 3             // false
      ["foo", "bar"] ALL != "moo"      // true
      ["foo", "bar"] NONE == "bar"     // false
      ["foo", "bar"] ANY == "foo"      // true

* improved AQL optimizer to remove unnecessary sort operations in more cases

* allow enclosing AQL identifiers in forward ticks in addition to using
  backward ticks

  This allows for convenient writing of AQL queries in JavaScript template strings
  (which are delimited with backticks themselves), e.g.

      var q = `FOR doc IN ´collection´ RETURN doc.´name´`;

* allow to set `print.limitString` to configure the number of characters
  to output before truncating

* make logging configurable per log "topic"

  `--log.level <level>` sets the global log level to <level>, e.g. `info`,
  `debug`, `trace`.

  `--log.level topic=<level>` sets the log level for a specific topic.
  Currently, the following topics exist: `collector`, `compactor`, `mmap`,
  `performance`, `queries`, and `requests`. `performance` and `requests` are
  set to FATAL by default. `queries` is set to info. All others are
  set to the global level by default.

  The new log option `--log.output <definition>` allows directing the global
  or per-topic log output to different outputs. The output definition
  "<definition>" can be one of

    "-" for stdin
    "+" for stderr
    "syslog://<syslog-facility>"
    "syslog://<syslog-facility>/<application-name>"
    "file://<relative-path>"

  The option can be specified multiple times in order to configure the output
  for different log topics. To set up a per-topic output configuration, use
  `--log.output <topic>=<definition>`, e.g.

    queries=file://queries.txt

  logs all queries to the file "queries.txt".

* the option `--log.requests-file` is now deprecated. Instead use

    `--log.level requests=info`
    `--log.output requests=file://requests.txt`

* the option `--log.facility` is now deprecated. Instead use

    `--log.output requests=syslog://facility`

* the option `--log.performance` is now deprecated. Instead use

    `--log.level performance=trace`

* removed option `--log.source-filter`

* removed configure option `--enable-logger`

* change collection directory names to include a random id component at the end

  The new pattern is `collection-<id>-<random>`, where `<id>` is the collection
  id and `<random>` is a random number. Previous versions of ArangoDB used a
  pattern `collection-<id>` without the random number.

  ArangoDB 3.0 understands both the old and name directory name patterns.

* removed mostly unused internal spin-lock implementation

* removed support for pre-Windows 7-style locks. This removes compatibility for
  Windows versions older than Windows 7 (e.g. Windows Vista, Windows XP) and
  Windows 2008R2 (e.g. Windows 2008).

* changed names of sub-threads started by arangod

* added option `--default-number-of-shards` to arangorestore, allowing creating
  collections with a specifiable number of shards from a non-cluster dump

* removed support for CoffeeScript source files

* removed undocumented SleepAndRequeue

* added WorkMonitor to inspect server threads

* when downloading a Foxx service from the web interface the suggested filename
  is now based on the service's mount path instead of simply "app.zip"

* the `@arangodb/request` response object now stores the parsed JSON response
  body in a property `json` instead of `body` when the request was made using the
  `json` option. The `body` instead contains the response body as a string.

* the Foxx API has changed significantly, 2.8 services are still supported
  using a backwards-compatible "legacy mode"


v2.8.12 (XXXX-XX-XX)
--------------------

* issue #2091: decrease connect timeout to 5 seconds on startup

* fixed issue #2072

* slightly better error diagnostics for some replication errors

* fixed issue #1977

* fixed issue in `INTERSECTION` AQL function with duplicate elements
  in the source arrays

* fixed issue #1962

* fixed issue #1959

* export aqlQuery template handler as require('org/arangodb').aql for forwards-compatibility


v2.8.11 (2016-07-13)
--------------------

* fixed array index batch insertion issues for hash indexes that caused problems when
  no elements remained for insertion

* fixed issue #1937


v2.8.10 (2016-07-01)
--------------------

* make sure next local _rev value used for a document is at least as high as the
  _rev value supplied by external sources such as replication

* make adding a collection in both read- and write-mode to a transaction behave as
  expected (write includes read). This prevents the `unregister collection used in
  transaction` error

* fixed sometimes invalid result for `byExample(...).count()` when an index plus
  post-filtering was used

* fixed "collection is a nullptr" issue when starting a traversal from a transaction

* honor the value of startup option `--database.wait-for-sync` (that is used to control
  whether new collections are created with `waitForSync` set to `true` by default) also
  when creating collections via the HTTP API (and thus the ArangoShell). When creating
  a collection via these mechanisms, the option was ignored so far, which was inconsistent.

* fixed issue #1826: arangosh --javascript.execute: internal error (geo index issue)

* fixed issue #1823: Arango crashed hard executing very simple query on windows


v2.8.9 (2016-05-13)
-------------------

* fixed escaping and quoting of extra parameters for executables in Mac OS X App

* added "waiting for" status variable to web interface collection figures view

* fixed undefined behavior in query cache invaldation

* fixed access to /_admin/statistics API in case statistics are disable via option
  `--server.disable-statistics`

* Foxx manager will no longer fail hard when Foxx store is unreachable unless installing
  a service from the Foxx store (e.g. when behind a firewall or GitHub is unreachable).


v2.8.8 (2016-04-19)
-------------------

* fixed issue #1805: Query: internal error (location: arangod/Aql/AqlValue.cpp:182).
  Please report this error to arangodb.com (while executing)

* allow specifying collection name prefixes for `_from` and `_to` in arangoimp:

  To avoid specifying complete document ids (consisting of collection names and document
  keys) for *_from* and *_to* values when importing edges with arangoimp, there are now
  the options *--from-collection-prefix* and *--to-collection-prefix*.

  If specified, these values will be automatically prepended to each value in *_from*
  (or *_to* resp.). This allows specifying only document keys inside *_from* and/or *_to*.

  *Example*

      > arangoimp --from-collection-prefix users --to-collection-prefix products ...

  Importing the following document will then create an edge between *users/1234* and
  *products/4321*:

  ```js
  { "_from" : "1234", "_to" : "4321", "desc" : "users/1234 is connected to products/4321" }
  ```

* requests made with the interactive system API documentation in the web interface
  (Swagger) will now respect the active database instead of always using `_system`


v2.8.7 (2016-04-07)
-------------------

* optimized primary=>secondary failover

* fix to-boolean conversion for documents in AQL

* expose the User-Agent HTTP header from the ArangoShell since Github seems to
  require it now, and we use the ArangoShell for fetching Foxx repositories from Github

* work with http servers that only send

* fixed potential race condition between compactor and collector threads

* fix removal of temporary directories on arangosh exit

* javadoc-style comments in Foxx services are no longer interpreted as
  Foxx comments outside of controller/script/exports files (#1748)

* removed remaining references to class syntax for Foxx Model and Repository
  from the documentation

* added a safe-guard for corrupted master-pointer


v2.8.6 (2016-03-23)
-------------------

* arangosh can now execute JavaScript script files that contain a shebang
  in the first line of the file. This allows executing script files directly.

  Provided there is a script file `/path/to/script.js` with the shebang
  `#!arangosh --javascript.execute`:

      > cat /path/to/script.js
      #!arangosh --javascript.execute
      print("hello from script.js");

  If the script file is made executable

      > chmod a+x /path/to/script.js

  it can be invoked on the shell directly and use arangosh for its execution:

      > /path/to/script.js
      hello from script.js

  This did not work in previous versions of ArangoDB, as the whole script contents
  (including the shebang) were treated as JavaScript code.
  Now shebangs in script files will now be ignored for all files passed to arangosh's
  `--javascript.execute` parameter.

  The alternative way of executing a JavaScript file with arangosh still works:

      > arangosh --javascript.execute /path/to/script.js
      hello from script.js

* added missing reset of traversal state for nested traversals.
  The state of nested traversals (a traversal in an AQL query that was
  located in a repeatedly executed subquery or inside another FOR loop)
  was not reset properly, so that multiple invocations of the same nested
  traversal with different start vertices led to the nested traversal
  always using the start vertex provided on the first invocation.

* fixed issue #1781: ArangoDB startup time increased tremendously

* fixed issue #1783: SIGHUP should rotate the log


v2.8.5 (2016-03-11)
-------------------

* Add OpenSSL handler for TLS V1.2 as sugested by kurtkincaid in #1771

* fixed issue #1765 (The webinterface should display the correct query time)
  and #1770 (Display ACTUAL query time in aardvark's AQL editor)

* Windows: the unhandled exception handler now calls the windows logging
  facilities directly without locks.
  This fixes lockups on crashes from the logging framework.

* improve nullptr handling in logger.

* added new endpoint "srv://" for DNS service records

* `org/arangodb/request` no longer sets the content-type header to the
  string "undefined" when no content-type header should be sent (issue #1776)


v2.8.4 (2016-03-01)
-------------------

* global modules are no longer incorrectly resolved outside the ArangoDB
  JavaScript directory or the Foxx service's root directory (issue #1577)

* improved error messages from Foxx and JavaScript (issues #1564, #1565, #1744)


v2.8.3 (2016-02-22)
-------------------

* fixed AQL filter condition collapsing for deeply-nested cases, potentially
  enabling usage of indexes in some dedicated cases

* added parentheses in AQL explain command output to correctly display precedence
  of logical and arithmetic operators

* Foxx Model event listeners defined on the model are now correctly invoked by
  the Repository methods (issue #1665)

* Deleting a Foxx service in the frontend should now always succeed even if the
  files no longer exist on the file system (issue #1358)

* Routing actions loaded from the database no longer throw exceptions when
  trying to load other modules using "require"

* The `org/arangodb/request` response object now sets a property `json` to the
  parsed JSON response body in addition to overwriting the `body` property when
  the request was made using the `json` option.

* Improved Windows stability

* Fixed a bug in the interactive API documentation that would escape slashes
  in document-handle fields. Document handles are now provided as separate
  fields for collection name and document key.


v2.8.2 (2016-02-09)
-------------------

* the continuous replication applier will now prevent the master's WAL logfiles
  from being removed if they are still needed by the applier on the slave. This
  should help slaves that suffered from masters garbage collection WAL logfiles
  which would have been needed by the slave later.

  The initial synchronization will block removal of still needed WAL logfiles
  on the master for 10 minutes initially, and will extend this period when further
  requests are made to the master. Initial synchronization hands over its handle
  for blocking logfile removal to the continuous replication when started via
  the *setupReplication* function. In this case, continuous replication will
  extend the logfile removal blocking period for the required WAL logfiles when
  the slave makes additional requests.

  All handles that block logfile removal will time out automatically after at
  most 5 minutes should a master not be contacted by the slave anymore (e.g. in
  case the slave's replication is turned off, the slaves loses the connection
  to the master or the slave goes down).

* added all-in-one function *setupReplication* to synchronize data from master
  to slave and start the continuous replication:

      require("@arangodb/replication").setupReplication(configuration);

  The command will return when the initial synchronization is finished and the
  continuous replication has been started, or in case the initial synchronization
  has failed.

  If the initial synchronization is successful, the command will store the given
  configuration on the slave. It also configures the continuous replication to start
  automatically if the slave is restarted, i.e. *autoStart* is set to *true*.

  If the command is run while the slave's replication applier is already running,
  it will first stop the running applier, drop its configuration and do a
  resynchronization of data with the master. It will then use the provided configration,
  overwriting any previously existing replication configuration on the slave.

  The following example demonstrates how to use the command for setting up replication
  for the *_system* database. Note that it should be run on the slave and not the
  master:

      db._useDatabase("_system");
      require("@arangodb/replication").setupReplication({
        endpoint: "tcp://master.domain.org:8529",
        username: "myuser",
        password: "mypasswd",
        verbose: false,
        includeSystem: false,
        incremental: true,
        autoResync: true
      });

* the *sync* and *syncCollection* functions now always start the data synchronization
  as an asynchronous server job. The call to *sync* or *syncCollection* will block
  until synchronization is either complete or has failed with an error. The functions
  will automatically poll the slave periodically for status updates.

  The main benefit is that the connection to the slave does not need to stay open
  permanently and is thus not affected by timeout issues. Additionally the caller does
  not need to query the synchronization status from the slave manually as this is
  now performed automatically by these functions.

* fixed undefined behavior when explaining some types of AQL traversals, fixed
  display of some types of traversals in AQL explain output


v2.8.1 (2016-01-29)
-------------------

* Improved AQL Pattern matching by allowing to specify a different traversal
  direction for one or many of the edge collections.

      FOR v, e, p IN OUTBOUND @start @@ec1, INBOUND @@ec2, @@ec3

  will traverse *ec1* and *ec3* in the OUTBOUND direction and for *ec2* it will use
  the INBOUND direction. These directions can be combined in arbitrary ways, the
  direction defined after *IN [steps]* will we used as default direction and can
  be overriden for specific collections.
  This feature is only available for collection lists, it is not possible to
  combine it with graph names.

* detect more types of transaction deadlocks early

* fixed display of relational operators in traversal explain output

* fixed undefined behavior in AQL function `PARSE_IDENTIFIER`

* added "engines" field to Foxx services generated in the admin interface

* added AQL function `IS_SAME_COLLECTION`:

  *IS_SAME_COLLECTION(collection, document)*: Return true if *document* has the same
  collection id as the collection specified in *collection*. *document* can either be
  a [document handle](../Glossary/README.md#document-handle) string, or a document with
  an *_id* attribute. The function does not validate whether the collection actually
  contains the specified document, but only compares the name of the specified collection
  with the collection name part of the specified document.
  If *document* is neither an object with an *id* attribute nor a *string* value,
  the function will return *null* and raise a warning.

      /* true */
      IS_SAME_COLLECTION('_users', '_users/my-user')
      IS_SAME_COLLECTION('_users', { _id: '_users/my-user' })

      /* false */
      IS_SAME_COLLECTION('_users', 'foobar/baz')
      IS_SAME_COLLECTION('_users', { _id: 'something/else' })


v2.8.0 (2016-01-25)
-------------------

* avoid recursive locking


v2.8.0-beta8 (2016-01-19)
-------------------------

* improved internal datafile statistics for compaction and compaction triggering
  conditions, preventing excessive growth of collection datafiles under some
  workloads. This should also fix issue #1596.

* renamed AQL optimizer rule `remove-collect-into` to `remove-collect-variables`

* fixed primary and edge index lookups prematurely aborting searches when the
  specified id search value contained a different collection than the collection
  the index was created for


v2.8.0-beta7 (2016-01-06)
-------------------------

* added vm.runInThisContext

* added AQL keyword `AGGREGATE` for use in AQL `COLLECT` statement

  Using `AGGREGATE` allows more efficient aggregation (incrementally while building
  the groups) than previous versions of AQL, which built group aggregates afterwards
  from the total of all group values.

  `AGGREGATE` can be used inside a `COLLECT` statement only. If used, it must follow
  the declaration of grouping keys:

      FOR doc IN collection
        COLLECT gender = doc.gender AGGREGATE minAge = MIN(doc.age), maxAge = MAX(doc.age)
        RETURN { gender, minAge, maxAge }

  or, if no grouping keys are used, it can follow the `COLLECT` keyword:

      FOR doc IN collection
        COLLECT AGGREGATE minAge = MIN(doc.age), maxAge = MAX(doc.age)
        RETURN {
  minAge, maxAge
}

  Only specific expressions are allowed on the right-hand side of each `AGGREGATE`
  assignment:

  - on the top level the expression must be a call to one of the supported aggregation
    functions `LENGTH`, `MIN`, `MAX`, `SUM`, `AVERAGE`, `STDDEV_POPULATION`, `STDDEV_SAMPLE`,
    `VARIANCE_POPULATION`, or `VARIANCE_SAMPLE`

  - the expression must not refer to variables introduced in the `COLLECT` itself

* Foxx: mocha test paths with wildcard characters (asterisks) now work on Windows

* reserved AQL keyword `NONE` for future use

* web interface: fixed a graph display bug concerning dashboard view

* web interface: fixed several bugs during the dashboard initialize process

* web interface: included several bugfixes: #1597, #1611, #1623

* AQL query optimizer now converts `LENGTH(collection-name)` to an optimized
  expression that returns the number of documents in a collection

* adjusted the behavior of the expansion (`[*]`) operator in AQL for non-array values

  In ArangoDB 2.8, calling the expansion operator on a non-array value will always
  return an empty array. Previous versions of ArangoDB expanded non-array values by
  calling the `TO_ARRAY()` function for the value, which for example returned an
  array with a single value for boolean, numeric and string input values, and an array
  with the object's values for an object input value. This behavior was inconsistent
  with how the expansion operator works for the array indexes in 2.8, so the behavior
  is now unified:

  - if the left-hand side operand of `[*]` is an array, the array will be returned as
    is when calling `[*]` on it
  - if the left-hand side operand of `[*]` is not an array, an empty array will be
    returned by `[*]`

  AQL queries that rely on the old behavior can be changed by either calling `TO_ARRAY`
  explicitly or by using the `[*]` at the correct position.

  The following example query will change its result in 2.8 compared to 2.7:

      LET values = "foo" RETURN values[*]

  In 2.7 the query has returned the array `[ "foo" ]`, but in 2.8 it will return an
  empty array `[ ]`. To make it return the array `[ "foo" ]` again, an explicit
  `TO_ARRAY` function call is needed in 2.8 (which in this case allows the removal
  of the `[*]` operator altogether). This also works in 2.7:

      LET values = "foo" RETURN TO_ARRAY(values)

  Another example:

      LET values = [ { name: "foo" }, { name: "bar" } ]
      RETURN values[*].name[*]

  The above returned `[ [ "foo" ], [ "bar" ] ] in 2.7. In 2.8 it will return
  `[ [ ], [ ] ]`, because the value of `name` is not an array. To change the results
  to the 2.7 style, the query can be changed to

      LET values = [ { name: "foo" }, { name: "bar" } ]
      RETURN values[* RETURN TO_ARRAY(CURRENT.name)]

  The above also works in 2.7.
  The following types of queries won't change:

      LET values = [ 1, 2, 3 ] RETURN values[*]
      LET values = [ { name: "foo" }, { name: "bar" } ] RETURN values[*].name
      LET values = [ { names: [ "foo", "bar" ] }, { names: [ "baz" ] } ] RETURN values[*].names[*]
      LET values = [ { names: [ "foo", "bar" ] }, { names: [ "baz" ] } ] RETURN values[*].names[**]

* slightly adjusted V8 garbage collection strategy so that collection eventually
  happens in all contexts that hold V8 external references to documents and
  collections.

  also adjusted default value of `--javascript.gc-frequency` from 10 seconds to
  15 seconds, as less internal operations are carried out in JavaScript.

* fixes for AQL optimizer and traversal

* added `--create-collection-type` option to arangoimp

  This allows specifying the type of the collection to be created when
  `--create-collection` is set to `true`.

* Foxx export cache should no longer break if a broken app is loaded in the
  web admin interface.


v2.8.0-beta2 (2015-12-16)
-------------------------

* added AQL query optimizer rule "sort-in-values"

  This rule pre-sorts the right-hand side operand of the `IN` and `NOT IN`
  operators so the operation can use a binary search with logarithmic complexity
  instead of a linear search. The rule is applied when the right-hand side
  operand of an `IN` or `NOT IN` operator in a filter condition is a variable that
  is defined in a different loop/scope than the operator itself. Additionally,
  the filter condition must consist of solely the `IN` or `NOT IN` operation
  in order to avoid any side-effects.

* changed collection status terminology in web interface for collections for
  which an unload request has been issued from `in the process of being unloaded`
  to `will be unloaded`.

* unloading a collection via the web interface will now trigger garbage collection
  in all v8 contexts and force a WAL flush. This increases the chances of perfoming
  the unload faster.

* added the following attributes to the result of `collection.figures()` and the
  corresponding HTTP API at `PUT /_api/collection/<name>/figures`:

  - `documentReferences`: The number of references to documents in datafiles
    that JavaScript code currently holds. This information can be used for
    debugging compaction and unload issues.
  - `waitingFor`: An optional string value that contains information about
    which object type is at the head of the collection's cleanup queue. This
    information can be used for debugging compaction and unload issues.
  - `compactionStatus.time`: The point in time the compaction for the collection
    was last executed. This information can be used for debugging compaction
    issues.
  - `compactionStatus.message`: The action that was performed when the compaction
    was last run for the collection. This information can be used for debugging
    compaction issues.

  Note: `waitingFor` and `compactionStatus` may be empty when called on a coordinator
  in a cluster.

* the compaction will now provide queryable status info that can be used to track
  its progress. The compaction status is displayed in the web interface, too.

* better error reporting for arangodump and arangorestore

* arangodump will now fail by default when trying to dump edges that
  refer to already dropped collections. This can be circumvented by
  specifying the option `--force true` when invoking arangodump

* fixed cluster upgrade procedure

* the AQL functions `NEAR` and `WITHIN` now have stricter validations
  for their input parameters `limit`, `radius` and `distance`. They may now throw
  exceptions when invalid parameters are passed that may have not led
  to exceptions in previous versions.

* deprecation warnings now log stack traces

* Foxx: improved backwards compatibility with 2.5 and 2.6

  - reverted Model and Repository back to non-ES6 "classes" because of
    compatibility issues when using the extend method with a constructor

  - removed deprecation warnings for extend and controller.del

  - restored deprecated method Model.toJSONSchema

  - restored deprecated `type`, `jwt` and `sessionStorageApp` options
    in Controller#activateSessions

* Fixed a deadlock problem in the cluster


v2.8.0-beta1 (2015-12-06)
-------------------------

* added AQL function `IS_DATESTRING(value)`

  Returns true if *value* is a string that can be used in a date function.
  This includes partial dates such as *2015* or *2015-10* and strings containing
  invalid dates such as *2015-02-31*. The function will return false for all
  non-string values, even if some of them may be usable in date functions.


v2.8.0-alpha1 (2015-12-03)
--------------------------

* added AQL keywords `GRAPH`, `OUTBOUND`, `INBOUND` and `ANY` for use in graph
  traversals, reserved AQL keyword `ALL` for future use

  Usage of these keywords as collection names, variable names or attribute names
  in AQL queries will not be possible without quoting. For example, the following
  AQL query will still work as it uses a quoted collection name and a quoted
  attribute name:

      FOR doc IN `OUTBOUND`
        RETURN doc.`any`

* issue #1593: added AQL `POW` function for exponentation

* added cluster execution site info in explain output for AQL queries

* replication improvements:

  - added `autoResync` configuration parameter for continuous replication.

    When set to `true`, a replication slave will automatically trigger a full data
    re-synchronization with the master when the master cannot provide the log data
    the slave had asked for. Note that `autoResync` will only work when the option
    `requireFromPresent` is also set to `true` for the continuous replication, or
    when the continuous syncer is started and detects that no start tick is present.

    Automatic re-synchronization may transfer a lot of data from the master to the
    slave and may be expensive. It is therefore turned off by default.
    When turned off, the slave will never perform an automatic re-synchronization
    with the master.

  - added `idleMinWaitTime` and `idleMaxWaitTime` configuration parameters for
    continuous replication.

    These parameters can be used to control the minimum and maximum wait time the
    slave will (intentionally) idle and not poll for master log changes in case the
    master had sent the full logs already.
    The `idleMaxWaitTime` value will only be used when `adapativePolling` is set
    to `true`. When `adaptivePolling` is disable, only `idleMinWaitTime` will be
    used as a constant time span in which the slave will not poll the master for
    further changes. The default values are 0.5 seconds for `idleMinWaitTime` and
    2.5 seconds for `idleMaxWaitTime`, which correspond to the hard-coded values
    used in previous versions of ArangoDB.

  - added `initialSyncMaxWaitTime` configuration parameter for initial and continuous
    replication

    This option controls the maximum wait time (in seconds) that the initial
    synchronization will wait for a response from the master when fetching initial
    collection data. If no response is received within this time period, the initial
    synchronization will give up and fail. This option is also relevant for
    continuous replication in case *autoResync* is set to *true*, as then the
    continuous replication may trigger a full data re-synchronization in case
    the master cannot the log data the slave had asked for.

  - HTTP requests sent from the slave to the master during initial synchronization
    will now be retried if they fail with connection problems.

  - the initial synchronization now logs its progress so it can be queried using
    the regular replication status check APIs.

  - added `async` attribute for `sync` and `syncCollection` operations called from
    the ArangoShell. Setthing this attribute to `true` will make the synchronization
    job on the server go into the background, so that the shell does not block. The
    status of the started asynchronous synchronization job can be queried from the
    ArangoShell like this:

        /* starts initial synchronization */
        var replication = require("@arangodb/replication");
        var id = replication.sync({
          endpoint: "tcp://master.domain.org:8529",
          username: "myuser",
          password: "mypasswd",
          async: true
       });

       /* now query the id of the returned async job and print the status */
       print(replication.getSyncResult(id));

    The result of `getSyncResult()` will be `false` while the server-side job
    has not completed, and different to `false` if it has completed. When it has
    completed, all job result details will be returned by the call to `getSyncResult()`.


* fixed non-deterministic query results in some cluster queries

* fixed issue #1589

* return HTTP status code 410 (gone) instead of HTTP 408 (request timeout) for
  server-side operations that are canceled / killed. Sending 410 instead of 408
  prevents clients from re-starting the same (canceled) operation. Google Chrome
  for example sends the HTTP request again in case it is responded with an HTTP
  408, and this is exactly the opposite of the desired behavior when an operation
  is canceled / killed by the user.

* web interface: queries in AQL editor now cancelable

* web interface: dashboard - added replication information

* web interface: AQL editor now supports bind parameters

* added startup option `--server.hide-product-header` to make the server not send
  the HTTP response header `"Server: ArangoDB"` in its HTTP responses. By default,
  the option is turned off so the header is still sent as usual.

* added new AQL function `UNSET_RECURSIVE` to recursively unset attritutes from
  objects/documents

* switched command-line editor in ArangoShell and arangod to linenoise-ng

* added automatic deadlock detection for transactions

  In case a deadlock is detected, a multi-collection operation may be rolled back
  automatically and fail with error 29 (`deadlock detected`). Client code for
  operations containing more than one collection should be aware of this potential
  error and handle it accordingly, either by giving up or retrying the transaction.

* Added C++ implementations for the AQL arithmetic operations and the following
  AQL functions:
  - ABS
  - APPEND
  - COLLECTIONS
  - CURRENT_DATABASE
  - DOCUMENT
  - EDGES
  - FIRST
  - FIRST_DOCUMENT
  - FIRST_LIST
  - FLATTEN
  - FLOOR
  - FULLTEXT
  - LAST
  - MEDIAN
  - MERGE_RECURSIVE
  - MINUS
  - NEAR
  - NOT_NULL
  - NTH
  - PARSE_IDENTIFIER
  - PERCENTILE
  - POP
  - POSITION
  - PUSH
  - RAND
  - RANGE
  - REMOVE_NTH
  - REMOVE_VALUE
  - REMOVE_VALUES
  - ROUND
  - SHIFT
  - SQRT
  - STDDEV_POPULATION
  - STDDEV_SAMPLE
  - UNSHIFT
  - VARIANCE_POPULATION
  - VARIANCE_SAMPLE
  - WITHIN
  - ZIP

* improved performance of skipping over many documents in an AQL query when no
  indexes and no filters are used, e.g.

      FOR doc IN collection
        LIMIT 1000000, 10
        RETURN doc

* Added array indexes

  Hash indexes and skiplist indexes can now optionally be defined for array values
  so they index individual array members.

  To define an index for array values, the attribute name is extended with the
  expansion operator `[*]` in the index definition:

      arangosh> db.colName.ensureHashIndex("tags[*]");

  When given the following document

      { tags: [ "AQL", "ArangoDB", "Index" ] }

  the index will now contain the individual values `"AQL"`, `"ArangoDB"` and `"Index"`.

  Now the index can be used for finding all documents having `"ArangoDB"` somewhere in their
  tags array using the following AQL query:

      FOR doc IN colName
        FILTER "ArangoDB" IN doc.tags[*]
        RETURN doc

* rewrote AQL query optimizer rule `use-index-range` and renamed it to `use-indexes`.
  The name change affects rule names in the optimizer's output.

* rewrote AQL execution node `IndexRangeNode` and renamed it to `IndexNode`. The name
  change affects node names in the optimizer's explain output.

* added convenience function `db._explain(query)` for human-readable explanation
  of AQL queries

* module resolution as used by `require` now behaves more like in node.js

* the `org/arangodb/request` module now returns response bodies for error responses
  by default. The old behavior of not returning bodies for error responses can be
  re-enabled by explicitly setting the option `returnBodyOnError` to `false` (#1437)


v2.7.6 (2016-01-30)
-------------------

* detect more types of transaction deadlocks early


v2.7.5 (2016-01-22)
-------------------

* backported added automatic deadlock detection for transactions

  In case a deadlock is detected, a multi-collection operation may be rolled back
  automatically and fail with error 29 (`deadlock detected`). Client code for
  operations containing more than one collection should be aware of this potential
  error and handle it accordingly, either by giving up or retrying the transaction.

* improved internal datafile statistics for compaction and compaction triggering
  conditions, preventing excessive growth of collection datafiles under some
  workloads. This should also fix issue #1596.

* Foxx export cache should no longer break if a broken app is loaded in the
  web admin interface.

* Foxx: removed some incorrect deprecation warnings.

* Foxx: mocha test paths with wildcard characters (asterisks) now work on Windows


v2.7.4 (2015-12-21)
-------------------

* slightly adjusted V8 garbage collection strategy so that collection eventually
  happens in all contexts that hold V8 external references to documents and
  collections.

* added the following attributes to the result of `collection.figures()` and the
  corresponding HTTP API at `PUT /_api/collection/<name>/figures`:

  - `documentReferences`: The number of references to documents in datafiles
    that JavaScript code currently holds. This information can be used for
    debugging compaction and unload issues.
  - `waitingFor`: An optional string value that contains information about
    which object type is at the head of the collection's cleanup queue. This
    information can be used for debugging compaction and unload issues.
  - `compactionStatus.time`: The point in time the compaction for the collection
    was last executed. This information can be used for debugging compaction
    issues.
  - `compactionStatus.message`: The action that was performed when the compaction
    was last run for the collection. This information can be used for debugging
    compaction issues.

  Note: `waitingFor` and `compactionStatus` may be empty when called on a coordinator
  in a cluster.

* the compaction will now provide queryable status info that can be used to track
  its progress. The compaction status is displayed in the web interface, too.


v2.7.3 (2015-12-17)
-------------------

* fixed some replication value conversion issues when replication applier properties
  were set via ArangoShell

* fixed disappearing of documents for collections transferred via `sync` or
  `syncCollection` if the collection was dropped right before synchronization
  and drop and (re-)create collection markers were located in the same WAL file

* fixed an issue where overwriting the system sessions collection would break
  the web interface when authentication is enabled


v2.7.2 (2015-12-01)
-------------------

* replication improvements:

  - added `autoResync` configuration parameter for continuous replication.

    When set to `true`, a replication slave will automatically trigger a full data
    re-synchronization with the master when the master cannot provide the log data
    the slave had asked for. Note that `autoResync` will only work when the option
    `requireFromPresent` is also set to `true` for the continuous replication, or
    when the continuous syncer is started and detects that no start tick is present.

    Automatic re-synchronization may transfer a lot of data from the master to the
    slave and may be expensive. It is therefore turned off by default.
    When turned off, the slave will never perform an automatic re-synchronization
    with the master.

  - added `idleMinWaitTime` and `idleMaxWaitTime` configuration parameters for
    continuous replication.

    These parameters can be used to control the minimum and maximum wait time the
    slave will (intentionally) idle and not poll for master log changes in case the
    master had sent the full logs already.
    The `idleMaxWaitTime` value will only be used when `adapativePolling` is set
    to `true`. When `adaptivePolling` is disable, only `idleMinWaitTime` will be
    used as a constant time span in which the slave will not poll the master for
    further changes. The default values are 0.5 seconds for `idleMinWaitTime` and
    2.5 seconds for `idleMaxWaitTime`, which correspond to the hard-coded values
    used in previous versions of ArangoDB.

  - added `initialSyncMaxWaitTime` configuration parameter for initial and continuous
    replication

    This option controls the maximum wait time (in seconds) that the initial
    synchronization will wait for a response from the master when fetching initial
    collection data. If no response is received within this time period, the initial
    synchronization will give up and fail. This option is also relevant for
    continuous replication in case *autoResync* is set to *true*, as then the
    continuous replication may trigger a full data re-synchronization in case
    the master cannot the log data the slave had asked for.

  - HTTP requests sent from the slave to the master during initial synchronization
    will now be retried if they fail with connection problems.

  - the initial synchronization now logs its progress so it can be queried using
    the regular replication status check APIs.

* fixed non-deterministic query results in some cluster queries

* added missing lock instruction for primary index in compactor size calculation

* fixed issue #1589

* fixed issue #1583

* fixed undefined behavior when accessing the top level of a document with the `[*]`
  operator

* fixed potentially invalid pointer access in shaper when the currently accessed
  document got re-located by the WAL collector at the very same time

* Foxx: optional configuration options no longer log validation errors when assigned
  empty values (#1495)

* Foxx: constructors provided to Repository and Model sub-classes via extend are
  now correctly called (#1592)


v2.7.1 (2015-11-07)
-------------------

* switch to linenoise next generation

* exclude `_apps` collection from replication

  The slave has its own `_apps` collection which it populates on server start.
  When replicating data from the master to the slave, the data from the master may
  clash with the slave's own data in the `_apps` collection. Excluding the `_apps`
  collection from replication avoids this.

* disable replication appliers when starting in modes `--upgrade`, `--no-server`
  and `--check-upgrade`

* more detailed output in arango-dfdb

* fixed "no start tick" issue in replication applier

  This error could occur after restarting a slave server after a shutdown
  when no data was ever transferred from the master to the slave via the
  continuous replication

* fixed problem during SSL client connection abort that led to scheduler thread
  staying at 100% CPU saturation

* fixed potential segfault in AQL `NEIGHBORS` function implementation when C++ function
  variant was used and collection names were passed as strings

* removed duplicate target for some frontend JavaScript files from the Makefile

* make AQL function `MERGE()` work on a single array parameter, too.
  This allows combining the attributes of multiple objects from an array into
  a single object, e.g.

      RETURN MERGE([
        { foo: 'bar' },
        { quux: 'quetzalcoatl', ruled: true },
        { bar: 'baz', foo: 'done' }
      ])

  will now return:

      {
        "foo": "done",
        "quux": "quetzalcoatl",
        "ruled": true,
        "bar": "baz"
      }

* fixed potential deadlock in collection status changing on Windows

* fixed hard-coded `incremental` parameter in shell implementation of
  `syncCollection` function in replication module

* fix for GCC5: added check for '-stdlib' option


v2.7.0 (2015-10-09)
-------------------

* fixed request statistics aggregation
  When arangod was started in supervisor mode, the request statistics always showed
  0 requests, as the statistics aggregation thread did not run then.

* read server configuration files before dropping privileges. this ensures that
  the SSL keyfile specified in the configuration can be read with the server's start
  privileges (i.e. root when using a standard ArangoDB package).

* fixed replication with a 2.6 replication configuration and issues with a 2.6 master

* raised default value of `--server.descriptors-minimum` to 1024

* allow Foxx apps to be installed underneath URL path `/_open/`, so they can be
  (intentionally) accessed without authentication.

* added *allowImplicit* sub-attribute in collections declaration of transactions.
  The *allowImplicit* attributes allows making transactions fail should they
  read-access a collection that was not explicitly declared in the *collections*
  array of the transaction.

* added "special" password ARANGODB_DEFAULT_ROOT_PASSWORD. If you pass
  ARANGODB_DEFAULT_ROOT_PASSWORD as password, it will read the password
  from the environment variable ARANGODB_DEFAULT_ROOT_PASSWORD


v2.7.0-rc2 (2015-09-22)
-----------------------

* fix over-eager datafile compaction

  This should reduce the need to compact directly after loading a collection when a
  collection datafile contained many insertions and updates for the same documents. It
  should also prevent from re-compacting already merged datafiles in case not many
  changes were made. Compaction will also make fewer index lookups than before.

* added `syncCollection()` function in module `org/arangodb/replication`

  This allows synchronizing the data of a single collection from a master to a slave
  server. Synchronization can either restore the whole collection by transferring all
  documents from the master to the slave, or incrementally by only transferring documents
  that differ. This is done by partitioning the collection's entire key space into smaller
  chunks and comparing the data chunk-wise between master and slave. Only chunks that are
  different will be re-transferred.

  The `syncCollection()` function can be used as follows:

      require("org/arangodb/replication").syncCollection(collectionName, options);

  e.g.

      require("org/arangodb/replication").syncCollection("myCollection", {
        endpoint: "tcp://127.0.0.1:8529",  /* master */
        username: "root",                  /* username for master */
        password: "secret",                /* password for master */
        incremental: true                  /* use incremental mode */
      });


* additionally allow the following characters in document keys:

  `(` `)` `+` `,` `=` `;` `$` `!` `*` `'` `%`


v2.7.0-rc1 (2015-09-17)
-----------------------

* removed undocumented server-side-only collection functions:
  * collection.OFFSET()
  * collection.NTH()
  * collection.NTH2()
  * collection.NTH3()

* upgraded Swagger to version 2.0 for the Documentation

  This gives the user better prepared test request structures.
  More conversions will follow so finally client libraries can be auto-generated.

* added extra AQL functions for date and time calculation and manipulation.
  These functions were contributed by GitHub users @CoDEmanX and @friday.
  A big thanks for their work!

  The following extra date functions are available from 2.7 on:

  * `DATE_DAYOFYEAR(date)`: Returns the day of year number of *date*.
    The return values range from 1 to 365, or 366 in a leap year respectively.

  * `DATE_ISOWEEK(date)`: Returns the ISO week date of *date*.
    The return values range from 1 to 53. Monday is considered the first day of the week.
    There are no fractional weeks, thus the last days in December may belong to the first
    week of the next year, and the first days in January may be part of the previous year's
    last week.

  * `DATE_LEAPYEAR(date)`: Returns whether the year of *date* is a leap year.

  * `DATE_QUARTER(date)`: Returns the quarter of the given date (1-based):
    * 1: January, February, March
    * 2: April, May, June
    * 3: July, August, September
    * 4: October, November, December

  - *DATE_DAYS_IN_MONTH(date)*: Returns the number of days in *date*'s month (28..31).

  * `DATE_ADD(date, amount, unit)`: Adds *amount* given in *unit* to *date* and
    returns the calculated date.

    *unit* can be either of the following to specify the time unit to add or
    subtract (case-insensitive):
    - y, year, years
    - m, month, months
    - w, week, weeks
    - d, day, days
    - h, hour, hours
    - i, minute, minutes
    - s, second, seconds
    - f, millisecond, milliseconds

    *amount* is the number of *unit*s to add (positive value) or subtract
    (negative value).

  * `DATE_SUBTRACT(date, amount, unit)`: Subtracts *amount* given in *unit* from
    *date* and returns the calculated date.

    It works the same as `DATE_ADD()`, except that it subtracts. It is equivalent
    to calling `DATE_ADD()` with a negative amount, except that `DATE_SUBTRACT()`
    can also subtract ISO durations. Note that negative ISO durations are not
    supported (i.e. starting with `-P`, like `-P1Y`).

  * `DATE_DIFF(date1, date2, unit, asFloat)`: Calculate the difference
    between two dates in given time *unit*, optionally with decimal places.
    Returns a negative value if *date1* is greater than *date2*.

  * `DATE_COMPARE(date1, date2, unitRangeStart, unitRangeEnd)`: Compare two
    partial dates and return true if they match, false otherwise. The parts to
    compare are defined by a range of time units.

    The full range is: years, months, days, hours, minutes, seconds, milliseconds.
    Pass the unit to start from as *unitRangeStart*, and the unit to end with as
    *unitRangeEnd*. All units in between will be compared. Leave out *unitRangeEnd*
    to only compare *unitRangeStart*.

  * `DATE_FORMAT(date, format)`: Format a date according to the given format string.
    It supports the following placeholders (case-insensitive):
    - %t: timestamp, in milliseconds since midnight 1970-01-01
    - %z: ISO date (0000-00-00T00:00:00.000Z)
    - %w: day of week (0..6)
    - %y: year (0..9999)
    - %yy: year (00..99), abbreviated (last two digits)
    - %yyyy: year (0000..9999), padded to length of 4
    - %yyyyyy: year (-009999 .. +009999), with sign prefix and padded to length of 6
    - %m: month (1..12)
    - %mm: month (01..12), padded to length of 2
    - %d: day (1..31)
    - %dd: day (01..31), padded to length of 2
    - %h: hour (0..23)
    - %hh: hour (00..23), padded to length of 2
    - %i: minute (0..59)
    - %ii: minute (00..59), padded to length of 2
    - %s: second (0..59)
    - %ss: second (00..59), padded to length of 2
    - %f: millisecond (0..999)
    - %fff: millisecond (000..999), padded to length of 3
    - %x: day of year (1..366)
    - %xxx: day of year (001..366), padded to length of 3
    - %k: ISO week date (1..53)
    - %kk: ISO week date (01..53), padded to length of 2
    - %l: leap year (0 or 1)
    - %q: quarter (1..4)
    - %a: days in month (28..31)
    - %mmm: abbreviated English name of month (Jan..Dec)
    - %mmmm: English name of month (January..December)
    - %www: abbreviated English name of weekday (Sun..Sat)
    - %wwww: English name of weekday (Sunday..Saturday)
    - %&: special escape sequence for rare occasions
    - %%: literal %
    - %: ignored

* new WAL logfiles and datafiles are now created non-sparse

  This prevents SIGBUS signals being raised when memory of a sparse datafile is accessed
  and the disk is full and the accessed file part is not actually disk-backed. In
  this case the mapped memory region is not necessarily backed by physical memory, and
  accessing the memory may raise SIGBUS and crash arangod.

* the `internal.download()` function and the module `org/arangodb/request` used some
  internal library function that handled the sending of HTTP requests from inside of
  ArangoDB. This library unconditionally set an HTTP header `Accept-Encoding: gzip`
  in all outgoing HTTP requests.

  This has been fixed in 2.7, so `Accept-Encoding: gzip` is not set automatically anymore.
  Additionally, the header `User-Agent: ArangoDB` is not set automatically either. If
  client applications desire to send these headers, they are free to add it when
  constructing the requests using the `download` function or the request module.

* fixed issue #1436: org/arangodb/request advertises deflate without supporting it

* added template string generator function `aqlQuery` for generating AQL queries

  This can be used to generate safe AQL queries with JavaScript parameter
  variables or expressions easily:

      var name = 'test';
      var attributeName = '_key';
      var query = aqlQuery`FOR u IN users FILTER u.name == ${name} RETURN u.${attributeName}`;
      db._query(query);

* report memory usage for document header data (revision id, pointer to data etc.)
  in `db.collection.figures()`. The memory used for document headers will now
  show up in the already existing attribute `indexes.size`. Due to that, the index
  sizes reported by `figures()` in 2.7 will be higher than those reported by 2.6,
  but the 2.7 values are more accurate.

* IMPORTANT CHANGE: the filenames in dumps created by arangodump now contain
  not only the name of the dumped collection, but also an additional 32-digit hash
  value. This is done to prevent overwriting dump files in case-insensitive file
  systems when there exist multiple collections with the same name (but with
  different cases).

  For example, if a database has two collections: `test` and `Test`, previous
  versions of ArangoDB created the files

  * `test.structure.json` and `test.data.json` for collection `test`
  * `Test.structure.json` and `Test.data.json` for collection `Test`

  This did not work for case-insensitive filesystems, because the files for the
  second collection would have overwritten the files of the first. arangodump in
  2.7 will create the following filenames instead:

  * `test_098f6bcd4621d373cade4e832627b4f6.structure.json` and `test_098f6bcd4621d373cade4e832627b4f6.data.json`
  * `Test_0cbc6611f5540bd0809a388dc95a615b.structure.json` and `Test_0cbc6611f5540bd0809a388dc95a615b.data.json`

  These filenames will be unambiguous even in case-insensitive filesystems.

* IMPORTANT CHANGE: make arangod actually close lingering client connections
  when idle for at least the duration specified via `--server.keep-alive-timeout`.
  In previous versions of ArangoDB, connections were not closed by the server
  when the timeout was reached and the client was still connected. Now the
  connection is properly closed by the server in case of timeout. Client
  applications relying on the old behavior may now need to reconnect to the
  server when their idle connections time out and get closed (note: connections
  being idle for a long time may be closed by the OS or firewalls anyway -
  client applications should be aware of that and try to reconnect).

* IMPORTANT CHANGE: when starting arangod, the server will drop the process
  privileges to the specified values in options `--server.uid` and `--server.gid`
  instantly after parsing the startup options.

  That means when either `--server.uid` or `--server.gid` are set, the privilege
  change will happen earlier. This may prevent binding the server to an endpoint
  with a port number lower than 1024 if the arangodb user has no privileges
  for that. Previous versions of ArangoDB changed the privileges later, so some
  startup actions were still carried out under the invoking user (i.e. likely
  *root* when started via init.d or system scripts) and especially binding to
  low port numbers was still possible there.

  The default privileges for user *arangodb* will not be sufficient for binding
  to port numbers lower than 1024. To have an ArangoDB 2.7 bind to a port number
  lower than 1024, it needs to be started with either a different privileged user,
  or the privileges of the *arangodb* user have to raised manually beforehand.

* added AQL optimizer rule `patch-update-statements`

* Linux startup scripts and systemd configuration for arangod now try to
  adjust the NOFILE (number of open files) limits for the process. The limit
  value is set to 131072 (128k) when ArangoDB is started via start/stop
  commands

* When ArangoDB is started/stopped manually via the start/stop commands, the
  main process will wait for up to 10 seconds after it forks the supervisor
  and arangod child processes. If the startup fails within that period, the
  start/stop script will fail with an exit code other than zero. If the
  startup of the supervisor or arangod is still ongoing after 10 seconds,
  the main program will still return with exit code 0. The limit of 10 seconds
  is arbitrary because the time required for a startup is not known in advance.

* added startup option `--database.throw-collection-not-loaded-error`

  Accessing a not-yet loaded collection will automatically load a collection
  on first access. This flag controls what happens in case an operation
  would need to wait for another thread to finalize loading a collection. If
  set to *true*, then the first operation that accesses an unloaded collection
  will load it. Further threads that try to access the same collection while
  it is still loading immediately fail with an error (1238, *collection not loaded*).
  This is to prevent all server threads from being blocked while waiting on the
  same collection to finish loading. When the first thread has completed loading
  the collection, the collection becomes regularly available, and all operations
  from that point on can be carried out normally, and error 1238 will not be
  thrown anymore for that collection.

  If set to *false*, the first thread that accesses a not-yet loaded collection
  will still load it. Other threads that try to access the collection while
  loading will not fail with error 1238 but instead block until the collection
  is fully loaded. This configuration might lead to all server threads being
  blocked because they are all waiting for the same collection to complete
  loading. Setting the option to *true* will prevent this from happening, but
  requires clients to catch error 1238 and react on it (maybe by scheduling
  a retry for later).

  The default value is *false*.

* added better control-C support in arangosh

  When CTRL-C is pressed in arangosh, it will now print a `^C` first. Pressing
  CTRL-C again will reset the prompt if something was entered before, or quit
  arangosh if no command was entered directly before.

  This affects the arangosh version build with Readline-support only (Linux
  and MacOS).

  The MacOS version of ArangoDB for Homebrew now depends on Readline, too. The
  Homebrew formula has been changed accordingly.
  When self-compiling ArangoDB on MacOS without Homebrew, Readline now is a
  prerequisite.

* increased default value for collection-specific `indexBuckets` value from 1 to 8

  Collections created from 2.7 on will use the new default value of `8` if not
  overridden on collection creation or later using
  `collection.properties({ indexBuckets: ... })`.

  The `indexBuckets` value determines the number of buckets to use for indexes of
  type `primary`, `hash` and `edge`. Having multiple index buckets allows splitting
  an index into smaller components, which can be filled in parallel when a collection
  is loading. Additionally, resizing and reallocation of indexes are faster and
  less intrusive if the index uses multiple buckets, because resize and reallocation
  will affect only data in a single bucket instead of all index values.

  The index buckets will be filled in parallel when loading a collection if the collection
  has an `indexBuckets` value greater than 1 and the collection contains a significant
  amount of documents/edges (the current threshold is 256K documents but this value
  may change in future versions of ArangoDB).

* changed HTTP client to use poll instead of select on Linux and MacOS

  This affects the ArangoShell and user-defined JavaScript code running inside
  arangod that initiates its own HTTP calls.

  Using poll instead of select allows using arbitrary high file descriptors
  (bigger than the compiled in FD_SETSIZE). Server connections are still handled using
  epoll, which has never been affected by FD_SETSIZE.

* implemented AQL `LIKE` function using ICU regexes

* added `RETURN DISTINCT` for AQL queries to return unique results:

      FOR doc IN collection
        RETURN DISTINCT doc.status

  This change also introduces `DISTINCT` as an AQL keyword.

* removed `createNamedQueue()` and `addJob()` functions from org/arangodb/tasks

* use less locks and more atomic variables in the internal dispatcher
  and V8 context handling implementations. This leads to improved throughput in
  some ArangoDB internals and allows for higher HTTP request throughput for
  many operations.

  A short overview of the improvements can be found here:

  https://www.arangodb.com/2015/08/throughput-enhancements/

* added shorthand notation for attribute names in AQL object literals:

      LET name = "Peter"
      LET age = 42
      RETURN { name, age }

  The above is the shorthand equivalent of the generic form

      LET name = "Peter"
      LET age = 42
      RETURN { name : name, age : age }

* removed configure option `--enable-timings`

  This option did not have any effect.

* removed configure option `--enable-figures`

  This option previously controlled whether HTTP request statistics code was
  compiled into ArangoDB or not. The previous default value was `true` so
  statistics code was available in official packages. Setting the option to
  `false` led to compile errors so it is doubtful the default value was
  ever changed. By removing the option some internal statistics code was also
  simplified.

* removed run-time manipulation methods for server endpoints:

  * `db._removeEndpoint()`
  * `db._configureEndpoint()`
  * HTTP POST `/_api/endpoint`
  * HTTP DELETE `/_api/endpoint`

* AQL query result cache

  The query result cache can optionally cache the complete results of all or selected AQL queries.
  It can be operated in the following modes:

  * `off`: the cache is disabled. No query results will be stored
  * `on`: the cache will store the results of all AQL queries unless their `cache`
    attribute flag is set to `false`
  * `demand`: the cache will store the results of AQL queries that have their
    `cache` attribute set to `true`, but will ignore all others

  The mode can be set at server startup using the `--database.query-cache-mode` configuration
  option and later changed at runtime.

  The following HTTP REST APIs have been added for controlling the query cache:

  * HTTP GET `/_api/query-cache/properties`: returns the global query cache configuration
  * HTTP PUT `/_api/query-cache/properties`: modifies the global query cache configuration
  * HTTP DELETE `/_api/query-cache`: invalidates all results in the query cache

  The following JavaScript functions have been added for controlling the query cache:

  * `require("org/arangodb/aql/cache").properties()`: returns the global query cache configuration
  * `require("org/arangodb/aql/cache").properties(properties)`: modifies the global query cache configuration
  * `require("org/arangodb/aql/cache").clear()`: invalidates all results in the query cache

* do not link arangoimp against V8

* AQL function call arguments optimization

  This will lead to arguments in function calls inside AQL queries not being copied but passed
  by reference. This may speed up calls to functions with bigger argument values or queries that
  call functions a lot of times.

* upgraded V8 version to 4.3.61

* removed deprecated AQL `SKIPLIST` function.

  This function was introduced in older versions of ArangoDB with a less powerful query optimizer to
  retrieve data from a skiplist index using a `LIMIT` clause. It was marked as deprecated in ArangoDB
  2.6.

  Since ArangoDB 2.3 the behavior of the `SKIPLIST` function can be emulated using regular AQL
  constructs, e.g.

      FOR doc IN @@collection
        FILTER doc.value >= @value
        SORT doc.value DESC
        LIMIT 1
        RETURN doc

* the `skip()` function for simple queries does not accept negative input any longer.
  This feature was deprecated in 2.6.0.

* fix exception handling

  In some cases JavaScript exceptions would re-throw without information of the original problem.
  Now the original exception is logged for failure analysis.

* based REST API method PUT `/_api/simple/all` on the cursor API and make it use AQL internally.

  The change speeds up this REST API method and will lead to additional query information being
  returned by the REST API. Clients can use this extra information or ignore it.

* Foxx Queue job success/failure handlers arguments have changed from `(jobId, jobData, result, jobFailures)` to `(result, jobData, job)`.

* added Foxx Queue job options `repeatTimes`, `repeatUntil` and `repeatDelay` to automatically re-schedule jobs when they are completed.

* added Foxx manifest configuration type `password` to mask values in the web interface.

* fixed default values in Foxx manifest configurations sometimes not being used as defaults.

* fixed optional parameters in Foxx manifest configurations sometimes not being cleared correctly.

* Foxx dependencies can now be marked as optional using a slightly more verbose syntax in your manifest file.

* converted Foxx constructors to ES6 classes so you can extend them using class syntax.

* updated aqb to 2.0.

* updated chai to 3.0.

* Use more madvise calls to speed up things when memory is tight, in particular
  at load time but also for random accesses later.

* Overhauled web interface

  The web interface now has a new design.

  The API documentation for ArangoDB has been moved from "Tools" to "Links" in the web interface.

  The "Applications" tab in the web interfaces has been renamed to "Services".


v2.6.12 (2015-12-02)
--------------------

* fixed disappearing of documents for collections transferred via `sync` if the
  the collection was dropped right before synchronization and drop and (re-)create
  collection markers were located in the same WAL file

* added missing lock instruction for primary index in compactor size calculation

* fixed issue #1589

* fixed issue #1583

* Foxx: optional configuration options no longer log validation errors when assigned
  empty values (#1495)


v2.6.11 (2015-11-18)
--------------------

* fixed potentially invalid pointer access in shaper when the currently accessed
  document got re-located by the WAL collector at the very same time


v2.6.10 (2015-11-10)
--------------------

* disable replication appliers when starting in modes `--upgrade`, `--no-server`
  and `--check-upgrade`

* more detailed output in arango-dfdb

* fixed potential deadlock in collection status changing on Windows

* issue #1521: Can't dump/restore with user and password


v2.6.9 (2015-09-29)
-------------------

* added "special" password ARANGODB_DEFAULT_ROOT_PASSWORD. If you pass
  ARANGODB_DEFAULT_ROOT_PASSWORD as password, it will read the password
  from the environment variable ARANGODB_DEFAULT_ROOT_PASSWORD

* fixed failing AQL skiplist, sort and limit combination

  When using a Skiplist index on an attribute (say "a") and then using sort
  and skip on this attribute caused the result to be empty e.g.:

    require("internal").db.test.ensureSkiplist("a");
    require("internal").db._query("FOR x IN test SORT x.a LIMIT 10, 10");

  Was always empty no matter how many documents are stored in test.
  This is now fixed.

v2.6.8 (2015-09-09)
-------------------

* ARM only:

  The ArangoDB packages for ARM require the kernel to allow unaligned memory access.
  How the kernel handles unaligned memory access is configurable at runtime by
  checking and adjusting the contents `/proc/cpu/alignment`.

  In order to operate on ARM, ArangoDB requires the bit 1 to be set. This will
  make the kernel trap and adjust unaligned memory accesses. If this bit is not
  set, the kernel may send a SIGBUS signal to ArangoDB and terminate it.

  To set bit 1 in `/proc/cpu/alignment` use the following command as a privileged
  user (e.g. root):

      echo "2" > /proc/cpu/alignment

  Note that this setting affects all user processes and not just ArangoDB. Setting
  the alignment with the above command will also not make the setting permanent,
  so it will be lost after a restart of the system. In order to make the setting
  permanent, it should be executed during system startup or before starting arangod.

  The ArangoDB start/stop scripts do not adjust the alignment setting, but rely on
  the environment to have the correct alignment setting already. The reason for this
  is that the alignment settings also affect all other user processes (which ArangoDB
  is not aware of) and thus may have side-effects outside of ArangoDB. It is therefore
  more reasonable to have the system administrator carry out the change.


v2.6.7 (2015-08-25)
-------------------

* improved AssocMulti index performance when resizing.

  This makes the edge index perform less I/O when under memory pressure.


v2.6.6 (2015-08-23)
-------------------

* added startup option `--server.additional-threads` to create separate queues
  for slow requests.


v2.6.5 (2015-08-17)
-------------------

* added startup option `--database.throw-collection-not-loaded-error`

  Accessing a not-yet loaded collection will automatically load a collection
  on first access. This flag controls what happens in case an operation
  would need to wait for another thread to finalize loading a collection. If
  set to *true*, then the first operation that accesses an unloaded collection
  will load it. Further threads that try to access the same collection while
  it is still loading immediately fail with an error (1238, *collection not loaded*).
  This is to prevent all server threads from being blocked while waiting on the
  same collection to finish loading. When the first thread has completed loading
  the collection, the collection becomes regularly available, and all operations
  from that point on can be carried out normally, and error 1238 will not be
  thrown anymore for that collection.

  If set to *false*, the first thread that accesses a not-yet loaded collection
  will still load it. Other threads that try to access the collection while
  loading will not fail with error 1238 but instead block until the collection
  is fully loaded. This configuration might lead to all server threads being
  blocked because they are all waiting for the same collection to complete
  loading. Setting the option to *true* will prevent this from happening, but
  requires clients to catch error 1238 and react on it (maybe by scheduling
  a retry for later).

  The default value is *false*.

* fixed busy wait loop in scheduler threads that sometimes consumed 100% CPU while
  waiting for events on connections closed unexpectedly by the client side

* handle attribute `indexBuckets` when restoring collections via arangorestore.
  Previously the `indexBuckets` attribute value from the dump was ignored, and the
   server default value for `indexBuckets` was used when restoring a collection.

* fixed "EscapeValue already set error" crash in V8 actions that might have occurred when
  canceling V8-based operations.


v2.6.4 (2015-08-01)
-------------------

* V8: Upgrade to version 4.1.0.27 - this is intended to be the stable V8 version.

* fixed issue #1424: Arango shell should not processing arrows pushing on keyboard


v2.6.3 (2015-07-21)
-------------------

* issue #1409: Document values with null character truncated


v2.6.2 (2015-07-04)
-------------------

* fixed issue #1383: bindVars for HTTP API doesn't work with empty string

* fixed handling of default values in Foxx manifest configurations

* fixed handling of optional parameters in Foxx manifest configurations

* fixed a reference error being thrown in Foxx queues when a function-based job type is used that is not available and no options object is passed to queue.push


v2.6.1 (2015-06-24)
-------------------

* Add missing swagger files to cmake build. fixes #1368

* fixed documentation errors


v2.6.0 (2015-06-20)
-------------------

* using negative values for `SimpleQuery.skip()` is deprecated.
  This functionality will be removed in future versions of ArangoDB.

* The following simple query functions are now deprecated:

  * collection.near
  * collection.within
  * collection.geo
  * collection.fulltext
  * collection.range
  * collection.closedRange

  This also lead to the following REST API methods being deprecated from now on:

  * PUT /_api/simple/near
  * PUT /_api/simple/within
  * PUT /_api/simple/fulltext
  * PUT /_api/simple/range

  It is recommended to replace calls to these functions or APIs with equivalent AQL queries,
  which are more flexible because they can be combined with other operations:

      FOR doc IN NEAR(@@collection, @latitude, @longitude, @limit)
        RETURN doc

      FOR doc IN WITHIN(@@collection, @latitude, @longitude, @radius, @distanceAttributeName)
        RETURN doc

      FOR doc IN FULLTEXT(@@collection, @attributeName, @queryString, @limit)
        RETURN doc

      FOR doc IN @@collection
        FILTER doc.value >= @left && doc.value < @right
        LIMIT @skip, @limit
        RETURN doc`

  The above simple query functions and REST API methods may be removed in future versions
  of ArangoDB.

* deprecated now-obsolete AQL `SKIPLIST` function

  The function was introduced in older versions of ArangoDB with a less powerful query optimizer to
  retrieve data from a skiplist index using a `LIMIT` clause.

  Since 2.3 the same goal can be achieved by using regular AQL constructs, e.g.

      FOR doc IN collection FILTER doc.value >= @value SORT doc.value DESC LIMIT 1 RETURN doc

* fixed issues when switching the database inside tasks and during shutdown of database cursors

  These features were added during 2.6 alpha stage so the fixes affect devel/2.6-alpha builds only

* issue #1360: improved foxx-manager help

* added `--enable-tcmalloc` configure option.

  When this option is set, arangod and the client tools will be linked against tcmalloc, which replaces
  the system allocator. When the option is set, a tcmalloc library must be present on the system under
  one of the names `libtcmalloc`, `libtcmalloc_minimal` or `libtcmalloc_debug`.

  As this is a configure option, it is supported for manual builds on Linux-like systems only. tcmalloc
  support is currently experimental.

* issue #1353: Windows: HTTP API - incorrect path in errorMessage

* issue #1347: added option `--create-database` for arangorestore.

  Setting this option to `true` will now create the target database if it does not exist. When creating
  the target database, the username and passwords passed to arangorestore will be used to create an
  initial user for the new database.

* issue #1345: advanced debug information for User Functions

* issue #1341: Can't use bindvars in UPSERT

* fixed vulnerability in JWT implementation.

* changed default value of option `--database.ignore-datafile-errors` from `true` to `false`

  If the new default value of `false` is used, then arangod will refuse loading collections that contain
  datafiles with CRC mismatches or other errors. A collection with datafile errors will then become
  unavailable. This prevents follow up errors from happening.

  The only way to access such collection is to use the datafile debugger (arango-dfdb) and try to repair
  or truncate the datafile with it.

  If `--database.ignore-datafile-errors` is set to `true`, then collections will become available
  even if parts of their data cannot be loaded. This helps availability, but may cause (partial) data
  loss and follow up errors.

* added server startup option `--server.session-timeout` for controlling the timeout of user sessions
  in the web interface

* add sessions and cookie authentication for ArangoDB's web interface

  ArangoDB's built-in web interface now uses sessions. Session information ids are stored in cookies,
  so clients using the web interface must accept cookies in order to use it

* web interface: display query execution time in AQL editor

* web interface: renamed AQL query *submit* button to *execute*

* web interface: added query explain feature in AQL editor

* web interface: demo page added. only working if demo data is available, hidden otherwise

* web interface: added support for custom app scripts with optional arguments and results

* web interface: mounted apps that need to be configured are now indicated in the app overview

* web interface: added button for running tests to app details

* web interface: added button for configuring app dependencies to app details

* web interface: upgraded API documentation to use Swagger 2

* INCOMPATIBLE CHANGE

  removed startup option `--log.severity`

  The docs for `--log.severity` mentioned lots of severities (e.g. `exception`, `technical`, `functional`, `development`)
  but only a few severities (e.g. `all`, `human`) were actually used, with `human` being the default and `all` enabling the
  additional logging of requests. So the option pretended to control a lot of things which it actually didn't. Additionally,
  the option `--log.requests-file` was around for a long time already, also controlling request logging.

  Because the `--log.severity` option effectively did not control that much, it was removed. A side effect of removing the
  option is that 2.5 installations which used `--log.severity all` will not log requests after the upgrade to 2.6. This can
  be adjusted by setting the `--log.requests-file` option.

* add backtrace to fatal log events

* added optional `limit` parameter for AQL function `FULLTEXT`

* make fulltext index also index text values contained in direct sub-objects of the indexed
  attribute.

  Previous versions of ArangoDB only indexed the attribute value if it was a string. Sub-attributes
  of the index attribute were ignored when fulltext indexing.

  Now, if the index attribute value is an object, the object's values will each be included in the
  fulltext index if they are strings. If the index attribute value is an array, the array's values
  will each be included in the fulltext index if they are strings.

  For example, with a fulltext index present on the `translations` attribute, the following text
  values will now be indexed:

      var c = db._create("example");
      c.ensureFulltextIndex("translations");
      c.insert({ translations: { en: "fox", de: "Fuchs", fr: "renard", ru: "лиса" } });
      c.insert({ translations: "Fox is the English translation of the German word Fuchs" });
      c.insert({ translations: [ "ArangoDB", "document", "database", "Foxx" ] });

      c.fulltext("translations", "лиса").toArray();       // returns only first document
      c.fulltext("translations", "Fox").toArray();        // returns first and second documents
      c.fulltext("translations", "prefix:Fox").toArray(); // returns all three documents

* added batch document removal and lookup commands:

      collection.lookupByKeys(keys)
      collection.removeByKeys(keys)

  These commands can be used to perform multi-document lookup and removal operations efficiently
  from the ArangoShell. The argument to these operations is an array of document keys.

  Also added HTTP APIs for batch document commands:

  * PUT /_api/simple/lookup-by-keys
  * PUT /_api/simple/remove-by-keys

* properly prefix document address URLs with the current database name for calls to the REST
  API method GET `/_api/document?collection=...` (that method will return partial URLs to all
  documents in the collection).

  Previous versions of ArangoDB returned the URLs starting with `/_api/` but without the current
  database name, e.g. `/_api/document/mycollection/mykey`. Starting with 2.6, the response URLs
  will include the database name as well, e.g. `/_db/_system/_api/document/mycollection/mykey`.

* added dedicated collection export HTTP REST API

  ArangoDB now provides a dedicated collection export API, which can take snapshots of entire
  collections more efficiently than the general-purpose cursor API. The export API is useful
  to transfer the contents of an entire collection to a client application. It provides optional
  filtering on specific attributes.

  The export API is available at endpoint `POST /_api/export?collection=...`. The API has the
  same return value structure as the already established cursor API (`POST /_api/cursor`).

  An introduction to the export API is given in this blog post:
  http://jsteemann.github.io/blog/2015/04/04/more-efficient-data-exports/

* subquery optimizations for AQL queries

  This optimization avoids copying intermediate results into subqueries that are not required
  by the subquery.

  A brief description can be found here:
  http://jsteemann.github.io/blog/2015/05/04/subquery-optimizations/

* return value optimization for AQL queries

  This optimization avoids copying the final query result inside the query's main `ReturnNode`.

  A brief description can be found here:
  http://jsteemann.github.io/blog/2015/05/04/return-value-optimization-for-aql/

* speed up AQL queries containing big `IN` lists for index lookups

  `IN` lists used for index lookups had performance issues in previous versions of ArangoDB.
  These issues have been addressed in 2.6 so using bigger `IN` lists for filtering is much
  faster.

  A brief description can be found here:
  http://jsteemann.github.io/blog/2015/05/07/in-list-improvements/

* allow `@` and `.` characters in document keys, too

  This change also leads to document keys being URL-encoded when returned in HTTP `location`
  response headers.

* added alternative implementation for AQL COLLECT

  The alternative method uses a hash table for grouping and does not require its input elements
  to be sorted. It will be taken into account by the optimizer for `COLLECT` statements that do
  not use an `INTO` clause.

  In case a `COLLECT` statement can use the hash table variant, the optimizer will create an extra
  plan for it at the beginning of the planning phase. In this plan, no extra `SORT` node will be
  added in front of the `COLLECT` because the hash table variant of `COLLECT` does not require
  sorted input. Instead, a `SORT` node will be added after it to sort its output. This `SORT` node
  may be optimized away again in later stages. If the sort order of the result is irrelevant to
  the user, adding an extra `SORT null` after a hash `COLLECT` operation will allow the optimizer to
  remove the sorts altogether.

  In addition to the hash table variant of `COLLECT`, the optimizer will modify the original plan
  to use the regular `COLLECT` implementation. As this implementation requires sorted input, the
  optimizer will insert a `SORT` node in front of the `COLLECT`. This `SORT` node may be optimized
  away in later stages.

  The created plans will then be shipped through the regular optimization pipeline. In the end,
  the optimizer will pick the plan with the lowest estimated total cost as usual. The hash table
  variant does not require an up-front sort of the input, and will thus be preferred over the
  regular `COLLECT` if the optimizer estimates many input elements for the `COLLECT` node and
  cannot use an index to sort them.

  The optimizer can be explicitly told to use the regular *sorted* variant of `COLLECT` by
  suffixing a `COLLECT` statement with `OPTIONS { "method" : "sorted" }`. This will override the
  optimizer guesswork and only produce the *sorted* variant of `COLLECT`.

  A blog post on the new `COLLECT` implementation can be found here:
  http://jsteemann.github.io/blog/2015/04/22/collecting-with-a-hash-table/

* refactored HTTP REST API for cursors

  The HTTP REST API for cursors (`/_api/cursor`) has been refactored to improve its performance
  and use less memory.

  A post showing some of the performance improvements can be found here:
  http://jsteemann.github.io/blog/2015/04/01/improvements-for-the-cursor-api/

* simplified return value syntax for data-modification AQL queries

  ArangoDB 2.4 since version allows to return results from data-modification AQL queries. The
  syntax for this was quite limited and verbose:

      FOR i IN 1..10
        INSERT { value: i } IN test
        LET inserted = NEW
        RETURN inserted

  The `LET inserted = NEW RETURN inserted` was required literally to return the inserted
  documents. No calculations could be made using the inserted documents.

  This is now more flexible. After a data-modification clause (e.g. `INSERT`, `UPDATE`, `REPLACE`,
  `REMOVE`, `UPSERT`) there can follow any number of `LET` calculations. These calculations can
  refer to the pseudo-values `OLD` and `NEW` that are created by the data-modification statements.

  This allows returning projections of inserted or updated documents, e.g.:

      FOR i IN 1..10
        INSERT { value: i } IN test
        RETURN { _key: NEW._key, value: i }

  Still not every construct is allowed after a data-modification clause. For example, no functions
  can be called that may access documents.

  More information can be found here:
  http://jsteemann.github.io/blog/2015/03/27/improvements-for-data-modification-queries/

* added AQL `UPSERT` statement

  This adds an `UPSERT` statement to AQL that is a combination of both `INSERT` and `UPDATE` /
  `REPLACE`. The `UPSERT` will search for a matching document using a user-provided example.
  If no document matches the example, the *insert* part of the `UPSERT` statement will be
  executed. If there is a match, the *update* / *replace* part will be carried out:

      UPSERT { page: 'index.html' }                 /* search example */
        INSERT { page: 'index.html', pageViews: 1 } /* insert part */
        UPDATE { pageViews: OLD.pageViews + 1 }     /* update part */
        IN pageViews

  `UPSERT` can be used with an `UPDATE` or `REPLACE` clause. The `UPDATE` clause will perform
  a partial update of the found document, whereas the `REPLACE` clause will replace the found
  document entirely. The `UPDATE` or `REPLACE` parts can refer to the pseudo-value `OLD`, which
  contains all attributes of the found document.

  `UPSERT` statements can optionally return values. In the following query, the return
  attribute `found` will return the found document before the `UPDATE` was applied. If no
  document was found, `found` will contain a value of `null`. The `updated` result attribute will
  contain the inserted / updated document:

      UPSERT { page: 'index.html' }                 /* search example */
        INSERT { page: 'index.html', pageViews: 1 } /* insert part */
        UPDATE { pageViews: OLD.pageViews + 1 }     /* update part */
        IN pageViews
        RETURN { found: OLD, updated: NEW }

  A more detailed description of `UPSERT` can be found here:
  http://jsteemann.github.io/blog/2015/03/27/preview-of-the-upsert-command/

* adjusted default configuration value for `--server.backlog-size` from 10 to 64.

* issue #1231: bug xor feature in AQL: LENGTH(null) == 4

  This changes the behavior of the AQL `LENGTH` function as follows:

  - if the single argument to `LENGTH()` is `null`, then the result will now be `0`. In previous
    versions of ArangoDB, the result of `LENGTH(null)` was `4`.

  - if the single argument to `LENGTH()` is `true`, then the result will now be `1`. In previous
    versions of ArangoDB, the result of `LENGTH(true)` was `4`.

  - if the single argument to `LENGTH()` is `false`, then the result will now be `0`. In previous
    versions of ArangoDB, the result of `LENGTH(false)` was `5`.

  The results of `LENGTH()` with string, numeric, array object argument values do not change.

* issue #1298: Bulk import if data already exists (#1298)

  This change extends the HTTP REST API for bulk imports as follows:

  When documents are imported and the `_key` attribute is specified for them, the import can be
  used for inserting and updating/replacing documents. Previously, the import could be used for
  inserting new documents only, and re-inserting a document with an existing key would have failed
  with a *unique key constraint violated* error.

  The above behavior is still the default. However, the API now allows controlling the behavior
  in case of a unique key constraint error via the optional URL parameter `onDuplicate`.

  This parameter can have one of the following values:

  - `error`: when a unique key constraint error occurs, do not import or update the document but
    report an error. This is the default.

  - `update`: when a unique key constraint error occurs, try to (partially) update the existing
    document with the data specified in the import. This may still fail if the document would
    violate secondary unique indexes. Only the attributes present in the import data will be
    updated and other attributes already present will be preserved. The number of updated documents
    will be reported in the `updated` attribute of the HTTP API result.

  - `replace`: when a unique key constraint error occurs, try to fully replace the existing
    document with the data specified in the import. This may still fail if the document would
    violate secondary unique indexes. The number of replaced documents will be reported in the
    `updated` attribute of the HTTP API result.

  - `ignore`: when a unique key constraint error occurs, ignore this error. There will be no
    insert, update or replace for the particular document. Ignored documents will be reported
    separately in the `ignored` attribute of the HTTP API result.

  The result of the HTTP import API will now contain the attributes `ignored` and `updated`, which
  contain the number of ignored and updated documents respectively. These attributes will contain a
  value of zero unless the `onDuplicate` URL parameter is set to either `update` or `replace`
  (in this case the `updated` attribute may contain non-zero values) or `ignore` (in this case the
  `ignored` attribute may contain a non-zero value).

  To support the feature, arangoimp also has a new command line option `--on-duplicate` which can
  have one of the values `error`, `update`, `replace`, `ignore`. The default value is `error`.

  A few examples for using arangoimp with the `--on-duplicate` option can be found here:
  http://jsteemann.github.io/blog/2015/04/14/updating-documents-with-arangoimp/

* changed behavior of `db._query()` in the ArangoShell:

  if the command's result is printed in the shell, the first 10 results will be printed. Previously
  only a basic description of the underlying query result cursor was printed. Additionally, if the
  cursor result contains more than 10 results, the cursor is assigned to a global variable `more`,
  which can be used to iterate over the cursor result.

  Example:

      arangosh [_system]> db._query("FOR i IN 1..15 RETURN i")
      [object ArangoQueryCursor, count: 15, hasMore: true]

      [
        1,
        2,
        3,
        4,
        5,
        6,
        7,
        8,
        9,
        10
      ]

      type 'more' to show more documents


      arangosh [_system]> more
      [object ArangoQueryCursor, count: 15, hasMore: false]

      [
        11,
        12,
        13,
        14,
        15
      ]

* Disallow batchSize value 0 in HTTP `POST /_api/cursor`:

  The HTTP REST API `POST /_api/cursor` does not accept a `batchSize` parameter value of
  `0` any longer. A batch size of 0 never made much sense, but previous versions of ArangoDB
  did not check for this value. Now creating a cursor using a `batchSize` value 0 will
  result in an HTTP 400 error response

* REST Server: fix memory leaks when failing to add jobs

* 'EDGES' AQL Function

  The AQL function `EDGES` got a new fifth option parameter.
  Right now only one option is available: 'includeVertices'. This is a boolean parameter
  that allows to modify the result of the `EDGES` function.
  Default is 'includeVertices: false' which does not have any effect.
  'includeVertices: true' modifies the result, such that
  {vertex: <vertexDocument>, edge: <edgeDocument>} is returned.

* INCOMPATIBLE CHANGE:

  The result format of the AQL function `NEIGHBORS` has been changed.
  Before it has returned an array of objects containing 'vertex' and 'edge'.
  Now it will only contain the vertex directly.
  Also an additional option 'includeData' has been added.
  This is used to define if only the 'vertex._id' value should be returned (false, default),
  or if the vertex should be looked up in the collection and the complete JSON should be returned
  (true).
  Using only the id values can lead to significantly improved performance if this is the only information
  required.

  In order to get the old result format prior to ArangoDB 2.6, please use the function EDGES instead.
  Edges allows for a new option 'includeVertices' which, set to true, returns exactly the format of NEIGHBORS.
  Example:

      NEIGHBORS(<vertexCollection>, <edgeCollection>, <vertex>, <direction>, <example>)

  This can now be achieved by:

      EDGES(<edgeCollection>, <vertex>, <direction>, <example>, {includeVertices: true})

  If you are nesting several NEIGHBORS steps you can speed up their performance in the following way:

  Old Example:

  FOR va IN NEIGHBORS(Users, relations, 'Users/123', 'outbound') FOR vc IN NEIGHBORS(Products, relations, va.vertex._id, 'outbound') RETURN vc

  This can now be achieved by:

  FOR va IN NEIGHBORS(Users, relations, 'Users/123', 'outbound') FOR vc IN NEIGHBORS(Products, relations, va, 'outbound', null, {includeData: true}) RETURN vc
                                                                                                          ^^^^                  ^^^^^^^^^^^^^^^^^^^
                                                                                                  Use intermediate directly     include Data for final

* INCOMPATIBLE CHANGE:

  The AQL function `GRAPH_NEIGHBORS` now provides an additional option `includeData`.
  This option allows controlling whether the function should return the complete vertices
  or just their IDs. Returning only the IDs instead of the full vertices can lead to
  improved performance .

  If provided, `includeData` is set to `true`, all vertices in the result will be returned
  with all their attributes. The default value of `includeData` is `false`.
  This makes the default function results incompatible with previous versions of ArangoDB.

  To get the old result style in ArangoDB 2.6, please set the options as follows in calls
  to `GRAPH_NEIGHBORS`:

      GRAPH_NEIGHBORS(<graph>, <vertex>, { includeData: true })

* INCOMPATIBLE CHANGE:

  The AQL function `GRAPH_COMMON_NEIGHBORS` now provides an additional option `includeData`.
  This option allows controlling whether the function should return the complete vertices
  or just their IDs. Returning only the IDs instead of the full vertices can lead to
  improved performance .

  If provided, `includeData` is set to `true`, all vertices in the result will be returned
  with all their attributes. The default value of `includeData` is `false`.
  This makes the default function results incompatible with previous versions of ArangoDB.

  To get the old result style in ArangoDB 2.6, please set the options as follows in calls
  to `GRAPH_COMMON_NEIGHBORS`:

      GRAPH_COMMON_NEIGHBORS(<graph>, <vertexExamples1>, <vertexExamples2>, { includeData: true }, { includeData: true })

* INCOMPATIBLE CHANGE:

  The AQL function `GRAPH_SHORTEST_PATH` now provides an additional option `includeData`.
  This option allows controlling whether the function should return the complete vertices
  and edges or just their IDs. Returning only the IDs instead of full vertices and edges
  can lead to improved performance .

  If provided, `includeData` is set to `true`, all vertices and edges in the result will
  be returned with all their attributes. There is also an optional parameter `includePath` of
  type object.
  It has two optional sub-attributes `vertices` and `edges`, both of type boolean.
  Both can be set individually and the result will include all vertices on the path if
  `includePath.vertices == true` and all edges if `includePath.edges == true` respectively.

  The default value of `includeData` is `false`, and paths are now excluded by default.
  This makes the default function results incompatible with previous versions of ArangoDB.

  To get the old result style in ArangoDB 2.6, please set the options as follows in calls
  to `GRAPH_SHORTEST_PATH`:

      GRAPH_SHORTEST_PATH(<graph>, <source>, <target>, { includeData: true, includePath: { edges: true, vertices: true } })

  The attributes `startVertex` and `vertex` that were present in the results of `GRAPH_SHORTEST_PATH`
  in previous versions of ArangoDB will not be produced in 2.6. To calculate these attributes in 2.6,
  please extract the first and last elements from the `vertices` result attribute.

* INCOMPATIBLE CHANGE:

  The AQL function `GRAPH_DISTANCE_TO` will now return only the id the destination vertex
  in the `vertex` attribute, and not the full vertex data with all vertex attributes.

* INCOMPATIBLE CHANGE:

  All graph measurements functions in JavaScript module `general-graph` that calculated a
  single figure previously returned an array containing just the figure. Now these functions
  will return the figure directly and not put it inside an array.

  The affected functions are:

  * `graph._absoluteEccentricity`
  * `graph._eccentricity`
  * `graph._absoluteCloseness`
  * `graph._closeness`
  * `graph._absoluteBetweenness`
  * `graph._betweenness`
  * `graph._radius`
  * `graph._diameter`

* Create the `_graphs` collection in new databases with `waitForSync` attribute set to `false`

  The previous `waitForSync` value was `true`, so default the behavior when creating and dropping
  graphs via the HTTP REST API changes as follows if the new settings are in effect:

  * `POST /_api/graph` by default returns `HTTP 202` instead of `HTTP 201`
  * `DELETE /_api/graph/graph-name` by default returns `HTTP 202` instead of `HTTP 201`

  If the `_graphs` collection still has its `waitForSync` value set to `true`, then the HTTP status
  code will not change.

* Upgraded ICU to version 54; this increases performance in many places.
  based on https://code.google.com/p/chromium/issues/detail?id=428145

* added support for HTTP push aka chunked encoding

* issue #1051: add info whether server is running in service or user mode?

  This will add a "mode" attribute to the result of the result of HTTP GET `/_api/version?details=true`

  "mode" can have the following values:

  - `standalone`: server was started manually (e.g. on command-line)
  - `service`: service is running as Windows service, in daemon mode or under the supervisor

* improve system error messages in Windows port

* increased default value of `--server.request-timeout` from 300 to 1200 seconds for client tools
  (arangosh, arangoimp, arangodump, arangorestore)

* increased default value of `--server.connect-timeout` from 3 to 5 seconds for client tools
  (arangosh, arangoimp, arangodump, arangorestore)

* added startup option `--server.foxx-queues-poll-interval`

  This startup option controls the frequency with which the Foxx queues manager is checking
  the queue (or queues) for jobs to be executed.

  The default value is `1` second. Lowering this value will result in the queue manager waking
  up and checking the queues more frequently, which may increase CPU usage of the server.
  When not using Foxx queues, this value can be raised to save some CPU time.

* added startup option `--server.foxx-queues`

  This startup option controls whether the Foxx queue manager will check queue and job entries.
  Disabling this option can reduce server load but will prevent jobs added to Foxx queues from
  being processed at all.

  The default value is `true`, enabling the Foxx queues feature.

* make Foxx queues really database-specific.

  Foxx queues were and are stored in a database-specific collection `_queues`. However, a global
  cache variable for the queues led to the queue names being treated database-independently, which
  was wrong.

  Since 2.6, Foxx queues names are truly database-specific, so the same queue name can be used in
  two different databases for two different queues. Until then, it is advisable to think of queues
  as already being database-specific, and using the database name as a queue name prefix to be
  avoid name conflicts, e.g.:

      var queueName = "myQueue";
      var Foxx = require("org/arangodb/foxx");
      Foxx.queues.create(db._name() + ":" + queueName);

* added support for Foxx queue job types defined as app scripts.

  The old job types introduced in 2.4 are still supported but are known to cause issues in 2.5
  and later when the server is restarted or the job types are not defined in every thread.

  The new job types avoid this issue by storing an explicit mount path and script name rather
  than an assuming the job type is defined globally. It is strongly recommended to convert your
  job types to the new script-based system.

* renamed Foxx sessions option "sessionStorageApp" to "sessionStorage". The option now also accepts session storages directly.

* Added the following JavaScript methods for file access:
  * fs.copyFile() to copy single files
  * fs.copyRecursive() to copy directory trees
  * fs.chmod() to set the file permissions (non-Windows only)

* Added process.env for accessing the process environment from JavaScript code

* Cluster: kickstarter shutdown routines will more precisely follow the shutdown of its nodes.

* Cluster: don't delete agency connection objects that are currently in use.

* Cluster: improve passing along of HTTP errors

* fixed issue #1247: debian init script problems

* multi-threaded index creation on collection load

  When a collection contains more than one secondary index, they can be built in memory in
  parallel when the collection is loaded. How many threads are used for parallel index creation
  is determined by the new configuration parameter `--database.index-threads`. If this is set
  to 0, indexes are built by the opening thread only and sequentially. This is equivalent to
  the behavior in 2.5 and before.

* speed up building up primary index when loading collections

* added `count` attribute to `parameters.json` files of collections. This attribute indicates
  the number of live documents in the collection on unload. It is read when the collection is
  (re)loaded to determine the initial size for the collection's primary index

* removed remainders of MRuby integration, removed arangoirb

* simplified `controllers` property in Foxx manifests. You can now specify a filename directly
  if you only want to use a single file mounted at the base URL of your Foxx app.

* simplified `exports` property in Foxx manifests. You can now specify a filename directly if
  you only want to export variables from a single file in your Foxx app.

* added support for node.js-style exports in Foxx exports. Your Foxx exports file can now export
  arbitrary values using the `module.exports` property instead of adding properties to the
  `exports` object.

* added `scripts` property to Foxx manifests. You should now specify the `setup` and `teardown`
  files as properties of the `scripts` object in your manifests and can define custom,
  app-specific scripts that can be executed from the web interface or the CLI.

* added `tests` property to Foxx manifests. You can now define test cases using the `mocha`
  framework which can then be executed inside ArangoDB.

* updated `joi` package to 6.0.8.

* added `extendible` package.

* added Foxx model lifecycle events to repositories. See #1257.

* speed up resizing of edge index.

* allow to split an edge index into buckets which are resized individually.
  This is controlled by the `indexBuckets` attribute in the `properties`
  of the collection.

* fix a cluster deadlock bug in larger clusters by marking a thread waiting
  for a lock on a DBserver as blocked


v2.5.7 (2015-08-02)
-------------------

* V8: Upgrade to version 4.1.0.27 - this is intended to be the stable V8 version.


v2.5.6 (2015-07-21)
-------------------

* alter Windows build infrastructure so we can properly store pdb files.

* potentially fixed issue #1313: Wrong metric calculation at dashboard

  Escape whitespace in process name when scanning /proc/pid/stats

  This fixes statistics values read from that file

* Fixed variable naming in AQL `COLLECT INTO` results in case the COLLECT is placed
  in a subquery which itself is followed by other constructs that require variables


v2.5.5 (2015-05-29)
-------------------

* fixed vulnerability in JWT implementation.

* fixed format string for reading /proc/pid/stat

* take into account barriers used in different V8 contexts


v2.5.4 (2015-05-14)
-------------------

* added startup option `--log.performance`: specifying this option at startup will log
  performance-related info messages, mainly timings via the regular logging mechanisms

* cluster fixes

* fix for recursive copy under Windows


v2.5.3 (2015-04-29)
-------------------

* Fix fs.move to work across filesystem borders; Fixes Foxx app installation problems;
  issue #1292.

* Fix Foxx app install when installed on a different drive on Windows

* issue #1322: strange AQL result

* issue #1318: Inconsistent db._create() syntax

* issue #1315: queries to a collection fail with an empty response if the
  collection contains specific JSON data

* issue #1300: Make arangodump not fail if target directory exists but is empty

* allow specifying higher values than SOMAXCONN for `--server.backlog-size`

  Previously, arangod would not start when a `--server.backlog-size` value was
  specified that was higher than the platform's SOMAXCONN header value.

  Now, arangod will use the user-provided value for `--server.backlog-size` and
  pass it to the listen system call even if the value is higher than SOMAXCONN.
  If the user-provided value is higher than SOMAXCONN, arangod will log a warning
  on startup.

* Fixed a cluster deadlock bug. Mark a thread that is in a RemoteBlock as
  blocked to allow for additional dispatcher threads to be started.

* Fix locking in cluster by using another ReadWriteLock class for collections.

* Add a second DispatcherQueue for AQL in the cluster. This fixes a
  cluster-AQL thread explosion bug.


v2.5.2 (2015-04-11)
-------------------

* modules stored in _modules are automatically flushed when changed

* added missing query-id parameter in documentation of HTTP DELETE `/_api/query` endpoint

* added iterator for edge index in AQL queries

  this change may lead to less edges being read when used together with a LIMIT clause

* make graph viewer in web interface issue less expensive queries for determining
  a random vertex from the graph, and for determining vertex attributes

* issue #1285: syntax error, unexpected $undefined near '@_to RETURN obj

  this allows AQL bind parameter names to also start with underscores

* moved /_api/query to C++

* issue #1289: Foxx models created from database documents expose an internal method

* added `Foxx.Repository#exists`

* parallelize initialization of V8 context in multiple threads

* fixed a possible crash when the debug-level was TRACE

* cluster: do not initialize statistics collection on each
  coordinator, this fixes a race condition at startup

* cluster: fix a startup race w.r.t. the _configuration collection

* search for db:// JavaScript modules only after all local files have been
  considered, this speeds up the require command in a cluster considerably

* general cluster speedup in certain areas


v2.5.1 (2015-03-19)
-------------------

* fixed bug that caused undefined behavior when an AQL query was killed inside
  a calculation block

* fixed memleaks in AQL query cleanup in case out-of-memory errors are thrown

* by default, Debian and RedHat packages are built with debug symbols

* added option `--database.ignore-logfile-errors`

  This option controls how collection datafiles with a CRC mismatch are treated.

  If set to `false`, CRC mismatch errors in collection datafiles will lead
  to a collection not being loaded at all. If a collection needs to be loaded
  during WAL recovery, the WAL recovery will also abort (if not forced with
  `--wal.ignore-recovery-errors true`). Setting this flag to `false` protects
  users from unintentionally using a collection with corrupted datafiles, from
  which only a subset of the original data can be recovered.

  If set to `true`, CRC mismatch errors in collection datafiles will lead to
  the datafile being partially loaded. All data up to until the mismatch will
  be loaded. This will enable users to continue with collection datafiles
  that are corrupted, but will result in only a partial load of the data.
  The WAL recovery will still abort when encountering a collection with a
  corrupted datafile, at least if `--wal.ignore-recovery-errors` is not set to
  `true`.

  The default value is *true*, so for collections with corrupted datafiles
  there might be partial data loads once the WAL recovery has finished. If
  the WAL recovery will need to load a collection with a corrupted datafile,
  it will still stop when using the default values.

* INCOMPATIBLE CHANGE:

  make the arangod server refuse to start if during startup it finds a non-readable
  `parameter.json` file for a database or a collection.

  Stopping the startup process in this case requires manual intervention (fixing
  the unreadable files), but prevents follow-up errors due to ignored databases or
  collections from happening.

* datafiles and `parameter.json` files written by arangod are now created with read and write
  privileges for the arangod process user, and with read and write privileges for the arangod
  process group.

  Previously, these files were created with user read and write permissions only.

* INCOMPATIBLE CHANGE:

  abort WAL recovery if one of the collection's datafiles cannot be opened

* INCOMPATIBLE CHANGE:

  never try to raise the privileges after dropping them, this can lead to a race condition while
  running the recovery

  If you require to run ArangoDB on a port lower than 1024, you must run ArangoDB as root.

* fixed inefficiencies in `remove` methods of general-graph module

* added option `--database.slow-query-threshold` for controlling the default AQL slow query
  threshold value on server start

* add system error strings for Windows on many places

* rework service startup so we announce 'RUNNING' only when we're finished starting.

* use the Windows eventlog for FATAL and ERROR - log messages

* fix service handling in NSIS Windows installer, specify human readable name

* add the ICU_DATA environment variable to the fatal error messages

* fixed issue #1265: arangod crashed with SIGSEGV

* fixed issue #1241: Wildcards in examples


v2.5.0 (2015-03-09)
-------------------

* installer fixes for Windows

* fix for downloading Foxx

* fixed issue #1258: http pipelining not working?


v2.5.0-beta4 (2015-03-05)
-------------------------

* fixed issue #1247: debian init script problems


v2.5.0-beta3 (2015-02-27)
-------------------------

* fix Windows install path calculation in arango

* fix Windows logging of long strings

* fix possible undefinedness of const strings in Windows


v2.5.0-beta2 (2015-02-23)
-------------------------

* fixed issue #1256: agency binary not found #1256

* fixed issue #1230: API: document/col-name/_key and cursor return different floats

* front-end: dashboard tries not to (re)load statistics if user has no access

* V8: Upgrade to version 3.31.74.1

* etcd: Upgrade to version 2.0 - This requires go 1.3 to compile at least.

* refuse to startup if ICU wasn't initialized, this will i.e. prevent errors from being printed,
  and libraries from being loaded.

* front-end: unwanted removal of index table header after creating new index

* fixed issue #1248: chrome: applications filtering not working

* fixed issue #1198: queries remain in aql editor (front-end) if you navigate through different tabs

* Simplify usage of Foxx

  Thanks to our user feedback we learned that Foxx is a powerful, yet rather complicated concept.
  With this release we tried to make it less complicated while keeping all its strength.
  That includes a rewrite of the documentation as well as some code changes as listed below:

  * Moved Foxx applications to a different folder.

    The naming convention now is: <app-path>/_db/<dbname>/<mountpoint>/APP
    Before it was: <app-path>/databases/<dbname>/<appname>:<appversion>
    This caused some trouble as apps where cached based on name and version and updates did not apply.
    Hence the path on filesystem and the app's access URL had no relation to one another.
    Now the path on filesystem is identical to the URL (except for slashes and the appended APP)

  * Rewrite of Foxx routing

    The routing of Foxx has been exposed to major internal changes we adjusted because of user feedback.
    This allows us to set the development mode per mount point without having to change paths and hold
    apps at separate locations.

  * Foxx Development mode

    The development mode used until 2.4 is gone. It has been replaced by a much more mature version.
    This includes the deprecation of the javascript.dev-app-path parameter, which is useless since 2.5.
    Instead of having two separate app directories for production and development, apps now reside in
    one place, which is used for production as well as for development.
    Apps can still be put into development mode, changing their behavior compared to production mode.
    Development mode apps are still reread from disk at every request, and still they ship more debug
    output.

    This change has also made the startup options `--javascript.frontend-development-mode` and
    `--javascript.dev-app-path` obsolete. The former option will not have any effect when set, and the
    latter option is only read and used during the upgrade to 2.5 and does not have any effects later.

  * Foxx install process

    Installing Foxx apps has been a two step process: import them into ArangoDB and mount them at a
    specific mount point. These operations have been joined together. You can install an app at one
    mount point, that's it. No fetch, mount, unmount, purge cycle anymore. The commands have been
    simplified to just:

    * install: get your Foxx app up and running
    * uninstall: shut it down and erase it from disk

  * Foxx error output

    Until 2.4 the errors produced by Foxx were not optimal. Often, the error message was just
    `unable to parse manifest` and contained only an internal stack trace.
    In 2.5 we made major improvements there, including a much more fine-grained error output that
    helps you debug your Foxx apps. The error message printed is now much closer to its source and
    should help you track it down.

    Also we added the default handlers for unhandled errors in Foxx apps:

    * You will get a nice internal error page whenever your Foxx app is called but was not installed
      due to any error
    * You will get a proper error message when having an uncaught error appears in any app route

    In production mode the messages above will NOT contain any information about your Foxx internals
    and are safe to be exposed to third party users.
    In development mode the messages above will contain the stacktrace (if available), making it easier for
    your in-house devs to track down errors in the application.

* added `console` object to Foxx apps. All Foxx apps now have a console object implementing
  the familiar Console API in their global scope, which can be used to log diagnostic
  messages to the database.

* added `org/arangodb/request` module, which provides a simple API for making HTTP requests
  to external services.

* added optimizer rule `propagate-constant-attributes`

  This rule will look inside `FILTER` conditions for constant value equality comparisons,
  and insert the constant values in other places in `FILTER`s. For example, the rule will
  insert `42` instead of `i.value` in the second `FILTER` of the following query:

      FOR i IN c1 FOR j IN c2 FILTER i.value == 42 FILTER j.value == i.value RETURN 1

* added `filtered` value to AQL query execution statistics

  This value indicates how many documents were filtered by `FilterNode`s in the AQL query.
  Note that `IndexRangeNode`s can also filter documents by selecting only the required ranges
  from the index. The `filtered` value will not include the work done by `IndexRangeNode`s,
  but only the work performed by `FilterNode`s.

* added support for sparse hash and skiplist indexes

  Hash and skiplist indexes can optionally be made sparse. Sparse indexes exclude documents
  in which at least one of the index attributes is either not set or has a value of `null`.

  As such documents are excluded from sparse indexes, they may contain fewer documents than
  their non-sparse counterparts. This enables faster indexing and can lead to reduced memory
  usage in case the indexed attribute does occur only in some, but not all documents of the
  collection. Sparse indexes will also reduce the number of collisions in non-unique hash
  indexes in case non-existing or optional attributes are indexed.

  In order to create a sparse index, an object with the attribute `sparse` can be added to
  the index creation commands:

      db.collection.ensureHashIndex(attributeName, { sparse: true });
      db.collection.ensureHashIndex(attributeName1, attributeName2, { sparse: true });
      db.collection.ensureUniqueConstraint(attributeName, { sparse: true });
      db.collection.ensureUniqueConstraint(attributeName1, attributeName2, { sparse: true });

      db.collection.ensureSkiplist(attributeName, { sparse: true });
      db.collection.ensureSkiplist(attributeName1, attributeName2, { sparse: true });
      db.collection.ensureUniqueSkiplist(attributeName, { sparse: true });
      db.collection.ensureUniqueSkiplist(attributeName1, attributeName2, { sparse: true });

  Note that in place of the above specialized index creation commands, it is recommended to use
  the more general index creation command `ensureIndex`:

  ```js
  db.collection.ensureIndex({ type: "hash", sparse: true, unique: true, fields: [ attributeName ] });
  db.collection.ensureIndex({ type: "skiplist", sparse: false, unique: false, fields: [ "a", "b" ] });
  ```

  When not explicitly set, the `sparse` attribute defaults to `false` for new indexes.

  This causes a change in behavior when creating a unique hash index without specifying the
  sparse flag: in 2.4, unique hash indexes were implicitly sparse, always excluding `null` values.
  There was no option to control this behavior, and sparsity was neither supported for non-unique
  hash indexes nor skiplists in 2.4. This implicit sparsity of unique hash indexes was considered
  an inconsistency, and therefore the behavior was cleaned up in 2.5. As of 2.5, indexes will
  only be created sparse if sparsity is explicitly requested. Existing unique hash indexes from 2.4
  or before will automatically be migrated so they are still sparse after the upgrade to 2.5.

  Geo indexes are implicitly sparse, meaning documents without the indexed location attribute or
  containing invalid location coordinate values will be excluded from the index automatically. This
  is also a change when compared to pre-2.5 behavior, when documents with missing or invalid
  coordinate values may have caused errors on insertion when the geo index' `unique` flag was set
  and its `ignoreNull` flag was not.

  This was confusing and has been rectified in 2.5. The method `ensureGeoConstaint()` now does the
  same as `ensureGeoIndex()`. Furthermore, the attributes `constraint`, `unique`, `ignoreNull` and
  `sparse` flags are now completely ignored when creating geo indexes.

  The same is true for fulltext indexes. There is no need to specify non-uniqueness or sparsity for
  geo or fulltext indexes. They will always be non-unique and sparse.

  As sparse indexes may exclude some documents, they cannot be used for every type of query.
  Sparse hash indexes cannot be used to find documents for which at least one of the indexed
  attributes has a value of `null`. For example, the following AQL query cannot use a sparse
  index, even if one was created on attribute `attr`:

      FOR doc In collection
        FILTER doc.attr == null
        RETURN doc

  If the lookup value is non-constant, a sparse index may or may not be used, depending on
  the other types of conditions in the query. If the optimizer can safely determine that
  the lookup value cannot be `null`, a sparse index may be used. When uncertain, the optimizer
  will not make use of a sparse index in a query in order to produce correct results.

  For example, the following queries cannot use a sparse index on `attr` because the optimizer
  will not know beforehand whether the comparison values for `doc.attr` will include `null`:

      FOR doc In collection
        FILTER doc.attr == SOME_FUNCTION(...)
        RETURN doc

      FOR other IN otherCollection
        FOR doc In collection
          FILTER doc.attr == other.attr
          RETURN doc

  Sparse skiplist indexes can be used for sorting if the optimizer can safely detect that the
  index range does not include `null` for any of the index attributes.

* inspection of AQL data-modification queries will now detect if the data-modification part
  of the query can run in lockstep with the data retrieval part of the query, or if the data
  retrieval part must be executed before the data modification can start.

  Executing the two in lockstep allows using much smaller buffers for intermediate results
  and starts the actual data-modification operations much earlier than if the two phases
  were executed separately.

* Allow dynamic attribute names in AQL object literals

  This allows using arbitrary expressions to construct attribute names in object
  literals specified in AQL queries. To disambiguate expressions and other unquoted
  attribute names, dynamic attribute names need to be enclosed in brackets (`[` and `]`).
  Example:

      FOR i IN 1..100
        RETURN { [ CONCAT('value-of-', i) ] : i }

* make AQL optimizer rule "use-index-for-sort" remove sort also in case a non-sorted
  index (e.g. a hash index) is used for only equality lookups and all sort attributes
  are covered by the index.

  Example that does not require an extra sort (needs hash index on `value`):

      FOR doc IN collection FILTER doc.value == 1 SORT doc.value RETURN doc

  Another example that does not require an extra sort (with hash index on `value1`, `value2`):

      FOR doc IN collection FILTER doc.value1 == 1 && doc.value2 == 2 SORT doc.value1, doc.value2 RETURN doc

* make AQL optimizer rule "use-index-for-sort" remove sort also in case the sort criteria
  excludes the left-most index attributes, but the left-most index attributes are used
  by the index for equality-only lookups.

  Example that can use the index for sorting (needs skiplist index on `value1`, `value2`):

      FOR doc IN collection FILTER doc.value1 == 1 SORT doc.value2 RETURN doc

* added selectivity estimates for primary index, edge index, and hash index

  The selectivity estimates are returned by the `GET /_api/index` REST API method
  in a sub-attribute `selectivityEstimate` for each index that supports it. This
  attribute will be omitted for indexes that do not provide selectivity estimates.
  If provided, the selectivity estimate will be a numeric value between 0 and 1.

  Selectivity estimates will also be reported in the result of `collection.getIndexes()`
  for all indexes that support this. If no selectivity estimate can be determined for
  an index, the attribute `selectivityEstimate` will be omitted here, too.

  The web interface also shows selectivity estimates for each index that supports this.

  Currently the following index types can provide selectivity estimates:
  - primary index
  - edge index
  - hash index (unique and non-unique)

  No selectivity estimates will be provided when running in cluster mode.

* fixed issue #1226: arangod log issues

* added additional logger if arangod is started in foreground mode on a tty

* added AQL optimizer rule "move-calculations-down"

* use exclusive native SRWLocks on Windows instead of native mutexes

* added AQL functions `MD5`, `SHA1`, and `RANDOM_TOKEN`.

* reduced number of string allocations when parsing certain AQL queries

  parsing numbers (integers or doubles) does not require a string allocation
  per number anymore

* RequestContext#bodyParam now accepts arbitrary joi schemas and rejects invalid (but well-formed) request bodies.

* enforce that AQL user functions are wrapped inside JavaScript function () declarations

  AQL user functions were always expected to be wrapped inside a JavaScript function, but previously
  this was not enforced when registering a user function. Enforcing the AQL user functions to be contained
  inside functions prevents functions from doing some unexpected things that may have led to undefined
  behavior.

* Windows service uninstalling: only remove service if it points to the currently running binary,
  or --force was specified.

* Windows (debug only): print stacktraces on crash and run minidump

* Windows (cygwin): if you run arangosh in a cygwin shell or via ssh we will detect this and use
  the appropriate output functions.

* Windows: improve process management

* fix IPv6 reverse ip lookups - so far we only did IPv4 addresses.

* improve join documentation, add outer join example

* run jslint for unit tests too, to prevent "memory leaks" by global js objects with native code.

* fix error logging for exceptions - we wouldn't log the exception message itself so far.

* improve error reporting in the http client (Windows & *nix)

* improve error reports in cluster

* Standard errors can now contain custom messages.


v2.4.7 (XXXX-XX-XX)
-------------------

* fixed issue #1282: Geo WITHIN_RECTANGLE for nested lat/lng


v2.4.6 (2015-03-18)
-------------------

* added option `--database.ignore-logfile-errors`

  This option controls how collection datafiles with a CRC mismatch are treated.

  If set to `false`, CRC mismatch errors in collection datafiles will lead
  to a collection not being loaded at all. If a collection needs to be loaded
  during WAL recovery, the WAL recovery will also abort (if not forced with
  `--wal.ignore-recovery-errors true`). Setting this flag to `false` protects
  users from unintentionally using a collection with corrupted datafiles, from
  which only a subset of the original data can be recovered.

  If set to `true`, CRC mismatch errors in collection datafiles will lead to
  the datafile being partially loaded. All data up to until the mismatch will
  be loaded. This will enable users to continue with a collection datafiles
  that are corrupted, but will result in only a partial load of the data.
  The WAL recovery will still abort when encountering a collection with a
  corrupted datafile, at least if `--wal.ignore-recovery-errors` is not set to
  `true`.

  The default value is *true*, so for collections with corrupted datafiles
  there might be partial data loads once the WAL recovery has finished. If
  the WAL recovery will need to load a collection with a corrupted datafile,
  it will still stop when using the default values.

* INCOMPATIBLE CHANGE:

  make the arangod server refuse to start if during startup it finds a non-readable
  `parameter.json` file for a database or a collection.

  Stopping the startup process in this case requires manual intervention (fixing
  the unreadable files), but prevents follow-up errors due to ignored databases or
  collections from happening.

* datafiles and `parameter.json` files written by arangod are now created with read and write
  privileges for the arangod process user, and with read and write privileges for the arangod
  process group.

  Previously, these files were created with user read and write permissions only.

* INCOMPATIBLE CHANGE:

  abort WAL recovery if one of the collection's datafiles cannot be opened

* INCOMPATIBLE CHANGE:

  never try to raise the privileges after dropping them, this can lead to a race condition while
  running the recovery

  If you require to run ArangoDB on a port lower than 1024, you must run ArangoDB as root.

* fixed inefficiencies in `remove` methods of general-graph module

* added option `--database.slow-query-threshold` for controlling the default AQL slow query
  threshold value on server start


v2.4.5 (2015-03-16)
-------------------

* added elapsed time to HTTP request logging output (`--log.requests-file`)

* added AQL current and slow query tracking, killing of AQL queries

  This change enables retrieving the list of currently running AQL queries inside the selected database.
  AQL queries with an execution time beyond a certain threshold can be moved to a "slow query" facility
  and retrieved from there. Queries can also be killed by specifying the query id.

  This change adds the following HTTP REST APIs:

  - `GET /_api/query/current`: for retrieving the list of currently running queries
  - `GET /_api/query/slow`: for retrieving the list of slow queries
  - `DELETE /_api/query/slow`: for clearing the list of slow queries
  - `GET /_api/query/properties`: for retrieving the properties for query tracking
  - `PUT /_api/query/properties`: for adjusting the properties for query tracking
  - `DELETE /_api/query/<id>`: for killing an AQL query

  The following JavaScript APIs have been added:

  - require("org/arangodb/aql/queries").current();
  - require("org/arangodb/aql/queries").slow();
  - require("org/arangodb/aql/queries").clearSlow();
  - require("org/arangodb/aql/queries").properties();
  - require("org/arangodb/aql/queries").kill();

* fixed issue #1265: arangod crashed with SIGSEGV

* fixed issue #1241: Wildcards in examples

* fixed comment parsing in Foxx controllers


v2.4.4 (2015-02-24)
-------------------

* fixed the generation template for foxx apps. It now does not create deprecated functions anymore

* add custom visitor functionality for `GRAPH_NEIGHBORS` function, too

* increased default value of traversal option *maxIterations* to 100 times of its previous
  default value


v2.4.3 (2015-02-06)
-------------------

* fix multi-threading with openssl when running under Windows

* fix timeout on socket operations when running under Windows

* Fixed an error in Foxx routing which caused some apps that worked in 2.4.1 to fail with status 500: `undefined is not a function` errors in 2.4.2
  This error was occurring due to seldom internal rerouting introduced by the malformed application handler.


v2.4.2 (2015-01-30)
-------------------

* added custom visitor functionality for AQL traversals

  This allows more complex result processing in traversals triggered by AQL. A few examples
  are shown in [this article](http://jsteemann.github.io/blog/2015/01/28/using-custom-visitors-in-aql-graph-traversals/).

* improved number of results estimated for nodes of type EnumerateListNode and SubqueryNode
  in AQL explain output

* added AQL explain helper to explain arbitrary AQL queries

  The helper function prints the query execution plan and the indexes to be used in the
  query. It can be invoked from the ArangoShell or the web interface as follows:

      require("org/arangodb/aql/explainer").explain(query);

* enable use of indexes for certain AQL conditions with non-equality predicates, in
  case the condition(s) also refer to indexed attributes

  The following queries will now be able to use indexes:

      FILTER a.indexed == ... && a.indexed != ...
      FILTER a.indexed == ... && a.nonIndexed != ...
      FILTER a.indexed == ... && ! (a.indexed == ...)
      FILTER a.indexed == ... && ! (a.nonIndexed == ...)
      FILTER a.indexed == ... && ! (a.indexed != ...)
      FILTER a.indexed == ... && ! (a.nonIndexed != ...)
      FILTER (a.indexed == ... && a.nonIndexed == ...) || (a.indexed == ... && a.nonIndexed == ...)
      FILTER (a.indexed == ... && a.nonIndexed != ...) || (a.indexed == ... && a.nonIndexed != ...)

* Fixed spuriously occurring "collection not found" errors when running queries on local
  collections on a cluster DB server

* Fixed upload of Foxx applications to the server for apps exceeding approx. 1 MB zipped.

* Malformed Foxx applications will now return a more useful error when any route is requested.

  In Production a Foxx app mounted on /app will display an html page on /app/* stating a 503 Service temporarily not available.
  It will not state any information about your Application.
  Before it was a 404 Not Found without any information and not distinguishable from a correct not found on your route.

  In Development Mode the html page also contains information about the error occurred.

* Unhandled errors thrown in Foxx routes are now handled by the Foxx framework itself.

  In Production the route will return a status 500 with a body {error: "Error statement"}.
  In Development the route will return a status 500 with a body {error: "Error statement", stack: "..."}

  Before, it was status 500 with a plain text stack including ArangoDB internal routing information.

* The Applications tab in web interface will now request development apps more often.
  So if you have a fixed a syntax error in your app it should always be visible after reload.


v2.4.1 (2015-01-19)
-------------------

* improved WAL recovery output

* fixed certain OR optimizations in AQL optimizer

* better diagnostics for arangoimp

* fixed invalid result of HTTP REST API method `/_admin/foxx/rescan`

* fixed possible segmentation fault when passing a Buffer object into a V8 function
  as a parameter

* updated AQB module to 1.8.0.


v2.4.0 (2015-01-13)
-------------------

* updated AQB module to 1.7.0.

* fixed V8 integration-related crashes

* make `fs.move(src, dest)` also fail when both `src` and `dest` are
  existing directories. This ensures the same behavior of the move operation
  on different platforms.

* fixed AQL insert operation for multi-shard collections in cluster

* added optional return value for AQL data-modification queries.
  This allows returning the documents inserted, removed or updated with the query, e.g.

      FOR doc IN docs REMOVE doc._key IN docs LET removed = OLD RETURN removed
      FOR doc IN docs INSERT { } IN docs LET inserted = NEW RETURN inserted
      FOR doc IN docs UPDATE doc._key WITH { } IN docs LET previous = OLD RETURN previous
      FOR doc IN docs UPDATE doc._key WITH { } IN docs LET updated = NEW RETURN updated

  The variables `OLD` and `NEW` are automatically available when a `REMOVE`, `INSERT`,
  `UPDATE` or `REPLACE` statement is immediately followed by a `LET` statement.
  Note that the `LET` and `RETURN` statements in data-modification queries are not as
  flexible as the general versions of `LET` and `RETURN`. When returning documents from
  data-modification operations, only a single variable can be assigned using `LET`, and
  the assignment can only be either `OLD` or `NEW`, but not an arbitrary expression. The
  `RETURN` statement also allows using the just-created variable only, and no arbitrary
  expressions.


v2.4.0-beta1 (2014-12-26)
--------------------------

* fixed superstates in FoxxGenerator

* fixed issue #1065: Aardvark: added creation of documents and edges with _key property

* fixed issue #1198: Aardvark: current AQL editor query is now cached

* Upgraded V8 version from 3.16.14 to 3.29.59

  The built-in version of V8 has been upgraded from 3.16.14 to 3.29.59.
  This activates several ES6 (also dubbed *Harmony* or *ES.next*) features in
  ArangoDB, both in the ArangoShell and the ArangoDB server. They can be
  used for scripting and in server-side actions such as Foxx routes, traversals
  etc.

  The following ES6 features are available in ArangoDB 2.4 by default:

  * iterators
  * the `of` operator
  * symbols
  * predefined collections types (Map, Set etc.)
  * typed arrays

  Many other ES6 features are disabled by default, but can be made available by
  starting arangod or arangosh with the appropriate options:

  * arrow functions
  * proxies
  * generators
  * String, Array, and Number enhancements
  * constants
  * enhanced object and numeric literals

  To activate all these ES6 features in arangod or arangosh, start it with
  the following options:

      arangosh --javascript.v8-options="--harmony --harmony_generators"

  More details on the available ES6 features can be found in
  [this blog](https://jsteemann.github.io/blog/2014/12/19/using-es6-features-in-arangodb/).

* Added Foxx generator for building Hypermedia APIs

  A more detailed description is [here](https://www.arangodb.com/2014/12/08/building-hypermedia-apis-foxxgenerator)

* New `Applications` tab in web interface:

  The `applications` tab got a complete redesign.
  It will now only show applications that are currently running on ArangoDB.
  For a selected application, a new detailed view has been created.
  This view provides a better overview of the app:
  * author
  * license
  * version
  * contributors
  * download links
  * API documentation

  To install a new application, a new dialog is now available.
  It provides the features already available in the console application `foxx-manager` plus some more:
  * install an application from Github
  * install an application from a zip file
  * install an application from ArangoDB's application store
  * create a new application from scratch: this feature uses a generator to
    create a Foxx application with pre-defined CRUD methods for a given list
    of collections. The generated Foxx app can either be downloaded as a zip file or
    be installed on the server. Starting with a new Foxx app has never been easier.

* fixed issue #1102: Aardvark: Layout bug in documents overview

  The documents overview was entirely destroyed in some situations on Firefox.
  We replaced the plugin we used there.

* fixed issue #1168: Aardvark: pagination buttons jumping

* fixed issue #1161: Aardvark: Click on Import JSON imports previously uploaded file

* removed configure options `--enable-all-in-one-v8`, `--enable-all-in-one-icu`,
  and `--enable-all-in-one-libev`.

* global internal rename to fix naming incompatibilities with JSON:

  Internal functions with names containing `array` have been renamed to `object`,
  internal functions with names containing `list` have been renamed to `array`.
  The renaming was mainly done in the C++ parts. The documentation has also been
  adjusted so that the correct JSON type names are used in most places.

  The change also led to the addition of a few function aliases in AQL:

  * `TO_LIST` now is an alias of the new `TO_ARRAY`
  * `IS_LIST` now is an alias of the new `IS_ARRAY`
  * `IS_DOCUMENT` now is an alias of the new `IS_OBJECT`

  The changed also renamed the option `mergeArrays` to `mergeObjects` for AQL
  data-modification query options and HTTP document modification API

* AQL: added optimizer rule "remove-filter-covered-by-index"

  This rule removes FilterNodes and CalculationNodes from an execution plan if the
  filter is already covered by a previous IndexRangeNode. Removing the CalculationNode
  and the FilterNode will speed up query execution because the query requires less
  computation.

* AQL: added optimizer rule "remove-sort-rand"

  This rule removes a `SORT RAND()` expression from a query and moves the random
  iteration into the appropriate `EnumerateCollectionNode`. This is more efficient
  than individually enumerating and then sorting randomly.

* AQL: range optimizations for IN and OR

  This change enables usage of indexes for several additional cases. Filters containing
  the `IN` operator can now make use of indexes, and multiple OR- or AND-combined filter
  conditions can now also use indexes if the filters are accessing the same indexed
  attribute.

  Here are a few examples of queries that can now use indexes but couldn't before:

    FOR doc IN collection
      FILTER doc.indexedAttribute == 1 || doc.indexedAttribute > 99
      RETURN doc

    FOR doc IN collection
      FILTER doc.indexedAttribute IN [ 3, 42 ] || doc.indexedAttribute > 99
      RETURN doc

    FOR doc IN collection
      FILTER (doc.indexedAttribute > 2 && doc.indexedAttribute < 10) ||
             (doc.indexedAttribute > 23 && doc.indexedAttribute < 42)
      RETURN doc

* fixed issue #500: AQL parentheses issue

  This change allows passing subqueries as AQL function parameters without using
  duplicate brackets (e.g. `FUNC(query)` instead of `FUNC((query))`

* added optional `COUNT` clause to AQL `COLLECT`

  This allows more efficient group count calculation queries, e.g.

      FOR doc IN collection
        COLLECT age = doc.age WITH COUNT INTO length
        RETURN { age: age, count: length }

  A count-only query is also possible:

      FOR doc IN collection
        COLLECT WITH COUNT INTO length
        RETURN length

* fixed missing makeDirectory when fetching a Foxx application from a zip file

* fixed issue #1134: Change the default endpoint to localhost

  This change will modify the IP address ArangoDB listens on to 127.0.0.1 by default.
  This will make new ArangoDB installations unaccessible from clients other than
  localhost unless changed. This is a security feature.

  To make ArangoDB accessible from any client, change the server's configuration
  (`--server.endpoint`) to either `tcp://0.0.0.0:8529` or the server's publicly
  visible IP address.

* deprecated `Repository#modelPrototype`. Use `Repository#model` instead.

* IMPORTANT CHANGE: by default, system collections are included in replication and all
  replication API return values. This will lead to user accounts and credentials
  data being replicated from master to slave servers. This may overwrite
  slave-specific database users.

  If this is undesired, the `_users` collection can be excluded from replication
  easily by setting the `includeSystem` attribute to `false` in the following commands:

  * replication.sync({ includeSystem: false });
  * replication.applier.properties({ includeSystem: false });

  This will exclude all system collections (including `_aqlfunctions`, `_graphs` etc.)
  from the initial synchronization and the continuous replication.

  If this is also undesired, it is also possible to specify a list of collections to
  exclude from the initial synchronization and the continuous replication using the
  `restrictCollections` attribute, e.g.:

      replication.applier.properties({
        includeSystem: true,
        restrictType: "exclude",
        restrictCollections: [ "_users", "_graphs", "foo" ]
      });

  The HTTP API methods for fetching the replication inventory and for dumping collections
  also support the `includeSystem` control flag via a URL parameter.

* removed DEPRECATED replication methods:
  * `replication.logger.start()`
  * `replication.logger.stop()`
  * `replication.logger.properties()`
  * HTTP PUT `/_api/replication/logger-start`
  * HTTP PUT `/_api/replication/logger-stop`
  * HTTP GET `/_api/replication/logger-config`
  * HTTP PUT `/_api/replication/logger-config`

* fixed issue #1174, which was due to locking problems in distributed
  AQL execution

* improved cluster locking for AQL avoiding deadlocks

* use DistributeNode for modifying queries with REPLACE and UPDATE, if
  possible


v2.3.6 (2015-XX-XX)
-------------------

* fixed AQL subquery optimization that produced wrong result when multiple subqueries
  directly followed each other and and a directly following `LET` statement did refer
  to any but the first subquery.


v2.3.5 (2015-01-16)
-------------------

* fixed intermittent 404 errors in Foxx apps after mounting or unmounting apps

* fixed issue #1200: Expansion operator results in "Cannot call method 'forEach' of null"

* fixed issue #1199: Cannot unlink root node of plan


v2.3.4 (2014-12-23)
-------------------

* fixed cerberus path for MyArangoDB


v2.3.3 (2014-12-17)
-------------------

* fixed error handling in instantiation of distributed AQL queries, this
  also fixes a bug in cluster startup with many servers

* issue #1185: parse non-fractional JSON numbers with exponent (e.g. `4e-261`)

* issue #1159: allow --server.request-timeout and --server.connect-timeout of 0


v2.3.2 (2014-12-09)
-------------------

* fixed issue #1177: Fix bug in the user app's storage

* fixed issue #1173: AQL Editor "Save current query" resets user password

* fixed missing makeDirectory when fetching a Foxx application from a zip file

* put in warning about default changed: fixed issue #1134: Change the default endpoint to localhost

* fixed issue #1163: invalid fullCount value returned from AQL

* fixed range operator precedence

* limit default maximum number of plans created by AQL optimizer to 256 (from 1024)

* make AQL optimizer not generate an extra plan if an index can be used, but modify
  existing plans in place

* fixed AQL cursor ttl (time-to-live) issue

  Any user-specified cursor ttl value was not honored since 2.3.0.

* fixed segfault in AQL query hash index setup with unknown shapes

* fixed memleaks

* added AQL optimizer rule for removing `INTO` from a `COLLECT` statement if not needed

* fixed issue #1131

  This change provides the `KEEP` clause for `COLLECT ... INTO`. The `KEEP` clause
  allows controlling which variables will be kept in the variable created by `INTO`.

* fixed issue #1147, must protect dispatcher ID for etcd

v2.3.1 (2014-11-28)
-------------------

* recreate password if missing during upgrade

* fixed issue #1126

* fixed non-working subquery index optimizations

* do not restrict summary of Foxx applications to 60 characters

* fixed display of "required" path parameters in Foxx application documentation

* added more optimizations of constants values in AQL FILTER conditions

* fixed invalid or-to-in optimization for FILTERs containing comparisons
  with boolean values

* fixed replication of `_graphs` collection

* added AQL list functions `PUSH`, `POP`, `UNSHIFT`, `SHIFT`, `REMOVE_VALUES`,
  `REMOVE_VALUE`, `REMOVE_NTH` and `APPEND`

* added AQL functions `CALL` and `APPLY` to dynamically call other functions

* fixed AQL optimizer cost estimation for LIMIT node

* prevent Foxx queues from permanently writing to the journal even when
  server is idle

* fixed AQL COLLECT statement with INTO clause, which copied more variables
  than v2.2 and thus lead to too much memory consumption.
  This deals with #1107.

* fixed AQL COLLECT statement, this concerned every COLLECT statement,
  only the first group had access to the values of the variables before
  the COLLECT statement. This deals with #1127.

* fixed some AQL internals, where sometimes too many items were
  fetched from upstream in the presence of a LIMIT clause. This should
  generally improve performance.


v2.3.0 (2014-11-18)
-------------------

* fixed syslog flags. `--log.syslog` is deprecated and setting it has no effect,
  `--log.facility` now works as described. Application name has been changed from
  `triagens` to `arangod`. It can be changed using `--log.application`. The syslog
  will only contain the actual log message. The datetime prefix is omitted.

* fixed deflate in SimpleHttpClient

* fixed issue #1104: edgeExamples broken or changed

* fixed issue #1103: Error while importing user queries

* fixed issue #1100: AQL: HAS() fails on doc[attribute_name]

* fixed issue #1098: runtime error when creating graph vertex

* hide system applications in **Applications** tab by default

  Display of system applications can be toggled by using the *system applications*
  toggle in the UI.

* added HTTP REST API for managing tasks (`/_api/tasks`)

* allow passing character lists as optional parameter to AQL functions `TRIM`,
  `LTRIM` and `RTRIM`

  These functions now support trimming using custom character lists. If no character
  lists are specified, all whitespace characters will be removed as previously:

      TRIM("  foobar\t \r\n ")         // "foobar"
      TRIM(";foo;bar;baz, ", "; ")     // "foo;bar;baz"

* added AQL string functions `LTRIM`, `RTRIM`, `FIND_FIRST`, `FIND_LAST`, `SPLIT`,
  `SUBSTITUTE`

* added AQL functions `ZIP`, `VALUES` and `PERCENTILE`

* made AQL functions `CONCAT` and `CONCAT_SEPARATOR` work with list arguments

* dynamically create extra dispatcher threads if required

* fixed issue #1097: schemas in the API docs no longer show required properties as optional


v2.3.0-beta2 (2014-11-08)
-------------------------

* front-end: new icons for uploading and downloading JSON documents into a collection

* front-end: fixed documents pagination css display error

* front-end: fixed flickering of the progress view

* front-end: fixed missing event for documents filter function

* front-end: jsoneditor: added CMD+Return (Mac) CTRL+Return (Linux/Win) shortkey for
  saving a document

* front-end: added information tooltip for uploading json documents.

* front-end: added database management view to the collapsed navigation menu

* front-end: added collection truncation feature

* fixed issue #1086: arangoimp: Odd errors if arguments are not given properly

* performance improvements for AQL queries that use JavaScript-based expressions
  internally

* added AQL geo functions `WITHIN_RECTANGLE` and `IS_IN_POLYGON`

* fixed non-working query results download in AQL editor of web interface

* removed debug print message in AQL editor query export routine

* fixed issue #1075: Aardvark: user name required even if auth is off #1075

  The fix for this prefills the username input field with the current user's
  account name if any and `root` (the default username) otherwise. Additionally,
  the tooltip text has been slightly adjusted.

* fixed issue #1069: Add 'raw' link to swagger ui so that the raw swagger
  json can easily be retrieved

  This adds a link to the Swagger API docs to an application's detail view in
  the **Applications** tab of the web interface. The link produces the Swagger
  JSON directly. If authentication is turned on, the link requires authentication,
  too.

* documentation updates


v2.3.0-beta1 (2014-11-01)
-------------------------

* added dedicated `NOT IN` operator for AQL

  Previously, a `NOT IN` was only achievable by writing a negated `IN` condition:

      FOR i IN ... FILTER ! (i IN [ 23, 42 ]) ...

  This can now alternatively be expressed more intuitively as follows:

      FOR i IN ... FILTER i NOT IN [ 23, 42 ] ...

* added alternative logical operator syntax for AQL

  Previously, the logical operators in AQL could only be written as:
  - `&&`: logical and
  - `||`: logical or
  - `!`: negation

  ArangoDB 2.3 introduces the alternative variants for these operators:
  - `AND`: logical and
  - `OR`: logical or
  - `NOT`: negation

  The new syntax is just an alternative to the old syntax, allowing easier
  migration from SQL. The old syntax is still fully supported and will be.

* improved output of `ArangoStatement.parse()` and POST `/_api/query`

  If an AQL query can be parsed without problems, The return value of
  `ArangoStatement.parse()` now contains an attribute `ast` with the abstract
  syntax tree of the query (before optimizations). Though this is an internal
  representation of the query and is subject to change, it can be used to inspect
  how ArangoDB interprets a given query.

* improved `ArangoStatement.explain()` and POST `/_api/explain`

  The commands for explaining AQL queries have been improved.

* added command-line option `--javascript.v8-contexts` to control the number of
  V8 contexts created in arangod.

  Previously, the number of V8 contexts was equal to the number of server threads
  (as specified by option `--server.threads`).

  However, it may be sensible to create different amounts of threads and V8
  contexts. If the option is not specified, the number of V8 contexts created
  will be equal to the number of server threads. Thus no change in configuration
  is required to keep the old behavior.

  If you are using the default config files or merge them with your local config
  files, please review if the default number of server threads is okay in your
  environment. Additionally you should verify that the number of V8 contexts
  created (as specified in option `--javascript.v8-contexts`) is okay.

* the number of server.threads specified is now the minimum of threads
  started. There are situation in which threads are waiting for results of
  distributed database servers. In this case the number of threads is
  dynamically increased.

* removed index type "bitarray"

  Bitarray indexes were only half-way documented and integrated in previous versions
  of ArangoDB so their benefit was limited. The support for bitarray indexes has
  thus been removed in ArangoDB 2.3. It is not possible to create indexes of type
  "bitarray" with ArangoDB 2.3.

  When a collection is opened that contains a bitarray index definition created
  with a previous version of ArangoDB, ArangoDB will ignore it and log the following
  warning:

      index type 'bitarray' is not supported in this version of ArangoDB and is ignored

  Future versions of ArangoDB may automatically remove such index definitions so the
  warnings will eventually disappear.

* removed internal "_admin/modules/flush" in order to fix requireApp

* added basic support for handling binary data in Foxx

  Requests with binary payload can be processed in Foxx applications by
  using the new method `res.rawBodyBuffer()`. This will return the unparsed request
  body as a Buffer object.

  There is now also the method `req.requestParts()` available in Foxx to retrieve
  the individual components of a multipart HTTP request.

  Buffer objects can now be used when setting the response body of any Foxx action.
  Additionally, `res.send()` has been added as a convenience method for returning
  strings, JSON objects or buffers from a Foxx action:

      res.send("<p>some HTML</p>");
      res.send({ success: true });
      res.send(new Buffer("some binary data"));

  The convenience method `res.sendFile()` can now be used to easily return the
  contents of a file from a Foxx action:

      res.sendFile(applicationContext.foxxFilename("image.png"));

  `fs.write` now accepts not only strings but also Buffer objects as second parameter:

      fs.write(filename, "some data");
      fs.write(filename, new Buffer("some binary data"));

  `fs.readBuffer` can be used to return the contents of a file in a Buffer object.

* improved performance of insertion into non-unique hash indexes significantly in case
  many duplicate keys are used in the index

* issue #1042: set time zone in log output

  the command-line option `--log.use-local-time` was added to print dates and times in
  the server-local timezone instead of UTC

* command-line options that require a boolean value now validate the
  value given on the command-line

  This prevents issues if no value is specified for an option that
  requires a boolean value. For example, the following command-line would
  have caused trouble in 2.2, because `--server.endpoint` would have been
  used as the value for the `--server.disable-authentication` options
  (which requires a boolean value):

      arangod --server.disable-authentication --server.endpoint tcp://127.0.0.1:8529 data

  In 2.3, running this command will fail with an error and requires to
  be modified to:

      arangod --server.disable-authentication true --server.endpoint tcp://127.0.0.1:8529 data

* improved performance of CSV import in arangoimp

* fixed issue #1027: Stack traces are off-by-one

* fixed issue #1026: Modules loaded in different files within the same app
  should refer to the same module

* fixed issue #1025: Traversal not as expected in undirected graph

* added a _relation function in the general-graph module.

  This deprecated _directedRelation and _undirectedRelation.
  ArangoDB does not offer any constraints for undirected edges
  which caused some confusion of users how undirected relations
  have to be handled. Relation now only supports directed relations
  and the user can actively simulate undirected relations.

* changed return value of Foxx.applicationContext#collectionName:

  Previously, the function could return invalid collection names because
  invalid characters were not replaced in the application name prefix, only
  in the collection name passed.

  Now, the function replaces invalid characters also in the application name
  prefix, which might to slightly different results for application names that
  contained any characters outside the ranges [a-z], [A-Z] and [0-9].

* prevent XSS in AQL editor and logs view

* integrated tutorial into ArangoShell and web interface

* added option `--backslash-escape` for arangoimp when running CSV file imports

* front-end: added download feature for (filtered) documents

* front-end: added download feature for the results of a user query

* front-end: added function to move documents to another collection

* front-end: added sort-by attribute to the documents filter

* front-end: added sorting feature to database, graph management and user management view.

* issue #989: front-end: Databases view not refreshing after deleting a database

* issue #991: front-end: Database search broken

* front-end: added infobox which shows more information about a document (_id, _rev, _key) or
  an edge (_id, _rev, _key, _from, _to). The from and to attributes are clickable and redirect
  to their document location.

* front-end: added edit-mode for deleting multiple documents at the same time.

* front-end: added delete button to the detailed document/edge view.

* front-end: added visual feedback for saving documents/edges inside the editor (error/success).

* front-end: added auto-focusing for the first input field in a modal.

* front-end: added validation for user input in a modal.

* front-end: user defined queries are now stored inside the database and are bound to the current
  user, instead of using the local storage functionality of the browsers. The outcome of this is
  that user defined queries are now independently usable from any device. Also queries can now be
  edited through the standard document editor of the front-end through the _users collection.

* front-end: added import and export functionality for user defined queries.

* front-end: added new keywords and functions to the aql-editor theme

* front-end: applied tile-style to the graph view

* front-end: now using the new graph api including multi-collection support

* front-end: foxx apps are now deletable

* front-end: foxx apps are now installable and updateable through github, if github is their
  origin.

* front-end: added foxx app version control. Multiple versions of a single foxx app are now
  installable and easy to manage and are also arranged in groups.

* front-end: the user-set filter of a collection is now stored until the user navigates to
  another collection.

* front-end: fetching and filtering of documents, statistics, and query operations are now
  handled with asynchronous ajax calls.

* front-end: added progress indicator if the front-end is waiting for a server operation.

* front-end: fixed wrong count of documents in the documents view of a collection.

* front-end: fixed unexpected styling of the manage db view and navigation.

* front-end: fixed wrong handling of select fields in a modal view.

* front-end: fixed wrong positioning of some tooltips.

* automatically call `toJSON` function of JavaScript objects (if present)
  when serializing them into database documents. This change allows
  storing JavaScript date objects in the database in a sensible manner.


v2.2.7 (2014-11-19)
-------------------

* fixed issue #998: Incorrect application URL for non-system Foxx apps

* fixed issue #1079: AQL editor: keyword WITH in UPDATE query is not highlighted

* fix memory leak in cluster nodes

* fixed registration of AQL user-defined functions in Web UI (JS shell)

* fixed error display in Web UI for certain errors
  (now error message is printed instead of 'undefined')

* fixed issue #1059: bug in js module console

* fixed issue #1056: "fs": zip functions fail with passwords

* fixed issue #1063: Docs: measuring unit of --wal.logfile-size?

* fixed issue #1062: Docs: typo in 14.2 Example data


v2.2.6 (2014-10-20)
-------------------

* fixed issue #972: Compilation Issue

* fixed issue #743: temporary directories are now unique and one can read
  off the tool that created them, if empty, they are removed atexit

* Highly improved performance of all AQL GRAPH_* functions.

* Orphan collections in general graphs can now be found via GRAPH_VERTICES
  if either "any" or no direction is defined

* Fixed documentation for AQL function GRAPH_NEIGHBORS.
  The option "vertexCollectionRestriction" is meant to filter the target
  vertices only, and should not filter the path.

* Fixed a bug in GRAPH_NEIGHBORS which enforced only empty results
  under certain conditions


v2.2.5 (2014-10-09)
-------------------

* fixed issue #961: allow non-JSON values in undocument request bodies

* fixed issue 1028: libicu is now statically linked

* fixed cached lookups of collections on the server, which may have caused spurious
  problems after collection rename operations


v2.2.4 (2014-10-01)
-------------------

* fixed accessing `_from` and `_to` attributes in `collection.byExample` and
  `collection.firstExample`

  These internal attributes were not handled properly in the mentioned functions, so
  searching for them did not always produce documents

* fixed issue #1030: arangoimp 2.2.3 crashing, not logging on large Windows CSV file

* fixed issue #1025: Traversal not as expected in undirected graph

* fixed issue #1020

  This requires re-introducing the startup option `--database.force-sync-properties`.

  This option can again be used to force fsyncs of collection, index and database properties
  stored as JSON strings on disk in files named `parameter.json`. Syncing these files after
  a write may be necessary if the underlying storage does not sync file contents by itself
  in a "sensible" amount of time after a file has been written and closed.

  The default value is `true` so collection, index and database properties will always be
  synced to disk immediately. This affects creating, renaming and dropping collections as
  well as creating and dropping databases and indexes. Each of these operations will perform
  an additional fsync on the `parameter.json` file if the option is set to `true`.

  It might be sensible to set this option to `false` for workloads that create and drop a
  lot of collections (e.g. test runs).

  Document operations such as creating, updating and dropping documents are not affected
  by this option.

* fixed issue #1016: AQL editor bug

* fixed issue #1014: WITHIN function returns wrong distance

* fixed AQL shortest path calculation in function `GRAPH_SHORTEST_PATH` to return
  complete vertex objects instead of just vertex ids

* allow changing of attributes of documents stored in server-side JavaScript variables

  Previously, the following did not work:

      var doc = db.collection.document(key);
      doc._key = "abc"; // overwriting internal attributes not supported
      doc.value = 123;  // overwriting existing attributes not supported

  Now, modifying documents stored in server-side variables (e.g. `doc` in the above case)
  is supported. Modifying the variables will not update the documents in the database,
  but will modify the JavaScript object (which can be written back to the database using
  `db.collection.update` or `db.collection.replace`)

* fixed issue #997: arangoimp apparently doesn't support files >2gig on Windows

  large file support (requires using `_stat64` instead of `stat`) is now supported on
  Windows


v2.2.3 (2014-09-02)
-------------------

* added `around` for Foxx controller

* added `type` option for HTTP API `GET /_api/document?collection=...`

  This allows controlling the type of results to be returned. By default, paths to
  documents will be returned, e.g.

      [
        `/_api/document/test/mykey1`,
        `/_api/document/test/mykey2`,
        ...
      ]

  To return a list of document ids instead of paths, the `type` URL parameter can be
  set to `id`:

      [
        `test/mykey1`,
        `test/mykey2`,
        ...
      ]

  To return a list of document keys only, the `type` URL parameter can be set to `key`:

      [
        `mykey1`,
        `mykey2`,
        ...
      ]


* properly capitalize HTTP response header field names in case the `x-arango-async`
  HTTP header was used in a request.

* fixed several documentation issues

* speedup for several general-graph functions, AQL functions starting with `GRAPH_`
  and traversals


v2.2.2 (2014-08-08)
-------------------

* allow storing non-reserved attribute names starting with an underscore

  Previous versions of ArangoDB parsed away all attribute names that started with an
  underscore (e.g. `_test', '_foo', `_bar`) on all levels of a document (root level
  and sub-attribute levels). While this behavior was documented, it was unintuitive and
  prevented storing documents inside other documents, e.g.:

      {
        "_key" : "foo",
        "_type" : "mydoc",
        "references" : [
          {
            "_key" : "something",
            "_rev" : "...",
            "value" : 1
          },
          {
            "_key" : "something else",
            "_rev" : "...",
            "value" : 2
          }
        ]
      }

  In the above example, previous versions of ArangoDB removed all attributes and
  sub-attributes that started with underscores, meaning the embedded documents would lose
  some of their attributes. 2.2.2 should preserve such attributes, and will also allow
  storing user-defined attribute names on the top-level even if they start with underscores
  (such as `_type` in the above example).

* fix conversion of JavaScript String, Number and Boolean objects to JSON.

  Objects created in JavaScript using `new Number(...)`, `new String(...)`, or
  `new Boolean(...)` were not converted to JSON correctly.

* fixed a race condition on task registration (i.e. `require("org/arangodb/tasks").register()`)

  this race condition led to undefined behavior when a just-created task with no offset and
  no period was instantly executed and deleted by the task scheduler, before the `register`
  function returned to the caller.

* changed run-tests.sh to execute all suitable tests.

* switch to new version of gyp

* fixed upgrade button


v2.2.1 (2014-07-24)
-------------------

* fixed hanging write-ahead log recovery for certain cases that involved dropping
  databases

* fixed issue with --check-version: when creating a new database the check failed

* issue #947 Foxx applicationContext missing some properties

* fixed issue with --check-version: when creating a new database the check failed

* added startup option `--wal.suppress-shape-information`

  Setting this option to `true` will reduce memory and disk space usage and require
  less CPU time when modifying documents or edges. It should therefore be turned on
  for standalone ArangoDB servers. However, for servers that are used as replication
  masters, setting this option to `true` will effectively disable the usage of the
  write-ahead log for replication, so it should be set to `false` for any replication
  master servers.

  The default value for this option is `false`.

* added optional `ttl` attribute to specify result cursor expiration for HTTP API method
  `POST /_api/cursor`

  The `ttl` attribute can be used to prevent cursor results from timing out too early.

* issue #947: Foxx applicationContext missing some properties

* (reported by Christian Neubauer):

  The problem was that in Google's V8, signed and unsigned chars are not always declared cleanly.
  so we need to force v8 to compile with forced signed chars which is done by the Flag:
    -fsigned-char
  at least it is enough to follow the instructions of compiling arango on rasperry
  and add "CFLAGS='-fsigned-char'" to the make command of V8 and remove the armv7=0

* Fixed a bug with the replication client. In the case of single document
  transactions the collection was not write locked.


v2.2.0 (2014-07-10)
-------------------

* The replication methods `logger.start`, `logger.stop` and `logger.properties` are
  no-ops in ArangoDB 2.2 as there is no separate replication logger anymore. Data changes
  are logged into the write-ahead log in ArangoDB 2.2, and not separately by the
  replication logger. The replication logger object is still there in ArangoDB 2.2 to
  ensure backwards-compatibility, however, logging cannot be started, stopped or
  configured anymore. Using any of these methods will do nothing.

  This also affects the following HTTP API methods:
  - `PUT /_api/replication/logger-start`
  - `PUT /_api/replication/logger-stop`
  - `GET /_api/replication/logger-config`
  - `PUT /_api/replication/logger-config`

  Using any of these methods is discouraged from now on as they will be removed in
  future versions of ArangoDB.

* INCOMPATIBLE CHANGE: replication of transactions has changed. Previously, transactions
  were logged on a master in one big block and shipped to a slave in one block, too.
  Now transactions will be logged and replicated as separate entries, allowing transactions
  to be bigger and also ensure replication progress.

  This change also affects the behavior of the `stop` method of the replication applier.
  If the replication applier is now stopped manually using the `stop` method and later
  restarted using the `start` method, any transactions that were unfinished at the
  point of stopping will be aborted on a slave, even if they later commit on the master.

  In ArangoDB 2.2, stopping the replication applier manually should be avoided unless the
  goal is to stop replication permanently or to do a full resync with the master anyway.
  If the replication applier still must be stopped, it should be made sure that the
  slave has fetched and applied all pending operations from a master, and that no
  extra transactions are started on the master before the `stop` command on the slave
  is executed.

  Replication of transactions in ArangoDB 2.2 might also lock the involved collections on
  the slave while a transaction is either committed or aborted on the master and the
  change has been replicated to the slave. This change in behavior may be important for
  slave servers that are used for read-scaling. In order to avoid long lasting collection
  locks on the slave, transactions should be kept small.

  The `_replication` system collection is not used anymore in ArangoDB 2.2 and its usage is
  discouraged.

* INCOMPATIBLE CHANGE: the figures reported by the `collection.figures` method
  now only reflect documents and data contained in the journals and datafiles of
  collections. Documents or deletions contained only in the write-ahead log will
  not influence collection figures until the write-ahead log garbage collection
  kicks in. The figures for a collection might therefore underreport the total
  resource usage of a collection.

  Additionally, the attributes `lastTick` and `uncollectedLogfileEntries` have been
  added to the result of the `figures` operation and the HTTP API method
  `PUT /_api/collection/figures`

* added `insert` method as an alias for `save`. Documents can now be inserted into
  a collection using either method:

      db.test.save({ foo: "bar" });
      db.test.insert({ foo: "bar" });

* added support for data-modification AQL queries

* added AQL keywords `INSERT`, `UPDATE`, `REPLACE` and `REMOVE` (and `WITH`) to
  support data-modification AQL queries.

  Unquoted usage of these keywords for attribute names in AQL queries will likely
  fail in ArangoDB 2.2. If any such attribute name needs to be used in a query, it
  should be enclosed in backticks to indicate the usage of a literal attribute
  name.

  For example, the following query will fail in ArangoDB 2.2 with a parse error:

      FOR i IN foo RETURN i.remove

  and needs to be rewritten like this:

      FOR i IN foo RETURN i.`remove`

* disallow storing of JavaScript objects that contain JavaScript native objects
  of type `Date`, `Function`, `RegExp` or `External`, e.g.

      db.test.save({ foo: /bar/ });
      db.test.save({ foo: new Date() });

  will now print

      Error: <data> cannot be converted into JSON shape: could not shape document

  Previously, objects of these types were silently converted into an empty object
  (i.e. `{ }`).

  To store such objects in a collection, explicitly convert them into strings
  like this:

      db.test.save({ foo: String(/bar/) });
      db.test.save({ foo: String(new Date()) });

* The replication methods `logger.start`, `logger.stop` and `logger.properties` are
  no-ops in ArangoDB 2.2 as there is no separate replication logger anymore. Data changes
  are logged into the write-ahead log in ArangoDB 2.2, and not separately by the
  replication logger. The replication logger object is still there in ArangoDB 2.2 to
  ensure backwards-compatibility, however, logging cannot be started, stopped or
  configured anymore. Using any of these methods will do nothing.

  This also affects the following HTTP API methods:
  - `PUT /_api/replication/logger-start`
  - `PUT /_api/replication/logger-stop`
  - `GET /_api/replication/logger-config`
  - `PUT /_api/replication/logger-config`

  Using any of these methods is discouraged from now on as they will be removed in
  future versions of ArangoDB.

* INCOMPATIBLE CHANGE: replication of transactions has changed. Previously, transactions
  were logged on a master in one big block and shipped to a slave in one block, too.
  Now transactions will be logged and replicated as separate entries, allowing transactions
  to be bigger and also ensure replication progress.

  This change also affects the behavior of the `stop` method of the replication applier.
  If the replication applier is now stopped manually using the `stop` method and later
  restarted using the `start` method, any transactions that were unfinished at the
  point of stopping will be aborted on a slave, even if they later commit on the master.

  In ArangoDB 2.2, stopping the replication applier manually should be avoided unless the
  goal is to stop replication permanently or to do a full resync with the master anyway.
  If the replication applier still must be stopped, it should be made sure that the
  slave has fetched and applied all pending operations from a master, and that no
  extra transactions are started on the master before the `stop` command on the slave
  is executed.

  Replication of transactions in ArangoDB 2.2 might also lock the involved collections on
  the slave while a transaction is either committed or aborted on the master and the
  change has been replicated to the slave. This change in behavior may be important for
  slave servers that are used for read-scaling. In order to avoid long lasting collection
  locks on the slave, transactions should be kept small.

  The `_replication` system collection is not used anymore in ArangoDB 2.2 and its usage is
  discouraged.

* INCOMPATIBLE CHANGE: the figures reported by the `collection.figures` method
  now only reflect documents and data contained in the journals and datafiles of
  collections. Documents or deletions contained only in the write-ahead log will
  not influence collection figures until the write-ahead log garbage collection
  kicks in. The figures for a collection might therefore underreport the total
  resource usage of a collection.

  Additionally, the attributes `lastTick` and `uncollectedLogfileEntries` have been
  added to the result of the `figures` operation and the HTTP API method
  `PUT /_api/collection/figures`

* added `insert` method as an alias for `save`. Documents can now be inserted into
  a collection using either method:

      db.test.save({ foo: "bar" });
      db.test.insert({ foo: "bar" });

* added support for data-modification AQL queries

* added AQL keywords `INSERT`, `UPDATE`, `REPLACE` and `REMOVE` (and `WITH`) to
  support data-modification AQL queries.

  Unquoted usage of these keywords for attribute names in AQL queries will likely
  fail in ArangoDB 2.2. If any such attribute name needs to be used in a query, it
  should be enclosed in backticks to indicate the usage of a literal attribute
  name.

  For example, the following query will fail in ArangoDB 2.2 with a parse error:

      FOR i IN foo RETURN i.remove

  and needs to be rewritten like this:

      FOR i IN foo RETURN i.`remove`

* disallow storing of JavaScript objects that contain JavaScript native objects
  of type `Date`, `Function`, `RegExp` or `External`, e.g.

      db.test.save({ foo: /bar/ });
      db.test.save({ foo: new Date() });

  will now print

      Error: <data> cannot be converted into JSON shape: could not shape document

  Previously, objects of these types were silently converted into an empty object
  (i.e. `{ }`).

  To store such objects in a collection, explicitly convert them into strings
  like this:

      db.test.save({ foo: String(/bar/) });
      db.test.save({ foo: String(new Date()) });

* honor startup option `--server.disable-statistics` when deciding whether or not
  to start periodic statistics collection jobs

  Previously, the statistics collection jobs were started even if the server was
  started with the `--server.disable-statistics` flag being set to `true`

* removed startup option `--random.no-seed`

  This option had no effect in previous versions of ArangoDB and was thus removed.

* removed startup option `--database.remove-on-drop`

  This option was used for debugging only.

* removed startup option `--database.force-sync-properties`

  This option is now superfluous as collection properties are now stored in the
  write-ahead log.

* introduced write-ahead log

  All write operations in an ArangoDB server instance are automatically logged
  to the server's write-ahead log. The write-ahead log is a set of append-only
  logfiles, and it is used in case of a crash recovery and for replication.
  Data from the write-ahead log will eventually be moved into the journals or
  datafiles of collections, allowing the server to remove older write-ahead log
  logfiles. Figures of collections will be updated when data are moved from the
  write-ahead log into the journals or datafiles of collections.

  Cross-collection transactions in ArangoDB should benefit considerably by this
  change, as less writes than in previous versions are required to ensure the data
  of multiple collections are atomically and durably committed. All data-modifying
  operations inside transactions (insert, update, remove) will write their
  operations into the write-ahead log directly, making transactions with multiple
  operations also require less physical memory than in previous versions of ArangoDB,
  that required all transaction data to fit into RAM.

  The `_trx` system collection is not used anymore in ArangoDB 2.2 and its usage is
  discouraged.

  The data in the write-ahead log can also be used in the replication context.
  The `_replication` collection that was used in previous versions of ArangoDB to
  store all changes on the server is not used anymore in ArangoDB 2.2. Instead,
  slaves can read from a master's write-ahead log to get informed about most
  recent changes. This removes the need to store data-modifying operations in
  both the actual place and the `_replication` collection.

* removed startup option `--server.disable-replication-logger`

  This option is superfluous in ArangoDB 2.2. There is no dedicated replication
  logger in ArangoDB 2.2. There is now always the write-ahead log, and it is also
  used as the server's replication log. Specifying the startup option
  `--server.disable-replication-logger` will do nothing in ArangoDB 2.2, but the
  option should not be used anymore as it might be removed in a future version.

* changed behavior of replication logger

  There is no dedicated replication logger in ArangoDB 2.2 as there is the
  write-ahead log now. The existing APIs for starting and stopping the replication
  logger still exist in ArangoDB 2.2 for downwards-compatibility, but calling
  the start or stop operations are no-ops in ArangoDB 2.2. When querying the
  replication logger status via the API, the server will always report that the
  replication logger is running. Configuring the replication logger is a no-op
  in ArangoDB 2.2, too. Changing the replication logger configuration has no
  effect. Instead, the write-ahead log configuration can be changed.

* removed MRuby integration for arangod

  ArangoDB had an experimental MRuby integration in some of the publish builds.
  This wasn't continuously developed, and so it has been removed in ArangoDB 2.2.

  This change has led to the following startup options being superfluous:

  - `--ruby.gc-interval`
  - `--ruby.action-directory`
  - `--ruby.modules-path`
  - `--ruby.startup-directory`

  Specifying these startup options will do nothing in ArangoDB 2.2, but the
  options should be avoided from now on as they might be removed in future versions.

* reclaim index memory when last document in collection is deleted

  Previously, deleting documents from a collection did not lead to index sizes being
  reduced. Instead, the already allocated index memory was re-used when a collection
  was refilled.

  Now, index memory for primary indexes and hash indexes is reclaimed instantly when
  the last document from a collection is removed.

* inlined and optimized functions in hash indexes

* added AQL TRANSLATE function

  This function can be used to perform lookups from static lists, e.g.

      LET countryNames = { US: "United States", UK: "United Kingdom", FR: "France" }
      RETURN TRANSLATE("FR", countryNames)

* fixed datafile debugger

* fixed check-version for empty directory

* moved try/catch block to the top of routing chain

* added mountedApp function for foxx-manager

* fixed issue #883: arango 2.1 - when starting multi-machine cluster, UI web
  does not change to cluster overview

* fixed dfdb: should not start any other V8 threads

* cleanup of version-check, added module org/arangodb/database-version,
  added --check-version option

* fixed issue #881: [2.1.0] Bombarded (every 10 sec or so) with
  "WARNING format string is corrupt" when in non-system DB Dashboard

* specialized primary index implementation to allow faster hash table
  rebuilding and reduce lookups in datafiles for the actual value of `_key`.

* issue #862: added `--overwrite` option to arangoimp

* removed number of property lookups for documents during AQL queries that
  access documents

* prevent buffering of long print results in arangosh's and arangod's print
  command

  this change will emit buffered intermediate print results and discard the
  output buffer to quickly deliver print results to the user, and to prevent
  constructing very large buffers for large results

* removed sorting of attribute names for use in a collection's shaper

  sorting attribute names was done on document insert to keep attributes
  of a collection in sorted order for faster comparisons. The sort order
  of attributes was only used in one particular and unlikely case, so it
  was removed. Collections with many different attribute names should
  benefit from this change by faster inserts and slightly less memory usage.

* fixed a bug in arangodump which got the collection name in _from and _to
  attributes of edges wrong (all were "_unknown")

* fixed a bug in arangorestore which did not recognize wrong _from and _to
  attributes of edges

* improved error detection and reporting in arangorestore


v2.1.1 (2014-06-06)
-------------------

* fixed dfdb: should not start any other V8 threads

* signature for collection functions was modified

  The basic change was the substitution of the input parameter of the
  function by an generic options object which can contain multiple
  option parameter of the function.
  Following functions were modified
  remove
  removeBySample
  replace
  replaceBySample
  update
  updateBySample

  Old signature is yet supported but it will be removed in future versions

v2.1.0 (2014-05-29)
-------------------

* implemented upgrade procedure for clusters

* fixed communication issue with agency which prevented reconnect
  after an agent failure

* fixed cluster dashboard in the case that one but not all servers
  in the cluster are down

* fixed a bug with coordinators creating local database objects
  in the wrong order (_system needs to be done first)

* improved cluster dashboard


v2.1.0-rc2 (2014-05-25)
-----------------------

* fixed issue #864: Inconsistent behavior of AQL REVERSE(list) function


v2.1.0-rc1 (XXXX-XX-XX)
-----------------------

* added server-side periodic task management functions:

  - require("org/arangodb/tasks").register(): registers a periodic task
  - require("org/arangodb/tasks").unregister(): unregisters and removes a
    periodic task
  - require("org/arangodb/tasks").get(): retrieves a specific tasks or all
    existing tasks

  the previous undocumented function `internal.definePeriodic` is now
  deprecated and will be removed in a future release.

* decrease the size of some seldom used system collections on creation.

  This will make these collections use less disk space and mapped memory.

* added AQL date functions

* added AQL FLATTEN() list function

* added index memory statistics to `db.<collection>.figures()` function

  The `figures` function will now return a sub-document `indexes`, which lists
  the number of indexes in the `count` sub-attribute, and the total memory
  usage of the indexes in bytes in the `size` sub-attribute.

* added AQL CURRENT_DATABASE() function

  This function returns the current database's name.

* added AQL CURRENT_USER() function

  This function returns the current user from an AQL query. The current user is the
  username that was specified in the `Authorization` HTTP header of the request. If
  authentication is turned off or the query was executed outside a request context,
  the function will return `null`.

* fixed issue #796: Searching with newline chars broken?

  fixed slightly different handling of backslash escape characters in a few
  AQL functions. Now handling of escape sequences should be consistent, and
  searching for newline characters should work the same everywhere

* added OpenSSL version check for configure

  It will report all OpenSSL versions < 1.0.1g as being too old.
  `configure` will only complain about an outdated OpenSSL version but not stop.

* require C++ compiler support (requires g++ 4.8, clang++ 3.4 or Visual Studio 13)

* less string copying returning JSONified documents from ArangoDB, e.g. via
  HTTP GET `/_api/document/<collection>/<document>`

* issue #798: Lower case http headers from arango

  This change allows returning capitalized HTTP headers, e.g.
  `Content-Length` instead of `content-length`.
  The HTTP spec says that headers are case-insensitive, but
  in fact several clients rely on a specific case in response
  headers.
  This change will capitalize HTTP headers if the `X-Arango-Version`
  request header is sent by the client and contains a value of at
  least `20100` (for version 2.1). The default value for the
  compatibility can also be set at server start, using the
  `--server.default-api-compatibility` option.

* simplified usage of `db._createStatement()`

  Previously, the function could not be called with a query string parameter as
  follows:

      db._createStatement(queryString);

  Calling it as above resulted in an error because the function expected an
  object as its parameter. From now on, it's possible to call the function with
  just the query string.

* make ArangoDB not send back a `WWW-Authenticate` header to a client in case the
  client sends the `X-Omit-WWW-Authenticate` HTTP header.

  This is done to prevent browsers from showing their built-in HTTP authentication
  dialog for AJAX requests that require authentication.
  ArangoDB will still return an HTTP 401 (Unauthorized) if the request doesn't
  contain valid credentials, but it will omit the `WWW-Authenticate` header,
  allowing clients to bypass the browser's authentication dialog.

* added REST API method HTTP GET `/_api/job/job-id` to query the status of an
  async job without potentially fetching it from the list of done jobs

* fixed non-intuitive behavior in jobs API: previously, querying the status
  of an async job via the API HTTP PUT `/_api/job/job-id` removed a currently
  executing async job from the list of queryable jobs on the server.
  Now, when querying the result of an async job that is still executing,
  the job is kept in the list of queryable jobs so its result can be fetched
  by a subsequent request.

* use a new data structure for the edge index of an edge collection. This
  improves the performance for the creation of the edge index and in
  particular speeds up removal of edges in graphs. Note however that
  this change might change the order in which edges starting at
  or ending in a vertex are returned. However, this order was never
  guaranteed anyway and it is not sensible to guarantee any particular
  order.

* provide a size hint to edge and hash indexes when initially filling them
  this will lead to less re-allocations when populating these indexes

  this may speed up building indexes when opening an existing collection

* don't requeue identical context methods in V8 threads in case a method is
  already registered

* removed arangod command line option `--database.remove-on-compacted`

* export the sort attribute for graph traversals to the HTTP interface

* add support for arangodump/arangorestore for clusters


v2.0.8 (XXXX-XX-XX)
-------------------

* fixed too-busy iteration over skiplists

  Even when a skiplist query was restricted by a limit clause, the skiplist
  index was queried without the limit. this led to slower-than-necessary
  execution times.

* fixed timeout overflows on 32 bit systems

  this bug has led to problems when select was called with a high timeout
  value (2000+ seconds) on 32bit systems that don't have a forgiving select
  implementation. when the call was made on these systems, select failed
  so no data would be read or sent over the connection

  this might have affected some cluster-internal operations.

* fixed ETCD issues on 32 bit systems

  ETCD was non-functional on 32 bit systems at all. The first call to the
  watch API crashed it. This was because atomic operations worked on data
  structures that were not properly aligned on 32 bit systems.

* fixed issue #848: db.someEdgeCollection.inEdge does not return correct
  value when called the 2nd time after a .save to the edge collection


v2.0.7 (2014-05-05)
-------------------

* issue #839: Foxx Manager missing "unfetch"

* fixed a race condition at startup

  this fixes undefined behavior in case the logger was involved directly at
  startup, before the logger initialization code was called. This should have
  occurred only for code that was executed before the invocation of main(),
  e.g. during ctor calls of statically defined objects.


v2.0.6 (2014-04-22)
-------------------

* fixed issue #835: arangosh doesn't show correct database name



v2.0.5 (2014-04-21)
-------------------

* Fixed a caching problem in IE JS Shell

* added cancelation for async jobs

* upgraded to new gyp for V8

* new Windows installer


v2.0.4 (2014-04-14)
-------------------

* fixed cluster authentication front-end issues for Firefox and IE, there are
  still problems with Chrome


v2.0.3 (2014-04-14)
-------------------

* fixed AQL optimizer bug

* fixed front-end issues

* added password change dialog


v2.0.2 (2014-04-06)
-------------------

* during cluster startup, do not log (somewhat expected) connection errors with
  log level error, but with log level info

* fixed dashboard modals

* fixed connection check for cluster planning front end: firefox does
  not support async:false

* document how to persist a cluster plan in order to relaunch an existing
  cluster later


v2.0.1 (2014-03-31)
-------------------

* make ArangoDB not send back a `WWW-Authenticate` header to a client in case the
  client sends the `X-Omit-WWW-Authenticate` HTTP header.

  This is done to prevent browsers from showing their built-in HTTP authentication
  dialog for AJAX requests that require authentication.
  ArangoDB will still return an HTTP 401 (Unauthorized) if the request doesn't
  contain valid credentials, but it will omit the `WWW-Authenticate` header,
  allowing clients to bypass the browser's authentication dialog.

* fixed isses in arango-dfdb:

  the dfdb was not able to unload certain system collections, so these couldn't be
  inspected with the dfdb sometimes. Additionally, it did not truncate corrupt
  markers from datafiles under some circumstances

* added `changePassword` attribute for users

* fixed non-working "save" button in collection edit view of web interface
  clicking the save button did nothing. one had to press enter in one of the input
  fields to send modified form data

* fixed V8 compile error on MacOS X

* prevent `body length: -9223372036854775808` being logged in development mode for
  some Foxx HTTP responses

* fixed several bugs in web interface dashboard

* fixed issue #783: coffee script not working in manifest file

* fixed issue #783: coffee script not working in manifest file

* fixed issue #781: Cant save current query from AQL editor ui

* bumped version in `X-Arango-Version` compatibility header sent by arangosh and other
  client tools from `1.5` to `2.0`.

* fixed startup options for arango-dfdb, added details option for arango-dfdb

* fixed display of missing error messages and codes in arangosh

* when creating a collection via the web interface, the collection type was always
  "document", regardless of the user's choice


v2.0.0 (2014-03-10)
-------------------

* first 2.0 release


v2.0.0-rc2 (2014-03-07)
-----------------------

* fixed cluster authorization


v2.0.0-rc1 (2014-02-28)
-----------------------

* added sharding :-)

* added collection._dbName attribute to query the name of the database from a collection

  more detailed documentation on the sharding and cluster features can be found in the user
  manual, section **Sharding**

* INCOMPATIBLE CHANGE: using complex values in AQL filter conditions with operators other
  than equality (e.g. >=, >, <=, <) will disable usage of skiplist indexes for filter
  evaluation.

  For example, the following queries will be affected by change:

      FOR doc IN docs FILTER doc.value < { foo: "bar" } RETURN doc
      FOR doc IN docs FILTER doc.value >= [ 1, 2, 3 ] RETURN doc

  The following queries will not be affected by the change:

      FOR doc IN docs FILTER doc.value == 1 RETURN doc
      FOR doc IN docs FILTER doc.value == "foo" RETURN doc
      FOR doc IN docs FILTER doc.value == [ 1, 2, 3 ] RETURN doc
      FOR doc IN docs FILTER doc.value == { foo: "bar" } RETURN doc

* INCOMPATIBLE CHANGE: removed undocumented method `collection.saveOrReplace`

  this feature was never advertised nor documented nor tested.

* INCOMPATIBLE CHANGE: removed undocumented REST API method `/_api/simple/BY-EXAMPLE-HASH`

  this feature was never advertised nor documented nor tested.

* added explicit startup parameter `--server.reuse-address`

  This flag can be used to control whether sockets should be acquired with the SO_REUSEADDR
  flag.

  Regardless of this setting, sockets on Windows are always acquired using the
  SO_EXCLUSIVEADDRUSE flag.

* removed undocumented REST API method GET `/_admin/database-name`

* added user validation API at POST `/_api/user/<username>`

* slightly improved users management API in `/_api/user`:

  Previously, when creating a new user via HTTP POST, the username needed to be
  passed in an attribute `username`. When users were returned via this API,
  the usernames were returned in an attribute named `user`. This was slightly
  confusing and was changed in 2.0 as follows:

  - when adding a user via HTTP POST, the username can be specified in an attribute
  `user`. If this attribute is not used, the API will look into the attribute `username`
  as before and use that value.
  - when users are returned via HTTP GET, the usernames are still returned in an
    attribute `user`.

  This change should be fully downwards-compatible with the previous version of the API.

* added AQL SLICE function to extract slices from lists

* made module loader more node compatible

* the startup option `--javascript.package-path` for arangosh is now deprecated and does
  nothing. Using it will not cause an error, but the option is ignored.

* added coffee script support

* Several UI improvements.

* Exchanged icons in the graphviewer toolbar

* always start networking and HTTP listeners when starting the server (even in
  console mode)

* allow vertex and edge filtering with user-defined functions in TRAVERSAL,
  TRAVERSAL_TREE and SHORTEST_PATH AQL functions:

      // using user-defined AQL functions for edge and vertex filtering
      RETURN TRAVERSAL(friends, friendrelations, "friends/john", "outbound", {
        followEdges: "myfunctions::checkedge",
        filterVertices: "myfunctions::checkvertex"
      })

      // using the following custom filter functions
      var aqlfunctions = require("org/arangodb/aql/functions");
      aqlfunctions.register("myfunctions::checkedge", function (config, vertex, edge, path) {
        return (edge.type !== 'dislikes'); // don't follow these edges
      }, false);

      aqlfunctions.register("myfunctions::checkvertex", function (config, vertex, path) {
        if (vertex.isDeleted || ! vertex.isActive) {
          return [ "prune", "exclude" ]; // exclude these and don't follow them
        }
        return [ ]; // include everything else
      }, false);

* fail if invalid `strategy`, `order` or `itemOrder` attribute values
  are passed to the AQL TRAVERSAL function. Omitting these attributes
  is not considered an error, but specifying an invalid value for any
  of these attributes will make an AQL query fail.

* issue #751: Create database through API should return HTTP status code 201

  By default, the server now returns HTTP 201 (created) when creating a new
  database successfully. To keep compatibility with older ArangoDB versions, the
  startup parameter `--server.default-api-compatibility` can be set to a value
  of `10400` to indicate API compatibility with ArangoDB 1.4. The compatibility
  can also be enforced by setting the `X-Arango-Version` HTTP header in a
  client request to this API on a per-request basis.

* allow direct access from the `db` object to collections whose names start
  with an underscore (e.g. db._users).

  Previously, access to such collections via the `db` object was possible from
  arangosh, but not from arangod (and thus Foxx and actions). The only way
  to access such collections from these places was via the `db._collection(<name>)`
  workaround.

* allow `\n` (as well as `\r\n`) as line terminator in batch requests sent to
  `/_api/batch` HTTP API.

* use `--data-binary` instead of `--data` parameter in generated cURL examples

* issue #703: Also show path of logfile for fm.config()

* issue #675: Dropping a collection used in "graph" module breaks the graph

* added "static" Graph.drop() method for graphs API

* fixed issue #695: arangosh server.password error

* use pretty-printing in `--console` mode by default

* simplified ArangoDB startup options

  Some startup options are now superfluous or their usage is simplified. The
  following options have been changed:

  * `--javascript.modules-path`: this option has been removed. The modules paths
    are determined by arangod and arangosh automatically based on the value of
    `--javascript.startup-directory`.

    If the option is set on startup, it is ignored so startup will not abort with
    an error `unrecognized option`.

  * `--javascript.action-directory`: this option has been removed. The actions
    directory is determined by arangod automatically based on the value of
    `--javascript.startup-directory`.

    If the option is set on startup, it is ignored so startup will not abort with
    an error `unrecognized option`.

  * `--javascript.package-path`: this option is still available but it is not
    required anymore to set the standard package paths (e.g. `js/npm`). arangod
    will automatically use this standard package path regardless of whether it
    was specified via the options.

    It is possible to use this option to add additional package paths to the
    standard value.

  Configuration files included with arangod are adjusted accordingly.

* layout of the graphs tab adapted to better fit with the other tabs

* database selection is moved to the bottom right corner of the web interface

* removed priority queue index type

  this feature was never advertised nor documented nor tested.

* display internal attributes in document source view of web interface

* removed separate shape collections

  When upgrading to ArangoDB 2.0, existing collections will be converted to include
  shapes and attribute markers in the datafiles instead of using separate files for
  shapes.

  When a collection is converted, existing shapes from the SHAPES directory will
  be written to a new datafile in the collection directory, and the SHAPES directory
  will be removed afterwards.

  This saves up to 2 MB of memory and disk space for each collection
  (savings are higher, the less different shapes there are in a collection).
  Additionally, one less file descriptor per opened collection will be used.

  When creating a new collection, the amount of sync calls may be reduced. The same
  may be true for documents with yet-unknown shapes. This may help performance
  in these cases.

* added AQL functions `NTH` and `POSITION`

* added signal handler for arangosh to save last command in more cases

* added extra prompt placeholders for arangosh:
  - `%e`: current endpoint
  - `%u`: current user

* added arangosh option `--javascript.gc-interval` to control amount of
  garbage collection performed by arangosh

* fixed issue #651: Allow addEdge() to take vertex ids in the JS library

* removed command-line option `--log.format`

  In previous versions, this option did not have an effect for most log messages, so
  it got removed.

* removed C++ logger implementation

  Logging inside ArangoDB is now done using the LOG_XXX() macros. The LOGGER_XXX()
  macros are gone.

* added collection status "loading"


v1.4.16 (XXXX-XX-XX)
--------------------

* fixed too eager datafile deletion

  this issue could have caused a crash when the compaction had marked datafiles as obsolete
  and they were removed while "old" temporary query results still pointed to the old datafile
  positions

* fixed issue #826: Replication fails when a collection's configuration changes


v1.4.15 (2014-04-19)
--------------------

* bugfix for AQL query optimizer

  the following type of query was too eagerly optimized, leading to errors in code-generation:

      LET a = (FOR i IN [] RETURN i) LET b = (FOR i IN [] RETURN i) RETURN 1

  the problem occurred when both lists in the subqueries were empty. In this case invalid code
  was generated and the query couldn't be executed.


v1.4.14 (2014-04-05)
--------------------

* fixed race conditions during shape / attribute insertion

  A race condition could have led to spurious `cannot find attribute #xx` or
  `cannot find shape #xx` (where xx is a number) warning messages being logged
  by the server. This happened when a new attribute was inserted and at the same
  time was queried by another thread.

  Also fixed a race condition that may have occurred when a thread tried to
  access the shapes / attributes hash tables while they were resized. In this
  cases, the shape / attribute may have been hashed to a wrong slot.

* fixed a memory barrier / cpu synchronization problem with libev, affecting
  Windows with Visual Studio 2013 (probably earlier versions are affected, too)

  The issue is described in detail here:
  http://lists.schmorp.de/pipermail/libev/2014q1/002318.html


v1.4.13 (2014-03-14)
--------------------

* added diagnostic output for Foxx application upload

* allow dump & restore from ArangoDB 1.4 with an ArangoDB 2.0 server

* allow startup options `temp-path` and `default-language` to be specified from the arangod
  configuration file and not only from the command line

* fixed too eager compaction

  The compaction will now wait for several seconds before trying to re-compact the same
  collection. Additionally, some other limits have been introduced for the compaction.


v1.4.12 (2014-03-05)
--------------------

* fixed display bug in web interface which caused the following problems:
  - documents were displayed in web interface as being empty
  - document attributes view displayed many attributes with content "undefined"
  - document source view displayed many attributes with name "TYPEOF" and value "undefined"
  - an alert popping up in the browser with message "Datatables warning..."

* re-introduced old-style read-write locks to supports Windows versions older than
  Windows 2008R2 and Windows 7. This should re-enable support for Windows Vista and
  Windows 2008.


v1.4.11 (2014-02-27)
--------------------

* added SHORTEST_PATH AQL function

  this calculates the shortest paths between two vertices, using the Dijkstra
  algorithm, employing a min-heap

  By default, ArangoDB does not know the distance between any two vertices and
  will use a default distance of 1. A custom distance function can be registered
  as an AQL user function to make the distance calculation use any document
  attributes or custom logic:

      RETURN SHORTEST_PATH(cities, motorways, "cities/CGN", "cities/MUC", "outbound", {
        paths: true,
        distance: "myfunctions::citydistance"
      })

      // using the following custom distance function
      var aqlfunctions = require("org/arangodb/aql/functions");
      aqlfunctions.register("myfunctions::distance", function (config, vertex1, vertex2, edge) {
        return Math.sqrt(Math.pow(vertex1.x - vertex2.x) + Math.pow(vertex1.y - vertex2.y));
      }, false);

* fixed bug in Graph.pathTo function

* fixed small memleak in AQL optimizer

* fixed access to potentially uninitialized variable when collection had a cap constraint


v1.4.10 (2014-02-21)
--------------------

* fixed graph constructor to allow graph with some parameter to be used

* added node.js "events" and "stream"

* updated npm packages

* added loading of .json file

* Fixed http return code in graph api with waitForSync parameter.

* Fixed documentation in graph, simple and index api.

* removed 2 tests due to change in ruby library.

* issue #756: set access-control-expose-headers on CORS response

  the following headers are now whitelisted by ArangoDB in CORS responses:
  - etag
  - content-encoding
  - content-length
  - location
  - server
  - x-arango-errors
  - x-arango-async-id


v1.4.9 (2014-02-07)
-------------------

* return a document's current etag in response header for HTTP HEAD requests on
  documents that return an HTTP 412 (precondition failed) error. This allows
  retrieving the document's current revision easily.

* added AQL function `SKIPLIST` to directly access skiplist indexes from AQL

  This is a shortcut method to use a skiplist index for retrieving specific documents in
  indexed order. The function capability is rather limited, but it may be used
  for several cases to speed up queries. The documents are returned in index order if
  only one condition is used.

      /* return all documents with mycollection.created > 12345678 */
      FOR doc IN SKIPLIST(mycollection, { created: [[ '>', 12345678 ]] })
        RETURN doc

      /* return first document with mycollection.created > 12345678 */
      FOR doc IN SKIPLIST(mycollection, { created: [[ '>', 12345678 ]] }, 0, 1)
        RETURN doc

      /* return all documents with mycollection.created between 12345678 and 123456790 */
      FOR doc IN SKIPLIST(mycollection, { created: [[ '>', 12345678 ], [ '<=', 123456790 ]] })
        RETURN doc

      /* return all documents with mycollection.a equal 1 and .b equal 2 */
      FOR doc IN SKIPLIST(mycollection, { a: [[ '==', 1 ]], b: [[ '==', 2 ]] })
        RETURN doc

  The function requires a skiplist index with the exact same attributes to
  be present on the specified collection. All attributes present in the skiplist
  index must be specified in the conditions specified for the `SKIPLIST` function.
  Attribute declaration order is important, too: attributes must be specified in the
  same order in the condition as they have been declared in the skiplist index.

* added command-line option `--server.disable-authentication-unix-sockets`

  with this option, authentication can be disabled for all requests coming
  in via UNIX domain sockets, enabling clients located on the same host as
  the ArangoDB server to connect without authentication.
  Other connections (e.g. TCP/IP) are not affected by this option.

  The default value for this option is `false`.
  Note: this option is only supported on platforms that support Unix domain
  sockets.

* call global arangod instance destructor on shutdown

* issue #755: TRAVERSAL does not use strategy, order and itemOrder options

  these options were not honored when configuring a traversal via the AQL
  TRAVERSAL function. Now, these options are used if specified.

* allow vertex and edge filtering with user-defined functions in TRAVERSAL,
  TRAVERSAL_TREE and SHORTEST_PATH AQL functions:

      // using user-defined AQL functions for edge and vertex filtering
      RETURN TRAVERSAL(friends, friendrelations, "friends/john", "outbound", {
        followEdges: "myfunctions::checkedge",
        filterVertices: "myfunctions::checkvertex"
      })

      // using the following custom filter functions
      var aqlfunctions = require("org/arangodb/aql/functions");
      aqlfunctions.register("myfunctions::checkedge", function (config, vertex, edge, path) {
        return (edge.type !== 'dislikes'); // don't follow these edges
      }, false);

      aqlfunctions.register("myfunctions::checkvertex", function (config, vertex, path) {
        if (vertex.isDeleted || ! vertex.isActive) {
          return [ "prune", "exclude" ]; // exclude these and don't follow them
        }
        return [ ]; // include everything else
      }, false);

* issue #748: add vertex filtering to AQL's TRAVERSAL[_TREE]() function


v1.4.8 (2014-01-31)
-------------------

* install foxx apps in the web interface

* fixed a segfault in the import API


v1.4.7 (2014-01-23)
-------------------

* issue #744: Add usage example arangoimp from Command line

* issue #738: added __dirname, __filename pseudo-globals. Fixes #733. (@by pluma)

* mount all Foxx applications in system apps directory on startup


v1.4.6 (2014-01-20)
-------------------

* issue #736: AQL function to parse collection and key from document handle

* added fm.rescan() method for Foxx-Manager

* fixed issue #734: foxx cookie and route problem

* added method `fm.configJson` for arangosh

* include `startupPath` in result of API `/_api/foxx/config`


v1.4.5 (2014-01-15)
-------------------

* fixed issue #726: Alternate Windows Install Method

* fixed issue #716: dpkg -P doesn't remove everything

* fixed bugs in description of HTTP API `_api/index`

* fixed issue #732: Rest API GET revision number

* added missing documentation for several methods in HTTP API `/_api/edge/...`

* fixed typos in description of HTTP API `_api/document`

* defer evaluation of AQL subqueries and logical operators (lazy evaluation)

* Updated font in WebFrontend, it now contains a version that renders properly on Windows

* generally allow function return values as call parameters to AQL functions

* fixed potential deadlock in global context method execution

* added override file "arangod.conf.local" (and co)


v1.4.4 (2013-12-24)
-------------------

* uid and gid are now set in the scripts, there is no longer a separate config file for
  arangod when started from a script

* foxx-manager is now an alias for arangosh

* arango-dfdb is now an alias for arangod, moved from bin to sbin

* changed from readline to linenoise for Windows

* added --install-service and --uninstall-service for Windows

* removed --daemon and --supervisor for Windows

* arangosh and arangod now uses the config-file which maps the binary name, i. e. if you
  rename arangosh to foxx-manager it will use the config file foxx-manager.conf

* fixed lock file for Windows

* fixed issue #711, #687: foxx-manager throws internal errors

* added `--server.ssl-protocol` option for client tools
  this allows connecting from arangosh, arangoimp, arangoimp etc. to an ArangoDB
  server that uses a non-default value for `--server.ssl-protocol`. The default
  value for the SSL protocol is 4 (TLSv1). If the server is configured to use a
  different protocol, it was not possible to connect to it with the client tools.

* added more detailed request statistics

  This adds the number of async-executed HTTP requests plus the number of HTTP
  requests per individual HTTP method type.

* added `--force` option for arangorestore
  this option allows continuing a restore operation even if the server reports errors
  in the middle of the restore operation

* better error reporting for arangorestore
  in case the server returned an HTTP error, arangorestore previously reported this
  error as `internal error` without any details only. Now server-side errors are
  reported by arangorestore with the server's error message

* include more system collections in dumps produced by arangodump
  previously some system collections were intentionally excluded from dumps, even if the
  dump was run with `--include-system-collections`. for example, the collections `_aal`,
  `_modules`, `_routing`, and `_users` were excluded. This makes sense in a replication
  context but not always in a dump context.
  When specifying `--include-system-collections`, arangodump will now include the above-
  mentioned collections in the dump, too. Some other system collections are still excluded
  even when the dump is run with `--include-system-collections`, for example `_replication`
  and `_trx`.

* fixed issue #701: ArangoStatement undefined in arangosh

* fixed typos in configuration files


v1.4.3 (2013-11-25)
-------------------

* fixed a segfault in the AQL optimizer, occurring when a constant non-list value was
  used on the right-hand side of an IN operator that had a collection attribute on the
  left-hand side

* issue #662:

  Fixed access violation errors (crashes) in the Windows version, occurring under some
  circumstances when accessing databases with multiple clients in parallel

* fixed issue #681: Problem with ArchLinux PKGBUILD configuration


v1.4.2 (2013-11-20)
-------------------

* fixed issue #669: Tiny documentation update

* ported Windows version to use native Windows API SRWLocks (slim read-write locks)
  and condition variables instead of homemade versions

  MSDN states the following about the compatibility of SRWLocks and Condition Variables:

      Minimum supported client:
      Windows Server 2008 [desktop apps | Windows Store apps]

      Minimum supported server:
      Windows Vista [desktop apps | Windows Store apps]

* fixed issue #662: ArangoDB on Windows hanging

  This fixes a deadlock issue that occurred on Windows when documents were written to
  a collection at the same time when some other thread tried to drop the collection.

* fixed file-based logging in Windows

  the logger complained on startup if the specified log file already existed

* fixed startup of server in daemon mode (`--daemon` startup option)

* fixed a segfault in the AQL optimizer

* issue #671: Method graph.measurement does not exist

* changed Windows condition variable implementation to use Windows native
  condition variables

  This is an attempt to fix spurious Windows hangs as described in issue #662.

* added documentation for JavaScript traversals

* added --code-page command-line option for Windows version of arangosh

* fixed a problem when creating edges via the web interface.

  The problem only occurred if a collection was created with type "document
  collection" via the web interface, and afterwards was dropped and re-created
  with type "edge collection". If the web interface page was not reloaded,
  the old collection type (document) was cached, making the subsequent creation
  of edges into the (seeming-to-be-document) collection fail.

  The fix is to not cache the collection type in the web interface. Users of
  an older version of the web interface can reload the collections page if they
  are affected.

* fixed a caching problem in arangosh: if a collection was created using the web
  interface, and then removed via arangosh, arangosh did not actually drop the
  collection due to caching.

  Because the `drop` operation was not carried out, this caused misleading error
  messages when trying to re-create the collection (e.g. `cannot create collection:
  duplicate name`).

* fixed ALT-introduced characters for arangosh console input on Windows

  The Windows readline port was not able to handle characters that are built
  using CTRL or ALT keys. Regular characters entered using the CTRL or ALT keys
  were silently swallowed and not passed to the terminal input handler.

  This did not seem to cause problems for the US keyboard layout, but was a
  severe issue for keyboard layouts that require the ALT (or ALT-GR) key to
  construct characters. For example, entering the character `{` with a German
  keyboard layout requires pressing ALT-GR + 9.

* fixed issue #665: Hash/skiplist combo madness bit my ass

  this fixes a problem with missing/non-deterministic rollbacks of inserts in
  case of a unique constraint violation into a collection with multiple secondary
  indexes (with at least one of them unique)

* fixed issue #664: ArangoDB installer on Windows requires drive c:

* partly fixed issue #662: ArangoDB on Windows hanging

  This fixes dropping databases on Windows. In previous 1.4 versions on Windows,
  one shape collection file was not unloaded and removed when dropping a database,
  leaving one directory and one shape collection file in the otherwise-dropped
  database directory.

* fixed issue #660: updated documentation on indexes


v1.4.1 (2013-11-08)
-------------------

* performance improvements for skip-list deletes


v1.4.1-rc1 (2013-11-07)
-----------------------

* fixed issue #635: Web-Interface should have a "Databases" Menu for Management

* fixed issue #624: Web-Interface is missing a Database selector

* fixed segfault in bitarray query

* fixed issue #656: Cannot create unique index through web interface

* fixed issue #654: bitarray index makes server down

* fixed issue #653: Slow query

* fixed issue #650: Randomness of any() should be improved

* made AQL `DOCUMENT()` function polymorphic and work with just one parameter.

  This allows using the `DOCUMENT` function like this:

      DOCUMENT('users/john')
      DOCUMENT([ 'users/john', 'users/amy' ])

  in addition to the existing use cases:

      DOCUMENT(users, 'users/john')
      DOCUMENT(users, 'john')
      DOCUMENT(users, [ 'users/john' ])
      DOCUMENT(users, [ 'users/john', 'users/amy' ])
      DOCUMENT(users, [ 'john', 'amy' ])

* simplified usage of ArangoDB batch API

  It is not necessary anymore to send the batch boundary in the HTTP `Content-Type`
  header. Previously, the batch API expected the client to send a Content-Type header
  of`multipart/form-data; boundary=<some boundary value>`. This is still supported in
  ArangoDB 2.0, but clients can now also omit this header. If the header is not
  present in a client request, ArangoDB will ignore the request content type and
  read the MIME boundary from the beginning of the request body.

  This also allows using the batch API with the Swagger "Try it out" feature (which is
  not too good at sending a different or even dynamic content-type request header).

* added API method GET `/_api/database/user`

  This returns the list of databases a specific user can see without changing the
  username/passwd.

* issue #424: Documentation about IDs needs to be upgraded


v1.4.0 (2013-10-29)
-------------------

* fixed issue #648: /batch API is missing from Web Interface API Documentation (Swagger)

* fixed issue #647: Icon tooltips missing

* fixed issue #646: index creation in web interface

* fixed issue #645: Allow jumping from edge to linked vertices

* merged PR for issue #643: Some minor corrections and a link to "Downloads"

* fixed issue #642: Completion of error handling

* fixed issue #639: compiling v1.4 on maverick produces warnings on -Wstrict-null-sentinel

* fixed issue #634: Web interface bug: Escape does not always propagate

* fixed issue #620: added startup option `--server.default-api-compatibility`

  This adds the following changes to the ArangoDB server and clients:
  - the server provides a new startup option `--server.default-api-compatibility`.
    This option can be used to determine the compatibility of (some) server API
    return values. The value for this parameter is a server version number,
    calculated as follows: `10000 * major + 100 * minor` (e.g. `10400` for ArangoDB
    1.3). The default value is `10400` (1.4), the minimum allowed value is `10300`
    (1.3).

    When setting this option to a value lower than the current server version,
    the server might respond with old-style results to "old" clients, increasing
    compatibility with "old" (non-up-to-date) clients.

  - the server will on each incoming request check for an HTTP header
    `x-arango-version`. Clients can optionally set this header to the API
    version number they support. For example, if a client sends the HTTP header
    `x-arango-version: 10300`, the server will pick this up and might send ArangoDB
    1.3-style responses in some situations.

    Setting either the startup parameter or using the HTTP header (or both) allows
    running "old" clients with newer versions of ArangoDB, without having to adjust
    the clients too much.

  - the `location` headers returned by the server for the APIs `/_api/document/...`
    and `/_api/collection/...` will have different values depending on the used API
    version. If the API compatibility is `10300`, the `location` headers returned
    will look like this:

        location: /_api/document/....

    whereas when an API compatibility of `10400` or higher is used, the `location`
    headers will look like this:

        location: /_db/<database name>/_api/document/...

  Please note that even in the presence of this, old API versions still may not
  be supported forever by the server.

* fixed issue #643: Some minor corrections and a link to "Downloads" by @frankmayer

* started issue #642: Completion of error handling

* fixed issue #639: compiling v1.4 on maverick produces warnings on
  -Wstrict-null-sentinel

* fixed issue #621: Standard Config needs to be fixed

* added function to manage indexes (web interface)

* improved server shutdown time by signaling shutdown to applicationserver,
  logging, cleanup and compactor threads

* added foxx-manager `replace` command

* added foxx-manager `installed` command (a more intuitive alias for `list`)

* fixed issue #617: Swagger API is missing '/_api/version'

* fixed issue #615: Swagger API: Some commands have no parameter entry forms

* fixed issue #614: API : Typo in : Request URL /_api/database/current

* fixed issue #609: Graph viz tool - different background color

* fixed issue #608: arangosh config files - eventually missing in the manual

* fixed issue #607: Admin interface: no core documentation

* fixed issue #603: Aardvark Foxx App Manager

* fixed a bug in type-mapping between AQL user functions and the AQL layer

  The bug caused errors like the following when working with collection documents
  in an AQL user function:

      TypeError: Cannot assign to read only property '_id' of #<ShapedJson>

* create less system collections when creating a new database

  This is achieved by deferring collection creation until the collections are actually
  needed by ArangoDB. The following collections are affected by the change:
  - `_fishbowl`
  - `_structures`


v1.4.0-beta2 (2013-10-14)
-------------------------

* fixed compaction on Windows

  The compaction on Windows did not ftruncate the cleaned datafiles to a smaller size.
  This has been fixed so not only the content of the files is cleaned but also files
  are re-created with potentially smaller sizes.

* only the following system collections will be excluded from replication from now on:
  - `_replication`
  - `_trx`
  - `_users`
  - `_aal`
  - `_fishbowl`
  - `_modules`
  - `_routing`

  Especially the following system collections will now be included in replication:
  - `_aqlfunctions`
  - `_graphs`

  In previous versions of ArangoDB, all system collections were excluded from the
  replication.

  The change also caused a change in the replication logger and applier:
  in previous versions of ArangoDB, only a collection's id was logged for an operation.
  This has not caused problems for non-system collections but for system collections
  there ids might differ. In addition to a collection id ArangoDB will now also log the
  name of a collection for each replication event.

  The replication applier will now look for the collection name attribute in logged
  events preferably.

* added database selection to arango-dfdb

* provide foxx-manager, arangodump, and arangorestore in Windows build

* ArangoDB 1.4 will refuse to start if option `--javascript.app-path` is not set.

* added startup option `--server.allow-method-override`

  This option can be set to allow overriding the HTTP request method in a request using
  one of the following custom headers:

  - x-http-method-override
  - x-http-method
  - x-method-override

  This allows bypassing proxies and tools that would otherwise just let certain types of
  requests pass. Enabling this option may impose a security risk, so it should only be
  used in very controlled environments.

  The default value for this option is `false` (no method overriding allowed).

* added "details" URL parameter for bulk import API

  Setting the `details` URL parameter to `true` in a call to POST `/_api/import` will make
  the import return details about non-imported documents in the `details` attribute. If
  `details` is `false` or omitted, no `details` attribute will be present in the response.
  This is the same behavior that previous ArangoDB versions exposed.

* added "complete" option for bulk import API

  Setting the `complete` URL parameter to `true` in a call to POST `/_api/import` will make
  the import completely fail if at least one of documents cannot be imported successfully.

  It defaults to `false`, which will make ArangoDB continue importing the other documents
  from the import even if some documents cannot be imported. This is the same behavior that
  previous ArangoDB versions exposed.

* added missing swagger documentation for `/_api/log`

* calling `/_api/logs` (or `/_admin/logs`) is only permitted from the `_system` database now.

  Calling this API method for/from other database will result in an HTTP 400.

' ported fix from https://github.com/novus/nvd3/commit/0894152def263b8dee60192f75f66700cea532cc

  This prevents JavaScript errors from occurring in Chrome when in the admin interface,
  section "Dashboard".

* show current database name in web interface (bottom right corner)

* added missing documentation for /_api/import in swagger API docs

* allow specification of database name for replication sync command replication applier

  This allows syncing from a master database with a different name than the slave database.

* issue #601: Show DB in prompt

  arangosh now displays the database name as part of the prompt by default.

  Can change the prompt by using the `--prompt` option, e.g.

      > arangosh --prompt "my db is named \"%d\"> "


v1.4.0-beta1 (2013-10-01)
-------------------------

* make the Foxx manager use per-database app directories

  Each database now has its own subdirectory for Foxx applications. Each database
  can thus use different Foxx applications if required. A Foxx app for a specific
  database resides in `<app-path>/databases/<database-name>/<app-name>`.

  System apps are shared between all databases. They reside in `<app-path>/system/<app-name>`.

* only trigger an engine reset in development mode for URLs starting with `/dev/`

  This prevents ArangoDB from reloading all Foxx applications when it is not
  actually necessary.

* changed error code from 10 (bad parameter) to 1232 (invalid key generator) for
  errors that are due to an invalid key generator specification when creating a new
  collection

* automatic detection of content-type / mime-type for Foxx assets based on filenames,
  added possibility to override auto detection

* added endpoint management API at `/_api/endpoint`

* changed HTTP return code of PUT `/_api/cursor` from 400 to 404 in case a
  non-existing cursor is referred to

* issue #360: added support for asynchronous requests

  Incoming HTTP requests with the headers `x-arango-async: true` or
  `x-arango-async: store` will be answered by the server instantly with a generic
  HTTP 202 (Accepted) response.

  The actual requests will be queued and processed by the server asynchronously,
  allowing the client to continue sending other requests without waiting for the
  server to process the actually requested operation.

  The exact point in time when a queued request is executed is undefined. If an
  error occurs during execution of an asynchronous request, the client will not
  be notified by the server.

  The maximum size of the asynchronous task queue can be controlled using the new
  option `--scheduler.maximal-queue-size`. If the queue contains this many number of
  tasks and a new asynchronous request comes in, the server will reject it with an
  HTTP 500 (internal server error) response.

  Results of incoming requests marked with header `x-arango-async: true` will be
  discarded by the server immediately. Clients have no way of accessing the result
  of such asynchronously executed request. This is just _fire and forget_.

  To later retrieve the result of an asynchronously executed request, clients can
  mark a request with the header `x-arango-async: keep`. This makes the server
  store the result of the request in memory until explicitly fetched by a client
  via the `/_api/job` API. The `/_api/job` API also provides methods for basic
  inspection of which pending or already finished requests there are on the server,
  plus ways for garbage collecting unneeded results.

* Added new option `--scheduler.maximal-queue-size`.

* issue #590: Manifest Lint

* added data dump and restore tools, arangodump and arangorestore.

  arangodump can be used to create a logical dump of an ArangoDB database, or
  just dedicated collections. It can be used to dump both a collection's structure
  (properties and indexes) and data (documents).

  arangorestore can be used to restore data from a dump created with arangodump.
  arangorestore currently does not re-create any indexes, and doesn't yet handle
  referenced documents in edges properly when doing just partial restores.
  This will be fixed until 1.4 stable.

* introduced `--server.database` option for arangosh, arangoimp, and arangob.

  The option allows these client tools to use a certain database for their actions.
  In arangosh, the current database can be switched at any time using the command

      db._useDatabase(<name>);

  When no database is specified, all client tools will assume they should use the
  default database `_system`. This is done for downwards-compatibility reasons.

* added basic multi database support (alpha)

  New databases can be created using the REST API POST `/_api/database` and the
  shell command `db._createDatabase(<name>)`.

  The default database in ArangoDB is called `_system`. This database is always
  present and cannot be deleted by the user. When an older version of ArangoDB is
  upgraded to 1.4, the previously only database will automatically become the
  `_system` database.

  New databases can be created with the above commands, and can be deleted with the
  REST API DELETE `/_api/database/<name>` or the shell command `db._dropDatabase(<name>);`.

  Deleting databases is still unstable in ArangoDB 1.4 alpha and might crash the
  server. This will be fixed until 1.4 stable.

  To access a specific database via the HTTP REST API, the `/_db/<name>/` prefix
  can be used in all URLs. ArangoDB will check if an incoming request starts with
  this prefix, and will automatically pick the database name from it. If the prefix
  is not there, ArangoDB will assume the request is made for the default database
  (`_system`). This is done for downwards-compatibility reasons.

  That means, the following URL pathnames are logically identical:

      /_api/document/mycollection/1234
      /_db/_system/document/mycollection/1234

  To access a different database (e.g. `test`), the URL pathname would look like this:

      /_db/test/document/mycollection/1234

  New databases can also be created and existing databases can only be dropped from
  within the default database (`_system`). It is not possible to drop the `_system`
  database itself.

  Cross-database operations are unintended and unsupported. The intention of the
  multi-database feature is to have the possibility to have a few databases managed
  by ArangoDB in parallel, but to only access one database at a time from a connection
  or a request.

  When accessing the web interface via the URL pathname `/_admin/html/` or `/_admin/aardvark`,
  the web interface for the default database (`_system`) will be displayed.
  To access the web interface for a different database, the database name can be
  put into the URLs as a prefix, e.g. `/_db/test/_admin/html` or
  `/_db/test/_admin/aardvark`.

  All internal request handlers and also all user-defined request handlers and actions
  (including Foxx) will only get to see the unprefixed URL pathnames (i.e. excluding
  any database name prefix). This is to ensure downwards-compatibility.

  To access the name of the requested database from any action (including Foxx), use
  use `req.database`.

  For example, when calling the URL `/myapp/myaction`, the content of `req.database`
  will be `_system` (the default database because no database got specified) and the
  content of `req.url` will be `/myapp/myaction`.

  When calling the URL `/_db/test/myapp/myaction`, the content of `req.database` will be
  `test`, and the content of `req.url` will still be `/myapp/myaction`.

* Foxx now excludes files starting with . (dot) when bundling assets

  This mitigates problems with editor swap files etc.

* made the web interface a Foxx application

  This change caused the files for the web interface to be moved from `html/admin` to
  `js/apps/aardvark` in the file system.

  The base URL for the admin interface changed from `_admin/html/index.html` to
  `_admin/aardvark/index.html`.

  The "old" redirection to `_admin/html/index.html` will now produce a 404 error.

  When starting ArangoDB with the `--upgrade` option, this will automatically be remedied
  by putting in a redirection from `/` to `/_admin/aardvark/index.html`, and from
  `/_admin/html/index.html` to `/_admin/aardvark/index.html`.

  This also obsoletes the following configuration (command-line) options:
  - `--server.admin-directory`
  - `--server.disable-admin-interface`

  when using these now obsolete options when the server is started, no error is produced
  for downwards-compatibility.

* changed User-Agent value sent by arangoimp, arangosh, and arangod from "VOC-Agent" to
  "ArangoDB"

* changed journal file creation behavior as follows:

  Previously, a journal file for a collection was always created when a collection was
  created. When a journal filled up and became full, the current journal was made a
  datafile, and a new (empty) journal was created automatically. There weren't many
  intended situations when a collection did not have at least one journal.

  This is changed now as follows:
  - when a collection is created, no journal file will be created automatically
  - when there is a write into a collection without a journal, the journal will be
    created lazily
  - when there is a write into a collection with a full journal, a new journal will
    be created automatically

  From the end user perspective, nothing should have changed, except that there is now
  less disk usage for empty collections. Disk usage of infrequently updated collections
  might also be reduced significantly by running the `rotate()` method of a collection,
  and not writing into a collection subsequently.

* added method `collection.rotate()`

  This allows premature rotation of a collection's current journal file into a (read-only)
  datafile. The purpose of using `rotate()` is to prematurely allow compaction (which is
  performed on datafiles only) on data, even if the journal was not filled up completely.

  Using `rotate()` may make sense in the following scenario:

      c = db._create("test");
      for (i = 0; i < 1000; ++i) {
        c.save(...); // insert lots of data here
      }

      ...
      c.truncate(); // collection is now empty
      // only data in datafiles will be compacted by following compaction runs
      // all data in the current journal would not be compacted

      // calling rotate will make the current journal a datafile, and thus make it
      // eligible for compaction
      c.rotate();

  Using `rotate()` may also be useful when data in a collection is known to not change
  in the immediate future. After having completed all write operations on a collection,
  performing a `rotate()` will reduce the size of the current journal to the actually
  required size (remember that journals are pre-allocated with a specific size) before
  making the journal a datafile. Thus `rotate()` may cause disk space savings, even if
  the datafiles does not qualify for compaction after rotation.

  Note: rotating the journal is asynchronous, so that the actual rotation may be executed
  after `rotate()` returns to the caller.

* changed compaction to merge small datafiles together (up to 3 datafiles are merged in
  a compaction run)

  In the regular case, this should leave less small datafiles stay around on disk and allow
  using less file descriptors in total.

* added AQL MINUS function

* added AQL UNION_DISTINCT function (more efficient than combination of `UNIQUE(UNION())`)

* updated mruby to 2013-08-22

* issue #587: Add db._create() in help for startup arangosh

* issue #586: Share a link on installation instructions in the User Manual

* issue #585: Bison 2.4 missing on Mac for custom build

* issue #584: Web interface images broken in devel

* issue #583: Small documentation update

* issue #581: Parameter binding for attributes

* issue #580: Small improvements (by @guidoreina)

* issue #577: Missing documentation for collection figures in implementor manual

* issue #576: Get disk usage for collections and graphs

  This extends the result of the REST API for /_api/collection/figures with
  the attributes `compactors.count`, `compactors.fileSize`, `shapefiles.count`,
  and `shapefiles.fileSize`.

* issue #575: installing devel version on mac (low prio)

* issue #574: Documentation (POST /_admin/routing/reload)

* issue #558: HTTP cursors, allow count to ignore LIMIT


v1.4.0-alpha1 (2013-08-02)
--------------------------

* added replication. check online manual for details.

* added server startup options `--server.disable-replication-logger` and
  `--server.disable-replication-applier`

* removed action deployment tool, this now handled with Foxx and its manager or
  by kaerus node utility

* fixed a server crash when using byExample / firstExample inside a transaction
  and the collection contained a usable hash/skiplist index for the example

* defineHttp now only expects a single context

* added collection detail dialog (web interface)

  Shows collection properties, figures (datafiles, journals, attributes, etc.)
  and indexes.

* added documents filter (web interface)

  Allows searching for documents based on attribute values. One or many filter
  conditions can be defined, using comparison operators such as '==', '<=', etc.

* improved AQL editor (web interface)

  Editor supports keyboard shortcuts (Submit, Undo, Redo, Select).
  Editor allows saving and reusing of user-defined queries.
  Added example queries to AQL editor.
  Added comment button.

* added document import (web interface)

  Allows upload of JSON-data from files. Files must have an extension of .json.

* added dashboard (web interface)

  Shows the status of replication and multiple system charts, e.g.
  Virtual Memory Size, Request Time, HTTP Connections etc.

* added API method `/_api/graph` to query all graphs with all properties.

* added example queries in web interface AQL editor

* added arango.reconnect(<host>) method for arangosh to dynamically switch server or
  user name

* added AQL range operator `..`

  The `..` operator can be used to easily iterate over a sequence of numeric
  values. It will produce a list of values in the defined range, with both bounding
  values included.

  Example:

      2010..2013

  will produce the following result:

      [ 2010, 2011, 2012, 2013 ]

* added AQL RANGE function

* added collection.first(count) and collection.last(count) document access functions

  These functions allow accessing the first or last n documents in a collection. The order
  is determined by document insertion/update time.

* added AQL INTERSECTION function

* INCOMPATIBLE CHANGE: changed AQL user function namespace resolution operator from `:` to `::`

  AQL user-defined functions were introduced in ArangoDB 1.3, and the namespace resolution
  operator for them was the single colon (`:`). A function call looked like this:

      RETURN mygroup:myfunc()

  The single colon caused an ambiguity in the AQL grammar, making it indistinguishable from
  named attributes or the ternary operator in some cases, e.g.

      { mygroup:myfunc ? mygroup:myfunc }

  The change of the namespace resolution operator from `:` to `::` fixes this ambiguity.

  Existing user functions in the database will be automatically fixed when starting ArangoDB
  1.4 with the `--upgrade` option. However, queries using user-defined functions need to be
  adjusted on the client side to use the new operator.

* allow multiple AQL LET declarations separated by comma, e.g.
  LET a = 1, b = 2, c = 3

* more useful AQL error messages

  The error position (line/column) is more clearly indicated for parse errors.
  Additionally, if a query references a collection that cannot be found, the error
  message will give a hint on the collection name

* changed return value for AQL `DOCUMENT` function in case document is not found

  Previously, when the AQL `DOCUMENT` function was called with the id of a document and
  the document could not be found, it returned `undefined`. This value is not part of the
  JSON type system and this has caused some problems.
  Starting with ArangoDB 1.4, the `DOCUMENT` function will return `null` if the document
  looked for cannot be found.

  In case the function is called with a list of documents, it will continue to return all
  found documents, and will not return `null` for non-found documents. This has not changed.

* added single line comments for AQL

  Single line comments can be started with a double forward slash: `//`.
  They end at the end of the line, or the end of the query string, whichever is first.

* fixed documentation issues #567, #568, #571.

* added collection.checksum(<withData>) method to calculate CRC checksums for
  collections

  This can be used to
  - check if data in a collection has changed
  - compare the contents of two collections on different ArangoDB instances

* issue #565: add description line to aal.listAvailable()

* fixed several out-of-memory situations when double freeing or invalid memory
  accesses could happen

* less msyncing during the creation of collections

  This is achieved by not syncing the initial (standard) markers in shapes collections.
  After all standard markers are written, the shapes collection will get synced.

* renamed command-line option `--log.filter` to `--log.source-filter` to avoid
  misunderstandings

* introduced new command-line option `--log.content-filter` to optionally restrict
  logging to just specific log messages (containing the filter string, case-sensitive).

  For example, to filter on just log entries which contain `ArangoDB`, use:

      --log.content-filter "ArangoDB"

* added optional command-line option `--log.requests-file` to log incoming HTTP
  requests to a file.

  When used, all HTTP requests will be logged to the specified file, containing the
  client IP address, HTTP method, requests URL, HTTP response code, and size of the
  response body.

* added a signal handler for SIGUSR1 signal:

  when ArangoDB receives this signal, it will respond all further incoming requests
  with an HTTP 503 (Service Unavailable) error. This will be the case until another
  SIGUSR1 signal is caught. This will make ArangoDB start serving requests regularly
  again. Note: this is not implemented on Windows.

* limited maximum request URI length to 16384 bytes:

  Incoming requests with longer request URIs will be responded to with an HTTP
  414 (Request-URI Too Long) error.

* require version 1.0 or 1.1 in HTTP version signature of requests sent by clients:

  Clients sending requests with a non-HTTP 1.0 or non-HTTP 1.1 version number will
  be served with an HTTP 505 (HTTP Version Not Supported) error.

* updated manual on indexes:

  using system attributes such as `_id`, `_key`, `_from`, `_to`, `_rev` in indexes is
  disallowed and will be rejected by the server. This was the case since ArangoDB 1.3,
  but was not properly documented.

* issue #563: can aal become a default object?

  aal is now a prefab object in arangosh

* prevent certain system collections from being renamed, dropped, or even unloaded.

  Which restrictions there are for which system collections may vary from release to
  release, but users should in general not try to modify system collections directly
  anyway.

  Note: there are no such restrictions for user-created collections.

* issue #559: added Foxx documentation to user manual

* added server startup option `--server.authenticate-system-only`. This option can be
  used to restrict the need for HTTP authentication to internal functionality and APIs,
  such as `/_api/*` and `/_admin/*`.
  Setting this option to `true` will thus force authentication for the ArangoDB APIs
  and the web interface, but allow unauthenticated requests for other URLs (including
  user defined actions and Foxx applications).
  The default value of this option is `false`, meaning that if authentication is turned
  on, authentication is still required for *all* incoming requests. Only by setting the
  option to `true` this restriction is lifted and authentication becomes required for
  URLs starting with `/_` only.

  Please note that authentication still needs to be enabled regularly by setting the
  `--server.disable-authentication` parameter to `false`. Otherwise no authentication
  will be required for any URLs as before.

* protect collections against unloading when there are still document barriers around.

* extended cap constraints to optionally limit the active data size in a collection to
  a specific number of bytes.

  The arguments for creating a cap constraint are now:
  `collection.ensureCapConstraint(<count>, <byteSize>);`

  It is supported to specify just a count as in ArangoDB 1.3 and before, to specify
  just a fileSize, or both. The first met constraint will trigger the automated
  document removal.

* added `db._exists(doc)` and `collection.exists(doc)` for easy document existence checks

* added API `/_api/current-database` to retrieve information about the database the
  client is currently connected to (note: the API `/_api/current-database` has been
  removed in the meantime. The functionality is accessible via `/_api/database/current`
  now).

* ensure a proper order of tick values in datafiles/journals/compactors.
  any new files written will have the _tick values of their markers in order. for
  older files, there are edge cases at the beginning and end of the datafiles when
  _tick values are not properly in order.

* prevent caching of static pages in PathHandler.
  whenever a static page is requested that is served by the general PathHandler, the
  server will respond to HTTP GET requests with a "Cache-Control: max-age=86400" header.

* added "doCompact" attribute when creating collections and to collection.properties().
  The attribute controls whether collection datafiles are compacted.

* changed the HTTP return code from 400 to 404 for some cases when there is a referral
  to a non-existing collection or document.

* introduced error code 1909 `too many iterations` that is thrown when graph traversals
  hit the `maxIterations` threshold.

* optionally limit traversals to a certain number of iterations
  the limitation can be achieved via the traversal API by setting the `maxIterations`
  attribute, and also via the AQL `TRAVERSAL` and `TRAVERSAL_TREE` functions by setting
  the same attribute. If traversals are not limited by the end user, a server-defined
  limit for `maxIterations` may be used to prevent server-side traversals from running
  endlessly.

* added graph traversal API at `/_api/traversal`

* added "API" link in web interface, pointing to REST API generated with Swagger

* moved "About" link in web interface into "links" menu

* allow incremental access to the documents in a collection from out of AQL
  this allows reading documents from a collection chunks when a full collection scan
  is required. memory usage might be must lower in this case and queries might finish
  earlier if there is an additional LIMIT statement

* changed AQL COLLECT to use a stable sort, so any previous SORT order is preserved

* issue #547: Javascript error in the web interface

* issue #550: Make AQL graph functions support key in addition to id

* issue #526: Unable to escape when an errorneous command is entered into the js shell

* issue #523: Graph and vertex methods for the javascript api

* issue #517: Foxx: Route parameters with capital letters fail

* issue #512: Binded Parameters for LIMIT


v1.3.3 (2013-08-01)
-------------------

* issue #570: updateFishbowl() fails once

* updated and fixed generated examples

* issue #559: added Foxx documentation to user manual

* added missing error reporting for errors that happened during import of edges


v1.3.2 (2013-06-21)
-------------------

* fixed memleak in internal.download()

* made the shape-collection journal size adaptive:
  if too big shapes come in, a shape journal will be created with a big-enough size
  automatically. the maximum size of a shape journal is still restricted, but to a
  very big value that should never be reached in practice.

* fixed a segfault that occurred when inserting documents with a shape size bigger
  than the default shape journal size (2MB)

* fixed a locking issue in collection.truncate()

* fixed value overflow in accumulated filesizes reported by collection.figures()

* issue #545: AQL FILTER unnecessary (?) loop

* issue #549: wrong return code with --daemon


v1.3.1 (2013-05-24)
-------------------

* removed currently unused _ids collection

* fixed usage of --temp-path in aranogd and arangosh

* issue #540: suppress return of temporary internal variables in AQL

* issue #530: ReferenceError: ArangoError is not a constructor

* issue #535: Problem with AQL user functions javascript API

* set --javascript.app-path for test execution to prevent startup error

* issue #532: Graph _edgesCache returns invalid data?

* issue #531: Arangod errors

* issue #529: Really weird transaction issue

* fixed usage of --temp-path in aranogd and arangosh


v1.3.0 (2013-05-10)
-------------------

* fixed problem on restart ("datafile-xxx is not sealed") when server was killed
  during a compaction run

* fixed leak when using cursors with very small batchSize

* issue #508: `unregistergroup` function not mentioned in http interface docs

* issue #507: GET /_api/aqlfunction returns code inside parentheses

* fixed issue #489: Bug in aal.install

* fixed issue 505: statistics not populated on MacOS


v1.3.0-rc1 (2013-04-24)
-----------------------

* updated documentation for 1.3.0

* added node modules and npm packages

* changed compaction to only compact datafiles with more at least 10% of dead
  documents (byte size-wise)

* issue #498: fixed reload of authentication info when using
  `require("org/arangodb/users").reload()`

* issue #495: Passing an empty array to create a document results in a
  "phantom" document

* added more precision for requests statistics figures

* added "sum" attribute for individual statistics results in statistics API
  at /_admin/statistics

* made "limit" an optional parameter in AQL function NEAR().
  limit can now be either omitted completely, or set to 0. If so, an internal
  default value (currently 100) will be applied for the limit.

* issue #481

* added "attributes.count" to output of `collection.figures()`
  this also affects the REST API /_api/collection/<name>/figures

* added IndexedPropertyGetter for ShapedJson objects

* added API for user-defined AQL functions

* issue #475: A better error message for deleting a non-existent graph

* issue #474: Web interface problems with the JS Shell

* added missing documentation for AQL UNION function

* added transaction support.
  This provides ACID transactions for ArangoDB. Transactions can be invoked
  using the `db._executeTransaction()` function, or the `/_api/transaction`
  REST API.

* switched to semantic versioning (at least for alpha & alpha naming)

* added saveOrReplace() for server-side JS

v1.3.alpha1 (2013-04-05)
------------------------

* cleanup of Module, Package, ArangoApp and modules "internal", "fs", "console"

* use Error instead of string in throw to allow stack-trace

* issue #454: error while creation of Collection

* make `collection.count()` not recalculate the number of documents on the fly, but
  use some internal document counters.

* issue #457: invalid string value in web interface

* make datafile id (datafile->_fid) identical to the numeric part of the filename.
  E.g. the datafile `journal-123456.db` will now have a datafile marker with the same
  fid (i.e. `123456`) instead of a different value. This change will only affect
  datafiles that are created with 1.3 and not any older files.
  The intention behind this change is to make datafile debugging easier.

* consistently discard document attributes with reserved names (system attributes)
  but without any known meaning, for example `_test`, `_foo`, ...

  Previously, these attributes were saved with the document regularly in some cases,
  but were discarded in other cases.
  Now these attributes are discarded consistently. "Real" system attributes such as
  `_key`, `_from`, `_to` are not affected and will work as before.

  Additionally, attributes with an empty name (``) are discarded when documents are
  saved.

  Though using reserved or empty attribute names in documents was not really and
  consistently supported in previous versions of ArangoDB, this change might cause
  an incompatibility for clients that rely on this feature.

* added server startup flag `--database.force-sync-properties` to force syncing of
  collection properties on collection creation, deletion and on property update.
  The default value is true to mimic the behavior of previous versions of ArangoDB.
  If set to false, collection properties are written to disk but no call to sync()
  is made.

* added detailed output of server version and components for REST APIs
  `/_admin/version` and `/_api/version`. To retrieve this extended information,
  call the REST APIs with URL parameter `details=true`.

* issue #443: For git-based builds include commit hash in version

* adjust startup log output to be more compact, less verbose

* set the required minimum number of file descriptors to 256.
  On server start, this number is enforced on systems that have rlimit. If the limit
  cannot be enforced, starting the server will fail.
  Note: 256 is considered to be the absolute minimum value. Depending on the use case
  for ArangoDB, a much higher number of file descriptors should be used.

  To avoid checking & potentially changing the number of maximum open files, use the
  startup option `--server.descriptors-minimum 0`

* fixed shapedjson to json conversion for special numeric values (NaN, +inf, -inf).
  Before, "NaN", "inf", or "-inf" were written into the JSONified output, but these
  values are not allowed in JSON. Now, "null" is written to the JSONified output as
  required.

* added AQL functions VARIANCE_POPULATION(), VARIANCE_SAMPLE(), STDDEV_POPULATION(),
  STDDEV_SAMPLE(), AVERAGE(), MEDIAN() to calculate statistical values for lists

* added AQL SQRT() function

* added AQL TRIM(), LEFT() and RIGHT() string functions

* fixed issue #436: GET /_api/document on edge

* make AQL REVERSE() and LENGTH() functions work on strings, too

* disabled DOT generation in `make doxygen`. this speeds up docs generation

* renamed startup option `--dispatcher.report-intervall` to `--dispatcher.report-interval`

* renamed startup option `--scheduler.report-intervall` to `--scheduler.report-interval`

* slightly changed output of REST API method /_admin/log.
  Previously, the log messages returned also contained the date and log level, now
  they will only contain the log message, and no date and log level information.
  This information can be re-created by API users from the `timestamp` and `level`
  attributes of the result.

* removed configure option `--enable-zone-debug`
  memory zone debugging is now automatically turned on when compiling with ArangoDB
  `--enable-maintainer-mode`

* removed configure option `--enable-arangob`
  arangob is now always included in the build


v1.2.3 (XXXX-XX-XX)
-------------------

* added optional parameter `edgexamples` for AQL function EDGES() and NEIGHBORS()

* added AQL function NEIGHBORS()

* added freebsd support

* fixed firstExample() query with `_id` and `_key` attributes

* issue triAGENS/ArangoDB-PHP#55: AQL optimizer may have mis-optimized duplicate
  filter statements with limit


v1.2.2 (2013-03-26)
-------------------

* fixed save of objects with common sub-objects

* issue #459: fulltext internal memory allocation didn't scale well
  This fix improves loading times for collections with fulltext indexes that have
  lots of equal words indexed.

* issue #212: auto-increment support

  The feature can be used by creating a collection with the extra `keyOptions`
  attribute as follows:

      db._create("mycollection", { keyOptions: { type: "autoincrement", offset: 1, increment: 10, allowUserKeys: true } });

  The `type` attribute will make sure the keys will be auto-generated if no
  `_key` attribute is specified for a document.

  The `allowUserKeys` attribute determines whether users might still supply own
  `_key` values with documents or if this is considered an error.

  The `increment` value determines the actual increment value, whereas the `offset`
  value can be used to seed to value sequence with a specific starting value.
  This will be useful later in a multi-master setup, when multiple servers can use
  different auto-increment seed values and thus generate non-conflicting auto-increment values.

  The default values currently are:

  - `allowUserKeys`: `true`
  - `offset`: `0`
  - `increment`: `1`

  The only other available key generator type currently is `traditional`.
  The `traditional` key generator will auto-generate keys in a fashion as ArangoDB
  always did (some increasing integer value, with a more or less unpredictable
  increment value).

  Note that for the `traditional` key generator there is only the option to disallow
  user-supplied keys and give the server the sole responsibility for key generation.
  This can be achieved by setting the `allowUserKeys` property to `false`.

  This change also introduces the following errors that API implementors may want to check
  the return values for:

  - 1222: `document key unexpected`: will be raised when a document is created with
    a `_key` attribute, but the underlying collection was set up with the `keyOptions`
    attribute `allowUserKeys: false`.

  - 1225: `out of keys`: will be raised when the auto-increment key generator runs
    out of keys. This may happen when the next key to be generated is 2^64 or higher.
    In practice, this will only happen if the values for `increment` or `offset` are
    not set appropriately, or if users are allowed to supply own keys, those keys
    are near the 2^64 threshold, and later the auto-increment feature kicks in and
    generates keys that cross that threshold.

    In practice it should not occur with proper configuration and proper usage of the
    collections.

  This change may also affect the following REST APIs:
  - POST `/_api/collection`: the server does now accept the optional `keyOptions`
    attribute in the second parameter
  - GET `/_api/collection/properties`: will return the `keyOptions` attribute as part
    of the collection's properties. The previous optional attribute `createOptions`
    is now gone.

* fixed `ArangoStatement.explain()` method with bind variables

* fixed misleading "cursor not found" error message in arangosh that occurred when
  `count()` was called for client-side cursors

* fixed handling of empty attribute names, which may have crashed the server under
  certain circumstances before

* fixed usage of invalid pointer in error message output when index description could
  not be opened


v1.2.1 (2013-03-14)
-------------------

* issue #444: please darken light color in arangosh

* issue #442: pls update post install info on osx

* fixed conversion of special double values (NaN, -inf, +inf) when converting from
  shapedjson to JSON

* fixed compaction of markers (location of _key was not updated correctly in memory,
  leading to _keys pointing to undefined memory after datafile rotation)

* fixed edge index key pointers to use document master pointer plus offset instead
  of direct _key address

* fixed case when server could not create any more journal or compactor files.
  Previously a wrong status code may have been returned, and not being able to create
  a new compactor file may have led to an infinite loop with error message
  "could not create compactor".

* fixed value truncation for numeric filename parts when renaming datafiles/journals


v1.2.0 (2013-03-01)
-------------------

* by default statistics are now switch off; in order to enable comment out
  the "disable-statistics = yes" line in "arangod.conf"

* fixed issue #435: csv parser skips data at buffer border

* added server startup option `--server.disable-statistics` to turn off statistics
  gathering without recompilation of ArangoDB.
  This partly addresses issue #432.

* fixed dropping of indexes without collection name, e.g.
  `db.xxx.dropIndex("123456");`
  Dropping an index like this failed with an assertion error.

* fixed issue #426: arangoimp should be able to import edges into edge collections

* fixed issue #425: In case of conflict ArangoDB returns HTTP 400 Bad request
  (with 1207 Error) instead of HTTP 409 Conflict

* fixed too greedy token consumption in AQL for negative values:
  e.g. in the statement `RETURN { a: 1 -2 }` the minus token was consumed as part
  of the value `-2`, and not interpreted as the binary arithmetic operator


v1.2.beta3 (2013-02-22)
-----------------------

* issue #427: ArangoDB Importer Manual has no navigation links (previous|home|next)

* issue #319: Documentation missing for Emergency console and incomplete for datafile debugger.

* issue #370: add documentation for reloadRouting and flushServerModules

* issue #393: added REST API for user management at /_api/user

* issue #393, #128: added simple cryptographic functions for user actions in module "crypto":
  * require("org/arangodb/crypto").md5()
  * require("org/arangodb/crypto").sha256()
  * require("org/arangodb/crypto").rand()

* added replaceByExample() Javascript and REST API method

* added updateByExample() Javascript and REST API method

* added optional "limit" parameter for removeByExample() Javascript and REST API method

* fixed issue #413

* updated bundled V8 version from 3.9.4 to 3.16.14.1
  Note: the Windows version used a more recent version (3.14.0.1) and was not updated.

* fixed issue #404: keep original request url in request object


v1.2.beta2 (2013-02-15)
-----------------------

* fixed issue #405: 1.2 compile warnings

* fixed issue #333: [debian] Group "arangodb" is not used when starting vie init.d script

* added optional parameter 'excludeSystem' to GET /_api/collection
  This parameter can be used to disable returning system collections in the list
  of all collections.

* added AQL functions KEEP() and UNSET()

* fixed issue #348: "HTTP Interface for Administration and Monitoring"
  documentation errors.

* fix stringification of specific positive int64 values. Stringification of int64
  values with the upper 32 bits cleared and the 33rd bit set were broken.

* issue #395:  Collection properties() function should return 'isSystem' for
  Javascript and REST API

* make server stop after upgrade procedure when invoked with `--upgrade option`.
  When started with the `--upgrade` option, the server will perfom
  the upgrade, and then exit with a status code indicating the result of the
  upgrade (0 = success, 1 = failure). To start the server regularly in either
  daemon or console mode, the `--upgrade` option must not be specified.
  This change was introduced to allow init.d scripts check the result of
  the upgrade procedure, even in case an upgrade was successful.
  this was introduced as part of issue #391.

* added AQL function EDGES()

* added more crash-protection when reading corrupted collections at startup

* added documentation for AQL function CONTAINS()

* added AQL function LIKE()

* replaced redundant error return code 1520 (Unable to open collection) with error code
  1203 (Collection not found). These error codes have the same meanings, but one of
  them was returned from AQL queries only, the other got thrown by other parts of
  ArangoDB. Now, error 1203 (Collection not found) is used in AQL too in case a
  non-existing collection is used.

v1.2.beta1 (2013-02-01)
-----------------------

* fixed issue #382: [Documentation error] Maschine... should be Machine...

* unified history file locations for arangod, arangosh, and arangoirb.
  - The readline history for arangod (emergency console) is now stored in file
    $HOME/.arangod. It was stored in $HOME/.arango before.
  - The readline history for arangosh is still stored in $HOME/.arangosh.
  - The readline history for arangoirb is now stored in $HOME/.arangoirb. It was
    stored in $HOME/.arango-mrb before.

* fixed issue #381: _users user should have a unique constraint

* allow negative list indexes in AQL to access elements from the end of a list,
  e.g. ```RETURN values[-1]``` will return the last element of the `values` list.

* collection ids, index ids, cursor ids, and document revision ids created and
  returned by ArangoDB are now returned as strings with numeric content inside.
  This is done to prevent some value overrun/truncation in any part of the
  complete client/server workflow.
  In ArangoDB 1.1 and before, these values were previously returned as
  (potentially very big) integer values. This may cause problems (clipping, overrun,
  precision loss) for clients that do not support big integers natively and store
  such values in IEEE754 doubles internally. This type loses precision after about
  52 bits and is thus not safe to hold an id.
  Javascript and 32 bit-PHP are examples for clients that may cause such problems.
  Therefore, ids are now returned by ArangoDB as strings, with the string
  content being the integer value as before.

  Example for documents ("_rev" attribute):
  - Document returned by ArangoDB 1.1: { "_rev": 1234, ... }
  - Document returned by ArangoDB 1.2: { "_rev": "1234", ... }

  Example for collections ("id" attribute / "_id" property):
  - Collection returned by ArangoDB 1.1: { "id": 9327643, "name": "test", ... }
  - Collection returned by ArangoDB 1.2: { "id": "9327643", "name": "test", ... }

  Example for cursors ("id" attribute):
  - Collection returned by ArangoDB 1.1: { "id": 11734292, "hasMore": true, ... }
  - Collection returned by ArangoDB 1.2: { "id": "11734292", "hasMore": true, ... }

* global variables are not automatically available anymore when starting the
  arangod Javascript emergency console (i.e. ```arangod --console```).

  Especially, the variables `db`, `edges`, and `internal` are not available
  anymore. `db` and `internal` can be made available in 1.2 by
  ```var db = require("org/arangodb").db;``` and
  ```var internal = require("internal");```, respectively.
  The reason for this change is to get rid of global variables in the server
  because this will allow more specific inclusion of functionality.

  For convenience, the global variable `db` is still available by default in
  arangosh. The global variable `edges`, which since ArangoDB 1.1 was kind of
  a redundant wrapper of `db`, has been removed in 1.2 completely.
  Please use `db` instead, and if creating an edge collection, use the explicit
  ```db._createEdgeCollection()``` command.

* issue #374: prevent endless redirects when calling admin interface with
  unexpected URLs

* issue #373: TRAVERSAL() `trackPaths` option does not work. Instead `paths` does work

* issue #358: added support for CORS

* honor optional waitForSync property for document removal, replace, update, and
  save operations in arangosh. The waitForSync parameter for these operations
  was previously honored by the REST API and on the server-side, but not when
  the waitForSync parameter was specified for a document operation in arangosh.

* calls to db.collection.figures() and /_api/collection/<collection>/figures now
  additionally return the number of shapes used in the collection in the
  extra attribute "shapes.count"

* added AQL TRAVERSAL_TREE() function to return a hierarchical result from a traversal

* added AQL TRAVERSAL() function to return the results from a traversal

* added AQL function ATTRIBUTES() to return the attribute names of a document

* removed internal server-side AQL functions from global scope.

  Now the AQL internal functions can only be accessed via the exports of the
  ahuacatl module, which can be included via ```require("org/arangodb/ahuacatl")```.
  It shouldn't be necessary for clients to access this module at all, but
  internal code may use this module.

  The previously global AQL-related server-side functions were moved to the
  internal namespace. This produced the following function name changes on
  the server:

     old name              new name
     ------------------------------------------------------
     AHUACATL_RUN       => require("internal").AQL_QUERY
     AHUACATL_EXPLAIN   => require("internal").AQL_EXPLAIN
     AHUACATL_PARSE     => require("internal").AQL_PARSE

  Again, clients shouldn't have used these functions at all as there is the
  ArangoStatement object to execute AQL queries.

* fixed issue #366: Edges index returns strange description

* added AQL function MATCHES() to check a document against a list of examples

* added documentation and tests for db.collection.removeByExample

* added --progress option for arangoimp. This will show the percentage of the input
  file that has been processed by arangoimp while the import is still running. It can
  be used as a rough indicator of progress for the entire import.

* make the server log documents that cannot be imported via /_api/import into the
  logfile using the warning log level. This may help finding illegal documents in big
  import runs.

* check on server startup whether the database directory and all collection directories
  are writable. if not, the server startup will be aborted. this prevents serious
  problems with collections being non-writable and this being detected at some pointer
  after the server has been started

* allow the following AQL constructs: FUNC(...)[...], FUNC(...).attribute

* fixed issue #361: Bug in Admin Interface. Header disappears when clicking new collection

* Added in-memory only collections

  Added collection creation parameter "isVolatile":
  if set to true, the collection is created as an in-memory only collection,
  meaning that all document data of that collection will reside in memory only,
  and will not be stored permanently to disk.
  This means that all collection data will be lost when the collection is unloaded
  or the server is shut down.
  As this collection type does not have datafile disk overhead for the regular
  document operations, it may be faster than normal disk-backed collections. The
  actual performance gains strongly depend on the underlying OS, filesystem, and
  settings though.
  This collection type should be used for caches only and not for any sensible data
  that cannot be re-created otherwise.
  Some platforms, namely Windows, currently do not support this collection type.
  When creating an in-memory collection on such platform, an error message will be
  returned by ArangoDB telling the user the platform does not support it.

  Note: in-memory collections are an experimental feature. The feature might
  change drastically or even be removed altogether in a future version of ArangoDB.

* fixed issue #353: Please include "pretty print" in Emergency Console

* fixed issue #352: "pretty print" console.log
  This was achieved by adding the dump() function for the "internal" object

* reduced insertion time for edges index
  Inserting into the edges index now avoids costly comparisons in case of a hash
  collision, reducing the prefilling/loading timer for bigger edge collections

* added fulltext queries to AQL via FULLTEXT() function. This allows search
  fulltext indexes from an AQL query to find matching documents

* added fulltext index type. This index type allows indexing words and prefixes of
  words from a specific document attribute. The index can be queries using a
  SimpleQueryFull object, the HTTP REST API at /_api/simple/fulltext, or via AQL

* added collection.revision() method to determine whether a collection has changed.
  The revision method returns a revision string that can be used by client programs
  for equality/inequality comparisons. The value returned by the revision method
  should be treated by clients as an opaque string and clients should not try to
  figure out the sense of the revision id. This is still useful enough to check
  whether data in a collection has changed.

* issue #346: adaptively determine NUMBER_HEADERS_PER_BLOCK

* issue #338: arangosh cursor positioning problems

* issue #326: use limit optimization with filters

* issue #325: use index to avoid sorting

* issue #324: add limit optimization to AQL

* removed arango-password script and added Javascript functionality to add/delete
  users instead. The functionality is contained in module `users` and can be invoked
  as follows from arangosh and arangod:
  * require("users").save("name", "passwd");
  * require("users").replace("name", "newPasswd");
  * require("users").remove("name");
  * require("users").reload();
  These functions are intentionally not offered via the web interface.
  This also addresses issue #313

* changed print output in arangosh and the web interface for JSON objects.
  Previously, printing a JSON object in arangosh resulted in the attribute values
  being printed as proper JSON, but attribute names were printed unquoted and
  unescaped. This was fine for the purpose of arangosh, but lead to invalid
  JSON being produced. Now, arangosh will produce valid JSON that can be used
  to send it back to ArangoDB or use it with arangoimp etc.

* fixed issue #300: allow importing documents via the REST /_api/import API
  from a JSON list, too.
  So far, the API only supported importing from a format that had one JSON object
  on each line. This is sometimes inconvenient, e.g. when the result of an AQL
  query or any other list is to be imported. This list is a JSON list and does not
  necessary have a document per line if pretty-printed.
  arangoimp now supports the JSON list format, too. However, the format requires
  arangoimp and the server to read the entire dataset at once. If the dataset is
  too big (bigger than --max-upload-size) then the import will be rejected. Even if
  increased, the entire list must fit in memory on both the client and the server,
  and this may be more resource-intensive than importing individual lines in chunks.

* removed unused parameter --reuse-ids for arangoimp. This parameter did not have
  any effect in 1.2, was never publicly announced and did evil (TM) things.

* fixed issue #297 (partly): added whitespace between command line and
  command result in arangosh, added shell colors for better usability

* fixed issue #296: system collections not usable from AQL

* fixed issue #295: deadlock on shutdown

* fixed issue #293: AQL queries should exploit edges index

* fixed issue #292: use index when filtering on _key in AQL

* allow user-definable document keys
  users can now define their own document keys by using the _key attribute
  when creating new documents or edges. Once specified, the value of _key is
  immutable.
  The restrictions for user-defined key values are:
  * the key must be at most 254 bytes long
  * it must consist of the letters a-z (lower or upper case), the digits 0-9,
    the underscore (_) or dash (-) characters only
  * any other characters, especially multi-byte sequences, whitespace or
    punctuation characters cannot be used inside key values

  Specifying a document key is optional when creating new documents. If no
  document key is specified, ArangoDB will create a document key itself.
  There are no guarantees about the format and pattern of auto-generated document
  keys other than the above restrictions.
  Clients should therefore treat auto-generated document keys as opaque values.
  Keys can be used to look up and reference documents, e.g.:
  * saving a document: `db.users.save({ "_key": "fred", ... })`
  * looking up a document: `db.users.document("fred")`
  * referencing other documents: `edges.relations.save("users/fred", "users/john", ...)`

  This change is downwards-compatible to ArangoDB 1.1 because in ArangoDB 1.1
  users were not able to define their own keys. If the user does not supply a _key
  attribute when creating a document, ArangoDB 1.2 will still generate a key of
  its own as ArangoDB 1.1 did. However, all documents returned by ArangoDB 1.2 will
  include a _key attribute and clients should be able to handle that (e.g. by
  ignoring it if not needed). Documents returned will still include the _id attribute
  as in ArangoDB 1.1.

* require collection names everywhere where a collection id was allowed in
  ArangoDB 1.1 & 1.0
  This change requires clients to use a collection name in place of a collection id
  at all places the client deals with collections.
  Examples:
  * creating edges: the _from and _to attributes must now contain collection names instead
    of collection ids: `edges.relations.save("test/my-key1", "test/my-key2", ...)`
  * retrieving edges: the returned _from and _to attributes now will contain collection
    names instead of ids, too: _from: `test/fred` instead of `1234/3455`
  * looking up documents: db.users.document("fred") or db._document("users/fred")

  Collection names must be used in REST API calls instead of collection ids, too.
  This change is thus not completely downwards-compatible to ArangoDB 1.1. ArangoDB 1.1
  required users to use collection ids in many places instead of collection names.
  This was unintuitive and caused overhead in cases when just the collection name was
  known on client-side but not its id. This overhead can now be avoided so clients can
  work with the collection names directly. There is no need to work with collection ids
  on the client side anymore.
  This change will likely require adjustments to API calls issued by clients, and also
  requires a change in how clients handle the _id value of returned documents. Previously,
  the _id value of returned documents contained the collection id, a slash separator and
  the document number. Since 1.2, _id will contain the collection name, a slash separator
  and the document key. The same applies to the _from and _to attribute values of edges
  that are returned by ArangoDB.

  Also removed (now unnecessary) location header in responses of the collections REST API.
  The location header was previously returned because it was necessary for clients.
  When clients created a collection, they specified the collection name. The collection
  id was generated on the server, but the client needed to use the server-generated
  collection id for further API calls, e.g. when creating edges etc. Therefore, the
  full collection URL, also containing the collection id, was returned by the server in
  responses to the collection API, in the HTTP location header.
  Returning the location header has become unnecessary in ArangoDB 1.2 because users
  can access collections by name and do not need to care about collection ids.


v1.1.3 (2013-XX-XX)
-------------------

* fix case when an error message was looked up for an error code but no error
  message was found. In this case a NULL ptr was returned and not checked everywhere.
  The place this error popped up was when inserting into a non-unique hash index
  failed with a specific, invalid error code.

* fixed issue #381:  db._collection("_users").getIndexes();

* fixed issue #379: arango-password fatal issue javscript.startup-directory

* fixed issue #372: Command-Line Options for the Authentication and Authorization


v1.1.2 (2013-01-20)
-------------------

* upgraded to mruby 2013-01-20 583983385b81c21f82704b116eab52d606a609f4

* fixed issue #357: Some spelling and grammar errors

* fixed issue #355: fix quotes in pdf manual

* fixed issue #351: Strange arangosh error message for long running query

* fixed randomly hanging connections in arangosh on MacOS

* added "any" query method: this returns a random document from a collection. It
  is also available via REST HTTP at /_api/simple/any.

* added deployment tool

* added getPeerVertex

* small fix for logging of long messages: the last character of log messages longer
  than 256 bytes was not logged.

* fixed truncation of human-readable log messages for web interface: the trailing \0
  byte was not appended for messages longer than 256 bytes

* fixed issue #341: ArangoDB crashes when stressed with Batch jobs
  Contrary to the issue title, this did not have anything to do with batch jobs but
  with too high memory usage. The memory usage of ArangoDB is now reduced for cases
   when there are lots of small collections with few documents each

* started with issue #317: Feature Request (from Google Groups): DATE handling

* backported issue #300: Extend arangoImp to Allow importing result set-like
  (list of documents) formatted files

* fixed issue #337: "WaitForSync" on new collection does not work on Win/X64

* fixed issue #336: Collections REST API docs

* fixed issue #335: mmap errors due to wrong memory address calculation

* fixed issue #332: arangoimp --use-ids parameter seems to have no impact

* added option '--server.disable-authentication' for arangosh as well. No more passwd
  prompts if not needed

* fixed issue #330: session logging for arangosh

* fixed issue #329: Allow passing script file(s) as parameters for arangosh to run

* fixed issue #328: 1.1 compile warnings

* fixed issue #327: Javascript parse errors in front end


v1.1.1 (2012-12-18)
-------------------

* fixed issue #339: DELETE /_api/cursor/cursor-identifier return incollect errorNum

  The fix for this has led to a signature change of the function actions.resultNotFound().
  The meaning of parameter #3 for This function has changed from the error message string
  to the error code. The error message string is now parameter #4.
  Any client code that uses this function in custom actions must be adjusted.

* fixed issue #321: Problem upgrading arangodb 1.0.4 to 1.1.0 with Homebrew (OSX 10.8.2)

* fixed issue #230: add navigation and search for online documentation

* fixed issue #315: Strange result in PATH

* fixed issue #323: Wrong function returned in error message of AQL CHAR_LENGTH()

* fixed some log errors on startup / shutdown due to pid file handling and changing
  of directories


v1.1.0 (2012-12-05)
-------------------

* WARNING:
  arangod now performs a database version check at startup. It will look for a file
  named "VERSION" in its database directory. If the file is not present, arangod will
  perform an automatic upgrade of the database directory. This should be the normal
  case when upgrading from ArangoDB 1.0 to ArangoDB 1.1.

  If the VERSION file is present but is from an older version of ArangoDB, arangod
  will refuse to start and ask the user to run a manual upgrade first. A manual upgrade
  can be performed by starting arangod with the option `--upgrade`.

  This upgrade procedure shall ensure that users have full control over when they
  perform any updates/upgrades of their data, and can plan backups accordingly. The
  procedure also guarantees that the server is not run without any required system
  collections or with in incompatible data state.

* added AQL function DOCUMENT() to retrieve a document by its _id value

* fixed issue #311: fixed segfault on unload

* fixed issue #309: renamed stub "import" button from web interface

* fixed issue #307: added WaitForSync column in collections list in in web interface

* fixed issue #306: naming in web interface

* fixed issue #304: do not clear AQL query text input when switching tabs in
  web interface

* fixed issue #303: added documentation about usage of var keyword in web interface

* fixed issue #301: PATCH does not work in web interface

# fixed issue #269: fix make distclean & clean

* fixed issue #296: system collections not usable from AQL

* fixed issue #295: deadlock on shutdown

* added collection type label to web interface

* fixed issue #290: the web interface now disallows creating non-edges in edge collections
  when creating collections via the web interface, the collection type must also be
  specified (default is document collection)

* fixed issue #289: tab-completion does not insert any spaces

* fixed issue #282: fix escaping in web interface

* made AQL function NOT_NULL take any number of arguments. Will now return its
  first argument that is not null, or null if all arguments are null. This is downwards
  compatible.

* changed misleading AQL function name NOT_LIST() to FIRST_LIST() and slightly changed
  the behavior. The function will now return its first argument that is a list, or null
  if none of the arguments are lists.
  This is mostly downwards-compatible. The only change to the previous implementation in
  1.1-beta will happen if two arguments were passed and the 1st and 2nd arguments were
  both no lists. In previous 1.1, the 2nd argument was returned as is, but now null
  will be returned.

* add AQL function FIRST_DOCUMENT(), with same behavior as FIRST_LIST(), but working
  with documents instead of lists.

* added UPGRADING help text

* fixed issue #284: fixed Javascript errors when adding edges/vertices without own
  attributes

* fixed issue #283: AQL LENGTH() now works on documents, too

* fixed issue #281: documentation for skip lists shows wrong example

* fixed AQL optimizer bug, related to OR-combined conditions that filtered on the
  same attribute but with different conditions

* fixed issue #277: allow usage of collection names when creating edges
  the fix of this issue also implies validation of collection names / ids passed to
  the REST edge create method. edges with invalid collection ids or names in the
  "from" or "to" values will be rejected and not saved


v1.1.beta2 (2012-11-13)
-----------------------

* fixed arangoirb compilation

* fixed doxygen


v1.1.beta1 (2012-10-24)
-----------------------

* fixed AQL optimizer bug

* WARNING:
  - the user has changed from "arango" to "arangodb", the start script has changed from
    "arangod" to "arangodb", the database directory has changed from "/var/arangodb" to
    "/var/lib/arangodb" to be compliant with various Linux policies

  - In 1.1, we have introduced types for collections: regular documents go into document
    collections, and edges go into edge collections. The prefixing (db.xxx vs. edges.xxx)
    works slightly different in 1.1: edges.xxx can still be used to access collections,
    however, it will not determine the type of existing collections anymore. To create an
    edge collection 1.1, you can use db._createEdgeCollection() or edges._create().
    And there's of course also db._createDocumentCollection().
    db._create() is also still there and will create a document collection by default,
    whereas edges._create() will create an edge collection.

  - the admin web interface that was previously available via the simple URL suffix /
    is now available via a dedicated URL suffix only: /_admin/html
    The reason for this is that routing and URLs are now subject to changes by the end user,
    and only URLs parts prefixed with underscores (e.g. /_admin or /_api) are reserved
    for ArangoDB's internal usage.

* the server now handles requests with invalid Content-Length header values as follows:
  - if Content-Length is negative, the server will respond instantly with HTTP 411
    (length required)

  - if Content-Length is positive but shorter than the supplied body, the server will
    respond with HTTP 400 (bad request)

  - if Content-Length is positive but longer than the supplied body, the server will
    wait for the client to send the missing bytes. The server allows 90 seconds for this
    and will close the connection if the client does not send the remaining data

  - if Content-Length is bigger than the maximum allowed size (512 MB), the server will
    fail with HTTP 413 (request entity too large).

  - if the length of the HTTP headers is greater than the maximum allowed size (1 MB),
    the server will fail with HTTP 431 (request header fields too large)

* issue #265: allow optional base64 encoding/decoding of action response data

* issue #252: create _modules collection using arango-upgrade (note: arango-upgrade was
  finally replaced by the `--upgrade` option for arangod)

* issue #251: allow passing arbitrary options to V8 engine using new command line option:
  --javascript.v8-options. Using this option, the Harmony features or other settings in
  v8 can be enabled if the end user requires them

* issue #248: allow AQL optimizer to pull out completely uncorrelated subqueries to the
  top level, resulting in less repeated evaluation of the subquery

* upgraded to Doxygen 1.8.0

* issue #247: added AQL function MERGE_RECURSIVE

* issue #246: added clear() function in arangosh

* issue #245: Documentation: Central place for naming rules/limits inside ArangoDB

* reduced size of hash index elements by 50 %, allowing more index elements to fit in
  memory

* issue #235: GUI Shell throws Error:ReferenceError: db is not defined

* issue #229: methods marked as "under construction"

* issue #228: remove unfinished APIs (/_admin/config/*)

* having the OpenSSL library installed is now a prerequisite to compiling ArangoDB
  Also removed the --enable-ssl configure option because ssl is always required.

* added AQL functions TO_LIST, NOT_LIST

* issue #224: add optional Content-Id for batch requests

* issue #221: more documentation on AQL explain functionality. Also added
  ArangoStatement.explain() client method

* added db._createStatement() method on server as well (was previously available
  on the client only)

* issue #219: continue in case of "document not found" error in PATHS() function

* issue #213: make waitForSync overridable on specific actions

* changed AQL optimizer to use indexes in more cases. Previously, indexes might
  not have been used when in a reference expression the inner collection was
  specified last. Example: FOR u1 IN users FOR u2 IN users FILTER u1._id == u2._id
  Previously, this only checked whether an index could be used for u2._id (not
  possible). It was not checked whether an index on u1._id could be used (possible).
  Now, for expressions that have references/attribute names on both sides of the
  above as above, indexes are checked for both sides.

* issue #204: extend the CSV import by TSV and by user configurable
  separator character(s)

* issue #180: added support for batch operations

* added startup option --server.backlog-size
  this allows setting the value of the backlog for the listen() system call.
  the default value is 10, the maximum value is platform-dependent

* introduced new configure option "--enable-maintainer-mode" for
  ArangoDB maintainers. this option replaces the previous compile switches
  --with-boost-test, --enable-bison, --enable-flex and --enable-errors-dependency
  the individual configure options have been removed. --enable-maintainer-mode
  turns them all on.

* removed potentially unused configure option --enable-memfail

* fixed issue #197: HTML web interface calls /_admin/user-manager/session

* fixed issue #195: VERSION file in database directory

* fixed issue #193: REST API HEAD request returns a message body on 404

* fixed issue #188: intermittent issues with 1.0.0
  (server-side cursors not cleaned up in all cases, pthreads deadlock issue)

* issue #189: key store should use ISO datetime format bug

* issue #187: run arango-upgrade on server start (note: arango-upgrade was finally
  replaced by the `--upgrade` option for arangod)n

* fixed issue #183: strange unittest error

* fixed issue #182: manual pages

* fixed issue #181: use getaddrinfo

* moved default database directory to "/var/lib/arangodb" in accordance with
  http://www.pathname.com/fhs/pub/fhs-2.3.html

* fixed issue #179: strange text in import manual

* fixed issue #178: test for aragoimp is missing

* fixed issue #177: a misleading error message was returned if unknown variables
  were used in certain positions in an AQL query.

* fixed issue #176: explain how to use AQL from the arangosh

* issue #175: re-added hidden (and deprecated) option --server.http-port. This
  option is only there to be downwards-compatible to Arango 1.0.

* fixed issue #174: missing Documentation for `within`

* fixed issue #170: add db.<coll_name>.all().toArray() to arangosh help screen

* fixed issue #169: missing argument in Simple Queries

* added program arango-upgrade. This program must be run after installing ArangoDB
  and after upgrading from a previous version of ArangoDB. The arango-upgrade script
  will ensure all system collections are created and present in the correct state.
  It will also perform any necessary data updates.
  Note: arango-upgrade was finally replaced by the `--upgrade` option for arangod.

* issue #153: edge collection should be a flag for a collection
  collections now have a type so that the distinction between document and edge
  collections can now be done at runtime using a collection's type value.
  A collection's type can be queried in Javascript using the <collection>.type() method.

  When new collections are created using db._create(), they will be document
  collections by default. When edge._create() is called, an edge collection will be created.
  To explicitly create a collection of a specific/different type, use the methods
  _createDocumentCollection() or _createEdgeCollection(), which are available for
  both the db and the edges object.
  The Javascript objects ArangoEdges and ArangoEdgesCollection have been removed
  completely.
  All internal and test code has been adjusted for this, and client code
  that uses edges.* should also still work because edges is still there and creates
  edge collections when _create() is called.

  INCOMPATIBLE CHANGE: Client code might still need to be changed in the following aspect:
  Previously, collections did not have a type so documents and edges could be inserted
  in the same collection. This is now disallowed. Edges can only be inserted into
  edge collections now. As there were no collection types in 1.0, ArangoDB will perform
  an automatic upgrade when migrating from 1.0 to 1.1.
  The automatic upgrade will check every collection and determine its type as follows:
  - if among the first 50 documents in the collection there are documents with
    attributes "_from" and "_to", the collection is typed as an edge collection
  - if among the first 50 documents in the collection there are no documents with
    attributes "_from" and "_to", the collection is made as a document collection

* issue #150: call V8 garbage collection on server periodically

* issue #110: added support for partial updates

  The REST API for documents now offers an HTTP PATCH method to partially update
  documents. Overwriting/replacing documents is still available via the HTTP PUT method
  as before. The Javascript API in the shell also offers a new update() method in extension to
  the previously existing replace() method.


v1.0.4 (2012-11-12)
-------------------

* issue #275: strange error message in arangosh 1.0.3 at startup


v1.0.3 (2012-11-08)
-------------------

* fixed AQL optimizer bug

* issue #273: fixed segfault in arangosh on HTTP 40x

* issue #265: allow optional base64 encoding/decoding of action response data

* issue #252: _modules collection not created automatically


v1.0.2 (2012-10-22)
-------------------

* repository CentOS-X.Y moved to CentOS-X, same for Debian

* bugfix for rollback from edges

* bugfix for hash indexes

* bugfix for StringBuffer::erase_front

* added autoload for modules

* added AQL function TO_LIST


v1.0.1 (2012-09-30)
-------------------

* draft for issue #165: front-end application howto

* updated mruby to cf8fdea4a6598aa470e698e8cbc9b9b492319d

* fix for issue #190: install doesn't create log directory

* fix for issue #194: potential race condition between creating and dropping collections

* fix for issue #193: REST API HEAD request returns a message body on 404

* fix for issue #188: intermittent issues with 1.0.0

* fix for issue #163: server cannot create collection because of abandoned files

* fix for issue #150: call V8 garbage collection on server periodically


v1.0.0 (2012-08-17)
-------------------

* fix for issue #157: check for readline and ncurses headers, not only libraries


v1.0.beta4 (2012-08-15)
-----------------------

* fix for issue #152: fix memleak for barriers


v1.0.beta3 (2012-08-10)
-----------------------

* fix for issue #151: Memleak, collection data not removed

* fix for issue #149: Inconsistent port for admin interface

* fix for issue #163: server cannot create collection because of abandoned files

* fix for issue #157: check for readline and ncurses headers, not only libraries

* fix for issue #108: db.<collection>.truncate() inefficient

* fix for issue #109: added startup note about cached collection names and how to
  refresh them

* fix for issue #156: fixed memleaks in /_api/import

* fix for issue #59: added tests for /_api/import

* modified return value for calls to /_api/import: now, the attribute "empty" is
  returned as well, stating the number of empty lines in the input. Also changed the
  return value of the error code attribute ("errorNum") from 1100 ("corrupted datafile")
  to 400 ("bad request") in case invalid/unexpected JSON data was sent to the server.
  This error code is more appropriate as no datafile is broken but just input data is
  incorrect.

* fix for issue #152: Memleak for barriers

* fix for issue #151: Memleak, collection data not removed

* value of --database.maximal-journal-size parameter is now validated on startup. If
  value is smaller than the minimum value (currently 1048576), an error is thrown and
  the server will not start. Before this change, the global value of maximal journal
  size was not validated at server start, but only on collection level

* increased sleep value in statistics creation loop from 10 to 500 microseconds. This
  reduces accuracy of statistics values somewhere after the decimal points but saves
  CPU time.

* avoid additional sync() calls when writing partial shape data (attribute name data)
  to disk. sync() will still be called when the shape marker (will be written after
  the attributes) is written to disk

* issue #147: added flag --database.force-sync-shapes to force synching of shape data
  to disk. The default value is true so it is the same behavior as in version 1.0.
  if set to false, shape data is synched to disk if waitForSync for the collection is
  set to true, otherwise, shape data is not synched.

* fix for issue #145: strange issue on Travis: added epsilon for numeric comparison in
  geo index

* fix for issue #136: adjusted message during indexing

* issue #131: added timeout for HTTP keep-alive connections. The default value is 300
  seconds. There is a startup parameter server.keep-alive-timeout to configure the value.
  Setting it to 0 will disable keep-alive entirely on the server.

* fix for issue #137: AQL optimizer should use indexes for ref accesses with
  2 named attributes


v1.0.beta2 (2012-08-03)
-----------------------

* fix for issue #134: improvements for centos RPM

* fixed problem with disable-admin-interface in config file


v1.0.beta1 (2012-07-29)
-----------------------

* fixed issue #118: We need a collection "debugger"

* fixed issue #126: Access-Shaper must be cached

* INCOMPATIBLE CHANGE: renamed parameters "connect-timeout" and "request-timeout"
  for arangosh and arangoimp to "--server.connect-timeout" and "--server.request-timeout"

* INCOMPATIBLE CHANGE: authorization is now required on the server side
  Clients sending requests without HTTP authorization will be rejected with HTTP 401
  To allow backwards compatibility, the server can be started with the option
  "--server.disable-authentication"

* added options "--server.username" and "--server.password" for arangosh and arangoimp
  These parameters must be used to specify the user and password to be used when
  connecting to the server. If no password is given on the command line, arangosh/
  arangoimp will interactively prompt for a password.
  If no user name is specified on the command line, the default user "root" will be
  used.

* added startup option "--server.ssl-cipher-list" to determine which ciphers to
  use in SSL context. also added SSL_OP_CIPHER_SERVER_PREFERENCE to SSL default
  options so ciphers are tried in server and not in client order

* changed default SSL protocol to TLSv1 instead of SSLv2

* changed log-level of SSL-related messages

* added SSL connections if server is compiled with OpenSSL support. Use --help-ssl

* INCOMPATIBLE CHANGE: removed startup option "--server.admin-port".
  The new endpoints feature (see --server.endpoint) allows opening multiple endpoints
  anyway, and the distinction between admin and "other" endpoints can be emulated
  later using privileges.

* INCOMPATIBLE CHANGE: removed startup options "--port", "--server.port", and
  "--server.http-port" for arangod.
  These options have been replaced by the new "--server.endpoint" parameter

* INCOMPATIBLE CHANGE: removed startup option "--server" for arangosh and arangoimp.
  These options have been replaced by the new "--server.endpoint" parameter

* Added "--server.endpoint" option to arangod, arangosh, and arangoimp.
  For arangod, this option allows specifying the bind endpoints for the server
  The server can be bound to one or multiple endpoints at once. For arangosh
  and arangoimp, the option specifies the server endpoint to connect to.
  The following endpoint syntax is currently supported:
  - tcp://host:port or http@tcp://host:port (HTTP over IPv4)
  - tcp://[host]:port or http@tcp://[host]:port (HTTP over IPv6)
  - ssl://host:port or http@tcp://host:port (HTTP over SSL-encrypted IPv4)
  - ssl://[host]:port or http@tcp://[host]:port (HTTP over SSL-encrypted IPv6)
  - unix:///path/to/socket or http@unix:///path/to/socket (HTTP over UNIX socket)

  If no port is specified, the default port of 8529 will be used.

* INCOMPATIBLE CHANGE: removed startup options "--server.require-keep-alive" and
  "--server.secure-require-keep-alive".
  The server will now behave as follows which should be more conforming to the
  HTTP standard:
  * if a client sends a "Connection: close" header, the server will close the
    connection
  * if a client sends a "Connection: keep-alive" header, the server will not
    close the connection
  * if a client does not send any "Connection" header, the server will assume
    "keep-alive" if the request was an HTTP/1.1 request, and "close" if the
    request was an HTTP/1.0 request

* (minimal) internal optimizations for HTTP request parsing and response header
  handling

* fixed Unicode unescaping bugs for \f and surrogate pairs in BasicsC/strings.c

* changed implementation of TRI_BlockCrc32 algorithm to use 8 bytes at a time

* fixed issue #122: arangod doesn't start if <log.file> cannot be created

* fixed issue #121: wrong collection size reported

* fixed issue #98: Unable to change journalSize

* fixed issue #88: fds not closed

* fixed escaping of document data in HTML admin front end

* added HTTP basic authentication, this is always turned on

* added server startup option --server.disable-admin-interface to turn off the
  HTML admin interface

* honor server startup option --database.maximal-journal-size when creating new
  collections without specific journalsize setting. Previously, these
  collections were always created with journal file sizes of 32 MB and the
  --database.maximal-journal-size setting was ignored

* added server startup option --database.wait-for-sync to control the default
  behavior

* renamed "--unit-tests" to "--javascript.unit-tests"


v1.0.alpha3 (2012-06-30)
------------------------

* fixed issue #116: createCollection=create option doesn't work

* fixed issue #115: Compilation issue under OSX 10.7 Lion & 10.8 Mountain Lion
  (homebrew)

* fixed issue #114: image not found

* fixed issue #111: crash during "make unittests"

* fixed issue #104: client.js -> ARANGO_QUIET is not defined


v1.0.alpha2 (2012-06-24)
------------------------

* fixed issue #112: do not accept document with duplicate attribute names

* fixed issue #103: Should we cleanup the directory structure

* fixed issue #100: "count" attribute exists in cursor response with "count:
  false"

* fixed issue #84 explain command

* added new MRuby version (2012-06-02)

* added --log.filter

* cleanup of command line options:
** --startup.directory => --javascript.startup-directory
** --quite => --quiet
** --gc.interval => --javascript.gc-interval
** --startup.modules-path => --javascript.modules-path
** --action.system-directory => --javascript.action-directory
** --javascript.action-threads => removed (is now the same pool as --server.threads)

* various bug-fixes

* support for import

* added option SKIP_RANGES=1 for make unittests

* fixed several range-related assertion failures in the AQL query optimizer

* fixed AQL query optimizations for some edge cases (e.g. nested subqueries with
  invalid constant filter expressions)


v1.0.alpha1 (2012-05-28)
------------------------

Alpha Release of ArangoDB 1.0<|MERGE_RESOLUTION|>--- conflicted
+++ resolved
@@ -1,18 +1,16 @@
 devel
 -----
 
-<<<<<<< HEAD
 * added nesting support for `aql` template strings
 
 * added support for `undefined` and AQL literals to `aql.literal`
 
 * added `aql.join` function
-=======
+
 * added more AQL query results cache inspection and control functionality
 
-* the query editor within the web ui is now catching http 501 responses
-  propertly.
->>>>>>> 260959f8
+* the query editor within the web ui is now catching HTTP 501 responses
+  properly
 
 * upgraded JEMalloc version to 5.1.0
 
