devel
-----

<<<<<<< HEAD
* The arangosh now supports the velocystream transport protocol via the schemas 
  "vst+tcp://", "vst+ssl://", "vst+unix://" schemes. 

* The server will no longer lowercase the input in --server.endpoint. This means
  Unix domain socket paths will now  be treated as specified, previously they were lowercased

* Intermediate commits in the rocksdb engine are now only enabled in standalone AQL queries 
=======
* Added C++ implementation, load balancer support, and user restriction to Pregel API.

  If an execution is accessed on a different coordinator than where it was
  created, the request(s) will be forwarded to the correct coordinator. If an
  execution is accessed by a different user than the one who created it, the
  request will be denied.

* the AQL editor in the web UI now supports detailed AQL query profiling

* fixed issue #5884: Subquery nodes are no longer created on DBServers

* intermediate commits in the RocksDB engine are now only enabled in standalone AQL queries 
>>>>>>> 4d4135d2
  (not within a JS transaction), standalone truncate as well as for the "import" API

* the AQL editor in the web UI now supports GeoJSON types and is able to render them.

* fixed issue #5035: fixed a vulnerability issue within the web ui's index view

* PR #5552: add "--latency true" option to arangoimport.  Lists microsecond latency

* added `"pbkdf2"` method to `@arangodb/foxx/auth` module

* the `@arangodb/foxx/auth` module now uses a different method to generate salts,
  so salts are no longer guaranteed to be alphanumeric

* fixed internal issue #2567: the Web UI was showing the possibility to move a shard
  from a follower to the current leader

* Renamed RocksDB engine-specific statistics figure `rocksdb.block-cache-used`
  to `rocksdb.block-cache-usage` in output of `db._engineStats()`

  The new figure name is in line with the statistics that the RocksDB library
  provides in its new versions.

* Added RocksDB engine-specific statistics figures `rocksdb.block-cache-capacity`,
  `rocksdb.block-cache-pinned-usage` as well as level-specific figures
  `rocksdb.num-files-at-level` and `rocksdb.compression-ratio-at-level` in
  output of `db._engineStats()`

* Added RocksDB-engine configuration option `--rocksdb.block-align-data-blocks`

  If set to true, data blocks are aligned on lesser of page size and block size,
  which may waste some memory but may reduce the number of cross-page I/Os operations.

* Usage RocksDB format version 3 for new block-based tables

* Bugfix: The AQL syntax variants `UPDATE/REPLACE k WITH d` now correctly take
  _rev from k instead of d (when ignoreRevs is false) and ignore d._rev.

* Added C++ implementation, load balancer support, and user restriction to tasks API

  If a task is accessed on a different coordinator than where it was created,
  the request(s) will be forwarded to the correct coordinator. If a
  task is accessed by a different user than the one who created it, the request
  will be denied.

* Added load balancer support and user-restriction to async jobs API.

  If an async job is accessed on a different coordinator than where it was
  created, the request(s) will be forwarded to the correct coordinator. If a
  job is accessed by a different user than the one who created it, the request
  will be denied.

* switch default storage engine from MMFiles to RocksDB

  In ArangoDB 3.4, the default storage engine for new installations is the RocksDB
  engine. This differs to previous versions (3.2 and 3.3), in which the default
  storage engine was the MMFiles engine.

  The MMFiles engine can still be explicitly selected as the storage engine for
  all new installations. It's only that the "auto" setting for selecting the storage
  engine will now use the RocksDB engine instead of MMFiles engine.

  In the following scenarios, the effectively selected storage engine for new
  installations will be RocksDB:

  * `--server.storage-engine rocksdb`
  * `--server.storage-engine auto`
  * `--server.storage-engine` option not specified

  The MMFiles storage engine will be selected for new installations only when
  explicitly selected:

  * `--server.storage-engine mmfiles`

  On upgrade, any existing ArangoDB installation will keep its previously selected
  storage engine. The change of the default storage engine is thus only relevant
  for new ArangoDB installations and/or existing cluster setups for which new server
  nodes get added later. All server nodes in a cluster setup should use the same
  storage engine to work reliably. Using different storage engines in a cluster is
  unsupported.

* added collection.indexes() as an alias for collection.getIndexes()

* disable V8 engine and JavaScript APIs for agency nodes

* renamed MMFiles engine compactor thread from "Compactor" to "MMFilesCompactor".

  This change will be visible only on systems which allow assigning names to
  threads.

* added configuration option `--rocksdb.sync-interval`

  This option specifies interval (in milliseconds) that ArangoDB will use to
  automatically synchronize data in RocksDB's write-ahead log (WAL) files to
  disk. Automatic syncs will only be performed for not-yet synchronized data,
  and only for operations that have been executed without the *waitForSync*
  attribute.

  Automatic synchronization is performed by a background thread. The default
  sync interval is 100 milliseconds.

  Note: this option is not supported on Windows platforms. Setting the sync
  interval to a value greater 0 will produce a startup warning.

* added AQL functions `TO_BASE64`, `TO_HEX`, `ENCODE_URI_COMPONENT` and `SOUNDEX`

* PR #5857: RocksDB engine would frequently request a new DelayToken.  This caused
  excessive write delay on the next Put() call.  Alternate approach taken.

* changed the thread handling in the scheduler. `--server.maximal-threads` will be
  the maximum number of threads for the scheduler.

* The option `--server.threads` is now obsolete.

* use sparse indexes in more cases now, when it is clear that the index attribute
  value cannot be null

* introduce SingleRemoteOperationNode via "optimize-cluster-single-document-operations"
  optimizer rule, which triggers single document operations directly from the coordinator
  instead of using a full-featured AQL setup. This saves cluster roundtrips.

  Queries directly referencing the document key benefit from this:

      UPDATE {_key: '1'} WITH {foo: 'bar'} IN collection RETURN OLD

* Added load balancer support and user-restriction to cursor API.

  If a cursor is accessed on a different coordinator than where it was created,
  the requests will be forwarded to the correct coordinator. If a cursor is
  accessed by a different user than the one who created it, the request will
  be denied.

* if authentication is turned on requests to databases by users with insufficient rights
 will be answered with the HTTP forbidden (401) response.

* upgraded bundled RocksDB library version to 5.15

* added key generators `uuid` and `padded`

  The `uuid` key generator generates universally unique 128 bit keys, which are
  stored in hexadecimal human-readable format.
  The `padded` key generator generates keys of a fixed length (16 bytes) in
  ascending lexicographical sort order.

* The REST API of `/_admin/status` added: "operationMode" filed with same meaning as
  the "mode" field and field "readOnly" that has the inverted meaning of the field
  "writeOpsEnabled". The old field names will be deprecated in upcoming versions.

* added `COUNT_DISTINCT` AQL function

* make AQL optimizer rule `collect-in-cluster` optimize aggregation functions
  `AVERAGE`, `VARIANCE`, `STDDEV`, `UNIQUE`, `SORTED_UNIQUE` and `COUNT_DISTINCT`
  in a cluster by pushing parts of the aggregation onto the DB servers and only
  doing the total aggregation on the coordinator

* replace JavaScript functions FULLTEXT, NEAR, WITHIN and WITHIN_RECTANGLE with
  regular AQL subqueries via a new optimizer rule "replace-function-with-index".

* the existing "fulltext-index-optimizer" optimizer rule has been removed because its
  duty is now handled by the "replace-function-with-index" rule.

* added option "--latency true" option to arangoimport. Lists microsecond latency
  statistics on 10 second intervals.

* fixed internal issue #2256: ui, document id not showing up when deleting a document

* fixed internal issue #2163: wrong labels within foxx validation of service
  input parameters

* fixed internal issue #2160: fixed misplaced tooltips in indices view

* Added exclusive option for rocksdb collections. Modifying AQL queries can
  now set the exclusive option as well as it can be set on JavaScript transactions.

* added optimizer rule "optimize-subqueries", which makes qualifying subqueries
  return less data

  The rule fires in the following situations:
  * in case only a few results are used from a non-modifying subquery, the rule
    will add a LIMIT statement into the subquery. For example

        LET docs = (
          FOR doc IN collection
            FILTER ...
            RETURN doc
        )
        RETURN docs[0]

    will be turned into

        LET docs = (
          FOR doc IN collection
            FILTER ...
            LIMIT 1
            RETURN doc
        )
        RETURN docs[0]

    Another optimization performed by this rule is to modify the result value
    of subqueries in case only the number of results is checked later. For example

        RETURN LENGTH(
          FOR doc IN collection
            FILTER ...
            RETURN doc
        )

    will be turned into

        RETURN LENGTH(
          FOR doc IN collection
            FILTER ...
            RETURN true
        )

  This saves copying the document data from the subquery to the outer scope and may
  enable follow-up optimizations.

* fixed Foxx queues bug when queues are created in a request handler with an
  ArangoDB authentication header

* abort startup when using SSLv2 for a server endpoint, or when connecting with
  a client tool via an SSLv2 connection.

  SSLv2 has been disabled in the OpenSSL library by default in recent versions
  because of security vulnerabilities inherent in this protocol.

  As it is not safe at all to use this protocol, the support for it has also
  been stopped in ArangoDB. End users that use SSLv2 for connecting to ArangoDB
  should change the protocol from SSLv2 to TLSv12 if possible, by adjusting
  the value of the `--ssl.protocol` startup option.

* added `overwrite` option to document insert operations to allow for easier syncing.

  This implements almost the much inquired UPSERT. In reality it is a REPSERT
  (replace/insert) because only replacement and not modification of documents
  is possible. The option does not work in cluster collections with custom
  sharding.

* added startup option `--log.escape`

  This option toggles the escaping of log output.

  If set to `true` (which is the default value), then the logging will work
  as before, and the following characters in the log output are escaped:

  * the carriage return character (hex 0d)
  * the newline character (hex 0a)
  * the tabstop character (hex 09)
  * any other characters with an ordinal value less than hex 20

  If the option is set to `false`, no characters are escaped. Characters with
  an ordinal value less than hex 20 will not be printed in this mode but will
  be replaced with a space character (hex 20).

  A side effect of turning off the escaping is that it will reduce the CPU
  overhead for the logging. However, this will only be noticable when logging
  is set to a very verbose level (e.g. debug or trace).

* increased the default values for the startup options `--javascript.gc-interval`
  from every 1000 to every 2000 requests, and for `--javascript.gc-frequency` from
  30 to 60 seconds

  This will make the V8 garbage collection run less often by default than in previous
  versions, reducing CPU load a bit and leaving more contexts available on average.

* added `/_admin/repair/distributeShardsLike` that repairs collections with
  distributeShardsLike where the shards aren't actually distributed like in the
  prototype collection, as could happen due to internal issue #1770

* Fixed issue #4271: Change the behavior of the `fullCount` option for AQL query
  cursors so that it will only take into account `LIMIT` statements on the top level
  of the query.

  `LIMIT` statements in subqueries will not have any effect on the `fullCount` results
  any more.

* We added a new geo-spatial index implementation. On the RocksDB storage engine all
  installations will need to be upgraded with `--database.auto-upgrade true`. New geo
  indexes will now only report with the type `geo` instead of `geo1` or `geo2`.
  The index types `geo1` and `geo2` are now deprecated.
  Additionally we removed the deprecated flags `constraint` and `ignoreNull` from geo
  index definitions, these fields were initially deprecated in ArangoDB 2.5

* Add revision id to RocksDB values in primary indexes to speed up replication (~10x).

* PR #5238: Create a default pacing algorithm for arangoimport to avoid TimeoutErrors
  on VMs with limited disk throughput

* Starting a cluster with coordinators and DB servers using different storage engines
  is unsupported. Doing it anyway will now produce a warning on startup

* fixed issue #4919: C++ implementation of LIKE function now matches the old and correct
  behaviour of the javascript implementation.

* added `--json` option to arangovpack, allowing to treat its input as plain JSON data
  make arangovpack work without any configuration file

* added experimental arangodb startup option `--javascript.enabled` to enable/disable the
  initialization of the V8 JavaScript engine. Only expected to work on single-servers and
  agency deployments

* pull request #5201: eliminate race scenario where handlePlanChange could run infinite times
  after an execution exceeded 7.4 second time span

* UI: fixed an unreasonable event bug within the modal view engine

* pull request #5114: detect shutdown more quickly on heartbeat thread of coordinator and
  DB servers

* fixed issue #3811: gharial api is now checking existence of `_from` and `_to` vertices
  during edge creation

* There is a new method `_profileQuery` on the database object to execute a query and
  print an explain with annotated runtime information.

* Query cursors can now be created with option `profile`, with a value of 0, 1 or 2.
  This will cause queries to include more statistics in their results and will allow tracing
  of queries.

* fixed internal issue #2147: fixed database filter in UI

* fixed internal issue #2149: number of documents in the UI is not adjusted after moving them

* fixed internal issue #2150: UI - loading a saved query does not update the list of bind
  parameters

* removed option `--cluster.my-local-info` in favor of persisted server UUIDs

  The option `--cluster.my-local-info` was deprecated since ArangoDB 3.3.

* added new collection property `cacheEnabled` which enables in-memory caching for
  documents and primary index entries. Available only when using RocksDB

* arangodump now supports `--threads` option to dump collections in parallel

* arangorestore now supports `--threads` option to restore collections in parallel

* Improvement: The AQL query planner in cluster is now a bit more clever and
  can prepare AQL queries with less network overhead.

  This should speed up simple queries in cluster mode, on complex queries it
  will most likely not show any performance effect.
  It will especially show effects on collections with a very high amount of Shards.

* removed remainders of dysfunctional `/_admin/cluster-test` and `/_admin/clusterCheckPort`
  API endpoints and removed them from documentation

* added new query option `stream` to enable streaming query execution via the
  `POST /_api/cursor` rest interface.

* fixed issue #4698: databases within the UI are now displayed in a sorted order.

* Behavior of permissions for databases and collections changed:
  The new fallback rule for databases for which an access level is not explicitly specified:
  Choose the higher access level of:
    * A wildcard database grant
    * A database grant on the `_system` database
  The new fallback rule for collections for which an access level is not explicitly specified:
  Choose the higher access level of:
    * Any wildcard access grant in the same database, or on "*/*"
    * The access level for the current database
    * The access level for the `_system` database

* fixed issue #4583: add AQL ASSERT and AQL WARN

* renamed startup option `--replication.automatic-failover` to
  `--replication.active-failover`
  using the old option name will still work in ArangoDB 3.4, but the old option
  will be removed afterwards

* index selectivity estimates for RocksDB engine are now eventually consistent

  This change addresses a previous issue where some index updates could be
  "lost" from the view of the internal selectivity estimate, leading to
  inaccurate estimates. The issue is solved now, but there can be up to a second
  or so delay before updates are reflected in the estimates.

* support `returnOld` and `returnNew` attributes for in the following HTTP REST
  APIs:

  * /_api/gharial/<graph>/vertex/<collection>
  * /_api/gharial/<graph>/edge/<collection>

  The exception from this is that the HTTP DELETE verb for these APIs does not
  support `returnOld` because that would make the existing API incompatible

* fixed internal issue #478: remove unused and undocumented REST API endpoints
  _admin/statistics/short and _admin/statistics/long

  These APIs were available in ArangoDB's REST API, but have not been called by
  ArangoDB itself nor have they been part of the documented API. They have been
  superseded by other REST APIs and were partially dysfunctional. Therefore
  these two endpoints have been removed entirely.

* fixed issue #1532: reload users on restore

* fixed internal issue #1475: when restoring a cluster dump to a single server
  ignore indexes of type primary and edge since we mustn't create them here.

* fixed internal issue #1439: improve performance of any-iterator for RocksDB

* issue #1190: added option `--create-database` for arangoimport

* UI: updated dygraph js library to version 2.1.0

* renamed arangoimp to arangoimport for consistency
  Release packages will still install arangoimp as a symlink so user scripts
  invoking arangoimp do not need to be changed

* UI: Shard distribution view now has an accordion view instead of displaying
  all shards of all collections at once.

* fixed issue #4393: broken handling of unix domain sockets in JS_Download

* added AQL function `IS_KEY`
  this function checks if the value passed to it can be used as a document key,
  i.e. as the value of the `_key` attribute

* added AQL functions `SORTED` and `SORTED_UNIQUE`

  `SORTED` will return a sorted version of the input array using AQL's internal
  comparison order
  `SORTED_UNIQUE` will do the same, but additionally removes duplicates.

* added C++ implementation for AQL functions `DATE_NOW`, `DATE_ISO8601`,
  `DATE_TIMESTAMP`, `IS_DATESTRING`, `DATE_DAYOFWEEK`, `DATE_YEAR`,
  `DATE_MONTH`, `DATE_DAY`, `DATE_HOUR`, `DATE_MINUTE`, `DATE_SECOND`,
  `DATE_MILLISECOND`, `DATE_DAYOFYEAR`, `DATE_ISOWEEK`, `DATE_LEAPYEAR`,
  `DATE_QUARTER`, `DATE_DAYS_IN_MONTH`, `DATE_ADD`, `DATE_SUBTRACT`,
  `DATE_DIFF`, `DATE_COMPARE`, `TRANSLATE` and `SHA512`

* fixed a bug where clusterinfo missed changes to plan after agency
  callback is registred for create collection

* Foxx manifest.json files can now contain a $schema key with the value
  of "http://json.schemastore.org/foxx-manifest" to improve tooling support.

* fixed agency restart from compaction without data

* fixed agency's log compaction for internal issue #2249

* only load Plan and Current from agency when actually needed


v3.3.13 (XXXX-XX-XX)
--------------------

* fixed issue #5827: Batch request handling incompatible with .NET's default
  ContentType format


v3.3.12 (2018-07-12)
--------------------

* issue #5854: RocksDB engine would frequently request a new DelayToken.  This caused
  excessive write delay on the next Put() call.  Alternate approach taken.

* fixed graph creation under some circumstances failing with 'edge collection
  already used in edge def' despite the edge definitions being identical

* fixed issue #5727: Edge document with user provided key is inserted as many
  times as the number of shards, violating the primary index

* fixed internal issue #2658: AQL modification queries did not allow `_rev`
  checking. There is now a new option `ignoreRevs` which can be set to `false`
  in order to force AQL modification queries to match revision ids before
  doing any modifications

* fixed issue #5679: Replication applier restrictions will crash synchronisation
  after initial sync

* fixed potential issue in RETURN DISTINCT CollectBlock implementation
  that led to the block producing an empty result

* changed communication tasks to use boost strands instead of locks,
  this fixes a race condition with parallel VST communication over
  SSL

* fixed agency restart from compaction without data

* fixed for agent coming back to agency with changed endpoint and
  total data loss

* more patient agency tests to allow for ASAN tests to successfully finish


v3.3.11 (2018-06-26)
--------------------

* upgraded arangosync version to 0.5.3

* upgraded arangodb starter version to 0.12.0

* fixed internal issue #2559: "unexpected document key" error when custom
  shard keys are used and the "allowUserKeys" key generator option is set
  to false

* fixed AQL DOCUMENT lookup function for documents for sharded collections with
  more than a single shard and using a custom shard key (i.e. some shard
  key attribute other than `_key`).
  The previous implementation of DOCUMENT restricted to lookup to a single
  shard in all cases, though this restriction was invalid. That lead to
  `DOCUMENT` not finding documents in cases the wrong shard was contacted. The
  fixed implementation in 3.3.11 will reach out to all shards to find the
  document, meaning it will produce the correct result, but will cause more
  cluster-internal traffic. This increase in traffic may be high if the number
  of shards is also high, because each invocation of `DOCUMENT` will have to
  contact all shards.
  There will be no performance difference for non-sharded collections or
  collections that are sharded by `_key` or that only have a single shard.

* reimplemented replication view in web UI

* fixed internal issue #2256: ui, document id not showing up when deleting a document

* fixed internal issue #2163: wrong labels within foxx validation of service
  input parameters

* fixed internal issue #2160: fixed misplaced tooltips in indices view

* added new arangoinspect client tool, to help users and customers easily collect
  information of any ArangoDB server setup, and facilitate troubleshooting for the
  ArangoDB Support Team


v3.3.10 (2018-06-04)
--------------------

* make optimizer rule "remove-filter-covered-by-index" not stop after removing
  a sub-condition from a FILTER statement, but pass the optimized FILTER
  statement again into the optimizer rule for further optimizations.
  This allows optimizing away some more FILTER conditions than before.

* allow accessing /_admin/status URL on followers too in active failover setup

* fix cluster COLLECT optimization for attributes that were in "sorted" variant of
  COLLECT and that were provided by a sorted index on the collected attribute

* apply fulltext index optimization rule for multiple fulltext searches in
  the same query

  this fixes https://stackoverflow.com/questions/50496274/two-fulltext-searches-on-arangodb-cluster-v8-is-involved

* validate `_from` and `_to` values of edges on updates consistently

* fixed issue #5400: Unexpected AQL Result

* fixed issue #5429: Frequent 'updated local foxx repository' messages

* fixed issue #5252: Empty result if FULLTEXT() is used together with LIMIT offset

* fixed issue #5035: fixed a vulnerability issue within the web ui's index view

* inception was ignoring leader's configuration


v3.3.9 (2018-05-17)
-------------------

* added `/_admin/repair/distributeShardsLike` that repairs collections with
  distributeShardsLike where the shards aren't actually distributed like in the
  prototype collection, as could happen due to internal issue #1770

* fixed Foxx queues bug when queues are created in a request handler with an
  ArangoDB authentication header

* upgraded arangosync version to 0.5.1

* upgraded arangodb starter version to 0.11.3

* fix cluster upgrading issue introduced in 3.3.8

  the issue made arangod crash when starting a DB server with option
  `--database.auto-upgrade true`

* fix C++ implementation of AQL ZIP function to return each distinct attribute
  name only once. The previous implementation added non-unique attribute names
  multiple times, which led to follow-up issues.
  Now if an attribute name occurs multiple times in the input list of attribute
  names, it will only be incorporated once into the result object, with the
  value that corresponds to the first occurrence.
  This fix also changes the V8 implementation of the ZIP function, which now
  will always return the first value for non-unique attribute names and not the
  last occurring value.

* self heal during a Foxx service install, upgrade or replace no longer breaks
  the respective operation

* make /_api/index, /_api/database and /_api/user REST handlers use the scheduler's
  internal queue, so they do not run in an I/O handling thread

* fixed issue #4919: C++ implementation of LIKE function now matches the old and
  correct behavior of the JavaScript implementation.

* added REST API endpoint /_admin/server/availability for monitoring purposes

* UI: fixed an unreasonable event bug within the modal view engine

* fixed issue #3811: gharial api is now checking existence of _from and _to vertices
  during edge creation

* fixed internal issue #2149: number of documents in the UI is not adjusted after
  moving them

* fixed internal issue #2150: UI - loading a saved query does not update the list
  of bind parameters

* fixed internal issue #2147 - fixed database filter in UI

* fixed issue #4934: Wrong used GeoIndex depending on FILTER order

* added `query` and `aql.literal` helpers to `@arangodb` module.

* remove post-sort from GatherNode in cluster AQL queries that do use indexes
  for filtering but that do not require a sorted result

  This optimization can speed up gathering data from multiple shards, because
  it allows to remove a merge sort of the individual shards' results.

* extend the already existing "reduce-extraction-to-projection" AQL optimizer
  rule for RocksDB to provide projections of up to 5 document attributes. The
  previous implementation only supported a projection for a single document
  attribute. The new implementation will extract up to 5 document attributes from
  a document while scanning a collection via an EnumerateCollectionNode.
  Additionally the new version of the optimizer rule can also produce projections
  when scanning an index via an IndexNode.
  The optimization is benefial especially for huge documents because it will copy
  out only the projected attributes from the document instead of copying the entire
  document data from the storage engine.

  When applied, the explainer will show the projected attributes in a `projections`
  remark for an EnumerateCollectionNode or IndexNode. The optimization is limited
  to the RocksDB storage engine.

* added index-only optimization for AQL queries that can satisfy the retrieval of
  all required document attributes directly from an index.

  This optimization will be triggered for the RocksDB engine if an index is used
  that covers all required attributes of the document used later on in the query.
  If applied, it will save retrieving the actual document data (which would require
  an extra lookup in RocksDB), but will instead build the document data solely
  from the index values found. It will only be applied when using up to 5 attributes
  from the document, and only if the rest of the document data is not used later
  on in the query.

  The optimization is currently available for the RocksDB engine for the index types
  primary, edge, hash, skiplist and persistent.

  If the optimization is applied, it will show up as "index only" in an AQL
  query's execution plan for an IndexNode.

* added scan-only optimization for AQL queries that iterate over collections or
  indexes and that do not need to return the actual document values.

  Not fetching the document values from the storage engine will provide a
  considerable speedup when using the RocksDB engine, but may also help a bit
  in case of the MMFiles engine. The optimization will only be applied when
  full-scanning or index-scanning a collection without refering to any of its
  documents later on, and, for an IndexNode, if all filter conditions for the
  documents of the collection are covered by the index.

  If the optimization is applied, it will show up as "scan only" in an AQL
  query's execution plan for an EnumerateCollectionNode or an IndexNode.

* extend existing "collect-in-cluster" optimizer rule to run grouping, counting
  and deduplication on the DB servers in several cases, so that the coordinator
  will only need to sum up the potentially smaller results from the individual shards.

  The following types of COLLECT queries are covered now:
  - RETURN DISTINCT expr
  - COLLECT WITH COUNT INTO ...
  - COLLECT var1 = expr1, ..., varn = exprn (WITH COUNT INTO ...), without INTO or KEEP
  - COLLECT var1 = expr1, ..., varn = exprn AGGREGATE ..., without INTO or KEEP, for
    aggregate functions COUNT/LENGTH, SUM, MIN and MAX.

* honor specified COLLECT method in AQL COLLECT options

  for example, when the user explicitly asks for the COLLECT method
  to be `sorted`, the optimizer will now not produce an alternative
  version of the plan using the hash method.

  additionally, if the user explcitly asks for the COLLECT method to
  be `hash`, the optimizer will now change the existing plan to use
  the hash method if possible instead of just creating an alternative
  plan.

  `COLLECT ... OPTIONS { method: 'sorted' }` => always use sorted method
  `COLLECT ... OPTIONS { method: 'hash' }`   => use hash if this is technically possible
  `COLLECT ...` (no options)                 => create a plan using sorted, and another plan using hash method

* added bulk document lookups for MMFiles engine, which will improve the performance
  of document lookups from an inside an index in case the index lookup produces many
  documents


v3.3.8 (2018-04-24)
-------------------

* included version of ArangoDB Starter (`arangodb` binary) updated to v0.10.11,
  see [Starter changelog](https://github.com/arangodb-helper/arangodb/blob/master/CHANGELOG.md)

* added arangod startup option `--dump-options` to print all configuration parameters
  as a JSON object

* fixed: (Enterprise only) If you restore a SmartGraph where the collections
  are still existing and are supposed to be dropped on restore we ended up in
  duplicate name error. This is now gone and the SmartGraph is correctly restored.

* fix lookups by `_id` in smart graph edge collections

* improve startup resilience in case there are datafile errors (MMFiles)

  also allow repairing broken VERSION files automatically on startup by
  specifying the option `--database.ignore-datafile-errors true`

* fix issue #4582: UI query editor now supports usage of empty string as bind parameter value

* fixed internal issue #2148: Number of documents found by filter is misleading in web UI

* added startup option `--database.required-directory-state`

  using this option it is possible to require the database directory to be
  in a specific state on startup. the options for this value are:

  - non-existing: database directory must not exist
  - existing: database directory must exist
  - empty: database directory must exist but be empty
  - populated: database directory must exist and contain specific files already
  - any: any state allowed

* field "$schema" in Foxx manifest.json files no longer produce warnings

* added `@arangodb/locals` module to expose the Foxx service context as an
  alternative to using `module.context` directly.

* `db._executeTransaction` now accepts collection objects as collections.

* supervision can be put into maintenance mode


v3.3.7 (2018-04-11)
-------------------

* added hidden option `--query.registry-ttl` to control the lifetime of cluster AQL
  query parts

* fixed internal issue #2237: AQL queries on collections with replicationFactor:
  "satellite" crashed arangod in single server mode

* fixed restore of satellite collections: replicationFactor was set to 1 during
  restore

* fixed dump and restore of smart graphs:
  a) The dump will not include the hidden shadow collections anymore, they were dumped
     accidentially and only contain duplicated data.
  b) Restore will now ignore hidden shadow collections as all data is contained
     in the smart-edge collection. You can manually include these collections from an
     old dump (3.3.5 or earlier) by using `--force`.
  c) Restore of a smart-graph will now create smart collections properly instead
     of getting into `TIMEOUT_IN_CLUSTER_OPERATION`

* fixed issue in AQL query optimizer rule "restrict-to-single-shard", which
  may have sent documents to a wrong shard in AQL INSERT queries that specified
  the value for `_key` using an expression (and not a constant value)
  Important: if you were affected by this bug in v3.3.5 it is required that you
  recreate your dataset in v3.3.6 (i.e. dumping and restoring) instead of doing
  a simple binary upgrade

* added /_admin/status HTTP API for debugging purposes

* added ArangoShell helper function for packaging all information about an
  AQL query so it can be run and analyzed elsewhere:

  query = "FOR doc IN mycollection FILTER doc.value > 42 RETURN doc";
  require("@arangodb/aql/explainer").debugDump("/tmp/query-debug-info", query);

  Entitled users can send the generated file to the ArangoDB support to facilitate
  reproduction and debugging.

* added hidden option `--server.ask-jwt-secret`. This is an internal option
  for debugging and should not be exposed to end-users.

* fix for internal issue #2215. supervision will now wait for agent to
  fully prepare before adding 10 second grace period after leadership change

* fixed internal issue #2215's FailedLeader timeout bug

v3.3.5 (2018-03-28)
-------------------

* fixed issue #4934: Wrong used GeoIndex depending on FILTER order

* make build id appear in startup log message alongside with other version info

* make AQL data modification operations that are sent to all shards and that are
  supposed to return values (i.e. `RETURN OLD` or `RETURN NEW`) not return fake
  empty result rows if the document to be updated/replaced/removed was not present
  on the target shard

* added AQL optimizer rule `restrict-to-single-shard`

  This rule will kick in if a collection operation (index lookup or data
  modification operation) will only affect a single shard, and the operation can be
  restricted to the single shard and is not applied for all shards. This optimization
  can be applied for queries that access a collection only once in the query, and that
  do not use traversals, shortest path queries and that do not access collection data
  dynamically using the `DOCUMENT`, `FULLTEXT`, `NEAR` or `WITHIN` AQL functions.
  Additionally, the optimizer will only pull off this optimization if can safely
  determine the values of all the collection's shard keys from the query, and when the
  shard keys are covered by a single index (this is always true if the shard key is
  the default `_key`)

* display missing attributes of GatherNodes in AQL explain output

* make AQL optimizer rule `undistribute-remove-after-enum-coll` fire in a few
  more cases in which it is possible

* slightly improve index selection for the RocksDB engine when there are multiple
  competing indexes with the same attribute prefixes, but different amount of
  attributes covered. In this case, the more specialized index will be preferred
  now

* fix issue #4924: removeFollower now prefers to remove the last follower(s)

* added "collect-in-cluster" optimizer rule to have COLLECT WITH COUNT queries
  without grouping being executed on the DB servers and the coordinator only summing
  up the counts from the individual shards

* fixed issue #4900: Nested FOR query uses index but ignores other filters

* properly exit v8::Context in one place where it was missing before

* added hidden option `--cluster.index-create-timeout` for controlling the
  default value of the index creation timeout in cluster
  under normal circumstances, this option does not need to be adjusted

* increase default timeout for index creation in cluster to 3600s

* fixed issue #4843: Query-Result has more Docs than the Collection itself

* fixed the behavior of ClusterInfo when waiting for current to catch
  up with plan in create collection.

* fixed issue #4827: COLLECT on edge _to field doesn't group distinct values as expected (MMFiles)


v3.3.4 (2018-03-01)
-------------------

* fix AQL `fullCount` result value in some cluster cases when it was off a bit

* fix issue #4651: Simple query taking forever until a request timeout error

* fix issue #4657: fixed incomplete content type header

* Vastly improved the Foxx Store UI

* fix issue #4677: AQL WITH with bind parameters results in "access after data-modification"
  for two independent UPSERTs

* remove unused startup option `--ldap.permissions-attribute-name`

* fix issue #4457: create /var/tmp/arangod with correct user in supervisor mode

* remove long disfunctional admin/long_echo handler

* fixed Foxx API:

  * PUT /_api/foxx/service: Respect force flag
  * PATCH /_api/foxx/service: Check whether a service under given mount exists

* internal issue #1726: supervision failed to remove multiple servers
  from health monitoring at once.

* more information from inception, why agent is activated

* fixed a bug where supervision tried to deal with shards of virtual collections

* fix internal issue #1770: collection creation using distributeShardsLike yields
  errors and did not distribute shards correctly in the following cases:
  1. If numberOfShards * replicationFactor % nrDBServers != 0
     (shards * replication is not divisible by DBServers).
  2. If there was failover / move shard case on the leading collection
     and creating the follower collection afterwards.

* fix timeout issues in replication client expiration

* added missing edge filter to neighbors-only traversals
  in case a filter condition was moved into the traverser and the traversal was
  executed in breadth-first mode and was returning each visited vertex exactly
  once, and there was a filter on the edges of the path and the resulting vertices
  and edges were not used later, the edge filter was not applied

* fixed issue #4160: Run arangod with "--database.auto-upgrade" option always crash silently without error log

* fix internal issue #1848: AQL optimizer was trying to resolve attribute accesses
  to attributes of constant object values at query compile time, but only did so far
  the very first attribute in each object

  this fixes https://stackoverflow.com/questions/48648737/beginner-bug-in-for-loops-from-objects

* fix inconvenience: If we want to start server with a non-existing
  --javascript.app-path it will now be created (if possible)

* fixed: REST API `POST _api/foxx` now returns HTTP code 201 on success, as documented.
         returned 200 before.

* fixed: REST API `PATCH _api/foxx/dependencies` now updates the existing dependencies
         instead of replacing them.

* fixed: Foxx upload of single javascript file. You now can upload via http-url pointing
         to a javascript file.

* fixed issue #4395: If your foxx app includes an `APP` folder it got
         accidently removed by selfhealing this is not the case anymore.

* fixed internal issue #1969 - command apt-get purge/remove arangodb3e was failing


v3.3.3 (2018-01-16)
-------------------

* fix issue #4272: VERSION file keeps disappearing

* fix internal issue #81: quotation marks disappeared when switching table/json
  editor in the query editor ui

* added option `--rocksdb.throttle` to control whether write-throttling is enabled
  Write-throttling is turned on by default, to reduce chances of compactions getting
  too far behind and blocking incoming writes.

* fixed issue #4308: Crash when getter for error.name throws an error (on Windows)

* UI: fixed a query editor caching and parsing issue

* Fixed internal issue #1683: fixes an UI issue where a collection name gets wrongly cached
  within the documents overview of a collection.

* Fixed an issue with the index estimates in RocksDB in the case a transaction is aborted.
  Former the index estimates were modified if the transaction commited or not.
  Now they will only be modified if the transaction commited successfully.

* UI: optimized login view for very small screen sizes

* Truncate in RocksDB will now do intermediate commits every 10.000 documents
  if truncate fails or the server crashes during this operation all deletes
  that have been commited so far are persisted.

* make the default value of `--rocksdb.block-cache-shard-bits` use the RocksDB
  default value. This will mostly mean the default number block cache shard
  bits is lower than before, allowing each shard to store more data and cause
  less evictions from block cache

* issue #4222: Permission error preventing AQL query import / export on webui

* UI: optimized error messages for invalid query bind parameter

* UI: upgraded swagger ui to version 3.9.0

* issue #3504: added option `--force-same-database` for arangorestore

  with this option set to true, it is possible to make any arangorestore attempt
  fail if the specified target database does not match the database name
  specified in the source dump's "dump.json" file. it can thus be used to
  prevent restoring data into the "wrong" database

  The option is set to `false` by default to ensure backwards-compatibility

* make the default value of `--rocksdb.block-cache-shard-bits` use the RocksDB
  default value. This will mostly mean the default number block cache shard
  bits is lower than before, allowing each shard to store more data and cause
  less evictions from block cache

* fixed issue #4255: AQL SORT consuming too much memory

* fixed incorrect persistence of RAFT vote and term


v3.3.2 (2018-01-04)
-------------------

* fixed issue #4199: Internal failure: JavaScript exception in file 'arangosh.js'
  at 98,7: ArangoError 4: Expecting type String

* fixed issue in agency supervision with a good server being left in
  failedServers

* distinguish isReady and allInSync in clusterInventory

* fixed issue #4197: AQL statement not working in 3.3.1 when upgraded from 3.2.10

* do not reuse collection ids when restoring collections from a dump, but assign new collection ids, this should prevent collection id conflicts


v3.3.1 (2017-12-28)
-------------------

* UI: displayed wrong wfs property for a collection when using RocksDB as
  storage engine

* added `--ignore-missing` option to arangoimp
  this option allows importing lines with less fields than specified in the CSV
  header line

* changed misleading error message from "no leader" to "not a leader"

* optimize usage of AQL FULLTEXT index function to a FOR loop with index
  usage in some cases
  When the optimization is applied, this especially speeds up fulltext index
  queries in the cluster

* UI: improved the behavior during collection creation in a cluster environment

* Agency lockup fixes for very small machines.

* Agency performance improvement by finer grained locking.

* Use steady_clock in agency whereever possible.

* Agency prevent Supervision thread crash.

* Fix agency integer overflow in timeout calculation.


v3.3.0 (2012-12-14)
-------------------

* release version

* added a missing try/catch block in the supervision thread


v3.3.rc8 (2017-12-12)
---------------------

* UI: fixed broken Foxx configuration keys. Some valid configuration values
  could not be edited via the ui.

* UI: pressing the return key inside a select2 box no longer triggers the modal's
  success function

* UI: coordinators and db servers are now in sorted order (ascending)


v3.3.rc7 (2017-12-07)
---------------------

* fixed issue #3741: fix terminal color output in Windows

* UI: fixed issue #3822: disabled name input field for system collections

* fixed issue #3640: limit in subquery

* fixed issue #3745: Invalid result when using OLD object with array attribute in UPSERT statement

* UI: edge collections were wrongly added to from and to vertices select box during graph creation

* UI: added not found views for documents and collections

* UI: using default user database api during database creation now

* UI: the graph viewer backend now picks one random start vertex of the
  first 1000 documents instead of calling any(). The implementation of
  "any" is known to scale bad on huge collections with RocksDB.

* UI: fixed disappearing of the navigation label in some case special case

* UI: the graph viewer now displays updated label values correctly.
  Additionally the included node/edge editor now closes automatically
  after a successful node/edge update.

* fixed issue #3917: traversals with high maximal depth take extremely long
  in planning phase.


v3.3.rc4 (2017-11-28)
---------------------

* minor bug-fixes


v3.3.rc3 (2017-11-24)
---------------------

* bug-fixes


v3.3.rc2 (2017-11-22)
---------------------

* UI: document/edge editor now remembering their modes (e.g. code or tree)

* UI: optimized error messages for invalid graph definitions. Also fixed a
  graph renderer cleanup error.

* UI: added a delay within the graph viewer while changing the colors of the
  graph. Necessary due different browser behaviour.

* added options `--encryption.keyfile` and `--encryption.key-generator` to arangodump
  and arangorestore

* UI: the graph viewer now displays updated label values correctly.
  Additionally the included node/edge editor now closes automatically
  after a successful node/edge update.

* removed `--recycle-ids` option for arangorestore

  using that option could have led to problems on the restore, with potential
  id conflicts between the originating server (the source dump server) and the
  target server (the restore server)


v3.3.rc1 (2017-11-17)
---------------------

* add readonly mode REST API

* allow compilation of ArangoDB source code with g++ 7

* upgrade minimum required g++ compiler version to g++ 5.4
  That means ArangoDB source code will not compile with g++ 4.x or g++ < 5.4 anymore.

* AQL: during a traversal if a vertex is not found. It will not print an ERROR to the log and continue
  with a NULL value, but will register a warning at the query and continue with a NULL value.
  The situation is not desired as an ERROR as ArangoDB can store edges pointing to non-existing
  vertex which is perfectly valid, but it may be a n issue on the data model, so users
  can directly see it on the query now and do not "by accident" have to check the LOG output.

* introduce `enforceReplicationFactor` attribute for creating collections:
  this optional parameter controls if the coordinator should bail out during collection
  creation if there are not enough DBServers available for the desired `replicationFactor`.

* fixed issue #3516: Show execution time in arangosh

  this change adds more dynamic prompt components for arangosh
  The following components are now available for dynamic prompts,
  settable via the `--console.prompt` option in arangosh:

  - '%t': current time as timestamp
  - '%a': elpased time since ArangoShell start in seconds
  - '%p': duration of last command in seconds
  - '%d': name of current database
  - '%e': current endpoint
  - '%E': current endpoint without protocol
  - '%u': current user

  The time a command takes can be displayed easily by starting arangosh with `--console.prompt "%p> "`.

* make the ArangoShell refill its collection cache when a yet-unknown collection
  is first accessed. This fixes the following problem:

      arangosh1> db._collections();  // shell1 lists all collections
      arangosh2> db._create("test"); // shell2 now creates a new collection 'test'
      arangosh1> db.test.insert({}); // shell1 is not aware of the collection created
                                     // in shell2, so the insert will fail

* make AQL `DISTINCT` not change the order of the results it is applied on

* incremental transfer of initial collection data now can handle partial
  responses for a chunk, allowing the leader/master to send smaller chunks
  (in terms of HTTP response size) and limit memory usage

  this optimization is only active if client applications send the "offset" parameter
  in their requests to PUT `/_api/replication/keys/<id>?type=docs`

* initial creation of shards for cluster collections is now faster with
  `replicationFactor` values bigger than 1. this is achieved by an optimization
  for the case when the collection on the leader is still empty

* potential fix for issue #3517: several "filesystem full" errors in logs
  while there's a lot of disk space

* added C++ implementations for AQL function `SUBSTRING()`, `LEFT()`, `RIGHT()` and `TRIM()`

* show C++ function name of call site in ArangoDB log output

  this requires option `--log.line-number` to be set to *true*

* UI: added word wrapping to query editor

* UI: fixed wrong user attribute name validation, issue #3228

* make AQL return a proper error message in case of a unique key constraint
  violation. previously it only returned the generic "unique constraint violated"
  error message but omitted the details about which index caused the problem.

  This addresses https://stackoverflow.com/questions/46427126/arangodb-3-2-unique-constraint-violation-id-or-key

* added option `--server.local-authentication`

* UI: added user roles

* added config option `--log.color` to toggle colorful logging to terminal

* added config option `--log.thread-name` to additionally log thread names

* usernames must not start with `:role:`, added new options:
    --server.authentication-timeout
    --ldap.roles-attribute-name
    --ldap.roles-transformation
    --ldap.roles-search
    --ldap.superuser-role
    --ldap.roles-include
    --ldap.roles-exclude

* performance improvements for full collection scans and a few other operations
  in MMFiles engine

* added `--rocksdb.encryption-key-generator` for enterprise

* removed `--compat28` parameter from arangodump and replication API

  older ArangoDB versions will no longer be supported by these tools.

* increase the recommended value for `/proc/sys/vm/max_map_count` to a value
  eight times as high as the previous recommended value. Increasing the
  values helps to prevent an ArangoDB server from running out of memory mappings.

  The raised minimum recommended value may lead to ArangoDB showing some startup
  warnings as follows:

      WARNING {memory} maximum number of memory mappings per process is 65530, which seems too low. it is recommended to set it to at least 512000
      WARNING {memory} execute 'sudo sysctl -w "vm.max_map_count=512000"'

* Foxx now warns about malformed configuration/dependency names and aliases in the manifest.


v3.2.16 (2018-07-12)
--------------------

* make edge cache initialization and invalidation more portable by avoiding memset
  on non-POD types

* fixed internal issue #2256: ui, document id not showing up when deleting a document

* fixed issue #5400: Unexpected AQL Result

* Fixed issue #5035: fixed a vulnerability issue within the web ui's index view

* issue one HTTP call less per cluster AQL query

* self heal during a Foxx service install, upgrade or replace no longer breaks
  the respective operation

* inception was ignoring leader's configuration

* more patient agency tests to allow for ASAN tests to successfully finish

* fixed for agent coming back to agency with changed endpoint and
  total data loss

* fixed agency restart from compaction without data


v3.2.15 (2018-05-13)
--------------------

* upgraded arangodb starter version to 0.11.2

* make /_api/index and /_api/database REST handlers use the scheduler's internal
  queue, so they do not run in an I/O handling thread

* fixed issue #3811: gharial api is now checking existence of _from and _to vertices
  during edge creation


v3.2.14 (2018-04-20)
--------------------

* field "$schema" in Foxx manifest.json files no longer produce warnings

* added `@arangodb/locals` module to expose the Foxx service context as an
  alternative to using `module.context` directly.

* the internal implementation of REST API `/_api/simple/by-example` now uses
  C++ instead of JavaScript

* supervision can be switched to maintenance mode f.e. for rolling upgrades


v3.2.13 (2018-04-13)
--------------------

* improve startup resilience in case there are datafile errors (MMFiles)

  also allow repairing broken VERSION files automatically on startup by
  specifying the option `--database.ignore-datafile-errors true`

* fix issue #4582: UI query editor now supports usage of empty string as bind parameter value

* fix issue #4924: removeFollower now prefers to remove the last follower(s)

* fixed issue #4934: Wrong used GeoIndex depending on FILTER order

* fixed the behavior of clusterinfo when waiting for current to catch
  up with plan in create collection.

* fix for internal issue #2215. supervision will now wait for agent to
  fully prepare before adding 10 second grace period after leadership change

* fixed interal issue #2215 FailedLeader timeout bug


v3.2.12 (2018-02-27)
--------------------

* remove long disfunctional admin/long_echo handler

* fixed Foxx API:

  * PUT /_api/foxx/service: Respect force flag
  * PATCH /_api/foxx/service: Check whether a service under given mount exists

* fix issue #4457: create /var/tmp/arangod with correct user in supervisor mode

* fix internal issue #1848

  AQL optimizer was trying to resolve attribute accesses
  to attributes of constant object values at query compile time, but only did so far
  the very first attribute in each object

  this fixes https://stackoverflow.com/questions/48648737/beginner-bug-in-for-loops-from-objects

* fix inconvenience: If we want to start server with a non-existing
  --javascript.app-path it will now be created (if possible)

* fixed: REST API `POST _api/foxx` now returns HTTP code 201 on success, as documented.
         returned 200 before.

* fixed: REST API `PATCH _api/foxx/dependencies` now updates the existing dependencies
         instead of replacing them.

* fixed: Foxx upload of single javascript file. You now can upload via http-url pointing
         to a javascript file.

* fixed issue #4395: If your foxx app includes an `APP` folder it got accidently removed by selfhealing
         this is not the case anymore.

* fix internal issue 1770: collection creation using distributeShardsLike yields
  errors and did not distribute shards correctly in the following cases:
  1. If numberOfShards * replicationFactor % nrDBServers != 0
     (shards * replication is not divisible by DBServers).
  2. If there was failover / move shard case on the leading collection
     and creating the follower collection afterwards.

* fix timeout issues in replication client expiration

+ fix some inconsistencies in replication for RocksDB engine that could have led
  to some operations not being shipped from master to slave servers

* fix issue #4272: VERSION file keeps disappearing

* fix internal issue #81: quotation marks disappeared when switching table/json
  editor in the query editor ui

* make the default value of `--rocksdb.block-cache-shard-bits` use the RocksDB
  default value. This will mostly mean the default number block cache shard
  bits is lower than before, allowing each shard to store more data and cause
  less evictions from block cache

* fix issue #4393: broken handling of unix domain sockets in
  JS_Download

* fix internal bug #1726: supervision failed to remove multiple
  removed servers from health UI

* fixed internal issue #1969 - command apt-get purge/remove arangodb3e was failing

* fixed a bug where supervision tried to deal with shards of virtual collections


v3.2.11 (2018-01-17)
--------------------

* Fixed an issue with the index estimates in RocksDB in the case a transaction is aborted.
  Former the index estimates were modified if the transaction commited or not.
  Now they will only be modified if the transaction commited successfully.

* Truncate in RocksDB will now do intermediate commits every 10.000 documents
  if truncate fails or the server crashes during this operation all deletes
  that have been commited so far are persisted.

* fixed issue #4308: Crash when getter for error.name throws an error (on Windows)

* UI: fixed a query editor caching and parsing issue for arrays and objects

* Fixed internal issue #1684: Web UI: saving arrays/objects as bind parameters faulty

* Fixed internal issue #1683: fixes an UI issue where a collection name gets wrongly cached
  within the documents overview of a collection.

* issue #4222: Permission error preventing AQL query import / export on webui

* UI: optimized login view for very small screen sizes

* UI: Shard distribution view now has an accordion view instead of displaying
  all shards of all collections at once.

* UI: optimized error messages for invalid query bind parameter

* fixed missing transaction events in RocksDB asynchronous replication

* fixed issue #4255: AQL SORT consuming too much memory

* fixed issue #4199: Internal failure: JavaScript exception in file 'arangosh.js'
  at 98,7: ArangoError 4: Expecting type String

* fixed issue #3818: Foxx configuration keys cannot contain spaces (will not save)

* UI: displayed wrong "waitForSync" property for a collection when
  using RocksDB as storage engine

* prevent binding to the same combination of IP and port on Windows

* fixed incorrect persistence of RAFT vote and term


v3.2.10 (2017-12-22)
--------------------

* replication: more robust initial sync

* fixed a bug in the RocksDB engine that would prevent recalculated
  collection counts to be actually stored

* fixed issue #4095: Inconsistent query execution plan

* fixed issue #4056: Executing empty query causes crash

* fixed issue #4045: Out of memory in `arangorestore` when no access
  rights to dump files

* fixed issue #3031: New Graph: Edge definitions with edges in
  fromCollections and toCollections

* fixed issue #2668: UI: when following wrong link from edge to vertex in
  nonexisting collection misleading error is printed

* UI: improved the behavior during collection creation in a cluster environment

* UI: the graph viewer backend now picks one random start vertex of the
  first 1000 documents instead of calling any(). The implementation of
  any is known to scale bad on huge collections with rocksdb.

* fixed snapshots becoming potentially invalid after intermediate commits in
  the RocksDB engine

* backport agency inquire API changes

* fixed issue #3822: Field validation error in ArangoDB UI - Minor

* UI: fixed disappearing of the navigation label in some cases

* UI: fixed broken foxx configuration keys. Some valid configuration values
  could not be edited via the ui.

* fixed issue #3640: limit in subquery

* UI: edge collections were wrongly added to from and to vertices select
  box during graph creation

* fixed issue #3741: fix terminal color output in Windows

* fixed issue #3917: traversals with high maximal depth take extremely long
  in planning phase.

* fix equality comparison for MMFiles documents in AQL functions UNIQUE
  and UNION_DISTINCT


v3.2.9 (2017-12-04)
-------------------

* under certain conditions, replication could stop. Now fixed by adding an
  equality check for requireFromPresent tick value

* fixed locking for replication context info in RocksDB engine
  this fixes undefined behavior when parallel requests are made to the
  same replication context

* UI: added not found views for documents and collections

* fixed issue #3858: Foxx queues stuck in 'progress' status

* allow compilation of ArangoDB source code with g++ 7

* fixed issue #3224: Issue in the Foxx microservices examples

* fixed a deadlock in user privilege/permission change routine

* fixed a deadlock on server shutdown

* fixed some collection locking issues in MMFiles engine

* properly report commit errors in AQL write queries to the caller for the
  RocksDB engine

* UI: optimized error messages for invalid graph definitions. Also fixed a
  graph renderer cleanrenderer cleanup error.

* UI: document/edge editor now remembering their modes (e.g. code or tree)

* UI: added a delay within the graph viewer while changing the colors of the
  graph. Necessary due different browser behaviour.

* fix removal of failed cluster nodes via web interface

* back port of ClusterComm::wait fix in devel
  among other things this fixes too eager dropping of other followers in case
  one of the followers does not respond in time

* transact interface in agency should not be inquired as of now

* inquiry tests and blocking of inquiry on AgencyGeneralTransaction

v3.2.8 (2017-11-18)
-------------------

* fixed a race condition occuring when upgrading via linux package manager

* fixed authentication issue during replication


v3.2.7 (2017-11-13)
-------------------

* Cluster customers, which have upgraded from 3.1 to 3.2 need to upgrade
  to 3.2.7. The cluster supervision is otherwise not operational.

* Fixed issue #3597: AQL with path filters returns unexpected results
  In some cases breadth first search in combination with vertex filters
  yields wrong result, the filter was not applied correctly.

* fixed some undefined behavior in some internal value caches for AQL GatherNodes
  and SortNodes, which could have led to sorted results being effectively not
  correctly sorted.

* make the replication applier for the RocksDB engine start automatically after a
  restart of the server if the applier was configured with its `autoStart` property
  set to `true`. previously the replication appliers were only automatically restarted
  at server start for the MMFiles engine.

* fixed arangodump batch size adaptivity in cluster mode and upped default batch size
  for arangodump

  these changes speed up arangodump in cluster context

* smart graphs now return a proper inventory in response to replication inventory
  requests

* fixed issue #3618: Inconsistent behavior of OR statement with object bind parameters

* only users with read/write rights on the "_system" database can now execute
  "_admin/shutdown" as well as modify properties of the write-ahead log (WAL)

* increase default maximum number of V8 contexts to at least 16 if not explicitly
  configured otherwise.
  the procedure for determining the actual maximum value of V8 contexts is unchanged
  apart from the value `16` and works as follows:
  - if explicitly set, the value of the configuration option `--javascript.v8-contexts`
    is used as the maximum number of V8 contexts
  - when the option is not set, the maximum number of V8 contexts is determined
    by the configuration option `--server.threads` if that option is set. if
    `--server.threads` is not set, then the maximum number of V8 contexts is the
    server's reported hardware concurrency (number of processors visible
    to the arangod process). if that would result in a maximum value of less than 16
    in any of these two cases, then the maximum value will be increased to 16.

* fixed issue #3447: ArangoError 1202: AQL: NotFound: (while executing) when
  updating collection

* potential fix for issue #3581: Unexpected "rocksdb unique constraint
  violated" with unique hash index

* fixed geo index optimizer rule for geo indexes with a single (array of coordinates)
  attribute.

* improved the speed of the shards overview in cluster (API endpoint /_api/cluster/shardDistribution API)
  It is now guaranteed to return after ~2 seconds even if the entire cluster is unresponsive.

* fix agency precondition check for complex objects
  this fixes issues with several CAS operations in the agency

* several fixes for agency restart and shutdown

* the cluster-internal representation of planned collection objects is now more
  lightweight than before, using less memory and not allocating any cache for indexes
  etc.

* fixed issue #3403: How to kill long running AQL queries with the browser console's
  AQL (display issue)

* fixed issue #3549: server reading ENGINE config file fails on common standard
  newline character

* UI: fixed error notifications for collection modifications

* several improvements for the truncate operation on collections:

  * the timeout for the truncate operation was increased in cluster mode in
    order to prevent too frequent "could not truncate collection" errors

  * after a truncate operation, collections in MMFiles still used disk space.
    to reclaim disk space used by truncated collection, the truncate actions
    in the web interface and from the ArangoShell now issue an extra WAL flush
    command (in cluster mode, this command is also propagated to all servers).
    the WAL flush allows all servers to write out any pending operations into the
    datafiles of the truncated collection. afterwards, a final journal rotate
    command is sent, which enables the compaction to entirely remove all datafiles
    and journals for the truncated collection, so that all disk space can be
    reclaimed

  * for MMFiles a special method will be called after a truncate operation so that
    all indexes of the collection can free most of their memory. previously some
    indexes (hash and skiplist indexes) partially kept already allocated memory
    in order to avoid future memory allocations

  * after a truncate operation in the RocksDB engine, an additional compaction
    will be triggered for the truncated collection. this compaction removes all
    deletions from the key space so that follow-up scans over the collection's key
    range do not have to filter out lots of already-removed values

  These changes make truncate operations potentially more time-consuming than before,
  but allow for memory/disk space savings afterwards.

* enable JEMalloc background threads for purging and returning unused memory
  back to the operating system (Linux only)

  JEMalloc will create its background threads on demand. The number of background
  threads is capped by the number of CPUs or active arenas. The background threads run
  periodically and purge unused memory pages, allowing memory to be returned to the
  operating system.

  This change will make the arangod process create several additional threads.
  It is accompanied by an increased `TasksMax` value in the systemd service configuration
  file for the arangodb3 service.

* upgraded bundled V8 engine to bugfix version v5.7.492.77

  this upgrade fixes a memory leak in upstream V8 described in
  https://bugs.chromium.org/p/v8/issues/detail?id=5945 that will result in memory
  chunks only getting uncommitted but not unmapped


v3.2.6 (2017-10-26)
-------------------

* UI: fixed event cleanup in cluster shards view

* UI: reduced cluster dashboard api calls

* fixed a permission problem that prevented collection contents to be displayed
  in the web interface

* removed posix_fadvise call from RocksDB's PosixSequentialFile::Read(). This is
  consistent with Facebook PR 2573 (#3505)

  this fix should improve the performance of the replication with the RocksDB
  storage engine

* allow changing of collection replication factor for existing collections

* UI: replicationFactor of a collection is now changeable in a cluster
  environment

* several fixes for the cluster agency

* fixed undefined behavior in the RocksDB-based geo index

* fixed Foxxmaster failover

* purging or removing the Debian/Ubuntu arangodb3 packages now properly stops
  the arangod instance before actuallying purging or removing


v3.2.5 (2017-10-16)
-------------------

* general-graph module and _api/gharial now accept cluster options
  for collection creation. It is now possible to set replicationFactor and
  numberOfShards for all collections created via this graph object.
  So adding a new collection will not result in a singleShard and
  no replication anymore.

* fixed issue #3408: Hard crash in query for pagination

* minimum number of V8 contexts in console mode must be 2, not 1. this is
  required to ensure the console gets one dedicated V8 context and all other
  operations have at least one extra context. This requirement was not enforced
  anymore.

* fixed issue #3395: AQL: cannot instantiate CollectBlock with undetermined
  aggregation method

* UI: fixed wrong user attribute name validation, issue #3228

* fix potential overflow in CRC marker check when a corrupted CRC marker
  is found at the very beginning of an MMFiles datafile

* UI: fixed unresponsive events in cluster shards view

* Add statistics about the V8 context counts and number of available/active/busy
  threads we expose through the server statistics interface.


v3.2.4 (2017-09-26)
-------------------

* UI: no default index selected during index creation

* UI: added replicationFactor option during SmartGraph creation

* make the MMFiles compactor perform less writes during normal compaction
  operation

  This partially fixes issue #3144

* make the MMFiles compactor configurable

  The following options have been added:

* `--compaction.db-sleep-time`: sleep interval between two compaction runs
    (in s)
  * `--compaction.min-interval"`: minimum sleep time between two compaction
     runs (in s)
  * `--compaction.min-small-data-file-size`: minimal filesize threshold
    original datafiles have to be below for a compaction
  * `--compaction.dead-documents-threshold`: minimum unused count of documents
    in a datafile
  * `--compaction.dead-size-threshold`: how many bytes of the source data file
    are allowed to be unused at most
  * `--compaction.dead-size-percent-threshold`: how many percent of the source
    datafile should be unused at least
  * `--compaction.max-files`: Maximum number of files to merge to one file
  * `--compaction.max-result-file-size`: how large may the compaction result
    file become (in bytes)
  * `--compaction.max-file-size-factor`: how large the resulting file may
    be in comparison to the collection's `--database.maximal-journal-size' setting`

* fix downwards-incompatibility in /_api/explain REST handler

* fix Windows implementation for fs.getTempPath() to also create a
  sub-directory as we do on linux

* fixed a multi-threading issue in cluster-internal communication

* performance improvements for traversals and edge lookups

* removed internal memory zone handling code. the memory zones were a leftover
  from the early ArangoDB days and did not provide any value in the current
  implementation.

* (Enterprise only) added `skipInaccessibleCollections` option for AQL queries:
  if set, AQL queries (especially graph traversals) will treat collections to
  which a user has no access rights to as if these collections were empty.

* adjusted scheduler thread handling to start and stop less threads in
  normal operations

* leader-follower replication catchup code has been rewritten in C++

* early stage AQL optimization now also uses the C++ implementations of
  AQL functions if present. Previously it always referred to the JavaScript
  implementations and ignored the C++ implementations. This change gives
  more flexibility to the AQL optimizer.

* ArangoDB tty log output is now colored for log messages with levels
  FATAL, ERR and WARN.

* changed the return values of AQL functions `REGEX_TEST` and `REGEX_REPLACE`
  to `null` when the input regex is invalid. Previous versions of ArangoDB
  partly returned `false` for invalid regexes and partly `null`.

* added `--log.role` option for arangod

  When set to `true`, this option will make the ArangoDB logger print a single
  character with the server's role into each logged message. The roles are:

  - U: undefined/unclear (used at startup)
  - S: single server
  - C: coordinator
  - P: primary
  - A: agent

  The default value for this option is `false`, so no roles will be logged.


v3.2.3 (2017-09-07)
-------------------

* fixed issue #3106: orphan collections could not be registered in general-graph module

* fixed wrong selection of the database inside the internal cluster js api

* added startup option `--server.check-max-memory-mappings` to make arangod check
  the number of memory mappings currently used by the process and compare it with
  the maximum number of allowed mappings as determined by /proc/sys/vm/max_map_count

  The default value is `true`, so the checks will be performed. When the current
  number of mappings exceeds 90% of the maximum number of mappings, the creation
  of further V8 contexts will be deferred.

  Note that this option is effective on Linux systems only.

* arangoimp now has a `--remove-attribute` option

* added V8 context lifetime control options
  `--javascript.v8-contexts-max-invocations` and `--javascript.v8-contexts-max-age`

  These options allow specifying after how many invocations a used V8 context is
  disposed, or after what time a V8 context is disposed automatically after its
  creation. If either of the two thresholds is reached, an idl V8 context will be
  disposed.

  The default value of `--javascript.v8-contexts-max-invocations` is 0, meaning that
  the maximum number of invocations per context is unlimited. The default value
  for `--javascript.v8-contexts-max-age` is 60 seconds.

* fixed wrong UI cluster health information

* fixed issue #3070: Add index in _jobs collection

* fixed issue #3125: HTTP Foxx API JSON parsing

* fixed issue #3120: Foxx queue: job isn't running when server.authentication = true

* fixed supervision failure detection and handling, which happened with simultaneous
  agency leadership change


v3.2.2 (2017-08-23)
-------------------

* make "Rebalance shards" button work in selected database only, and not make
  it rebalance the shards of all databases

* fixed issue #2847: adjust the response of the DELETE `/_api/users/database/*` calls

* fixed issue #3075: Error when upgrading arangoDB on linux ubuntu 16.04

* fixed a buffer overrun in linenoise console input library for long input strings

* increase size of the linenoise input buffer to 8 KB

* abort compilation if the detected GCC or CLANG isn't in the range of compilers
  we support

* fixed spurious cluster hangups by always sending AQL-query related requests
  to the correct servers, even after failover or when a follower drops

  The problem with the previous shard-based approach was that responsibilities
  for shards may change from one server to another at runtime, after the query
  was already instanciated. The coordinator and other parts of the query then
  sent further requests for the query to the servers now responsible for the
  shards.
  However, an AQL query must send all further requests to the same servers on
  which the query was originally instanciated, even in case of failover.
  Otherwise this would potentially send requests to servers that do not know
  about the query, and would also send query shutdown requests to the wrong
  servers, leading to abandoned queries piling up and using resources until
  they automatically time out.

* fixed issue with RocksDB engine acquiring the collection count values too
  early, leading to the collection count values potentially being slightly off
  even in exclusive transactions (for which the exclusive access should provide
  an always-correct count value)

* fixed some issues in leader-follower catch-up code, specifically for the
  RocksDB engine

* make V8 log fatal errors to syslog before it terminates the process.
  This change is effective on Linux only.

* fixed issue with MMFiles engine creating superfluous collection journals
  on shutdown

* fixed issue #3067: Upgrade from 3.2 to 3.2.1 reset autoincrement keys

* fixed issue #3044: ArangoDB server shutdown unexpectedly

* fixed issue #3039: Incorrect filter interpretation

* fixed issue #3037: Foxx, internal server error when I try to add a new service

* improved MMFiles fulltext index document removal performance
  and fulltext index query performance for bigger result sets

* ui: fixed a display bug within the slow and running queries view

* ui: fixed a bug when success event triggers twice in a modal

* ui: fixed the appearance of the documents filter

* ui: graph vertex collections not restricted to 10 anymore

* fixed issue #2835: UI detection of JWT token in case of server restart or upgrade

* upgrade jemalloc version to 5.0.1

  This fixes problems with the memory allocator returing "out of memory" when
  calling munmap to free memory in order to return it to the OS.

  It seems that calling munmap on Linux can increase the number of mappings, at least
  when a region is partially unmapped. This can lead to the process exceeding its
  maximum number of mappings, and munmap and future calls to mmap returning errors.

  jemalloc version 5.0.1 does not have the `--enable-munmap` configure option anymore,
  so the problem is avoided. To return memory to the OS eventually, jemalloc 5's
  background purge threads are used on Linux.

* fixed issue #2978: log something more obvious when you log a Buffer

* fixed issue #2982: AQL parse error?

* fixed issue #3125: HTTP Foxx API Json parsing

v3.2.1 (2017-08-09)
-------------------

* added C++ implementations for AQL functions `LEFT()`, `RIGHT()` and `TRIM()`

* fixed docs for issue #2968: Collection _key autoincrement value increases on error

* fixed issue #3011: Optimizer rule reduce-extraction-to-projection breaks queries

* Now allowing to restore users in a sharded environment as well
  It is still not possible to restore collections that are sharded
  differently than by _key.

* fixed an issue with restoring of system collections and user rights.
  It was not possible to restore users into an authenticated server.

* fixed issue #2977: Documentation for db._createDatabase is wrong

* ui: added bind parameters to slow query history view

* fixed issue #1751: Slow Query API should provide bind parameters, webui should display them

* ui: fixed a bug when moving multiple documents was not possible

* fixed docs for issue #2968: Collection _key autoincrement value increases on error

* AQL CHAR_LENGTH(null) returns now 0. Since AQL TO_STRING(null) is '' (string of length 0)

* ui: now supports single js file upload for Foxx services in addition to zip files

* fixed a multi-threading issue in the agency when callElection was called
  while the Supervision was calling updateSnapshot

* added startup option `--query.tracking-with-bindvars`

  This option controls whether the list of currently running queries
  and the list of slow queries should contain the bind variables used
  in the queries or not.

  The option can be changed at runtime using the commands

      // enables tracking of bind variables
      // set to false to turn tracking of bind variables off
      var value = true;
      require("@arangodb/aql/queries").properties({
        trackBindVars: value
      });

* index selectivity estimates are now available in the cluster as well

* fixed issue #2943: loadIndexesIntoMemory not returning the same structure
  as the rest of the collection APIs

* fixed issue #2949: ArangoError 1208: illegal name

* fixed issue #2874: Collection properties do not return `isVolatile`
  attribute

* potential fix for issue #2939: Segmentation fault when starting
  coordinator node

* fixed issue #2810: out of memory error when running UPDATE/REPLACE
  on medium-size collection

* fix potential deadlock errors in collector thread

* disallow the usage of volatile collections in the RocksDB engine
  by throwing an error when a collection is created with attribute
  `isVolatile` set to `true`.
  Volatile collections are unsupported by the RocksDB engine, so
  creating them should not succeed and silently create a non-volatile
  collection

* prevent V8 from issuing SIGILL instructions when it runs out of memory

  Now arangod will attempt to log a FATAL error into its logfile in case V8
  runs out of memory. In case V8 runs out of memory, it will still terminate the
  entire process. But at least there should be something in the ArangoDB logs
  indicating what the problem was. Apart from that, the arangod process should
  now be exited with SIGABRT rather than SIGILL as it shouldn't return into the
  V8 code that aborted the process with `__builtin_trap`.

  this potentially fixes issue #2920: DBServer crashing automatically post upgrade to 3.2

* Foxx queues and tasks now ensure that the scripts in them run with the same
  permissions as the Foxx code who started the task / queue

* fixed issue #2928: Offset problems

* fixed issue #2876: wrong skiplist index usage in edge collection

* fixed issue #2868: cname missing from logger-follow results in rocksdb

* fixed issue #2889: Traversal query using incorrect collection id

* fixed issue #2884: AQL traversal uniqueness constraints "propagating" to other traversals? Weird results

* arangoexport: added `--query` option for passing an AQL query to export the result

* fixed issue #2879: No result when querying for the last record of a query

* ui: allows now to edit default access level for collections in database
  _system for all users except the root user.

* The _users collection is no longer accessible outside the arngod process, _queues is always read-only

* added new option "--rocksdb.max-background-jobs"

* removed options "--rocksdb.max-background-compactions", "--rocksdb.base-background-compactions" and "--rocksdb.max-background-flushes"

* option "--rocksdb.compaction-read-ahead-size" now defaults to 2MB

* change Windows build so that RocksDB doesn't enforce AVX optimizations by default
  This fixes startup crashes on servers that do not have AVX CPU extensions

* speed up RocksDB secondary index creation and dropping

* removed RocksDB note in Geo index docs


v3.2.0 (2017-07-20)
-------------------

* fixed UI issues

* fixed multi-threading issues in Pregel

* fixed Foxx resilience

* added command-line option `--javascript.allow-admin-execute`

  This option can be used to control whether user-defined JavaScript code
  is allowed to be executed on server by sending via HTTP to the API endpoint
  `/_admin/execute`  with an authenticated user account.
  The default value is `false`, which disables the execution of user-defined
  code. This is also the recommended setting for production. In test environments,
  it may be convenient to turn the option on in order to send arbitrary setup
  or teardown commands for execution on the server.


v3.2.beta6 (2017-07-18)
-----------------------

* various bugfixes


v3.2.beta5 (2017-07-16)
-----------------------

* numerous bugfixes


v3.2.beta4 (2017-07-04)
-----------------------

* ui: fixed document view _from and _to linking issue for special characters

* added function `db._parse(query)` for parsing an AQL query and returning information about it

* fixed one medium priority and two low priority security user interface
  issues found by owasp zap.

* ui: added index deduplicate options

* ui: fixed renaming of collections for the rocksdb storage engine

* documentation and js fixes for secondaries

* RocksDB storage format was changed, users of the previous beta/alpha versions
  must delete the database directory and re-import their data

* enabled permissions on database and collection level

* added and changed some user related REST APIs
    * added `PUT /_api/user/{user}/database/{database}/{collection}` to change collection permission
    * added `GET /_api/user/{user}/database/{database}/{collection}`
    * added optional `full` parameter to the `GET /_api/user/{user}/database/` REST call

* added user functions in the arangoshell `@arangodb/users` module
    * added `grantCollection` and `revokeCollection` functions
    * added `permission(user, database, collection)` to retrieve collection specific rights

* added "deduplicate" attribute for array indexes, which controls whether inserting
  duplicate index values from the same document into a unique array index will lead to
  an error or not:

      // with deduplicate = true, which is the default value:
      db._create("test");
      db.test.ensureIndex({ type: "hash", fields: ["tags[*]"], deduplicate: true });
      db.test.insert({ tags: ["a", "b"] });
      db.test.insert({ tags: ["c", "d", "c"] }); // will work, because deduplicate = true
      db.test.insert({ tags: ["a"] }); // will fail

      // with deduplicate = false
      db._create("test");
      db.test.ensureIndex({ type: "hash", fields: ["tags[*]"], deduplicate: false });
      db.test.insert({ tags: ["a", "b"] });
      db.test.insert({ tags: ["c", "d", "c"] }); // will not work, because deduplicate = false
      db.test.insert({ tags: ["a"] }); // will fail

  The "deduplicate" attribute is now also accepted by the index creation HTTP
  API endpoint POST /_api/index and is returned by GET /_api/index.

* added optimizer rule "remove-filters-covered-by-traversal"

* Debian/Ubuntu installer: make messages about future package upgrades more clear

* fix a hangup in VST

  The problem happened when the two first chunks of a VST message arrived
  together on a connection that was newly switched to VST.

* fix deletion of outdated WAL files in RocksDB engine

* make use of selectivity estimates in hash, skiplist and persistent indexes
  in RocksDB engine

* changed VM overcommit recommendation for user-friendliness

* fix a shutdown bug in the cluster: a destroyed query could still be active

* do not terminate the entire server process if a temp file cannot be created
  (Windows only)

* fix log output in the front-end, it stopped in case of too many messages


v3.2.beta3 (2017-06-27)
-----------------------

* numerous bugfixes


v3.2.beta2 (2017-06-20)
-----------------------

* potentially fixed issue #2559: Duplicate _key generated on insertion

* fix invalid results (too many) when a skipping LIMIT was used for a
  traversal. `LIMIT x` or `LIMIT 0, x` were not affected, but `LIMIT s, x`
  may have returned too many results

* fix races in SSL communication code

* fix invalid locking in JWT authentication cache, which could have
  crashed the server

* fix invalid first group results for sorted AQL COLLECT when LIMIT
  was used

* fix potential race, which could make arangod hang on startup

* removed `exception` field from transaction error result; users should throw
  explicit `Error` instances to return custom exceptions (addresses issue #2561)

* fixed issue #2613: Reduce log level when Foxx manager tries to self heal missing database

* add a read only mode for users and collection level authorization

* removed `exception` field from transaction error result; users should throw
  explicit `Error` instances to return custom exceptions (addresses issue #2561)

* fixed issue #2677: Foxx disabling development mode creates non-deterministic service bundle

* fixed issue #2684: Legacy service UI not working


v3.2.beta1 (2017-06-12)
-----------------------

* provide more context for index errors (addresses issue #342)

* arangod now validates several OS/environment settings on startup and warns if
  the settings are non-ideal. Most of the checks are executed on Linux systems only.

* fixed issue #2515: The replace-or-with-in optimization rule might prevent use of indexes

* added `REGEX_REPLACE` AQL function

* the RocksDB storage format was changed, users of the previous alpha versions
  must delete the database directory and re-import their data

* added server startup option `--query.fail-on-warning`

  setting this option to `true` will abort any AQL query with an exception if
  it causes a warning at runtime. The value can be overridden per query by
  setting the `failOnWarning` attribute in a query's options.

* added --rocksdb.num-uncompressed-levels to adjust number of non-compressed levels

* added checks for memory managment and warn (i. e. if hugepages are enabled)

* set default SSL cipher suite string to "HIGH:!EXPORT:!aNULL@STRENGTH"

* fixed issue #2469: Authentication = true does not protect foxx-routes

* fixed issue #2459: compile success but can not run with rocksdb

* `--server.maximal-queue-size` is now an absolute maximum. If the queue is
  full, then 503 is returned. Setting it to 0 means "no limit".

* (Enterprise only) added authentication against an LDAP server

* fixed issue #2083: Foxx services aren't distributed to all coordinators

* fixed issue #2384: new coordinators don't pick up existing Foxx services

* fixed issue #2408: Foxx service validation causes unintended side-effects

* extended HTTP API with routes for managing Foxx services

* added distinction between hasUser and authorized within Foxx
  (cluster internal requests are authorized requests but don't have a user)

* arangoimp now has a `--threads` option to enable parallel imports of data

* PR #2514: Foxx services that can't be fixed by self-healing now serve a 503 error

* added `time` function to `@arangodb` module


v3.2.alpha4 (2017-04-25)
------------------------

* fixed issue #2450: Bad optimization plan on simple query

* fixed issue #2448: ArangoDB Web UI takes no action when Delete button is clicked

* fixed issue #2442: Frontend shows already deleted databases during login

* added 'x-content-type-options: nosniff' to avoid MSIE bug

* set default value for `--ssl.protocol` from TLSv1 to TLSv1.2.

* AQL breaking change in cluster:
  The SHORTEST_PATH statement using edge-collection names instead
  of a graph name now requires to explicitly name the vertex-collection names
  within the AQL query in the cluster. It can be done by adding `WITH <name>`
  at the beginning of the query.

  Example:
  ```
  FOR v,e IN OUTBOUND SHORTEST_PATH @start TO @target edges [...]
  ```

  Now has to be:

  ```
  WITH vertices
  FOR v,e IN OUTBOUND SHORTEST_PATH @start TO @target edges [...]
  ```

  This change is due to avoid dead-lock sitations in clustered case.
  An error stating the above is included.

* add implicit use of geo indexes when using SORT/FILTER in AQL, without
  the need to use the special-purpose geo AQL functions `NEAR` or `WITHIN`.

  the special purpose `NEAR` AQL function can now be substituted with the
  following AQL (provided there is a geo index present on the `doc.latitude`
  and `doc.longitude` attributes):

      FOR doc in geoSort
        SORT DISTANCE(doc.latitude, doc.longitude, 0, 0)
        LIMIT 5
        RETURN doc

  `WITHIN` can be substituted with the following AQL:

      FOR doc in geoFilter
        FILTER DISTANCE(doc.latitude, doc.longitude, 0, 0) < 2000
        RETURN doc

  Compared to using the special purpose AQL functions this approach has the
  advantage that it is more composable, and will also honor any `LIMIT` values
  used in the AQL query.

* potential fix for shutdown hangs on OSX

* added KB, MB, GB prefix for integer parameters, % for integer parameters
  with a base value

* added JEMALLOC 4.5.0

* added `--vm.resident-limit` and `--vm.path` for file-backed memory mapping
  after reaching a configurable maximum RAM size

* try recommended limit for file descriptors in case of unlimited
  hard limit

* issue #2413: improve logging in case of lock timeout and deadlocks

* added log topic attribute to /_admin/log api

* removed internal build option `USE_DEV_TIMERS`

  Enabling this option activated some proprietary timers for only selected
  events in arangod. Instead better use `perf` to gather timings.


v3.2.alpha3 (2017-03-22)
------------------------

* increase default collection lock timeout from 30 to 900 seconds

* added function `db._engine()` for retrieval of storage engine information at
  server runtime

  There is also an HTTP REST handler at GET /_api/engine that returns engine
  information.

* require at least cmake 3.2 for building ArangoDB

* make arangod start with less V8 JavaScript contexts

  This speeds up the server start (a little bit) and makes it use less memory.
  Whenever a V8 context is needed by a Foxx action or some other operation and
  there is no usable V8 context, a new one will be created dynamically now.

  Up to `--javascript.v8-contexts` V8 contexts will be created, so this option
  will change its meaning. Previously as many V8 contexts as specified by this
  option were created at server start, and the number of V8 contexts did not
  change at runtime. Now up to this number of V8 contexts will be in use at the
  same time, but the actual number of V8 contexts is dynamic.

  The garbage collector thread will automatically delete unused V8 contexts after
  a while. The number of spare contexts will go down to as few as configured in
  the new option `--javascript.v8-contexts-minimum`. Actually that many V8 contexts
  are also created at server start.

  The first few requests in new V8 contexts will take longer than in contexts
  that have been there already. Performance may therefore suffer a bit for the
  initial requests sent to ArangoDB or when there are only few but performance-
  critical situations in which new V8 contexts will be created. If this is a
  concern, it can easily be fixed by setting `--javascipt.v8-contexts-minimum`
  and `--javascript.v8-contexts` to a relatively high value, which will guarantee
  that many number of V8 contexts to be created at startup and kept around even
  when unused.

  Waiting for an unused V8 context will now also abort if no V8 context can be
  acquired/created after 120 seconds.

* improved diagnostic messages written to logfiles by supervisor process

* fixed issue #2367

* added "bindVars" to attributes of currently running and slow queries

* added "jsonl" as input file type for arangoimp

* upgraded version of bundled zlib library from 1.2.8 to 1.2.11

* added input file type `auto` for arangoimp so it can automatically detect the
  type of the input file from the filename extension

* fixed variables parsing in GraphQL

* added `--translate` option for arangoimp to translate attribute names from
  the input files to attriubte names expected by ArangoDB

  The `--translate` option can be specified multiple times (once per translation
  to be executed). The following example renames the "id" column from the input
  file to "_key", and the "from" column to "_from", and the "to" column to "_to":

      arangoimp --type csv --file data.csv --translate "id=_key" --translate "from=_from" --translate "to=_to"

  `--translate` works for CSV and TSV inputs only.

* changed default value for `--server.max-packet-size` from 128 MB to 256 MB

* fixed issue #2350

* fixed issue #2349

* fixed issue #2346

* fixed issue #2342

* change default string truncation length from 80 characters to 256 characters for
  `print`/`printShell` functions in ArangoShell and arangod. This will emit longer
  prefixes of string values before truncating them with `...`, which is helpful
  for debugging.

* always validate incoming JSON HTTP requests for duplicate attribute names

  Incoming JSON data with duplicate attribute names will now be rejected as
  invalid. Previous versions of ArangoDB only validated the uniqueness of
  attribute names inside incoming JSON for some API endpoints, but not
  consistently for all APIs.

* don't let read-only transactions block the WAL collector

* allow passing own `graphql-sync` module instance to Foxx GraphQL router

* arangoexport can now export to csv format

* arangoimp: fixed issue #2214

* Foxx: automatically add CORS response headers

* added "OPTIONS" to CORS `access-control-allow-methods` header

* Foxx: Fix arangoUser sometimes not being set correctly

* fixed issue #1974


v3.2.alpha2 (2017-02-20)
------------------------

* ui: fixed issue #2065

* ui: fixed a dashboard related memory issue

* Internal javascript rest actions will now hide their stack traces to the client
  unless maintainer mode is activated. Instead they will always log to the logfile

* Removed undocumented internal HTTP API:
  * PUT _api/edges

  The documented GET _api/edges and the undocumented POST _api/edges remains unmodified.

* updated V8 version to 5.7.0.0

* change undocumented behaviour in case of invalid revision ids in
  If-Match and If-None-Match headers from 400 (BAD) to 412 (PRECONDITION
  FAILED).

* change undocumented behaviour in case of invalid revision ids in
  JavaScript document operations from 1239 ("illegal document revision")
  to 1200 ("conflict").

* added data export tool, arangoexport.

  arangoexport can be used to export collections to json, jsonl or xml
  and export a graph or collections to xgmml.

* fixed a race condition when closing a connection

* raised default hard limit on threads for very small to 64

* fixed negative counting of http connection in UI


v3.2.alpha1 (2017-02-05)
------------------------

* added figure `httpRequests` to AQL query statistics

* removed revisions cache intermediate layer implementation

* obsoleted startup options `--database.revision-cache-chunk-size` and
  `--database.revision-cache-target-size`

* fix potential port number over-/underruns

* added startup option `--log.shorten-filenames` for controlling whether filenames
  in log messages should be shortened to just the filename with the absolute path

* removed IndexThreadFeature, made `--database.index-threads` option obsolete

* changed index filling to make it more parallel, dispatch tasks to boost::asio

* more detailed stacktraces in Foxx apps

* generated Foxx services now use swagger tags


v3.1.24 (XXXX-XX-XX)
--------------------

* fixed one more LIMIT issue in traversals


v3.1.23 (2017-06-19)
--------------------

* potentially fixed issue #2559: Duplicate _key generated on insertion

* fix races in SSL communication code

* fix invalid results (too many) when a skipping LIMIT was used for a
  traversal. `LIMIT x` or `LIMIT 0, x` were not affected, but `LIMIT s, x`
  may have returned too many results

* fix invalid first group results for sorted AQL COLLECT when LIMIT
  was used

* fix invalid locking in JWT authentication cache, which could have
  crashed the server

* fix undefined behavior in traverser when traversals were used inside
  a FOR loop


v3.1.22 (2017-06-07)
--------------------

* fixed issue #2505: Problem with export + report of a bug

* documented changed behavior of WITH

* fixed ui glitch in aardvark

* avoid agency compaction bug

* fixed issue #2283: disabled proxy communication internally


v3.1.21 (2017-05-22)
--------------------

* fixed issue #2488:  AQL operator IN error when data use base64 chars

* more randomness in seeding RNG

v3.1.20 (2016-05-16)
--------------------

* fixed incorrect sorting for distributeShardsLike

* improve reliability of AgencyComm communication with Agency

* fixed shard numbering bug, where ids were erouneously incremented by 1

* remove an unnecessary precondition in createCollectionCoordinator

* funny fail rotation fix

* fix in SimpleHttpClient for correct advancement of readBufferOffset

* forward SIG_HUP in supervisor process to the server process to fix logrotaion
  You need to stop the remaining arangod server process manually for the upgrade to work.


v3.1.19 (2017-04-28)
--------------------

* Fixed a StackOverflow issue in Traversal and ShortestPath. Occured if many (>1000) input
  values in a row do not return any result. Fixes issue: #2445

* fixed issue #2448

* fixed issue #2442

* added 'x-content-type-options: nosniff' to avoid MSIE bug

* fixed issue #2441

* fixed issue #2440

* Fixed a StackOverflow issue in Traversal and ShortestPath. Occured if many (>1000) input
  values in a row do not return any result. Fixes issue: #2445

* fix occasional hanging shutdowns on OS X


v3.1.18 (2017-04-18)
--------------------

* fixed error in continuous synchronization of collections

* fixed spurious hangs on server shutdown

* better error messages during restore collection

* completely overhaul supervision. More detailed tests

* Fixed a dead-lock situation in cluster traversers, it could happen in
  rare cases if the computation on one DBServer could be completed much earlier
  than the other server. It could also be restricted to SmartGraphs only.

* (Enterprise only) Fixed a bug in SmartGraph DepthFirstSearch. In some
  more complicated queries, the maxDepth limit of 1 was not considered strictly
  enough, causing the traverser to do unlimited depth searches.

* fixed issue #2415

* fixed issue #2422

* fixed issue #1974


v3.1.17 (2017-04-04)
--------------------

* (Enterprise only) fixed a bug where replicationFactor was not correctly
  forwarded in SmartGraph creation.

* fixed issue #2404

* fixed issue #2397

* ui - fixed smart graph option not appearing

* fixed issue #2389

* fixed issue #2400


v3.1.16 (2017-03-27)
--------------------

* fixed issue #2392

* try to raise file descriptors to at least 8192, warn otherwise

* ui - aql editor improvements + updated ace editor version (memory leak)

* fixed lost HTTP requests

* ui - fixed some event issues

* avoid name resolution when given connection string is a valid ip address

* helps with issue #1842, bug in COLLECT statement in connection with LIMIT.

* fix locking bug in cluster traversals

* increase lock timeout defaults

* increase various cluster timeouts

* limit default target size for revision cache to 1GB, which is better for
  tight RAM situations (used to be 40% of (totalRAM - 1GB), use
  --database.revision-cache-target-size <VALUEINBYTES> to get back the
  old behaviour

* fixed a bug with restarted servers indicating status as "STARTUP"
  rather that "SERVING" in Nodes UI.


v3.1.15 (2017-03-20)
--------------------

* add logrotate configuration as requested in #2355

* fixed issue #2376

* ui - changed document api due a chrome bug

* ui - fixed a submenu bug

* added endpoint /_api/cluster/endpoints in cluster case to get all
  coordinator endpoints

* fix documentation of /_api/endpoint, declaring this API obsolete.

* Foxx response objects now have a `type` method for manipulating the content-type header

* Foxx tests now support `xunit` and `tap` reporters


v3.1.14 (2017-03-13)
--------------------

* ui - added feature request (multiple start nodes within graph viewer) #2317

* added missing locks to authentication cache methods

* ui - added feature request (multiple start nodes within graph viewer) #2317

* ui - fixed wrong merge of statistics information from different coordinators

* ui - fixed issue #2316

* ui - fixed wrong protocol usage within encrypted environment

* fixed compile error on Mac Yosemite

* minor UI fixes


v3.1.13 (2017-03-06)
--------------------

* fixed variables parsing in GraphQL

* fixed issue #2214

* fixed issue #2342

* changed thread handling to queue only user requests on coordinator

* use exponential backoff when waiting for collection locks

* repair short name server lookup in cluster in the case of a removed
  server


v3.1.12 (2017-02-28)
--------------------

* disable shell color escape sequences on Windows

* fixed issue #2326

* fixed issue #2320

* fixed issue #2315

* fixed a race condition when closing a connection

* raised default hard limit on threads for very small to 64

* fixed negative counting of http connection in UI

* fixed a race when renaming collections

* fixed a race when dropping databases


v3.1.11 (2017-02-17)
--------------------

* fixed a race between connection closing and sending out last chunks of data to clients
  when the "Connection: close" HTTP header was set in requests

* ui: optimized smart graph creation usability

* ui: fixed #2308

* fixed a race in async task cancellation via `require("@arangodb/tasks").unregisterTask()`

* fixed spuriously hanging threads in cluster AQL that could sit idle for a few minutes

* fixed potential numeric overflow for big index ids in index deletion API

* fixed sort issue in cluster, occurring when one of the local sort buffers of a
  GatherNode was empty

* reduce number of HTTP requests made for certain kinds of join queries in cluster,
  leading to speedup of some join queries

* supervision deals with demised coordinators correctly again

* implement a timeout in TraverserEngineRegistry

* agent communication reduced in large batches of append entries RPCs

* inception no longer estimates RAFT timings

* compaction in agents has been moved to a separate thread

* replicated logs hold local timestamps

* supervision jobs failed leader and failed follower revisited for
  function in precarious stability situations

* fixed bug in random number generator for 64bit int


v3.1.10 (2017-02-02)
--------------------

* updated versions of bundled node modules:
  - joi: from 8.4.2 to 9.2.0
  - joi-to-json-schema: from 2.2.0 to 2.3.0
  - sinon: from 1.17.4 to 1.17.6
  - lodash: from 4.13.1 to 4.16.6

* added shortcut for AQL ternary operator
  instead of `condition ? true-part : false-part` it is now possible to also use a
  shortcut variant `condition ? : false-part`, e.g.

      FOR doc IN docs RETURN doc.value ?: 'not present'

  instead of

      FOR doc IN docs RETURN doc.value ? doc.value : 'not present'

* fixed wrong sorting order in cluster, if an index was used to sort with many
  shards.

* added --replication-factor, --number-of-shards and --wait-for-sync to arangobench

* turn on UTF-8 string validation for VelocyPack values received via VST connections

* fixed issue #2257

* upgraded Boost version to 1.62.0

* added optional detail flag for db.<collection>.count()
  setting the flag to `true` will make the count operation returned the per-shard
  counts for the collection:

      db._create("test", { numberOfShards: 10 });
      for (i = 0; i < 1000; ++i) {
        db.test.insert({value: i});
      }
      db.test.count(true);

      {
        "s100058" : 99,
        "s100057" : 103,
        "s100056" : 100,
        "s100050" : 94,
        "s100055" : 90,
        "s100054" : 122,
        "s100051" : 109,
        "s100059" : 99,
        "s100053" : 95,
        "s100052" : 89
      }

* added optional memory limit for AQL queries:

      db._query("FOR i IN 1..100000 SORT i RETURN i", {}, { options: { memoryLimit: 100000 } });

  This option limits the default maximum amount of memory (in bytes) that a single
  AQL query can use.
  When a single AQL query reaches the specified limit value, the query will be
  aborted with a *resource limit exceeded* exception. In a cluster, the memory
  accounting is done per shard, so the limit value is effectively a memory limit per
  query per shard.

  The global limit value can be overriden per query by setting the *memoryLimit*
  option value for individual queries when running an AQL query.

* added server startup option `--query.memory-limit`

* added convenience function to create vertex-centric indexes.

  Usage: `db.collection.ensureVertexCentricIndex("label", {type: "hash", direction: "outbound"})`
  That will create an index that can be used on OUTBOUND with filtering on the
  edge attribute `label`.

* change default log output for tools to stdout (instead of stderr)

* added option -D to define a configuration file environment key=value

* changed encoding behavior for URLs encoded in the C++ code of ArangoDB:
  previously the special characters `-`, `_`, `~` and `.` were returned as-is
  after URL-encoding, now `.` will be encoded to be `%2e`.
  This also changes the behavior of how incoming URIs are processed: previously
  occurrences of `..` in incoming request URIs were collapsed (e.g. `a/../b/` was
  collapsed to a plain `b/`). Now `..` in incoming request URIs are not collapsed.

* Foxx request URL suffix is no longer unescaped

* @arangodb/request option json now defaults to `true` if the response body is not empty and encoding is not explicitly set to `null` (binary).
  The option can still be set to `false` to avoid unnecessary attempts at parsing the response as JSON.

* Foxx configuration values for unknown options will be discarded when saving the configuration in production mode using the web interface

* module.context.dependencies is now immutable

* process.stdout.isTTY now returns `true` in arangosh and when running arangod with the `--console` flag

* add support for Swagger tags in Foxx


v3.1.9 (XXXX-XX-XX)
-------------------

* macos CLI package: store databases and apps in the users home directory

* ui: fixed re-login issue within a non system db, when tab was closed

* fixed a race in the VelocyStream Commtask implementation

* fixed issue #2256


v3.1.8 (2017-01-09)
-------------------

* add Windows silent installer

* add handling of debug symbols during Linux & windows release builds.

* fixed issue #2181

* fixed issue #2248: reduce V8 max old space size from 3 GB to 1 GB on 32 bit systems

* upgraded Boost version to 1.62.0

* fixed issue #2238

* fixed issue #2234

* agents announce new endpoints in inception phase to leader

* agency leadership accepts updatet endpoints to given uuid

* unified endpoints replace localhost with 127.0.0.1

* fix several problems within an authenticated cluster


v3.1.7 (2016-12-29)
-------------------

* fixed one too many elections in RAFT

* new agency comm backported from devel


v3.1.6 (2016-12-20)
-------------------

* fixed issue #2227

* fixed issue #2220

* agency constituent/agent bug fixes in race conditions picking up
  leadership

* supervision does not need waking up anymore as it is running
  regardless

* agents challenge their leadership more rigorously


v3.1.5 (2016-12-16)
-------------------

* lowered default value of `--database.revision-cache-target-size` from 75% of
  RAM to less than 40% of RAM

* fixed issue #2218

* fixed issue #2217

* Foxx router.get/post/etc handler argument can no longer accidentally omitted

* fixed issue #2223


v3.1.4 (2016-12-08)
-------------------

* fixed issue #2211

* fixed issue #2204

* at cluster start, coordinators wait until at least one DBserver is there,
  and either at least two DBservers are there or 15s have passed, before they
  initiate the bootstrap of system collections.

* more robust agency startup from devel

* supervision's AddFollower adds many followers at once

* supervision has new FailedFollower job

* agency's Node has new method getArray

* agency RAFT timing estimates more conservative in waitForSync
  scenario

* agency RAFT timing estimates capped at maximum 2.0/10.0 for low/high


v3.1.3 (2016-12-02)
-------------------

* fix a traversal bug when using skiplist indexes:
  if we have a skiplist of ["a", "unused", "_from"] and a traversal like:
  FOR v,e,p IN OUTBOUND @start @@edges
    FILTER p.edges[0].a == 'foo'
    RETURN v
  And the above index applied on "a" is considered better than EdgeIndex, than
  the executor got into undefined behaviour.

* fix endless loop when trying to create a collection with replicationFactor: -1


v3.1.2 (2016-11-24)
-------------------

* added support for descriptions field in Foxx dependencies

* (Enterprise only) fixed a bug in the statistic report for SmartGraph traversals.
Now they state correctly how many documents were fetched from the index and how many
have been filtered.

* Prevent uniform shard distribution when replicationFactor == numServers

v3.1.1 (2016-11-15)
-------------------

* fixed issue #2176

* fixed issue #2168

* display index usage of traversals in AQL explainer output (previously missing)

* fixed issue #2163

* preserve last-used HLC value across server starts

* allow more control over handling of pre-3.1 _rev values

  this changes the server startup option `--database.check-30-revisions` from a boolean (true/false)
  parameter to a string parameter with the following possible values:

  - "fail":
    will validate _rev values of 3.0 collections on collection loading and throw an exception when invalid _rev values are found.
    in this case collections with invalid _rev values are marked as corrupted and cannot be used in the ArangoDB 3.1 instance.
    the fix procedure for such collections is to export the collections from 3.0 database with arangodump and restore them in 3.1 with arangorestore.
    collections that do not contain invalid _rev values are marked as ok and will not be re-checked on following loads.
    collections that contain invalid _rev values will be re-checked on following loads.

  - "true":
    will validate _rev values of 3.0 collections on collection loading and print a warning when invalid _rev values are found.
    in this case collections with invalid _rev values can be used in the ArangoDB 3.1 instance.
    however, subsequent operations on documents with invalid _rev values may silently fail or fail with explicit errors.
    the fix procedure for such collections is to export the collections from 3.0 database with arangodump and restore them in 3.1 with arangorestore.
    collections that do not contain invalid _rev values are marked as ok and will not be re-checked on following loads.
    collections that contain invalid _rev values will be re-checked on following loads.

  - "false":
    will not validate _rev values on collection loading and not print warnings.
    no hint is given when invalid _rev values are found.
    subsequent operations on documents with invalid _rev values may silently fail or fail with explicit errors.
    this setting does not affect whether collections are re-checked later.
    collections will be re-checked on following loads if `--database.check-30-revisions` is later set to either `true` or `fail`.

  The change also suppresses warnings that were printed when collections were restored using arangorestore, and the restore
  data contained invalid _rev values. Now these warnings are suppressed, and new HLC _rev values are generated for these documents
  as before.

* added missing functions to AQL syntax highlighter in web interface

* fixed display of `ANY` direction in traversal explainer output (direction `ANY` was shown as either
  `INBOUND` or `OUTBOUND`)

* changed behavior of toJSON() function when serializing an object before saving it in the database

  if an object provides a toJSON() function, this function is still called for serializing it.
  the change is that the result of toJSON() is not stringified anymore, but saved as is. previous
  versions of ArangoDB called toJSON() and after that additionally stringified its result.

  This change will affect the saving of JS Buffer objects, which will now be saved as arrays of
  bytes instead of a comma-separated string of the Buffer's byte contents.

* allow creating unique indexes on more attributes than present in shardKeys

  The following combinations of shardKeys and indexKeys are allowed/not allowed:

  shardKeys     indexKeys
      a             a        ok
      a             b    not ok
      a           a b        ok
    a b             a    not ok
    a b             b    not ok
    a b           a b        ok
    a b         a b c        ok
  a b c           a b    not ok
  a b c         a b c        ok

* fixed wrong version in web interface login screen (EE only)

* make web interface not display an exclamation mark next to ArangoDB version number 3.1

* fixed search for arbitrary document attributes in web interface in case multiple
  search values were used on different attribute names. in this case, the search always
  produced an empty result

* disallow updating `_from` and `_to` values of edges in Smart Graphs. Updating these
  attributes would lead to potential redistribution of edges to other shards, which must be
  avoided.

* fixed issue #2148

* updated graphql-sync dependency to 0.6.2

* fixed issue #2156

* fixed CRC4 assembly linkage


v3.1.0 (2016-10-29)
-------------------

* AQL breaking change in cluster:

  from ArangoDB 3.1 onwards `WITH` is required for traversals in a
  clustered environment in order to avoid deadlocks.

  Note that for queries that access only a single collection or that have all
  collection names specified somewhere else in the query string, there is no
  need to use *WITH*. *WITH* is only useful when the AQL query parser cannot
  automatically figure out which collections are going to be used by the query.
  *WITH* is only useful for queries that dynamically access collections, e.g.
  via traversals, shortest path operations or the *DOCUMENT()* function.

  more info can be found [here](https://github.com/arangodb/arangodb/blob/devel/Documentation/Books/AQL/Operations/With.md)

* added AQL function `DISTANCE` to calculate the distance between two arbitrary
  coordinates (haversine formula)

* fixed issue #2110

* added Auto-aptation of RAFT timings as calculations only


v3.1.rc2 (2016-10-10)
---------------------

* second release candidate


v3.1.rc1 (2016-09-30)
---------------------

* first release candidate


v3.1.alpha2 (2016-09-01)
------------------------

* added module.context.createDocumentationRouter to replace module.context.apiDocumentation

* bug in RAFT implementation of reads. dethroned leader still answered requests in isolation

* ui: added new graph viewer

* ui: aql-editor added tabular & graph display

* ui: aql-editor improved usability

* ui: aql-editor: query profiling support

* fixed issue #2109

* fixed issue #2111

* fixed issue #2075

* added AQL function `DISTANCE` to calculate the distance between two arbitrary
  coordinates (haversine formula)

* rewrote scheduler and dispatcher based on boost::asio

  parameters changed:
    `--scheduler.threads` and `--server.threads` are now merged into a single one: `--server.threads`

    hidden `--server.extra-threads` has been removed

    hidden `--server.aql-threads` has been removed

    hidden `--server.backend` has been removed

    hidden `--server.show-backends` has been removed

    hidden `--server.thread-affinity` has been removed

* fixed issue #2086

* fixed issue #2079

* fixed issue #2071

  make the AQL query optimizer inject filter condition expressions referred to
  by variables during filter condition aggregation.
  For example, in the following query

      FOR doc IN collection
        LET cond1 = (doc.value == 1)
        LET cond2 = (doc.value == 2)
        FILTER cond1 || cond2
        RETURN { doc, cond1, cond2 }

  the optimizer will now inject the conditions for `cond1` and `cond2` into the filter
  condition `cond1 || cond2`, expanding it to `(doc.value == 1) || (doc.value == 2)`
  and making these conditions available for index searching.

  Note that the optimizer previously already injected some conditions into other
  conditions, but only if the variable that defined the condition was not used
  elsewhere. For example, the filter condition in the query

      FOR doc IN collection
        LET cond = (doc.value == 1)
        FILTER cond
        RETURN { doc }

  already got optimized before because `cond` was only used once in the query and
  the optimizer decided to inject it into the place where it was used.

  This only worked for variables that were referred to once in the query.
  When a variable was used multiple times, the condition was not injected as
  in the following query:

      FOR doc IN collection
        LET cond = (doc.value == 1)
        FILTER cond
        RETURN { doc, cond }

  The fix for #2070 now will enable this optimization so that the query can
  use an index on `doc.value` if available.

* changed behavior of AQL array comparison operators for empty arrays:
  * `ALL` and `ANY` now always return `false` when the left-hand operand is an
    empty array. The behavior for non-empty arrays does not change:
    * `[] ALL == 1` will return `false`
    * `[1] ALL == 1` will return `true`
    * `[1, 2] ALL == 1` will return `false`
    * `[2, 2] ALL == 1` will return `false`
    * `[] ANY == 1` will return `false`
    * `[1] ANY == 1` will return `true`
    * `[1, 2] ANY == 1` will return `true`
    * `[2, 2] ANY == 1` will return `false`
  * `NONE` now always returns `true` when the left-hand operand is an empty array.
    The behavior for non-empty arrays does not change:
    * `[] NONE == 1` will return `true`
    * `[1] NONE == 1` will return `false`
    * `[1, 2] NONE == 1` will return `false`
    * `[2, 2] NONE == 1` will return `true`

* added experimental AQL functions `JSON_STRINGIFY` and `JSON_PARSE`

* added experimental support for incoming gzip-compressed requests

* added HTTP REST APIs for online log level adjustments:

  - GET `/_admin/log/level` returns the current log level settings
  - PUT `/_admin/log/level` modifies the current log level settings

* PATCH /_api/gharial/{graph-name}/vertex/{collection-name}/{vertex-key}
  - changed default value for keepNull to true

* PATCH /_api/gharial/{graph-name}/edge/{collection-name}/{edge-key}
  - changed default value for keepNull to true

* renamed `maximalSize` attribute in parameter.json files to `journalSize`

  The `maximalSize` attribute will still be picked up from collections that
  have not been adjusted. Responses from the replication API will now also use
  `journalSize` instead of `maximalSize`.

* added `--cluster.system-replication-factor` in order to adjust the
  replication factor for new system collections

* fixed issue #2012

* added a memory expection in case V8 memory gets too low

* added Optimizer Rule for other indexes in Traversals
  this allows AQL traversals to use other indexes than the edge index.
  So traversals with filters on edges can now make use of more specific
  indexes, e.g.

      FOR v, e, p IN 2 OUTBOUND @start @@edge FILTER p.edges[0].foo == "bar"

  will prefer a Hash Index on [_from, foo] above the EdgeIndex.

* fixed epoch computation in hybrid logical clock

* fixed thread affinity

* replaced require("internal").db by require("@arangodb").db

* added option `--skip-lines` for arangoimp
  this allows skipping the first few lines from the import file in case the
  CSV or TSV import are used

* fixed periodic jobs: there should be only one instance running - even if it
  runs longer than the period

* improved performance of primary index and edge index lookups

* optimizations for AQL `[*]` operator in case no filter, no projection and
  no offset/limit are used

* added AQL function `OUTERSECTION` to return the symmetric difference of its
  input arguments

* Foxx manifests of installed services are now saved to disk with indentation

* Foxx tests and scripts in development mode should now always respect updated
  files instead of loading stale modules

* When disabling Foxx development mode the setup script is now re-run

* Foxx now provides an easy way to directly serve GraphQL requests using the
  `@arangodb/foxx/graphql` module and the bundled `graphql-sync` dependency

* Foxx OAuth2 module now correctly passes the `access_token` to the OAuth2 server

* added iconv-lite and timezone modules

* web interface now allows installing GitHub and zip services in legacy mode

* added module.context.createDocumentationRouter to replace module.context.apiDocumentation

* bug in RAFT implementation of reads. dethroned leader still answered
  requests in isolation

* all lambdas in ClusterInfo might have been left with dangling references.

* Agency bug fix for handling of empty json objects as values.

* Foxx tests no longer support the Mocha QUnit interface as this resulted in weird
  inconsistencies in the BDD and TDD interfaces. This fixes the TDD interface
  as well as out-of-sequence problems when using the BDD before/after functions.

* updated bundled JavaScript modules to latest versions; joi has been updated from 8.4 to 9.2
  (see [joi 9.0.0 release notes](https://github.com/hapijs/joi/issues/920) for information on
  breaking changes and new features)

* fixed issue #2139

* updated graphql-sync dependency to 0.6.2

* fixed issue #2156


v3.0.13 (XXXX-XX-XX)
--------------------

* fixed issue #2315

* fixed issue #2210


v3.0.12 (2016-11-23)
--------------------

* fixed issue #2176

* fixed issue #2168

* fixed issues #2149, #2159

* fixed error reporting for issue #2158

* fixed assembly linkage bug in CRC4 module

* added support for descriptions field in Foxx dependencies


v3.0.11 (2016-11-08)
--------------------

* fixed issue #2140: supervisor dies instead of respawning child

* fixed issue #2131: use shard key value entered by user in web interface

* fixed issue #2129: cannot kill a long-run query

* fixed issue #2110

* fixed issue #2081

* fixed issue #2038

* changes to Foxx service configuration or dependencies should now be
  stored correctly when options are cleared or omitted

* Foxx tests no longer support the Mocha QUnit interface as this resulted in weird
  inconsistencies in the BDD and TDD interfaces. This fixes the TDD interface
  as well as out-of-sequence problems when using the BDD before/after functions.

* fixed issue #2148


v3.0.10 (2016-09-26)
--------------------

* fixed issue #2072

* fixed issue #2070

* fixed slow cluster starup issues. supervision will demonstrate more
  patience with db servers


v3.0.9 (2016-09-21)
-------------------

* fixed issue #2064

* fixed issue #2060

* speed up `collection.any()` and skiplist index creation

* fixed multiple issues where ClusterInfo bug hung agency in limbo
  timeouting on multiple collection and database callbacks


v3.0.8 (2016-09-14)
-------------------

* fixed issue #2052

* fixed issue #2005

* fixed issue #2039

* fixed multiple issues where ClusterInfo bug hung agency in limbo
  timeouting on multiple collection and database callbacks


v3.0.7 (2016-09-05)
-------------------

* new supervision job handles db server failure during collection creation.


v3.0.6 (2016-09-02)
-------------------

* fixed issue #2026

* slightly better error diagnostics for AQL query compilation and replication

* fixed issue #2018

* fixed issue #2015

* fixed issue #2012

* fixed wrong default value for arangoimp's `--on-duplicate` value

* fix execution of AQL traversal expressions when there are multiple
  conditions that refer to variables set outside the traversal

* properly return HTTP 503 in JS actions when backend is gone

* supervision creates new key in agency for failed servers

* new shards will not be allocated on failed or cleaned servers


v3.0.5 (2016-08-18)
-------------------

* execute AQL ternary operator via C++ if possible

* fixed issue #1977

* fixed extraction of _id attribute in AQL traversal conditions

* fix SSL agency endpoint

* Minimum RAFT timeout was one order of magnitude to short.

* Optimized RAFT RPCs from leader to followers for efficiency.

* Optimized RAFT RPC handling on followers with respect to compaction.

* Fixed bug in handling of duplicates and overlapping logs

* Fixed bug in supervision take over after leadership change.

v3.0.4 (2016-08-01)
-------------------

* added missing lock for periodic jobs access

* fix multiple Foxx related cluster issues

* fix handling of empty AQL query strings

* fixed issue in `INTERSECTION` AQL function with duplicate elements
  in the source arrays

* fixed issue #1970

* fixed issue #1968

* fixed issue #1967

* fixed issue #1962

* fixed issue #1959

* replaced require("internal").db by require("@arangodb").db

* fixed issue #1954

* fixed issue #1953

* fixed issue #1950

* fixed issue #1949

* fixed issue #1943

* fixed segfault in V8, by backporting https://bugs.chromium.org/p/v8/issues/detail?id=5033

* Foxx OAuth2 module now correctly passes the `access_token` to the OAuth2 server

* fixed credentialed CORS requests properly respecting --http.trusted-origin

* fixed a crash in V8Periodic task (forgotten lock)

* fixed two bugs in synchronous replication (syncCollectionFinalize)


v3.0.3 (2016-07-17)
-------------------

* fixed issue #1942

* fixed issue #1941

* fixed array index batch insertion issues for hash indexes that caused problems when
  no elements remained for insertion

* fixed AQL MERGE() function with External objects originating from traversals

* fixed some logfile recovery errors with error message "document not found"

* fixed issue #1937

* fixed issue #1936

* improved performance of arangorestore in clusters with synchronous
  replication

* Foxx tests and scripts in development mode should now always respect updated
  files instead of loading stale modules

* When disabling Foxx development mode the setup script is now re-run

* Foxx manifests of installed services are now saved to disk with indentation


v3.0.2 (2016-07-09)
-------------------

* fixed assertion failure in case multiple remove operations were used in the same query

* fixed upsert behavior in case upsert was used in a loop with the same document example

* fixed issue #1930

* don't expose local file paths in Foxx error messages.

* fixed issue #1929

* make arangodump dump the attribute `isSystem` when dumping the structure
  of a collection, additionally make arangorestore not fail when the attribute
  is missing

* fixed "Could not extract custom attribute" issue when using COLLECT with
  MIN/MAX functions in some contexts

* honor presence of persistent index for sorting

* make AQL query optimizer not skip "use-indexes-rule", even if enough
  plans have been created already

* make AQL optimizer not skip "use-indexes-rule", even if enough execution plans
  have been created already

* fix double precision value loss in VelocyPack JSON parser

* added missing SSL support for arangorestore

* improved cluster import performance

* fix Foxx thumbnails on DC/OS

* fix Foxx configuration not being saved

* fix Foxx app access from within the frontend on DC/OS

* add option --default-replication-factor to arangorestore and simplify
  the control over the number of shards when restoring

* fix a bug in the VPack -> V8 conversion if special attributes _key,
  _id, _rev, _from and _to had non-string values, which is allowed
  below the top level

* fix malloc_usable_size for darwin


v3.0.1 (2016-06-30)
-------------------

* fixed periodic jobs: there should be only one instance running - even if it
  runs longer than the period

* increase max. number of collections in AQL queries from 32 to 256

* fixed issue #1916: header "authorization" is required" when opening
  services page

* fixed issue #1915: Explain: member out of range

* fixed issue #1914: fix unterminated buffer

* don't remove lockfile if we are the same (now stale) pid
  fixes docker setups (our pid will always be 1)

* do not use revision id comparisons in compaction for determining whether a
  revision is obsolete, but marker memory addresses
  this ensures revision ids don't matter when compacting documents

* escape Unicode characters in JSON HTTP responses
  this converts UTF-8 characters in HTTP responses of arangod into `\uXXXX`
  escape sequences. This makes the HTTP responses fit into the 7 bit ASCII
  character range, which speeds up HTTP response parsing for some clients,
  namely node.js/v8

* add write before read collections when starting a user transaction
  this allows specifying the same collection in both read and write mode without
  unintended side effects

* fixed buffer overrun that occurred when building very large result sets

* index lookup optimizations for primary index and edge index

* fixed "collection is a nullptr" issue when starting a traversal from a transaction

* enable /_api/import on coordinator servers


v3.0.0 (2016-06-22)
-------------------

* minor GUI fixxes

* fix for replication and nonces


v3.0.0-rc3 (2016-06-19)
-----------------------

* renamed various Foxx errors to no longer refer to Foxx services as apps

* adjusted various error messages in Foxx to be more informative

* specifying "files" in a Foxx manifest to be mounted at the service root
  no longer results in 404s when trying to access non-file routes

* undeclared path parameters in Foxx no longer break the service

* trusted reverse proxy support is now handled more consistently

* ArangoDB request compatibility and user are now exposed in Foxx

* all bundled NPM modules have been upgraded to their latest versions


v3.0.0-rc2 (2016-06-12)
-----------------------

* added option `--server.max-packet-size` for client tools

* renamed option `--server.ssl-protocol` to `--ssl.protocol` in client tools
  (was already done for arangod, but overlooked for client tools)

* fix handling of `--ssl.protocol` value 5 (TLS v1.2) in client tools, which
  claimed to support it but didn't

* config file can use '@include' to include a different config file as base


v3.0.0-rc1 (2016-06-10)
-----------------------

* the user management has changed: it now has users that are independent of
  databases. A user can have one or more database assigned to the user.

* forward ported V8 Comparator bugfix for inline heuristics from
  https://github.com/v8/v8/commit/5ff7901e24c2c6029114567de5a08ed0f1494c81

* changed to-string conversion for AQL objects and arrays, used by the AQL
  function `TO_STRING()` and implicit to-string casts in AQL

  - arrays are now converted into their JSON-stringify equivalents, e.g.

    - `[ ]` is now converted to `[]`
    - `[ 1, 2, 3 ]` is now converted to `[1,2,3]`
    - `[ "test", 1, 2 ] is now converted to `["test",1,2]`

    Previous versions of ArangoDB converted arrays with no members into the
    empty string, and non-empty arrays into a comma-separated list of member
    values, without the surrounding angular brackets. Additionally, string
    array members were not enclosed in quotes in the result string:

    - `[ ]` was converted to ``
    - `[ 1, 2, 3 ]` was converted to `1,2,3`
    - `[ "test", 1, 2 ] was converted to `test,1,2`

  - objects are now converted to their JSON-stringify equivalents, e.g.

    - `{ }` is converted to `{}`
    - `{ a: 1, b: 2 }` is converted to `{"a":1,"b":2}`
    - `{ "test" : "foobar" }` is converted to `{"test":"foobar"}`

    Previous versions of ArangoDB always converted objects into the string
    `[object Object]`

  This change affects also the AQL functions `CONCAT()` and `CONCAT_SEPARATOR()`
  which treated array values differently in previous versions. Previous versions
  of ArangoDB automatically flattened array values on the first level of the array,
  e.g. `CONCAT([1, 2, 3, [ 4, 5, 6 ]])` produced `1,2,3,4,5,6`. Now this will produce
  `[1,2,3,[4,5,6]]`. To flatten array members on the top level, you can now use
  the more explicit `CONCAT(FLATTEN([1, 2, 3, [4, 5, 6]], 1))`.

* added C++ implementations for AQL functions `SLICE()`, `CONTAINS()` and
  `RANDOM_TOKEN()`

* as a consequence of the upgrade to V8 version 5, the implementation of the
  JavaScript `Buffer` object had to be changed. JavaScript `Buffer` objects in
  ArangoDB now always store their data on the heap. There is no shared pool
  for small Buffer values, and no pointing into existing Buffer data when
  extracting slices. This change may increase the cost of creating Buffers with
  short contents or when peeking into existing Buffers, but was required for
  safer memory management and to prevent leaks.

* the `db` object's function `_listDatabases()` was renamed to just `_databases()`
  in order to make it more consistent with the existing `_collections()` function.
  Additionally the `db` object's `_listEndpoints()` function was renamed to just
  `_endpoints()`.

* changed default value of `--server.authentication` from `false` to `true` in
  configuration files etc/relative/arangod.conf and etc/arangodb/arangod.conf.in.
  This means the server will be started with authentication enabled by default,
  requiring all client connections to provide authentication data when connecting
  to ArangoDB. Authentication can still be turned off via setting the value of
  `--server.authentication` to `false` in ArangoDB's configuration files or by
  specifying the option on the command-line.

* Changed result format for querying all collections via the API GET `/_api/collection`.

  Previous versions of ArangoDB returned an object with an attribute named `collections`
  and an attribute named `names`. Both contained all available collections, but
  `collections` contained the collections as an array, and `names` contained the
  collections again, contained in an object in which the attribute names were the
  collection names, e.g.

  ```
  {
    "collections": [
      {"id":"5874437","name":"test","isSystem":false,"status":3,"type":2},
      {"id":"17343237","name":"something","isSystem":false,"status":3,"type":2},
      ...
    ],
    "names": {
      "test": {"id":"5874437","name":"test","isSystem":false,"status":3,"type":2},
      "something": {"id":"17343237","name":"something","isSystem":false,"status":3,"type":2},
      ...
    }
  }
  ```
  This result structure was redundant, and therefore has been simplified to just

  ```
  {
    "result": [
      {"id":"5874437","name":"test","isSystem":false,"status":3,"type":2},
      {"id":"17343237","name":"something","isSystem":false,"status":3,"type":2},
      ...
    ]
  }
  ```

  in ArangoDB 3.0.

* added AQL functions `TYPENAME()` and `HASH()`

* renamed arangob tool to arangobench

* added AQL string comparison operator `LIKE`

  The operator can be used to compare strings like this:

      value LIKE search

  The operator is currently implemented by calling the already existing AQL
  function `LIKE`.

  This change also makes `LIKE` an AQL keyword. Using `LIKE` in either case as
  an attribute or collection name in AQL thus requires quoting.

* make AQL optimizer rule "remove-unnecessary-calculations" fire in more cases

  The rule will now remove calculations that are used exactly once in other
  expressions (e.g. `LET a = doc RETURN a.value`) and calculations,
  or calculations that are just references (e.g. `LET a = b`).

* renamed AQL optimizer rule "merge-traversal-filter" to "optimize-traversals"
  Additionally, the optimizer rule will remove unused edge and path result variables
  from the traversal in case they are specified in the `FOR` section of the traversal,
  but not referenced later in the query. This saves constructing edges and paths
  results.

* added AQL optimizer rule "inline-subqueries"

  This rule can pull out certain subqueries that are used as an operand to a `FOR`
  loop one level higher, eliminating the subquery completely. For example, the query

      FOR i IN (FOR j IN [1,2,3] RETURN j) RETURN i

  will be transformed by the rule to:

      FOR i IN [1,2,3] RETURN i

  The query

      FOR name IN (FOR doc IN _users FILTER doc.status == 1 RETURN doc.name) LIMIT 2 RETURN name

  will be transformed into

      FOR tmp IN _users FILTER tmp.status == 1 LIMIT 2 RETURN tmp.name

  The rule will only fire when the subquery is used as an operand to a `FOR` loop, and
  if the subquery does not contain a `COLLECT` with an `INTO` variable.

* added new endpoint "srv://" for DNS service records

* The result order of the AQL functions VALUES and ATTRIBUTES has never been
  guaranteed and it only had the "correct" ordering by accident when iterating
  over objects that were not loaded from the database. This accidental behavior
  is now changed by introduction of VelocyPack. No ordering is guaranteed unless
  you specify the sort parameter.

* removed configure option `--enable-logger`

* added AQL array comparison operators

  All AQL comparison operators now also exist in an array variant. In the
  array variant, the operator is preceded with one of the keywords *ALL*, *ANY*
  or *NONE*. Using one of these keywords changes the operator behavior to
  execute the comparison operation for all, any, or none of its left hand
  argument values. It is therefore expected that the left hand argument
  of an array operator is an array.

  Examples:

      [ 1, 2, 3 ] ALL IN [ 2, 3, 4 ]   // false
      [ 1, 2, 3 ] ALL IN [ 1, 2, 3 ]   // true
      [ 1, 2, 3 ] NONE IN [ 3 ]        // false
      [ 1, 2, 3 ] NONE IN [ 23, 42 ]   // true
      [ 1, 2, 3 ] ANY IN [ 4, 5, 6 ]   // false
      [ 1, 2, 3 ] ANY IN [ 1, 42 ]     // true
      [ 1, 2, 3 ] ANY == 2             // true
      [ 1, 2, 3 ] ANY == 4             // false
      [ 1, 2, 3 ] ANY > 0              // true
      [ 1, 2, 3 ] ANY <= 1             // true
      [ 1, 2, 3 ] NONE < 99            // false
      [ 1, 2, 3 ] NONE > 10            // true
      [ 1, 2, 3 ] ALL > 2              // false
      [ 1, 2, 3 ] ALL > 0              // true
      [ 1, 2, 3 ] ALL >= 3             // false
      ["foo", "bar"] ALL != "moo"      // true
      ["foo", "bar"] NONE == "bar"     // false
      ["foo", "bar"] ANY == "foo"      // true

* improved AQL optimizer to remove unnecessary sort operations in more cases

* allow enclosing AQL identifiers in forward ticks in addition to using
  backward ticks

  This allows for convenient writing of AQL queries in JavaScript template strings
  (which are delimited with backticks themselves), e.g.

      var q = `FOR doc IN ´collection´ RETURN doc.´name´`;

* allow to set `print.limitString` to configure the number of characters
  to output before truncating

* make logging configurable per log "topic"

  `--log.level <level>` sets the global log level to <level>, e.g. `info`,
  `debug`, `trace`.

  `--log.level topic=<level>` sets the log level for a specific topic.
  Currently, the following topics exist: `collector`, `compactor`, `mmap`,
  `performance`, `queries`, and `requests`. `performance` and `requests` are
  set to FATAL by default. `queries` is set to info. All others are
  set to the global level by default.

  The new log option `--log.output <definition>` allows directing the global
  or per-topic log output to different outputs. The output definition
  "<definition>" can be one of

    "-" for stdin
    "+" for stderr
    "syslog://<syslog-facility>"
    "syslog://<syslog-facility>/<application-name>"
    "file://<relative-path>"

  The option can be specified multiple times in order to configure the output
  for different log topics. To set up a per-topic output configuration, use
  `--log.output <topic>=<definition>`, e.g.

    queries=file://queries.txt

  logs all queries to the file "queries.txt".

* the option `--log.requests-file` is now deprecated. Instead use

    `--log.level requests=info`
    `--log.output requests=file://requests.txt`

* the option `--log.facility` is now deprecated. Instead use

    `--log.output requests=syslog://facility`

* the option `--log.performance` is now deprecated. Instead use

    `--log.level performance=trace`

* removed option `--log.source-filter`

* removed configure option `--enable-logger`

* change collection directory names to include a random id component at the end

  The new pattern is `collection-<id>-<random>`, where `<id>` is the collection
  id and `<random>` is a random number. Previous versions of ArangoDB used a
  pattern `collection-<id>` without the random number.

  ArangoDB 3.0 understands both the old and name directory name patterns.

* removed mostly unused internal spin-lock implementation

* removed support for pre-Windows 7-style locks. This removes compatibility for
  Windows versions older than Windows 7 (e.g. Windows Vista, Windows XP) and
  Windows 2008R2 (e.g. Windows 2008).

* changed names of sub-threads started by arangod

* added option `--default-number-of-shards` to arangorestore, allowing creating
  collections with a specifiable number of shards from a non-cluster dump

* removed support for CoffeeScript source files

* removed undocumented SleepAndRequeue

* added WorkMonitor to inspect server threads

* when downloading a Foxx service from the web interface the suggested filename
  is now based on the service's mount path instead of simply "app.zip"

* the `@arangodb/request` response object now stores the parsed JSON response
  body in a property `json` instead of `body` when the request was made using the
  `json` option. The `body` instead contains the response body as a string.

* the Foxx API has changed significantly, 2.8 services are still supported
  using a backwards-compatible "legacy mode"


v2.8.12 (XXXX-XX-XX)
--------------------

* issue #2091: decrease connect timeout to 5 seconds on startup

* fixed issue #2072

* slightly better error diagnostics for some replication errors

* fixed issue #1977

* fixed issue in `INTERSECTION` AQL function with duplicate elements
  in the source arrays

* fixed issue #1962

* fixed issue #1959

* export aqlQuery template handler as require('org/arangodb').aql for forwards-compatibility


v2.8.11 (2016-07-13)
--------------------

* fixed array index batch insertion issues for hash indexes that caused problems when
  no elements remained for insertion

* fixed issue #1937


v2.8.10 (2016-07-01)
--------------------

* make sure next local _rev value used for a document is at least as high as the
  _rev value supplied by external sources such as replication

* make adding a collection in both read- and write-mode to a transaction behave as
  expected (write includes read). This prevents the `unregister collection used in
  transaction` error

* fixed sometimes invalid result for `byExample(...).count()` when an index plus
  post-filtering was used

* fixed "collection is a nullptr" issue when starting a traversal from a transaction

* honor the value of startup option `--database.wait-for-sync` (that is used to control
  whether new collections are created with `waitForSync` set to `true` by default) also
  when creating collections via the HTTP API (and thus the ArangoShell). When creating
  a collection via these mechanisms, the option was ignored so far, which was inconsistent.

* fixed issue #1826: arangosh --javascript.execute: internal error (geo index issue)

* fixed issue #1823: Arango crashed hard executing very simple query on windows


v2.8.9 (2016-05-13)
-------------------

* fixed escaping and quoting of extra parameters for executables in Mac OS X App

* added "waiting for" status variable to web interface collection figures view

* fixed undefined behavior in query cache invaldation

* fixed access to /_admin/statistics API in case statistics are disable via option
  `--server.disable-statistics`

* Foxx manager will no longer fail hard when Foxx store is unreachable unless installing
  a service from the Foxx store (e.g. when behind a firewall or GitHub is unreachable).


v2.8.8 (2016-04-19)
-------------------

* fixed issue #1805: Query: internal error (location: arangod/Aql/AqlValue.cpp:182).
  Please report this error to arangodb.com (while executing)

* allow specifying collection name prefixes for `_from` and `_to` in arangoimp:

  To avoid specifying complete document ids (consisting of collection names and document
  keys) for *_from* and *_to* values when importing edges with arangoimp, there are now
  the options *--from-collection-prefix* and *--to-collection-prefix*.

  If specified, these values will be automatically prepended to each value in *_from*
  (or *_to* resp.). This allows specifying only document keys inside *_from* and/or *_to*.

  *Example*

      > arangoimp --from-collection-prefix users --to-collection-prefix products ...

  Importing the following document will then create an edge between *users/1234* and
  *products/4321*:

  ```js
  { "_from" : "1234", "_to" : "4321", "desc" : "users/1234 is connected to products/4321" }
  ```

* requests made with the interactive system API documentation in the web interface
  (Swagger) will now respect the active database instead of always using `_system`


v2.8.7 (2016-04-07)
-------------------

* optimized primary=>secondary failover

* fix to-boolean conversion for documents in AQL

* expose the User-Agent HTTP header from the ArangoShell since Github seems to
  require it now, and we use the ArangoShell for fetching Foxx repositories from Github

* work with http servers that only send

* fixed potential race condition between compactor and collector threads

* fix removal of temporary directories on arangosh exit

* javadoc-style comments in Foxx services are no longer interpreted as
  Foxx comments outside of controller/script/exports files (#1748)

* removed remaining references to class syntax for Foxx Model and Repository
  from the documentation

* added a safe-guard for corrupted master-pointer


v2.8.6 (2016-03-23)
-------------------

* arangosh can now execute JavaScript script files that contain a shebang
  in the first line of the file. This allows executing script files directly.

  Provided there is a script file `/path/to/script.js` with the shebang
  `#!arangosh --javascript.execute`:

      > cat /path/to/script.js
      #!arangosh --javascript.execute
      print("hello from script.js");

  If the script file is made executable

      > chmod a+x /path/to/script.js

  it can be invoked on the shell directly and use arangosh for its execution:

      > /path/to/script.js
      hello from script.js

  This did not work in previous versions of ArangoDB, as the whole script contents
  (including the shebang) were treated as JavaScript code.
  Now shebangs in script files will now be ignored for all files passed to arangosh's
  `--javascript.execute` parameter.

  The alternative way of executing a JavaScript file with arangosh still works:

      > arangosh --javascript.execute /path/to/script.js
      hello from script.js

* added missing reset of traversal state for nested traversals.
  The state of nested traversals (a traversal in an AQL query that was
  located in a repeatedly executed subquery or inside another FOR loop)
  was not reset properly, so that multiple invocations of the same nested
  traversal with different start vertices led to the nested traversal
  always using the start vertex provided on the first invocation.

* fixed issue #1781: ArangoDB startup time increased tremendously

* fixed issue #1783: SIGHUP should rotate the log


v2.8.5 (2016-03-11)
-------------------

* Add OpenSSL handler for TLS V1.2 as sugested by kurtkincaid in #1771

* fixed issue #1765 (The webinterface should display the correct query time)
  and #1770 (Display ACTUAL query time in aardvark's AQL editor)

* Windows: the unhandled exception handler now calls the windows logging
  facilities directly without locks.
  This fixes lockups on crashes from the logging framework.

* improve nullptr handling in logger.

* added new endpoint "srv://" for DNS service records

* `org/arangodb/request` no longer sets the content-type header to the
  string "undefined" when no content-type header should be sent (issue #1776)


v2.8.4 (2016-03-01)
-------------------

* global modules are no longer incorrectly resolved outside the ArangoDB
  JavaScript directory or the Foxx service's root directory (issue #1577)

* improved error messages from Foxx and JavaScript (issues #1564, #1565, #1744)


v2.8.3 (2016-02-22)
-------------------

* fixed AQL filter condition collapsing for deeply-nested cases, potentially
  enabling usage of indexes in some dedicated cases

* added parentheses in AQL explain command output to correctly display precedence
  of logical and arithmetic operators

* Foxx Model event listeners defined on the model are now correctly invoked by
  the Repository methods (issue #1665)

* Deleting a Foxx service in the frontend should now always succeed even if the
  files no longer exist on the file system (issue #1358)

* Routing actions loaded from the database no longer throw exceptions when
  trying to load other modules using "require"

* The `org/arangodb/request` response object now sets a property `json` to the
  parsed JSON response body in addition to overwriting the `body` property when
  the request was made using the `json` option.

* Improved Windows stability

* Fixed a bug in the interactive API documentation that would escape slashes
  in document-handle fields. Document handles are now provided as separate
  fields for collection name and document key.


v2.8.2 (2016-02-09)
-------------------

* the continuous replication applier will now prevent the master's WAL logfiles
  from being removed if they are still needed by the applier on the slave. This
  should help slaves that suffered from masters garbage collection WAL logfiles
  which would have been needed by the slave later.

  The initial synchronization will block removal of still needed WAL logfiles
  on the master for 10 minutes initially, and will extend this period when further
  requests are made to the master. Initial synchronization hands over its handle
  for blocking logfile removal to the continuous replication when started via
  the *setupReplication* function. In this case, continuous replication will
  extend the logfile removal blocking period for the required WAL logfiles when
  the slave makes additional requests.

  All handles that block logfile removal will time out automatically after at
  most 5 minutes should a master not be contacted by the slave anymore (e.g. in
  case the slave's replication is turned off, the slaves loses the connection
  to the master or the slave goes down).

* added all-in-one function *setupReplication* to synchronize data from master
  to slave and start the continuous replication:

      require("@arangodb/replication").setupReplication(configuration);

  The command will return when the initial synchronization is finished and the
  continuous replication has been started, or in case the initial synchronization
  has failed.

  If the initial synchronization is successful, the command will store the given
  configuration on the slave. It also configures the continuous replication to start
  automatically if the slave is restarted, i.e. *autoStart* is set to *true*.

  If the command is run while the slave's replication applier is already running,
  it will first stop the running applier, drop its configuration and do a
  resynchronization of data with the master. It will then use the provided configration,
  overwriting any previously existing replication configuration on the slave.

  The following example demonstrates how to use the command for setting up replication
  for the *_system* database. Note that it should be run on the slave and not the
  master:

      db._useDatabase("_system");
      require("@arangodb/replication").setupReplication({
        endpoint: "tcp://master.domain.org:8529",
        username: "myuser",
        password: "mypasswd",
        verbose: false,
        includeSystem: false,
        incremental: true,
        autoResync: true
      });

* the *sync* and *syncCollection* functions now always start the data synchronization
  as an asynchronous server job. The call to *sync* or *syncCollection* will block
  until synchronization is either complete or has failed with an error. The functions
  will automatically poll the slave periodically for status updates.

  The main benefit is that the connection to the slave does not need to stay open
  permanently and is thus not affected by timeout issues. Additionally the caller does
  not need to query the synchronization status from the slave manually as this is
  now performed automatically by these functions.

* fixed undefined behavior when explaining some types of AQL traversals, fixed
  display of some types of traversals in AQL explain output


v2.8.1 (2016-01-29)
-------------------

* Improved AQL Pattern matching by allowing to specify a different traversal
  direction for one or many of the edge collections.

      FOR v, e, p IN OUTBOUND @start @@ec1, INBOUND @@ec2, @@ec3

  will traverse *ec1* and *ec3* in the OUTBOUND direction and for *ec2* it will use
  the INBOUND direction. These directions can be combined in arbitrary ways, the
  direction defined after *IN [steps]* will we used as default direction and can
  be overriden for specific collections.
  This feature is only available for collection lists, it is not possible to
  combine it with graph names.

* detect more types of transaction deadlocks early

* fixed display of relational operators in traversal explain output

* fixed undefined behavior in AQL function `PARSE_IDENTIFIER`

* added "engines" field to Foxx services generated in the admin interface

* added AQL function `IS_SAME_COLLECTION`:

  *IS_SAME_COLLECTION(collection, document)*: Return true if *document* has the same
  collection id as the collection specified in *collection*. *document* can either be
  a [document handle](../Glossary/README.md#document-handle) string, or a document with
  an *_id* attribute. The function does not validate whether the collection actually
  contains the specified document, but only compares the name of the specified collection
  with the collection name part of the specified document.
  If *document* is neither an object with an *id* attribute nor a *string* value,
  the function will return *null* and raise a warning.

      /* true */
      IS_SAME_COLLECTION('_users', '_users/my-user')
      IS_SAME_COLLECTION('_users', { _id: '_users/my-user' })

      /* false */
      IS_SAME_COLLECTION('_users', 'foobar/baz')
      IS_SAME_COLLECTION('_users', { _id: 'something/else' })


v2.8.0 (2016-01-25)
-------------------

* avoid recursive locking


v2.8.0-beta8 (2016-01-19)
-------------------------

* improved internal datafile statistics for compaction and compaction triggering
  conditions, preventing excessive growth of collection datafiles under some
  workloads. This should also fix issue #1596.

* renamed AQL optimizer rule `remove-collect-into` to `remove-collect-variables`

* fixed primary and edge index lookups prematurely aborting searches when the
  specified id search value contained a different collection than the collection
  the index was created for


v2.8.0-beta7 (2016-01-06)
-------------------------

* added vm.runInThisContext

* added AQL keyword `AGGREGATE` for use in AQL `COLLECT` statement

  Using `AGGREGATE` allows more efficient aggregation (incrementally while building
  the groups) than previous versions of AQL, which built group aggregates afterwards
  from the total of all group values.

  `AGGREGATE` can be used inside a `COLLECT` statement only. If used, it must follow
  the declaration of grouping keys:

      FOR doc IN collection
        COLLECT gender = doc.gender AGGREGATE minAge = MIN(doc.age), maxAge = MAX(doc.age)
        RETURN { gender, minAge, maxAge }

  or, if no grouping keys are used, it can follow the `COLLECT` keyword:

      FOR doc IN collection
        COLLECT AGGREGATE minAge = MIN(doc.age), maxAge = MAX(doc.age)
        RETURN {
  minAge, maxAge
}

  Only specific expressions are allowed on the right-hand side of each `AGGREGATE`
  assignment:

  - on the top level the expression must be a call to one of the supported aggregation
    functions `LENGTH`, `MIN`, `MAX`, `SUM`, `AVERAGE`, `STDDEV_POPULATION`, `STDDEV_SAMPLE`,
    `VARIANCE_POPULATION`, or `VARIANCE_SAMPLE`

  - the expression must not refer to variables introduced in the `COLLECT` itself

* Foxx: mocha test paths with wildcard characters (asterisks) now work on Windows

* reserved AQL keyword `NONE` for future use

* web interface: fixed a graph display bug concerning dashboard view

* web interface: fixed several bugs during the dashboard initialize process

* web interface: included several bugfixes: #1597, #1611, #1623

* AQL query optimizer now converts `LENGTH(collection-name)` to an optimized
  expression that returns the number of documents in a collection

* adjusted the behavior of the expansion (`[*]`) operator in AQL for non-array values

  In ArangoDB 2.8, calling the expansion operator on a non-array value will always
  return an empty array. Previous versions of ArangoDB expanded non-array values by
  calling the `TO_ARRAY()` function for the value, which for example returned an
  array with a single value for boolean, numeric and string input values, and an array
  with the object's values for an object input value. This behavior was inconsistent
  with how the expansion operator works for the array indexes in 2.8, so the behavior
  is now unified:

  - if the left-hand side operand of `[*]` is an array, the array will be returned as
    is when calling `[*]` on it
  - if the left-hand side operand of `[*]` is not an array, an empty array will be
    returned by `[*]`

  AQL queries that rely on the old behavior can be changed by either calling `TO_ARRAY`
  explicitly or by using the `[*]` at the correct position.

  The following example query will change its result in 2.8 compared to 2.7:

      LET values = "foo" RETURN values[*]

  In 2.7 the query has returned the array `[ "foo" ]`, but in 2.8 it will return an
  empty array `[ ]`. To make it return the array `[ "foo" ]` again, an explicit
  `TO_ARRAY` function call is needed in 2.8 (which in this case allows the removal
  of the `[*]` operator altogether). This also works in 2.7:

      LET values = "foo" RETURN TO_ARRAY(values)

  Another example:

      LET values = [ { name: "foo" }, { name: "bar" } ]
      RETURN values[*].name[*]

  The above returned `[ [ "foo" ], [ "bar" ] ] in 2.7. In 2.8 it will return
  `[ [ ], [ ] ]`, because the value of `name` is not an array. To change the results
  to the 2.7 style, the query can be changed to

      LET values = [ { name: "foo" }, { name: "bar" } ]
      RETURN values[* RETURN TO_ARRAY(CURRENT.name)]

  The above also works in 2.7.
  The following types of queries won't change:

      LET values = [ 1, 2, 3 ] RETURN values[*]
      LET values = [ { name: "foo" }, { name: "bar" } ] RETURN values[*].name
      LET values = [ { names: [ "foo", "bar" ] }, { names: [ "baz" ] } ] RETURN values[*].names[*]
      LET values = [ { names: [ "foo", "bar" ] }, { names: [ "baz" ] } ] RETURN values[*].names[**]

* slightly adjusted V8 garbage collection strategy so that collection eventually
  happens in all contexts that hold V8 external references to documents and
  collections.

  also adjusted default value of `--javascript.gc-frequency` from 10 seconds to
  15 seconds, as less internal operations are carried out in JavaScript.

* fixes for AQL optimizer and traversal

* added `--create-collection-type` option to arangoimp

  This allows specifying the type of the collection to be created when
  `--create-collection` is set to `true`.

* Foxx export cache should no longer break if a broken app is loaded in the
  web admin interface.


v2.8.0-beta2 (2015-12-16)
-------------------------

* added AQL query optimizer rule "sort-in-values"

  This rule pre-sorts the right-hand side operand of the `IN` and `NOT IN`
  operators so the operation can use a binary search with logarithmic complexity
  instead of a linear search. The rule is applied when the right-hand side
  operand of an `IN` or `NOT IN` operator in a filter condition is a variable that
  is defined in a different loop/scope than the operator itself. Additionally,
  the filter condition must consist of solely the `IN` or `NOT IN` operation
  in order to avoid any side-effects.

* changed collection status terminology in web interface for collections for
  which an unload request has been issued from `in the process of being unloaded`
  to `will be unloaded`.

* unloading a collection via the web interface will now trigger garbage collection
  in all v8 contexts and force a WAL flush. This increases the chances of perfoming
  the unload faster.

* added the following attributes to the result of `collection.figures()` and the
  corresponding HTTP API at `PUT /_api/collection/<name>/figures`:

  - `documentReferences`: The number of references to documents in datafiles
    that JavaScript code currently holds. This information can be used for
    debugging compaction and unload issues.
  - `waitingFor`: An optional string value that contains information about
    which object type is at the head of the collection's cleanup queue. This
    information can be used for debugging compaction and unload issues.
  - `compactionStatus.time`: The point in time the compaction for the collection
    was last executed. This information can be used for debugging compaction
    issues.
  - `compactionStatus.message`: The action that was performed when the compaction
    was last run for the collection. This information can be used for debugging
    compaction issues.

  Note: `waitingFor` and `compactionStatus` may be empty when called on a coordinator
  in a cluster.

* the compaction will now provide queryable status info that can be used to track
  its progress. The compaction status is displayed in the web interface, too.

* better error reporting for arangodump and arangorestore

* arangodump will now fail by default when trying to dump edges that
  refer to already dropped collections. This can be circumvented by
  specifying the option `--force true` when invoking arangodump

* fixed cluster upgrade procedure

* the AQL functions `NEAR` and `WITHIN` now have stricter validations
  for their input parameters `limit`, `radius` and `distance`. They may now throw
  exceptions when invalid parameters are passed that may have not led
  to exceptions in previous versions.

* deprecation warnings now log stack traces

* Foxx: improved backwards compatibility with 2.5 and 2.6

  - reverted Model and Repository back to non-ES6 "classes" because of
    compatibility issues when using the extend method with a constructor

  - removed deprecation warnings for extend and controller.del

  - restored deprecated method Model.toJSONSchema

  - restored deprecated `type`, `jwt` and `sessionStorageApp` options
    in Controller#activateSessions

* Fixed a deadlock problem in the cluster


v2.8.0-beta1 (2015-12-06)
-------------------------

* added AQL function `IS_DATESTRING(value)`

  Returns true if *value* is a string that can be used in a date function.
  This includes partial dates such as *2015* or *2015-10* and strings containing
  invalid dates such as *2015-02-31*. The function will return false for all
  non-string values, even if some of them may be usable in date functions.


v2.8.0-alpha1 (2015-12-03)
--------------------------

* added AQL keywords `GRAPH`, `OUTBOUND`, `INBOUND` and `ANY` for use in graph
  traversals, reserved AQL keyword `ALL` for future use

  Usage of these keywords as collection names, variable names or attribute names
  in AQL queries will not be possible without quoting. For example, the following
  AQL query will still work as it uses a quoted collection name and a quoted
  attribute name:

      FOR doc IN `OUTBOUND`
        RETURN doc.`any`

* issue #1593: added AQL `POW` function for exponentation

* added cluster execution site info in explain output for AQL queries

* replication improvements:

  - added `autoResync` configuration parameter for continuous replication.

    When set to `true`, a replication slave will automatically trigger a full data
    re-synchronization with the master when the master cannot provide the log data
    the slave had asked for. Note that `autoResync` will only work when the option
    `requireFromPresent` is also set to `true` for the continuous replication, or
    when the continuous syncer is started and detects that no start tick is present.

    Automatic re-synchronization may transfer a lot of data from the master to the
    slave and may be expensive. It is therefore turned off by default.
    When turned off, the slave will never perform an automatic re-synchronization
    with the master.

  - added `idleMinWaitTime` and `idleMaxWaitTime` configuration parameters for
    continuous replication.

    These parameters can be used to control the minimum and maximum wait time the
    slave will (intentionally) idle and not poll for master log changes in case the
    master had sent the full logs already.
    The `idleMaxWaitTime` value will only be used when `adapativePolling` is set
    to `true`. When `adaptivePolling` is disable, only `idleMinWaitTime` will be
    used as a constant time span in which the slave will not poll the master for
    further changes. The default values are 0.5 seconds for `idleMinWaitTime` and
    2.5 seconds for `idleMaxWaitTime`, which correspond to the hard-coded values
    used in previous versions of ArangoDB.

  - added `initialSyncMaxWaitTime` configuration parameter for initial and continuous
    replication

    This option controls the maximum wait time (in seconds) that the initial
    synchronization will wait for a response from the master when fetching initial
    collection data. If no response is received within this time period, the initial
    synchronization will give up and fail. This option is also relevant for
    continuous replication in case *autoResync* is set to *true*, as then the
    continuous replication may trigger a full data re-synchronization in case
    the master cannot the log data the slave had asked for.

  - HTTP requests sent from the slave to the master during initial synchronization
    will now be retried if they fail with connection problems.

  - the initial synchronization now logs its progress so it can be queried using
    the regular replication status check APIs.

  - added `async` attribute for `sync` and `syncCollection` operations called from
    the ArangoShell. Setthing this attribute to `true` will make the synchronization
    job on the server go into the background, so that the shell does not block. The
    status of the started asynchronous synchronization job can be queried from the
    ArangoShell like this:

        /* starts initial synchronization */
        var replication = require("@arangodb/replication");
        var id = replication.sync({
          endpoint: "tcp://master.domain.org:8529",
          username: "myuser",
          password: "mypasswd",
          async: true
       });

       /* now query the id of the returned async job and print the status */
       print(replication.getSyncResult(id));

    The result of `getSyncResult()` will be `false` while the server-side job
    has not completed, and different to `false` if it has completed. When it has
    completed, all job result details will be returned by the call to `getSyncResult()`.


* fixed non-deterministic query results in some cluster queries

* fixed issue #1589

* return HTTP status code 410 (gone) instead of HTTP 408 (request timeout) for
  server-side operations that are canceled / killed. Sending 410 instead of 408
  prevents clients from re-starting the same (canceled) operation. Google Chrome
  for example sends the HTTP request again in case it is responded with an HTTP
  408, and this is exactly the opposite of the desired behavior when an operation
  is canceled / killed by the user.

* web interface: queries in AQL editor now cancelable

* web interface: dashboard - added replication information

* web interface: AQL editor now supports bind parameters

* added startup option `--server.hide-product-header` to make the server not send
  the HTTP response header `"Server: ArangoDB"` in its HTTP responses. By default,
  the option is turned off so the header is still sent as usual.

* added new AQL function `UNSET_RECURSIVE` to recursively unset attritutes from
  objects/documents

* switched command-line editor in ArangoShell and arangod to linenoise-ng

* added automatic deadlock detection for transactions

  In case a deadlock is detected, a multi-collection operation may be rolled back
  automatically and fail with error 29 (`deadlock detected`). Client code for
  operations containing more than one collection should be aware of this potential
  error and handle it accordingly, either by giving up or retrying the transaction.

* Added C++ implementations for the AQL arithmetic operations and the following
  AQL functions:
  - ABS
  - APPEND
  - COLLECTIONS
  - CURRENT_DATABASE
  - DOCUMENT
  - EDGES
  - FIRST
  - FIRST_DOCUMENT
  - FIRST_LIST
  - FLATTEN
  - FLOOR
  - FULLTEXT
  - LAST
  - MEDIAN
  - MERGE_RECURSIVE
  - MINUS
  - NEAR
  - NOT_NULL
  - NTH
  - PARSE_IDENTIFIER
  - PERCENTILE
  - POP
  - POSITION
  - PUSH
  - RAND
  - RANGE
  - REMOVE_NTH
  - REMOVE_VALUE
  - REMOVE_VALUES
  - ROUND
  - SHIFT
  - SQRT
  - STDDEV_POPULATION
  - STDDEV_SAMPLE
  - UNSHIFT
  - VARIANCE_POPULATION
  - VARIANCE_SAMPLE
  - WITHIN
  - ZIP

* improved performance of skipping over many documents in an AQL query when no
  indexes and no filters are used, e.g.

      FOR doc IN collection
        LIMIT 1000000, 10
        RETURN doc

* Added array indexes

  Hash indexes and skiplist indexes can now optionally be defined for array values
  so they index individual array members.

  To define an index for array values, the attribute name is extended with the
  expansion operator `[*]` in the index definition:

      arangosh> db.colName.ensureHashIndex("tags[*]");

  When given the following document

      { tags: [ "AQL", "ArangoDB", "Index" ] }

  the index will now contain the individual values `"AQL"`, `"ArangoDB"` and `"Index"`.

  Now the index can be used for finding all documents having `"ArangoDB"` somewhere in their
  tags array using the following AQL query:

      FOR doc IN colName
        FILTER "ArangoDB" IN doc.tags[*]
        RETURN doc

* rewrote AQL query optimizer rule `use-index-range` and renamed it to `use-indexes`.
  The name change affects rule names in the optimizer's output.

* rewrote AQL execution node `IndexRangeNode` and renamed it to `IndexNode`. The name
  change affects node names in the optimizer's explain output.

* added convenience function `db._explain(query)` for human-readable explanation
  of AQL queries

* module resolution as used by `require` now behaves more like in node.js

* the `org/arangodb/request` module now returns response bodies for error responses
  by default. The old behavior of not returning bodies for error responses can be
  re-enabled by explicitly setting the option `returnBodyOnError` to `false` (#1437)


v2.7.6 (2016-01-30)
-------------------

* detect more types of transaction deadlocks early


v2.7.5 (2016-01-22)
-------------------

* backported added automatic deadlock detection for transactions

  In case a deadlock is detected, a multi-collection operation may be rolled back
  automatically and fail with error 29 (`deadlock detected`). Client code for
  operations containing more than one collection should be aware of this potential
  error and handle it accordingly, either by giving up or retrying the transaction.

* improved internal datafile statistics for compaction and compaction triggering
  conditions, preventing excessive growth of collection datafiles under some
  workloads. This should also fix issue #1596.

* Foxx export cache should no longer break if a broken app is loaded in the
  web admin interface.

* Foxx: removed some incorrect deprecation warnings.

* Foxx: mocha test paths with wildcard characters (asterisks) now work on Windows


v2.7.4 (2015-12-21)
-------------------

* slightly adjusted V8 garbage collection strategy so that collection eventually
  happens in all contexts that hold V8 external references to documents and
  collections.

* added the following attributes to the result of `collection.figures()` and the
  corresponding HTTP API at `PUT /_api/collection/<name>/figures`:

  - `documentReferences`: The number of references to documents in datafiles
    that JavaScript code currently holds. This information can be used for
    debugging compaction and unload issues.
  - `waitingFor`: An optional string value that contains information about
    which object type is at the head of the collection's cleanup queue. This
    information can be used for debugging compaction and unload issues.
  - `compactionStatus.time`: The point in time the compaction for the collection
    was last executed. This information can be used for debugging compaction
    issues.
  - `compactionStatus.message`: The action that was performed when the compaction
    was last run for the collection. This information can be used for debugging
    compaction issues.

  Note: `waitingFor` and `compactionStatus` may be empty when called on a coordinator
  in a cluster.

* the compaction will now provide queryable status info that can be used to track
  its progress. The compaction status is displayed in the web interface, too.


v2.7.3 (2015-12-17)
-------------------

* fixed some replication value conversion issues when replication applier properties
  were set via ArangoShell

* fixed disappearing of documents for collections transferred via `sync` or
  `syncCollection` if the collection was dropped right before synchronization
  and drop and (re-)create collection markers were located in the same WAL file

* fixed an issue where overwriting the system sessions collection would break
  the web interface when authentication is enabled


v2.7.2 (2015-12-01)
-------------------

* replication improvements:

  - added `autoResync` configuration parameter for continuous replication.

    When set to `true`, a replication slave will automatically trigger a full data
    re-synchronization with the master when the master cannot provide the log data
    the slave had asked for. Note that `autoResync` will only work when the option
    `requireFromPresent` is also set to `true` for the continuous replication, or
    when the continuous syncer is started and detects that no start tick is present.

    Automatic re-synchronization may transfer a lot of data from the master to the
    slave and may be expensive. It is therefore turned off by default.
    When turned off, the slave will never perform an automatic re-synchronization
    with the master.

  - added `idleMinWaitTime` and `idleMaxWaitTime` configuration parameters for
    continuous replication.

    These parameters can be used to control the minimum and maximum wait time the
    slave will (intentionally) idle and not poll for master log changes in case the
    master had sent the full logs already.
    The `idleMaxWaitTime` value will only be used when `adapativePolling` is set
    to `true`. When `adaptivePolling` is disable, only `idleMinWaitTime` will be
    used as a constant time span in which the slave will not poll the master for
    further changes. The default values are 0.5 seconds for `idleMinWaitTime` and
    2.5 seconds for `idleMaxWaitTime`, which correspond to the hard-coded values
    used in previous versions of ArangoDB.

  - added `initialSyncMaxWaitTime` configuration parameter for initial and continuous
    replication

    This option controls the maximum wait time (in seconds) that the initial
    synchronization will wait for a response from the master when fetching initial
    collection data. If no response is received within this time period, the initial
    synchronization will give up and fail. This option is also relevant for
    continuous replication in case *autoResync* is set to *true*, as then the
    continuous replication may trigger a full data re-synchronization in case
    the master cannot the log data the slave had asked for.

  - HTTP requests sent from the slave to the master during initial synchronization
    will now be retried if they fail with connection problems.

  - the initial synchronization now logs its progress so it can be queried using
    the regular replication status check APIs.

* fixed non-deterministic query results in some cluster queries

* added missing lock instruction for primary index in compactor size calculation

* fixed issue #1589

* fixed issue #1583

* fixed undefined behavior when accessing the top level of a document with the `[*]`
  operator

* fixed potentially invalid pointer access in shaper when the currently accessed
  document got re-located by the WAL collector at the very same time

* Foxx: optional configuration options no longer log validation errors when assigned
  empty values (#1495)

* Foxx: constructors provided to Repository and Model sub-classes via extend are
  now correctly called (#1592)


v2.7.1 (2015-11-07)
-------------------

* switch to linenoise next generation

* exclude `_apps` collection from replication

  The slave has its own `_apps` collection which it populates on server start.
  When replicating data from the master to the slave, the data from the master may
  clash with the slave's own data in the `_apps` collection. Excluding the `_apps`
  collection from replication avoids this.

* disable replication appliers when starting in modes `--upgrade`, `--no-server`
  and `--check-upgrade`

* more detailed output in arango-dfdb

* fixed "no start tick" issue in replication applier

  This error could occur after restarting a slave server after a shutdown
  when no data was ever transferred from the master to the slave via the
  continuous replication

* fixed problem during SSL client connection abort that led to scheduler thread
  staying at 100% CPU saturation

* fixed potential segfault in AQL `NEIGHBORS` function implementation when C++ function
  variant was used and collection names were passed as strings

* removed duplicate target for some frontend JavaScript files from the Makefile

* make AQL function `MERGE()` work on a single array parameter, too.
  This allows combining the attributes of multiple objects from an array into
  a single object, e.g.

      RETURN MERGE([
        { foo: 'bar' },
        { quux: 'quetzalcoatl', ruled: true },
        { bar: 'baz', foo: 'done' }
      ])

  will now return:

      {
        "foo": "done",
        "quux": "quetzalcoatl",
        "ruled": true,
        "bar": "baz"
      }

* fixed potential deadlock in collection status changing on Windows

* fixed hard-coded `incremental` parameter in shell implementation of
  `syncCollection` function in replication module

* fix for GCC5: added check for '-stdlib' option


v2.7.0 (2015-10-09)
-------------------

* fixed request statistics aggregation
  When arangod was started in supervisor mode, the request statistics always showed
  0 requests, as the statistics aggregation thread did not run then.

* read server configuration files before dropping privileges. this ensures that
  the SSL keyfile specified in the configuration can be read with the server's start
  privileges (i.e. root when using a standard ArangoDB package).

* fixed replication with a 2.6 replication configuration and issues with a 2.6 master

* raised default value of `--server.descriptors-minimum` to 1024

* allow Foxx apps to be installed underneath URL path `/_open/`, so they can be
  (intentionally) accessed without authentication.

* added *allowImplicit* sub-attribute in collections declaration of transactions.
  The *allowImplicit* attributes allows making transactions fail should they
  read-access a collection that was not explicitly declared in the *collections*
  array of the transaction.

* added "special" password ARANGODB_DEFAULT_ROOT_PASSWORD. If you pass
  ARANGODB_DEFAULT_ROOT_PASSWORD as password, it will read the password
  from the environment variable ARANGODB_DEFAULT_ROOT_PASSWORD


v2.7.0-rc2 (2015-09-22)
-----------------------

* fix over-eager datafile compaction

  This should reduce the need to compact directly after loading a collection when a
  collection datafile contained many insertions and updates for the same documents. It
  should also prevent from re-compacting already merged datafiles in case not many
  changes were made. Compaction will also make fewer index lookups than before.

* added `syncCollection()` function in module `org/arangodb/replication`

  This allows synchronizing the data of a single collection from a master to a slave
  server. Synchronization can either restore the whole collection by transferring all
  documents from the master to the slave, or incrementally by only transferring documents
  that differ. This is done by partitioning the collection's entire key space into smaller
  chunks and comparing the data chunk-wise between master and slave. Only chunks that are
  different will be re-transferred.

  The `syncCollection()` function can be used as follows:

      require("org/arangodb/replication").syncCollection(collectionName, options);

  e.g.

      require("org/arangodb/replication").syncCollection("myCollection", {
        endpoint: "tcp://127.0.0.1:8529",  /* master */
        username: "root",                  /* username for master */
        password: "secret",                /* password for master */
        incremental: true                  /* use incremental mode */
      });


* additionally allow the following characters in document keys:

  `(` `)` `+` `,` `=` `;` `$` `!` `*` `'` `%`


v2.7.0-rc1 (2015-09-17)
-----------------------

* removed undocumented server-side-only collection functions:
  * collection.OFFSET()
  * collection.NTH()
  * collection.NTH2()
  * collection.NTH3()

* upgraded Swagger to version 2.0 for the Documentation

  This gives the user better prepared test request structures.
  More conversions will follow so finally client libraries can be auto-generated.

* added extra AQL functions for date and time calculation and manipulation.
  These functions were contributed by GitHub users @CoDEmanX and @friday.
  A big thanks for their work!

  The following extra date functions are available from 2.7 on:

  * `DATE_DAYOFYEAR(date)`: Returns the day of year number of *date*.
    The return values range from 1 to 365, or 366 in a leap year respectively.

  * `DATE_ISOWEEK(date)`: Returns the ISO week date of *date*.
    The return values range from 1 to 53. Monday is considered the first day of the week.
    There are no fractional weeks, thus the last days in December may belong to the first
    week of the next year, and the first days in January may be part of the previous year's
    last week.

  * `DATE_LEAPYEAR(date)`: Returns whether the year of *date* is a leap year.

  * `DATE_QUARTER(date)`: Returns the quarter of the given date (1-based):
    * 1: January, February, March
    * 2: April, May, June
    * 3: July, August, September
    * 4: October, November, December

  - *DATE_DAYS_IN_MONTH(date)*: Returns the number of days in *date*'s month (28..31).

  * `DATE_ADD(date, amount, unit)`: Adds *amount* given in *unit* to *date* and
    returns the calculated date.

    *unit* can be either of the following to specify the time unit to add or
    subtract (case-insensitive):
    - y, year, years
    - m, month, months
    - w, week, weeks
    - d, day, days
    - h, hour, hours
    - i, minute, minutes
    - s, second, seconds
    - f, millisecond, milliseconds

    *amount* is the number of *unit*s to add (positive value) or subtract
    (negative value).

  * `DATE_SUBTRACT(date, amount, unit)`: Subtracts *amount* given in *unit* from
    *date* and returns the calculated date.

    It works the same as `DATE_ADD()`, except that it subtracts. It is equivalent
    to calling `DATE_ADD()` with a negative amount, except that `DATE_SUBTRACT()`
    can also subtract ISO durations. Note that negative ISO durations are not
    supported (i.e. starting with `-P`, like `-P1Y`).

  * `DATE_DIFF(date1, date2, unit, asFloat)`: Calculate the difference
    between two dates in given time *unit*, optionally with decimal places.
    Returns a negative value if *date1* is greater than *date2*.

  * `DATE_COMPARE(date1, date2, unitRangeStart, unitRangeEnd)`: Compare two
    partial dates and return true if they match, false otherwise. The parts to
    compare are defined by a range of time units.

    The full range is: years, months, days, hours, minutes, seconds, milliseconds.
    Pass the unit to start from as *unitRangeStart*, and the unit to end with as
    *unitRangeEnd*. All units in between will be compared. Leave out *unitRangeEnd*
    to only compare *unitRangeStart*.

  * `DATE_FORMAT(date, format)`: Format a date according to the given format string.
    It supports the following placeholders (case-insensitive):
    - %t: timestamp, in milliseconds since midnight 1970-01-01
    - %z: ISO date (0000-00-00T00:00:00.000Z)
    - %w: day of week (0..6)
    - %y: year (0..9999)
    - %yy: year (00..99), abbreviated (last two digits)
    - %yyyy: year (0000..9999), padded to length of 4
    - %yyyyyy: year (-009999 .. +009999), with sign prefix and padded to length of 6
    - %m: month (1..12)
    - %mm: month (01..12), padded to length of 2
    - %d: day (1..31)
    - %dd: day (01..31), padded to length of 2
    - %h: hour (0..23)
    - %hh: hour (00..23), padded to length of 2
    - %i: minute (0..59)
    - %ii: minute (00..59), padded to length of 2
    - %s: second (0..59)
    - %ss: second (00..59), padded to length of 2
    - %f: millisecond (0..999)
    - %fff: millisecond (000..999), padded to length of 3
    - %x: day of year (1..366)
    - %xxx: day of year (001..366), padded to length of 3
    - %k: ISO week date (1..53)
    - %kk: ISO week date (01..53), padded to length of 2
    - %l: leap year (0 or 1)
    - %q: quarter (1..4)
    - %a: days in month (28..31)
    - %mmm: abbreviated English name of month (Jan..Dec)
    - %mmmm: English name of month (January..December)
    - %www: abbreviated English name of weekday (Sun..Sat)
    - %wwww: English name of weekday (Sunday..Saturday)
    - %&: special escape sequence for rare occasions
    - %%: literal %
    - %: ignored

* new WAL logfiles and datafiles are now created non-sparse

  This prevents SIGBUS signals being raised when memory of a sparse datafile is accessed
  and the disk is full and the accessed file part is not actually disk-backed. In
  this case the mapped memory region is not necessarily backed by physical memory, and
  accessing the memory may raise SIGBUS and crash arangod.

* the `internal.download()` function and the module `org/arangodb/request` used some
  internal library function that handled the sending of HTTP requests from inside of
  ArangoDB. This library unconditionally set an HTTP header `Accept-Encoding: gzip`
  in all outgoing HTTP requests.

  This has been fixed in 2.7, so `Accept-Encoding: gzip` is not set automatically anymore.
  Additionally, the header `User-Agent: ArangoDB` is not set automatically either. If
  client applications desire to send these headers, they are free to add it when
  constructing the requests using the `download` function or the request module.

* fixed issue #1436: org/arangodb/request advertises deflate without supporting it

* added template string generator function `aqlQuery` for generating AQL queries

  This can be used to generate safe AQL queries with JavaScript parameter
  variables or expressions easily:

      var name = 'test';
      var attributeName = '_key';
      var query = aqlQuery`FOR u IN users FILTER u.name == ${name} RETURN u.${attributeName}`;
      db._query(query);

* report memory usage for document header data (revision id, pointer to data etc.)
  in `db.collection.figures()`. The memory used for document headers will now
  show up in the already existing attribute `indexes.size`. Due to that, the index
  sizes reported by `figures()` in 2.7 will be higher than those reported by 2.6,
  but the 2.7 values are more accurate.

* IMPORTANT CHANGE: the filenames in dumps created by arangodump now contain
  not only the name of the dumped collection, but also an additional 32-digit hash
  value. This is done to prevent overwriting dump files in case-insensitive file
  systems when there exist multiple collections with the same name (but with
  different cases).

  For example, if a database has two collections: `test` and `Test`, previous
  versions of ArangoDB created the files

  * `test.structure.json` and `test.data.json` for collection `test`
  * `Test.structure.json` and `Test.data.json` for collection `Test`

  This did not work for case-insensitive filesystems, because the files for the
  second collection would have overwritten the files of the first. arangodump in
  2.7 will create the following filenames instead:

  * `test_098f6bcd4621d373cade4e832627b4f6.structure.json` and `test_098f6bcd4621d373cade4e832627b4f6.data.json`
  * `Test_0cbc6611f5540bd0809a388dc95a615b.structure.json` and `Test_0cbc6611f5540bd0809a388dc95a615b.data.json`

  These filenames will be unambiguous even in case-insensitive filesystems.

* IMPORTANT CHANGE: make arangod actually close lingering client connections
  when idle for at least the duration specified via `--server.keep-alive-timeout`.
  In previous versions of ArangoDB, connections were not closed by the server
  when the timeout was reached and the client was still connected. Now the
  connection is properly closed by the server in case of timeout. Client
  applications relying on the old behavior may now need to reconnect to the
  server when their idle connections time out and get closed (note: connections
  being idle for a long time may be closed by the OS or firewalls anyway -
  client applications should be aware of that and try to reconnect).

* IMPORTANT CHANGE: when starting arangod, the server will drop the process
  privileges to the specified values in options `--server.uid` and `--server.gid`
  instantly after parsing the startup options.

  That means when either `--server.uid` or `--server.gid` are set, the privilege
  change will happen earlier. This may prevent binding the server to an endpoint
  with a port number lower than 1024 if the arangodb user has no privileges
  for that. Previous versions of ArangoDB changed the privileges later, so some
  startup actions were still carried out under the invoking user (i.e. likely
  *root* when started via init.d or system scripts) and especially binding to
  low port numbers was still possible there.

  The default privileges for user *arangodb* will not be sufficient for binding
  to port numbers lower than 1024. To have an ArangoDB 2.7 bind to a port number
  lower than 1024, it needs to be started with either a different privileged user,
  or the privileges of the *arangodb* user have to raised manually beforehand.

* added AQL optimizer rule `patch-update-statements`

* Linux startup scripts and systemd configuration for arangod now try to
  adjust the NOFILE (number of open files) limits for the process. The limit
  value is set to 131072 (128k) when ArangoDB is started via start/stop
  commands

* When ArangoDB is started/stopped manually via the start/stop commands, the
  main process will wait for up to 10 seconds after it forks the supervisor
  and arangod child processes. If the startup fails within that period, the
  start/stop script will fail with an exit code other than zero. If the
  startup of the supervisor or arangod is still ongoing after 10 seconds,
  the main program will still return with exit code 0. The limit of 10 seconds
  is arbitrary because the time required for a startup is not known in advance.

* added startup option `--database.throw-collection-not-loaded-error`

  Accessing a not-yet loaded collection will automatically load a collection
  on first access. This flag controls what happens in case an operation
  would need to wait for another thread to finalize loading a collection. If
  set to *true*, then the first operation that accesses an unloaded collection
  will load it. Further threads that try to access the same collection while
  it is still loading immediately fail with an error (1238, *collection not loaded*).
  This is to prevent all server threads from being blocked while waiting on the
  same collection to finish loading. When the first thread has completed loading
  the collection, the collection becomes regularly available, and all operations
  from that point on can be carried out normally, and error 1238 will not be
  thrown anymore for that collection.

  If set to *false*, the first thread that accesses a not-yet loaded collection
  will still load it. Other threads that try to access the collection while
  loading will not fail with error 1238 but instead block until the collection
  is fully loaded. This configuration might lead to all server threads being
  blocked because they are all waiting for the same collection to complete
  loading. Setting the option to *true* will prevent this from happening, but
  requires clients to catch error 1238 and react on it (maybe by scheduling
  a retry for later).

  The default value is *false*.

* added better control-C support in arangosh

  When CTRL-C is pressed in arangosh, it will now print a `^C` first. Pressing
  CTRL-C again will reset the prompt if something was entered before, or quit
  arangosh if no command was entered directly before.

  This affects the arangosh version build with Readline-support only (Linux
  and MacOS).

  The MacOS version of ArangoDB for Homebrew now depends on Readline, too. The
  Homebrew formula has been changed accordingly.
  When self-compiling ArangoDB on MacOS without Homebrew, Readline now is a
  prerequisite.

* increased default value for collection-specific `indexBuckets` value from 1 to 8

  Collections created from 2.7 on will use the new default value of `8` if not
  overridden on collection creation or later using
  `collection.properties({ indexBuckets: ... })`.

  The `indexBuckets` value determines the number of buckets to use for indexes of
  type `primary`, `hash` and `edge`. Having multiple index buckets allows splitting
  an index into smaller components, which can be filled in parallel when a collection
  is loading. Additionally, resizing and reallocation of indexes are faster and
  less intrusive if the index uses multiple buckets, because resize and reallocation
  will affect only data in a single bucket instead of all index values.

  The index buckets will be filled in parallel when loading a collection if the collection
  has an `indexBuckets` value greater than 1 and the collection contains a significant
  amount of documents/edges (the current threshold is 256K documents but this value
  may change in future versions of ArangoDB).

* changed HTTP client to use poll instead of select on Linux and MacOS

  This affects the ArangoShell and user-defined JavaScript code running inside
  arangod that initiates its own HTTP calls.

  Using poll instead of select allows using arbitrary high file descriptors
  (bigger than the compiled in FD_SETSIZE). Server connections are still handled using
  epoll, which has never been affected by FD_SETSIZE.

* implemented AQL `LIKE` function using ICU regexes

* added `RETURN DISTINCT` for AQL queries to return unique results:

      FOR doc IN collection
        RETURN DISTINCT doc.status

  This change also introduces `DISTINCT` as an AQL keyword.

* removed `createNamedQueue()` and `addJob()` functions from org/arangodb/tasks

* use less locks and more atomic variables in the internal dispatcher
  and V8 context handling implementations. This leads to improved throughput in
  some ArangoDB internals and allows for higher HTTP request throughput for
  many operations.

  A short overview of the improvements can be found here:

  https://www.arangodb.com/2015/08/throughput-enhancements/

* added shorthand notation for attribute names in AQL object literals:

      LET name = "Peter"
      LET age = 42
      RETURN { name, age }

  The above is the shorthand equivalent of the generic form

      LET name = "Peter"
      LET age = 42
      RETURN { name : name, age : age }

* removed configure option `--enable-timings`

  This option did not have any effect.

* removed configure option `--enable-figures`

  This option previously controlled whether HTTP request statistics code was
  compiled into ArangoDB or not. The previous default value was `true` so
  statistics code was available in official packages. Setting the option to
  `false` led to compile errors so it is doubtful the default value was
  ever changed. By removing the option some internal statistics code was also
  simplified.

* removed run-time manipulation methods for server endpoints:

  * `db._removeEndpoint()`
  * `db._configureEndpoint()`
  * HTTP POST `/_api/endpoint`
  * HTTP DELETE `/_api/endpoint`

* AQL query result cache

  The query result cache can optionally cache the complete results of all or selected AQL queries.
  It can be operated in the following modes:

  * `off`: the cache is disabled. No query results will be stored
  * `on`: the cache will store the results of all AQL queries unless their `cache`
    attribute flag is set to `false`
  * `demand`: the cache will store the results of AQL queries that have their
    `cache` attribute set to `true`, but will ignore all others

  The mode can be set at server startup using the `--database.query-cache-mode` configuration
  option and later changed at runtime.

  The following HTTP REST APIs have been added for controlling the query cache:

  * HTTP GET `/_api/query-cache/properties`: returns the global query cache configuration
  * HTTP PUT `/_api/query-cache/properties`: modifies the global query cache configuration
  * HTTP DELETE `/_api/query-cache`: invalidates all results in the query cache

  The following JavaScript functions have been added for controlling the query cache:

  * `require("org/arangodb/aql/cache").properties()`: returns the global query cache configuration
  * `require("org/arangodb/aql/cache").properties(properties)`: modifies the global query cache configuration
  * `require("org/arangodb/aql/cache").clear()`: invalidates all results in the query cache

* do not link arangoimp against V8

* AQL function call arguments optimization

  This will lead to arguments in function calls inside AQL queries not being copied but passed
  by reference. This may speed up calls to functions with bigger argument values or queries that
  call functions a lot of times.

* upgraded V8 version to 4.3.61

* removed deprecated AQL `SKIPLIST` function.

  This function was introduced in older versions of ArangoDB with a less powerful query optimizer to
  retrieve data from a skiplist index using a `LIMIT` clause. It was marked as deprecated in ArangoDB
  2.6.

  Since ArangoDB 2.3 the behavior of the `SKIPLIST` function can be emulated using regular AQL
  constructs, e.g.

      FOR doc IN @@collection
        FILTER doc.value >= @value
        SORT doc.value DESC
        LIMIT 1
        RETURN doc

* the `skip()` function for simple queries does not accept negative input any longer.
  This feature was deprecated in 2.6.0.

* fix exception handling

  In some cases JavaScript exceptions would re-throw without information of the original problem.
  Now the original exception is logged for failure analysis.

* based REST API method PUT `/_api/simple/all` on the cursor API and make it use AQL internally.

  The change speeds up this REST API method and will lead to additional query information being
  returned by the REST API. Clients can use this extra information or ignore it.

* Foxx Queue job success/failure handlers arguments have changed from `(jobId, jobData, result, jobFailures)` to `(result, jobData, job)`.

* added Foxx Queue job options `repeatTimes`, `repeatUntil` and `repeatDelay` to automatically re-schedule jobs when they are completed.

* added Foxx manifest configuration type `password` to mask values in the web interface.

* fixed default values in Foxx manifest configurations sometimes not being used as defaults.

* fixed optional parameters in Foxx manifest configurations sometimes not being cleared correctly.

* Foxx dependencies can now be marked as optional using a slightly more verbose syntax in your manifest file.

* converted Foxx constructors to ES6 classes so you can extend them using class syntax.

* updated aqb to 2.0.

* updated chai to 3.0.

* Use more madvise calls to speed up things when memory is tight, in particular
  at load time but also for random accesses later.

* Overhauled web interface

  The web interface now has a new design.

  The API documentation for ArangoDB has been moved from "Tools" to "Links" in the web interface.

  The "Applications" tab in the web interfaces has been renamed to "Services".


v2.6.12 (2015-12-02)
--------------------

* fixed disappearing of documents for collections transferred via `sync` if the
  the collection was dropped right before synchronization and drop and (re-)create
  collection markers were located in the same WAL file

* added missing lock instruction for primary index in compactor size calculation

* fixed issue #1589

* fixed issue #1583

* Foxx: optional configuration options no longer log validation errors when assigned
  empty values (#1495)


v2.6.11 (2015-11-18)
--------------------

* fixed potentially invalid pointer access in shaper when the currently accessed
  document got re-located by the WAL collector at the very same time


v2.6.10 (2015-11-10)
--------------------

* disable replication appliers when starting in modes `--upgrade`, `--no-server`
  and `--check-upgrade`

* more detailed output in arango-dfdb

* fixed potential deadlock in collection status changing on Windows

* issue #1521: Can't dump/restore with user and password


v2.6.9 (2015-09-29)
-------------------

* added "special" password ARANGODB_DEFAULT_ROOT_PASSWORD. If you pass
  ARANGODB_DEFAULT_ROOT_PASSWORD as password, it will read the password
  from the environment variable ARANGODB_DEFAULT_ROOT_PASSWORD

* fixed failing AQL skiplist, sort and limit combination

  When using a Skiplist index on an attribute (say "a") and then using sort
  and skip on this attribute caused the result to be empty e.g.:

    require("internal").db.test.ensureSkiplist("a");
    require("internal").db._query("FOR x IN test SORT x.a LIMIT 10, 10");

  Was always empty no matter how many documents are stored in test.
  This is now fixed.

v2.6.8 (2015-09-09)
-------------------

* ARM only:

  The ArangoDB packages for ARM require the kernel to allow unaligned memory access.
  How the kernel handles unaligned memory access is configurable at runtime by
  checking and adjusting the contents `/proc/cpu/alignment`.

  In order to operate on ARM, ArangoDB requires the bit 1 to be set. This will
  make the kernel trap and adjust unaligned memory accesses. If this bit is not
  set, the kernel may send a SIGBUS signal to ArangoDB and terminate it.

  To set bit 1 in `/proc/cpu/alignment` use the following command as a privileged
  user (e.g. root):

      echo "2" > /proc/cpu/alignment

  Note that this setting affects all user processes and not just ArangoDB. Setting
  the alignment with the above command will also not make the setting permanent,
  so it will be lost after a restart of the system. In order to make the setting
  permanent, it should be executed during system startup or before starting arangod.

  The ArangoDB start/stop scripts do not adjust the alignment setting, but rely on
  the environment to have the correct alignment setting already. The reason for this
  is that the alignment settings also affect all other user processes (which ArangoDB
  is not aware of) and thus may have side-effects outside of ArangoDB. It is therefore
  more reasonable to have the system administrator carry out the change.


v2.6.7 (2015-08-25)
-------------------

* improved AssocMulti index performance when resizing.

  This makes the edge index perform less I/O when under memory pressure.


v2.6.6 (2015-08-23)
-------------------

* added startup option `--server.additional-threads` to create separate queues
  for slow requests.


v2.6.5 (2015-08-17)
-------------------

* added startup option `--database.throw-collection-not-loaded-error`

  Accessing a not-yet loaded collection will automatically load a collection
  on first access. This flag controls what happens in case an operation
  would need to wait for another thread to finalize loading a collection. If
  set to *true*, then the first operation that accesses an unloaded collection
  will load it. Further threads that try to access the same collection while
  it is still loading immediately fail with an error (1238, *collection not loaded*).
  This is to prevent all server threads from being blocked while waiting on the
  same collection to finish loading. When the first thread has completed loading
  the collection, the collection becomes regularly available, and all operations
  from that point on can be carried out normally, and error 1238 will not be
  thrown anymore for that collection.

  If set to *false*, the first thread that accesses a not-yet loaded collection
  will still load it. Other threads that try to access the collection while
  loading will not fail with error 1238 but instead block until the collection
  is fully loaded. This configuration might lead to all server threads being
  blocked because they are all waiting for the same collection to complete
  loading. Setting the option to *true* will prevent this from happening, but
  requires clients to catch error 1238 and react on it (maybe by scheduling
  a retry for later).

  The default value is *false*.

* fixed busy wait loop in scheduler threads that sometimes consumed 100% CPU while
  waiting for events on connections closed unexpectedly by the client side

* handle attribute `indexBuckets` when restoring collections via arangorestore.
  Previously the `indexBuckets` attribute value from the dump was ignored, and the
   server default value for `indexBuckets` was used when restoring a collection.

* fixed "EscapeValue already set error" crash in V8 actions that might have occurred when
  canceling V8-based operations.


v2.6.4 (2015-08-01)
-------------------

* V8: Upgrade to version 4.1.0.27 - this is intended to be the stable V8 version.

* fixed issue #1424: Arango shell should not processing arrows pushing on keyboard


v2.6.3 (2015-07-21)
-------------------

* issue #1409: Document values with null character truncated


v2.6.2 (2015-07-04)
-------------------

* fixed issue #1383: bindVars for HTTP API doesn't work with empty string

* fixed handling of default values in Foxx manifest configurations

* fixed handling of optional parameters in Foxx manifest configurations

* fixed a reference error being thrown in Foxx queues when a function-based job type is used that is not available and no options object is passed to queue.push


v2.6.1 (2015-06-24)
-------------------

* Add missing swagger files to cmake build. fixes #1368

* fixed documentation errors


v2.6.0 (2015-06-20)
-------------------

* using negative values for `SimpleQuery.skip()` is deprecated.
  This functionality will be removed in future versions of ArangoDB.

* The following simple query functions are now deprecated:

  * collection.near
  * collection.within
  * collection.geo
  * collection.fulltext
  * collection.range
  * collection.closedRange

  This also lead to the following REST API methods being deprecated from now on:

  * PUT /_api/simple/near
  * PUT /_api/simple/within
  * PUT /_api/simple/fulltext
  * PUT /_api/simple/range

  It is recommended to replace calls to these functions or APIs with equivalent AQL queries,
  which are more flexible because they can be combined with other operations:

      FOR doc IN NEAR(@@collection, @latitude, @longitude, @limit)
        RETURN doc

      FOR doc IN WITHIN(@@collection, @latitude, @longitude, @radius, @distanceAttributeName)
        RETURN doc

      FOR doc IN FULLTEXT(@@collection, @attributeName, @queryString, @limit)
        RETURN doc

      FOR doc IN @@collection
        FILTER doc.value >= @left && doc.value < @right
        LIMIT @skip, @limit
        RETURN doc`

  The above simple query functions and REST API methods may be removed in future versions
  of ArangoDB.

* deprecated now-obsolete AQL `SKIPLIST` function

  The function was introduced in older versions of ArangoDB with a less powerful query optimizer to
  retrieve data from a skiplist index using a `LIMIT` clause.

  Since 2.3 the same goal can be achieved by using regular AQL constructs, e.g.

      FOR doc IN collection FILTER doc.value >= @value SORT doc.value DESC LIMIT 1 RETURN doc

* fixed issues when switching the database inside tasks and during shutdown of database cursors

  These features were added during 2.6 alpha stage so the fixes affect devel/2.6-alpha builds only

* issue #1360: improved foxx-manager help

* added `--enable-tcmalloc` configure option.

  When this option is set, arangod and the client tools will be linked against tcmalloc, which replaces
  the system allocator. When the option is set, a tcmalloc library must be present on the system under
  one of the names `libtcmalloc`, `libtcmalloc_minimal` or `libtcmalloc_debug`.

  As this is a configure option, it is supported for manual builds on Linux-like systems only. tcmalloc
  support is currently experimental.

* issue #1353: Windows: HTTP API - incorrect path in errorMessage

* issue #1347: added option `--create-database` for arangorestore.

  Setting this option to `true` will now create the target database if it does not exist. When creating
  the target database, the username and passwords passed to arangorestore will be used to create an
  initial user for the new database.

* issue #1345: advanced debug information for User Functions

* issue #1341: Can't use bindvars in UPSERT

* fixed vulnerability in JWT implementation.

* changed default value of option `--database.ignore-datafile-errors` from `true` to `false`

  If the new default value of `false` is used, then arangod will refuse loading collections that contain
  datafiles with CRC mismatches or other errors. A collection with datafile errors will then become
  unavailable. This prevents follow up errors from happening.

  The only way to access such collection is to use the datafile debugger (arango-dfdb) and try to repair
  or truncate the datafile with it.

  If `--database.ignore-datafile-errors` is set to `true`, then collections will become available
  even if parts of their data cannot be loaded. This helps availability, but may cause (partial) data
  loss and follow up errors.

* added server startup option `--server.session-timeout` for controlling the timeout of user sessions
  in the web interface

* add sessions and cookie authentication for ArangoDB's web interface

  ArangoDB's built-in web interface now uses sessions. Session information ids are stored in cookies,
  so clients using the web interface must accept cookies in order to use it

* web interface: display query execution time in AQL editor

* web interface: renamed AQL query *submit* button to *execute*

* web interface: added query explain feature in AQL editor

* web interface: demo page added. only working if demo data is available, hidden otherwise

* web interface: added support for custom app scripts with optional arguments and results

* web interface: mounted apps that need to be configured are now indicated in the app overview

* web interface: added button for running tests to app details

* web interface: added button for configuring app dependencies to app details

* web interface: upgraded API documentation to use Swagger 2

* INCOMPATIBLE CHANGE

  removed startup option `--log.severity`

  The docs for `--log.severity` mentioned lots of severities (e.g. `exception`, `technical`, `functional`, `development`)
  but only a few severities (e.g. `all`, `human`) were actually used, with `human` being the default and `all` enabling the
  additional logging of requests. So the option pretended to control a lot of things which it actually didn't. Additionally,
  the option `--log.requests-file` was around for a long time already, also controlling request logging.

  Because the `--log.severity` option effectively did not control that much, it was removed. A side effect of removing the
  option is that 2.5 installations which used `--log.severity all` will not log requests after the upgrade to 2.6. This can
  be adjusted by setting the `--log.requests-file` option.

* add backtrace to fatal log events

* added optional `limit` parameter for AQL function `FULLTEXT`

* make fulltext index also index text values contained in direct sub-objects of the indexed
  attribute.

  Previous versions of ArangoDB only indexed the attribute value if it was a string. Sub-attributes
  of the index attribute were ignored when fulltext indexing.

  Now, if the index attribute value is an object, the object's values will each be included in the
  fulltext index if they are strings. If the index attribute value is an array, the array's values
  will each be included in the fulltext index if they are strings.

  For example, with a fulltext index present on the `translations` attribute, the following text
  values will now be indexed:

      var c = db._create("example");
      c.ensureFulltextIndex("translations");
      c.insert({ translations: { en: "fox", de: "Fuchs", fr: "renard", ru: "лиса" } });
      c.insert({ translations: "Fox is the English translation of the German word Fuchs" });
      c.insert({ translations: [ "ArangoDB", "document", "database", "Foxx" ] });

      c.fulltext("translations", "лиса").toArray();       // returns only first document
      c.fulltext("translations", "Fox").toArray();        // returns first and second documents
      c.fulltext("translations", "prefix:Fox").toArray(); // returns all three documents

* added batch document removal and lookup commands:

      collection.lookupByKeys(keys)
      collection.removeByKeys(keys)

  These commands can be used to perform multi-document lookup and removal operations efficiently
  from the ArangoShell. The argument to these operations is an array of document keys.

  Also added HTTP APIs for batch document commands:

  * PUT /_api/simple/lookup-by-keys
  * PUT /_api/simple/remove-by-keys

* properly prefix document address URLs with the current database name for calls to the REST
  API method GET `/_api/document?collection=...` (that method will return partial URLs to all
  documents in the collection).

  Previous versions of ArangoDB returned the URLs starting with `/_api/` but without the current
  database name, e.g. `/_api/document/mycollection/mykey`. Starting with 2.6, the response URLs
  will include the database name as well, e.g. `/_db/_system/_api/document/mycollection/mykey`.

* added dedicated collection export HTTP REST API

  ArangoDB now provides a dedicated collection export API, which can take snapshots of entire
  collections more efficiently than the general-purpose cursor API. The export API is useful
  to transfer the contents of an entire collection to a client application. It provides optional
  filtering on specific attributes.

  The export API is available at endpoint `POST /_api/export?collection=...`. The API has the
  same return value structure as the already established cursor API (`POST /_api/cursor`).

  An introduction to the export API is given in this blog post:
  http://jsteemann.github.io/blog/2015/04/04/more-efficient-data-exports/

* subquery optimizations for AQL queries

  This optimization avoids copying intermediate results into subqueries that are not required
  by the subquery.

  A brief description can be found here:
  http://jsteemann.github.io/blog/2015/05/04/subquery-optimizations/

* return value optimization for AQL queries

  This optimization avoids copying the final query result inside the query's main `ReturnNode`.

  A brief description can be found here:
  http://jsteemann.github.io/blog/2015/05/04/return-value-optimization-for-aql/

* speed up AQL queries containing big `IN` lists for index lookups

  `IN` lists used for index lookups had performance issues in previous versions of ArangoDB.
  These issues have been addressed in 2.6 so using bigger `IN` lists for filtering is much
  faster.

  A brief description can be found here:
  http://jsteemann.github.io/blog/2015/05/07/in-list-improvements/

* allow `@` and `.` characters in document keys, too

  This change also leads to document keys being URL-encoded when returned in HTTP `location`
  response headers.

* added alternative implementation for AQL COLLECT

  The alternative method uses a hash table for grouping and does not require its input elements
  to be sorted. It will be taken into account by the optimizer for `COLLECT` statements that do
  not use an `INTO` clause.

  In case a `COLLECT` statement can use the hash table variant, the optimizer will create an extra
  plan for it at the beginning of the planning phase. In this plan, no extra `SORT` node will be
  added in front of the `COLLECT` because the hash table variant of `COLLECT` does not require
  sorted input. Instead, a `SORT` node will be added after it to sort its output. This `SORT` node
  may be optimized away again in later stages. If the sort order of the result is irrelevant to
  the user, adding an extra `SORT null` after a hash `COLLECT` operation will allow the optimizer to
  remove the sorts altogether.

  In addition to the hash table variant of `COLLECT`, the optimizer will modify the original plan
  to use the regular `COLLECT` implementation. As this implementation requires sorted input, the
  optimizer will insert a `SORT` node in front of the `COLLECT`. This `SORT` node may be optimized
  away in later stages.

  The created plans will then be shipped through the regular optimization pipeline. In the end,
  the optimizer will pick the plan with the lowest estimated total cost as usual. The hash table
  variant does not require an up-front sort of the input, and will thus be preferred over the
  regular `COLLECT` if the optimizer estimates many input elements for the `COLLECT` node and
  cannot use an index to sort them.

  The optimizer can be explicitly told to use the regular *sorted* variant of `COLLECT` by
  suffixing a `COLLECT` statement with `OPTIONS { "method" : "sorted" }`. This will override the
  optimizer guesswork and only produce the *sorted* variant of `COLLECT`.

  A blog post on the new `COLLECT` implementation can be found here:
  http://jsteemann.github.io/blog/2015/04/22/collecting-with-a-hash-table/

* refactored HTTP REST API for cursors

  The HTTP REST API for cursors (`/_api/cursor`) has been refactored to improve its performance
  and use less memory.

  A post showing some of the performance improvements can be found here:
  http://jsteemann.github.io/blog/2015/04/01/improvements-for-the-cursor-api/

* simplified return value syntax for data-modification AQL queries

  ArangoDB 2.4 since version allows to return results from data-modification AQL queries. The
  syntax for this was quite limited and verbose:

      FOR i IN 1..10
        INSERT { value: i } IN test
        LET inserted = NEW
        RETURN inserted

  The `LET inserted = NEW RETURN inserted` was required literally to return the inserted
  documents. No calculations could be made using the inserted documents.

  This is now more flexible. After a data-modification clause (e.g. `INSERT`, `UPDATE`, `REPLACE`,
  `REMOVE`, `UPSERT`) there can follow any number of `LET` calculations. These calculations can
  refer to the pseudo-values `OLD` and `NEW` that are created by the data-modification statements.

  This allows returning projections of inserted or updated documents, e.g.:

      FOR i IN 1..10
        INSERT { value: i } IN test
        RETURN { _key: NEW._key, value: i }

  Still not every construct is allowed after a data-modification clause. For example, no functions
  can be called that may access documents.

  More information can be found here:
  http://jsteemann.github.io/blog/2015/03/27/improvements-for-data-modification-queries/

* added AQL `UPSERT` statement

  This adds an `UPSERT` statement to AQL that is a combination of both `INSERT` and `UPDATE` /
  `REPLACE`. The `UPSERT` will search for a matching document using a user-provided example.
  If no document matches the example, the *insert* part of the `UPSERT` statement will be
  executed. If there is a match, the *update* / *replace* part will be carried out:

      UPSERT { page: 'index.html' }                 /* search example */
        INSERT { page: 'index.html', pageViews: 1 } /* insert part */
        UPDATE { pageViews: OLD.pageViews + 1 }     /* update part */
        IN pageViews

  `UPSERT` can be used with an `UPDATE` or `REPLACE` clause. The `UPDATE` clause will perform
  a partial update of the found document, whereas the `REPLACE` clause will replace the found
  document entirely. The `UPDATE` or `REPLACE` parts can refer to the pseudo-value `OLD`, which
  contains all attributes of the found document.

  `UPSERT` statements can optionally return values. In the following query, the return
  attribute `found` will return the found document before the `UPDATE` was applied. If no
  document was found, `found` will contain a value of `null`. The `updated` result attribute will
  contain the inserted / updated document:

      UPSERT { page: 'index.html' }                 /* search example */
        INSERT { page: 'index.html', pageViews: 1 } /* insert part */
        UPDATE { pageViews: OLD.pageViews + 1 }     /* update part */
        IN pageViews
        RETURN { found: OLD, updated: NEW }

  A more detailed description of `UPSERT` can be found here:
  http://jsteemann.github.io/blog/2015/03/27/preview-of-the-upsert-command/

* adjusted default configuration value for `--server.backlog-size` from 10 to 64.

* issue #1231: bug xor feature in AQL: LENGTH(null) == 4

  This changes the behavior of the AQL `LENGTH` function as follows:

  - if the single argument to `LENGTH()` is `null`, then the result will now be `0`. In previous
    versions of ArangoDB, the result of `LENGTH(null)` was `4`.

  - if the single argument to `LENGTH()` is `true`, then the result will now be `1`. In previous
    versions of ArangoDB, the result of `LENGTH(true)` was `4`.

  - if the single argument to `LENGTH()` is `false`, then the result will now be `0`. In previous
    versions of ArangoDB, the result of `LENGTH(false)` was `5`.

  The results of `LENGTH()` with string, numeric, array object argument values do not change.

* issue #1298: Bulk import if data already exists (#1298)

  This change extends the HTTP REST API for bulk imports as follows:

  When documents are imported and the `_key` attribute is specified for them, the import can be
  used for inserting and updating/replacing documents. Previously, the import could be used for
  inserting new documents only, and re-inserting a document with an existing key would have failed
  with a *unique key constraint violated* error.

  The above behavior is still the default. However, the API now allows controlling the behavior
  in case of a unique key constraint error via the optional URL parameter `onDuplicate`.

  This parameter can have one of the following values:

  - `error`: when a unique key constraint error occurs, do not import or update the document but
    report an error. This is the default.

  - `update`: when a unique key constraint error occurs, try to (partially) update the existing
    document with the data specified in the import. This may still fail if the document would
    violate secondary unique indexes. Only the attributes present in the import data will be
    updated and other attributes already present will be preserved. The number of updated documents
    will be reported in the `updated` attribute of the HTTP API result.

  - `replace`: when a unique key constraint error occurs, try to fully replace the existing
    document with the data specified in the import. This may still fail if the document would
    violate secondary unique indexes. The number of replaced documents will be reported in the
    `updated` attribute of the HTTP API result.

  - `ignore`: when a unique key constraint error occurs, ignore this error. There will be no
    insert, update or replace for the particular document. Ignored documents will be reported
    separately in the `ignored` attribute of the HTTP API result.

  The result of the HTTP import API will now contain the attributes `ignored` and `updated`, which
  contain the number of ignored and updated documents respectively. These attributes will contain a
  value of zero unless the `onDuplicate` URL parameter is set to either `update` or `replace`
  (in this case the `updated` attribute may contain non-zero values) or `ignore` (in this case the
  `ignored` attribute may contain a non-zero value).

  To support the feature, arangoimp also has a new command line option `--on-duplicate` which can
  have one of the values `error`, `update`, `replace`, `ignore`. The default value is `error`.

  A few examples for using arangoimp with the `--on-duplicate` option can be found here:
  http://jsteemann.github.io/blog/2015/04/14/updating-documents-with-arangoimp/

* changed behavior of `db._query()` in the ArangoShell:

  if the command's result is printed in the shell, the first 10 results will be printed. Previously
  only a basic description of the underlying query result cursor was printed. Additionally, if the
  cursor result contains more than 10 results, the cursor is assigned to a global variable `more`,
  which can be used to iterate over the cursor result.

  Example:

      arangosh [_system]> db._query("FOR i IN 1..15 RETURN i")
      [object ArangoQueryCursor, count: 15, hasMore: true]

      [
        1,
        2,
        3,
        4,
        5,
        6,
        7,
        8,
        9,
        10
      ]

      type 'more' to show more documents


      arangosh [_system]> more
      [object ArangoQueryCursor, count: 15, hasMore: false]

      [
        11,
        12,
        13,
        14,
        15
      ]

* Disallow batchSize value 0 in HTTP `POST /_api/cursor`:

  The HTTP REST API `POST /_api/cursor` does not accept a `batchSize` parameter value of
  `0` any longer. A batch size of 0 never made much sense, but previous versions of ArangoDB
  did not check for this value. Now creating a cursor using a `batchSize` value 0 will
  result in an HTTP 400 error response

* REST Server: fix memory leaks when failing to add jobs

* 'EDGES' AQL Function

  The AQL function `EDGES` got a new fifth option parameter.
  Right now only one option is available: 'includeVertices'. This is a boolean parameter
  that allows to modify the result of the `EDGES` function.
  Default is 'includeVertices: false' which does not have any effect.
  'includeVertices: true' modifies the result, such that
  {vertex: <vertexDocument>, edge: <edgeDocument>} is returned.

* INCOMPATIBLE CHANGE:

  The result format of the AQL function `NEIGHBORS` has been changed.
  Before it has returned an array of objects containing 'vertex' and 'edge'.
  Now it will only contain the vertex directly.
  Also an additional option 'includeData' has been added.
  This is used to define if only the 'vertex._id' value should be returned (false, default),
  or if the vertex should be looked up in the collection and the complete JSON should be returned
  (true).
  Using only the id values can lead to significantly improved performance if this is the only information
  required.

  In order to get the old result format prior to ArangoDB 2.6, please use the function EDGES instead.
  Edges allows for a new option 'includeVertices' which, set to true, returns exactly the format of NEIGHBORS.
  Example:

      NEIGHBORS(<vertexCollection>, <edgeCollection>, <vertex>, <direction>, <example>)

  This can now be achieved by:

      EDGES(<edgeCollection>, <vertex>, <direction>, <example>, {includeVertices: true})

  If you are nesting several NEIGHBORS steps you can speed up their performance in the following way:

  Old Example:

  FOR va IN NEIGHBORS(Users, relations, 'Users/123', 'outbound') FOR vc IN NEIGHBORS(Products, relations, va.vertex._id, 'outbound') RETURN vc

  This can now be achieved by:

  FOR va IN NEIGHBORS(Users, relations, 'Users/123', 'outbound') FOR vc IN NEIGHBORS(Products, relations, va, 'outbound', null, {includeData: true}) RETURN vc
                                                                                                          ^^^^                  ^^^^^^^^^^^^^^^^^^^
                                                                                                  Use intermediate directly     include Data for final

* INCOMPATIBLE CHANGE:

  The AQL function `GRAPH_NEIGHBORS` now provides an additional option `includeData`.
  This option allows controlling whether the function should return the complete vertices
  or just their IDs. Returning only the IDs instead of the full vertices can lead to
  improved performance .

  If provided, `includeData` is set to `true`, all vertices in the result will be returned
  with all their attributes. The default value of `includeData` is `false`.
  This makes the default function results incompatible with previous versions of ArangoDB.

  To get the old result style in ArangoDB 2.6, please set the options as follows in calls
  to `GRAPH_NEIGHBORS`:

      GRAPH_NEIGHBORS(<graph>, <vertex>, { includeData: true })

* INCOMPATIBLE CHANGE:

  The AQL function `GRAPH_COMMON_NEIGHBORS` now provides an additional option `includeData`.
  This option allows controlling whether the function should return the complete vertices
  or just their IDs. Returning only the IDs instead of the full vertices can lead to
  improved performance .

  If provided, `includeData` is set to `true`, all vertices in the result will be returned
  with all their attributes. The default value of `includeData` is `false`.
  This makes the default function results incompatible with previous versions of ArangoDB.

  To get the old result style in ArangoDB 2.6, please set the options as follows in calls
  to `GRAPH_COMMON_NEIGHBORS`:

      GRAPH_COMMON_NEIGHBORS(<graph>, <vertexExamples1>, <vertexExamples2>, { includeData: true }, { includeData: true })

* INCOMPATIBLE CHANGE:

  The AQL function `GRAPH_SHORTEST_PATH` now provides an additional option `includeData`.
  This option allows controlling whether the function should return the complete vertices
  and edges or just their IDs. Returning only the IDs instead of full vertices and edges
  can lead to improved performance .

  If provided, `includeData` is set to `true`, all vertices and edges in the result will
  be returned with all their attributes. There is also an optional parameter `includePath` of
  type object.
  It has two optional sub-attributes `vertices` and `edges`, both of type boolean.
  Both can be set individually and the result will include all vertices on the path if
  `includePath.vertices == true` and all edges if `includePath.edges == true` respectively.

  The default value of `includeData` is `false`, and paths are now excluded by default.
  This makes the default function results incompatible with previous versions of ArangoDB.

  To get the old result style in ArangoDB 2.6, please set the options as follows in calls
  to `GRAPH_SHORTEST_PATH`:

      GRAPH_SHORTEST_PATH(<graph>, <source>, <target>, { includeData: true, includePath: { edges: true, vertices: true } })

  The attributes `startVertex` and `vertex` that were present in the results of `GRAPH_SHORTEST_PATH`
  in previous versions of ArangoDB will not be produced in 2.6. To calculate these attributes in 2.6,
  please extract the first and last elements from the `vertices` result attribute.

* INCOMPATIBLE CHANGE:

  The AQL function `GRAPH_DISTANCE_TO` will now return only the id the destination vertex
  in the `vertex` attribute, and not the full vertex data with all vertex attributes.

* INCOMPATIBLE CHANGE:

  All graph measurements functions in JavaScript module `general-graph` that calculated a
  single figure previously returned an array containing just the figure. Now these functions
  will return the figure directly and not put it inside an array.

  The affected functions are:

  * `graph._absoluteEccentricity`
  * `graph._eccentricity`
  * `graph._absoluteCloseness`
  * `graph._closeness`
  * `graph._absoluteBetweenness`
  * `graph._betweenness`
  * `graph._radius`
  * `graph._diameter`

* Create the `_graphs` collection in new databases with `waitForSync` attribute set to `false`

  The previous `waitForSync` value was `true`, so default the behavior when creating and dropping
  graphs via the HTTP REST API changes as follows if the new settings are in effect:

  * `POST /_api/graph` by default returns `HTTP 202` instead of `HTTP 201`
  * `DELETE /_api/graph/graph-name` by default returns `HTTP 202` instead of `HTTP 201`

  If the `_graphs` collection still has its `waitForSync` value set to `true`, then the HTTP status
  code will not change.

* Upgraded ICU to version 54; this increases performance in many places.
  based on https://code.google.com/p/chromium/issues/detail?id=428145

* added support for HTTP push aka chunked encoding

* issue #1051: add info whether server is running in service or user mode?

  This will add a "mode" attribute to the result of the result of HTTP GET `/_api/version?details=true`

  "mode" can have the following values:

  - `standalone`: server was started manually (e.g. on command-line)
  - `service`: service is running as Windows service, in daemon mode or under the supervisor

* improve system error messages in Windows port

* increased default value of `--server.request-timeout` from 300 to 1200 seconds for client tools
  (arangosh, arangoimp, arangodump, arangorestore)

* increased default value of `--server.connect-timeout` from 3 to 5 seconds for client tools
  (arangosh, arangoimp, arangodump, arangorestore)

* added startup option `--server.foxx-queues-poll-interval`

  This startup option controls the frequency with which the Foxx queues manager is checking
  the queue (or queues) for jobs to be executed.

  The default value is `1` second. Lowering this value will result in the queue manager waking
  up and checking the queues more frequently, which may increase CPU usage of the server.
  When not using Foxx queues, this value can be raised to save some CPU time.

* added startup option `--server.foxx-queues`

  This startup option controls whether the Foxx queue manager will check queue and job entries.
  Disabling this option can reduce server load but will prevent jobs added to Foxx queues from
  being processed at all.

  The default value is `true`, enabling the Foxx queues feature.

* make Foxx queues really database-specific.

  Foxx queues were and are stored in a database-specific collection `_queues`. However, a global
  cache variable for the queues led to the queue names being treated database-independently, which
  was wrong.

  Since 2.6, Foxx queues names are truly database-specific, so the same queue name can be used in
  two different databases for two different queues. Until then, it is advisable to think of queues
  as already being database-specific, and using the database name as a queue name prefix to be
  avoid name conflicts, e.g.:

      var queueName = "myQueue";
      var Foxx = require("org/arangodb/foxx");
      Foxx.queues.create(db._name() + ":" + queueName);

* added support for Foxx queue job types defined as app scripts.

  The old job types introduced in 2.4 are still supported but are known to cause issues in 2.5
  and later when the server is restarted or the job types are not defined in every thread.

  The new job types avoid this issue by storing an explicit mount path and script name rather
  than an assuming the job type is defined globally. It is strongly recommended to convert your
  job types to the new script-based system.

* renamed Foxx sessions option "sessionStorageApp" to "sessionStorage". The option now also accepts session storages directly.

* Added the following JavaScript methods for file access:
  * fs.copyFile() to copy single files
  * fs.copyRecursive() to copy directory trees
  * fs.chmod() to set the file permissions (non-Windows only)

* Added process.env for accessing the process environment from JavaScript code

* Cluster: kickstarter shutdown routines will more precisely follow the shutdown of its nodes.

* Cluster: don't delete agency connection objects that are currently in use.

* Cluster: improve passing along of HTTP errors

* fixed issue #1247: debian init script problems

* multi-threaded index creation on collection load

  When a collection contains more than one secondary index, they can be built in memory in
  parallel when the collection is loaded. How many threads are used for parallel index creation
  is determined by the new configuration parameter `--database.index-threads`. If this is set
  to 0, indexes are built by the opening thread only and sequentially. This is equivalent to
  the behavior in 2.5 and before.

* speed up building up primary index when loading collections

* added `count` attribute to `parameters.json` files of collections. This attribute indicates
  the number of live documents in the collection on unload. It is read when the collection is
  (re)loaded to determine the initial size for the collection's primary index

* removed remainders of MRuby integration, removed arangoirb

* simplified `controllers` property in Foxx manifests. You can now specify a filename directly
  if you only want to use a single file mounted at the base URL of your Foxx app.

* simplified `exports` property in Foxx manifests. You can now specify a filename directly if
  you only want to export variables from a single file in your Foxx app.

* added support for node.js-style exports in Foxx exports. Your Foxx exports file can now export
  arbitrary values using the `module.exports` property instead of adding properties to the
  `exports` object.

* added `scripts` property to Foxx manifests. You should now specify the `setup` and `teardown`
  files as properties of the `scripts` object in your manifests and can define custom,
  app-specific scripts that can be executed from the web interface or the CLI.

* added `tests` property to Foxx manifests. You can now define test cases using the `mocha`
  framework which can then be executed inside ArangoDB.

* updated `joi` package to 6.0.8.

* added `extendible` package.

* added Foxx model lifecycle events to repositories. See #1257.

* speed up resizing of edge index.

* allow to split an edge index into buckets which are resized individually.
  This is controlled by the `indexBuckets` attribute in the `properties`
  of the collection.

* fix a cluster deadlock bug in larger clusters by marking a thread waiting
  for a lock on a DBserver as blocked


v2.5.7 (2015-08-02)
-------------------

* V8: Upgrade to version 4.1.0.27 - this is intended to be the stable V8 version.


v2.5.6 (2015-07-21)
-------------------

* alter Windows build infrastructure so we can properly store pdb files.

* potentially fixed issue #1313: Wrong metric calculation at dashboard

  Escape whitespace in process name when scanning /proc/pid/stats

  This fixes statistics values read from that file

* Fixed variable naming in AQL `COLLECT INTO` results in case the COLLECT is placed
  in a subquery which itself is followed by other constructs that require variables


v2.5.5 (2015-05-29)
-------------------

* fixed vulnerability in JWT implementation.

* fixed format string for reading /proc/pid/stat

* take into account barriers used in different V8 contexts


v2.5.4 (2015-05-14)
-------------------

* added startup option `--log.performance`: specifying this option at startup will log
  performance-related info messages, mainly timings via the regular logging mechanisms

* cluster fixes

* fix for recursive copy under Windows


v2.5.3 (2015-04-29)
-------------------

* Fix fs.move to work across filesystem borders; Fixes Foxx app installation problems;
  issue #1292.

* Fix Foxx app install when installed on a different drive on Windows

* issue #1322: strange AQL result

* issue #1318: Inconsistent db._create() syntax

* issue #1315: queries to a collection fail with an empty response if the
  collection contains specific JSON data

* issue #1300: Make arangodump not fail if target directory exists but is empty

* allow specifying higher values than SOMAXCONN for `--server.backlog-size`

  Previously, arangod would not start when a `--server.backlog-size` value was
  specified that was higher than the platform's SOMAXCONN header value.

  Now, arangod will use the user-provided value for `--server.backlog-size` and
  pass it to the listen system call even if the value is higher than SOMAXCONN.
  If the user-provided value is higher than SOMAXCONN, arangod will log a warning
  on startup.

* Fixed a cluster deadlock bug. Mark a thread that is in a RemoteBlock as
  blocked to allow for additional dispatcher threads to be started.

* Fix locking in cluster by using another ReadWriteLock class for collections.

* Add a second DispatcherQueue for AQL in the cluster. This fixes a
  cluster-AQL thread explosion bug.


v2.5.2 (2015-04-11)
-------------------

* modules stored in _modules are automatically flushed when changed

* added missing query-id parameter in documentation of HTTP DELETE `/_api/query` endpoint

* added iterator for edge index in AQL queries

  this change may lead to less edges being read when used together with a LIMIT clause

* make graph viewer in web interface issue less expensive queries for determining
  a random vertex from the graph, and for determining vertex attributes

* issue #1285: syntax error, unexpected $undefined near '@_to RETURN obj

  this allows AQL bind parameter names to also start with underscores

* moved /_api/query to C++

* issue #1289: Foxx models created from database documents expose an internal method

* added `Foxx.Repository#exists`

* parallelize initialization of V8 context in multiple threads

* fixed a possible crash when the debug-level was TRACE

* cluster: do not initialize statistics collection on each
  coordinator, this fixes a race condition at startup

* cluster: fix a startup race w.r.t. the _configuration collection

* search for db:// JavaScript modules only after all local files have been
  considered, this speeds up the require command in a cluster considerably

* general cluster speedup in certain areas


v2.5.1 (2015-03-19)
-------------------

* fixed bug that caused undefined behavior when an AQL query was killed inside
  a calculation block

* fixed memleaks in AQL query cleanup in case out-of-memory errors are thrown

* by default, Debian and RedHat packages are built with debug symbols

* added option `--database.ignore-logfile-errors`

  This option controls how collection datafiles with a CRC mismatch are treated.

  If set to `false`, CRC mismatch errors in collection datafiles will lead
  to a collection not being loaded at all. If a collection needs to be loaded
  during WAL recovery, the WAL recovery will also abort (if not forced with
  `--wal.ignore-recovery-errors true`). Setting this flag to `false` protects
  users from unintentionally using a collection with corrupted datafiles, from
  which only a subset of the original data can be recovered.

  If set to `true`, CRC mismatch errors in collection datafiles will lead to
  the datafile being partially loaded. All data up to until the mismatch will
  be loaded. This will enable users to continue with collection datafiles
  that are corrupted, but will result in only a partial load of the data.
  The WAL recovery will still abort when encountering a collection with a
  corrupted datafile, at least if `--wal.ignore-recovery-errors` is not set to
  `true`.

  The default value is *true*, so for collections with corrupted datafiles
  there might be partial data loads once the WAL recovery has finished. If
  the WAL recovery will need to load a collection with a corrupted datafile,
  it will still stop when using the default values.

* INCOMPATIBLE CHANGE:

  make the arangod server refuse to start if during startup it finds a non-readable
  `parameter.json` file for a database or a collection.

  Stopping the startup process in this case requires manual intervention (fixing
  the unreadable files), but prevents follow-up errors due to ignored databases or
  collections from happening.

* datafiles and `parameter.json` files written by arangod are now created with read and write
  privileges for the arangod process user, and with read and write privileges for the arangod
  process group.

  Previously, these files were created with user read and write permissions only.

* INCOMPATIBLE CHANGE:

  abort WAL recovery if one of the collection's datafiles cannot be opened

* INCOMPATIBLE CHANGE:

  never try to raise the privileges after dropping them, this can lead to a race condition while
  running the recovery

  If you require to run ArangoDB on a port lower than 1024, you must run ArangoDB as root.

* fixed inefficiencies in `remove` methods of general-graph module

* added option `--database.slow-query-threshold` for controlling the default AQL slow query
  threshold value on server start

* add system error strings for Windows on many places

* rework service startup so we announce 'RUNNING' only when we're finished starting.

* use the Windows eventlog for FATAL and ERROR - log messages

* fix service handling in NSIS Windows installer, specify human readable name

* add the ICU_DATA environment variable to the fatal error messages

* fixed issue #1265: arangod crashed with SIGSEGV

* fixed issue #1241: Wildcards in examples


v2.5.0 (2015-03-09)
-------------------

* installer fixes for Windows

* fix for downloading Foxx

* fixed issue #1258: http pipelining not working?


v2.5.0-beta4 (2015-03-05)
-------------------------

* fixed issue #1247: debian init script problems


v2.5.0-beta3 (2015-02-27)
-------------------------

* fix Windows install path calculation in arango

* fix Windows logging of long strings

* fix possible undefinedness of const strings in Windows


v2.5.0-beta2 (2015-02-23)
-------------------------

* fixed issue #1256: agency binary not found #1256

* fixed issue #1230: API: document/col-name/_key and cursor return different floats

* front-end: dashboard tries not to (re)load statistics if user has no access

* V8: Upgrade to version 3.31.74.1

* etcd: Upgrade to version 2.0 - This requires go 1.3 to compile at least.

* refuse to startup if ICU wasn't initialized, this will i.e. prevent errors from being printed,
  and libraries from being loaded.

* front-end: unwanted removal of index table header after creating new index

* fixed issue #1248: chrome: applications filtering not working

* fixed issue #1198: queries remain in aql editor (front-end) if you navigate through different tabs

* Simplify usage of Foxx

  Thanks to our user feedback we learned that Foxx is a powerful, yet rather complicated concept.
  With this release we tried to make it less complicated while keeping all its strength.
  That includes a rewrite of the documentation as well as some code changes as listed below:

  * Moved Foxx applications to a different folder.

    The naming convention now is: <app-path>/_db/<dbname>/<mountpoint>/APP
    Before it was: <app-path>/databases/<dbname>/<appname>:<appversion>
    This caused some trouble as apps where cached based on name and version and updates did not apply.
    Hence the path on filesystem and the app's access URL had no relation to one another.
    Now the path on filesystem is identical to the URL (except for slashes and the appended APP)

  * Rewrite of Foxx routing

    The routing of Foxx has been exposed to major internal changes we adjusted because of user feedback.
    This allows us to set the development mode per mount point without having to change paths and hold
    apps at separate locations.

  * Foxx Development mode

    The development mode used until 2.4 is gone. It has been replaced by a much more mature version.
    This includes the deprecation of the javascript.dev-app-path parameter, which is useless since 2.5.
    Instead of having two separate app directories for production and development, apps now reside in
    one place, which is used for production as well as for development.
    Apps can still be put into development mode, changing their behavior compared to production mode.
    Development mode apps are still reread from disk at every request, and still they ship more debug
    output.

    This change has also made the startup options `--javascript.frontend-development-mode` and
    `--javascript.dev-app-path` obsolete. The former option will not have any effect when set, and the
    latter option is only read and used during the upgrade to 2.5 and does not have any effects later.

  * Foxx install process

    Installing Foxx apps has been a two step process: import them into ArangoDB and mount them at a
    specific mount point. These operations have been joined together. You can install an app at one
    mount point, that's it. No fetch, mount, unmount, purge cycle anymore. The commands have been
    simplified to just:

    * install: get your Foxx app up and running
    * uninstall: shut it down and erase it from disk

  * Foxx error output

    Until 2.4 the errors produced by Foxx were not optimal. Often, the error message was just
    `unable to parse manifest` and contained only an internal stack trace.
    In 2.5 we made major improvements there, including a much more fine-grained error output that
    helps you debug your Foxx apps. The error message printed is now much closer to its source and
    should help you track it down.

    Also we added the default handlers for unhandled errors in Foxx apps:

    * You will get a nice internal error page whenever your Foxx app is called but was not installed
      due to any error
    * You will get a proper error message when having an uncaught error appears in any app route

    In production mode the messages above will NOT contain any information about your Foxx internals
    and are safe to be exposed to third party users.
    In development mode the messages above will contain the stacktrace (if available), making it easier for
    your in-house devs to track down errors in the application.

* added `console` object to Foxx apps. All Foxx apps now have a console object implementing
  the familiar Console API in their global scope, which can be used to log diagnostic
  messages to the database.

* added `org/arangodb/request` module, which provides a simple API for making HTTP requests
  to external services.

* added optimizer rule `propagate-constant-attributes`

  This rule will look inside `FILTER` conditions for constant value equality comparisons,
  and insert the constant values in other places in `FILTER`s. For example, the rule will
  insert `42` instead of `i.value` in the second `FILTER` of the following query:

      FOR i IN c1 FOR j IN c2 FILTER i.value == 42 FILTER j.value == i.value RETURN 1

* added `filtered` value to AQL query execution statistics

  This value indicates how many documents were filtered by `FilterNode`s in the AQL query.
  Note that `IndexRangeNode`s can also filter documents by selecting only the required ranges
  from the index. The `filtered` value will not include the work done by `IndexRangeNode`s,
  but only the work performed by `FilterNode`s.

* added support for sparse hash and skiplist indexes

  Hash and skiplist indexes can optionally be made sparse. Sparse indexes exclude documents
  in which at least one of the index attributes is either not set or has a value of `null`.

  As such documents are excluded from sparse indexes, they may contain fewer documents than
  their non-sparse counterparts. This enables faster indexing and can lead to reduced memory
  usage in case the indexed attribute does occur only in some, but not all documents of the
  collection. Sparse indexes will also reduce the number of collisions in non-unique hash
  indexes in case non-existing or optional attributes are indexed.

  In order to create a sparse index, an object with the attribute `sparse` can be added to
  the index creation commands:

      db.collection.ensureHashIndex(attributeName, { sparse: true });
      db.collection.ensureHashIndex(attributeName1, attributeName2, { sparse: true });
      db.collection.ensureUniqueConstraint(attributeName, { sparse: true });
      db.collection.ensureUniqueConstraint(attributeName1, attributeName2, { sparse: true });

      db.collection.ensureSkiplist(attributeName, { sparse: true });
      db.collection.ensureSkiplist(attributeName1, attributeName2, { sparse: true });
      db.collection.ensureUniqueSkiplist(attributeName, { sparse: true });
      db.collection.ensureUniqueSkiplist(attributeName1, attributeName2, { sparse: true });

  Note that in place of the above specialized index creation commands, it is recommended to use
  the more general index creation command `ensureIndex`:

  ```js
  db.collection.ensureIndex({ type: "hash", sparse: true, unique: true, fields: [ attributeName ] });
  db.collection.ensureIndex({ type: "skiplist", sparse: false, unique: false, fields: [ "a", "b" ] });
  ```

  When not explicitly set, the `sparse` attribute defaults to `false` for new indexes.

  This causes a change in behavior when creating a unique hash index without specifying the
  sparse flag: in 2.4, unique hash indexes were implicitly sparse, always excluding `null` values.
  There was no option to control this behavior, and sparsity was neither supported for non-unique
  hash indexes nor skiplists in 2.4. This implicit sparsity of unique hash indexes was considered
  an inconsistency, and therefore the behavior was cleaned up in 2.5. As of 2.5, indexes will
  only be created sparse if sparsity is explicitly requested. Existing unique hash indexes from 2.4
  or before will automatically be migrated so they are still sparse after the upgrade to 2.5.

  Geo indexes are implicitly sparse, meaning documents without the indexed location attribute or
  containing invalid location coordinate values will be excluded from the index automatically. This
  is also a change when compared to pre-2.5 behavior, when documents with missing or invalid
  coordinate values may have caused errors on insertion when the geo index' `unique` flag was set
  and its `ignoreNull` flag was not.

  This was confusing and has been rectified in 2.5. The method `ensureGeoConstaint()` now does the
  same as `ensureGeoIndex()`. Furthermore, the attributes `constraint`, `unique`, `ignoreNull` and
  `sparse` flags are now completely ignored when creating geo indexes.

  The same is true for fulltext indexes. There is no need to specify non-uniqueness or sparsity for
  geo or fulltext indexes. They will always be non-unique and sparse.

  As sparse indexes may exclude some documents, they cannot be used for every type of query.
  Sparse hash indexes cannot be used to find documents for which at least one of the indexed
  attributes has a value of `null`. For example, the following AQL query cannot use a sparse
  index, even if one was created on attribute `attr`:

      FOR doc In collection
        FILTER doc.attr == null
        RETURN doc

  If the lookup value is non-constant, a sparse index may or may not be used, depending on
  the other types of conditions in the query. If the optimizer can safely determine that
  the lookup value cannot be `null`, a sparse index may be used. When uncertain, the optimizer
  will not make use of a sparse index in a query in order to produce correct results.

  For example, the following queries cannot use a sparse index on `attr` because the optimizer
  will not know beforehand whether the comparison values for `doc.attr` will include `null`:

      FOR doc In collection
        FILTER doc.attr == SOME_FUNCTION(...)
        RETURN doc

      FOR other IN otherCollection
        FOR doc In collection
          FILTER doc.attr == other.attr
          RETURN doc

  Sparse skiplist indexes can be used for sorting if the optimizer can safely detect that the
  index range does not include `null` for any of the index attributes.

* inspection of AQL data-modification queries will now detect if the data-modification part
  of the query can run in lockstep with the data retrieval part of the query, or if the data
  retrieval part must be executed before the data modification can start.

  Executing the two in lockstep allows using much smaller buffers for intermediate results
  and starts the actual data-modification operations much earlier than if the two phases
  were executed separately.

* Allow dynamic attribute names in AQL object literals

  This allows using arbitrary expressions to construct attribute names in object
  literals specified in AQL queries. To disambiguate expressions and other unquoted
  attribute names, dynamic attribute names need to be enclosed in brackets (`[` and `]`).
  Example:

      FOR i IN 1..100
        RETURN { [ CONCAT('value-of-', i) ] : i }

* make AQL optimizer rule "use-index-for-sort" remove sort also in case a non-sorted
  index (e.g. a hash index) is used for only equality lookups and all sort attributes
  are covered by the index.

  Example that does not require an extra sort (needs hash index on `value`):

      FOR doc IN collection FILTER doc.value == 1 SORT doc.value RETURN doc

  Another example that does not require an extra sort (with hash index on `value1`, `value2`):

      FOR doc IN collection FILTER doc.value1 == 1 && doc.value2 == 2 SORT doc.value1, doc.value2 RETURN doc

* make AQL optimizer rule "use-index-for-sort" remove sort also in case the sort criteria
  excludes the left-most index attributes, but the left-most index attributes are used
  by the index for equality-only lookups.

  Example that can use the index for sorting (needs skiplist index on `value1`, `value2`):

      FOR doc IN collection FILTER doc.value1 == 1 SORT doc.value2 RETURN doc

* added selectivity estimates for primary index, edge index, and hash index

  The selectivity estimates are returned by the `GET /_api/index` REST API method
  in a sub-attribute `selectivityEstimate` for each index that supports it. This
  attribute will be omitted for indexes that do not provide selectivity estimates.
  If provided, the selectivity estimate will be a numeric value between 0 and 1.

  Selectivity estimates will also be reported in the result of `collection.getIndexes()`
  for all indexes that support this. If no selectivity estimate can be determined for
  an index, the attribute `selectivityEstimate` will be omitted here, too.

  The web interface also shows selectivity estimates for each index that supports this.

  Currently the following index types can provide selectivity estimates:
  - primary index
  - edge index
  - hash index (unique and non-unique)

  No selectivity estimates will be provided when running in cluster mode.

* fixed issue #1226: arangod log issues

* added additional logger if arangod is started in foreground mode on a tty

* added AQL optimizer rule "move-calculations-down"

* use exclusive native SRWLocks on Windows instead of native mutexes

* added AQL functions `MD5`, `SHA1`, and `RANDOM_TOKEN`.

* reduced number of string allocations when parsing certain AQL queries

  parsing numbers (integers or doubles) does not require a string allocation
  per number anymore

* RequestContext#bodyParam now accepts arbitrary joi schemas and rejects invalid (but well-formed) request bodies.

* enforce that AQL user functions are wrapped inside JavaScript function () declarations

  AQL user functions were always expected to be wrapped inside a JavaScript function, but previously
  this was not enforced when registering a user function. Enforcing the AQL user functions to be contained
  inside functions prevents functions from doing some unexpected things that may have led to undefined
  behavior.

* Windows service uninstalling: only remove service if it points to the currently running binary,
  or --force was specified.

* Windows (debug only): print stacktraces on crash and run minidump

* Windows (cygwin): if you run arangosh in a cygwin shell or via ssh we will detect this and use
  the appropriate output functions.

* Windows: improve process management

* fix IPv6 reverse ip lookups - so far we only did IPv4 addresses.

* improve join documentation, add outer join example

* run jslint for unit tests too, to prevent "memory leaks" by global js objects with native code.

* fix error logging for exceptions - we wouldn't log the exception message itself so far.

* improve error reporting in the http client (Windows & *nix)

* improve error reports in cluster

* Standard errors can now contain custom messages.


v2.4.7 (XXXX-XX-XX)
-------------------

* fixed issue #1282: Geo WITHIN_RECTANGLE for nested lat/lng


v2.4.6 (2015-03-18)
-------------------

* added option `--database.ignore-logfile-errors`

  This option controls how collection datafiles with a CRC mismatch are treated.

  If set to `false`, CRC mismatch errors in collection datafiles will lead
  to a collection not being loaded at all. If a collection needs to be loaded
  during WAL recovery, the WAL recovery will also abort (if not forced with
  `--wal.ignore-recovery-errors true`). Setting this flag to `false` protects
  users from unintentionally using a collection with corrupted datafiles, from
  which only a subset of the original data can be recovered.

  If set to `true`, CRC mismatch errors in collection datafiles will lead to
  the datafile being partially loaded. All data up to until the mismatch will
  be loaded. This will enable users to continue with a collection datafiles
  that are corrupted, but will result in only a partial load of the data.
  The WAL recovery will still abort when encountering a collection with a
  corrupted datafile, at least if `--wal.ignore-recovery-errors` is not set to
  `true`.

  The default value is *true*, so for collections with corrupted datafiles
  there might be partial data loads once the WAL recovery has finished. If
  the WAL recovery will need to load a collection with a corrupted datafile,
  it will still stop when using the default values.

* INCOMPATIBLE CHANGE:

  make the arangod server refuse to start if during startup it finds a non-readable
  `parameter.json` file for a database or a collection.

  Stopping the startup process in this case requires manual intervention (fixing
  the unreadable files), but prevents follow-up errors due to ignored databases or
  collections from happening.

* datafiles and `parameter.json` files written by arangod are now created with read and write
  privileges for the arangod process user, and with read and write privileges for the arangod
  process group.

  Previously, these files were created with user read and write permissions only.

* INCOMPATIBLE CHANGE:

  abort WAL recovery if one of the collection's datafiles cannot be opened

* INCOMPATIBLE CHANGE:

  never try to raise the privileges after dropping them, this can lead to a race condition while
  running the recovery

  If you require to run ArangoDB on a port lower than 1024, you must run ArangoDB as root.

* fixed inefficiencies in `remove` methods of general-graph module

* added option `--database.slow-query-threshold` for controlling the default AQL slow query
  threshold value on server start


v2.4.5 (2015-03-16)
-------------------

* added elapsed time to HTTP request logging output (`--log.requests-file`)

* added AQL current and slow query tracking, killing of AQL queries

  This change enables retrieving the list of currently running AQL queries inside the selected database.
  AQL queries with an execution time beyond a certain threshold can be moved to a "slow query" facility
  and retrieved from there. Queries can also be killed by specifying the query id.

  This change adds the following HTTP REST APIs:

  - `GET /_api/query/current`: for retrieving the list of currently running queries
  - `GET /_api/query/slow`: for retrieving the list of slow queries
  - `DELETE /_api/query/slow`: for clearing the list of slow queries
  - `GET /_api/query/properties`: for retrieving the properties for query tracking
  - `PUT /_api/query/properties`: for adjusting the properties for query tracking
  - `DELETE /_api/query/<id>`: for killing an AQL query

  The following JavaScript APIs have been added:

  - require("org/arangodb/aql/queries").current();
  - require("org/arangodb/aql/queries").slow();
  - require("org/arangodb/aql/queries").clearSlow();
  - require("org/arangodb/aql/queries").properties();
  - require("org/arangodb/aql/queries").kill();

* fixed issue #1265: arangod crashed with SIGSEGV

* fixed issue #1241: Wildcards in examples

* fixed comment parsing in Foxx controllers


v2.4.4 (2015-02-24)
-------------------

* fixed the generation template for foxx apps. It now does not create deprecated functions anymore

* add custom visitor functionality for `GRAPH_NEIGHBORS` function, too

* increased default value of traversal option *maxIterations* to 100 times of its previous
  default value


v2.4.3 (2015-02-06)
-------------------

* fix multi-threading with openssl when running under Windows

* fix timeout on socket operations when running under Windows

* Fixed an error in Foxx routing which caused some apps that worked in 2.4.1 to fail with status 500: `undefined is not a function` errors in 2.4.2
  This error was occurring due to seldom internal rerouting introduced by the malformed application handler.


v2.4.2 (2015-01-30)
-------------------

* added custom visitor functionality for AQL traversals

  This allows more complex result processing in traversals triggered by AQL. A few examples
  are shown in [this article](http://jsteemann.github.io/blog/2015/01/28/using-custom-visitors-in-aql-graph-traversals/).

* improved number of results estimated for nodes of type EnumerateListNode and SubqueryNode
  in AQL explain output

* added AQL explain helper to explain arbitrary AQL queries

  The helper function prints the query execution plan and the indexes to be used in the
  query. It can be invoked from the ArangoShell or the web interface as follows:

      require("org/arangodb/aql/explainer").explain(query);

* enable use of indexes for certain AQL conditions with non-equality predicates, in
  case the condition(s) also refer to indexed attributes

  The following queries will now be able to use indexes:

      FILTER a.indexed == ... && a.indexed != ...
      FILTER a.indexed == ... && a.nonIndexed != ...
      FILTER a.indexed == ... && ! (a.indexed == ...)
      FILTER a.indexed == ... && ! (a.nonIndexed == ...)
      FILTER a.indexed == ... && ! (a.indexed != ...)
      FILTER a.indexed == ... && ! (a.nonIndexed != ...)
      FILTER (a.indexed == ... && a.nonIndexed == ...) || (a.indexed == ... && a.nonIndexed == ...)
      FILTER (a.indexed == ... && a.nonIndexed != ...) || (a.indexed == ... && a.nonIndexed != ...)

* Fixed spuriously occurring "collection not found" errors when running queries on local
  collections on a cluster DB server

* Fixed upload of Foxx applications to the server for apps exceeding approx. 1 MB zipped.

* Malformed Foxx applications will now return a more useful error when any route is requested.

  In Production a Foxx app mounted on /app will display an html page on /app/* stating a 503 Service temporarily not available.
  It will not state any information about your Application.
  Before it was a 404 Not Found without any information and not distinguishable from a correct not found on your route.

  In Development Mode the html page also contains information about the error occurred.

* Unhandled errors thrown in Foxx routes are now handled by the Foxx framework itself.

  In Production the route will return a status 500 with a body {error: "Error statement"}.
  In Development the route will return a status 500 with a body {error: "Error statement", stack: "..."}

  Before, it was status 500 with a plain text stack including ArangoDB internal routing information.

* The Applications tab in web interface will now request development apps more often.
  So if you have a fixed a syntax error in your app it should always be visible after reload.


v2.4.1 (2015-01-19)
-------------------

* improved WAL recovery output

* fixed certain OR optimizations in AQL optimizer

* better diagnostics for arangoimp

* fixed invalid result of HTTP REST API method `/_admin/foxx/rescan`

* fixed possible segmentation fault when passing a Buffer object into a V8 function
  as a parameter

* updated AQB module to 1.8.0.


v2.4.0 (2015-01-13)
-------------------

* updated AQB module to 1.7.0.

* fixed V8 integration-related crashes

* make `fs.move(src, dest)` also fail when both `src` and `dest` are
  existing directories. This ensures the same behavior of the move operation
  on different platforms.

* fixed AQL insert operation for multi-shard collections in cluster

* added optional return value for AQL data-modification queries.
  This allows returning the documents inserted, removed or updated with the query, e.g.

      FOR doc IN docs REMOVE doc._key IN docs LET removed = OLD RETURN removed
      FOR doc IN docs INSERT { } IN docs LET inserted = NEW RETURN inserted
      FOR doc IN docs UPDATE doc._key WITH { } IN docs LET previous = OLD RETURN previous
      FOR doc IN docs UPDATE doc._key WITH { } IN docs LET updated = NEW RETURN updated

  The variables `OLD` and `NEW` are automatically available when a `REMOVE`, `INSERT`,
  `UPDATE` or `REPLACE` statement is immediately followed by a `LET` statement.
  Note that the `LET` and `RETURN` statements in data-modification queries are not as
  flexible as the general versions of `LET` and `RETURN`. When returning documents from
  data-modification operations, only a single variable can be assigned using `LET`, and
  the assignment can only be either `OLD` or `NEW`, but not an arbitrary expression. The
  `RETURN` statement also allows using the just-created variable only, and no arbitrary
  expressions.


v2.4.0-beta1 (2014-12-26)
--------------------------

* fixed superstates in FoxxGenerator

* fixed issue #1065: Aardvark: added creation of documents and edges with _key property

* fixed issue #1198: Aardvark: current AQL editor query is now cached

* Upgraded V8 version from 3.16.14 to 3.29.59

  The built-in version of V8 has been upgraded from 3.16.14 to 3.29.59.
  This activates several ES6 (also dubbed *Harmony* or *ES.next*) features in
  ArangoDB, both in the ArangoShell and the ArangoDB server. They can be
  used for scripting and in server-side actions such as Foxx routes, traversals
  etc.

  The following ES6 features are available in ArangoDB 2.4 by default:

  * iterators
  * the `of` operator
  * symbols
  * predefined collections types (Map, Set etc.)
  * typed arrays

  Many other ES6 features are disabled by default, but can be made available by
  starting arangod or arangosh with the appropriate options:

  * arrow functions
  * proxies
  * generators
  * String, Array, and Number enhancements
  * constants
  * enhanced object and numeric literals

  To activate all these ES6 features in arangod or arangosh, start it with
  the following options:

      arangosh --javascript.v8-options="--harmony --harmony_generators"

  More details on the available ES6 features can be found in
  [this blog](https://jsteemann.github.io/blog/2014/12/19/using-es6-features-in-arangodb/).

* Added Foxx generator for building Hypermedia APIs

  A more detailed description is [here](https://www.arangodb.com/2014/12/08/building-hypermedia-apis-foxxgenerator)

* New `Applications` tab in web interface:

  The `applications` tab got a complete redesign.
  It will now only show applications that are currently running on ArangoDB.
  For a selected application, a new detailed view has been created.
  This view provides a better overview of the app:
  * author
  * license
  * version
  * contributors
  * download links
  * API documentation

  To install a new application, a new dialog is now available.
  It provides the features already available in the console application `foxx-manager` plus some more:
  * install an application from Github
  * install an application from a zip file
  * install an application from ArangoDB's application store
  * create a new application from scratch: this feature uses a generator to
    create a Foxx application with pre-defined CRUD methods for a given list
    of collections. The generated Foxx app can either be downloaded as a zip file or
    be installed on the server. Starting with a new Foxx app has never been easier.

* fixed issue #1102: Aardvark: Layout bug in documents overview

  The documents overview was entirely destroyed in some situations on Firefox.
  We replaced the plugin we used there.

* fixed issue #1168: Aardvark: pagination buttons jumping

* fixed issue #1161: Aardvark: Click on Import JSON imports previously uploaded file

* removed configure options `--enable-all-in-one-v8`, `--enable-all-in-one-icu`,
  and `--enable-all-in-one-libev`.

* global internal rename to fix naming incompatibilities with JSON:

  Internal functions with names containing `array` have been renamed to `object`,
  internal functions with names containing `list` have been renamed to `array`.
  The renaming was mainly done in the C++ parts. The documentation has also been
  adjusted so that the correct JSON type names are used in most places.

  The change also led to the addition of a few function aliases in AQL:

  * `TO_LIST` now is an alias of the new `TO_ARRAY`
  * `IS_LIST` now is an alias of the new `IS_ARRAY`
  * `IS_DOCUMENT` now is an alias of the new `IS_OBJECT`

  The changed also renamed the option `mergeArrays` to `mergeObjects` for AQL
  data-modification query options and HTTP document modification API

* AQL: added optimizer rule "remove-filter-covered-by-index"

  This rule removes FilterNodes and CalculationNodes from an execution plan if the
  filter is already covered by a previous IndexRangeNode. Removing the CalculationNode
  and the FilterNode will speed up query execution because the query requires less
  computation.

* AQL: added optimizer rule "remove-sort-rand"

  This rule removes a `SORT RAND()` expression from a query and moves the random
  iteration into the appropriate `EnumerateCollectionNode`. This is more efficient
  than individually enumerating and then sorting randomly.

* AQL: range optimizations for IN and OR

  This change enables usage of indexes for several additional cases. Filters containing
  the `IN` operator can now make use of indexes, and multiple OR- or AND-combined filter
  conditions can now also use indexes if the filters are accessing the same indexed
  attribute.

  Here are a few examples of queries that can now use indexes but couldn't before:

    FOR doc IN collection
      FILTER doc.indexedAttribute == 1 || doc.indexedAttribute > 99
      RETURN doc

    FOR doc IN collection
      FILTER doc.indexedAttribute IN [ 3, 42 ] || doc.indexedAttribute > 99
      RETURN doc

    FOR doc IN collection
      FILTER (doc.indexedAttribute > 2 && doc.indexedAttribute < 10) ||
             (doc.indexedAttribute > 23 && doc.indexedAttribute < 42)
      RETURN doc

* fixed issue #500: AQL parentheses issue

  This change allows passing subqueries as AQL function parameters without using
  duplicate brackets (e.g. `FUNC(query)` instead of `FUNC((query))`

* added optional `COUNT` clause to AQL `COLLECT`

  This allows more efficient group count calculation queries, e.g.

      FOR doc IN collection
        COLLECT age = doc.age WITH COUNT INTO length
        RETURN { age: age, count: length }

  A count-only query is also possible:

      FOR doc IN collection
        COLLECT WITH COUNT INTO length
        RETURN length

* fixed missing makeDirectory when fetching a Foxx application from a zip file

* fixed issue #1134: Change the default endpoint to localhost

  This change will modify the IP address ArangoDB listens on to 127.0.0.1 by default.
  This will make new ArangoDB installations unaccessible from clients other than
  localhost unless changed. This is a security feature.

  To make ArangoDB accessible from any client, change the server's configuration
  (`--server.endpoint`) to either `tcp://0.0.0.0:8529` or the server's publicly
  visible IP address.

* deprecated `Repository#modelPrototype`. Use `Repository#model` instead.

* IMPORTANT CHANGE: by default, system collections are included in replication and all
  replication API return values. This will lead to user accounts and credentials
  data being replicated from master to slave servers. This may overwrite
  slave-specific database users.

  If this is undesired, the `_users` collection can be excluded from replication
  easily by setting the `includeSystem` attribute to `false` in the following commands:

  * replication.sync({ includeSystem: false });
  * replication.applier.properties({ includeSystem: false });

  This will exclude all system collections (including `_aqlfunctions`, `_graphs` etc.)
  from the initial synchronization and the continuous replication.

  If this is also undesired, it is also possible to specify a list of collections to
  exclude from the initial synchronization and the continuous replication using the
  `restrictCollections` attribute, e.g.:

      replication.applier.properties({
        includeSystem: true,
        restrictType: "exclude",
        restrictCollections: [ "_users", "_graphs", "foo" ]
      });

  The HTTP API methods for fetching the replication inventory and for dumping collections
  also support the `includeSystem` control flag via a URL parameter.

* removed DEPRECATED replication methods:
  * `replication.logger.start()`
  * `replication.logger.stop()`
  * `replication.logger.properties()`
  * HTTP PUT `/_api/replication/logger-start`
  * HTTP PUT `/_api/replication/logger-stop`
  * HTTP GET `/_api/replication/logger-config`
  * HTTP PUT `/_api/replication/logger-config`

* fixed issue #1174, which was due to locking problems in distributed
  AQL execution

* improved cluster locking for AQL avoiding deadlocks

* use DistributeNode for modifying queries with REPLACE and UPDATE, if
  possible


v2.3.6 (2015-XX-XX)
-------------------

* fixed AQL subquery optimization that produced wrong result when multiple subqueries
  directly followed each other and and a directly following `LET` statement did refer
  to any but the first subquery.


v2.3.5 (2015-01-16)
-------------------

* fixed intermittent 404 errors in Foxx apps after mounting or unmounting apps

* fixed issue #1200: Expansion operator results in "Cannot call method 'forEach' of null"

* fixed issue #1199: Cannot unlink root node of plan


v2.3.4 (2014-12-23)
-------------------

* fixed cerberus path for MyArangoDB


v2.3.3 (2014-12-17)
-------------------

* fixed error handling in instantiation of distributed AQL queries, this
  also fixes a bug in cluster startup with many servers

* issue #1185: parse non-fractional JSON numbers with exponent (e.g. `4e-261`)

* issue #1159: allow --server.request-timeout and --server.connect-timeout of 0


v2.3.2 (2014-12-09)
-------------------

* fixed issue #1177: Fix bug in the user app's storage

* fixed issue #1173: AQL Editor "Save current query" resets user password

* fixed missing makeDirectory when fetching a Foxx application from a zip file

* put in warning about default changed: fixed issue #1134: Change the default endpoint to localhost

* fixed issue #1163: invalid fullCount value returned from AQL

* fixed range operator precedence

* limit default maximum number of plans created by AQL optimizer to 256 (from 1024)

* make AQL optimizer not generate an extra plan if an index can be used, but modify
  existing plans in place

* fixed AQL cursor ttl (time-to-live) issue

  Any user-specified cursor ttl value was not honored since 2.3.0.

* fixed segfault in AQL query hash index setup with unknown shapes

* fixed memleaks

* added AQL optimizer rule for removing `INTO` from a `COLLECT` statement if not needed

* fixed issue #1131

  This change provides the `KEEP` clause for `COLLECT ... INTO`. The `KEEP` clause
  allows controlling which variables will be kept in the variable created by `INTO`.

* fixed issue #1147, must protect dispatcher ID for etcd

v2.3.1 (2014-11-28)
-------------------

* recreate password if missing during upgrade

* fixed issue #1126

* fixed non-working subquery index optimizations

* do not restrict summary of Foxx applications to 60 characters

* fixed display of "required" path parameters in Foxx application documentation

* added more optimizations of constants values in AQL FILTER conditions

* fixed invalid or-to-in optimization for FILTERs containing comparisons
  with boolean values

* fixed replication of `_graphs` collection

* added AQL list functions `PUSH`, `POP`, `UNSHIFT`, `SHIFT`, `REMOVE_VALUES`,
  `REMOVE_VALUE`, `REMOVE_NTH` and `APPEND`

* added AQL functions `CALL` and `APPLY` to dynamically call other functions

* fixed AQL optimizer cost estimation for LIMIT node

* prevent Foxx queues from permanently writing to the journal even when
  server is idle

* fixed AQL COLLECT statement with INTO clause, which copied more variables
  than v2.2 and thus lead to too much memory consumption.
  This deals with #1107.

* fixed AQL COLLECT statement, this concerned every COLLECT statement,
  only the first group had access to the values of the variables before
  the COLLECT statement. This deals with #1127.

* fixed some AQL internals, where sometimes too many items were
  fetched from upstream in the presence of a LIMIT clause. This should
  generally improve performance.


v2.3.0 (2014-11-18)
-------------------

* fixed syslog flags. `--log.syslog` is deprecated and setting it has no effect,
  `--log.facility` now works as described. Application name has been changed from
  `triagens` to `arangod`. It can be changed using `--log.application`. The syslog
  will only contain the actual log message. The datetime prefix is omitted.

* fixed deflate in SimpleHttpClient

* fixed issue #1104: edgeExamples broken or changed

* fixed issue #1103: Error while importing user queries

* fixed issue #1100: AQL: HAS() fails on doc[attribute_name]

* fixed issue #1098: runtime error when creating graph vertex

* hide system applications in **Applications** tab by default

  Display of system applications can be toggled by using the *system applications*
  toggle in the UI.

* added HTTP REST API for managing tasks (`/_api/tasks`)

* allow passing character lists as optional parameter to AQL functions `TRIM`,
  `LTRIM` and `RTRIM`

  These functions now support trimming using custom character lists. If no character
  lists are specified, all whitespace characters will be removed as previously:

      TRIM("  foobar\t \r\n ")         // "foobar"
      TRIM(";foo;bar;baz, ", "; ")     // "foo;bar;baz"

* added AQL string functions `LTRIM`, `RTRIM`, `FIND_FIRST`, `FIND_LAST`, `SPLIT`,
  `SUBSTITUTE`

* added AQL functions `ZIP`, `VALUES` and `PERCENTILE`

* made AQL functions `CONCAT` and `CONCAT_SEPARATOR` work with list arguments

* dynamically create extra dispatcher threads if required

* fixed issue #1097: schemas in the API docs no longer show required properties as optional


v2.3.0-beta2 (2014-11-08)
-------------------------

* front-end: new icons for uploading and downloading JSON documents into a collection

* front-end: fixed documents pagination css display error

* front-end: fixed flickering of the progress view

* front-end: fixed missing event for documents filter function

* front-end: jsoneditor: added CMD+Return (Mac) CTRL+Return (Linux/Win) shortkey for
  saving a document

* front-end: added information tooltip for uploading json documents.

* front-end: added database management view to the collapsed navigation menu

* front-end: added collection truncation feature

* fixed issue #1086: arangoimp: Odd errors if arguments are not given properly

* performance improvements for AQL queries that use JavaScript-based expressions
  internally

* added AQL geo functions `WITHIN_RECTANGLE` and `IS_IN_POLYGON`

* fixed non-working query results download in AQL editor of web interface

* removed debug print message in AQL editor query export routine

* fixed issue #1075: Aardvark: user name required even if auth is off #1075

  The fix for this prefills the username input field with the current user's
  account name if any and `root` (the default username) otherwise. Additionally,
  the tooltip text has been slightly adjusted.

* fixed issue #1069: Add 'raw' link to swagger ui so that the raw swagger
  json can easily be retrieved

  This adds a link to the Swagger API docs to an application's detail view in
  the **Applications** tab of the web interface. The link produces the Swagger
  JSON directly. If authentication is turned on, the link requires authentication,
  too.

* documentation updates


v2.3.0-beta1 (2014-11-01)
-------------------------

* added dedicated `NOT IN` operator for AQL

  Previously, a `NOT IN` was only achievable by writing a negated `IN` condition:

      FOR i IN ... FILTER ! (i IN [ 23, 42 ]) ...

  This can now alternatively be expressed more intuitively as follows:

      FOR i IN ... FILTER i NOT IN [ 23, 42 ] ...

* added alternative logical operator syntax for AQL

  Previously, the logical operators in AQL could only be written as:
  - `&&`: logical and
  - `||`: logical or
  - `!`: negation

  ArangoDB 2.3 introduces the alternative variants for these operators:
  - `AND`: logical and
  - `OR`: logical or
  - `NOT`: negation

  The new syntax is just an alternative to the old syntax, allowing easier
  migration from SQL. The old syntax is still fully supported and will be.

* improved output of `ArangoStatement.parse()` and POST `/_api/query`

  If an AQL query can be parsed without problems, The return value of
  `ArangoStatement.parse()` now contains an attribute `ast` with the abstract
  syntax tree of the query (before optimizations). Though this is an internal
  representation of the query and is subject to change, it can be used to inspect
  how ArangoDB interprets a given query.

* improved `ArangoStatement.explain()` and POST `/_api/explain`

  The commands for explaining AQL queries have been improved.

* added command-line option `--javascript.v8-contexts` to control the number of
  V8 contexts created in arangod.

  Previously, the number of V8 contexts was equal to the number of server threads
  (as specified by option `--server.threads`).

  However, it may be sensible to create different amounts of threads and V8
  contexts. If the option is not specified, the number of V8 contexts created
  will be equal to the number of server threads. Thus no change in configuration
  is required to keep the old behavior.

  If you are using the default config files or merge them with your local config
  files, please review if the default number of server threads is okay in your
  environment. Additionally you should verify that the number of V8 contexts
  created (as specified in option `--javascript.v8-contexts`) is okay.

* the number of server.threads specified is now the minimum of threads
  started. There are situation in which threads are waiting for results of
  distributed database servers. In this case the number of threads is
  dynamically increased.

* removed index type "bitarray"

  Bitarray indexes were only half-way documented and integrated in previous versions
  of ArangoDB so their benefit was limited. The support for bitarray indexes has
  thus been removed in ArangoDB 2.3. It is not possible to create indexes of type
  "bitarray" with ArangoDB 2.3.

  When a collection is opened that contains a bitarray index definition created
  with a previous version of ArangoDB, ArangoDB will ignore it and log the following
  warning:

      index type 'bitarray' is not supported in this version of ArangoDB and is ignored

  Future versions of ArangoDB may automatically remove such index definitions so the
  warnings will eventually disappear.

* removed internal "_admin/modules/flush" in order to fix requireApp

* added basic support for handling binary data in Foxx

  Requests with binary payload can be processed in Foxx applications by
  using the new method `res.rawBodyBuffer()`. This will return the unparsed request
  body as a Buffer object.

  There is now also the method `req.requestParts()` available in Foxx to retrieve
  the individual components of a multipart HTTP request.

  Buffer objects can now be used when setting the response body of any Foxx action.
  Additionally, `res.send()` has been added as a convenience method for returning
  strings, JSON objects or buffers from a Foxx action:

      res.send("<p>some HTML</p>");
      res.send({ success: true });
      res.send(new Buffer("some binary data"));

  The convenience method `res.sendFile()` can now be used to easily return the
  contents of a file from a Foxx action:

      res.sendFile(applicationContext.foxxFilename("image.png"));

  `fs.write` now accepts not only strings but also Buffer objects as second parameter:

      fs.write(filename, "some data");
      fs.write(filename, new Buffer("some binary data"));

  `fs.readBuffer` can be used to return the contents of a file in a Buffer object.

* improved performance of insertion into non-unique hash indexes significantly in case
  many duplicate keys are used in the index

* issue #1042: set time zone in log output

  the command-line option `--log.use-local-time` was added to print dates and times in
  the server-local timezone instead of UTC

* command-line options that require a boolean value now validate the
  value given on the command-line

  This prevents issues if no value is specified for an option that
  requires a boolean value. For example, the following command-line would
  have caused trouble in 2.2, because `--server.endpoint` would have been
  used as the value for the `--server.disable-authentication` options
  (which requires a boolean value):

      arangod --server.disable-authentication --server.endpoint tcp://127.0.0.1:8529 data

  In 2.3, running this command will fail with an error and requires to
  be modified to:

      arangod --server.disable-authentication true --server.endpoint tcp://127.0.0.1:8529 data

* improved performance of CSV import in arangoimp

* fixed issue #1027: Stack traces are off-by-one

* fixed issue #1026: Modules loaded in different files within the same app
  should refer to the same module

* fixed issue #1025: Traversal not as expected in undirected graph

* added a _relation function in the general-graph module.

  This deprecated _directedRelation and _undirectedRelation.
  ArangoDB does not offer any constraints for undirected edges
  which caused some confusion of users how undirected relations
  have to be handled. Relation now only supports directed relations
  and the user can actively simulate undirected relations.

* changed return value of Foxx.applicationContext#collectionName:

  Previously, the function could return invalid collection names because
  invalid characters were not replaced in the application name prefix, only
  in the collection name passed.

  Now, the function replaces invalid characters also in the application name
  prefix, which might to slightly different results for application names that
  contained any characters outside the ranges [a-z], [A-Z] and [0-9].

* prevent XSS in AQL editor and logs view

* integrated tutorial into ArangoShell and web interface

* added option `--backslash-escape` for arangoimp when running CSV file imports

* front-end: added download feature for (filtered) documents

* front-end: added download feature for the results of a user query

* front-end: added function to move documents to another collection

* front-end: added sort-by attribute to the documents filter

* front-end: added sorting feature to database, graph management and user management view.

* issue #989: front-end: Databases view not refreshing after deleting a database

* issue #991: front-end: Database search broken

* front-end: added infobox which shows more information about a document (_id, _rev, _key) or
  an edge (_id, _rev, _key, _from, _to). The from and to attributes are clickable and redirect
  to their document location.

* front-end: added edit-mode for deleting multiple documents at the same time.

* front-end: added delete button to the detailed document/edge view.

* front-end: added visual feedback for saving documents/edges inside the editor (error/success).

* front-end: added auto-focusing for the first input field in a modal.

* front-end: added validation for user input in a modal.

* front-end: user defined queries are now stored inside the database and are bound to the current
  user, instead of using the local storage functionality of the browsers. The outcome of this is
  that user defined queries are now independently usable from any device. Also queries can now be
  edited through the standard document editor of the front-end through the _users collection.

* front-end: added import and export functionality for user defined queries.

* front-end: added new keywords and functions to the aql-editor theme

* front-end: applied tile-style to the graph view

* front-end: now using the new graph api including multi-collection support

* front-end: foxx apps are now deletable

* front-end: foxx apps are now installable and updateable through github, if github is their
  origin.

* front-end: added foxx app version control. Multiple versions of a single foxx app are now
  installable and easy to manage and are also arranged in groups.

* front-end: the user-set filter of a collection is now stored until the user navigates to
  another collection.

* front-end: fetching and filtering of documents, statistics, and query operations are now
  handled with asynchronous ajax calls.

* front-end: added progress indicator if the front-end is waiting for a server operation.

* front-end: fixed wrong count of documents in the documents view of a collection.

* front-end: fixed unexpected styling of the manage db view and navigation.

* front-end: fixed wrong handling of select fields in a modal view.

* front-end: fixed wrong positioning of some tooltips.

* automatically call `toJSON` function of JavaScript objects (if present)
  when serializing them into database documents. This change allows
  storing JavaScript date objects in the database in a sensible manner.


v2.2.7 (2014-11-19)
-------------------

* fixed issue #998: Incorrect application URL for non-system Foxx apps

* fixed issue #1079: AQL editor: keyword WITH in UPDATE query is not highlighted

* fix memory leak in cluster nodes

* fixed registration of AQL user-defined functions in Web UI (JS shell)

* fixed error display in Web UI for certain errors
  (now error message is printed instead of 'undefined')

* fixed issue #1059: bug in js module console

* fixed issue #1056: "fs": zip functions fail with passwords

* fixed issue #1063: Docs: measuring unit of --wal.logfile-size?

* fixed issue #1062: Docs: typo in 14.2 Example data


v2.2.6 (2014-10-20)
-------------------

* fixed issue #972: Compilation Issue

* fixed issue #743: temporary directories are now unique and one can read
  off the tool that created them, if empty, they are removed atexit

* Highly improved performance of all AQL GRAPH_* functions.

* Orphan collections in general graphs can now be found via GRAPH_VERTICES
  if either "any" or no direction is defined

* Fixed documentation for AQL function GRAPH_NEIGHBORS.
  The option "vertexCollectionRestriction" is meant to filter the target
  vertices only, and should not filter the path.

* Fixed a bug in GRAPH_NEIGHBORS which enforced only empty results
  under certain conditions


v2.2.5 (2014-10-09)
-------------------

* fixed issue #961: allow non-JSON values in undocument request bodies

* fixed issue 1028: libicu is now statically linked

* fixed cached lookups of collections on the server, which may have caused spurious
  problems after collection rename operations


v2.2.4 (2014-10-01)
-------------------

* fixed accessing `_from` and `_to` attributes in `collection.byExample` and
  `collection.firstExample`

  These internal attributes were not handled properly in the mentioned functions, so
  searching for them did not always produce documents

* fixed issue #1030: arangoimp 2.2.3 crashing, not logging on large Windows CSV file

* fixed issue #1025: Traversal not as expected in undirected graph

* fixed issue #1020

  This requires re-introducing the startup option `--database.force-sync-properties`.

  This option can again be used to force fsyncs of collection, index and database properties
  stored as JSON strings on disk in files named `parameter.json`. Syncing these files after
  a write may be necessary if the underlying storage does not sync file contents by itself
  in a "sensible" amount of time after a file has been written and closed.

  The default value is `true` so collection, index and database properties will always be
  synced to disk immediately. This affects creating, renaming and dropping collections as
  well as creating and dropping databases and indexes. Each of these operations will perform
  an additional fsync on the `parameter.json` file if the option is set to `true`.

  It might be sensible to set this option to `false` for workloads that create and drop a
  lot of collections (e.g. test runs).

  Document operations such as creating, updating and dropping documents are not affected
  by this option.

* fixed issue #1016: AQL editor bug

* fixed issue #1014: WITHIN function returns wrong distance

* fixed AQL shortest path calculation in function `GRAPH_SHORTEST_PATH` to return
  complete vertex objects instead of just vertex ids

* allow changing of attributes of documents stored in server-side JavaScript variables

  Previously, the following did not work:

      var doc = db.collection.document(key);
      doc._key = "abc"; // overwriting internal attributes not supported
      doc.value = 123;  // overwriting existing attributes not supported

  Now, modifying documents stored in server-side variables (e.g. `doc` in the above case)
  is supported. Modifying the variables will not update the documents in the database,
  but will modify the JavaScript object (which can be written back to the database using
  `db.collection.update` or `db.collection.replace`)

* fixed issue #997: arangoimp apparently doesn't support files >2gig on Windows

  large file support (requires using `_stat64` instead of `stat`) is now supported on
  Windows


v2.2.3 (2014-09-02)
-------------------

* added `around` for Foxx controller

* added `type` option for HTTP API `GET /_api/document?collection=...`

  This allows controlling the type of results to be returned. By default, paths to
  documents will be returned, e.g.

      [
        `/_api/document/test/mykey1`,
        `/_api/document/test/mykey2`,
        ...
      ]

  To return a list of document ids instead of paths, the `type` URL parameter can be
  set to `id`:

      [
        `test/mykey1`,
        `test/mykey2`,
        ...
      ]

  To return a list of document keys only, the `type` URL parameter can be set to `key`:

      [
        `mykey1`,
        `mykey2`,
        ...
      ]


* properly capitalize HTTP response header field names in case the `x-arango-async`
  HTTP header was used in a request.

* fixed several documentation issues

* speedup for several general-graph functions, AQL functions starting with `GRAPH_`
  and traversals


v2.2.2 (2014-08-08)
-------------------

* allow storing non-reserved attribute names starting with an underscore

  Previous versions of ArangoDB parsed away all attribute names that started with an
  underscore (e.g. `_test', '_foo', `_bar`) on all levels of a document (root level
  and sub-attribute levels). While this behavior was documented, it was unintuitive and
  prevented storing documents inside other documents, e.g.:

      {
        "_key" : "foo",
        "_type" : "mydoc",
        "references" : [
          {
            "_key" : "something",
            "_rev" : "...",
            "value" : 1
          },
          {
            "_key" : "something else",
            "_rev" : "...",
            "value" : 2
          }
        ]
      }

  In the above example, previous versions of ArangoDB removed all attributes and
  sub-attributes that started with underscores, meaning the embedded documents would lose
  some of their attributes. 2.2.2 should preserve such attributes, and will also allow
  storing user-defined attribute names on the top-level even if they start with underscores
  (such as `_type` in the above example).

* fix conversion of JavaScript String, Number and Boolean objects to JSON.

  Objects created in JavaScript using `new Number(...)`, `new String(...)`, or
  `new Boolean(...)` were not converted to JSON correctly.

* fixed a race condition on task registration (i.e. `require("org/arangodb/tasks").register()`)

  this race condition led to undefined behavior when a just-created task with no offset and
  no period was instantly executed and deleted by the task scheduler, before the `register`
  function returned to the caller.

* changed run-tests.sh to execute all suitable tests.

* switch to new version of gyp

* fixed upgrade button


v2.2.1 (2014-07-24)
-------------------

* fixed hanging write-ahead log recovery for certain cases that involved dropping
  databases

* fixed issue with --check-version: when creating a new database the check failed

* issue #947 Foxx applicationContext missing some properties

* fixed issue with --check-version: when creating a new database the check failed

* added startup option `--wal.suppress-shape-information`

  Setting this option to `true` will reduce memory and disk space usage and require
  less CPU time when modifying documents or edges. It should therefore be turned on
  for standalone ArangoDB servers. However, for servers that are used as replication
  masters, setting this option to `true` will effectively disable the usage of the
  write-ahead log for replication, so it should be set to `false` for any replication
  master servers.

  The default value for this option is `false`.

* added optional `ttl` attribute to specify result cursor expiration for HTTP API method
  `POST /_api/cursor`

  The `ttl` attribute can be used to prevent cursor results from timing out too early.

* issue #947: Foxx applicationContext missing some properties

* (reported by Christian Neubauer):

  The problem was that in Google's V8, signed and unsigned chars are not always declared cleanly.
  so we need to force v8 to compile with forced signed chars which is done by the Flag:
    -fsigned-char
  at least it is enough to follow the instructions of compiling arango on rasperry
  and add "CFLAGS='-fsigned-char'" to the make command of V8 and remove the armv7=0

* Fixed a bug with the replication client. In the case of single document
  transactions the collection was not write locked.


v2.2.0 (2014-07-10)
-------------------

* The replication methods `logger.start`, `logger.stop` and `logger.properties` are
  no-ops in ArangoDB 2.2 as there is no separate replication logger anymore. Data changes
  are logged into the write-ahead log in ArangoDB 2.2, and not separately by the
  replication logger. The replication logger object is still there in ArangoDB 2.2 to
  ensure backwards-compatibility, however, logging cannot be started, stopped or
  configured anymore. Using any of these methods will do nothing.

  This also affects the following HTTP API methods:
  - `PUT /_api/replication/logger-start`
  - `PUT /_api/replication/logger-stop`
  - `GET /_api/replication/logger-config`
  - `PUT /_api/replication/logger-config`

  Using any of these methods is discouraged from now on as they will be removed in
  future versions of ArangoDB.

* INCOMPATIBLE CHANGE: replication of transactions has changed. Previously, transactions
  were logged on a master in one big block and shipped to a slave in one block, too.
  Now transactions will be logged and replicated as separate entries, allowing transactions
  to be bigger and also ensure replication progress.

  This change also affects the behavior of the `stop` method of the replication applier.
  If the replication applier is now stopped manually using the `stop` method and later
  restarted using the `start` method, any transactions that were unfinished at the
  point of stopping will be aborted on a slave, even if they later commit on the master.

  In ArangoDB 2.2, stopping the replication applier manually should be avoided unless the
  goal is to stop replication permanently or to do a full resync with the master anyway.
  If the replication applier still must be stopped, it should be made sure that the
  slave has fetched and applied all pending operations from a master, and that no
  extra transactions are started on the master before the `stop` command on the slave
  is executed.

  Replication of transactions in ArangoDB 2.2 might also lock the involved collections on
  the slave while a transaction is either committed or aborted on the master and the
  change has been replicated to the slave. This change in behavior may be important for
  slave servers that are used for read-scaling. In order to avoid long lasting collection
  locks on the slave, transactions should be kept small.

  The `_replication` system collection is not used anymore in ArangoDB 2.2 and its usage is
  discouraged.

* INCOMPATIBLE CHANGE: the figures reported by the `collection.figures` method
  now only reflect documents and data contained in the journals and datafiles of
  collections. Documents or deletions contained only in the write-ahead log will
  not influence collection figures until the write-ahead log garbage collection
  kicks in. The figures for a collection might therefore underreport the total
  resource usage of a collection.

  Additionally, the attributes `lastTick` and `uncollectedLogfileEntries` have been
  added to the result of the `figures` operation and the HTTP API method
  `PUT /_api/collection/figures`

* added `insert` method as an alias for `save`. Documents can now be inserted into
  a collection using either method:

      db.test.save({ foo: "bar" });
      db.test.insert({ foo: "bar" });

* added support for data-modification AQL queries

* added AQL keywords `INSERT`, `UPDATE`, `REPLACE` and `REMOVE` (and `WITH`) to
  support data-modification AQL queries.

  Unquoted usage of these keywords for attribute names in AQL queries will likely
  fail in ArangoDB 2.2. If any such attribute name needs to be used in a query, it
  should be enclosed in backticks to indicate the usage of a literal attribute
  name.

  For example, the following query will fail in ArangoDB 2.2 with a parse error:

      FOR i IN foo RETURN i.remove

  and needs to be rewritten like this:

      FOR i IN foo RETURN i.`remove`

* disallow storing of JavaScript objects that contain JavaScript native objects
  of type `Date`, `Function`, `RegExp` or `External`, e.g.

      db.test.save({ foo: /bar/ });
      db.test.save({ foo: new Date() });

  will now print

      Error: <data> cannot be converted into JSON shape: could not shape document

  Previously, objects of these types were silently converted into an empty object
  (i.e. `{ }`).

  To store such objects in a collection, explicitly convert them into strings
  like this:

      db.test.save({ foo: String(/bar/) });
      db.test.save({ foo: String(new Date()) });

* The replication methods `logger.start`, `logger.stop` and `logger.properties` are
  no-ops in ArangoDB 2.2 as there is no separate replication logger anymore. Data changes
  are logged into the write-ahead log in ArangoDB 2.2, and not separately by the
  replication logger. The replication logger object is still there in ArangoDB 2.2 to
  ensure backwards-compatibility, however, logging cannot be started, stopped or
  configured anymore. Using any of these methods will do nothing.

  This also affects the following HTTP API methods:
  - `PUT /_api/replication/logger-start`
  - `PUT /_api/replication/logger-stop`
  - `GET /_api/replication/logger-config`
  - `PUT /_api/replication/logger-config`

  Using any of these methods is discouraged from now on as they will be removed in
  future versions of ArangoDB.

* INCOMPATIBLE CHANGE: replication of transactions has changed. Previously, transactions
  were logged on a master in one big block and shipped to a slave in one block, too.
  Now transactions will be logged and replicated as separate entries, allowing transactions
  to be bigger and also ensure replication progress.

  This change also affects the behavior of the `stop` method of the replication applier.
  If the replication applier is now stopped manually using the `stop` method and later
  restarted using the `start` method, any transactions that were unfinished at the
  point of stopping will be aborted on a slave, even if they later commit on the master.

  In ArangoDB 2.2, stopping the replication applier manually should be avoided unless the
  goal is to stop replication permanently or to do a full resync with the master anyway.
  If the replication applier still must be stopped, it should be made sure that the
  slave has fetched and applied all pending operations from a master, and that no
  extra transactions are started on the master before the `stop` command on the slave
  is executed.

  Replication of transactions in ArangoDB 2.2 might also lock the involved collections on
  the slave while a transaction is either committed or aborted on the master and the
  change has been replicated to the slave. This change in behavior may be important for
  slave servers that are used for read-scaling. In order to avoid long lasting collection
  locks on the slave, transactions should be kept small.

  The `_replication` system collection is not used anymore in ArangoDB 2.2 and its usage is
  discouraged.

* INCOMPATIBLE CHANGE: the figures reported by the `collection.figures` method
  now only reflect documents and data contained in the journals and datafiles of
  collections. Documents or deletions contained only in the write-ahead log will
  not influence collection figures until the write-ahead log garbage collection
  kicks in. The figures for a collection might therefore underreport the total
  resource usage of a collection.

  Additionally, the attributes `lastTick` and `uncollectedLogfileEntries` have been
  added to the result of the `figures` operation and the HTTP API method
  `PUT /_api/collection/figures`

* added `insert` method as an alias for `save`. Documents can now be inserted into
  a collection using either method:

      db.test.save({ foo: "bar" });
      db.test.insert({ foo: "bar" });

* added support for data-modification AQL queries

* added AQL keywords `INSERT`, `UPDATE`, `REPLACE` and `REMOVE` (and `WITH`) to
  support data-modification AQL queries.

  Unquoted usage of these keywords for attribute names in AQL queries will likely
  fail in ArangoDB 2.2. If any such attribute name needs to be used in a query, it
  should be enclosed in backticks to indicate the usage of a literal attribute
  name.

  For example, the following query will fail in ArangoDB 2.2 with a parse error:

      FOR i IN foo RETURN i.remove

  and needs to be rewritten like this:

      FOR i IN foo RETURN i.`remove`

* disallow storing of JavaScript objects that contain JavaScript native objects
  of type `Date`, `Function`, `RegExp` or `External`, e.g.

      db.test.save({ foo: /bar/ });
      db.test.save({ foo: new Date() });

  will now print

      Error: <data> cannot be converted into JSON shape: could not shape document

  Previously, objects of these types were silently converted into an empty object
  (i.e. `{ }`).

  To store such objects in a collection, explicitly convert them into strings
  like this:

      db.test.save({ foo: String(/bar/) });
      db.test.save({ foo: String(new Date()) });

* honor startup option `--server.disable-statistics` when deciding whether or not
  to start periodic statistics collection jobs

  Previously, the statistics collection jobs were started even if the server was
  started with the `--server.disable-statistics` flag being set to `true`

* removed startup option `--random.no-seed`

  This option had no effect in previous versions of ArangoDB and was thus removed.

* removed startup option `--database.remove-on-drop`

  This option was used for debugging only.

* removed startup option `--database.force-sync-properties`

  This option is now superfluous as collection properties are now stored in the
  write-ahead log.

* introduced write-ahead log

  All write operations in an ArangoDB server instance are automatically logged
  to the server's write-ahead log. The write-ahead log is a set of append-only
  logfiles, and it is used in case of a crash recovery and for replication.
  Data from the write-ahead log will eventually be moved into the journals or
  datafiles of collections, allowing the server to remove older write-ahead log
  logfiles. Figures of collections will be updated when data are moved from the
  write-ahead log into the journals or datafiles of collections.

  Cross-collection transactions in ArangoDB should benefit considerably by this
  change, as less writes than in previous versions are required to ensure the data
  of multiple collections are atomically and durably committed. All data-modifying
  operations inside transactions (insert, update, remove) will write their
  operations into the write-ahead log directly, making transactions with multiple
  operations also require less physical memory than in previous versions of ArangoDB,
  that required all transaction data to fit into RAM.

  The `_trx` system collection is not used anymore in ArangoDB 2.2 and its usage is
  discouraged.

  The data in the write-ahead log can also be used in the replication context.
  The `_replication` collection that was used in previous versions of ArangoDB to
  store all changes on the server is not used anymore in ArangoDB 2.2. Instead,
  slaves can read from a master's write-ahead log to get informed about most
  recent changes. This removes the need to store data-modifying operations in
  both the actual place and the `_replication` collection.

* removed startup option `--server.disable-replication-logger`

  This option is superfluous in ArangoDB 2.2. There is no dedicated replication
  logger in ArangoDB 2.2. There is now always the write-ahead log, and it is also
  used as the server's replication log. Specifying the startup option
  `--server.disable-replication-logger` will do nothing in ArangoDB 2.2, but the
  option should not be used anymore as it might be removed in a future version.

* changed behavior of replication logger

  There is no dedicated replication logger in ArangoDB 2.2 as there is the
  write-ahead log now. The existing APIs for starting and stopping the replication
  logger still exist in ArangoDB 2.2 for downwards-compatibility, but calling
  the start or stop operations are no-ops in ArangoDB 2.2. When querying the
  replication logger status via the API, the server will always report that the
  replication logger is running. Configuring the replication logger is a no-op
  in ArangoDB 2.2, too. Changing the replication logger configuration has no
  effect. Instead, the write-ahead log configuration can be changed.

* removed MRuby integration for arangod

  ArangoDB had an experimental MRuby integration in some of the publish builds.
  This wasn't continuously developed, and so it has been removed in ArangoDB 2.2.

  This change has led to the following startup options being superfluous:

  - `--ruby.gc-interval`
  - `--ruby.action-directory`
  - `--ruby.modules-path`
  - `--ruby.startup-directory`

  Specifying these startup options will do nothing in ArangoDB 2.2, but the
  options should be avoided from now on as they might be removed in future versions.

* reclaim index memory when last document in collection is deleted

  Previously, deleting documents from a collection did not lead to index sizes being
  reduced. Instead, the already allocated index memory was re-used when a collection
  was refilled.

  Now, index memory for primary indexes and hash indexes is reclaimed instantly when
  the last document from a collection is removed.

* inlined and optimized functions in hash indexes

* added AQL TRANSLATE function

  This function can be used to perform lookups from static lists, e.g.

      LET countryNames = { US: "United States", UK: "United Kingdom", FR: "France" }
      RETURN TRANSLATE("FR", countryNames)

* fixed datafile debugger

* fixed check-version for empty directory

* moved try/catch block to the top of routing chain

* added mountedApp function for foxx-manager

* fixed issue #883: arango 2.1 - when starting multi-machine cluster, UI web
  does not change to cluster overview

* fixed dfdb: should not start any other V8 threads

* cleanup of version-check, added module org/arangodb/database-version,
  added --check-version option

* fixed issue #881: [2.1.0] Bombarded (every 10 sec or so) with
  "WARNING format string is corrupt" when in non-system DB Dashboard

* specialized primary index implementation to allow faster hash table
  rebuilding and reduce lookups in datafiles for the actual value of `_key`.

* issue #862: added `--overwrite` option to arangoimp

* removed number of property lookups for documents during AQL queries that
  access documents

* prevent buffering of long print results in arangosh's and arangod's print
  command

  this change will emit buffered intermediate print results and discard the
  output buffer to quickly deliver print results to the user, and to prevent
  constructing very large buffers for large results

* removed sorting of attribute names for use in a collection's shaper

  sorting attribute names was done on document insert to keep attributes
  of a collection in sorted order for faster comparisons. The sort order
  of attributes was only used in one particular and unlikely case, so it
  was removed. Collections with many different attribute names should
  benefit from this change by faster inserts and slightly less memory usage.

* fixed a bug in arangodump which got the collection name in _from and _to
  attributes of edges wrong (all were "_unknown")

* fixed a bug in arangorestore which did not recognize wrong _from and _to
  attributes of edges

* improved error detection and reporting in arangorestore


v2.1.1 (2014-06-06)
-------------------

* fixed dfdb: should not start any other V8 threads

* signature for collection functions was modified

  The basic change was the substitution of the input parameter of the
  function by an generic options object which can contain multiple
  option parameter of the function.
  Following functions were modified
  remove
  removeBySample
  replace
  replaceBySample
  update
  updateBySample

  Old signature is yet supported but it will be removed in future versions

v2.1.0 (2014-05-29)
-------------------

* implemented upgrade procedure for clusters

* fixed communication issue with agency which prevented reconnect
  after an agent failure

* fixed cluster dashboard in the case that one but not all servers
  in the cluster are down

* fixed a bug with coordinators creating local database objects
  in the wrong order (_system needs to be done first)

* improved cluster dashboard


v2.1.0-rc2 (2014-05-25)
-----------------------

* fixed issue #864: Inconsistent behavior of AQL REVERSE(list) function


v2.1.0-rc1 (XXXX-XX-XX)
-----------------------

* added server-side periodic task management functions:

  - require("org/arangodb/tasks").register(): registers a periodic task
  - require("org/arangodb/tasks").unregister(): unregisters and removes a
    periodic task
  - require("org/arangodb/tasks").get(): retrieves a specific tasks or all
    existing tasks

  the previous undocumented function `internal.definePeriodic` is now
  deprecated and will be removed in a future release.

* decrease the size of some seldom used system collections on creation.

  This will make these collections use less disk space and mapped memory.

* added AQL date functions

* added AQL FLATTEN() list function

* added index memory statistics to `db.<collection>.figures()` function

  The `figures` function will now return a sub-document `indexes`, which lists
  the number of indexes in the `count` sub-attribute, and the total memory
  usage of the indexes in bytes in the `size` sub-attribute.

* added AQL CURRENT_DATABASE() function

  This function returns the current database's name.

* added AQL CURRENT_USER() function

  This function returns the current user from an AQL query. The current user is the
  username that was specified in the `Authorization` HTTP header of the request. If
  authentication is turned off or the query was executed outside a request context,
  the function will return `null`.

* fixed issue #796: Searching with newline chars broken?

  fixed slightly different handling of backslash escape characters in a few
  AQL functions. Now handling of escape sequences should be consistent, and
  searching for newline characters should work the same everywhere

* added OpenSSL version check for configure

  It will report all OpenSSL versions < 1.0.1g as being too old.
  `configure` will only complain about an outdated OpenSSL version but not stop.

* require C++ compiler support (requires g++ 4.8, clang++ 3.4 or Visual Studio 13)

* less string copying returning JSONified documents from ArangoDB, e.g. via
  HTTP GET `/_api/document/<collection>/<document>`

* issue #798: Lower case http headers from arango

  This change allows returning capitalized HTTP headers, e.g.
  `Content-Length` instead of `content-length`.
  The HTTP spec says that headers are case-insensitive, but
  in fact several clients rely on a specific case in response
  headers.
  This change will capitalize HTTP headers if the `X-Arango-Version`
  request header is sent by the client and contains a value of at
  least `20100` (for version 2.1). The default value for the
  compatibility can also be set at server start, using the
  `--server.default-api-compatibility` option.

* simplified usage of `db._createStatement()`

  Previously, the function could not be called with a query string parameter as
  follows:

      db._createStatement(queryString);

  Calling it as above resulted in an error because the function expected an
  object as its parameter. From now on, it's possible to call the function with
  just the query string.

* make ArangoDB not send back a `WWW-Authenticate` header to a client in case the
  client sends the `X-Omit-WWW-Authenticate` HTTP header.

  This is done to prevent browsers from showing their built-in HTTP authentication
  dialog for AJAX requests that require authentication.
  ArangoDB will still return an HTTP 401 (Unauthorized) if the request doesn't
  contain valid credentials, but it will omit the `WWW-Authenticate` header,
  allowing clients to bypass the browser's authentication dialog.

* added REST API method HTTP GET `/_api/job/job-id` to query the status of an
  async job without potentially fetching it from the list of done jobs

* fixed non-intuitive behavior in jobs API: previously, querying the status
  of an async job via the API HTTP PUT `/_api/job/job-id` removed a currently
  executing async job from the list of queryable jobs on the server.
  Now, when querying the result of an async job that is still executing,
  the job is kept in the list of queryable jobs so its result can be fetched
  by a subsequent request.

* use a new data structure for the edge index of an edge collection. This
  improves the performance for the creation of the edge index and in
  particular speeds up removal of edges in graphs. Note however that
  this change might change the order in which edges starting at
  or ending in a vertex are returned. However, this order was never
  guaranteed anyway and it is not sensible to guarantee any particular
  order.

* provide a size hint to edge and hash indexes when initially filling them
  this will lead to less re-allocations when populating these indexes

  this may speed up building indexes when opening an existing collection

* don't requeue identical context methods in V8 threads in case a method is
  already registered

* removed arangod command line option `--database.remove-on-compacted`

* export the sort attribute for graph traversals to the HTTP interface

* add support for arangodump/arangorestore for clusters


v2.0.8 (XXXX-XX-XX)
-------------------

* fixed too-busy iteration over skiplists

  Even when a skiplist query was restricted by a limit clause, the skiplist
  index was queried without the limit. this led to slower-than-necessary
  execution times.

* fixed timeout overflows on 32 bit systems

  this bug has led to problems when select was called with a high timeout
  value (2000+ seconds) on 32bit systems that don't have a forgiving select
  implementation. when the call was made on these systems, select failed
  so no data would be read or sent over the connection

  this might have affected some cluster-internal operations.

* fixed ETCD issues on 32 bit systems

  ETCD was non-functional on 32 bit systems at all. The first call to the
  watch API crashed it. This was because atomic operations worked on data
  structures that were not properly aligned on 32 bit systems.

* fixed issue #848: db.someEdgeCollection.inEdge does not return correct
  value when called the 2nd time after a .save to the edge collection


v2.0.7 (2014-05-05)
-------------------

* issue #839: Foxx Manager missing "unfetch"

* fixed a race condition at startup

  this fixes undefined behavior in case the logger was involved directly at
  startup, before the logger initialization code was called. This should have
  occurred only for code that was executed before the invocation of main(),
  e.g. during ctor calls of statically defined objects.


v2.0.6 (2014-04-22)
-------------------

* fixed issue #835: arangosh doesn't show correct database name



v2.0.5 (2014-04-21)
-------------------

* Fixed a caching problem in IE JS Shell

* added cancelation for async jobs

* upgraded to new gyp for V8

* new Windows installer


v2.0.4 (2014-04-14)
-------------------

* fixed cluster authentication front-end issues for Firefox and IE, there are
  still problems with Chrome


v2.0.3 (2014-04-14)
-------------------

* fixed AQL optimizer bug

* fixed front-end issues

* added password change dialog


v2.0.2 (2014-04-06)
-------------------

* during cluster startup, do not log (somewhat expected) connection errors with
  log level error, but with log level info

* fixed dashboard modals

* fixed connection check for cluster planning front end: firefox does
  not support async:false

* document how to persist a cluster plan in order to relaunch an existing
  cluster later


v2.0.1 (2014-03-31)
-------------------

* make ArangoDB not send back a `WWW-Authenticate` header to a client in case the
  client sends the `X-Omit-WWW-Authenticate` HTTP header.

  This is done to prevent browsers from showing their built-in HTTP authentication
  dialog for AJAX requests that require authentication.
  ArangoDB will still return an HTTP 401 (Unauthorized) if the request doesn't
  contain valid credentials, but it will omit the `WWW-Authenticate` header,
  allowing clients to bypass the browser's authentication dialog.

* fixed isses in arango-dfdb:

  the dfdb was not able to unload certain system collections, so these couldn't be
  inspected with the dfdb sometimes. Additionally, it did not truncate corrupt
  markers from datafiles under some circumstances

* added `changePassword` attribute for users

* fixed non-working "save" button in collection edit view of web interface
  clicking the save button did nothing. one had to press enter in one of the input
  fields to send modified form data

* fixed V8 compile error on MacOS X

* prevent `body length: -9223372036854775808` being logged in development mode for
  some Foxx HTTP responses

* fixed several bugs in web interface dashboard

* fixed issue #783: coffee script not working in manifest file

* fixed issue #783: coffee script not working in manifest file

* fixed issue #781: Cant save current query from AQL editor ui

* bumped version in `X-Arango-Version` compatibility header sent by arangosh and other
  client tools from `1.5` to `2.0`.

* fixed startup options for arango-dfdb, added details option for arango-dfdb

* fixed display of missing error messages and codes in arangosh

* when creating a collection via the web interface, the collection type was always
  "document", regardless of the user's choice


v2.0.0 (2014-03-10)
-------------------

* first 2.0 release


v2.0.0-rc2 (2014-03-07)
-----------------------

* fixed cluster authorization


v2.0.0-rc1 (2014-02-28)
-----------------------

* added sharding :-)

* added collection._dbName attribute to query the name of the database from a collection

  more detailed documentation on the sharding and cluster features can be found in the user
  manual, section **Sharding**

* INCOMPATIBLE CHANGE: using complex values in AQL filter conditions with operators other
  than equality (e.g. >=, >, <=, <) will disable usage of skiplist indexes for filter
  evaluation.

  For example, the following queries will be affected by change:

      FOR doc IN docs FILTER doc.value < { foo: "bar" } RETURN doc
      FOR doc IN docs FILTER doc.value >= [ 1, 2, 3 ] RETURN doc

  The following queries will not be affected by the change:

      FOR doc IN docs FILTER doc.value == 1 RETURN doc
      FOR doc IN docs FILTER doc.value == "foo" RETURN doc
      FOR doc IN docs FILTER doc.value == [ 1, 2, 3 ] RETURN doc
      FOR doc IN docs FILTER doc.value == { foo: "bar" } RETURN doc

* INCOMPATIBLE CHANGE: removed undocumented method `collection.saveOrReplace`

  this feature was never advertised nor documented nor tested.

* INCOMPATIBLE CHANGE: removed undocumented REST API method `/_api/simple/BY-EXAMPLE-HASH`

  this feature was never advertised nor documented nor tested.

* added explicit startup parameter `--server.reuse-address`

  This flag can be used to control whether sockets should be acquired with the SO_REUSEADDR
  flag.

  Regardless of this setting, sockets on Windows are always acquired using the
  SO_EXCLUSIVEADDRUSE flag.

* removed undocumented REST API method GET `/_admin/database-name`

* added user validation API at POST `/_api/user/<username>`

* slightly improved users management API in `/_api/user`:

  Previously, when creating a new user via HTTP POST, the username needed to be
  passed in an attribute `username`. When users were returned via this API,
  the usernames were returned in an attribute named `user`. This was slightly
  confusing and was changed in 2.0 as follows:

  - when adding a user via HTTP POST, the username can be specified in an attribute
  `user`. If this attribute is not used, the API will look into the attribute `username`
  as before and use that value.
  - when users are returned via HTTP GET, the usernames are still returned in an
    attribute `user`.

  This change should be fully downwards-compatible with the previous version of the API.

* added AQL SLICE function to extract slices from lists

* made module loader more node compatible

* the startup option `--javascript.package-path` for arangosh is now deprecated and does
  nothing. Using it will not cause an error, but the option is ignored.

* added coffee script support

* Several UI improvements.

* Exchanged icons in the graphviewer toolbar

* always start networking and HTTP listeners when starting the server (even in
  console mode)

* allow vertex and edge filtering with user-defined functions in TRAVERSAL,
  TRAVERSAL_TREE and SHORTEST_PATH AQL functions:

      // using user-defined AQL functions for edge and vertex filtering
      RETURN TRAVERSAL(friends, friendrelations, "friends/john", "outbound", {
        followEdges: "myfunctions::checkedge",
        filterVertices: "myfunctions::checkvertex"
      })

      // using the following custom filter functions
      var aqlfunctions = require("org/arangodb/aql/functions");
      aqlfunctions.register("myfunctions::checkedge", function (config, vertex, edge, path) {
        return (edge.type !== 'dislikes'); // don't follow these edges
      }, false);

      aqlfunctions.register("myfunctions::checkvertex", function (config, vertex, path) {
        if (vertex.isDeleted || ! vertex.isActive) {
          return [ "prune", "exclude" ]; // exclude these and don't follow them
        }
        return [ ]; // include everything else
      }, false);

* fail if invalid `strategy`, `order` or `itemOrder` attribute values
  are passed to the AQL TRAVERSAL function. Omitting these attributes
  is not considered an error, but specifying an invalid value for any
  of these attributes will make an AQL query fail.

* issue #751: Create database through API should return HTTP status code 201

  By default, the server now returns HTTP 201 (created) when creating a new
  database successfully. To keep compatibility with older ArangoDB versions, the
  startup parameter `--server.default-api-compatibility` can be set to a value
  of `10400` to indicate API compatibility with ArangoDB 1.4. The compatibility
  can also be enforced by setting the `X-Arango-Version` HTTP header in a
  client request to this API on a per-request basis.

* allow direct access from the `db` object to collections whose names start
  with an underscore (e.g. db._users).

  Previously, access to such collections via the `db` object was possible from
  arangosh, but not from arangod (and thus Foxx and actions). The only way
  to access such collections from these places was via the `db._collection(<name>)`
  workaround.

* allow `\n` (as well as `\r\n`) as line terminator in batch requests sent to
  `/_api/batch` HTTP API.

* use `--data-binary` instead of `--data` parameter in generated cURL examples

* issue #703: Also show path of logfile for fm.config()

* issue #675: Dropping a collection used in "graph" module breaks the graph

* added "static" Graph.drop() method for graphs API

* fixed issue #695: arangosh server.password error

* use pretty-printing in `--console` mode by default

* simplified ArangoDB startup options

  Some startup options are now superfluous or their usage is simplified. The
  following options have been changed:

  * `--javascript.modules-path`: this option has been removed. The modules paths
    are determined by arangod and arangosh automatically based on the value of
    `--javascript.startup-directory`.

    If the option is set on startup, it is ignored so startup will not abort with
    an error `unrecognized option`.

  * `--javascript.action-directory`: this option has been removed. The actions
    directory is determined by arangod automatically based on the value of
    `--javascript.startup-directory`.

    If the option is set on startup, it is ignored so startup will not abort with
    an error `unrecognized option`.

  * `--javascript.package-path`: this option is still available but it is not
    required anymore to set the standard package paths (e.g. `js/npm`). arangod
    will automatically use this standard package path regardless of whether it
    was specified via the options.

    It is possible to use this option to add additional package paths to the
    standard value.

  Configuration files included with arangod are adjusted accordingly.

* layout of the graphs tab adapted to better fit with the other tabs

* database selection is moved to the bottom right corner of the web interface

* removed priority queue index type

  this feature was never advertised nor documented nor tested.

* display internal attributes in document source view of web interface

* removed separate shape collections

  When upgrading to ArangoDB 2.0, existing collections will be converted to include
  shapes and attribute markers in the datafiles instead of using separate files for
  shapes.

  When a collection is converted, existing shapes from the SHAPES directory will
  be written to a new datafile in the collection directory, and the SHAPES directory
  will be removed afterwards.

  This saves up to 2 MB of memory and disk space for each collection
  (savings are higher, the less different shapes there are in a collection).
  Additionally, one less file descriptor per opened collection will be used.

  When creating a new collection, the amount of sync calls may be reduced. The same
  may be true for documents with yet-unknown shapes. This may help performance
  in these cases.

* added AQL functions `NTH` and `POSITION`

* added signal handler for arangosh to save last command in more cases

* added extra prompt placeholders for arangosh:
  - `%e`: current endpoint
  - `%u`: current user

* added arangosh option `--javascript.gc-interval` to control amount of
  garbage collection performed by arangosh

* fixed issue #651: Allow addEdge() to take vertex ids in the JS library

* removed command-line option `--log.format`

  In previous versions, this option did not have an effect for most log messages, so
  it got removed.

* removed C++ logger implementation

  Logging inside ArangoDB is now done using the LOG_XXX() macros. The LOGGER_XXX()
  macros are gone.

* added collection status "loading"


v1.4.16 (XXXX-XX-XX)
--------------------

* fixed too eager datafile deletion

  this issue could have caused a crash when the compaction had marked datafiles as obsolete
  and they were removed while "old" temporary query results still pointed to the old datafile
  positions

* fixed issue #826: Replication fails when a collection's configuration changes


v1.4.15 (2014-04-19)
--------------------

* bugfix for AQL query optimizer

  the following type of query was too eagerly optimized, leading to errors in code-generation:

      LET a = (FOR i IN [] RETURN i) LET b = (FOR i IN [] RETURN i) RETURN 1

  the problem occurred when both lists in the subqueries were empty. In this case invalid code
  was generated and the query couldn't be executed.


v1.4.14 (2014-04-05)
--------------------

* fixed race conditions during shape / attribute insertion

  A race condition could have led to spurious `cannot find attribute #xx` or
  `cannot find shape #xx` (where xx is a number) warning messages being logged
  by the server. This happened when a new attribute was inserted and at the same
  time was queried by another thread.

  Also fixed a race condition that may have occurred when a thread tried to
  access the shapes / attributes hash tables while they were resized. In this
  cases, the shape / attribute may have been hashed to a wrong slot.

* fixed a memory barrier / cpu synchronization problem with libev, affecting
  Windows with Visual Studio 2013 (probably earlier versions are affected, too)

  The issue is described in detail here:
  http://lists.schmorp.de/pipermail/libev/2014q1/002318.html


v1.4.13 (2014-03-14)
--------------------

* added diagnostic output for Foxx application upload

* allow dump & restore from ArangoDB 1.4 with an ArangoDB 2.0 server

* allow startup options `temp-path` and `default-language` to be specified from the arangod
  configuration file and not only from the command line

* fixed too eager compaction

  The compaction will now wait for several seconds before trying to re-compact the same
  collection. Additionally, some other limits have been introduced for the compaction.


v1.4.12 (2014-03-05)
--------------------

* fixed display bug in web interface which caused the following problems:
  - documents were displayed in web interface as being empty
  - document attributes view displayed many attributes with content "undefined"
  - document source view displayed many attributes with name "TYPEOF" and value "undefined"
  - an alert popping up in the browser with message "Datatables warning..."

* re-introduced old-style read-write locks to supports Windows versions older than
  Windows 2008R2 and Windows 7. This should re-enable support for Windows Vista and
  Windows 2008.


v1.4.11 (2014-02-27)
--------------------

* added SHORTEST_PATH AQL function

  this calculates the shortest paths between two vertices, using the Dijkstra
  algorithm, employing a min-heap

  By default, ArangoDB does not know the distance between any two vertices and
  will use a default distance of 1. A custom distance function can be registered
  as an AQL user function to make the distance calculation use any document
  attributes or custom logic:

      RETURN SHORTEST_PATH(cities, motorways, "cities/CGN", "cities/MUC", "outbound", {
        paths: true,
        distance: "myfunctions::citydistance"
      })

      // using the following custom distance function
      var aqlfunctions = require("org/arangodb/aql/functions");
      aqlfunctions.register("myfunctions::distance", function (config, vertex1, vertex2, edge) {
        return Math.sqrt(Math.pow(vertex1.x - vertex2.x) + Math.pow(vertex1.y - vertex2.y));
      }, false);

* fixed bug in Graph.pathTo function

* fixed small memleak in AQL optimizer

* fixed access to potentially uninitialized variable when collection had a cap constraint


v1.4.10 (2014-02-21)
--------------------

* fixed graph constructor to allow graph with some parameter to be used

* added node.js "events" and "stream"

* updated npm packages

* added loading of .json file

* Fixed http return code in graph api with waitForSync parameter.

* Fixed documentation in graph, simple and index api.

* removed 2 tests due to change in ruby library.

* issue #756: set access-control-expose-headers on CORS response

  the following headers are now whitelisted by ArangoDB in CORS responses:
  - etag
  - content-encoding
  - content-length
  - location
  - server
  - x-arango-errors
  - x-arango-async-id


v1.4.9 (2014-02-07)
-------------------

* return a document's current etag in response header for HTTP HEAD requests on
  documents that return an HTTP 412 (precondition failed) error. This allows
  retrieving the document's current revision easily.

* added AQL function `SKIPLIST` to directly access skiplist indexes from AQL

  This is a shortcut method to use a skiplist index for retrieving specific documents in
  indexed order. The function capability is rather limited, but it may be used
  for several cases to speed up queries. The documents are returned in index order if
  only one condition is used.

      /* return all documents with mycollection.created > 12345678 */
      FOR doc IN SKIPLIST(mycollection, { created: [[ '>', 12345678 ]] })
        RETURN doc

      /* return first document with mycollection.created > 12345678 */
      FOR doc IN SKIPLIST(mycollection, { created: [[ '>', 12345678 ]] }, 0, 1)
        RETURN doc

      /* return all documents with mycollection.created between 12345678 and 123456790 */
      FOR doc IN SKIPLIST(mycollection, { created: [[ '>', 12345678 ], [ '<=', 123456790 ]] })
        RETURN doc

      /* return all documents with mycollection.a equal 1 and .b equal 2 */
      FOR doc IN SKIPLIST(mycollection, { a: [[ '==', 1 ]], b: [[ '==', 2 ]] })
        RETURN doc

  The function requires a skiplist index with the exact same attributes to
  be present on the specified collection. All attributes present in the skiplist
  index must be specified in the conditions specified for the `SKIPLIST` function.
  Attribute declaration order is important, too: attributes must be specified in the
  same order in the condition as they have been declared in the skiplist index.

* added command-line option `--server.disable-authentication-unix-sockets`

  with this option, authentication can be disabled for all requests coming
  in via UNIX domain sockets, enabling clients located on the same host as
  the ArangoDB server to connect without authentication.
  Other connections (e.g. TCP/IP) are not affected by this option.

  The default value for this option is `false`.
  Note: this option is only supported on platforms that support Unix domain
  sockets.

* call global arangod instance destructor on shutdown

* issue #755: TRAVERSAL does not use strategy, order and itemOrder options

  these options were not honored when configuring a traversal via the AQL
  TRAVERSAL function. Now, these options are used if specified.

* allow vertex and edge filtering with user-defined functions in TRAVERSAL,
  TRAVERSAL_TREE and SHORTEST_PATH AQL functions:

      // using user-defined AQL functions for edge and vertex filtering
      RETURN TRAVERSAL(friends, friendrelations, "friends/john", "outbound", {
        followEdges: "myfunctions::checkedge",
        filterVertices: "myfunctions::checkvertex"
      })

      // using the following custom filter functions
      var aqlfunctions = require("org/arangodb/aql/functions");
      aqlfunctions.register("myfunctions::checkedge", function (config, vertex, edge, path) {
        return (edge.type !== 'dislikes'); // don't follow these edges
      }, false);

      aqlfunctions.register("myfunctions::checkvertex", function (config, vertex, path) {
        if (vertex.isDeleted || ! vertex.isActive) {
          return [ "prune", "exclude" ]; // exclude these and don't follow them
        }
        return [ ]; // include everything else
      }, false);

* issue #748: add vertex filtering to AQL's TRAVERSAL[_TREE]() function


v1.4.8 (2014-01-31)
-------------------

* install foxx apps in the web interface

* fixed a segfault in the import API


v1.4.7 (2014-01-23)
-------------------

* issue #744: Add usage example arangoimp from Command line

* issue #738: added __dirname, __filename pseudo-globals. Fixes #733. (@by pluma)

* mount all Foxx applications in system apps directory on startup


v1.4.6 (2014-01-20)
-------------------

* issue #736: AQL function to parse collection and key from document handle

* added fm.rescan() method for Foxx-Manager

* fixed issue #734: foxx cookie and route problem

* added method `fm.configJson` for arangosh

* include `startupPath` in result of API `/_api/foxx/config`


v1.4.5 (2014-01-15)
-------------------

* fixed issue #726: Alternate Windows Install Method

* fixed issue #716: dpkg -P doesn't remove everything

* fixed bugs in description of HTTP API `_api/index`

* fixed issue #732: Rest API GET revision number

* added missing documentation for several methods in HTTP API `/_api/edge/...`

* fixed typos in description of HTTP API `_api/document`

* defer evaluation of AQL subqueries and logical operators (lazy evaluation)

* Updated font in WebFrontend, it now contains a version that renders properly on Windows

* generally allow function return values as call parameters to AQL functions

* fixed potential deadlock in global context method execution

* added override file "arangod.conf.local" (and co)


v1.4.4 (2013-12-24)
-------------------

* uid and gid are now set in the scripts, there is no longer a separate config file for
  arangod when started from a script

* foxx-manager is now an alias for arangosh

* arango-dfdb is now an alias for arangod, moved from bin to sbin

* changed from readline to linenoise for Windows

* added --install-service and --uninstall-service for Windows

* removed --daemon and --supervisor for Windows

* arangosh and arangod now uses the config-file which maps the binary name, i. e. if you
  rename arangosh to foxx-manager it will use the config file foxx-manager.conf

* fixed lock file for Windows

* fixed issue #711, #687: foxx-manager throws internal errors

* added `--server.ssl-protocol` option for client tools
  this allows connecting from arangosh, arangoimp, arangoimp etc. to an ArangoDB
  server that uses a non-default value for `--server.ssl-protocol`. The default
  value for the SSL protocol is 4 (TLSv1). If the server is configured to use a
  different protocol, it was not possible to connect to it with the client tools.

* added more detailed request statistics

  This adds the number of async-executed HTTP requests plus the number of HTTP
  requests per individual HTTP method type.

* added `--force` option for arangorestore
  this option allows continuing a restore operation even if the server reports errors
  in the middle of the restore operation

* better error reporting for arangorestore
  in case the server returned an HTTP error, arangorestore previously reported this
  error as `internal error` without any details only. Now server-side errors are
  reported by arangorestore with the server's error message

* include more system collections in dumps produced by arangodump
  previously some system collections were intentionally excluded from dumps, even if the
  dump was run with `--include-system-collections`. for example, the collections `_aal`,
  `_modules`, `_routing`, and `_users` were excluded. This makes sense in a replication
  context but not always in a dump context.
  When specifying `--include-system-collections`, arangodump will now include the above-
  mentioned collections in the dump, too. Some other system collections are still excluded
  even when the dump is run with `--include-system-collections`, for example `_replication`
  and `_trx`.

* fixed issue #701: ArangoStatement undefined in arangosh

* fixed typos in configuration files


v1.4.3 (2013-11-25)
-------------------

* fixed a segfault in the AQL optimizer, occurring when a constant non-list value was
  used on the right-hand side of an IN operator that had a collection attribute on the
  left-hand side

* issue #662:

  Fixed access violation errors (crashes) in the Windows version, occurring under some
  circumstances when accessing databases with multiple clients in parallel

* fixed issue #681: Problem with ArchLinux PKGBUILD configuration


v1.4.2 (2013-11-20)
-------------------

* fixed issue #669: Tiny documentation update

* ported Windows version to use native Windows API SRWLocks (slim read-write locks)
  and condition variables instead of homemade versions

  MSDN states the following about the compatibility of SRWLocks and Condition Variables:

      Minimum supported client:
      Windows Server 2008 [desktop apps | Windows Store apps]

      Minimum supported server:
      Windows Vista [desktop apps | Windows Store apps]

* fixed issue #662: ArangoDB on Windows hanging

  This fixes a deadlock issue that occurred on Windows when documents were written to
  a collection at the same time when some other thread tried to drop the collection.

* fixed file-based logging in Windows

  the logger complained on startup if the specified log file already existed

* fixed startup of server in daemon mode (`--daemon` startup option)

* fixed a segfault in the AQL optimizer

* issue #671: Method graph.measurement does not exist

* changed Windows condition variable implementation to use Windows native
  condition variables

  This is an attempt to fix spurious Windows hangs as described in issue #662.

* added documentation for JavaScript traversals

* added --code-page command-line option for Windows version of arangosh

* fixed a problem when creating edges via the web interface.

  The problem only occurred if a collection was created with type "document
  collection" via the web interface, and afterwards was dropped and re-created
  with type "edge collection". If the web interface page was not reloaded,
  the old collection type (document) was cached, making the subsequent creation
  of edges into the (seeming-to-be-document) collection fail.

  The fix is to not cache the collection type in the web interface. Users of
  an older version of the web interface can reload the collections page if they
  are affected.

* fixed a caching problem in arangosh: if a collection was created using the web
  interface, and then removed via arangosh, arangosh did not actually drop the
  collection due to caching.

  Because the `drop` operation was not carried out, this caused misleading error
  messages when trying to re-create the collection (e.g. `cannot create collection:
  duplicate name`).

* fixed ALT-introduced characters for arangosh console input on Windows

  The Windows readline port was not able to handle characters that are built
  using CTRL or ALT keys. Regular characters entered using the CTRL or ALT keys
  were silently swallowed and not passed to the terminal input handler.

  This did not seem to cause problems for the US keyboard layout, but was a
  severe issue for keyboard layouts that require the ALT (or ALT-GR) key to
  construct characters. For example, entering the character `{` with a German
  keyboard layout requires pressing ALT-GR + 9.

* fixed issue #665: Hash/skiplist combo madness bit my ass

  this fixes a problem with missing/non-deterministic rollbacks of inserts in
  case of a unique constraint violation into a collection with multiple secondary
  indexes (with at least one of them unique)

* fixed issue #664: ArangoDB installer on Windows requires drive c:

* partly fixed issue #662: ArangoDB on Windows hanging

  This fixes dropping databases on Windows. In previous 1.4 versions on Windows,
  one shape collection file was not unloaded and removed when dropping a database,
  leaving one directory and one shape collection file in the otherwise-dropped
  database directory.

* fixed issue #660: updated documentation on indexes


v1.4.1 (2013-11-08)
-------------------

* performance improvements for skip-list deletes


v1.4.1-rc1 (2013-11-07)
-----------------------

* fixed issue #635: Web-Interface should have a "Databases" Menu for Management

* fixed issue #624: Web-Interface is missing a Database selector

* fixed segfault in bitarray query

* fixed issue #656: Cannot create unique index through web interface

* fixed issue #654: bitarray index makes server down

* fixed issue #653: Slow query

* fixed issue #650: Randomness of any() should be improved

* made AQL `DOCUMENT()` function polymorphic and work with just one parameter.

  This allows using the `DOCUMENT` function like this:

      DOCUMENT('users/john')
      DOCUMENT([ 'users/john', 'users/amy' ])

  in addition to the existing use cases:

      DOCUMENT(users, 'users/john')
      DOCUMENT(users, 'john')
      DOCUMENT(users, [ 'users/john' ])
      DOCUMENT(users, [ 'users/john', 'users/amy' ])
      DOCUMENT(users, [ 'john', 'amy' ])

* simplified usage of ArangoDB batch API

  It is not necessary anymore to send the batch boundary in the HTTP `Content-Type`
  header. Previously, the batch API expected the client to send a Content-Type header
  of`multipart/form-data; boundary=<some boundary value>`. This is still supported in
  ArangoDB 2.0, but clients can now also omit this header. If the header is not
  present in a client request, ArangoDB will ignore the request content type and
  read the MIME boundary from the beginning of the request body.

  This also allows using the batch API with the Swagger "Try it out" feature (which is
  not too good at sending a different or even dynamic content-type request header).

* added API method GET `/_api/database/user`

  This returns the list of databases a specific user can see without changing the
  username/passwd.

* issue #424: Documentation about IDs needs to be upgraded


v1.4.0 (2013-10-29)
-------------------

* fixed issue #648: /batch API is missing from Web Interface API Documentation (Swagger)

* fixed issue #647: Icon tooltips missing

* fixed issue #646: index creation in web interface

* fixed issue #645: Allow jumping from edge to linked vertices

* merged PR for issue #643: Some minor corrections and a link to "Downloads"

* fixed issue #642: Completion of error handling

* fixed issue #639: compiling v1.4 on maverick produces warnings on -Wstrict-null-sentinel

* fixed issue #634: Web interface bug: Escape does not always propagate

* fixed issue #620: added startup option `--server.default-api-compatibility`

  This adds the following changes to the ArangoDB server and clients:
  - the server provides a new startup option `--server.default-api-compatibility`.
    This option can be used to determine the compatibility of (some) server API
    return values. The value for this parameter is a server version number,
    calculated as follows: `10000 * major + 100 * minor` (e.g. `10400` for ArangoDB
    1.3). The default value is `10400` (1.4), the minimum allowed value is `10300`
    (1.3).

    When setting this option to a value lower than the current server version,
    the server might respond with old-style results to "old" clients, increasing
    compatibility with "old" (non-up-to-date) clients.

  - the server will on each incoming request check for an HTTP header
    `x-arango-version`. Clients can optionally set this header to the API
    version number they support. For example, if a client sends the HTTP header
    `x-arango-version: 10300`, the server will pick this up and might send ArangoDB
    1.3-style responses in some situations.

    Setting either the startup parameter or using the HTTP header (or both) allows
    running "old" clients with newer versions of ArangoDB, without having to adjust
    the clients too much.

  - the `location` headers returned by the server for the APIs `/_api/document/...`
    and `/_api/collection/...` will have different values depending on the used API
    version. If the API compatibility is `10300`, the `location` headers returned
    will look like this:

        location: /_api/document/....

    whereas when an API compatibility of `10400` or higher is used, the `location`
    headers will look like this:

        location: /_db/<database name>/_api/document/...

  Please note that even in the presence of this, old API versions still may not
  be supported forever by the server.

* fixed issue #643: Some minor corrections and a link to "Downloads" by @frankmayer

* started issue #642: Completion of error handling

* fixed issue #639: compiling v1.4 on maverick produces warnings on
  -Wstrict-null-sentinel

* fixed issue #621: Standard Config needs to be fixed

* added function to manage indexes (web interface)

* improved server shutdown time by signaling shutdown to applicationserver,
  logging, cleanup and compactor threads

* added foxx-manager `replace` command

* added foxx-manager `installed` command (a more intuitive alias for `list`)

* fixed issue #617: Swagger API is missing '/_api/version'

* fixed issue #615: Swagger API: Some commands have no parameter entry forms

* fixed issue #614: API : Typo in : Request URL /_api/database/current

* fixed issue #609: Graph viz tool - different background color

* fixed issue #608: arangosh config files - eventually missing in the manual

* fixed issue #607: Admin interface: no core documentation

* fixed issue #603: Aardvark Foxx App Manager

* fixed a bug in type-mapping between AQL user functions and the AQL layer

  The bug caused errors like the following when working with collection documents
  in an AQL user function:

      TypeError: Cannot assign to read only property '_id' of #<ShapedJson>

* create less system collections when creating a new database

  This is achieved by deferring collection creation until the collections are actually
  needed by ArangoDB. The following collections are affected by the change:
  - `_fishbowl`
  - `_structures`


v1.4.0-beta2 (2013-10-14)
-------------------------

* fixed compaction on Windows

  The compaction on Windows did not ftruncate the cleaned datafiles to a smaller size.
  This has been fixed so not only the content of the files is cleaned but also files
  are re-created with potentially smaller sizes.

* only the following system collections will be excluded from replication from now on:
  - `_replication`
  - `_trx`
  - `_users`
  - `_aal`
  - `_fishbowl`
  - `_modules`
  - `_routing`

  Especially the following system collections will now be included in replication:
  - `_aqlfunctions`
  - `_graphs`

  In previous versions of ArangoDB, all system collections were excluded from the
  replication.

  The change also caused a change in the replication logger and applier:
  in previous versions of ArangoDB, only a collection's id was logged for an operation.
  This has not caused problems for non-system collections but for system collections
  there ids might differ. In addition to a collection id ArangoDB will now also log the
  name of a collection for each replication event.

  The replication applier will now look for the collection name attribute in logged
  events preferably.

* added database selection to arango-dfdb

* provide foxx-manager, arangodump, and arangorestore in Windows build

* ArangoDB 1.4 will refuse to start if option `--javascript.app-path` is not set.

* added startup option `--server.allow-method-override`

  This option can be set to allow overriding the HTTP request method in a request using
  one of the following custom headers:

  - x-http-method-override
  - x-http-method
  - x-method-override

  This allows bypassing proxies and tools that would otherwise just let certain types of
  requests pass. Enabling this option may impose a security risk, so it should only be
  used in very controlled environments.

  The default value for this option is `false` (no method overriding allowed).

* added "details" URL parameter for bulk import API

  Setting the `details` URL parameter to `true` in a call to POST `/_api/import` will make
  the import return details about non-imported documents in the `details` attribute. If
  `details` is `false` or omitted, no `details` attribute will be present in the response.
  This is the same behavior that previous ArangoDB versions exposed.

* added "complete" option for bulk import API

  Setting the `complete` URL parameter to `true` in a call to POST `/_api/import` will make
  the import completely fail if at least one of documents cannot be imported successfully.

  It defaults to `false`, which will make ArangoDB continue importing the other documents
  from the import even if some documents cannot be imported. This is the same behavior that
  previous ArangoDB versions exposed.

* added missing swagger documentation for `/_api/log`

* calling `/_api/logs` (or `/_admin/logs`) is only permitted from the `_system` database now.

  Calling this API method for/from other database will result in an HTTP 400.

' ported fix from https://github.com/novus/nvd3/commit/0894152def263b8dee60192f75f66700cea532cc

  This prevents JavaScript errors from occurring in Chrome when in the admin interface,
  section "Dashboard".

* show current database name in web interface (bottom right corner)

* added missing documentation for /_api/import in swagger API docs

* allow specification of database name for replication sync command replication applier

  This allows syncing from a master database with a different name than the slave database.

* issue #601: Show DB in prompt

  arangosh now displays the database name as part of the prompt by default.

  Can change the prompt by using the `--prompt` option, e.g.

      > arangosh --prompt "my db is named \"%d\"> "


v1.4.0-beta1 (2013-10-01)
-------------------------

* make the Foxx manager use per-database app directories

  Each database now has its own subdirectory for Foxx applications. Each database
  can thus use different Foxx applications if required. A Foxx app for a specific
  database resides in `<app-path>/databases/<database-name>/<app-name>`.

  System apps are shared between all databases. They reside in `<app-path>/system/<app-name>`.

* only trigger an engine reset in development mode for URLs starting with `/dev/`

  This prevents ArangoDB from reloading all Foxx applications when it is not
  actually necessary.

* changed error code from 10 (bad parameter) to 1232 (invalid key generator) for
  errors that are due to an invalid key generator specification when creating a new
  collection

* automatic detection of content-type / mime-type for Foxx assets based on filenames,
  added possibility to override auto detection

* added endpoint management API at `/_api/endpoint`

* changed HTTP return code of PUT `/_api/cursor` from 400 to 404 in case a
  non-existing cursor is referred to

* issue #360: added support for asynchronous requests

  Incoming HTTP requests with the headers `x-arango-async: true` or
  `x-arango-async: store` will be answered by the server instantly with a generic
  HTTP 202 (Accepted) response.

  The actual requests will be queued and processed by the server asynchronously,
  allowing the client to continue sending other requests without waiting for the
  server to process the actually requested operation.

  The exact point in time when a queued request is executed is undefined. If an
  error occurs during execution of an asynchronous request, the client will not
  be notified by the server.

  The maximum size of the asynchronous task queue can be controlled using the new
  option `--scheduler.maximal-queue-size`. If the queue contains this many number of
  tasks and a new asynchronous request comes in, the server will reject it with an
  HTTP 500 (internal server error) response.

  Results of incoming requests marked with header `x-arango-async: true` will be
  discarded by the server immediately. Clients have no way of accessing the result
  of such asynchronously executed request. This is just _fire and forget_.

  To later retrieve the result of an asynchronously executed request, clients can
  mark a request with the header `x-arango-async: keep`. This makes the server
  store the result of the request in memory until explicitly fetched by a client
  via the `/_api/job` API. The `/_api/job` API also provides methods for basic
  inspection of which pending or already finished requests there are on the server,
  plus ways for garbage collecting unneeded results.

* Added new option `--scheduler.maximal-queue-size`.

* issue #590: Manifest Lint

* added data dump and restore tools, arangodump and arangorestore.

  arangodump can be used to create a logical dump of an ArangoDB database, or
  just dedicated collections. It can be used to dump both a collection's structure
  (properties and indexes) and data (documents).

  arangorestore can be used to restore data from a dump created with arangodump.
  arangorestore currently does not re-create any indexes, and doesn't yet handle
  referenced documents in edges properly when doing just partial restores.
  This will be fixed until 1.4 stable.

* introduced `--server.database` option for arangosh, arangoimp, and arangob.

  The option allows these client tools to use a certain database for their actions.
  In arangosh, the current database can be switched at any time using the command

      db._useDatabase(<name>);

  When no database is specified, all client tools will assume they should use the
  default database `_system`. This is done for downwards-compatibility reasons.

* added basic multi database support (alpha)

  New databases can be created using the REST API POST `/_api/database` and the
  shell command `db._createDatabase(<name>)`.

  The default database in ArangoDB is called `_system`. This database is always
  present and cannot be deleted by the user. When an older version of ArangoDB is
  upgraded to 1.4, the previously only database will automatically become the
  `_system` database.

  New databases can be created with the above commands, and can be deleted with the
  REST API DELETE `/_api/database/<name>` or the shell command `db._dropDatabase(<name>);`.

  Deleting databases is still unstable in ArangoDB 1.4 alpha and might crash the
  server. This will be fixed until 1.4 stable.

  To access a specific database via the HTTP REST API, the `/_db/<name>/` prefix
  can be used in all URLs. ArangoDB will check if an incoming request starts with
  this prefix, and will automatically pick the database name from it. If the prefix
  is not there, ArangoDB will assume the request is made for the default database
  (`_system`). This is done for downwards-compatibility reasons.

  That means, the following URL pathnames are logically identical:

      /_api/document/mycollection/1234
      /_db/_system/document/mycollection/1234

  To access a different database (e.g. `test`), the URL pathname would look like this:

      /_db/test/document/mycollection/1234

  New databases can also be created and existing databases can only be dropped from
  within the default database (`_system`). It is not possible to drop the `_system`
  database itself.

  Cross-database operations are unintended and unsupported. The intention of the
  multi-database feature is to have the possibility to have a few databases managed
  by ArangoDB in parallel, but to only access one database at a time from a connection
  or a request.

  When accessing the web interface via the URL pathname `/_admin/html/` or `/_admin/aardvark`,
  the web interface for the default database (`_system`) will be displayed.
  To access the web interface for a different database, the database name can be
  put into the URLs as a prefix, e.g. `/_db/test/_admin/html` or
  `/_db/test/_admin/aardvark`.

  All internal request handlers and also all user-defined request handlers and actions
  (including Foxx) will only get to see the unprefixed URL pathnames (i.e. excluding
  any database name prefix). This is to ensure downwards-compatibility.

  To access the name of the requested database from any action (including Foxx), use
  use `req.database`.

  For example, when calling the URL `/myapp/myaction`, the content of `req.database`
  will be `_system` (the default database because no database got specified) and the
  content of `req.url` will be `/myapp/myaction`.

  When calling the URL `/_db/test/myapp/myaction`, the content of `req.database` will be
  `test`, and the content of `req.url` will still be `/myapp/myaction`.

* Foxx now excludes files starting with . (dot) when bundling assets

  This mitigates problems with editor swap files etc.

* made the web interface a Foxx application

  This change caused the files for the web interface to be moved from `html/admin` to
  `js/apps/aardvark` in the file system.

  The base URL for the admin interface changed from `_admin/html/index.html` to
  `_admin/aardvark/index.html`.

  The "old" redirection to `_admin/html/index.html` will now produce a 404 error.

  When starting ArangoDB with the `--upgrade` option, this will automatically be remedied
  by putting in a redirection from `/` to `/_admin/aardvark/index.html`, and from
  `/_admin/html/index.html` to `/_admin/aardvark/index.html`.

  This also obsoletes the following configuration (command-line) options:
  - `--server.admin-directory`
  - `--server.disable-admin-interface`

  when using these now obsolete options when the server is started, no error is produced
  for downwards-compatibility.

* changed User-Agent value sent by arangoimp, arangosh, and arangod from "VOC-Agent" to
  "ArangoDB"

* changed journal file creation behavior as follows:

  Previously, a journal file for a collection was always created when a collection was
  created. When a journal filled up and became full, the current journal was made a
  datafile, and a new (empty) journal was created automatically. There weren't many
  intended situations when a collection did not have at least one journal.

  This is changed now as follows:
  - when a collection is created, no journal file will be created automatically
  - when there is a write into a collection without a journal, the journal will be
    created lazily
  - when there is a write into a collection with a full journal, a new journal will
    be created automatically

  From the end user perspective, nothing should have changed, except that there is now
  less disk usage for empty collections. Disk usage of infrequently updated collections
  might also be reduced significantly by running the `rotate()` method of a collection,
  and not writing into a collection subsequently.

* added method `collection.rotate()`

  This allows premature rotation of a collection's current journal file into a (read-only)
  datafile. The purpose of using `rotate()` is to prematurely allow compaction (which is
  performed on datafiles only) on data, even if the journal was not filled up completely.

  Using `rotate()` may make sense in the following scenario:

      c = db._create("test");
      for (i = 0; i < 1000; ++i) {
        c.save(...); // insert lots of data here
      }

      ...
      c.truncate(); // collection is now empty
      // only data in datafiles will be compacted by following compaction runs
      // all data in the current journal would not be compacted

      // calling rotate will make the current journal a datafile, and thus make it
      // eligible for compaction
      c.rotate();

  Using `rotate()` may also be useful when data in a collection is known to not change
  in the immediate future. After having completed all write operations on a collection,
  performing a `rotate()` will reduce the size of the current journal to the actually
  required size (remember that journals are pre-allocated with a specific size) before
  making the journal a datafile. Thus `rotate()` may cause disk space savings, even if
  the datafiles does not qualify for compaction after rotation.

  Note: rotating the journal is asynchronous, so that the actual rotation may be executed
  after `rotate()` returns to the caller.

* changed compaction to merge small datafiles together (up to 3 datafiles are merged in
  a compaction run)

  In the regular case, this should leave less small datafiles stay around on disk and allow
  using less file descriptors in total.

* added AQL MINUS function

* added AQL UNION_DISTINCT function (more efficient than combination of `UNIQUE(UNION())`)

* updated mruby to 2013-08-22

* issue #587: Add db._create() in help for startup arangosh

* issue #586: Share a link on installation instructions in the User Manual

* issue #585: Bison 2.4 missing on Mac for custom build

* issue #584: Web interface images broken in devel

* issue #583: Small documentation update

* issue #581: Parameter binding for attributes

* issue #580: Small improvements (by @guidoreina)

* issue #577: Missing documentation for collection figures in implementor manual

* issue #576: Get disk usage for collections and graphs

  This extends the result of the REST API for /_api/collection/figures with
  the attributes `compactors.count`, `compactors.fileSize`, `shapefiles.count`,
  and `shapefiles.fileSize`.

* issue #575: installing devel version on mac (low prio)

* issue #574: Documentation (POST /_admin/routing/reload)

* issue #558: HTTP cursors, allow count to ignore LIMIT


v1.4.0-alpha1 (2013-08-02)
--------------------------

* added replication. check online manual for details.

* added server startup options `--server.disable-replication-logger` and
  `--server.disable-replication-applier`

* removed action deployment tool, this now handled with Foxx and its manager or
  by kaerus node utility

* fixed a server crash when using byExample / firstExample inside a transaction
  and the collection contained a usable hash/skiplist index for the example

* defineHttp now only expects a single context

* added collection detail dialog (web interface)

  Shows collection properties, figures (datafiles, journals, attributes, etc.)
  and indexes.

* added documents filter (web interface)

  Allows searching for documents based on attribute values. One or many filter
  conditions can be defined, using comparison operators such as '==', '<=', etc.

* improved AQL editor (web interface)

  Editor supports keyboard shortcuts (Submit, Undo, Redo, Select).
  Editor allows saving and reusing of user-defined queries.
  Added example queries to AQL editor.
  Added comment button.

* added document import (web interface)

  Allows upload of JSON-data from files. Files must have an extension of .json.

* added dashboard (web interface)

  Shows the status of replication and multiple system charts, e.g.
  Virtual Memory Size, Request Time, HTTP Connections etc.

* added API method `/_api/graph` to query all graphs with all properties.

* added example queries in web interface AQL editor

* added arango.reconnect(<host>) method for arangosh to dynamically switch server or
  user name

* added AQL range operator `..`

  The `..` operator can be used to easily iterate over a sequence of numeric
  values. It will produce a list of values in the defined range, with both bounding
  values included.

  Example:

      2010..2013

  will produce the following result:

      [ 2010, 2011, 2012, 2013 ]

* added AQL RANGE function

* added collection.first(count) and collection.last(count) document access functions

  These functions allow accessing the first or last n documents in a collection. The order
  is determined by document insertion/update time.

* added AQL INTERSECTION function

* INCOMPATIBLE CHANGE: changed AQL user function namespace resolution operator from `:` to `::`

  AQL user-defined functions were introduced in ArangoDB 1.3, and the namespace resolution
  operator for them was the single colon (`:`). A function call looked like this:

      RETURN mygroup:myfunc()

  The single colon caused an ambiguity in the AQL grammar, making it indistinguishable from
  named attributes or the ternary operator in some cases, e.g.

      { mygroup:myfunc ? mygroup:myfunc }

  The change of the namespace resolution operator from `:` to `::` fixes this ambiguity.

  Existing user functions in the database will be automatically fixed when starting ArangoDB
  1.4 with the `--upgrade` option. However, queries using user-defined functions need to be
  adjusted on the client side to use the new operator.

* allow multiple AQL LET declarations separated by comma, e.g.
  LET a = 1, b = 2, c = 3

* more useful AQL error messages

  The error position (line/column) is more clearly indicated for parse errors.
  Additionally, if a query references a collection that cannot be found, the error
  message will give a hint on the collection name

* changed return value for AQL `DOCUMENT` function in case document is not found

  Previously, when the AQL `DOCUMENT` function was called with the id of a document and
  the document could not be found, it returned `undefined`. This value is not part of the
  JSON type system and this has caused some problems.
  Starting with ArangoDB 1.4, the `DOCUMENT` function will return `null` if the document
  looked for cannot be found.

  In case the function is called with a list of documents, it will continue to return all
  found documents, and will not return `null` for non-found documents. This has not changed.

* added single line comments for AQL

  Single line comments can be started with a double forward slash: `//`.
  They end at the end of the line, or the end of the query string, whichever is first.

* fixed documentation issues #567, #568, #571.

* added collection.checksum(<withData>) method to calculate CRC checksums for
  collections

  This can be used to
  - check if data in a collection has changed
  - compare the contents of two collections on different ArangoDB instances

* issue #565: add description line to aal.listAvailable()

* fixed several out-of-memory situations when double freeing or invalid memory
  accesses could happen

* less msyncing during the creation of collections

  This is achieved by not syncing the initial (standard) markers in shapes collections.
  After all standard markers are written, the shapes collection will get synced.

* renamed command-line option `--log.filter` to `--log.source-filter` to avoid
  misunderstandings

* introduced new command-line option `--log.content-filter` to optionally restrict
  logging to just specific log messages (containing the filter string, case-sensitive).

  For example, to filter on just log entries which contain `ArangoDB`, use:

      --log.content-filter "ArangoDB"

* added optional command-line option `--log.requests-file` to log incoming HTTP
  requests to a file.

  When used, all HTTP requests will be logged to the specified file, containing the
  client IP address, HTTP method, requests URL, HTTP response code, and size of the
  response body.

* added a signal handler for SIGUSR1 signal:

  when ArangoDB receives this signal, it will respond all further incoming requests
  with an HTTP 503 (Service Unavailable) error. This will be the case until another
  SIGUSR1 signal is caught. This will make ArangoDB start serving requests regularly
  again. Note: this is not implemented on Windows.

* limited maximum request URI length to 16384 bytes:

  Incoming requests with longer request URIs will be responded to with an HTTP
  414 (Request-URI Too Long) error.

* require version 1.0 or 1.1 in HTTP version signature of requests sent by clients:

  Clients sending requests with a non-HTTP 1.0 or non-HTTP 1.1 version number will
  be served with an HTTP 505 (HTTP Version Not Supported) error.

* updated manual on indexes:

  using system attributes such as `_id`, `_key`, `_from`, `_to`, `_rev` in indexes is
  disallowed and will be rejected by the server. This was the case since ArangoDB 1.3,
  but was not properly documented.

* issue #563: can aal become a default object?

  aal is now a prefab object in arangosh

* prevent certain system collections from being renamed, dropped, or even unloaded.

  Which restrictions there are for which system collections may vary from release to
  release, but users should in general not try to modify system collections directly
  anyway.

  Note: there are no such restrictions for user-created collections.

* issue #559: added Foxx documentation to user manual

* added server startup option `--server.authenticate-system-only`. This option can be
  used to restrict the need for HTTP authentication to internal functionality and APIs,
  such as `/_api/*` and `/_admin/*`.
  Setting this option to `true` will thus force authentication for the ArangoDB APIs
  and the web interface, but allow unauthenticated requests for other URLs (including
  user defined actions and Foxx applications).
  The default value of this option is `false`, meaning that if authentication is turned
  on, authentication is still required for *all* incoming requests. Only by setting the
  option to `true` this restriction is lifted and authentication becomes required for
  URLs starting with `/_` only.

  Please note that authentication still needs to be enabled regularly by setting the
  `--server.disable-authentication` parameter to `false`. Otherwise no authentication
  will be required for any URLs as before.

* protect collections against unloading when there are still document barriers around.

* extended cap constraints to optionally limit the active data size in a collection to
  a specific number of bytes.

  The arguments for creating a cap constraint are now:
  `collection.ensureCapConstraint(<count>, <byteSize>);`

  It is supported to specify just a count as in ArangoDB 1.3 and before, to specify
  just a fileSize, or both. The first met constraint will trigger the automated
  document removal.

* added `db._exists(doc)` and `collection.exists(doc)` for easy document existence checks

* added API `/_api/current-database` to retrieve information about the database the
  client is currently connected to (note: the API `/_api/current-database` has been
  removed in the meantime. The functionality is accessible via `/_api/database/current`
  now).

* ensure a proper order of tick values in datafiles/journals/compactors.
  any new files written will have the _tick values of their markers in order. for
  older files, there are edge cases at the beginning and end of the datafiles when
  _tick values are not properly in order.

* prevent caching of static pages in PathHandler.
  whenever a static page is requested that is served by the general PathHandler, the
  server will respond to HTTP GET requests with a "Cache-Control: max-age=86400" header.

* added "doCompact" attribute when creating collections and to collection.properties().
  The attribute controls whether collection datafiles are compacted.

* changed the HTTP return code from 400 to 404 for some cases when there is a referral
  to a non-existing collection or document.

* introduced error code 1909 `too many iterations` that is thrown when graph traversals
  hit the `maxIterations` threshold.

* optionally limit traversals to a certain number of iterations
  the limitation can be achieved via the traversal API by setting the `maxIterations`
  attribute, and also via the AQL `TRAVERSAL` and `TRAVERSAL_TREE` functions by setting
  the same attribute. If traversals are not limited by the end user, a server-defined
  limit for `maxIterations` may be used to prevent server-side traversals from running
  endlessly.

* added graph traversal API at `/_api/traversal`

* added "API" link in web interface, pointing to REST API generated with Swagger

* moved "About" link in web interface into "links" menu

* allow incremental access to the documents in a collection from out of AQL
  this allows reading documents from a collection chunks when a full collection scan
  is required. memory usage might be must lower in this case and queries might finish
  earlier if there is an additional LIMIT statement

* changed AQL COLLECT to use a stable sort, so any previous SORT order is preserved

* issue #547: Javascript error in the web interface

* issue #550: Make AQL graph functions support key in addition to id

* issue #526: Unable to escape when an errorneous command is entered into the js shell

* issue #523: Graph and vertex methods for the javascript api

* issue #517: Foxx: Route parameters with capital letters fail

* issue #512: Binded Parameters for LIMIT


v1.3.3 (2013-08-01)
-------------------

* issue #570: updateFishbowl() fails once

* updated and fixed generated examples

* issue #559: added Foxx documentation to user manual

* added missing error reporting for errors that happened during import of edges


v1.3.2 (2013-06-21)
-------------------

* fixed memleak in internal.download()

* made the shape-collection journal size adaptive:
  if too big shapes come in, a shape journal will be created with a big-enough size
  automatically. the maximum size of a shape journal is still restricted, but to a
  very big value that should never be reached in practice.

* fixed a segfault that occurred when inserting documents with a shape size bigger
  than the default shape journal size (2MB)

* fixed a locking issue in collection.truncate()

* fixed value overflow in accumulated filesizes reported by collection.figures()

* issue #545: AQL FILTER unnecessary (?) loop

* issue #549: wrong return code with --daemon


v1.3.1 (2013-05-24)
-------------------

* removed currently unused _ids collection

* fixed usage of --temp-path in aranogd and arangosh

* issue #540: suppress return of temporary internal variables in AQL

* issue #530: ReferenceError: ArangoError is not a constructor

* issue #535: Problem with AQL user functions javascript API

* set --javascript.app-path for test execution to prevent startup error

* issue #532: Graph _edgesCache returns invalid data?

* issue #531: Arangod errors

* issue #529: Really weird transaction issue

* fixed usage of --temp-path in aranogd and arangosh


v1.3.0 (2013-05-10)
-------------------

* fixed problem on restart ("datafile-xxx is not sealed") when server was killed
  during a compaction run

* fixed leak when using cursors with very small batchSize

* issue #508: `unregistergroup` function not mentioned in http interface docs

* issue #507: GET /_api/aqlfunction returns code inside parentheses

* fixed issue #489: Bug in aal.install

* fixed issue 505: statistics not populated on MacOS


v1.3.0-rc1 (2013-04-24)
-----------------------

* updated documentation for 1.3.0

* added node modules and npm packages

* changed compaction to only compact datafiles with more at least 10% of dead
  documents (byte size-wise)

* issue #498: fixed reload of authentication info when using
  `require("org/arangodb/users").reload()`

* issue #495: Passing an empty array to create a document results in a
  "phantom" document

* added more precision for requests statistics figures

* added "sum" attribute for individual statistics results in statistics API
  at /_admin/statistics

* made "limit" an optional parameter in AQL function NEAR().
  limit can now be either omitted completely, or set to 0. If so, an internal
  default value (currently 100) will be applied for the limit.

* issue #481

* added "attributes.count" to output of `collection.figures()`
  this also affects the REST API /_api/collection/<name>/figures

* added IndexedPropertyGetter for ShapedJson objects

* added API for user-defined AQL functions

* issue #475: A better error message for deleting a non-existent graph

* issue #474: Web interface problems with the JS Shell

* added missing documentation for AQL UNION function

* added transaction support.
  This provides ACID transactions for ArangoDB. Transactions can be invoked
  using the `db._executeTransaction()` function, or the `/_api/transaction`
  REST API.

* switched to semantic versioning (at least for alpha & alpha naming)

* added saveOrReplace() for server-side JS

v1.3.alpha1 (2013-04-05)
------------------------

* cleanup of Module, Package, ArangoApp and modules "internal", "fs", "console"

* use Error instead of string in throw to allow stack-trace

* issue #454: error while creation of Collection

* make `collection.count()` not recalculate the number of documents on the fly, but
  use some internal document counters.

* issue #457: invalid string value in web interface

* make datafile id (datafile->_fid) identical to the numeric part of the filename.
  E.g. the datafile `journal-123456.db` will now have a datafile marker with the same
  fid (i.e. `123456`) instead of a different value. This change will only affect
  datafiles that are created with 1.3 and not any older files.
  The intention behind this change is to make datafile debugging easier.

* consistently discard document attributes with reserved names (system attributes)
  but without any known meaning, for example `_test`, `_foo`, ...

  Previously, these attributes were saved with the document regularly in some cases,
  but were discarded in other cases.
  Now these attributes are discarded consistently. "Real" system attributes such as
  `_key`, `_from`, `_to` are not affected and will work as before.

  Additionally, attributes with an empty name (``) are discarded when documents are
  saved.

  Though using reserved or empty attribute names in documents was not really and
  consistently supported in previous versions of ArangoDB, this change might cause
  an incompatibility for clients that rely on this feature.

* added server startup flag `--database.force-sync-properties` to force syncing of
  collection properties on collection creation, deletion and on property update.
  The default value is true to mimic the behavior of previous versions of ArangoDB.
  If set to false, collection properties are written to disk but no call to sync()
  is made.

* added detailed output of server version and components for REST APIs
  `/_admin/version` and `/_api/version`. To retrieve this extended information,
  call the REST APIs with URL parameter `details=true`.

* issue #443: For git-based builds include commit hash in version

* adjust startup log output to be more compact, less verbose

* set the required minimum number of file descriptors to 256.
  On server start, this number is enforced on systems that have rlimit. If the limit
  cannot be enforced, starting the server will fail.
  Note: 256 is considered to be the absolute minimum value. Depending on the use case
  for ArangoDB, a much higher number of file descriptors should be used.

  To avoid checking & potentially changing the number of maximum open files, use the
  startup option `--server.descriptors-minimum 0`

* fixed shapedjson to json conversion for special numeric values (NaN, +inf, -inf).
  Before, "NaN", "inf", or "-inf" were written into the JSONified output, but these
  values are not allowed in JSON. Now, "null" is written to the JSONified output as
  required.

* added AQL functions VARIANCE_POPULATION(), VARIANCE_SAMPLE(), STDDEV_POPULATION(),
  STDDEV_SAMPLE(), AVERAGE(), MEDIAN() to calculate statistical values for lists

* added AQL SQRT() function

* added AQL TRIM(), LEFT() and RIGHT() string functions

* fixed issue #436: GET /_api/document on edge

* make AQL REVERSE() and LENGTH() functions work on strings, too

* disabled DOT generation in `make doxygen`. this speeds up docs generation

* renamed startup option `--dispatcher.report-intervall` to `--dispatcher.report-interval`

* renamed startup option `--scheduler.report-intervall` to `--scheduler.report-interval`

* slightly changed output of REST API method /_admin/log.
  Previously, the log messages returned also contained the date and log level, now
  they will only contain the log message, and no date and log level information.
  This information can be re-created by API users from the `timestamp` and `level`
  attributes of the result.

* removed configure option `--enable-zone-debug`
  memory zone debugging is now automatically turned on when compiling with ArangoDB
  `--enable-maintainer-mode`

* removed configure option `--enable-arangob`
  arangob is now always included in the build


v1.2.3 (XXXX-XX-XX)
-------------------

* added optional parameter `edgexamples` for AQL function EDGES() and NEIGHBORS()

* added AQL function NEIGHBORS()

* added freebsd support

* fixed firstExample() query with `_id` and `_key` attributes

* issue triAGENS/ArangoDB-PHP#55: AQL optimizer may have mis-optimized duplicate
  filter statements with limit


v1.2.2 (2013-03-26)
-------------------

* fixed save of objects with common sub-objects

* issue #459: fulltext internal memory allocation didn't scale well
  This fix improves loading times for collections with fulltext indexes that have
  lots of equal words indexed.

* issue #212: auto-increment support

  The feature can be used by creating a collection with the extra `keyOptions`
  attribute as follows:

      db._create("mycollection", { keyOptions: { type: "autoincrement", offset: 1, increment: 10, allowUserKeys: true } });

  The `type` attribute will make sure the keys will be auto-generated if no
  `_key` attribute is specified for a document.

  The `allowUserKeys` attribute determines whether users might still supply own
  `_key` values with documents or if this is considered an error.

  The `increment` value determines the actual increment value, whereas the `offset`
  value can be used to seed to value sequence with a specific starting value.
  This will be useful later in a multi-master setup, when multiple servers can use
  different auto-increment seed values and thus generate non-conflicting auto-increment values.

  The default values currently are:

  - `allowUserKeys`: `true`
  - `offset`: `0`
  - `increment`: `1`

  The only other available key generator type currently is `traditional`.
  The `traditional` key generator will auto-generate keys in a fashion as ArangoDB
  always did (some increasing integer value, with a more or less unpredictable
  increment value).

  Note that for the `traditional` key generator there is only the option to disallow
  user-supplied keys and give the server the sole responsibility for key generation.
  This can be achieved by setting the `allowUserKeys` property to `false`.

  This change also introduces the following errors that API implementors may want to check
  the return values for:

  - 1222: `document key unexpected`: will be raised when a document is created with
    a `_key` attribute, but the underlying collection was set up with the `keyOptions`
    attribute `allowUserKeys: false`.

  - 1225: `out of keys`: will be raised when the auto-increment key generator runs
    out of keys. This may happen when the next key to be generated is 2^64 or higher.
    In practice, this will only happen if the values for `increment` or `offset` are
    not set appropriately, or if users are allowed to supply own keys, those keys
    are near the 2^64 threshold, and later the auto-increment feature kicks in and
    generates keys that cross that threshold.

    In practice it should not occur with proper configuration and proper usage of the
    collections.

  This change may also affect the following REST APIs:
  - POST `/_api/collection`: the server does now accept the optional `keyOptions`
    attribute in the second parameter
  - GET `/_api/collection/properties`: will return the `keyOptions` attribute as part
    of the collection's properties. The previous optional attribute `createOptions`
    is now gone.

* fixed `ArangoStatement.explain()` method with bind variables

* fixed misleading "cursor not found" error message in arangosh that occurred when
  `count()` was called for client-side cursors

* fixed handling of empty attribute names, which may have crashed the server under
  certain circumstances before

* fixed usage of invalid pointer in error message output when index description could
  not be opened


v1.2.1 (2013-03-14)
-------------------

* issue #444: please darken light color in arangosh

* issue #442: pls update post install info on osx

* fixed conversion of special double values (NaN, -inf, +inf) when converting from
  shapedjson to JSON

* fixed compaction of markers (location of _key was not updated correctly in memory,
  leading to _keys pointing to undefined memory after datafile rotation)

* fixed edge index key pointers to use document master pointer plus offset instead
  of direct _key address

* fixed case when server could not create any more journal or compactor files.
  Previously a wrong status code may have been returned, and not being able to create
  a new compactor file may have led to an infinite loop with error message
  "could not create compactor".

* fixed value truncation for numeric filename parts when renaming datafiles/journals


v1.2.0 (2013-03-01)
-------------------

* by default statistics are now switch off; in order to enable comment out
  the "disable-statistics = yes" line in "arangod.conf"

* fixed issue #435: csv parser skips data at buffer border

* added server startup option `--server.disable-statistics` to turn off statistics
  gathering without recompilation of ArangoDB.
  This partly addresses issue #432.

* fixed dropping of indexes without collection name, e.g.
  `db.xxx.dropIndex("123456");`
  Dropping an index like this failed with an assertion error.

* fixed issue #426: arangoimp should be able to import edges into edge collections

* fixed issue #425: In case of conflict ArangoDB returns HTTP 400 Bad request
  (with 1207 Error) instead of HTTP 409 Conflict

* fixed too greedy token consumption in AQL for negative values:
  e.g. in the statement `RETURN { a: 1 -2 }` the minus token was consumed as part
  of the value `-2`, and not interpreted as the binary arithmetic operator


v1.2.beta3 (2013-02-22)
-----------------------

* issue #427: ArangoDB Importer Manual has no navigation links (previous|home|next)

* issue #319: Documentation missing for Emergency console and incomplete for datafile debugger.

* issue #370: add documentation for reloadRouting and flushServerModules

* issue #393: added REST API for user management at /_api/user

* issue #393, #128: added simple cryptographic functions for user actions in module "crypto":
  * require("org/arangodb/crypto").md5()
  * require("org/arangodb/crypto").sha256()
  * require("org/arangodb/crypto").rand()

* added replaceByExample() Javascript and REST API method

* added updateByExample() Javascript and REST API method

* added optional "limit" parameter for removeByExample() Javascript and REST API method

* fixed issue #413

* updated bundled V8 version from 3.9.4 to 3.16.14.1
  Note: the Windows version used a more recent version (3.14.0.1) and was not updated.

* fixed issue #404: keep original request url in request object


v1.2.beta2 (2013-02-15)
-----------------------

* fixed issue #405: 1.2 compile warnings

* fixed issue #333: [debian] Group "arangodb" is not used when starting vie init.d script

* added optional parameter 'excludeSystem' to GET /_api/collection
  This parameter can be used to disable returning system collections in the list
  of all collections.

* added AQL functions KEEP() and UNSET()

* fixed issue #348: "HTTP Interface for Administration and Monitoring"
  documentation errors.

* fix stringification of specific positive int64 values. Stringification of int64
  values with the upper 32 bits cleared and the 33rd bit set were broken.

* issue #395:  Collection properties() function should return 'isSystem' for
  Javascript and REST API

* make server stop after upgrade procedure when invoked with `--upgrade option`.
  When started with the `--upgrade` option, the server will perfom
  the upgrade, and then exit with a status code indicating the result of the
  upgrade (0 = success, 1 = failure). To start the server regularly in either
  daemon or console mode, the `--upgrade` option must not be specified.
  This change was introduced to allow init.d scripts check the result of
  the upgrade procedure, even in case an upgrade was successful.
  this was introduced as part of issue #391.

* added AQL function EDGES()

* added more crash-protection when reading corrupted collections at startup

* added documentation for AQL function CONTAINS()

* added AQL function LIKE()

* replaced redundant error return code 1520 (Unable to open collection) with error code
  1203 (Collection not found). These error codes have the same meanings, but one of
  them was returned from AQL queries only, the other got thrown by other parts of
  ArangoDB. Now, error 1203 (Collection not found) is used in AQL too in case a
  non-existing collection is used.

v1.2.beta1 (2013-02-01)
-----------------------

* fixed issue #382: [Documentation error] Maschine... should be Machine...

* unified history file locations for arangod, arangosh, and arangoirb.
  - The readline history for arangod (emergency console) is now stored in file
    $HOME/.arangod. It was stored in $HOME/.arango before.
  - The readline history for arangosh is still stored in $HOME/.arangosh.
  - The readline history for arangoirb is now stored in $HOME/.arangoirb. It was
    stored in $HOME/.arango-mrb before.

* fixed issue #381: _users user should have a unique constraint

* allow negative list indexes in AQL to access elements from the end of a list,
  e.g. ```RETURN values[-1]``` will return the last element of the `values` list.

* collection ids, index ids, cursor ids, and document revision ids created and
  returned by ArangoDB are now returned as strings with numeric content inside.
  This is done to prevent some value overrun/truncation in any part of the
  complete client/server workflow.
  In ArangoDB 1.1 and before, these values were previously returned as
  (potentially very big) integer values. This may cause problems (clipping, overrun,
  precision loss) for clients that do not support big integers natively and store
  such values in IEEE754 doubles internally. This type loses precision after about
  52 bits and is thus not safe to hold an id.
  Javascript and 32 bit-PHP are examples for clients that may cause such problems.
  Therefore, ids are now returned by ArangoDB as strings, with the string
  content being the integer value as before.

  Example for documents ("_rev" attribute):
  - Document returned by ArangoDB 1.1: { "_rev": 1234, ... }
  - Document returned by ArangoDB 1.2: { "_rev": "1234", ... }

  Example for collections ("id" attribute / "_id" property):
  - Collection returned by ArangoDB 1.1: { "id": 9327643, "name": "test", ... }
  - Collection returned by ArangoDB 1.2: { "id": "9327643", "name": "test", ... }

  Example for cursors ("id" attribute):
  - Collection returned by ArangoDB 1.1: { "id": 11734292, "hasMore": true, ... }
  - Collection returned by ArangoDB 1.2: { "id": "11734292", "hasMore": true, ... }

* global variables are not automatically available anymore when starting the
  arangod Javascript emergency console (i.e. ```arangod --console```).

  Especially, the variables `db`, `edges`, and `internal` are not available
  anymore. `db` and `internal` can be made available in 1.2 by
  ```var db = require("org/arangodb").db;``` and
  ```var internal = require("internal");```, respectively.
  The reason for this change is to get rid of global variables in the server
  because this will allow more specific inclusion of functionality.

  For convenience, the global variable `db` is still available by default in
  arangosh. The global variable `edges`, which since ArangoDB 1.1 was kind of
  a redundant wrapper of `db`, has been removed in 1.2 completely.
  Please use `db` instead, and if creating an edge collection, use the explicit
  ```db._createEdgeCollection()``` command.

* issue #374: prevent endless redirects when calling admin interface with
  unexpected URLs

* issue #373: TRAVERSAL() `trackPaths` option does not work. Instead `paths` does work

* issue #358: added support for CORS

* honor optional waitForSync property for document removal, replace, update, and
  save operations in arangosh. The waitForSync parameter for these operations
  was previously honored by the REST API and on the server-side, but not when
  the waitForSync parameter was specified for a document operation in arangosh.

* calls to db.collection.figures() and /_api/collection/<collection>/figures now
  additionally return the number of shapes used in the collection in the
  extra attribute "shapes.count"

* added AQL TRAVERSAL_TREE() function to return a hierarchical result from a traversal

* added AQL TRAVERSAL() function to return the results from a traversal

* added AQL function ATTRIBUTES() to return the attribute names of a document

* removed internal server-side AQL functions from global scope.

  Now the AQL internal functions can only be accessed via the exports of the
  ahuacatl module, which can be included via ```require("org/arangodb/ahuacatl")```.
  It shouldn't be necessary for clients to access this module at all, but
  internal code may use this module.

  The previously global AQL-related server-side functions were moved to the
  internal namespace. This produced the following function name changes on
  the server:

     old name              new name
     ------------------------------------------------------
     AHUACATL_RUN       => require("internal").AQL_QUERY
     AHUACATL_EXPLAIN   => require("internal").AQL_EXPLAIN
     AHUACATL_PARSE     => require("internal").AQL_PARSE

  Again, clients shouldn't have used these functions at all as there is the
  ArangoStatement object to execute AQL queries.

* fixed issue #366: Edges index returns strange description

* added AQL function MATCHES() to check a document against a list of examples

* added documentation and tests for db.collection.removeByExample

* added --progress option for arangoimp. This will show the percentage of the input
  file that has been processed by arangoimp while the import is still running. It can
  be used as a rough indicator of progress for the entire import.

* make the server log documents that cannot be imported via /_api/import into the
  logfile using the warning log level. This may help finding illegal documents in big
  import runs.

* check on server startup whether the database directory and all collection directories
  are writable. if not, the server startup will be aborted. this prevents serious
  problems with collections being non-writable and this being detected at some pointer
  after the server has been started

* allow the following AQL constructs: FUNC(...)[...], FUNC(...).attribute

* fixed issue #361: Bug in Admin Interface. Header disappears when clicking new collection

* Added in-memory only collections

  Added collection creation parameter "isVolatile":
  if set to true, the collection is created as an in-memory only collection,
  meaning that all document data of that collection will reside in memory only,
  and will not be stored permanently to disk.
  This means that all collection data will be lost when the collection is unloaded
  or the server is shut down.
  As this collection type does not have datafile disk overhead for the regular
  document operations, it may be faster than normal disk-backed collections. The
  actual performance gains strongly depend on the underlying OS, filesystem, and
  settings though.
  This collection type should be used for caches only and not for any sensible data
  that cannot be re-created otherwise.
  Some platforms, namely Windows, currently do not support this collection type.
  When creating an in-memory collection on such platform, an error message will be
  returned by ArangoDB telling the user the platform does not support it.

  Note: in-memory collections are an experimental feature. The feature might
  change drastically or even be removed altogether in a future version of ArangoDB.

* fixed issue #353: Please include "pretty print" in Emergency Console

* fixed issue #352: "pretty print" console.log
  This was achieved by adding the dump() function for the "internal" object

* reduced insertion time for edges index
  Inserting into the edges index now avoids costly comparisons in case of a hash
  collision, reducing the prefilling/loading timer for bigger edge collections

* added fulltext queries to AQL via FULLTEXT() function. This allows search
  fulltext indexes from an AQL query to find matching documents

* added fulltext index type. This index type allows indexing words and prefixes of
  words from a specific document attribute. The index can be queries using a
  SimpleQueryFull object, the HTTP REST API at /_api/simple/fulltext, or via AQL

* added collection.revision() method to determine whether a collection has changed.
  The revision method returns a revision string that can be used by client programs
  for equality/inequality comparisons. The value returned by the revision method
  should be treated by clients as an opaque string and clients should not try to
  figure out the sense of the revision id. This is still useful enough to check
  whether data in a collection has changed.

* issue #346: adaptively determine NUMBER_HEADERS_PER_BLOCK

* issue #338: arangosh cursor positioning problems

* issue #326: use limit optimization with filters

* issue #325: use index to avoid sorting

* issue #324: add limit optimization to AQL

* removed arango-password script and added Javascript functionality to add/delete
  users instead. The functionality is contained in module `users` and can be invoked
  as follows from arangosh and arangod:
  * require("users").save("name", "passwd");
  * require("users").replace("name", "newPasswd");
  * require("users").remove("name");
  * require("users").reload();
  These functions are intentionally not offered via the web interface.
  This also addresses issue #313

* changed print output in arangosh and the web interface for JSON objects.
  Previously, printing a JSON object in arangosh resulted in the attribute values
  being printed as proper JSON, but attribute names were printed unquoted and
  unescaped. This was fine for the purpose of arangosh, but lead to invalid
  JSON being produced. Now, arangosh will produce valid JSON that can be used
  to send it back to ArangoDB or use it with arangoimp etc.

* fixed issue #300: allow importing documents via the REST /_api/import API
  from a JSON list, too.
  So far, the API only supported importing from a format that had one JSON object
  on each line. This is sometimes inconvenient, e.g. when the result of an AQL
  query or any other list is to be imported. This list is a JSON list and does not
  necessary have a document per line if pretty-printed.
  arangoimp now supports the JSON list format, too. However, the format requires
  arangoimp and the server to read the entire dataset at once. If the dataset is
  too big (bigger than --max-upload-size) then the import will be rejected. Even if
  increased, the entire list must fit in memory on both the client and the server,
  and this may be more resource-intensive than importing individual lines in chunks.

* removed unused parameter --reuse-ids for arangoimp. This parameter did not have
  any effect in 1.2, was never publicly announced and did evil (TM) things.

* fixed issue #297 (partly): added whitespace between command line and
  command result in arangosh, added shell colors for better usability

* fixed issue #296: system collections not usable from AQL

* fixed issue #295: deadlock on shutdown

* fixed issue #293: AQL queries should exploit edges index

* fixed issue #292: use index when filtering on _key in AQL

* allow user-definable document keys
  users can now define their own document keys by using the _key attribute
  when creating new documents or edges. Once specified, the value of _key is
  immutable.
  The restrictions for user-defined key values are:
  * the key must be at most 254 bytes long
  * it must consist of the letters a-z (lower or upper case), the digits 0-9,
    the underscore (_) or dash (-) characters only
  * any other characters, especially multi-byte sequences, whitespace or
    punctuation characters cannot be used inside key values

  Specifying a document key is optional when creating new documents. If no
  document key is specified, ArangoDB will create a document key itself.
  There are no guarantees about the format and pattern of auto-generated document
  keys other than the above restrictions.
  Clients should therefore treat auto-generated document keys as opaque values.
  Keys can be used to look up and reference documents, e.g.:
  * saving a document: `db.users.save({ "_key": "fred", ... })`
  * looking up a document: `db.users.document("fred")`
  * referencing other documents: `edges.relations.save("users/fred", "users/john", ...)`

  This change is downwards-compatible to ArangoDB 1.1 because in ArangoDB 1.1
  users were not able to define their own keys. If the user does not supply a _key
  attribute when creating a document, ArangoDB 1.2 will still generate a key of
  its own as ArangoDB 1.1 did. However, all documents returned by ArangoDB 1.2 will
  include a _key attribute and clients should be able to handle that (e.g. by
  ignoring it if not needed). Documents returned will still include the _id attribute
  as in ArangoDB 1.1.

* require collection names everywhere where a collection id was allowed in
  ArangoDB 1.1 & 1.0
  This change requires clients to use a collection name in place of a collection id
  at all places the client deals with collections.
  Examples:
  * creating edges: the _from and _to attributes must now contain collection names instead
    of collection ids: `edges.relations.save("test/my-key1", "test/my-key2", ...)`
  * retrieving edges: the returned _from and _to attributes now will contain collection
    names instead of ids, too: _from: `test/fred` instead of `1234/3455`
  * looking up documents: db.users.document("fred") or db._document("users/fred")

  Collection names must be used in REST API calls instead of collection ids, too.
  This change is thus not completely downwards-compatible to ArangoDB 1.1. ArangoDB 1.1
  required users to use collection ids in many places instead of collection names.
  This was unintuitive and caused overhead in cases when just the collection name was
  known on client-side but not its id. This overhead can now be avoided so clients can
  work with the collection names directly. There is no need to work with collection ids
  on the client side anymore.
  This change will likely require adjustments to API calls issued by clients, and also
  requires a change in how clients handle the _id value of returned documents. Previously,
  the _id value of returned documents contained the collection id, a slash separator and
  the document number. Since 1.2, _id will contain the collection name, a slash separator
  and the document key. The same applies to the _from and _to attribute values of edges
  that are returned by ArangoDB.

  Also removed (now unnecessary) location header in responses of the collections REST API.
  The location header was previously returned because it was necessary for clients.
  When clients created a collection, they specified the collection name. The collection
  id was generated on the server, but the client needed to use the server-generated
  collection id for further API calls, e.g. when creating edges etc. Therefore, the
  full collection URL, also containing the collection id, was returned by the server in
  responses to the collection API, in the HTTP location header.
  Returning the location header has become unnecessary in ArangoDB 1.2 because users
  can access collections by name and do not need to care about collection ids.


v1.1.3 (2013-XX-XX)
-------------------

* fix case when an error message was looked up for an error code but no error
  message was found. In this case a NULL ptr was returned and not checked everywhere.
  The place this error popped up was when inserting into a non-unique hash index
  failed with a specific, invalid error code.

* fixed issue #381:  db._collection("_users").getIndexes();

* fixed issue #379: arango-password fatal issue javscript.startup-directory

* fixed issue #372: Command-Line Options for the Authentication and Authorization


v1.1.2 (2013-01-20)
-------------------

* upgraded to mruby 2013-01-20 583983385b81c21f82704b116eab52d606a609f4

* fixed issue #357: Some spelling and grammar errors

* fixed issue #355: fix quotes in pdf manual

* fixed issue #351: Strange arangosh error message for long running query

* fixed randomly hanging connections in arangosh on MacOS

* added "any" query method: this returns a random document from a collection. It
  is also available via REST HTTP at /_api/simple/any.

* added deployment tool

* added getPeerVertex

* small fix for logging of long messages: the last character of log messages longer
  than 256 bytes was not logged.

* fixed truncation of human-readable log messages for web interface: the trailing \0
  byte was not appended for messages longer than 256 bytes

* fixed issue #341: ArangoDB crashes when stressed with Batch jobs
  Contrary to the issue title, this did not have anything to do with batch jobs but
  with too high memory usage. The memory usage of ArangoDB is now reduced for cases
   when there are lots of small collections with few documents each

* started with issue #317: Feature Request (from Google Groups): DATE handling

* backported issue #300: Extend arangoImp to Allow importing result set-like
  (list of documents) formatted files

* fixed issue #337: "WaitForSync" on new collection does not work on Win/X64

* fixed issue #336: Collections REST API docs

* fixed issue #335: mmap errors due to wrong memory address calculation

* fixed issue #332: arangoimp --use-ids parameter seems to have no impact

* added option '--server.disable-authentication' for arangosh as well. No more passwd
  prompts if not needed

* fixed issue #330: session logging for arangosh

* fixed issue #329: Allow passing script file(s) as parameters for arangosh to run

* fixed issue #328: 1.1 compile warnings

* fixed issue #327: Javascript parse errors in front end


v1.1.1 (2012-12-18)
-------------------

* fixed issue #339: DELETE /_api/cursor/cursor-identifier return incollect errorNum

  The fix for this has led to a signature change of the function actions.resultNotFound().
  The meaning of parameter #3 for This function has changed from the error message string
  to the error code. The error message string is now parameter #4.
  Any client code that uses this function in custom actions must be adjusted.

* fixed issue #321: Problem upgrading arangodb 1.0.4 to 1.1.0 with Homebrew (OSX 10.8.2)

* fixed issue #230: add navigation and search for online documentation

* fixed issue #315: Strange result in PATH

* fixed issue #323: Wrong function returned in error message of AQL CHAR_LENGTH()

* fixed some log errors on startup / shutdown due to pid file handling and changing
  of directories


v1.1.0 (2012-12-05)
-------------------

* WARNING:
  arangod now performs a database version check at startup. It will look for a file
  named "VERSION" in its database directory. If the file is not present, arangod will
  perform an automatic upgrade of the database directory. This should be the normal
  case when upgrading from ArangoDB 1.0 to ArangoDB 1.1.

  If the VERSION file is present but is from an older version of ArangoDB, arangod
  will refuse to start and ask the user to run a manual upgrade first. A manual upgrade
  can be performed by starting arangod with the option `--upgrade`.

  This upgrade procedure shall ensure that users have full control over when they
  perform any updates/upgrades of their data, and can plan backups accordingly. The
  procedure also guarantees that the server is not run without any required system
  collections or with in incompatible data state.

* added AQL function DOCUMENT() to retrieve a document by its _id value

* fixed issue #311: fixed segfault on unload

* fixed issue #309: renamed stub "import" button from web interface

* fixed issue #307: added WaitForSync column in collections list in in web interface

* fixed issue #306: naming in web interface

* fixed issue #304: do not clear AQL query text input when switching tabs in
  web interface

* fixed issue #303: added documentation about usage of var keyword in web interface

* fixed issue #301: PATCH does not work in web interface

# fixed issue #269: fix make distclean & clean

* fixed issue #296: system collections not usable from AQL

* fixed issue #295: deadlock on shutdown

* added collection type label to web interface

* fixed issue #290: the web interface now disallows creating non-edges in edge collections
  when creating collections via the web interface, the collection type must also be
  specified (default is document collection)

* fixed issue #289: tab-completion does not insert any spaces

* fixed issue #282: fix escaping in web interface

* made AQL function NOT_NULL take any number of arguments. Will now return its
  first argument that is not null, or null if all arguments are null. This is downwards
  compatible.

* changed misleading AQL function name NOT_LIST() to FIRST_LIST() and slightly changed
  the behavior. The function will now return its first argument that is a list, or null
  if none of the arguments are lists.
  This is mostly downwards-compatible. The only change to the previous implementation in
  1.1-beta will happen if two arguments were passed and the 1st and 2nd arguments were
  both no lists. In previous 1.1, the 2nd argument was returned as is, but now null
  will be returned.

* add AQL function FIRST_DOCUMENT(), with same behavior as FIRST_LIST(), but working
  with documents instead of lists.

* added UPGRADING help text

* fixed issue #284: fixed Javascript errors when adding edges/vertices without own
  attributes

* fixed issue #283: AQL LENGTH() now works on documents, too

* fixed issue #281: documentation for skip lists shows wrong example

* fixed AQL optimizer bug, related to OR-combined conditions that filtered on the
  same attribute but with different conditions

* fixed issue #277: allow usage of collection names when creating edges
  the fix of this issue also implies validation of collection names / ids passed to
  the REST edge create method. edges with invalid collection ids or names in the
  "from" or "to" values will be rejected and not saved


v1.1.beta2 (2012-11-13)
-----------------------

* fixed arangoirb compilation

* fixed doxygen


v1.1.beta1 (2012-10-24)
-----------------------

* fixed AQL optimizer bug

* WARNING:
  - the user has changed from "arango" to "arangodb", the start script has changed from
    "arangod" to "arangodb", the database directory has changed from "/var/arangodb" to
    "/var/lib/arangodb" to be compliant with various Linux policies

  - In 1.1, we have introduced types for collections: regular documents go into document
    collections, and edges go into edge collections. The prefixing (db.xxx vs. edges.xxx)
    works slightly different in 1.1: edges.xxx can still be used to access collections,
    however, it will not determine the type of existing collections anymore. To create an
    edge collection 1.1, you can use db._createEdgeCollection() or edges._create().
    And there's of course also db._createDocumentCollection().
    db._create() is also still there and will create a document collection by default,
    whereas edges._create() will create an edge collection.

  - the admin web interface that was previously available via the simple URL suffix /
    is now available via a dedicated URL suffix only: /_admin/html
    The reason for this is that routing and URLs are now subject to changes by the end user,
    and only URLs parts prefixed with underscores (e.g. /_admin or /_api) are reserved
    for ArangoDB's internal usage.

* the server now handles requests with invalid Content-Length header values as follows:
  - if Content-Length is negative, the server will respond instantly with HTTP 411
    (length required)

  - if Content-Length is positive but shorter than the supplied body, the server will
    respond with HTTP 400 (bad request)

  - if Content-Length is positive but longer than the supplied body, the server will
    wait for the client to send the missing bytes. The server allows 90 seconds for this
    and will close the connection if the client does not send the remaining data

  - if Content-Length is bigger than the maximum allowed size (512 MB), the server will
    fail with HTTP 413 (request entity too large).

  - if the length of the HTTP headers is greater than the maximum allowed size (1 MB),
    the server will fail with HTTP 431 (request header fields too large)

* issue #265: allow optional base64 encoding/decoding of action response data

* issue #252: create _modules collection using arango-upgrade (note: arango-upgrade was
  finally replaced by the `--upgrade` option for arangod)

* issue #251: allow passing arbitrary options to V8 engine using new command line option:
  --javascript.v8-options. Using this option, the Harmony features or other settings in
  v8 can be enabled if the end user requires them

* issue #248: allow AQL optimizer to pull out completely uncorrelated subqueries to the
  top level, resulting in less repeated evaluation of the subquery

* upgraded to Doxygen 1.8.0

* issue #247: added AQL function MERGE_RECURSIVE

* issue #246: added clear() function in arangosh

* issue #245: Documentation: Central place for naming rules/limits inside ArangoDB

* reduced size of hash index elements by 50 %, allowing more index elements to fit in
  memory

* issue #235: GUI Shell throws Error:ReferenceError: db is not defined

* issue #229: methods marked as "under construction"

* issue #228: remove unfinished APIs (/_admin/config/*)

* having the OpenSSL library installed is now a prerequisite to compiling ArangoDB
  Also removed the --enable-ssl configure option because ssl is always required.

* added AQL functions TO_LIST, NOT_LIST

* issue #224: add optional Content-Id for batch requests

* issue #221: more documentation on AQL explain functionality. Also added
  ArangoStatement.explain() client method

* added db._createStatement() method on server as well (was previously available
  on the client only)

* issue #219: continue in case of "document not found" error in PATHS() function

* issue #213: make waitForSync overridable on specific actions

* changed AQL optimizer to use indexes in more cases. Previously, indexes might
  not have been used when in a reference expression the inner collection was
  specified last. Example: FOR u1 IN users FOR u2 IN users FILTER u1._id == u2._id
  Previously, this only checked whether an index could be used for u2._id (not
  possible). It was not checked whether an index on u1._id could be used (possible).
  Now, for expressions that have references/attribute names on both sides of the
  above as above, indexes are checked for both sides.

* issue #204: extend the CSV import by TSV and by user configurable
  separator character(s)

* issue #180: added support for batch operations

* added startup option --server.backlog-size
  this allows setting the value of the backlog for the listen() system call.
  the default value is 10, the maximum value is platform-dependent

* introduced new configure option "--enable-maintainer-mode" for
  ArangoDB maintainers. this option replaces the previous compile switches
  --with-boost-test, --enable-bison, --enable-flex and --enable-errors-dependency
  the individual configure options have been removed. --enable-maintainer-mode
  turns them all on.

* removed potentially unused configure option --enable-memfail

* fixed issue #197: HTML web interface calls /_admin/user-manager/session

* fixed issue #195: VERSION file in database directory

* fixed issue #193: REST API HEAD request returns a message body on 404

* fixed issue #188: intermittent issues with 1.0.0
  (server-side cursors not cleaned up in all cases, pthreads deadlock issue)

* issue #189: key store should use ISO datetime format bug

* issue #187: run arango-upgrade on server start (note: arango-upgrade was finally
  replaced by the `--upgrade` option for arangod)n

* fixed issue #183: strange unittest error

* fixed issue #182: manual pages

* fixed issue #181: use getaddrinfo

* moved default database directory to "/var/lib/arangodb" in accordance with
  http://www.pathname.com/fhs/pub/fhs-2.3.html

* fixed issue #179: strange text in import manual

* fixed issue #178: test for aragoimp is missing

* fixed issue #177: a misleading error message was returned if unknown variables
  were used in certain positions in an AQL query.

* fixed issue #176: explain how to use AQL from the arangosh

* issue #175: re-added hidden (and deprecated) option --server.http-port. This
  option is only there to be downwards-compatible to Arango 1.0.

* fixed issue #174: missing Documentation for `within`

* fixed issue #170: add db.<coll_name>.all().toArray() to arangosh help screen

* fixed issue #169: missing argument in Simple Queries

* added program arango-upgrade. This program must be run after installing ArangoDB
  and after upgrading from a previous version of ArangoDB. The arango-upgrade script
  will ensure all system collections are created and present in the correct state.
  It will also perform any necessary data updates.
  Note: arango-upgrade was finally replaced by the `--upgrade` option for arangod.

* issue #153: edge collection should be a flag for a collection
  collections now have a type so that the distinction between document and edge
  collections can now be done at runtime using a collection's type value.
  A collection's type can be queried in Javascript using the <collection>.type() method.

  When new collections are created using db._create(), they will be document
  collections by default. When edge._create() is called, an edge collection will be created.
  To explicitly create a collection of a specific/different type, use the methods
  _createDocumentCollection() or _createEdgeCollection(), which are available for
  both the db and the edges object.
  The Javascript objects ArangoEdges and ArangoEdgesCollection have been removed
  completely.
  All internal and test code has been adjusted for this, and client code
  that uses edges.* should also still work because edges is still there and creates
  edge collections when _create() is called.

  INCOMPATIBLE CHANGE: Client code might still need to be changed in the following aspect:
  Previously, collections did not have a type so documents and edges could be inserted
  in the same collection. This is now disallowed. Edges can only be inserted into
  edge collections now. As there were no collection types in 1.0, ArangoDB will perform
  an automatic upgrade when migrating from 1.0 to 1.1.
  The automatic upgrade will check every collection and determine its type as follows:
  - if among the first 50 documents in the collection there are documents with
    attributes "_from" and "_to", the collection is typed as an edge collection
  - if among the first 50 documents in the collection there are no documents with
    attributes "_from" and "_to", the collection is made as a document collection

* issue #150: call V8 garbage collection on server periodically

* issue #110: added support for partial updates

  The REST API for documents now offers an HTTP PATCH method to partially update
  documents. Overwriting/replacing documents is still available via the HTTP PUT method
  as before. The Javascript API in the shell also offers a new update() method in extension to
  the previously existing replace() method.


v1.0.4 (2012-11-12)
-------------------

* issue #275: strange error message in arangosh 1.0.3 at startup


v1.0.3 (2012-11-08)
-------------------

* fixed AQL optimizer bug

* issue #273: fixed segfault in arangosh on HTTP 40x

* issue #265: allow optional base64 encoding/decoding of action response data

* issue #252: _modules collection not created automatically


v1.0.2 (2012-10-22)
-------------------

* repository CentOS-X.Y moved to CentOS-X, same for Debian

* bugfix for rollback from edges

* bugfix for hash indexes

* bugfix for StringBuffer::erase_front

* added autoload for modules

* added AQL function TO_LIST


v1.0.1 (2012-09-30)
-------------------

* draft for issue #165: front-end application howto

* updated mruby to cf8fdea4a6598aa470e698e8cbc9b9b492319d

* fix for issue #190: install doesn't create log directory

* fix for issue #194: potential race condition between creating and dropping collections

* fix for issue #193: REST API HEAD request returns a message body on 404

* fix for issue #188: intermittent issues with 1.0.0

* fix for issue #163: server cannot create collection because of abandoned files

* fix for issue #150: call V8 garbage collection on server periodically


v1.0.0 (2012-08-17)
-------------------

* fix for issue #157: check for readline and ncurses headers, not only libraries


v1.0.beta4 (2012-08-15)
-----------------------

* fix for issue #152: fix memleak for barriers


v1.0.beta3 (2012-08-10)
-----------------------

* fix for issue #151: Memleak, collection data not removed

* fix for issue #149: Inconsistent port for admin interface

* fix for issue #163: server cannot create collection because of abandoned files

* fix for issue #157: check for readline and ncurses headers, not only libraries

* fix for issue #108: db.<collection>.truncate() inefficient

* fix for issue #109: added startup note about cached collection names and how to
  refresh them

* fix for issue #156: fixed memleaks in /_api/import

* fix for issue #59: added tests for /_api/import

* modified return value for calls to /_api/import: now, the attribute "empty" is
  returned as well, stating the number of empty lines in the input. Also changed the
  return value of the error code attribute ("errorNum") from 1100 ("corrupted datafile")
  to 400 ("bad request") in case invalid/unexpected JSON data was sent to the server.
  This error code is more appropriate as no datafile is broken but just input data is
  incorrect.

* fix for issue #152: Memleak for barriers

* fix for issue #151: Memleak, collection data not removed

* value of --database.maximal-journal-size parameter is now validated on startup. If
  value is smaller than the minimum value (currently 1048576), an error is thrown and
  the server will not start. Before this change, the global value of maximal journal
  size was not validated at server start, but only on collection level

* increased sleep value in statistics creation loop from 10 to 500 microseconds. This
  reduces accuracy of statistics values somewhere after the decimal points but saves
  CPU time.

* avoid additional sync() calls when writing partial shape data (attribute name data)
  to disk. sync() will still be called when the shape marker (will be written after
  the attributes) is written to disk

* issue #147: added flag --database.force-sync-shapes to force synching of shape data
  to disk. The default value is true so it is the same behavior as in version 1.0.
  if set to false, shape data is synched to disk if waitForSync for the collection is
  set to true, otherwise, shape data is not synched.

* fix for issue #145: strange issue on Travis: added epsilon for numeric comparison in
  geo index

* fix for issue #136: adjusted message during indexing

* issue #131: added timeout for HTTP keep-alive connections. The default value is 300
  seconds. There is a startup parameter server.keep-alive-timeout to configure the value.
  Setting it to 0 will disable keep-alive entirely on the server.

* fix for issue #137: AQL optimizer should use indexes for ref accesses with
  2 named attributes


v1.0.beta2 (2012-08-03)
-----------------------

* fix for issue #134: improvements for centos RPM

* fixed problem with disable-admin-interface in config file


v1.0.beta1 (2012-07-29)
-----------------------

* fixed issue #118: We need a collection "debugger"

* fixed issue #126: Access-Shaper must be cached

* INCOMPATIBLE CHANGE: renamed parameters "connect-timeout" and "request-timeout"
  for arangosh and arangoimp to "--server.connect-timeout" and "--server.request-timeout"

* INCOMPATIBLE CHANGE: authorization is now required on the server side
  Clients sending requests without HTTP authorization will be rejected with HTTP 401
  To allow backwards compatibility, the server can be started with the option
  "--server.disable-authentication"

* added options "--server.username" and "--server.password" for arangosh and arangoimp
  These parameters must be used to specify the user and password to be used when
  connecting to the server. If no password is given on the command line, arangosh/
  arangoimp will interactively prompt for a password.
  If no user name is specified on the command line, the default user "root" will be
  used.

* added startup option "--server.ssl-cipher-list" to determine which ciphers to
  use in SSL context. also added SSL_OP_CIPHER_SERVER_PREFERENCE to SSL default
  options so ciphers are tried in server and not in client order

* changed default SSL protocol to TLSv1 instead of SSLv2

* changed log-level of SSL-related messages

* added SSL connections if server is compiled with OpenSSL support. Use --help-ssl

* INCOMPATIBLE CHANGE: removed startup option "--server.admin-port".
  The new endpoints feature (see --server.endpoint) allows opening multiple endpoints
  anyway, and the distinction between admin and "other" endpoints can be emulated
  later using privileges.

* INCOMPATIBLE CHANGE: removed startup options "--port", "--server.port", and
  "--server.http-port" for arangod.
  These options have been replaced by the new "--server.endpoint" parameter

* INCOMPATIBLE CHANGE: removed startup option "--server" for arangosh and arangoimp.
  These options have been replaced by the new "--server.endpoint" parameter

* Added "--server.endpoint" option to arangod, arangosh, and arangoimp.
  For arangod, this option allows specifying the bind endpoints for the server
  The server can be bound to one or multiple endpoints at once. For arangosh
  and arangoimp, the option specifies the server endpoint to connect to.
  The following endpoint syntax is currently supported:
  - tcp://host:port or http@tcp://host:port (HTTP over IPv4)
  - tcp://[host]:port or http@tcp://[host]:port (HTTP over IPv6)
  - ssl://host:port or http@tcp://host:port (HTTP over SSL-encrypted IPv4)
  - ssl://[host]:port or http@tcp://[host]:port (HTTP over SSL-encrypted IPv6)
  - unix:///path/to/socket or http@unix:///path/to/socket (HTTP over UNIX socket)

  If no port is specified, the default port of 8529 will be used.

* INCOMPATIBLE CHANGE: removed startup options "--server.require-keep-alive" and
  "--server.secure-require-keep-alive".
  The server will now behave as follows which should be more conforming to the
  HTTP standard:
  * if a client sends a "Connection: close" header, the server will close the
    connection
  * if a client sends a "Connection: keep-alive" header, the server will not
    close the connection
  * if a client does not send any "Connection" header, the server will assume
    "keep-alive" if the request was an HTTP/1.1 request, and "close" if the
    request was an HTTP/1.0 request

* (minimal) internal optimizations for HTTP request parsing and response header
  handling

* fixed Unicode unescaping bugs for \f and surrogate pairs in BasicsC/strings.c

* changed implementation of TRI_BlockCrc32 algorithm to use 8 bytes at a time

* fixed issue #122: arangod doesn't start if <log.file> cannot be created

* fixed issue #121: wrong collection size reported

* fixed issue #98: Unable to change journalSize

* fixed issue #88: fds not closed

* fixed escaping of document data in HTML admin front end

* added HTTP basic authentication, this is always turned on

* added server startup option --server.disable-admin-interface to turn off the
  HTML admin interface

* honor server startup option --database.maximal-journal-size when creating new
  collections without specific journalsize setting. Previously, these
  collections were always created with journal file sizes of 32 MB and the
  --database.maximal-journal-size setting was ignored

* added server startup option --database.wait-for-sync to control the default
  behavior

* renamed "--unit-tests" to "--javascript.unit-tests"


v1.0.alpha3 (2012-06-30)
------------------------

* fixed issue #116: createCollection=create option doesn't work

* fixed issue #115: Compilation issue under OSX 10.7 Lion & 10.8 Mountain Lion
  (homebrew)

* fixed issue #114: image not found

* fixed issue #111: crash during "make unittests"

* fixed issue #104: client.js -> ARANGO_QUIET is not defined


v1.0.alpha2 (2012-06-24)
------------------------

* fixed issue #112: do not accept document with duplicate attribute names

* fixed issue #103: Should we cleanup the directory structure

* fixed issue #100: "count" attribute exists in cursor response with "count:
  false"

* fixed issue #84 explain command

* added new MRuby version (2012-06-02)

* added --log.filter

* cleanup of command line options:
** --startup.directory => --javascript.startup-directory
** --quite => --quiet
** --gc.interval => --javascript.gc-interval
** --startup.modules-path => --javascript.modules-path
** --action.system-directory => --javascript.action-directory
** --javascript.action-threads => removed (is now the same pool as --server.threads)

* various bug-fixes

* support for import

* added option SKIP_RANGES=1 for make unittests

* fixed several range-related assertion failures in the AQL query optimizer

* fixed AQL query optimizations for some edge cases (e.g. nested subqueries with
  invalid constant filter expressions)


v1.0.alpha1 (2012-05-28)
------------------------

Alpha Release of ArangoDB 1.0<|MERGE_RESOLUTION|>--- conflicted
+++ resolved
@@ -1,7 +1,6 @@
 devel
 -----
 
-<<<<<<< HEAD
 * The arangosh now supports the velocystream transport protocol via the schemas 
   "vst+tcp://", "vst+ssl://", "vst+unix://" schemes. 
 
@@ -9,7 +8,7 @@
   Unix domain socket paths will now  be treated as specified, previously they were lowercased
 
 * Intermediate commits in the rocksdb engine are now only enabled in standalone AQL queries 
-=======
+
 * Added C++ implementation, load balancer support, and user restriction to Pregel API.
 
   If an execution is accessed on a different coordinator than where it was
@@ -22,7 +21,7 @@
 * fixed issue #5884: Subquery nodes are no longer created on DBServers
 
 * intermediate commits in the RocksDB engine are now only enabled in standalone AQL queries 
->>>>>>> 4d4135d2
+
   (not within a JS transaction), standalone truncate as well as for the "import" API
 
 * the AQL editor in the web UI now supports GeoJSON types and is able to render them.
