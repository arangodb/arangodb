--- conflicted
+++ resolved
@@ -31,15 +31,14 @@
 * fixed internal issue #1983: the Web UI was showing a deletion confirmation
   multiple times.
 
-<<<<<<< HEAD
 * fixed agents busy looping gossip
-=======
+
 * handle missing `_frontend` collections gracefully
 
   the `_frontend` system collection is not required for normal ArangoDB operations,
   so if it is missing for whatever reason, ensure that normal operations can go
   on.
->>>>>>> 58b06601
+
 
 
 v3.3.17 (2018-10-04)
