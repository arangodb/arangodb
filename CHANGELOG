devel
-----

<<<<<<< HEAD
* disallow the usage of volatile collections in the RocksDB engine 
  by throwing an error when a collection is created with attribute 
  `isVolatile` set to `true`. 
  Volatile collections are unsupported by the RocksDB engine, so 
  creating them should not succeed and silently create a non-volatile
  collection 
=======
* fixed issue #2876: wrong skiplist index usage in edge collection

* fixed issue #2868: cname missing from logger-follow results in rocksdb
>>>>>>> 6a78640f

* fixed issue #2889: Traversal query using incorrect collection id

* fixed issue #2884: AQL traversal uniqueness constraints "propagating" to other traversals? Weird results

* arangoexport: added --query; pass a aql query to export the result

* fixed issue #2879: No result when querying for the last record of a query

* ui: allows now to edit default access level for collections in database
  _system for all users except the root user.

* added new option "--rocksdb.max-background-jobs"

* removed options "--rocksdb.max-background-compactions", "--rocksdb.base-background-compactions" and "--rocksdb.max-background-flushes"

* option "--rocksdb.compaction-read-ahead-size" now defaults to 2MB


v3.2.0 (2017-07-20)
-------------------

* fixed UI issues

* fixed multi-threading issues in Pregel

* fixed Foxx resilience

* added command-line option `--javascript.allow-admin-execute`

  This option can be used to control whether user-defined JavaScript code
  is allowed to be executed on server by sending via HTTP to the API endpoint
  `/_admin/execute`  with an authenticated user account. 
  The default value is `false`, which disables the execution of user-defined
  code. This is also the recommended setting for production. In test environments,
  it may be convenient to turn the option on in order to send arbitrary setup
  or teardown commands for execution on the server.


v3.2.beta6 (2017-07-18)
-----------------------

* various bugfixes


v3.2.beta5 (2017-07-16)
-----------------------

* numerous bugfixes


v3.2.beta4 (2017-07-04)
-----------------------

* ui: fixed document view _from and _to linking issue for special characters

* added function `db._parse(query)` for parsing an AQL query and returning information about it

* fixed one medium priority and two low priority security user interface
  issues found by owasp zap.

* ui: added index deduplicate options

* ui: fixed renaming of collections for the rocksdb storage engine

* documentation and js fixes for secondaries

* RocksDB storage format was changed, users of the previous beta/alpha versions
  must delete the database directory and re-import their data

* enabled permissions on database and collection level

* added and changed some user related REST APIs
    * added `PUT /_api/user/{user}/database/{database}/{collection}` to change collection permission
    * added `GET /_api/user/{user}/database/{database}/{collection}`
    * added optional `full` parameter to the `GET /_api/user/{user}/database/` REST call

* added user functions in the arangoshell `@arangodb/users` module
    * added `grantCollection` and `revokeCollection` functions
    * added `permission(user, database, collection)` to retrieve collection specific rights 

* added "deduplicate" attribute for array indexes, which controls whether inserting
  duplicate index values from the same document into a unique array index will lead to
  an error or not:

      // with deduplicate = true, which is the default value:
      db._create("test");
      db.test.ensureIndex({ type: "hash", fields: ["tags[*]"], deduplicate: true });
      db.test.insert({ tags: ["a", "b"] });
      db.test.insert({ tags: ["c", "d", "c"] }); // will work, because deduplicate = true
      db.test.insert({ tags: ["a"] }); // will fail

      // with deduplicate = false
      db._create("test");
      db.test.ensureIndex({ type: "hash", fields: ["tags[*]"], deduplicate: false });
      db.test.insert({ tags: ["a", "b"] });
      db.test.insert({ tags: ["c", "d", "c"] }); // will not work, because deduplicate = false
      db.test.insert({ tags: ["a"] }); // will fail

  The "deduplicate" attribute is now also accepted by the index creation HTTP
  API endpoint POST /_api/index and is returned by GET /_api/index.

* added optimizer rule "remove-filters-covered-by-traversal"

* Debian/Ubuntu installer: make messages about future package upgrades more clear

* fix a hangup in VST

  The problem happened when the two first chunks of a VST message arrived
  together on a connection that was newly switched to VST.

* fix deletion of outdated WAL files in RocksDB engine

* make use of selectivity estimates in hash, skiplist and persistent indexes
  in RocksDB engine

* changed VM overcommit recommendation for user-friendliness

* fix a shutdown bug in the cluster: a destroyed query could still be active

* do not terminate the entire server process if a temp file cannot be created
  (Windows only)

* fix log output in the front-end, it stopped in case of too many messages


v3.2.beta3 (2017-06-27)
-----------------------

* numerous bugfixes


v3.2.beta2 (2017-06-20)
-----------------------

* potentially fixed issue #2559: Duplicate _key generated on insertion

* fix invalid results (too many) when a skipping LIMIT was used for a
  traversal. `LIMIT x` or `LIMIT 0, x` were not affected, but `LIMIT s, x`
  may have returned too many results

* fix races in SSL communication code

* fix invalid locking in JWT authentication cache, which could have
  crashed the server

* fix invalid first group results for sorted AQL COLLECT when LIMIT
  was used

* fix potential race, which could make arangod hang on startup

* removed `exception` field from transaction error result; users should throw
  explicit `Error` instances to return custom exceptions (addresses issue #2561)

* fixed issue #2613: Reduce log level when Foxx manager tries to self heal missing database

* add a read only mode for users and collection level authorization

* removed `exception` field from transaction error result; users should throw
  explicit `Error` instances to return custom exceptions (addresses issue #2561)

* fixed issue #2677: Foxx disabling development mode creates non-deterministic service bundle

* fixed issue #2684: Legacy service UI not working


v3.2.beta1 (2017-06-12)
-----------------------

* provide more context for index errors (addresses issue #342)

* arangod now validates several OS/environment settings on startup and warns if
  the settings are non-ideal. Most of the checks are executed on Linux systems only.

* fixed issue #2515: The replace-or-with-in optimization rule might prevent use of indexes

* added `REGEX_REPLACE` AQL function

* the RocksDB storage format was changed, users of the previous alpha versions
  must delete the database directory and re-import their data

* added server startup option `--query.fail-on-warning`

  setting this option to `true` will abort any AQL query with an exception if
  it causes a warning at runtime. The value can be overridden per query by
  setting the `failOnWarning` attribute in a query's options.

* added --rocksdb.num-uncompressed-levels to adjust number of non-compressed levels

* added checks for memory managment and warn (i. e. if hugepages are enabled)

* set default SSL cipher suite string to "HIGH:!EXPORT:!aNULL@STRENGTH"

* fixed issue #2469: Authentication = true does not protect foxx-routes

* fixed issue #2459: compile success but can not run with rocksdb

* `--server.maximal-queue-size` is now an absolute maximum. If the queue is
  full, then 503 is returned. Setting it to 0 means "no limit".

* (Enterprise only) added authentication against an LDAP server

* fixed issue #2083: Foxx services aren't distributed to all coordinators

* fixed issue #2384: new coordinators don't pick up existing Foxx services

* fixed issue #2408: Foxx service validation causes unintended side-effects

* extended HTTP API with routes for managing Foxx services

* added distinction between hasUser and authorized within Foxx
  (cluster internal requests are authorized requests but don't have a user)

* arangoimp now has a `--threads` option to enable parallel imports of data

* PR #2514: Foxx services that can't be fixed by self-healing now serve a 503 error

* added `time` function to `@arangodb` module


v3.2.alpha4 (2017-04-25)
------------------------

* fixed issue #2450: Bad optimization plan on simple query

* fixed issue #2448: ArangoDB Web UI takes no action when Delete button is clicked

* fixed issue #2442: Frontend shows already deleted databases during login

* added 'x-content-type-options: nosniff' to avoid MSIE bug

* set default value for `--ssl.protocol` from TLSv1 to TLSv1.2.

* AQL breaking change in cluster:
  The SHORTEST_PATH statement using edge-collection names instead
  of a graph name now requires to explicitly name the vertex-collection names
  within the AQL query in the cluster. It can be done by adding `WITH <name>`
  at the beginning of the query.

  Example:
  ```
  FOR v,e IN OUTBOUND SHORTEST_PATH @start TO @target edges [...]
  ```

  Now has to be:

  ```
  WITH vertices
  FOR v,e IN OUTBOUND SHORTEST_PATH @start TO @target edges [...]
  ```

  This change is due to avoid dead-lock sitations in clustered case.
  An error stating the above is included.

* add implicit use of geo indexes when using SORT/FILTER in AQL, without
  the need to use the special-purpose geo AQL functions `NEAR` or `WITHIN`.

  the special purpose `NEAR` AQL function can now be substituted with the
  following AQL (provided there is a geo index present on the `doc.latitude`
  and `doc.longitude` attributes):

      FOR doc in geoSort
        SORT DISTANCE(doc.latitude, doc.longitude, 0, 0)
        LIMIT 5
        RETURN doc

  `WITHIN` can be substituted with the following AQL:

      FOR doc in geoFilter
        FILTER DISTANCE(doc.latitude, doc.longitude, 0, 0) < 2000
        RETURN doc

  Compared to using the special purpose AQL functions this approach has the
  advantage that it is more composable, and will also honor any `LIMIT` values
  used in the AQL query.

* potential fix for shutdown hangs on OSX

* added KB, MB, GB prefix for integer parameters, % for integer parameters
  with a base value

* added JEMALLOC 4.5.0

* added `--vm.resident-limit` and `--vm.path` for file-backed memory mapping
  after reaching a configurable maximum RAM size

* try recommended limit for file descriptors in case of unlimited
  hard limit

* issue #2413: improve logging in case of lock timeout and deadlocks

* added log topic attribute to /_admin/log api

* removed internal build option `USE_DEV_TIMERS`

  Enabling this option activated some proprietary timers for only selected
  events in arangod. Instead better use `perf` to gather timings.


v3.2.alpha3 (2017-03-22)
------------------------

* increase default collection lock timeout from 30 to 900 seconds

* added function `db._engine()` for retrieval of storage engine information at
  server runtime

  There is also an HTTP REST handler at GET /_api/engine that returns engine
  information.

* require at least cmake 3.2 for building ArangoDB

* make arangod start with less V8 JavaScript contexts

  This speeds up the server start (a little bit) and makes it use less memory.
  Whenever a V8 context is needed by a Foxx action or some other operation and
  there is no usable V8 context, a new one will be created dynamically now.

  Up to `--javascript.v8-contexts` V8 contexts will be created, so this option
  will change its meaning. Previously as many V8 contexts as specified by this
  option were created at server start, and the number of V8 contexts did not
  change at runtime. Now up to this number of V8 contexts will be in use at the
  same time, but the actual number of V8 contexts is dynamic.

  The garbage collector thread will automatically delete unused V8 contexts after
  a while. The number of spare contexts will go down to as few as configured in
  the new option `--javascript.v8-contexts-minimum`. Actually that many V8 contexts
  are also created at server start.

  The first few requests in new V8 contexts will take longer than in contexts
  that have been there already. Performance may therefore suffer a bit for the
  initial requests sent to ArangoDB or when there are only few but performance-
  critical situations in which new V8 contexts will be created. If this is a
  concern, it can easily be fixed by setting `--javascipt.v8-contexts-minimum`
  and `--javascript.v8-contexts` to a relatively high value, which will guarantee
  that many number of V8 contexts to be created at startup and kept around even
  when unused.

  Waiting for an unused V8 context will now also abort if no V8 context can be
  acquired/created after 120 seconds.

* improved diagnostic messages written to logfiles by supervisor process

* fixed issue #2367

* added "bindVars" to attributes of currently running and slow queries

* added "jsonl" as input file type for arangoimp

* upgraded version of bundled zlib library from 1.2.8 to 1.2.11

* added input file type `auto` for arangoimp so it can automatically detect the
  type of the input file from the filename extension

* fixed variables parsing in GraphQL

* added `--translate` option for arangoimp to translate attribute names from
  the input files to attriubte names expected by ArangoDB

  The `--translate` option can be specified multiple times (once per translation
  to be executed). The following example renames the "id" column from the input
  file to "_key", and the "from" column to "_from", and the "to" column to "_to":

      arangoimp --type csv --file data.csv --translate "id=_key" --translate "from=_from" --translate "to=_to"

  `--translate` works for CSV and TSV inputs only.

* changed default value for `--server.max-packet-size` from 128 MB to 256 MB

* fixed issue #2350

* fixed issue #2349

* fixed issue #2346

* fixed issue #2342

* change default string truncation length from 80 characters to 256 characters for
  `print`/`printShell` functions in ArangoShell and arangod. This will emit longer
  prefixes of string values before truncating them with `...`, which is helpful
  for debugging.

* always validate incoming JSON HTTP requests for duplicate attribute names

  Incoming JSON data with duplicate attribute names will now be rejected as
  invalid. Previous versions of ArangoDB only validated the uniqueness of
  attribute names inside incoming JSON for some API endpoints, but not
  consistently for all APIs.

* don't let read-only transactions block the WAL collector

* allow passing own `graphql-sync` module instance to Foxx GraphQL router

* arangoexport can now export to csv format

* arangoimp: fixed issue #2214

* Foxx: automatically add CORS response headers

* added "OPTIONS" to CORS `access-control-allow-methods` header

* Foxx: Fix arangoUser sometimes not being set correctly

* fixed issue #1974


v3.2.alpha2 (2017-02-20)
------------------------

* ui: fixed issue #2065

* ui: fixed a dashboard related memory issue

* Internal javascript rest actions will now hide their stack traces to the client
  unless maintainer mode is activated. Instead they will always log to the logfile

* Removed undocumented internal HTTP API:
  * PUT _api/edges

  The documented GET _api/edges and the undocumented POST _api/edges remains unmodified.

* updated V8 version to 5.7.0.0

* change undocumented behaviour in case of invalid revision ids in
  If-Match and If-None-Match headers from 400 (BAD) to 412 (PRECONDITION
  FAILED).

* change undocumented behaviour in case of invalid revision ids in
  JavaScript document operations from 1239 ("illegal document revision")
  to 1200 ("conflict").

* added data export tool, arangoexport.

  arangoexport can be used to export collections to json, jsonl or xml
  and export a graph or collections to xgmml.

* fixed a race condition when closing a connection

* raised default hard limit on threads for very small to 64

* fixed negative counting of http connection in UI


v3.2.alpha1 (2017-02-05)
------------------------

* added figure `httpRequests` to AQL query statistics

* removed revisions cache intermediate layer implementation

* obsoleted startup options `--database.revision-cache-chunk-size` and
  `--database.revision-cache-target-size`

* fix potential port number over-/underruns

* added startup option `--log.shorten-filenames` for controlling whether filenames
  in log messages should be shortened to just the filename with the absolute path

* removed IndexThreadFeature, made `--database.index-threads` option obsolete

* changed index filling to make it more parallel, dispatch tasks to boost::asio

* more detailed stacktraces in Foxx apps

* generated Foxx services now use swagger tags


v3.1.24 (XXXX-XX-XX)
--------------------

* fixed one more LIMIT issue in traversals


v3.1.23 (2017-06-19)
--------------------

* potentially fixed issue #2559: Duplicate _key generated on insertion

* fix races in SSL communication code

* fix invalid results (too many) when a skipping LIMIT was used for a
  traversal. `LIMIT x` or `LIMIT 0, x` were not affected, but `LIMIT s, x`
  may have returned too many results

* fix invalid first group results for sorted AQL COLLECT when LIMIT
  was used

* fix invalid locking in JWT authentication cache, which could have
  crashed the server

* fix undefined behavior in traverser when traversals were used inside
  a FOR loop


v3.1.22 (2017-06-07)
--------------------

* fixed issue #2505: Problem with export + report of a bug

* documented changed behavior of WITH

* fixed ui glitch in aardvark

* avoid agency compaction bug

* fixed issue #2283: disabled proxy communication internally


v3.1.21 (2017-05-22)
--------------------

* fixed issue #2488:  AQL operator IN error when data use base64 chars

* more randomness in seeding RNG

v3.1.20 (2016-05-16)
--------------------

* fixed incorrect sorting for distributeShardsLike

* improve reliability of AgencyComm communication with Agency

* fixed shard numbering bug, where ids were erouneously incremented by 1

* remove an unnecessary precondition in createCollectionCoordinator

* funny fail rotation fix

* fix in SimpleHttpClient for correct advancement of readBufferOffset

* forward SIG_HUP in supervisor process to the server process to fix logrotaion
  You need to stop the remaining arangod server process manually for the upgrade to work.


v3.1.19 (2017-04-28)
--------------------

* Fixed a StackOverflow issue in Traversal and ShortestPath. Occured if many (>1000) input
  values in a row do not return any result. Fixes issue: #2445

* fixed issue #2448

* fixed issue #2442

* added 'x-content-type-options: nosniff' to avoid MSIE bug

* fixed issue #2441

* fixed issue #2440

* Fixed a StackOverflow issue in Traversal and ShortestPath. Occured if many (>1000) input
  values in a row do not return any result. Fixes issue: #2445

* fix occasional hanging shutdowns on OS X


v3.1.18 (2017-04-18)
--------------------

* fixed error in continuous synchronization of collections

* fixed spurious hangs on server shutdown

* better error messages during restore collection

* completely overhaul supervision. More detailed tests

* Fixed a dead-lock situation in cluster traversers, it could happen in
  rare cases if the computation on one DBServer could be completed much earlier
  than the other server. It could also be restricted to SmartGraphs only.

* (Enterprise only) Fixed a bug in SmartGraph DepthFirstSearch. In some
  more complicated queries, the maxDepth limit of 1 was not considered strictly
  enough, causing the traverser to do unlimited depth searches.

* fixed issue #2415

* fixed issue #2422

* fixed issue #1974


v3.1.17 (2017-04-04)
--------------------

* (Enterprise only) fixed a bug where replicationFactor was not correctly
  forwarded in SmartGraph creation.

* fixed issue #2404

* fixed issue #2397

* ui - fixed smart graph option not appearing

* fixed issue #2389

* fixed issue #2400


v3.1.16 (2017-03-27)
--------------------

* fixed issue #2392

* try to raise file descriptors to at least 8192, warn otherwise

* ui - aql editor improvements + updated ace editor version (memory leak)

* fixed lost HTTP requests

* ui - fixed some event issues

* avoid name resolution when given connection string is a valid ip address

* helps with issue #1842, bug in COLLECT statement in connection with LIMIT.

* fix locking bug in cluster traversals

* increase lock timeout defaults

* increase various cluster timeouts

* limit default target size for revision cache to 1GB, which is better for
  tight RAM situations (used to be 40% of (totalRAM - 1GB), use
  --database.revision-cache-target-size <VALUEINBYTES> to get back the
  old behaviour

* fixed a bug with restarted servers indicating status as "STARTUP"
  rather that "SERVING" in Nodes UI.


v3.1.15 (2017-03-20)
--------------------

* add logrotate configuration as requested in #2355

* fixed issue #2376

* ui - changed document api due a chrome bug

* ui - fixed a submenu bug

* added endpoint /_api/cluster/endpoints in cluster case to get all
  coordinator endpoints

* fix documentation of /_api/endpoint, declaring this API obsolete.

* Foxx response objects now have a `type` method for manipulating the content-type header

* Foxx tests now support `xunit` and `tap` reporters


v3.1.14 (2017-03-13)
--------------------

* ui - added feature request (multiple start nodes within graph viewer) #2317

* added missing locks to authentication cache methods

* ui - added feature request (multiple start nodes within graph viewer) #2317

* ui - fixed wrong merge of statistics information from different coordinators

* ui - fixed issue #2316

* ui - fixed wrong protocol usage within encrypted environment

* fixed compile error on Mac Yosemite

* minor UI fixes


v3.1.13 (2017-03-06)
--------------------

* fixed variables parsing in GraphQL

* fixed issue #2214

* fixed issue #2342

* changed thread handling to queue only user requests on coordinator

* use exponential backoff when waiting for collection locks

* repair short name server lookup in cluster in the case of a removed
  server


v3.1.12 (2017-02-28)
--------------------

* disable shell color escape sequences on Windows

* fixed issue #2326

* fixed issue #2320

* fixed issue #2315

* fixed a race condition when closing a connection

* raised default hard limit on threads for very small to 64

* fixed negative counting of http connection in UI

* fixed a race when renaming collections

* fixed a race when dropping databases


v3.1.11 (2017-02-17)
--------------------

* fixed a race between connection closing and sending out last chunks of data to clients
  when the "Connection: close" HTTP header was set in requests

* ui: optimized smart graph creation usability

* ui: fixed #2308

* fixed a race in async task cancellation via `require("@arangodb/tasks").unregisterTask()`

* fixed spuriously hanging threads in cluster AQL that could sit idle for a few minutes

* fixed potential numeric overflow for big index ids in index deletion API

* fixed sort issue in cluster, occurring when one of the local sort buffers of a
  GatherNode was empty

* reduce number of HTTP requests made for certain kinds of join queries in cluster,
  leading to speedup of some join queries

* supervision deals with demised coordinators correctly again

* implement a timeout in TraverserEngineRegistry

* agent communication reduced in large batches of append entries RPCs

* inception no longer estimates RAFT timings

* compaction in agents has been moved to a separate thread

* replicated logs hold local timestamps

* supervision jobs failed leader and failed follower revisited for
  function in precarious stability situations

* fixed bug in random number generator for 64bit int


v3.1.10 (2017-02-02)
--------------------

* updated versions of bundled node modules:
  - joi: from 8.4.2 to 9.2.0
  - joi-to-json-schema: from 2.2.0 to 2.3.0
  - sinon: from 1.17.4 to 1.17.6
  - lodash: from 4.13.1 to 4.16.6

* added shortcut for AQL ternary operator
  instead of `condition ? true-part : false-part` it is now possible to also use a
  shortcut variant `condition ? : false-part`, e.g.

      FOR doc IN docs RETURN doc.value ?: 'not present'

  instead of

      FOR doc IN docs RETURN doc.value ? doc.value : 'not present'

* fixed wrong sorting order in cluster, if an index was used to sort with many
  shards.

* added --replication-factor, --number-of-shards and --wait-for-sync to arangobench

* turn on UTF-8 string validation for VelocyPack values received via VST connections

* fixed issue #2257

* upgraded Boost version to 1.62.0

* added optional detail flag for db.<collection>.count()
  setting the flag to `true` will make the count operation returned the per-shard
  counts for the collection:

      db._create("test", { numberOfShards: 10 });
      for (i = 0; i < 1000; ++i) {
        db.test.insert({value: i});
      }
      db.test.count(true);

      {
	"s100058" : 99,
	"s100057" : 103,
	"s100056" : 100,
	"s100050" : 94,
	"s100055" : 90,
	"s100054" : 122,
	"s100051" : 109,
	"s100059" : 99,
	"s100053" : 95,
	"s100052" : 89
      }

* added optional memory limit for AQL queries:

      db._query("FOR i IN 1..100000 SORT i RETURN i", {}, { options: { memoryLimit: 100000 } });

  This option limits the default maximum amount of memory (in bytes) that a single
  AQL query can use.
  When a single AQL query reaches the specified limit value, the query will be
  aborted with a *resource limit exceeded* exception. In a cluster, the memory
  accounting is done per shard, so the limit value is effectively a memory limit per
  query per shard.

  The global limit value can be overriden per query by setting the *memoryLimit*
  option value for individual queries when running an AQL query.

* added server startup option `--query.memory-limit`

* added convenience function to create vertex-centric indexes.

  Usage: `db.collection.ensureVertexCentricIndex("label", {type: "hash", direction: "outbound"})`
  That will create an index that can be used on OUTBOUND with filtering on the
  edge attribute `label`.

* change default log output for tools to stdout (instead of stderr)

* added option -D to define a configuration file environment key=value

* changed encoding behavior for URLs encoded in the C++ code of ArangoDB:
  previously the special characters `-`, `_`, `~` and `.` were returned as-is
  after URL-encoding, now `.` will be encoded to be `%2e`.
  This also changes the behavior of how incoming URIs are processed: previously
  occurrences of `..` in incoming request URIs were collapsed (e.g. `a/../b/` was
  collapsed to a plain `b/`). Now `..` in incoming request URIs are not collapsed.

* Foxx request URL suffix is no longer unescaped

* @arangodb/request option json now defaults to `true` if the response body is not empty and encoding is not explicitly set to `null` (binary).
  The option can still be set to `false` to avoid unnecessary attempts at parsing the response as JSON.

* Foxx configuration values for unknown options will be discarded when saving the configuration in production mode using the web interface

* module.context.dependencies is now immutable

* process.stdout.isTTY now returns `true` in arangosh and when running arangod with the `--console` flag

* add support for Swagger tags in Foxx


v3.1.9 (XXXX-XX-XX)
-------------------

* macos CLI package: store databases and apps in the users home directory

* ui: fixed re-login issue within a non system db, when tab was closed

* fixed a race in the VelocyStream Commtask implementation

* fixed issue #2256


v3.1.8 (2017-01-09)
-------------------

* add Windows silent installer

* add handling of debug symbols during Linux & windows release builds.

* fixed issue #2181

* fixed issue #2248: reduce V8 max old space size from 3 GB to 1 GB on 32 bit systems

* upgraded Boost version to 1.62.0

* fixed issue #2238

* fixed issue #2234

* agents announce new endpoints in inception phase to leader

* agency leadership accepts updatet endpoints to given uuid

* unified endpoints replace localhost with 127.0.0.1

* fix several problems within an authenticated cluster


v3.1.7 (2016-12-29)
-------------------

* fixed one too many elections in RAFT

* new agency comm backported from devel


v3.1.6 (2016-12-20)
-------------------

* fixed issue #2227

* fixed issue #2220

* agency constituent/agent bug fixes in race conditions picking up
  leadership

* supervision does not need waking up anymore as it is running
  regardless

* agents challenge their leadership more rigorously


v3.1.5 (2016-12-16)
-------------------

* lowered default value of `--database.revision-cache-target-size` from 75% of
  RAM to less than 40% of RAM

* fixed issue #2218

* fixed issue #2217

* Foxx router.get/post/etc handler argument can no longer accidentally omitted

* fixed issue #2223


v3.1.4 (2016-12-08)
-------------------

* fixed issue #2211

* fixed issue #2204

* at cluster start, coordinators wait until at least one DBserver is there,
  and either at least two DBservers are there or 15s have passed, before they
  initiate the bootstrap of system collections.

* more robust agency startup from devel

* supervision's AddFollower adds many followers at once

* supervision has new FailedFollower job

* agency's Node has new method getArray

* agency RAFT timing estimates more conservative in waitForSync
  scenario

* agency RAFT timing estimates capped at maximum 2.0/10.0 for low/high


v3.1.3 (2016-12-02)
-------------------

* fix a traversal bug when using skiplist indexes:
  if we have a skiplist of ["a", "unused", "_from"] and a traversal like:
  FOR v,e,p IN OUTBOUND @start @@edges
    FILTER p.edges[0].a == 'foo'
    RETURN v
  And the above index applied on "a" is considered better than EdgeIndex, than
  the executor got into undefined behaviour.

* fix endless loop when trying to create a collection with replicationFactor: -1


v3.1.2 (2016-11-24)
-------------------

* added support for descriptions field in Foxx dependencies

* (Enterprise only) fixed a bug in the statistic report for SmartGraph traversals.
Now they state correctly how many documents were fetched from the index and how many
have been filtered.

* Prevent uniform shard distribution when replicationFactor == numServers

v3.1.1 (2016-11-15)
-------------------

* fixed issue #2176

* fixed issue #2168

* display index usage of traversals in AQL explainer output (previously missing)

* fixed isuse #2163

* preserve last-used HLC value across server starts

* allow more control over handling of pre-3.1 _rev values

  this changes the server startup option `--database.check-30-revisions` from a boolean (true/false)
  parameter to a string parameter with the following possible values:

  - "fail":
    will validate _rev values of 3.0 collections on collection loading and throw an exception when invalid _rev values are found.
    in this case collections with invalid _rev values are marked as corrupted and cannot be used in the ArangoDB 3.1 instance.
    the fix procedure for such collections is to export the collections from 3.0 database with arangodump and restore them in 3.1 with arangorestore.
    collections that do not contain invalid _rev values are marked as ok and will not be re-checked on following loads.
    collections that contain invalid _rev values will be re-checked on following loads.

  - "true":
    will validate _rev values of 3.0 collections on collection loading and print a warning when invalid _rev values are found.
    in this case collections with invalid _rev values can be used in the ArangoDB 3.1 instance.
    however, subsequent operations on documents with invalid _rev values may silently fail or fail with explicit errors.
    the fix procedure for such collections is to export the collections from 3.0 database with arangodump and restore them in 3.1 with arangorestore.
    collections that do not contain invalid _rev values are marked as ok and will not be re-checked on following loads.
    collections that contain invalid _rev values will be re-checked on following loads.

  - "false":
    will not validate _rev values on collection loading and not print warnings.
    no hint is given when invalid _rev values are found.
    subsequent operations on documents with invalid _rev values may silently fail or fail with explicit errors.
    this setting does not affect whether collections are re-checked later.
    collections will be re-checked on following loads if `--database.check-30-revisions` is later set to either `true` or `fail`.

  The change also suppresses warnings that were printed when collections were restored using arangorestore, and the restore
  data contained invalid _rev values. Now these warnings are suppressed, and new HLC _rev values are generated for these documents
  as before.

* added missing functions to AQL syntax highlighter in web interface

* fixed display of `ANY` direction in traversal explainer output (direction `ANY` was shown as either
  `INBOUND` or `OUTBOUND`)

* changed behavior of toJSON() function when serializing an object before saving it in the database

  if an object provides a toJSON() function, this function is still called for serializing it.
  the change is that the result of toJSON() is not stringified anymore, but saved as is. previous
  versions of ArangoDB called toJSON() and after that additionally stringified its result.

  This change will affect the saving of JS Buffer objects, which will now be saved as arrays of
  bytes instead of a comma-separated string of the Buffer's byte contents.

* allow creating unique indexes on more attributes than present in shardKeys

  The following combinations of shardKeys and indexKeys are allowed/not allowed:

  shardKeys     indexKeys
      a             a        ok
      a             b    not ok
      a           a b        ok
    a b             a    not ok
    a b             b    not ok
    a b           a b        ok
    a b         a b c        ok
  a b c           a b    not ok
  a b c         a b c        ok

* fixed wrong version in web interface login screen (EE only)

* make web interface not display an exclamation mark next to ArangoDB version number 3.1

* fixed search for arbitrary document attributes in web interface in case multiple
  search values were used on different attribute names. in this case, the search always
  produced an empty result

* disallow updating `_from` and `_to` values of edges in Smart Graphs. Updating these
  attributes would lead to potential redistribution of edges to other shards, which must be
  avoided.

* fixed issue #2148

* updated graphql-sync dependency to 0.6.2

* fixed issue #2156

* fixed CRC4 assembly linkage


v3.1.0 (2016-10-29)
-------------------

* AQL breaking change in cluster:

  from ArangoDB 3.1 onwards `WITH` is required for traversals in a
  clustered environment in order to avoid deadlocks.

  Note that for queries that access only a single collection or that have all
  collection names specified somewhere else in the query string, there is no
  need to use *WITH*. *WITH* is only useful when the AQL query parser cannot
  automatically figure out which collections are going to be used by the query.
  *WITH* is only useful for queries that dynamically access collections, e.g.
  via traversals, shortest path operations or the *DOCUMENT()* function.

  more info can be found [here](https://github.com/arangodb/arangodb/blob/devel/Documentation/Books/AQL/Operations/With.md)

* added AQL function `DISTANCE` to calculate the distance between two arbitrary
  coordinates (haversine formula)

* fixed issue #2110

* added Auto-aptation of RAFT timings as calculations only


v3.1.rc2 (2016-10-10)
---------------------

* second release candidate


v3.1.rc1 (2016-09-30)
---------------------

* first release candidate


v3.1.alpha2 (2016-09-01)
------------------------

* added module.context.createDocumentationRouter to replace module.context.apiDocumentation

* bug in RAFT implementation of reads. dethroned leader still answered requests in isolation

* ui: added new graph viewer

* ui: aql-editor added tabular & graph display

* ui: aql-editor improved usability

* ui: aql-editor: query profiling support

* fixed issue #2109

* fixed issue #2111

* fixed issue #2075

* added AQL function `DISTANCE` to calculate the distance between two arbitrary
  coordinates (haversine formula)

* rewrote scheduler and dispatcher based on boost::asio

  parameters changed:
    `--scheduler.threads` and `--server.threads` are now merged into a single one: `--server.threads`

    hidden `--server.extra-threads` has been removed

    hidden `--server.aql-threads` has been removed

    hidden `--server.backend` has been removed

    hidden `--server.show-backends` has been removed

    hidden `--server.thread-affinity` has been removed

* fixed issue #2086

* fixed issue #2079

* fixed issue #2071

  make the AQL query optimizer inject filter condition expressions referred to
  by variables during filter condition aggregation.
  For example, in the following query

      FOR doc IN collection
        LET cond1 = (doc.value == 1)
        LET cond2 = (doc.value == 2)
        FILTER cond1 || cond2
        RETURN { doc, cond1, cond2 }

  the optimizer will now inject the conditions for `cond1` and `cond2` into the filter
  condition `cond1 || cond2`, expanding it to `(doc.value == 1) || (doc.value == 2)`
  and making these conditions available for index searching.

  Note that the optimizer previously already injected some conditions into other
  conditions, but only if the variable that defined the condition was not used
  elsewhere. For example, the filter condition in the query

      FOR doc IN collection
        LET cond = (doc.value == 1)
        FILTER cond
        RETURN { doc }

  already got optimized before because `cond` was only used once in the query and
  the optimizer decided to inject it into the place where it was used.

  This only worked for variables that were referred to once in the query.
  When a variable was used multiple times, the condition was not injected as
  in the following query:

      FOR doc IN collection
        LET cond = (doc.value == 1)
        FILTER cond
        RETURN { doc, cond }

  The fix for #2070 now will enable this optimization so that the query can
  use an index on `doc.value` if available.

* changed behavior of AQL array comparison operators for empty arrays:
  * `ALL` and `ANY` now always return `false` when the left-hand operand is an
    empty array. The behavior for non-empty arrays does not change:
    * `[] ALL == 1` will return `false`
    * `[1] ALL == 1` will return `true`
    * `[1, 2] ALL == 1` will return `false`
    * `[2, 2] ALL == 1` will return `false`
    * `[] ANY == 1` will return `false`
    * `[1] ANY == 1` will return `true`
    * `[1, 2] ANY == 1` will return `true`
    * `[2, 2] ANY == 1` will return `false`
  * `NONE` now always returns `true` when the left-hand operand is an empty array.
    The behavior for non-empty arrays does not change:
    * `[] NONE == 1` will return `true`
    * `[1] NONE == 1` will return `false`
    * `[1, 2] NONE == 1` will return `false`
    * `[2, 2] NONE == 1` will return `true`

* added experimental AQL functions `JSON_STRINGIFY` and `JSON_PARSE`

* added experimental support for incoming gzip-compressed requests

* added HTTP REST APIs for online loglevel adjustments:

  - GET `/_admin/log/level` returns the current loglevel settings
  - PUT `/_admin/log/level` modifies the current loglevel settings

* PATCH /_api/gharial/{graph-name}/vertex/{collection-name}/{vertex-key}
  - changed default value for keepNull to true

* PATCH /_api/gharial/{graph-name}/edge/{collection-name}/{edge-key}
  - changed default value for keepNull to true

* renamed `maximalSize` attribute in parameter.json files to `journalSize`

  The `maximalSize` attribute will still be picked up from collections that
  have not been adjusted. Responses from the replication API will now also use
  `journalSize` instead of `maximalSize`.

* added `--cluster.system-replication-factor` in order to adjust the
  replication factor for new system collections

* fixed issue #2012

* added a memory expection in case V8 memory gets too low

* added Optimizer Rule for other indexes in Traversals
  this allows AQL traversals to use other indexes than the edge index.
  So traversals with filters on edges can now make use of more specific
  indexes, e.g.

      FOR v, e, p IN 2 OUTBOUND @start @@edge FILTER p.edges[0].foo == "bar"

  will prefer a Hash Index on [_from, foo] above the EdgeIndex.

* fixed epoch computation in hybrid logical clock

* fixed thread affinity

* replaced require("internal").db by require("@arangodb").db

* added option `--skip-lines` for arangoimp
  this allows skipping the first few lines from the import file in case the
  CSV or TSV import are used

* fixed periodic jobs: there should be only one instance running - even if it
  runs longer than the period

* improved performance of primary index and edge index lookups

* optimizations for AQL `[*]` operator in case no filter, no projection and
  no offset/limit are used

* added AQL function `OUTERSECTION` to return the symmetric difference of its
  input arguments

* Foxx manifests of installed services are now saved to disk with indentation

* Foxx tests and scripts in development mode should now always respect updated
  files instead of loading stale modules

* When disabling Foxx development mode the setup script is now re-run

* Foxx now provides an easy way to directly serve GraphQL requests using the
  `@arangodb/foxx/graphql` module and the bundled `graphql-sync` dependency

* Foxx OAuth2 module now correctly passes the `access_token` to the OAuth2 server

* added iconv-lite and timezone modules

* web interface now allows installing GitHub and zip services in legacy mode

* added module.context.createDocumentationRouter to replace module.context.apiDocumentation

* bug in RAFT implementation of reads. dethroned leader still answered
  requests in isolation

* all lambdas in ClusterInfo might have been left with dangling references.

* Agency bug fix for handling of empty json objects as values.

* Foxx tests no longer support the Mocha QUnit interface as this resulted in weird
  inconsistencies in the BDD and TDD interfaces. This fixes the TDD interface
  as well as out-of-sequence problems when using the BDD before/after functions.

* updated bundled JavaScript modules to latest versions; joi has been updated from 8.4 to 9.2
  (see [joi 9.0.0 release notes](https://github.com/hapijs/joi/issues/920) for information on
  breaking changes and new features)

* fixed issue #2139

* updated graphql-sync dependency to 0.6.2

* fixed issue #2156


v3.0.13 (XXXX-XX-XX)
--------------------

* fixed issue #2315

* fixed issue #2210


v3.0.12 (2016-11-23)
--------------------

* fixed issue #2176

* fixed issue #2168

* fixed issues #2149, #2159

* fixed error reporting for issue #2158

* fixed assembly linkage bug in CRC4 module

* added support for descriptions field in Foxx dependencies


v3.0.11 (2016-11-08)
--------------------

* fixed issue #2140: supervisor dies instead of respawning child

* fixed issue #2131: use shard key value entered by user in web interface

* fixed issue #2129: cannot kill a long-run query

* fixed issue #2110

* fixed issue #2081

* fixed issue #2038

* changes to Foxx service configuration or dependencies should now be
  stored correctly when options are cleared or omitted

* Foxx tests no longer support the Mocha QUnit interface as this resulted in weird
  inconsistencies in the BDD and TDD interfaces. This fixes the TDD interface
  as well as out-of-sequence problems when using the BDD before/after functions.

* fixed issue #2148


v3.0.10 (2016-09-26)
--------------------

* fixed issue #2072

* fixed issue #2070

* fixed slow cluster starup issues. supervision will demonstrate more
  patience with db servers


v3.0.9 (2016-09-21)
-------------------

* fixed issue #2064

* fixed issue #2060

* speed up `collection.any()` and skiplist index creation

* fixed multiple issues where ClusterInfo bug hung agency in limbo
  timeouting on multiple collection and database callbacks


v3.0.8 (2016-09-14)
-------------------

* fixed issue #2052

* fixed issue #2005

* fixed issue #2039

* fixed multiple issues where ClusterInfo bug hung agency in limbo
  timeouting on multiple collection and database callbacks


v3.0.7 (2016-09-05)
-------------------

* new supervision job handles db server failure during collection creation.


v3.0.6 (2016-09-02)
-------------------

* fixed issue #2026

* slightly better error diagnostics for AQL query compilation and replication

* fixed issue #2018

* fixed issue #2015

* fixed issue #2012

* fixed wrong default value for arangoimp's `--on-duplicate` value

* fix execution of AQL traversal expressions when there are multiple
  conditions that refer to variables set outside the traversal

* properly return HTTP 503 in JS actions when backend is gone

* supervision creates new key in agency for failed servers

* new shards will not be allocated on failed or cleaned servers


v3.0.5 (2016-08-18)
-------------------

* execute AQL ternary operator via C++ if possible

* fixed issue #1977

* fixed extraction of _id attribute in AQL traversal conditions

* fix SSL agency endpoint

* Minimum RAFT timeout was one order of magnitude to short.

* Optimized RAFT RPCs from leader to followers for efficiency.

* Optimized RAFT RPC handling on followers with respect to compaction.

* Fixed bug in handling of duplicates and overlapping logs

* Fixed bug in supervision take over after leadership change.

v3.0.4 (2016-08-01)
-------------------

* added missing lock for periodic jobs access

* fix multiple foxx related cluster issues

* fix handling of empty AQL query strings

* fixed issue in `INTERSECTION` AQL function with duplicate elements
  in the source arrays

* fixed issue #1970

* fixed issue #1968

* fixed issue #1967

* fixed issue #1962

* fixed issue #1959

* replaced require("internal").db by require("@arangodb").db

* fixed issue #1954

* fixed issue #1953

* fixed issue #1950

* fixed issue #1949

* fixed issue #1943

* fixed segfault in V8, by backporting https://bugs.chromium.org/p/v8/issues/detail?id=5033

* Foxx OAuth2 module now correctly passes the `access_token` to the OAuth2 server

* fixed credentialed CORS requests properly respecting --http.trusted-origin

* fixed a crash in V8Periodic task (forgotten lock)

* fixed two bugs in synchronous replication (syncCollectionFinalize)


v3.0.3 (2016-07-17)
-------------------

* fixed issue #1942

* fixed issue #1941

* fixed array index batch insertion issues for hash indexes that caused problems when
  no elements remained for insertion

* fixed AQL MERGE() function with External objects originating from traversals

* fixed some logfile recovery errors with error message "document not found"

* fixed issue #1937

* fixed issue #1936

* improved performance of arangorestore in clusters with synchronous
  replication

* Foxx tests and scripts in development mode should now always respect updated
  files instead of loading stale modules

* When disabling Foxx development mode the setup script is now re-run

* Foxx manifests of installed services are now saved to disk with indentation


v3.0.2 (2016-07-09)
-------------------

* fixed assertion failure in case multiple remove operations were used in the same query

* fixed upsert behavior in case upsert was used in a loop with the same document example

* fixed issue #1930

* don't expose local file paths in Foxx error messages.

* fixed issue #1929

* make arangodump dump the attribute `isSystem` when dumping the structure
  of a collection, additionally make arangorestore not fail when the attribute
  is missing

* fixed "Could not extract custom attribute" issue when using COLLECT with
  MIN/MAX functions in some contexts

* honor presence of persistent index for sorting

* make AQL query optimizer not skip "use-indexes-rule", even if enough
  plans have been created already

* make AQL optimizer not skip "use-indexes-rule", even if enough execution plans
  have been created already

* fix double precision value loss in VelocyPack JSON parser

* added missing SSL support for arangorestore

* improved cluster import performance

* fix Foxx thumbnails on DC/OS

* fix Foxx configuration not being saved

* fix Foxx app access from within the frontend on DC/OS

* add option --default-replication-factor to arangorestore and simplify
  the control over the number of shards when restoring

* fix a bug in the VPack -> V8 conversion if special attributes _key,
  _id, _rev, _from and _to had non-string values, which is allowed
  below the top level

* fix malloc_usable_size for darwin


v3.0.1 (2016-06-30)
-------------------

* fixed periodic jobs: there should be only one instance running - even if it
  runs longer than the period

* increase max. number of collections in AQL queries from 32 to 256

* fixed issue #1916: header "authorization" is required" when opening
  services page

* fixed issue #1915: Explain: member out of range

* fixed issue #1914: fix unterminated buffer

* don't remove lockfile if we are the same (now stale) pid
  fixes docker setups (our pid will always be 1)

* do not use revision id comparisons in compaction for determining whether a
  revision is obsolete, but marker memory addresses
  this ensures revision ids don't matter when compacting documents

* escape Unicode characters in JSON HTTP responses
  this converts UTF-8 characters in HTTP responses of arangod into `\uXXXX`
  escape sequences. This makes the HTTP responses fit into the 7 bit ASCII
  character range, which speeds up HTTP response parsing for some clients,
  namely node.js/v8

* add write before read collections when starting a user transaction
  this allows specifying the same collection in both read and write mode without
  unintended side effects

* fixed buffer overrun that occurred when building very large result sets

* index lookup optimizations for primary index and edge index

* fixed "collection is a nullptr" issue when starting a traversal from a transaction

* enable /_api/import on coordinator servers


v3.0.0 (2016-06-22)
-------------------

* minor GUI fixxes

* fix for replication and nonces


v3.0.0-rc3 (2016-06-19)
-----------------------

* renamed various Foxx errors to no longer refer to Foxx services as apps

* adjusted various error messages in Foxx to be more informative

* specifying "files" in a Foxx manifest to be mounted at the service root
  no longer results in 404s when trying to access non-file routes

* undeclared path parameters in Foxx no longer break the service

* trusted reverse proxy support is now handled more consistently

* ArangoDB request compatibility and user are now exposed in Foxx

* all bundled NPM modules have been upgraded to their latest versions


v3.0.0-rc2 (2016-06-12)
-----------------------

* added option `--server.max-packet-size` for client tools

* renamed option `--server.ssl-protocol` to `--ssl.protocol` in client tools
  (was already done for arangod, but overlooked for client tools)

* fix handling of `--ssl.protocol` value 5 (TLS v1.2) in client tools, which
  claimed to support it but didn't

* config file can use '@include' to include a different config file as base


v3.0.0-rc1 (2016-06-10)
-----------------------

* the user management has changed: it now has users that are independent of
  databases. A user can have one or more database assigned to the user.

* forward ported V8 Comparator bugfix for inline heuristics from
  https://github.com/v8/v8/commit/5ff7901e24c2c6029114567de5a08ed0f1494c81

* changed to-string conversion for AQL objects and arrays, used by the AQL
  function `TO_STRING()` and implicit to-string casts in AQL

  - arrays are now converted into their JSON-stringify equivalents, e.g.

    - `[ ]` is now converted to `[]`
    - `[ 1, 2, 3 ]` is now converted to `[1,2,3]`
    - `[ "test", 1, 2 ] is now converted to `["test",1,2]`

    Previous versions of ArangoDB converted arrays with no members into the
    empty string, and non-empty arrays into a comma-separated list of member
    values, without the surrounding angular brackets. Additionally, string
    array members were not enclosed in quotes in the result string:

    - `[ ]` was converted to ``
    - `[ 1, 2, 3 ]` was converted to `1,2,3`
    - `[ "test", 1, 2 ] was converted to `test,1,2`

  - objects are now converted to their JSON-stringify equivalents, e.g.

    - `{ }` is converted to `{}`
    - `{ a: 1, b: 2 }` is converted to `{"a":1,"b":2}`
    - `{ "test" : "foobar" }` is converted to `{"test":"foobar"}`

    Previous versions of ArangoDB always converted objects into the string
    `[object Object]`

  This change affects also the AQL functions `CONCAT()` and `CONCAT_SEPARATOR()`
  which treated array values differently in previous versions. Previous versions
  of ArangoDB automatically flattened array values on the first level of the array,
  e.g. `CONCAT([1, 2, 3, [ 4, 5, 6 ]])` produced `1,2,3,4,5,6`. Now this will produce
  `[1,2,3,[4,5,6]]`. To flatten array members on the top level, you can now use
  the more explicit `CONCAT(FLATTEN([1, 2, 3, [4, 5, 6]], 1))`.

* added C++ implementations for AQL functions `SLICE()`, `CONTAINS()` and
  `RANDOM_TOKEN()`

* as a consequence of the upgrade to V8 version 5, the implementation of the
  JavaScript `Buffer` object had to be changed. JavaScript `Buffer` objects in
  ArangoDB now always store their data on the heap. There is no shared pool
  for small Buffer values, and no pointing into existing Buffer data when
  extracting slices. This change may increase the cost of creating Buffers with
  short contents or when peeking into existing Buffers, but was required for
  safer memory management and to prevent leaks.

* the `db` object's function `_listDatabases()` was renamed to just `_databases()`
  in order to make it more consistent with the existing `_collections()` function.
  Additionally the `db` object's `_listEndpoints()` function was renamed to just
  `_endpoints()`.

* changed default value of `--server.authentication` from `false` to `true` in
  configuration files etc/relative/arangod.conf and etc/arangodb/arangod.conf.in.
  This means the server will be started with authentication enabled by default,
  requiring all client connections to provide authentication data when connecting
  to ArangoDB. Authentication can still be turned off via setting the value of
  `--server.authentication` to `false` in ArangoDB's configuration files or by
  specifying the option on the command-line.

* Changed result format for querying all collections via the API GET `/_api/collection`.

  Previous versions of ArangoDB returned an object with an attribute named `collections`
  and an attribute named `names`. Both contained all available collections, but
  `collections` contained the collections as an array, and `names` contained the
  collections again, contained in an object in which the attribute names were the
  collection names, e.g.

  ```
  {
    "collections": [
      {"id":"5874437","name":"test","isSystem":false,"status":3,"type":2},
      {"id":"17343237","name":"something","isSystem":false,"status":3,"type":2},
      ...
    ],
    "names": {
      "test": {"id":"5874437","name":"test","isSystem":false,"status":3,"type":2},
      "something": {"id":"17343237","name":"something","isSystem":false,"status":3,"type":2},
      ...
    }
  }
  ```
  This result structure was redundant, and therefore has been simplified to just

  ```
  {
    "result": [
      {"id":"5874437","name":"test","isSystem":false,"status":3,"type":2},
      {"id":"17343237","name":"something","isSystem":false,"status":3,"type":2},
      ...
    ]
  }
  ```

  in ArangoDB 3.0.

* added AQL functions `TYPENAME()` and `HASH()`

* renamed arangob tool to arangobench

* added AQL string comparison operator `LIKE`

  The operator can be used to compare strings like this:

      value LIKE search

  The operator is currently implemented by calling the already existing AQL
  function `LIKE`.

  This change also makes `LIKE` an AQL keyword. Using `LIKE` in either case as
  an attribute or collection name in AQL thus requires quoting.

* make AQL optimizer rule "remove-unnecessary-calculations" fire in more cases

  The rule will now remove calculations that are used exactly once in other
  expressions (e.g. `LET a = doc RETURN a.value`) and calculations,
  or calculations that are just references (e.g. `LET a = b`).

* renamed AQL optimizer rule "merge-traversal-filter" to "optimize-traversals"
  Additionally, the optimizer rule will remove unused edge and path result variables
  from the traversal in case they are specified in the `FOR` section of the traversal,
  but not referenced later in the query. This saves constructing edges and paths
  results.

* added AQL optimizer rule "inline-subqueries"

  This rule can pull out certain subqueries that are used as an operand to a `FOR`
  loop one level higher, eliminating the subquery completely. For example, the query

      FOR i IN (FOR j IN [1,2,3] RETURN j) RETURN i

  will be transformed by the rule to:

      FOR i IN [1,2,3] RETURN i

  The query

      FOR name IN (FOR doc IN _users FILTER doc.status == 1 RETURN doc.name) LIMIT 2 RETURN name

  will be transformed into

      FOR tmp IN _users FILTER tmp.status == 1 LIMIT 2 RETURN tmp.name

  The rule will only fire when the subquery is used as an operand to a `FOR` loop, and
  if the subquery does not contain a `COLLECT` with an `INTO` variable.

* added new endpoint "srv://" for DNS service records

* The result order of the AQL functions VALUES and ATTRIBUTES has never been
  guaranteed and it only had the "correct" ordering by accident when iterating
  over objects that were not loaded from the database. This accidental behavior
  is now changed by introduction of VelocyPack. No ordering is guaranteed unless
  you specify the sort parameter.

* removed configure option `--enable-logger`

* added AQL array comparison operators

  All AQL comparison operators now also exist in an array variant. In the
  array variant, the operator is preceded with one of the keywords *ALL*, *ANY*
  or *NONE*. Using one of these keywords changes the operator behavior to
  execute the comparison operation for all, any, or none of its left hand
  argument values. It is therefore expected that the left hand argument
  of an array operator is an array.

  Examples:

      [ 1, 2, 3 ] ALL IN [ 2, 3, 4 ]   // false
      [ 1, 2, 3 ] ALL IN [ 1, 2, 3 ]   // true
      [ 1, 2, 3 ] NONE IN [ 3 ]        // false
      [ 1, 2, 3 ] NONE IN [ 23, 42 ]   // true
      [ 1, 2, 3 ] ANY IN [ 4, 5, 6 ]   // false
      [ 1, 2, 3 ] ANY IN [ 1, 42 ]     // true
      [ 1, 2, 3 ] ANY == 2             // true
      [ 1, 2, 3 ] ANY == 4             // false
      [ 1, 2, 3 ] ANY > 0              // true
      [ 1, 2, 3 ] ANY <= 1             // true
      [ 1, 2, 3 ] NONE < 99            // false
      [ 1, 2, 3 ] NONE > 10            // true
      [ 1, 2, 3 ] ALL > 2              // false
      [ 1, 2, 3 ] ALL > 0              // true
      [ 1, 2, 3 ] ALL >= 3             // false
      ["foo", "bar"] ALL != "moo"      // true
      ["foo", "bar"] NONE == "bar"     // false
      ["foo", "bar"] ANY == "foo"      // true

* improved AQL optimizer to remove unnecessary sort operations in more cases

* allow enclosing AQL identifiers in forward ticks in addition to using
  backward ticks

  This allows for convenient writing of AQL queries in JavaScript template strings
  (which are delimited with backticks themselves), e.g.

      var q = `FOR doc IN ´collection´ RETURN doc.´name´`;

* allow to set `print.limitString` to configure the number of characters
  to output before truncating

* make logging configurable per log "topic"

  `--log.level <level>` sets the global log level to <level>, e.g. `info`,
  `debug`, `trace`.

  `--log.level topic=<level>` sets the log level for a specific topic.
  Currently, the following topics exist: `collector`, `compactor`, `mmap`,
  `performance`, `queries`, and `requests`. `performance` and `requests` are
  set to FATAL by default. `queries` is set to info. All others are
  set to the global level by default.

  The new log option `--log.output <definition>` allows directing the global
  or per-topic log output to different outputs. The output definition
  "<definition>" can be one of

    "-" for stdin
    "+" for stderr
    "syslog://<syslog-facility>"
    "syslog://<syslog-facility>/<application-name>"
    "file://<relative-path>"

  The option can be specified multiple times in order to configure the output
  for different log topics. To set up a per-topic output configuration, use
  `--log.output <topic>=<definition>`, e.g.

    queries=file://queries.txt

  logs all queries to the file "queries.txt".

* the option `--log.requests-file` is now deprecated. Instead use

    `--log.level requests=info`
    `--log.output requests=file://requests.txt`

* the option `--log.facility` is now deprecated. Instead use

    `--log.output requests=syslog://facility`

* the option `--log.performance` is now deprecated. Instead use

    `--log.level performance=trace`

* removed option `--log.source-filter`

* removed configure option `--enable-logger`

* change collection directory names to include a random id component at the end

  The new pattern is `collection-<id>-<random>`, where `<id>` is the collection
  id and `<random>` is a random number. Previous versions of ArangoDB used a
  pattern `collection-<id>` without the random number.

  ArangoDB 3.0 understands both the old and name directory name patterns.

* removed mostly unused internal spin-lock implementation

* removed support for pre-Windows 7-style locks. This removes compatibility for
  Windows versions older than Windows 7 (e.g. Windows Vista, Windows XP) and
  Windows 2008R2 (e.g. Windows 2008).

* changed names of sub-threads started by arangod

* added option `--default-number-of-shards` to arangorestore, allowing creating
  collections with a specifiable number of shards from a non-cluster dump

* removed support for CoffeeScript source files

* removed undocumented SleepAndRequeue

* added WorkMonitor to inspect server threads

* when downloading a Foxx service from the web interface the suggested filename
  is now based on the service's mount path instead of simply "app.zip"

* the `@arangodb/request` response object now stores the parsed JSON response
  body in a property `json` instead of `body` when the request was made using the
  `json` option. The `body` instead contains the response body as a string.

* the Foxx API has changed significantly, 2.8 services are still supported
  using a backwards-compatible "legacy mode"


v2.8.12 (XXXX-XX-XX)
--------------------

* issue #2091: decrease connect timeout to 5 seconds on startup

* fixed issue #2072

* slightly better error diagnostics for some replication errors

* fixed issue #1977

* fixed issue in `INTERSECTION` AQL function with duplicate elements
  in the source arrays

* fixed issue #1962

* fixed issue #1959

* export aqlQuery template handler as require('org/arangodb').aql for forwards-compatibility


v2.8.11 (2016-07-13)
--------------------

* fixed array index batch insertion issues for hash indexes that caused problems when
  no elements remained for insertion

* fixed issue #1937


v2.8.10 (2016-07-01)
--------------------

* make sure next local _rev value used for a document is at least as high as the
  _rev value supplied by external sources such as replication

* make adding a collection in both read- and write-mode to a transaction behave as
  expected (write includes read). This prevents the `unregister collection used in
  transaction` error

* fixed sometimes invalid result for `byExample(...).count()` when an index plus
  post-filtering was used

* fixed "collection is a nullptr" issue when starting a traversal from a transaction

* honor the value of startup option `--database.wait-for-sync` (that is used to control
  whether new collections are created with `waitForSync` set to `true` by default) also
  when creating collections via the HTTP API (and thus the ArangoShell). When creating
  a collection via these mechanisms, the option was ignored so far, which was inconsistent.

* fixed issue #1826: arangosh --javascript.execute: internal error (geo index issue)

* fixed issue #1823: Arango crashed hard executing very simple query on windows


v2.8.9 (2016-05-13)
-------------------

* fixed escaping and quoting of extra parameters for executables in Mac OS X App

* added "waiting for" status variable to web interface collection figures view

* fixed undefined behavior in query cache invaldation

* fixed access to /_admin/statistics API in case statistics are disable via option
  `--server.disable-statistics`

* Foxx manager will no longer fail hard when Foxx store is unreachable unless installing
  a service from the Foxx store (e.g. when behind a firewall or GitHub is unreachable).


v2.8.8 (2016-04-19)
-------------------

* fixed issue #1805: Query: internal error (location: arangod/Aql/AqlValue.cpp:182).
  Please report this error to arangodb.com (while executing)

* allow specifying collection name prefixes for `_from` and `_to` in arangoimp:

  To avoid specifying complete document ids (consisting of collection names and document
  keys) for *_from* and *_to* values when importing edges with arangoimp, there are now
  the options *--from-collection-prefix* and *--to-collection-prefix*.

  If specified, these values will be automatically prepended to each value in *_from*
  (or *_to* resp.). This allows specifying only document keys inside *_from* and/or *_to*.

  *Example*

      > arangoimp --from-collection-prefix users --to-collection-prefix products ...

  Importing the following document will then create an edge between *users/1234* and
  *products/4321*:

  ```js
  { "_from" : "1234", "_to" : "4321", "desc" : "users/1234 is connected to products/4321" }
  ```

* requests made with the interactive system API documentation in the web interface
  (Swagger) will now respect the active database instead of always using `_system`


v2.8.7 (2016-04-07)
-------------------

* optimized primary=>secondary failover

* fix to-boolean conversion for documents in AQL

* expose the User-Agent HTTP header from the ArangoShell since Github seems to
  require it now, and we use the ArangoShell for fetching Foxx repositories from Github

* work with http servers that only send

* fixed potential race condition between compactor and collector threads

* fix removal of temporary directories on arangosh exit

* javadoc-style comments in Foxx services are no longer interpreted as
  Foxx comments outside of controller/script/exports files (#1748)

* removed remaining references to class syntax for Foxx Model and Repository
  from the documentation

* added a safe-guard for corrupted master-pointer


v2.8.6 (2016-03-23)
-------------------

* arangosh can now execute JavaScript script files that contain a shebang
  in the first line of the file. This allows executing script files directly.

  Provided there is a script file `/path/to/script.js` with the shebang
  `#!arangosh --javascript.execute`:

      > cat /path/to/script.js
      #!arangosh --javascript.execute
      print("hello from script.js");

  If the script file is made executable

      > chmod a+x /path/to/script.js

  it can be invoked on the shell directly and use arangosh for its execution:

      > /path/to/script.js
      hello from script.js

  This did not work in previous versions of ArangoDB, as the whole script contents
  (including the shebang) were treated as JavaScript code.
  Now shebangs in script files will now be ignored for all files passed to arangosh's
  `--javascript.execute` parameter.

  The alternative way of executing a JavaScript file with arangosh still works:

      > arangosh --javascript.execute /path/to/script.js
      hello from script.js

* added missing reset of traversal state for nested traversals.
  The state of nested traversals (a traversal in an AQL query that was
  located in a repeatedly executed subquery or inside another FOR loop)
  was not reset properly, so that multiple invocations of the same nested
  traversal with different start vertices led to the nested traversal
  always using the start vertex provided on the first invocation.

* fixed issue #1781: ArangoDB startup time increased tremendously

* fixed issue #1783: SIGHUP should rotate the log


v2.8.5 (2016-03-11)
-------------------

* Add OpenSSL handler for TLS V1.2 as sugested by kurtkincaid in #1771

* fixed issue #1765 (The webinterface should display the correct query time)
  and #1770 (Display ACTUAL query time in aardvark's AQL editor)

* Windows: the unhandled exception handler now calls the windows logging
  facilities directly without locks.
  This fixes lockups on crashes from the logging framework.

* improve nullptr handling in logger.

* added new endpoint "srv://" for DNS service records

* `org/arangodb/request` no longer sets the content-type header to the
  string "undefined" when no content-type header should be sent (issue #1776)


v2.8.4 (2016-03-01)
-------------------

* global modules are no longer incorrectly resolved outside the ArangoDB
  JavaScript directory or the Foxx service's root directory (issue #1577)

* improved error messages from Foxx and JavaScript (issues #1564, #1565, #1744)


v2.8.3 (2016-02-22)
-------------------

* fixed AQL filter condition collapsing for deeply-nested cases, potentially
  enabling usage of indexes in some dedicated cases

* added parentheses in AQL explain command output to correctly display precedence
  of logical and arithmetic operators

* Foxx Model event listeners defined on the model are now correctly invoked by
  the Repository methods (issue #1665)

* Deleting a Foxx service in the frontend should now always succeed even if the
  files no longer exist on the file system (issue #1358)

* Routing actions loaded from the database no longer throw exceptions when
  trying to load other modules using "require"

* The `org/arangodb/request` response object now sets a property `json` to the
  parsed JSON response body in addition to overwriting the `body` property when
  the request was made using the `json` option.

* Improved Windows stability

* Fixed a bug in the interactive API documentation that would escape slashes
  in document-handle fields. Document handles are now provided as separate
  fields for collection name and document key.


v2.8.2 (2016-02-09)
-------------------

* the continuous replication applier will now prevent the master's WAL logfiles
  from being removed if they are still needed by the applier on the slave. This
  should help slaves that suffered from masters garbage collection WAL logfiles
  which would have been needed by the slave later.

  The initial synchronization will block removal of still needed WAL logfiles
  on the master for 10 minutes initially, and will extend this period when further
  requests are made to the master. Initial synchronization hands over its handle
  for blocking logfile removal to the continuous replication when started via
  the *setupReplication* function. In this case, continuous replication will
  extend the logfile removal blocking period for the required WAL logfiles when
  the slave makes additional requests.

  All handles that block logfile removal will time out automatically after at
  most 5 minutes should a master not be contacted by the slave anymore (e.g. in
  case the slave's replication is turned off, the slaves loses the connection
  to the master or the slave goes down).

* added all-in-one function *setupReplication* to synchronize data from master
  to slave and start the continuous replication:

      require("@arangodb/replication").setupReplication(configuration);

  The command will return when the initial synchronization is finished and the
  continuous replication has been started, or in case the initial synchronization
  has failed.

  If the initial synchronization is successful, the command will store the given
  configuration on the slave. It also configures the continuous replication to start
  automatically if the slave is restarted, i.e. *autoStart* is set to *true*.

  If the command is run while the slave's replication applier is already running,
  it will first stop the running applier, drop its configuration and do a
  resynchronization of data with the master. It will then use the provided configration,
  overwriting any previously existing replication configuration on the slave.

  The following example demonstrates how to use the command for setting up replication
  for the *_system* database. Note that it should be run on the slave and not the
  master:

      db._useDatabase("_system");
      require("@arangodb/replication").setupReplication({
        endpoint: "tcp://master.domain.org:8529",
        username: "myuser",
        password: "mypasswd",
        verbose: false,
        includeSystem: false,
        incremental: true,
        autoResync: true
      });

* the *sync* and *syncCollection* functions now always start the data synchronization
  as an asynchronous server job. The call to *sync* or *syncCollection* will block
  until synchronization is either complete or has failed with an error. The functions
  will automatically poll the slave periodically for status updates.

  The main benefit is that the connection to the slave does not need to stay open
  permanently and is thus not affected by timeout issues. Additionally the caller does
  not need to query the synchronization status from the slave manually as this is
  now performed automatically by these functions.

* fixed undefined behavior when explaining some types of AQL traversals, fixed
  display of some types of traversals in AQL explain output


v2.8.1 (2016-01-29)
-------------------

* Improved AQL Pattern matching by allowing to specify a different traversal
  direction for one or many of the edge collections.

      FOR v, e, p IN OUTBOUND @start @@ec1, INBOUND @@ec2, @@ec3

  will traverse *ec1* and *ec3* in the OUTBOUND direction and for *ec2* it will use
  the INBOUND direction. These directions can be combined in arbitrary ways, the
  direction defined after *IN [steps]* will we used as default direction and can
  be overriden for specific collections.
  This feature is only available for collection lists, it is not possible to
  combine it with graph names.

* detect more types of transaction deadlocks early

* fixed display of relational operators in traversal explain output

* fixed undefined behavior in AQL function `PARSE_IDENTIFIER`

* added "engines" field to Foxx services generated in the admin interface

* added AQL function `IS_SAME_COLLECTION`:

  *IS_SAME_COLLECTION(collection, document)*: Return true if *document* has the same
  collection id as the collection specified in *collection*. *document* can either be
  a [document handle](../Glossary/README.md#document-handle) string, or a document with
  an *_id* attribute. The function does not validate whether the collection actually
  contains the specified document, but only compares the name of the specified collection
  with the collection name part of the specified document.
  If *document* is neither an object with an *id* attribute nor a *string* value,
  the function will return *null* and raise a warning.

      /* true */
      IS_SAME_COLLECTION('_users', '_users/my-user')
      IS_SAME_COLLECTION('_users', { _id: '_users/my-user' })

      /* false */
      IS_SAME_COLLECTION('_users', 'foobar/baz')
      IS_SAME_COLLECTION('_users', { _id: 'something/else' })


v2.8.0 (2016-01-25)
-------------------

* avoid recursive locking


v2.8.0-beta8 (2016-01-19)
-------------------------

* improved internal datafile statistics for compaction and compaction triggering
  conditions, preventing excessive growth of collection datafiles under some
  workloads. This should also fix issue #1596.

* renamed AQL optimizer rule `remove-collect-into` to `remove-collect-variables`

* fixed primary and edge index lookups prematurely aborting searches when the
  specified id search value contained a different collection than the collection
  the index was created for


v2.8.0-beta7 (2016-01-06)
-------------------------

* added vm.runInThisContext

* added AQL keyword `AGGREGATE` for use in AQL `COLLECT` statement

  Using `AGGREGATE` allows more efficient aggregation (incrementally while building
  the groups) than previous versions of AQL, which built group aggregates afterwards
  from the total of all group values.

  `AGGREGATE` can be used inside a `COLLECT` statement only. If used, it must follow
  the declaration of grouping keys:

      FOR doc IN collection
        COLLECT gender = doc.gender AGGREGATE minAge = MIN(doc.age), maxAge = MAX(doc.age)
        RETURN { gender, minAge, maxAge }

  or, if no grouping keys are used, it can follow the `COLLECT` keyword:

      FOR doc IN collection
        COLLECT AGGREGATE minAge = MIN(doc.age), maxAge = MAX(doc.age)
        RETURN {
  minAge, maxAge
}

  Only specific expressions are allowed on the right-hand side of each `AGGREGATE`
  assignment:

  - on the top level the expression must be a call to one of the supported aggregation
    functions `LENGTH`, `MIN`, `MAX`, `SUM`, `AVERAGE`, `STDDEV_POPULATION`, `STDDEV_SAMPLE`,
    `VARIANCE_POPULATION`, or `VARIANCE_SAMPLE`

  - the expression must not refer to variables introduced in the `COLLECT` itself

* Foxx: mocha test paths with wildcard characters (asterisks) now work on Windows

* reserved AQL keyword `NONE` for future use

* web interface: fixed a graph display bug concerning dashboard view

* web interface: fixed several bugs during the dashboard initialize process

* web interface: included several bugfixes: #1597, #1611, #1623

* AQL query optimizer now converts `LENGTH(collection-name)` to an optimized
  expression that returns the number of documents in a collection

* adjusted the behavior of the expansion (`[*]`) operator in AQL for non-array values

  In ArangoDB 2.8, calling the expansion operator on a non-array value will always
  return an empty array. Previous versions of ArangoDB expanded non-array values by
  calling the `TO_ARRAY()` function for the value, which for example returned an
  array with a single value for boolean, numeric and string input values, and an array
  with the object's values for an object input value. This behavior was inconsistent
  with how the expansion operator works for the array indexes in 2.8, so the behavior
  is now unified:

  - if the left-hand side operand of `[*]` is an array, the array will be returned as
    is when calling `[*]` on it
  - if the left-hand side operand of `[*]` is not an array, an empty array will be
    returned by `[*]`

  AQL queries that rely on the old behavior can be changed by either calling `TO_ARRAY`
  explicitly or by using the `[*]` at the correct position.

  The following example query will change its result in 2.8 compared to 2.7:

      LET values = "foo" RETURN values[*]

  In 2.7 the query has returned the array `[ "foo" ]`, but in 2.8 it will return an
  empty array `[ ]`. To make it return the array `[ "foo" ]` again, an explicit
  `TO_ARRAY` function call is needed in 2.8 (which in this case allows the removal
  of the `[*]` operator altogether). This also works in 2.7:

      LET values = "foo" RETURN TO_ARRAY(values)

  Another example:

      LET values = [ { name: "foo" }, { name: "bar" } ]
      RETURN values[*].name[*]

  The above returned `[ [ "foo" ], [ "bar" ] ] in 2.7. In 2.8 it will return
  `[ [ ], [ ] ]`, because the value of `name` is not an array. To change the results
  to the 2.7 style, the query can be changed to

      LET values = [ { name: "foo" }, { name: "bar" } ]
      RETURN values[* RETURN TO_ARRAY(CURRENT.name)]

  The above also works in 2.7.
  The following types of queries won't change:

      LET values = [ 1, 2, 3 ] RETURN values[*]
      LET values = [ { name: "foo" }, { name: "bar" } ] RETURN values[*].name
      LET values = [ { names: [ "foo", "bar" ] }, { names: [ "baz" ] } ] RETURN values[*].names[*]
      LET values = [ { names: [ "foo", "bar" ] }, { names: [ "baz" ] } ] RETURN values[*].names[**]

* slightly adjusted V8 garbage collection strategy so that collection eventually
  happens in all contexts that hold V8 external references to documents and
  collections.

  also adjusted default value of `--javascript.gc-frequency` from 10 seconds to
  15 seconds, as less internal operations are carried out in JavaScript.

* fixes for AQL optimizer and traversal

* added `--create-collection-type` option to arangoimp

  This allows specifying the type of the collection to be created when
  `--create-collection` is set to `true`.

* Foxx export cache should no longer break if a broken app is loaded in the
  web admin interface.


v2.8.0-beta2 (2015-12-16)
-------------------------

* added AQL query optimizer rule "sort-in-values"

  This rule pre-sorts the right-hand side operand of the `IN` and `NOT IN`
  operators so the operation can use a binary search with logarithmic complexity
  instead of a linear search. The rule is applied when the right-hand side
  operand of an `IN` or `NOT IN` operator in a filter condition is a variable that
  is defined in a different loop/scope than the operator itself. Additionally,
  the filter condition must consist of solely the `IN` or `NOT IN` operation
  in order to avoid any side-effects.

* changed collection status terminology in web interface for collections for
  which an unload request has been issued from `in the process of being unloaded`
  to `will be unloaded`.

* unloading a collection via the web interface will now trigger garbage collection
  in all v8 contexts and force a WAL flush. This increases the chances of perfoming
  the unload faster.

* added the following attributes to the result of `collection.figures()` and the
  corresponding HTTP API at `PUT /_api/collection/<name>/figures`:

  - `documentReferences`: The number of references to documents in datafiles
    that JavaScript code currently holds. This information can be used for
    debugging compaction and unload issues.
  - `waitingFor`: An optional string value that contains information about
    which object type is at the head of the collection's cleanup queue. This
    information can be used for debugging compaction and unload issues.
  - `compactionStatus.time`: The point in time the compaction for the collection
    was last executed. This information can be used for debugging compaction
    issues.
  - `compactionStatus.message`: The action that was performed when the compaction
    was last run for the collection. This information can be used for debugging
    compaction issues.

  Note: `waitingFor` and `compactionStatus` may be empty when called on a coordinator
  in a cluster.

* the compaction will now provide queryable status info that can be used to track
  its progress. The compaction status is displayed in the web interface, too.

* better error reporting for arangodump and arangorestore

* arangodump will now fail by default when trying to dump edges that
  refer to already dropped collections. This can be circumvented by
  specifying the option `--force true` when invoking arangodump

* fixed cluster upgrade procedure

* the AQL functions `NEAR` and `WITHIN` now have stricter validations
  for their input parameters `limit`, `radius` and `distance`. They may now throw
  exceptions when invalid parameters are passed that may have not led
  to exceptions in previous versions.

* deprecation warnings now log stack traces

* Foxx: improved backwards compatibility with 2.5 and 2.6

  - reverted Model and Repository back to non-ES6 "classes" because of
    compatibility issues when using the extend method with a constructor

  - removed deprecation warnings for extend and controller.del

  - restored deprecated method Model.toJSONSchema

  - restored deprecated `type`, `jwt` and `sessionStorageApp` options
    in Controller#activateSessions

* Fixed a deadlock problem in the cluster


v2.8.0-beta1 (2015-12-06)
-------------------------

* added AQL function `IS_DATESTRING(value)`

  Returns true if *value* is a string that can be used in a date function.
  This includes partial dates such as *2015* or *2015-10* and strings containing
  invalid dates such as *2015-02-31*. The function will return false for all
  non-string values, even if some of them may be usable in date functions.


v2.8.0-alpha1 (2015-12-03)
--------------------------

* added AQL keywords `GRAPH`, `OUTBOUND`, `INBOUND` and `ANY` for use in graph
  traversals, reserved AQL keyword `ALL` for future use

  Usage of these keywords as collection names, variable names or attribute names
  in AQL queries will not be possible without quoting. For example, the following
  AQL query will still work as it uses a quoted collection name and a quoted
  attribute name:

      FOR doc IN `OUTBOUND`
        RETURN doc.`any`

* issue #1593: added AQL `POW` function for exponentation

* added cluster execution site info in explain output for AQL queries

* replication improvements:

  - added `autoResync` configuration parameter for continuous replication.

    When set to `true`, a replication slave will automatically trigger a full data
    re-synchronization with the master when the master cannot provide the log data
    the slave had asked for. Note that `autoResync` will only work when the option
    `requireFromPresent` is also set to `true` for the continuous replication, or
    when the continuous syncer is started and detects that no start tick is present.

    Automatic re-synchronization may transfer a lot of data from the master to the
    slave and may be expensive. It is therefore turned off by default.
    When turned off, the slave will never perform an automatic re-synchronization
    with the master.

  - added `idleMinWaitTime` and `idleMaxWaitTime` configuration parameters for
    continuous replication.

    These parameters can be used to control the minimum and maximum wait time the
    slave will (intentionally) idle and not poll for master log changes in case the
    master had sent the full logs already.
    The `idleMaxWaitTime` value will only be used when `adapativePolling` is set
    to `true`. When `adaptivePolling` is disable, only `idleMinWaitTime` will be
    used as a constant time span in which the slave will not poll the master for
    further changes. The default values are 0.5 seconds for `idleMinWaitTime` and
    2.5 seconds for `idleMaxWaitTime`, which correspond to the hard-coded values
    used in previous versions of ArangoDB.

  - added `initialSyncMaxWaitTime` configuration parameter for initial and continuous
    replication

    This option controls the maximum wait time (in seconds) that the initial
    synchronization will wait for a response from the master when fetching initial
    collection data. If no response is received within this time period, the initial
    synchronization will give up and fail. This option is also relevant for
    continuous replication in case *autoResync* is set to *true*, as then the
    continuous replication may trigger a full data re-synchronization in case
    the master cannot the log data the slave had asked for.

  - HTTP requests sent from the slave to the master during initial synchronization
    will now be retried if they fail with connection problems.

  - the initial synchronization now logs its progress so it can be queried using
    the regular replication status check APIs.

  - added `async` attribute for `sync` and `syncCollection` operations called from
    the ArangoShell. Setthing this attribute to `true` will make the synchronization
    job on the server go into the background, so that the shell does not block. The
    status of the started asynchronous synchronization job can be queried from the
    ArangoShell like this:

        /* starts initial synchronization */
        var replication = require("@arangodb/replication");
        var id = replication.sync({
          endpoint: "tcp://master.domain.org:8529",
          username: "myuser",
          password: "mypasswd",
          async: true
       });

       /* now query the id of the returned async job and print the status */
       print(replication.getSyncResult(id));

    The result of `getSyncResult()` will be `false` while the server-side job
    has not completed, and different to `false` if it has completed. When it has
    completed, all job result details will be returned by the call to `getSyncResult()`.


* fixed non-deterministic query results in some cluster queries

* fixed issue #1589

* return HTTP status code 410 (gone) instead of HTTP 408 (request timeout) for
  server-side operations that are canceled / killed. Sending 410 instead of 408
  prevents clients from re-starting the same (canceled) operation. Google Chrome
  for example sends the HTTP request again in case it is responded with an HTTP
  408, and this is exactly the opposite of the desired behavior when an operation
  is canceled / killed by the user.

* web interface: queries in AQL editor now cancelable

* web interface: dashboard - added replication information

* web interface: AQL editor now supports bind parameters

* added startup option `--server.hide-product-header` to make the server not send
  the HTTP response header `"Server: ArangoDB"` in its HTTP responses. By default,
  the option is turned off so the header is still sent as usual.

* added new AQL function `UNSET_RECURSIVE` to recursively unset attritutes from
  objects/documents

* switched command-line editor in ArangoShell and arangod to linenoise-ng

* added automatic deadlock detection for transactions

  In case a deadlock is detected, a multi-collection operation may be rolled back
  automatically and fail with error 29 (`deadlock detected`). Client code for
  operations containing more than one collection should be aware of this potential
  error and handle it accordingly, either by giving up or retrying the transaction.

* Added C++ implementations for the AQL arithmetic operations and the following
  AQL functions:
  - ABS
  - APPEND
  - COLLECTIONS
  - CURRENT_DATABASE
  - DOCUMENT
  - EDGES
  - FIRST
  - FIRST_DOCUMENT
  - FIRST_LIST
  - FLATTEN
  - FLOOR
  - FULLTEXT
  - LAST
  - MEDIAN
  - MERGE_RECURSIVE
  - MINUS
  - NEAR
  - NOT_NULL
  - NTH
  - PARSE_IDENTIFIER
  - PERCENTILE
  - POP
  - POSITION
  - PUSH
  - RAND
  - RANGE
  - REMOVE_NTH
  - REMOVE_VALUE
  - REMOVE_VALUES
  - ROUND
  - SHIFT
  - SQRT
  - STDDEV_POPULATION
  - STDDEV_SAMPLE
  - UNSHIFT
  - VARIANCE_POPULATION
  - VARIANCE_SAMPLE
  - WITHIN
  - ZIP

* improved performance of skipping over many documents in an AQL query when no
  indexes and no filters are used, e.g.

      FOR doc IN collection
        LIMIT 1000000, 10
        RETURN doc

* Added array indexes

  Hash indexes and skiplist indexes can now optionally be defined for array values
  so they index individual array members.

  To define an index for array values, the attribute name is extended with the
  expansion operator `[*]` in the index definition:

      arangosh> db.colName.ensureHashIndex("tags[*]");

  When given the following document

      { tags: [ "AQL", "ArangoDB", "Index" ] }

  the index will now contain the individual values `"AQL"`, `"ArangoDB"` and `"Index"`.

  Now the index can be used for finding all documents having `"ArangoDB"` somewhere in their
  tags array using the following AQL query:

      FOR doc IN colName
        FILTER "ArangoDB" IN doc.tags[*]
        RETURN doc

* rewrote AQL query optimizer rule `use-index-range` and renamed it to `use-indexes`.
  The name change affects rule names in the optimizer's output.

* rewrote AQL execution node `IndexRangeNode` and renamed it to `IndexNode`. The name
  change affects node names in the optimizer's explain output.

* added convenience function `db._explain(query)` for human-readable explanation
  of AQL queries

* module resolution as used by `require` now behaves more like in node.js

* the `org/arangodb/request` module now returns response bodies for error responses
  by default. The old behavior of not returning bodies for error responses can be
  re-enabled by explicitly setting the option `returnBodyOnError` to `false` (#1437)


v2.7.6 (2016-01-30)
-------------------

* detect more types of transaction deadlocks early


v2.7.5 (2016-01-22)
-------------------

* backported added automatic deadlock detection for transactions

  In case a deadlock is detected, a multi-collection operation may be rolled back
  automatically and fail with error 29 (`deadlock detected`). Client code for
  operations containing more than one collection should be aware of this potential
  error and handle it accordingly, either by giving up or retrying the transaction.

* improved internal datafile statistics for compaction and compaction triggering
  conditions, preventing excessive growth of collection datafiles under some
  workloads. This should also fix issue #1596.

* Foxx export cache should no longer break if a broken app is loaded in the
  web admin interface.

* Foxx: removed some incorrect deprecation warnings.

* Foxx: mocha test paths with wildcard characters (asterisks) now work on Windows


v2.7.4 (2015-12-21)
-------------------

* slightly adjusted V8 garbage collection strategy so that collection eventually
  happens in all contexts that hold V8 external references to documents and
  collections.

* added the following attributes to the result of `collection.figures()` and the
  corresponding HTTP API at `PUT /_api/collection/<name>/figures`:

  - `documentReferences`: The number of references to documents in datafiles
    that JavaScript code currently holds. This information can be used for
    debugging compaction and unload issues.
  - `waitingFor`: An optional string value that contains information about
    which object type is at the head of the collection's cleanup queue. This
    information can be used for debugging compaction and unload issues.
  - `compactionStatus.time`: The point in time the compaction for the collection
    was last executed. This information can be used for debugging compaction
    issues.
  - `compactionStatus.message`: The action that was performed when the compaction
    was last run for the collection. This information can be used for debugging
    compaction issues.

  Note: `waitingFor` and `compactionStatus` may be empty when called on a coordinator
  in a cluster.

* the compaction will now provide queryable status info that can be used to track
  its progress. The compaction status is displayed in the web interface, too.


v2.7.3 (2015-12-17)
-------------------

* fixed some replication value conversion issues when replication applier properties
  were set via ArangoShell

* fixed disappearing of documents for collections transferred via `sync` or
  `syncCollection` if the collection was dropped right before synchronization
  and drop and (re-)create collection markers were located in the same WAL file


* fixed an issue where overwriting the system sessions collection would break
  the web interface when authentication is enabled

v2.7.2 (2015-12-01)
-------------------

* replication improvements:

  - added `autoResync` configuration parameter for continuous replication.

    When set to `true`, a replication slave will automatically trigger a full data
    re-synchronization with the master when the master cannot provide the log data
    the slave had asked for. Note that `autoResync` will only work when the option
    `requireFromPresent` is also set to `true` for the continuous replication, or
    when the continuous syncer is started and detects that no start tick is present.

    Automatic re-synchronization may transfer a lot of data from the master to the
    slave and may be expensive. It is therefore turned off by default.
    When turned off, the slave will never perform an automatic re-synchronization
    with the master.

  - added `idleMinWaitTime` and `idleMaxWaitTime` configuration parameters for
    continuous replication.

    These parameters can be used to control the minimum and maximum wait time the
    slave will (intentionally) idle and not poll for master log changes in case the
    master had sent the full logs already.
    The `idleMaxWaitTime` value will only be used when `adapativePolling` is set
    to `true`. When `adaptivePolling` is disable, only `idleMinWaitTime` will be
    used as a constant time span in which the slave will not poll the master for
    further changes. The default values are 0.5 seconds for `idleMinWaitTime` and
    2.5 seconds for `idleMaxWaitTime`, which correspond to the hard-coded values
    used in previous versions of ArangoDB.

  - added `initialSyncMaxWaitTime` configuration parameter for initial and continuous
    replication

    This option controls the maximum wait time (in seconds) that the initial
    synchronization will wait for a response from the master when fetching initial
    collection data. If no response is received within this time period, the initial
    synchronization will give up and fail. This option is also relevant for
    continuous replication in case *autoResync* is set to *true*, as then the
    continuous replication may trigger a full data re-synchronization in case
    the master cannot the log data the slave had asked for.

  - HTTP requests sent from the slave to the master during initial synchronization
    will now be retried if they fail with connection problems.

  - the initial synchronization now logs its progress so it can be queried using
    the regular replication status check APIs.

* fixed non-deterministic query results in some cluster queries

* added missing lock instruction for primary index in compactor size calculation

* fixed issue #1589

* fixed issue #1583

* fixed undefined behavior when accessing the top level of a document with the `[*]`
  operator

* fixed potentially invalid pointer access in shaper when the currently accessed
  document got re-located by the WAL collector at the very same time

* Foxx: optional configuration options no longer log validation errors when assigned
  empty values (#1495)

* Foxx: constructors provided to Repository and Model sub-classes via extend are
  now correctly called (#1592)


v2.7.1 (2015-11-07)
-------------------

* switch to linenoise next generation

* exclude `_apps` collection from replication

  The slave has its own `_apps` collection which it populates on server start.
  When replicating data from the master to the slave, the data from the master may
  clash with the slave's own data in the `_apps` collection. Excluding the `_apps`
  collection from replication avoids this.

* disable replication appliers when starting in modes `--upgrade`, `--no-server`
  and `--check-upgrade`

* more detailed output in arango-dfdb

* fixed "no start tick" issue in replication applier

  This error could occur after restarting a slave server after a shutdown
  when no data was ever transferred from the master to the slave via the
  continuous replication

* fixed problem during SSL client connection abort that led to scheduler thread
  staying at 100% CPU saturation

* fixed potential segfault in AQL `NEIGHBORS` function implementation when C++ function
  variant was used and collection names were passed as strings

* removed duplicate target for some frontend JavaScript files from the Makefile

* make AQL function `MERGE()` work on a single array parameter, too.
  This allows combining the attributes of multiple objects from an array into
  a single object, e.g.

      RETURN MERGE([
        { foo: 'bar' },
        { quux: 'quetzalcoatl', ruled: true },
        { bar: 'baz', foo: 'done' }
      ])

  will now return:

      {
        "foo": "done",
        "quux": "quetzalcoatl",
        "ruled": true,
        "bar": "baz"
      }

* fixed potential deadlock in collection status changing on Windows

* fixed hard-coded `incremental` parameter in shell implementation of
  `syncCollection` function in replication module

* fix for GCC5: added check for '-stdlib' option


v2.7.0 (2015-10-09)
-------------------

* fixed request statistics aggregation
  When arangod was started in supervisor mode, the request statistics always showed
  0 requests, as the statistics aggregation thread did not run then.

* read server configuration files before dropping privileges. this ensures that
  the SSL keyfile specified in the configuration can be read with the server's start
  privileges (i.e. root when using a standard ArangoDB package).

* fixed replication with a 2.6 replication configuration and issues with a 2.6 master

* raised default value of `--server.descriptors-minimum` to 1024

* allow Foxx apps to be installed underneath URL path `/_open/`, so they can be
  (intentionally) accessed without authentication.

* added *allowImplicit* sub-attribute in collections declaration of transactions.
  The *allowImplicit* attributes allows making transactions fail should they
  read-access a collection that was not explicitly declared in the *collections*
  array of the transaction.

* added "special" password ARANGODB_DEFAULT_ROOT_PASSWORD. If you pass
  ARANGODB_DEFAULT_ROOT_PASSWORD as password, it will read the password
  from the environment variable ARANGODB_DEFAULT_ROOT_PASSWORD


v2.7.0-rc2 (2015-09-22)
-----------------------

* fix over-eager datafile compaction

  This should reduce the need to compact directly after loading a collection when a
  collection datafile contained many insertions and updates for the same documents. It
  should also prevent from re-compacting already merged datafiles in case not many
  changes were made. Compaction will also make fewer index lookups than before.

* added `syncCollection()` function in module `org/arangodb/replication`

  This allows synchronizing the data of a single collection from a master to a slave
  server. Synchronization can either restore the whole collection by transferring all
  documents from the master to the slave, or incrementally by only transferring documents
  that differ. This is done by partitioning the collection's entire key space into smaller
  chunks and comparing the data chunk-wise between master and slave. Only chunks that are
  different will be re-transferred.

  The `syncCollection()` function can be used as follows:

      require("org/arangodb/replication").syncCollection(collectionName, options);

  e.g.

      require("org/arangodb/replication").syncCollection("myCollection", {
        endpoint: "tcp://127.0.0.1:8529",  /* master */
        username: "root",                  /* username for master */
        password: "secret",                /* password for master */
        incremental: true                  /* use incremental mode */
      });


* additionally allow the following characters in document keys:

  `(` `)` `+` `,` `=` `;` `$` `!` `*` `'` `%`


v2.7.0-rc1 (2015-09-17)
-----------------------

* removed undocumented server-side-only collection functions:
  * collection.OFFSET()
  * collection.NTH()
  * collection.NTH2()
  * collection.NTH3()

* upgraded Swagger to version 2.0 for the Documentation

  This gives the user better prepared test request structures.
  More conversions will follow so finally client libraries can be auto-generated.

* added extra AQL functions for date and time calculation and manipulation.
  These functions were contributed by GitHub users @CoDEmanX and @friday.
  A big thanks for their work!

  The following extra date functions are available from 2.7 on:

  * `DATE_DAYOFYEAR(date)`: Returns the day of year number of *date*.
    The return values range from 1 to 365, or 366 in a leap year respectively.

  * `DATE_ISOWEEK(date)`: Returns the ISO week date of *date*.
    The return values range from 1 to 53. Monday is considered the first day of the week.
    There are no fractional weeks, thus the last days in December may belong to the first
    week of the next year, and the first days in January may be part of the previous year's
    last week.

  * `DATE_LEAPYEAR(date)`: Returns whether the year of *date* is a leap year.

  * `DATE_QUARTER(date)`: Returns the quarter of the given date (1-based):
    * 1: January, February, March
    * 2: April, May, June
    * 3: July, August, September
    * 4: October, November, December

  - *DATE_DAYS_IN_MONTH(date)*: Returns the number of days in *date*'s month (28..31).

  * `DATE_ADD(date, amount, unit)`: Adds *amount* given in *unit* to *date* and
    returns the calculated date.

    *unit* can be either of the following to specify the time unit to add or
    subtract (case-insensitive):
    - y, year, years
    - m, month, months
    - w, week, weeks
    - d, day, days
    - h, hour, hours
    - i, minute, minutes
    - s, second, seconds
    - f, millisecond, milliseconds

    *amount* is the number of *unit*s to add (positive value) or subtract
    (negative value).

  * `DATE_SUBTRACT(date, amount, unit)`: Subtracts *amount* given in *unit* from
    *date* and returns the calculated date.

    It works the same as `DATE_ADD()`, except that it subtracts. It is equivalent
    to calling `DATE_ADD()` with a negative amount, except that `DATE_SUBTRACT()`
    can also subtract ISO durations. Note that negative ISO durations are not
    supported (i.e. starting with `-P`, like `-P1Y`).

  * `DATE_DIFF(date1, date2, unit, asFloat)`: Calculate the difference
    between two dates in given time *unit*, optionally with decimal places.
    Returns a negative value if *date1* is greater than *date2*.

  * `DATE_COMPARE(date1, date2, unitRangeStart, unitRangeEnd)`: Compare two
    partial dates and return true if they match, false otherwise. The parts to
    compare are defined by a range of time units.

    The full range is: years, months, days, hours, minutes, seconds, milliseconds.
    Pass the unit to start from as *unitRangeStart*, and the unit to end with as
    *unitRangeEnd*. All units in between will be compared. Leave out *unitRangeEnd*
    to only compare *unitRangeStart*.

  * `DATE_FORMAT(date, format)`: Format a date according to the given format string.
    It supports the following placeholders (case-insensitive):
    - %t: timestamp, in milliseconds since midnight 1970-01-01
    - %z: ISO date (0000-00-00T00:00:00.000Z)
    - %w: day of week (0..6)
    - %y: year (0..9999)
    - %yy: year (00..99), abbreviated (last two digits)
    - %yyyy: year (0000..9999), padded to length of 4
    - %yyyyyy: year (-009999 .. +009999), with sign prefix and padded to length of 6
    - %m: month (1..12)
    - %mm: month (01..12), padded to length of 2
    - %d: day (1..31)
    - %dd: day (01..31), padded to length of 2
    - %h: hour (0..23)
    - %hh: hour (00..23), padded to length of 2
    - %i: minute (0..59)
    - %ii: minute (00..59), padded to length of 2
    - %s: second (0..59)
    - %ss: second (00..59), padded to length of 2
    - %f: millisecond (0..999)
    - %fff: millisecond (000..999), padded to length of 3
    - %x: day of year (1..366)
    - %xxx: day of year (001..366), padded to length of 3
    - %k: ISO week date (1..53)
    - %kk: ISO week date (01..53), padded to length of 2
    - %l: leap year (0 or 1)
    - %q: quarter (1..4)
    - %a: days in month (28..31)
    - %mmm: abbreviated English name of month (Jan..Dec)
    - %mmmm: English name of month (January..December)
    - %www: abbreviated English name of weekday (Sun..Sat)
    - %wwww: English name of weekday (Sunday..Saturday)
    - %&: special escape sequence for rare occasions
    - %%: literal %
    - %: ignored

* new WAL logfiles and datafiles are now created non-sparse

  This prevents SIGBUS signals being raised when memory of a sparse datafile is accessed
  and the disk is full and the accessed file part is not actually disk-backed. In
  this case the mapped memory region is not necessarily backed by physical memory, and
  accessing the memory may raise SIGBUS and crash arangod.

* the `internal.download()` function and the module `org/arangodb/request` used some
  internal library function that handled the sending of HTTP requests from inside of
  ArangoDB. This library unconditionally set an HTTP header `Accept-Encoding: gzip`
  in all outgoing HTTP requests.

  This has been fixed in 2.7, so `Accept-Encoding: gzip` is not set automatically anymore.
  Additionally, the header `User-Agent: ArangoDB` is not set automatically either. If
  client applications desire to send these headers, they are free to add it when
  constructing the requests using the `download` function or the request module.

* fixed issue #1436: org/arangodb/request advertises deflate without supporting it

* added template string generator function `aqlQuery` for generating AQL queries

  This can be used to generate safe AQL queries with JavaScript parameter
  variables or expressions easily:

      var name = 'test';
      var attributeName = '_key';
      var query = aqlQuery`FOR u IN users FILTER u.name == ${name} RETURN u.${attributeName}`;
      db._query(query);

* report memory usage for document header data (revision id, pointer to data etc.)
  in `db.collection.figures()`. The memory used for document headers will now
  show up in the already existing attribute `indexes.size`. Due to that, the index
  sizes reported by `figures()` in 2.7 will be higher than those reported by 2.6,
  but the 2.7 values are more accurate.

* IMPORTANT CHANGE: the filenames in dumps created by arangodump now contain
  not only the name of the dumped collection, but also an additional 32-digit hash
  value. This is done to prevent overwriting dump files in case-insensitive file
  systems when there exist multiple collections with the same name (but with
  different cases).

  For example, if a database has two collections: `test` and `Test`, previous
  versions of ArangoDB created the files

  * `test.structure.json` and `test.data.json` for collection `test`
  * `Test.structure.json` and `Test.data.json` for collection `Test`

  This did not work for case-insensitive filesystems, because the files for the
  second collection would have overwritten the files of the first. arangodump in
  2.7 will create the following filenames instead:

  * `test_098f6bcd4621d373cade4e832627b4f6.structure.json` and `test_098f6bcd4621d373cade4e832627b4f6.data.json`
  * `Test_0cbc6611f5540bd0809a388dc95a615b.structure.json` and `Test_0cbc6611f5540bd0809a388dc95a615b.data.json`

  These filenames will be unambiguous even in case-insensitive filesystems.

* IMPORTANT CHANGE: make arangod actually close lingering client connections
  when idle for at least the duration specified via `--server.keep-alive-timeout`.
  In previous versions of ArangoDB, connections were not closed by the server
  when the timeout was reached and the client was still connected. Now the
  connection is properly closed by the server in case of timeout. Client
  applications relying on the old behavior may now need to reconnect to the
  server when their idle connections time out and get closed (note: connections
  being idle for a long time may be closed by the OS or firewalls anyway -
  client applications should be aware of that and try to reconnect).

* IMPORTANT CHANGE: when starting arangod, the server will drop the process
  privileges to the specified values in options `--server.uid` and `--server.gid`
  instantly after parsing the startup options.

  That means when either `--server.uid` or `--server.gid` are set, the privilege
  change will happen earlier. This may prevent binding the server to an endpoint
  with a port number lower than 1024 if the arangodb user has no privileges
  for that. Previous versions of ArangoDB changed the privileges later, so some
  startup actions were still carried out under the invoking user (i.e. likely
  *root* when started via init.d or system scripts) and especially binding to
  low port numbers was still possible there.

  The default privileges for user *arangodb* will not be sufficient for binding
  to port numbers lower than 1024. To have an ArangoDB 2.7 bind to a port number
  lower than 1024, it needs to be started with either a different privileged user,
  or the privileges of the *arangodb* user have to raised manually beforehand.

* added AQL optimizer rule `patch-update-statements`

* Linux startup scripts and systemd configuration for arangod now try to
  adjust the NOFILE (number of open files) limits for the process. The limit
  value is set to 131072 (128k) when ArangoDB is started via start/stop
  commands

* When ArangoDB is started/stopped manually via the start/stop commands, the
  main process will wait for up to 10 seconds after it forks the supervisor
  and arangod child processes. If the startup fails within that period, the
  start/stop script will fail with an exit code other than zero. If the
  startup of the supervisor or arangod is still ongoing after 10 seconds,
  the main program will still return with exit code 0. The limit of 10 seconds
  is arbitrary because the time required for a startup is not known in advance.

* added startup option `--database.throw-collection-not-loaded-error`

  Accessing a not-yet loaded collection will automatically load a collection
  on first access. This flag controls what happens in case an operation
  would need to wait for another thread to finalize loading a collection. If
  set to *true*, then the first operation that accesses an unloaded collection
  will load it. Further threads that try to access the same collection while
  it is still loading immediately fail with an error (1238, *collection not loaded*).
  This is to prevent all server threads from being blocked while waiting on the
  same collection to finish loading. When the first thread has completed loading
  the collection, the collection becomes regularly available, and all operations
  from that point on can be carried out normally, and error 1238 will not be
  thrown anymore for that collection.

  If set to *false*, the first thread that accesses a not-yet loaded collection
  will still load it. Other threads that try to access the collection while
  loading will not fail with error 1238 but instead block until the collection
  is fully loaded. This configuration might lead to all server threads being
  blocked because they are all waiting for the same collection to complete
  loading. Setting the option to *true* will prevent this from happening, but
  requires clients to catch error 1238 and react on it (maybe by scheduling
  a retry for later).

  The default value is *false*.

* added better control-C support in arangosh

  When CTRL-C is pressed in arangosh, it will now print a `^C` first. Pressing
  CTRL-C again will reset the prompt if something was entered before, or quit
  arangosh if no command was entered directly before.

  This affects the arangosh version build with Readline-support only (Linux
  and MacOS).

  The MacOS version of ArangoDB for Homebrew now depends on Readline, too. The
  Homebrew formula has been changed accordingly.
  When self-compiling ArangoDB on MacOS without Homebrew, Readline now is a
  prerequisite.

* increased default value for collection-specific `indexBuckets` value from 1 to 8

  Collections created from 2.7 on will use the new default value of `8` if not
  overridden on collection creation or later using
  `collection.properties({ indexBuckets: ... })`.

  The `indexBuckets` value determines the number of buckets to use for indexes of
  type `primary`, `hash` and `edge`. Having multiple index buckets allows splitting
  an index into smaller components, which can be filled in parallel when a collection
  is loading. Additionally, resizing and reallocation of indexes are faster and
  less intrusive if the index uses multiple buckets, because resize and reallocation
  will affect only data in a single bucket instead of all index values.

  The index buckets will be filled in parallel when loading a collection if the collection
  has an `indexBuckets` value greater than 1 and the collection contains a significant
  amount of documents/edges (the current threshold is 256K documents but this value
  may change in future versions of ArangoDB).

* changed HTTP client to use poll instead of select on Linux and MacOS

  This affects the ArangoShell and user-defined JavaScript code running inside
  arangod that initiates its own HTTP calls.

  Using poll instead of select allows using arbitrary high file descriptors
  (bigger than the compiled in FD_SETSIZE). Server connections are still handled using
  epoll, which has never been affected by FD_SETSIZE.

* implemented AQL `LIKE` function using ICU regexes

* added `RETURN DISTINCT` for AQL queries to return unique results:

      FOR doc IN collection
        RETURN DISTINCT doc.status

  This change also introduces `DISTINCT` as an AQL keyword.

* removed `createNamedQueue()` and `addJob()` functions from org/arangodb/tasks

* use less locks and more atomic variables in the internal dispatcher
  and V8 context handling implementations. This leads to improved throughput in
  some ArangoDB internals and allows for higher HTTP request throughput for
  many operations.

  A short overview of the improvements can be found here:

  https://www.arangodb.com/2015/08/throughput-enhancements/

* added shorthand notation for attribute names in AQL object literals:

      LET name = "Peter"
      LET age = 42
      RETURN { name, age }

  The above is the shorthand equivalent of the generic form

      LET name = "Peter"
      LET age = 42
      RETURN { name : name, age : age }

* removed configure option `--enable-timings`

  This option did not have any effect.

* removed configure option `--enable-figures`

  This option previously controlled whether HTTP request statistics code was
  compiled into ArangoDB or not. The previous default value was `true` so
  statistics code was available in official packages. Setting the option to
  `false` led to compile errors so it is doubtful the default value was
  ever changed. By removing the option some internal statistics code was also
  simplified.

* removed run-time manipulation methods for server endpoints:

  * `db._removeEndpoint()`
  * `db._configureEndpoint()`
  * HTTP POST `/_api/endpoint`
  * HTTP DELETE `/_api/endpoint`

* AQL query result cache

  The query result cache can optionally cache the complete results of all or selected AQL queries.
  It can be operated in the following modes:

  * `off`: the cache is disabled. No query results will be stored
  * `on`: the cache will store the results of all AQL queries unless their `cache`
    attribute flag is set to `false`
  * `demand`: the cache will store the results of AQL queries that have their
    `cache` attribute set to `true`, but will ignore all others

  The mode can be set at server startup using the `--database.query-cache-mode` configuration
  option and later changed at runtime.

  The following HTTP REST APIs have been added for controlling the query cache:

  * HTTP GET `/_api/query-cache/properties`: returns the global query cache configuration
  * HTTP PUT `/_api/query-cache/properties`: modifies the global query cache configuration
  * HTTP DELETE `/_api/query-cache`: invalidates all results in the query cache

  The following JavaScript functions have been added for controlling the query cache:

  * `require("org/arangodb/aql/cache").properties()`: returns the global query cache configuration
  * `require("org/arangodb/aql/cache").properties(properties)`: modifies the global query cache configuration
  * `require("org/arangodb/aql/cache").clear()`: invalidates all results in the query cache

* do not link arangoimp against V8

* AQL function call arguments optimization

  This will lead to arguments in function calls inside AQL queries not being copied but passed
  by reference. This may speed up calls to functions with bigger argument values or queries that
  call functions a lot of times.

* upgraded V8 version to 4.3.61

* removed deprecated AQL `SKIPLIST` function.

  This function was introduced in older versions of ArangoDB with a less powerful query optimizer to
  retrieve data from a skiplist index using a `LIMIT` clause. It was marked as deprecated in ArangoDB
  2.6.

  Since ArangoDB 2.3 the behavior of the `SKIPLIST` function can be emulated using regular AQL
  constructs, e.g.

      FOR doc IN @@collection
        FILTER doc.value >= @value
        SORT doc.value DESC
        LIMIT 1
        RETURN doc

* the `skip()` function for simple queries does not accept negative input any longer.
  This feature was deprecated in 2.6.0.

* fix exception handling

  In some cases JavaScript exceptions would re-throw without information of the original problem.
  Now the original exception is logged for failure analysis.

* based REST API method PUT `/_api/simple/all` on the cursor API and make it use AQL internally.

  The change speeds up this REST API method and will lead to additional query information being
  returned by the REST API. Clients can use this extra information or ignore it.

* Foxx Queue job success/failure handlers arguments have changed from `(jobId, jobData, result, jobFailures)` to `(result, jobData, job)`.

* added Foxx Queue job options `repeatTimes`, `repeatUntil` and `repeatDelay` to automatically re-schedule jobs when they are completed.

* added Foxx manifest configuration type `password` to mask values in the web interface.

* fixed default values in Foxx manifest configurations sometimes not being used as defaults.

* fixed optional parameters in Foxx manifest configurations sometimes not being cleared correctly.

* Foxx dependencies can now be marked as optional using a slightly more verbose syntax in your manifest file.

* converted Foxx constructors to ES6 classes so you can extend them using class syntax.

* updated aqb to 2.0.

* updated chai to 3.0.

* Use more madvise calls to speed up things when memory is tight, in particular
  at load time but also for random accesses later.

* Overhauled web interface

  The web interface now has a new design.

  The API documentation for ArangoDB has been moved from "Tools" to "Links" in the web interface.

  The "Applications" tab in the web interfaces has been renamed to "Services".


v2.6.12 (2015-12-02)
--------------------

* fixed disappearing of documents for collections transferred via `sync` if the
  the collection was dropped right before synchronization and drop and (re-)create
  collection markers were located in the same WAL file

* added missing lock instruction for primary index in compactor size calculation

* fixed issue #1589

* fixed issue #1583

* Foxx: optional configuration options no longer log validation errors when assigned
  empty values (#1495)


v2.6.11 (2015-11-18)
--------------------

* fixed potentially invalid pointer access in shaper when the currently accessed
  document got re-located by the WAL collector at the very same time


v2.6.10 (2015-11-10)
--------------------

* disable replication appliers when starting in modes `--upgrade`, `--no-server`
  and `--check-upgrade`

* more detailed output in arango-dfdb

* fixed potential deadlock in collection status changing on Windows

* issue #1521: Can't dump/restore with user and password


v2.6.9 (2015-09-29)
-------------------

* added "special" password ARANGODB_DEFAULT_ROOT_PASSWORD. If you pass
  ARANGODB_DEFAULT_ROOT_PASSWORD as password, it will read the password
  from the environment variable ARANGODB_DEFAULT_ROOT_PASSWORD

* fixed failing AQL skiplist, sort and limit combination

  When using a Skiplist index on an attribute (say "a") and then using sort
  and skip on this attribute caused the result to be empty e.g.:

    require("internal").db.test.ensureSkiplist("a");
    require("internal").db._query("FOR x IN test SORT x.a LIMIT 10, 10");

  Was always empty no matter how many documents are stored in test.
  This is now fixed.

v2.6.8 (2015-09-09)
-------------------

* ARM only:

  The ArangoDB packages for ARM require the kernel to allow unaligned memory access.
  How the kernel handles unaligned memory access is configurable at runtime by
  checking and adjusting the contents `/proc/cpu/alignment`.

  In order to operate on ARM, ArangoDB requires the bit 1 to be set. This will
  make the kernel trap and adjust unaligned memory accesses. If this bit is not
  set, the kernel may send a SIGBUS signal to ArangoDB and terminate it.

  To set bit 1 in `/proc/cpu/alignment` use the following command as a privileged
  user (e.g. root):

      echo "2" > /proc/cpu/alignment

  Note that this setting affects all user processes and not just ArangoDB. Setting
  the alignment with the above command will also not make the setting permanent,
  so it will be lost after a restart of the system. In order to make the setting
  permanent, it should be executed during system startup or before starting arangod.

  The ArangoDB start/stop scripts do not adjust the alignment setting, but rely on
  the environment to have the correct alignment setting already. The reason for this
  is that the alignment settings also affect all other user processes (which ArangoDB
  is not aware of) and thus may have side-effects outside of ArangoDB. It is therefore
  more reasonable to have the system administrator carry out the change.


v2.6.7 (2015-08-25)
-------------------

* improved AssocMulti index performance when resizing.

  This makes the edge index perform less I/O when under memory pressure.


v2.6.6 (2015-08-23)
-------------------

* added startup option `--server.additional-threads` to create separate queues
  for slow requests.


v2.6.5 (2015-08-17)
-------------------

* added startup option `--database.throw-collection-not-loaded-error`

  Accessing a not-yet loaded collection will automatically load a collection
  on first access. This flag controls what happens in case an operation
  would need to wait for another thread to finalize loading a collection. If
  set to *true*, then the first operation that accesses an unloaded collection
  will load it. Further threads that try to access the same collection while
  it is still loading immediately fail with an error (1238, *collection not loaded*).
  This is to prevent all server threads from being blocked while waiting on the
  same collection to finish loading. When the first thread has completed loading
  the collection, the collection becomes regularly available, and all operations
  from that point on can be carried out normally, and error 1238 will not be
  thrown anymore for that collection.

  If set to *false*, the first thread that accesses a not-yet loaded collection
  will still load it. Other threads that try to access the collection while
  loading will not fail with error 1238 but instead block until the collection
  is fully loaded. This configuration might lead to all server threads being
  blocked because they are all waiting for the same collection to complete
  loading. Setting the option to *true* will prevent this from happening, but
  requires clients to catch error 1238 and react on it (maybe by scheduling
  a retry for later).

  The default value is *false*.

* fixed busy wait loop in scheduler threads that sometimes consumed 100% CPU while
  waiting for events on connections closed unexpectedly by the client side

* handle attribute `indexBuckets` when restoring collections via arangorestore.
  Previously the `indexBuckets` attribute value from the dump was ignored, and the
   server default value for `indexBuckets` was used when restoring a collection.

* fixed "EscapeValue already set error" crash in V8 actions that might have occurred when
  canceling V8-based operations.


v2.6.4 (2015-08-01)
-------------------

* V8: Upgrade to version 4.1.0.27 - this is intended to be the stable V8 version.

* fixed issue #1424: Arango shell should not processing arrows pushing on keyboard


v2.6.3 (2015-07-21)
-------------------

* issue #1409: Document values with null character truncated


v2.6.2 (2015-07-04)
-------------------

* fixed issue #1383: bindVars for HTTP API doesn't work with empty string

* fixed handling of default values in Foxx manifest configurations

* fixed handling of optional parameters in Foxx manifest configurations

* fixed a reference error being thrown in Foxx queues when a function-based job type is used that is not available and no options object is passed to queue.push


v2.6.1 (2015-06-24)
-------------------

* Add missing swagger files to cmake build. fixes #1368

* fixed documentation errors


v2.6.0 (2015-06-20)
-------------------

* using negative values for `SimpleQuery.skip()` is deprecated.
  This functionality will be removed in future versions of ArangoDB.

* The following simple query functions are now deprecated:

  * collection.near
  * collection.within
  * collection.geo
  * collection.fulltext
  * collection.range
  * collection.closedRange

  This also lead to the following REST API methods being deprecated from now on:

  * PUT /_api/simple/near
  * PUT /_api/simple/within
  * PUT /_api/simple/fulltext
  * PUT /_api/simple/range

  It is recommended to replace calls to these functions or APIs with equivalent AQL queries,
  which are more flexible because they can be combined with other operations:

      FOR doc IN NEAR(@@collection, @latitude, @longitude, @limit)
        RETURN doc

      FOR doc IN WITHIN(@@collection, @latitude, @longitude, @radius, @distanceAttributeName)
        RETURN doc

      FOR doc IN FULLTEXT(@@collection, @attributeName, @queryString, @limit)
        RETURN doc

      FOR doc IN @@collection
        FILTER doc.value >= @left && doc.value < @right
        LIMIT @skip, @limit
        RETURN doc`

  The above simple query functions and REST API methods may be removed in future versions
  of ArangoDB.

* deprecated now-obsolete AQL `SKIPLIST` function

  The function was introduced in older versions of ArangoDB with a less powerful query optimizer to
  retrieve data from a skiplist index using a `LIMIT` clause.

  Since 2.3 the same goal can be achieved by using regular AQL constructs, e.g.

      FOR doc IN collection FILTER doc.value >= @value SORT doc.value DESC LIMIT 1 RETURN doc

* fixed issues when switching the database inside tasks and during shutdown of database cursors

  These features were added during 2.6 alpha stage so the fixes affect devel/2.6-alpha builds only

* issue #1360: improved foxx-manager help

* added `--enable-tcmalloc` configure option.

  When this option is set, arangod and the client tools will be linked against tcmalloc, which replaces
  the system allocator. When the option is set, a tcmalloc library must be present on the system under
  one of the names `libtcmalloc`, `libtcmalloc_minimal` or `libtcmalloc_debug`.

  As this is a configure option, it is supported for manual builds on Linux-like systems only. tcmalloc
  support is currently experimental.

* issue #1353: Windows: HTTP API - incorrect path in errorMessage

* issue #1347: added option `--create-database` for arangorestore.

  Setting this option to `true` will now create the target database if it does not exist. When creating
  the target database, the username and passwords passed to arangorestore will be used to create an
  initial user for the new database.

* issue #1345: advanced debug information for User Functions

* issue #1341: Can't use bindvars in UPSERT

* fixed vulnerability in JWT implementation.

* changed default value of option `--database.ignore-datafile-errors` from `true` to `false`

  If the new default value of `false` is used, then arangod will refuse loading collections that contain
  datafiles with CRC mismatches or other errors. A collection with datafile errors will then become
  unavailable. This prevents follow up errors from happening.

  The only way to access such collection is to use the datafile debugger (arango-dfdb) and try to repair
  or truncate the datafile with it.

  If `--database.ignore-datafile-errors` is set to `true`, then collections will become available
  even if parts of their data cannot be loaded. This helps availability, but may cause (partial) data
  loss and follow up errors.

* added server startup option `--server.session-timeout` for controlling the timeout of user sessions
  in the web interface

* add sessions and cookie authentication for ArangoDB's web interface

  ArangoDB's built-in web interface now uses sessions. Session information ids are stored in cookies,
  so clients using the web interface must accept cookies in order to use it

* web interface: display query execution time in AQL editor

* web interface: renamed AQL query *submit* button to *execute*

* web interface: added query explain feature in AQL editor

* web interface: demo page added. only working if demo data is available, hidden otherwise

* web interface: added support for custom app scripts with optional arguments and results

* web interface: mounted apps that need to be configured are now indicated in the app overview

* web interface: added button for running tests to app details

* web interface: added button for configuring app dependencies to app details

* web interface: upgraded API documentation to use Swagger 2

* INCOMPATIBLE CHANGE

  removed startup option `--log.severity`

  The docs for `--log.severity` mentioned lots of severities (e.g. `exception`, `technical`, `functional`, `development`)
  but only a few severities (e.g. `all`, `human`) were actually used, with `human` being the default and `all` enabling the
  additional logging of requests. So the option pretended to control a lot of things which it actually didn't. Additionally,
  the option `--log.requests-file` was around for a long time already, also controlling request logging.

  Because the `--log.severity` option effectively did not control that much, it was removed. A side effect of removing the
  option is that 2.5 installations which used `--log.severity all` will not log requests after the upgrade to 2.6. This can
  be adjusted by setting the `--log.requests-file` option.

* add backtrace to fatal log events

* added optional `limit` parameter for AQL function `FULLTEXT`

* make fulltext index also index text values contained in direct sub-objects of the indexed
  attribute.

  Previous versions of ArangoDB only indexed the attribute value if it was a string. Sub-attributes
  of the index attribute were ignored when fulltext indexing.

  Now, if the index attribute value is an object, the object's values will each be included in the
  fulltext index if they are strings. If the index attribute value is an array, the array's values
  will each be included in the fulltext index if they are strings.

  For example, with a fulltext index present on the `translations` attribute, the following text
  values will now be indexed:

      var c = db._create("example");
      c.ensureFulltextIndex("translations");
      c.insert({ translations: { en: "fox", de: "Fuchs", fr: "renard", ru: "лиса" } });
      c.insert({ translations: "Fox is the English translation of the German word Fuchs" });
      c.insert({ translations: [ "ArangoDB", "document", "database", "Foxx" ] });

      c.fulltext("translations", "лиса").toArray();       // returns only first document
      c.fulltext("translations", "Fox").toArray();        // returns first and second documents
      c.fulltext("translations", "prefix:Fox").toArray(); // returns all three documents

* added batch document removal and lookup commands:

      collection.lookupByKeys(keys)
      collection.removeByKeys(keys)

  These commands can be used to perform multi-document lookup and removal operations efficiently
  from the ArangoShell. The argument to these operations is an array of document keys.

  Also added HTTP APIs for batch document commands:

  * PUT /_api/simple/lookup-by-keys
  * PUT /_api/simple/remove-by-keys

* properly prefix document address URLs with the current database name for calls to the REST
  API method GET `/_api/document?collection=...` (that method will return partial URLs to all
  documents in the collection).

  Previous versions of ArangoDB returned the URLs starting with `/_api/` but without the current
  database name, e.g. `/_api/document/mycollection/mykey`. Starting with 2.6, the response URLs
  will include the database name as well, e.g. `/_db/_system/_api/document/mycollection/mykey`.

* added dedicated collection export HTTP REST API

  ArangoDB now provides a dedicated collection export API, which can take snapshots of entire
  collections more efficiently than the general-purpose cursor API. The export API is useful
  to transfer the contents of an entire collection to a client application. It provides optional
  filtering on specific attributes.

  The export API is available at endpoint `POST /_api/export?collection=...`. The API has the
  same return value structure as the already established cursor API (`POST /_api/cursor`).

  An introduction to the export API is given in this blog post:
  http://jsteemann.github.io/blog/2015/04/04/more-efficient-data-exports/

* subquery optimizations for AQL queries

  This optimization avoids copying intermediate results into subqueries that are not required
  by the subquery.

  A brief description can be found here:
  http://jsteemann.github.io/blog/2015/05/04/subquery-optimizations/

* return value optimization for AQL queries

  This optimization avoids copying the final query result inside the query's main `ReturnNode`.

  A brief description can be found here:
  http://jsteemann.github.io/blog/2015/05/04/return-value-optimization-for-aql/

* speed up AQL queries containing big `IN` lists for index lookups

  `IN` lists used for index lookups had performance issues in previous versions of ArangoDB.
  These issues have been addressed in 2.6 so using bigger `IN` lists for filtering is much
  faster.

  A brief description can be found here:
  http://jsteemann.github.io/blog/2015/05/07/in-list-improvements/

* allow `@` and `.` characters in document keys, too

  This change also leads to document keys being URL-encoded when returned in HTTP `location`
  response headers.

* added alternative implementation for AQL COLLECT

  The alternative method uses a hash table for grouping and does not require its input elements
  to be sorted. It will be taken into account by the optimizer for `COLLECT` statements that do
  not use an `INTO` clause.

  In case a `COLLECT` statement can use the hash table variant, the optimizer will create an extra
  plan for it at the beginning of the planning phase. In this plan, no extra `SORT` node will be
  added in front of the `COLLECT` because the hash table variant of `COLLECT` does not require
  sorted input. Instead, a `SORT` node will be added after it to sort its output. This `SORT` node
  may be optimized away again in later stages. If the sort order of the result is irrelevant to
  the user, adding an extra `SORT null` after a hash `COLLECT` operation will allow the optimizer to
  remove the sorts altogether.

  In addition to the hash table variant of `COLLECT`, the optimizer will modify the original plan
  to use the regular `COLLECT` implementation. As this implementation requires sorted input, the
  optimizer will insert a `SORT` node in front of the `COLLECT`. This `SORT` node may be optimized
  away in later stages.

  The created plans will then be shipped through the regular optimization pipeline. In the end,
  the optimizer will pick the plan with the lowest estimated total cost as usual. The hash table
  variant does not require an up-front sort of the input, and will thus be preferred over the
  regular `COLLECT` if the optimizer estimates many input elements for the `COLLECT` node and
  cannot use an index to sort them.

  The optimizer can be explicitly told to use the regular *sorted* variant of `COLLECT` by
  suffixing a `COLLECT` statement with `OPTIONS { "method" : "sorted" }`. This will override the
  optimizer guesswork and only produce the *sorted* variant of `COLLECT`.

  A blog post on the new `COLLECT` implementation can be found here:
  http://jsteemann.github.io/blog/2015/04/22/collecting-with-a-hash-table/

* refactored HTTP REST API for cursors

  The HTTP REST API for cursors (`/_api/cursor`) has been refactored to improve its performance
  and use less memory.

  A post showing some of the performance improvements can be found here:
  http://jsteemann.github.io/blog/2015/04/01/improvements-for-the-cursor-api/

* simplified return value syntax for data-modification AQL queries

  ArangoDB 2.4 since version allows to return results from data-modification AQL queries. The
  syntax for this was quite limited and verbose:

      FOR i IN 1..10
        INSERT { value: i } IN test
        LET inserted = NEW
        RETURN inserted

  The `LET inserted = NEW RETURN inserted` was required literally to return the inserted
  documents. No calculations could be made using the inserted documents.

  This is now more flexible. After a data-modification clause (e.g. `INSERT`, `UPDATE`, `REPLACE`,
  `REMOVE`, `UPSERT`) there can follow any number of `LET` calculations. These calculations can
  refer to the pseudo-values `OLD` and `NEW` that are created by the data-modification statements.

  This allows returning projections of inserted or updated documents, e.g.:

      FOR i IN 1..10
        INSERT { value: i } IN test
        RETURN { _key: NEW._key, value: i }

  Still not every construct is allowed after a data-modification clause. For example, no functions
  can be called that may access documents.

  More information can be found here:
  http://jsteemann.github.io/blog/2015/03/27/improvements-for-data-modification-queries/

* added AQL `UPSERT` statement

  This adds an `UPSERT` statement to AQL that is a combination of both `INSERT` and `UPDATE` /
  `REPLACE`. The `UPSERT` will search for a matching document using a user-provided example.
  If no document matches the example, the *insert* part of the `UPSERT` statement will be
  executed. If there is a match, the *update* / *replace* part will be carried out:

      UPSERT { page: 'index.html' }                 /* search example */
        INSERT { page: 'index.html', pageViews: 1 } /* insert part */
        UPDATE { pageViews: OLD.pageViews + 1 }     /* update part */
        IN pageViews

  `UPSERT` can be used with an `UPDATE` or `REPLACE` clause. The `UPDATE` clause will perform
  a partial update of the found document, whereas the `REPLACE` clause will replace the found
  document entirely. The `UPDATE` or `REPLACE` parts can refer to the pseudo-value `OLD`, which
  contains all attributes of the found document.

  `UPSERT` statements can optionally return values. In the following query, the return
  attribute `found` will return the found document before the `UPDATE` was applied. If no
  document was found, `found` will contain a value of `null`. The `updated` result attribute will
  contain the inserted / updated document:

      UPSERT { page: 'index.html' }                 /* search example */
        INSERT { page: 'index.html', pageViews: 1 } /* insert part */
        UPDATE { pageViews: OLD.pageViews + 1 }     /* update part */
        IN pageViews
        RETURN { found: OLD, updated: NEW }

  A more detailed description of `UPSERT` can be found here:
  http://jsteemann.github.io/blog/2015/03/27/preview-of-the-upsert-command/

* adjusted default configuration value for `--server.backlog-size` from 10 to 64.

* issue #1231: bug xor feature in AQL: LENGTH(null) == 4

  This changes the behavior of the AQL `LENGTH` function as follows:

  - if the single argument to `LENGTH()` is `null`, then the result will now be `0`. In previous
    versions of ArangoDB, the result of `LENGTH(null)` was `4`.

  - if the single argument to `LENGTH()` is `true`, then the result will now be `1`. In previous
    versions of ArangoDB, the result of `LENGTH(true)` was `4`.

  - if the single argument to `LENGTH()` is `false`, then the result will now be `0`. In previous
    versions of ArangoDB, the result of `LENGTH(false)` was `5`.

  The results of `LENGTH()` with string, numeric, array object argument values do not change.

* issue #1298: Bulk import if data already exists (#1298)

  This change extends the HTTP REST API for bulk imports as follows:

  When documents are imported and the `_key` attribute is specified for them, the import can be
  used for inserting and updating/replacing documents. Previously, the import could be used for
  inserting new documents only, and re-inserting a document with an existing key would have failed
  with a *unique key constraint violated* error.

  The above behavior is still the default. However, the API now allows controlling the behavior
  in case of a unique key constraint error via the optional URL parameter `onDuplicate`.

  This parameter can have one of the following values:

  - `error`: when a unique key constraint error occurs, do not import or update the document but
    report an error. This is the default.

  - `update`: when a unique key constraint error occurs, try to (partially) update the existing
    document with the data specified in the import. This may still fail if the document would
    violate secondary unique indexes. Only the attributes present in the import data will be
    updated and other attributes already present will be preserved. The number of updated documents
    will be reported in the `updated` attribute of the HTTP API result.

  - `replace`: when a unique key constraint error occurs, try to fully replace the existing
    document with the data specified in the import. This may still fail if the document would
    violate secondary unique indexes. The number of replaced documents will be reported in the
    `updated` attribute of the HTTP API result.

  - `ignore`: when a unique key constraint error occurs, ignore this error. There will be no
    insert, update or replace for the particular document. Ignored documents will be reported
    separately in the `ignored` attribute of the HTTP API result.

  The result of the HTTP import API will now contain the attributes `ignored` and `updated`, which
  contain the number of ignored and updated documents respectively. These attributes will contain a
  value of zero unless the `onDuplicate` URL parameter is set to either `update` or `replace`
  (in this case the `updated` attribute may contain non-zero values) or `ignore` (in this case the
  `ignored` attribute may contain a non-zero value).

  To support the feature, arangoimp also has a new command line option `--on-duplicate` which can
  have one of the values `error`, `update`, `replace`, `ignore`. The default value is `error`.

  A few examples for using arangoimp with the `--on-duplicate` option can be found here:
  http://jsteemann.github.io/blog/2015/04/14/updating-documents-with-arangoimp/

* changed behavior of `db._query()` in the ArangoShell:

  if the command's result is printed in the shell, the first 10 results will be printed. Previously
  only a basic description of the underlying query result cursor was printed. Additionally, if the
  cursor result contains more than 10 results, the cursor is assigned to a global variable `more`,
  which can be used to iterate over the cursor result.

  Example:

      arangosh [_system]> db._query("FOR i IN 1..15 RETURN i")
      [object ArangoQueryCursor, count: 15, hasMore: true]

      [
        1,
        2,
        3,
        4,
        5,
        6,
        7,
        8,
        9,
        10
      ]

      type 'more' to show more documents


      arangosh [_system]> more
      [object ArangoQueryCursor, count: 15, hasMore: false]

      [
        11,
        12,
        13,
        14,
        15
      ]

* Disallow batchSize value 0 in HTTP `POST /_api/cursor`:

  The HTTP REST API `POST /_api/cursor` does not accept a `batchSize` parameter value of
  `0` any longer. A batch size of 0 never made much sense, but previous versions of ArangoDB
  did not check for this value. Now creating a cursor using a `batchSize` value 0 will
  result in an HTTP 400 error response

* REST Server: fix memory leaks when failing to add jobs

* 'EDGES' AQL Function

  The AQL function `EDGES` got a new fifth option parameter.
  Right now only one option is available: 'includeVertices'. This is a boolean parameter
  that allows to modify the result of the `EDGES` function.
  Default is 'includeVertices: false' which does not have any effect.
  'includeVertices: true' modifies the result, such that
  {vertex: <vertexDocument>, edge: <edgeDocument>} is returned.

* INCOMPATIBLE CHANGE:

  The result format of the AQL function `NEIGHBORS` has been changed.
  Before it has returned an array of objects containing 'vertex' and 'edge'.
  Now it will only contain the vertex directly.
  Also an additional option 'includeData' has been added.
  This is used to define if only the 'vertex._id' value should be returned (false, default),
  or if the vertex should be looked up in the collection and the complete JSON should be returned
  (true).
  Using only the id values can lead to significantly improved performance if this is the only information
  required.

  In order to get the old result format prior to ArangoDB 2.6, please use the function EDGES instead.
  Edges allows for a new option 'includeVertices' which, set to true, returns exactly the format of NEIGHBORS.
  Example:

      NEIGHBORS(<vertexCollection>, <edgeCollection>, <vertex>, <direction>, <example>)

  This can now be achieved by:

      EDGES(<edgeCollection>, <vertex>, <direction>, <example>, {includeVertices: true})

  If you are nesting several NEIGHBORS steps you can speed up their performance in the following way:

  Old Example:

  FOR va IN NEIGHBORS(Users, relations, 'Users/123', 'outbound') FOR vc IN NEIGHBORS(Products, relations, va.vertex._id, 'outbound') RETURN vc

  This can now be achieved by:

  FOR va IN NEIGHBORS(Users, relations, 'Users/123', 'outbound') FOR vc IN NEIGHBORS(Products, relations, va, 'outbound', null, {includeData: true}) RETURN vc
                                                                                                          ^^^^                  ^^^^^^^^^^^^^^^^^^^
                                                                                                  Use intermediate directly     include Data for final

* INCOMPATIBLE CHANGE:

  The AQL function `GRAPH_NEIGHBORS` now provides an additional option `includeData`.
  This option allows controlling whether the function should return the complete vertices
  or just their IDs. Returning only the IDs instead of the full vertices can lead to
  improved performance .

  If provided, `includeData` is set to `true`, all vertices in the result will be returned
  with all their attributes. The default value of `includeData` is `false`.
  This makes the default function results incompatible with previous versions of ArangoDB.

  To get the old result style in ArangoDB 2.6, please set the options as follows in calls
  to `GRAPH_NEIGHBORS`:

      GRAPH_NEIGHBORS(<graph>, <vertex>, { includeData: true })

* INCOMPATIBLE CHANGE:

  The AQL function `GRAPH_COMMON_NEIGHBORS` now provides an additional option `includeData`.
  This option allows controlling whether the function should return the complete vertices
  or just their IDs. Returning only the IDs instead of the full vertices can lead to
  improved performance .

  If provided, `includeData` is set to `true`, all vertices in the result will be returned
  with all their attributes. The default value of `includeData` is `false`.
  This makes the default function results incompatible with previous versions of ArangoDB.

  To get the old result style in ArangoDB 2.6, please set the options as follows in calls
  to `GRAPH_COMMON_NEIGHBORS`:

      GRAPH_COMMON_NEIGHBORS(<graph>, <vertexExamples1>, <vertexExamples2>, { includeData: true }, { includeData: true })

* INCOMPATIBLE CHANGE:

  The AQL function `GRAPH_SHORTEST_PATH` now provides an additional option `includeData`.
  This option allows controlling whether the function should return the complete vertices
  and edges or just their IDs. Returning only the IDs instead of full vertices and edges
  can lead to improved performance .

  If provided, `includeData` is set to `true`, all vertices and edges in the result will
  be returned with all their attributes. There is also an optional parameter `includePath` of
  type object.
  It has two optional sub-attributes `vertices` and `edges`, both of type boolean.
  Both can be set individually and the result will include all vertices on the path if
  `includePath.vertices == true` and all edges if `includePath.edges == true` respectively.

  The default value of `includeData` is `false`, and paths are now excluded by default.
  This makes the default function results incompatible with previous versions of ArangoDB.

  To get the old result style in ArangoDB 2.6, please set the options as follows in calls
  to `GRAPH_SHORTEST_PATH`:

      GRAPH_SHORTEST_PATH(<graph>, <source>, <target>, { includeData: true, includePath: { edges: true, vertices: true } })

  The attributes `startVertex` and `vertex` that were present in the results of `GRAPH_SHORTEST_PATH`
  in previous versions of ArangoDB will not be produced in 2.6. To calculate these attributes in 2.6,
  please extract the first and last elements from the `vertices` result attribute.

* INCOMPATIBLE CHANGE:

  The AQL function `GRAPH_DISTANCE_TO` will now return only the id the destination vertex
  in the `vertex` attribute, and not the full vertex data with all vertex attributes.

* INCOMPATIBLE CHANGE:

  All graph measurements functions in JavaScript module `general-graph` that calculated a
  single figure previously returned an array containing just the figure. Now these functions
  will return the figure directly and not put it inside an array.

  The affected functions are:

  * `graph._absoluteEccentricity`
  * `graph._eccentricity`
  * `graph._absoluteCloseness`
  * `graph._closeness`
  * `graph._absoluteBetweenness`
  * `graph._betweenness`
  * `graph._radius`
  * `graph._diameter`

* Create the `_graphs` collection in new databases with `waitForSync` attribute set to `false`

  The previous `waitForSync` value was `true`, so default the behavior when creating and dropping
  graphs via the HTTP REST API changes as follows if the new settings are in effect:

  * `POST /_api/graph` by default returns `HTTP 202` instead of `HTTP 201`
  * `DELETE /_api/graph/graph-name` by default returns `HTTP 202` instead of `HTTP 201`

  If the `_graphs` collection still has its `waitForSync` value set to `true`, then the HTTP status
  code will not change.

* Upgraded ICU to version 54; this increases performance in many places.
  based on https://code.google.com/p/chromium/issues/detail?id=428145

* added support for HTTP push aka chunked encoding

* issue #1051: add info whether server is running in service or user mode?

  This will add a "mode" attribute to the result of the result of HTTP GET `/_api/version?details=true`

  "mode" can have the following values:

  - `standalone`: server was started manually (e.g. on command-line)
  - `service`: service is running as Windows service, in daemon mode or under the supervisor

* improve system error messages in Windows port

* increased default value of `--server.request-timeout` from 300 to 1200 seconds for client tools
  (arangosh, arangoimp, arangodump, arangorestore)

* increased default value of `--server.connect-timeout` from 3 to 5 seconds for client tools
  (arangosh, arangoimp, arangodump, arangorestore)

* added startup option `--server.foxx-queues-poll-interval`

  This startup option controls the frequency with which the Foxx queues manager is checking
  the queue (or queues) for jobs to be executed.

  The default value is `1` second. Lowering this value will result in the queue manager waking
  up and checking the queues more frequently, which may increase CPU usage of the server.
  When not using Foxx queues, this value can be raised to save some CPU time.

* added startup option `--server.foxx-queues`

  This startup option controls whether the Foxx queue manager will check queue and job entries.
  Disabling this option can reduce server load but will prevent jobs added to Foxx queues from
  being processed at all.

  The default value is `true`, enabling the Foxx queues feature.

* make Foxx queues really database-specific.

  Foxx queues were and are stored in a database-specific collection `_queues`. However, a global
  cache variable for the queues led to the queue names being treated database-independently, which
  was wrong.

  Since 2.6, Foxx queues names are truly database-specific, so the same queue name can be used in
  two different databases for two different queues. Until then, it is advisable to think of queues
  as already being database-specific, and using the database name as a queue name prefix to be
  avoid name conflicts, e.g.:

      var queueName = "myQueue";
      var Foxx = require("org/arangodb/foxx");
      Foxx.queues.create(db._name() + ":" + queueName);

* added support for Foxx queue job types defined as app scripts.

  The old job types introduced in 2.4 are still supported but are known to cause issues in 2.5
  and later when the server is restarted or the job types are not defined in every thread.

  The new job types avoid this issue by storing an explicit mount path and script name rather
  than an assuming the job type is defined globally. It is strongly recommended to convert your
  job types to the new script-based system.

* renamed Foxx sessions option "sessionStorageApp" to "sessionStorage". The option now also accepts session storages directly.

* Added the following JavaScript methods for file access:
  * fs.copyFile() to copy single files
  * fs.copyRecursive() to copy directory trees
  * fs.chmod() to set the file permissions (non-Windows only)

* Added process.env for accessing the process environment from JavaScript code

* Cluster: kickstarter shutdown routines will more precisely follow the shutdown of its nodes.

* Cluster: don't delete agency connection objects that are currently in use.

* Cluster: improve passing along of HTTP errors

* fixed issue #1247: debian init script problems

* multi-threaded index creation on collection load

  When a collection contains more than one secondary index, they can be built in memory in
  parallel when the collection is loaded. How many threads are used for parallel index creation
  is determined by the new configuration parameter `--database.index-threads`. If this is set
  to 0, indexes are built by the opening thread only and sequentially. This is equivalent to
  the behavior in 2.5 and before.

* speed up building up primary index when loading collections

* added `count` attribute to `parameters.json` files of collections. This attribute indicates
  the number of live documents in the collection on unload. It is read when the collection is
  (re)loaded to determine the initial size for the collection's primary index

* removed remainders of MRuby integration, removed arangoirb

* simplified `controllers` property in Foxx manifests. You can now specify a filename directly
  if you only want to use a single file mounted at the base URL of your Foxx app.

* simplified `exports` property in Foxx manifests. You can now specify a filename directly if
  you only want to export variables from a single file in your Foxx app.

* added support for node.js-style exports in Foxx exports. Your Foxx exports file can now export
  arbitrary values using the `module.exports` property instead of adding properties to the
  `exports` object.

* added `scripts` property to Foxx manifests. You should now specify the `setup` and `teardown`
  files as properties of the `scripts` object in your manifests and can define custom,
  app-specific scripts that can be executed from the web interface or the CLI.

* added `tests` property to Foxx manifests. You can now define test cases using the `mocha`
  framework which can then be executed inside ArangoDB.

* updated `joi` package to 6.0.8.

* added `extendible` package.

* added Foxx model lifecycle events to repositories. See #1257.

* speed up resizing of edge index.

* allow to split an edge index into buckets which are resized individually.
  This is controlled by the `indexBuckets` attribute in the `properties`
  of the collection.

* fix a cluster deadlock bug in larger clusters by marking a thread waiting
  for a lock on a DBserver as blocked


v2.5.7 (2015-08-02)
-------------------

* V8: Upgrade to version 4.1.0.27 - this is intended to be the stable V8 version.


v2.5.6 (2015-07-21)
-------------------

* alter Windows build infrastructure so we can properly store pdb files.

* potentially fixed issue #1313: Wrong metric calculation at dashboard

  Escape whitespace in process name when scanning /proc/pid/stats

  This fixes statistics values read from that file

* Fixed variable naming in AQL `COLLECT INTO` results in case the COLLECT is placed
  in a subquery which itself is followed by other constructs that require variables


v2.5.5 (2015-05-29)
-------------------

* fixed vulnerability in JWT implementation.

* fixed format string for reading /proc/pid/stat

* take into account barriers used in different V8 contexts


v2.5.4 (2015-05-14)
-------------------

* added startup option `--log.performance`: specifying this option at startup will log
  performance-related info messages, mainly timings via the regular logging mechanisms

* cluster fixes

* fix for recursive copy under Windows


v2.5.3 (2015-04-29)
-------------------

* Fix fs.move to work across filesystem borders; Fixes Foxx app installation problems;
  issue #1292.

* Fix Foxx app install when installed on a different drive on Windows

* issue #1322: strange AQL result

* issue #1318: Inconsistent db._create() syntax

* issue #1315: queries to a collection fail with an empty response if the
  collection contains specific JSON data

* issue #1300: Make arangodump not fail if target directory exists but is empty

* allow specifying higher values than SOMAXCONN for `--server.backlog-size`

  Previously, arangod would not start when a `--server.backlog-size` value was
  specified that was higher than the platform's SOMAXCONN header value.

  Now, arangod will use the user-provided value for `--server.backlog-size` and
  pass it to the listen system call even if the value is higher than SOMAXCONN.
  If the user-provided value is higher than SOMAXCONN, arangod will log a warning
  on startup.

* Fixed a cluster deadlock bug. Mark a thread that is in a RemoteBlock as
  blocked to allow for additional dispatcher threads to be started.

* Fix locking in cluster by using another ReadWriteLock class for collections.

* Add a second DispatcherQueue for AQL in the cluster. This fixes a
  cluster-AQL thread explosion bug.


v2.5.2 (2015-04-11)
-------------------

* modules stored in _modules are automatically flushed when changed

* added missing query-id parameter in documentation of HTTP DELETE `/_api/query` endpoint

* added iterator for edge index in AQL queries

  this change may lead to less edges being read when used together with a LIMIT clause

* make graph viewer in web interface issue less expensive queries for determining
  a random vertex from the graph, and for determining vertex attributes

* issue #1285: syntax error, unexpected $undefined near '@_to RETURN obj

  this allows AQL bind parameter names to also start with underscores

* moved /_api/query to C++

* issue #1289: Foxx models created from database documents expose an internal method

* added `Foxx.Repository#exists`

* parallelize initialization of V8 context in multiple threads

* fixed a possible crash when the debug-level was TRACE

* cluster: do not initialize statistics collection on each
  coordinator, this fixes a race condition at startup

* cluster: fix a startup race w.r.t. the _configuration collection

* search for db:// JavaScript modules only after all local files have been
  considered, this speeds up the require command in a cluster considerably

* general cluster speedup in certain areas


v2.5.1 (2015-03-19)
-------------------

* fixed bug that caused undefined behavior when an AQL query was killed inside
  a calculation block

* fixed memleaks in AQL query cleanup in case out-of-memory errors are thrown

* by default, Debian and RedHat packages are built with debug symbols

* added option `--database.ignore-logfile-errors`

  This option controls how collection datafiles with a CRC mismatch are treated.

  If set to `false`, CRC mismatch errors in collection datafiles will lead
  to a collection not being loaded at all. If a collection needs to be loaded
  during WAL recovery, the WAL recovery will also abort (if not forced with
  `--wal.ignore-recovery-errors true`). Setting this flag to `false` protects
  users from unintentionally using a collection with corrupted datafiles, from
  which only a subset of the original data can be recovered.

  If set to `true`, CRC mismatch errors in collection datafiles will lead to
  the datafile being partially loaded. All data up to until the mismatch will
  be loaded. This will enable users to continue with collection datafiles
  that are corrupted, but will result in only a partial load of the data.
  The WAL recovery will still abort when encountering a collection with a
  corrupted datafile, at least if `--wal.ignore-recovery-errors` is not set to
  `true`.

  The default value is *true*, so for collections with corrupted datafiles
  there might be partial data loads once the WAL recovery has finished. If
  the WAL recovery will need to load a collection with a corrupted datafile,
  it will still stop when using the default values.

* INCOMPATIBLE CHANGE:

  make the arangod server refuse to start if during startup it finds a non-readable
  `parameter.json` file for a database or a collection.

  Stopping the startup process in this case requires manual intervention (fixing
  the unreadable files), but prevents follow-up errors due to ignored databases or
  collections from happening.

* datafiles and `parameter.json` files written by arangod are now created with read and write
  privileges for the arangod process user, and with read and write privileges for the arangod
  process group.

  Previously, these files were created with user read and write permissions only.

* INCOMPATIBLE CHANGE:

  abort WAL recovery if one of the collection's datafiles cannot be opened

* INCOMPATIBLE CHANGE:

  never try to raise the privileges after dropping them, this can lead to a race condition while
  running the recovery

  If you require to run ArangoDB on a port lower than 1024, you must run ArangoDB as root.

* fixed inefficiencies in `remove` methods of general-graph module

* added option `--database.slow-query-threshold` for controlling the default AQL slow query
  threshold value on server start

* add system error strings for Windows on many places

* rework service startup so we announce 'RUNNING' only when we're finished starting.

* use the Windows eventlog for FATAL and ERROR - log messages

* fix service handling in NSIS Windows installer, specify human readable name

* add the ICU_DATA environment variable to the fatal error messages

* fixed issue #1265: arangod crashed with SIGSEGV

* fixed issue #1241: Wildcards in examples


v2.5.0 (2015-03-09)
-------------------

* installer fixes for Windows

* fix for downloading Foxx

* fixed issue #1258: http pipelining not working?


v2.5.0-beta4 (2015-03-05)
-------------------------

* fixed issue #1247: debian init script problems


v2.5.0-beta3 (2015-02-27)
-------------------------

* fix Windows install path calculation in arango

* fix Windows logging of long strings

* fix possible undefinedness of const strings in Windows


v2.5.0-beta2 (2015-02-23)
-------------------------

* fixed issue #1256: agency binary not found #1256

* fixed issue #1230: API: document/col-name/_key and cursor return different floats

* front-end: dashboard tries not to (re)load statistics if user has no access

* V8: Upgrade to version 3.31.74.1

* etcd: Upgrade to version 2.0 - This requires go 1.3 to compile at least.

* refuse to startup if ICU wasn't initialized, this will i.e. prevent errors from being printed,
  and libraries from being loaded.

* front-end: unwanted removal of index table header after creating new index

* fixed issue #1248: chrome: applications filtering not working

* fixed issue #1198: queries remain in aql editor (front-end) if you navigate through different tabs

* Simplify usage of Foxx

  Thanks to our user feedback we learned that Foxx is a powerful, yet rather complicated concept.
  With this release we tried to make it less complicated while keeping all its strength.
  That includes a rewrite of the documentation as well as some code changes as listed below:

  * Moved Foxx applications to a different folder.

    The naming convention now is: <app-path>/_db/<dbname>/<mountpoint>/APP
    Before it was: <app-path>/databases/<dbname>/<appname>:<appversion>
    This caused some trouble as apps where cached based on name and version and updates did not apply.
    Hence the path on filesystem and the app's access URL had no relation to one another.
    Now the path on filesystem is identical to the URL (except for slashes and the appended APP)

  * Rewrite of Foxx routing

    The routing of Foxx has been exposed to major internal changes we adjusted because of user feedback.
    This allows us to set the development mode per mountpoint without having to change paths and hold
    apps at separate locations.

  * Foxx Development mode

    The development mode used until 2.4 is gone. It has been replaced by a much more mature version.
    This includes the deprecation of the javascript.dev-app-path parameter, which is useless since 2.5.
    Instead of having two separate app directories for production and development, apps now reside in
    one place, which is used for production as well as for development.
    Apps can still be put into development mode, changing their behavior compared to production mode.
    Development mode apps are still reread from disk at every request, and still they ship more debug
    output.

    This change has also made the startup options `--javascript.frontend-development-mode` and
    `--javascript.dev-app-path` obsolete. The former option will not have any effect when set, and the
    latter option is only read and used during the upgrade to 2.5 and does not have any effects later.

  * Foxx install process

    Installing Foxx apps has been a two step process: import them into ArangoDB and mount them at a
    specific mountpoint. These operations have been joined together. You can install an app at one
    mountpoint, that's it. No fetch, mount, unmount, purge cycle anymore. The commands have been
    simplified to just:

    * install: get your Foxx app up and running
    * uninstall: shut it down and erase it from disk

  * Foxx error output

    Until 2.4 the errors produced by Foxx were not optimal. Often, the error message was just
    `unable to parse manifest` and contained only an internal stack trace.
    In 2.5 we made major improvements there, including a much more fine-grained error output that
    helps you debug your Foxx apps. The error message printed is now much closer to its source and
    should help you track it down.

    Also we added the default handlers for unhandled errors in Foxx apps:

    * You will get a nice internal error page whenever your Foxx app is called but was not installed
      due to any error
    * You will get a proper error message when having an uncaught error appears in any app route

    In production mode the messages above will NOT contain any information about your Foxx internals
    and are safe to be exposed to third party users.
    In development mode the messages above will contain the stacktrace (if available), making it easier for
    your in-house devs to track down errors in the application.

* added `console` object to Foxx apps. All Foxx apps now have a console object implementing
  the familiar Console API in their global scope, which can be used to log diagnostic
  messages to the database.

* added `org/arangodb/request` module, which provides a simple API for making HTTP requests
  to external services.

* added optimizer rule `propagate-constant-attributes`

  This rule will look inside `FILTER` conditions for constant value equality comparisons,
  and insert the constant values in other places in `FILTER`s. For example, the rule will
  insert `42` instead of `i.value` in the second `FILTER` of the following query:

      FOR i IN c1 FOR j IN c2 FILTER i.value == 42 FILTER j.value == i.value RETURN 1

* added `filtered` value to AQL query execution statistics

  This value indicates how many documents were filtered by `FilterNode`s in the AQL query.
  Note that `IndexRangeNode`s can also filter documents by selecting only the required ranges
  from the index. The `filtered` value will not include the work done by `IndexRangeNode`s,
  but only the work performed by `FilterNode`s.

* added support for sparse hash and skiplist indexes

  Hash and skiplist indexes can optionally be made sparse. Sparse indexes exclude documents
  in which at least one of the index attributes is either not set or has a value of `null`.

  As such documents are excluded from sparse indexes, they may contain fewer documents than
  their non-sparse counterparts. This enables faster indexing and can lead to reduced memory
  usage in case the indexed attribute does occur only in some, but not all documents of the
  collection. Sparse indexes will also reduce the number of collisions in non-unique hash
  indexes in case non-existing or optional attributes are indexed.

  In order to create a sparse index, an object with the attribute `sparse` can be added to
  the index creation commands:

      db.collection.ensureHashIndex(attributeName, { sparse: true });
      db.collection.ensureHashIndex(attributeName1, attributeName2, { sparse: true });
      db.collection.ensureUniqueConstraint(attributeName, { sparse: true });
      db.collection.ensureUniqueConstraint(attributeName1, attributeName2, { sparse: true });

      db.collection.ensureSkiplist(attributeName, { sparse: true });
      db.collection.ensureSkiplist(attributeName1, attributeName2, { sparse: true });
      db.collection.ensureUniqueSkiplist(attributeName, { sparse: true });
      db.collection.ensureUniqueSkiplist(attributeName1, attributeName2, { sparse: true });

  Note that in place of the above specialized index creation commands, it is recommended to use
  the more general index creation command `ensureIndex`:

  ```js
  db.collection.ensureIndex({ type: "hash", sparse: true, unique: true, fields: [ attributeName ] });
  db.collection.ensureIndex({ type: "skiplist", sparse: false, unique: false, fields: [ "a", "b" ] });
  ```

  When not explicitly set, the `sparse` attribute defaults to `false` for new indexes.

  This causes a change in behavior when creating a unique hash index without specifying the
  sparse flag: in 2.4, unique hash indexes were implicitly sparse, always excluding `null` values.
  There was no option to control this behavior, and sparsity was neither supported for non-unique
  hash indexes nor skiplists in 2.4. This implicit sparsity of unique hash indexes was considered
  an inconsistency, and therefore the behavior was cleaned up in 2.5. As of 2.5, indexes will
  only be created sparse if sparsity is explicitly requested. Existing unique hash indexes from 2.4
  or before will automatically be migrated so they are still sparse after the upgrade to 2.5.

  Geo indexes are implicitly sparse, meaning documents without the indexed location attribute or
  containing invalid location coordinate values will be excluded from the index automatically. This
  is also a change when compared to pre-2.5 behavior, when documents with missing or invalid
  coordinate values may have caused errors on insertion when the geo index' `unique` flag was set
  and its `ignoreNull` flag was not.

  This was confusing and has been rectified in 2.5. The method `ensureGeoConstaint()` now does the
  same as `ensureGeoIndex()`. Furthermore, the attributes `constraint`, `unique`, `ignoreNull` and
  `sparse` flags are now completely ignored when creating geo indexes.

  The same is true for fulltext indexes. There is no need to specify non-uniqueness or sparsity for
  geo or fulltext indexes. They will always be non-unique and sparse.

  As sparse indexes may exclude some documents, they cannot be used for every type of query.
  Sparse hash indexes cannot be used to find documents for which at least one of the indexed
  attributes has a value of `null`. For example, the following AQL query cannot use a sparse
  index, even if one was created on attribute `attr`:

      FOR doc In collection
        FILTER doc.attr == null
        RETURN doc

  If the lookup value is non-constant, a sparse index may or may not be used, depending on
  the other types of conditions in the query. If the optimizer can safely determine that
  the lookup value cannot be `null`, a sparse index may be used. When uncertain, the optimizer
  will not make use of a sparse index in a query in order to produce correct results.

  For example, the following queries cannot use a sparse index on `attr` because the optimizer
  will not know beforehand whether the comparison values for `doc.attr` will include `null`:

      FOR doc In collection
        FILTER doc.attr == SOME_FUNCTION(...)
        RETURN doc

      FOR other IN otherCollection
        FOR doc In collection
          FILTER doc.attr == other.attr
          RETURN doc

  Sparse skiplist indexes can be used for sorting if the optimizer can safely detect that the
  index range does not include `null` for any of the index attributes.

* inspection of AQL data-modification queries will now detect if the data-modification part
  of the query can run in lockstep with the data retrieval part of the query, or if the data
  retrieval part must be executed before the data modification can start.

  Executing the two in lockstep allows using much smaller buffers for intermediate results
  and starts the actual data-modification operations much earlier than if the two phases
  were executed separately.

* Allow dynamic attribute names in AQL object literals

  This allows using arbitrary expressions to construct attribute names in object
  literals specified in AQL queries. To disambiguate expressions and other unquoted
  attribute names, dynamic attribute names need to be enclosed in brackets (`[` and `]`).
  Example:

      FOR i IN 1..100
        RETURN { [ CONCAT('value-of-', i) ] : i }

* make AQL optimizer rule "use-index-for-sort" remove sort also in case a non-sorted
  index (e.g. a hash index) is used for only equality lookups and all sort attributes
  are covered by the index.

  Example that does not require an extra sort (needs hash index on `value`):

      FOR doc IN collection FILTER doc.value == 1 SORT doc.value RETURN doc

  Another example that does not require an extra sort (with hash index on `value1`, `value2`):

      FOR doc IN collection FILTER doc.value1 == 1 && doc.value2 == 2 SORT doc.value1, doc.value2 RETURN doc

* make AQL optimizer rule "use-index-for-sort" remove sort also in case the sort criteria
  excludes the left-most index attributes, but the left-most index attributes are used
  by the index for equality-only lookups.

  Example that can use the index for sorting (needs skiplist index on `value1`, `value2`):

      FOR doc IN collection FILTER doc.value1 == 1 SORT doc.value2 RETURN doc

* added selectivity estimates for primary index, edge index, and hash index

  The selectivity estimates are returned by the `GET /_api/index` REST API method
  in a sub-attribute `selectivityEstimate` for each index that supports it. This
  attribute will be omitted for indexes that do not provide selectivity estimates.
  If provided, the selectivity estimate will be a numeric value between 0 and 1.

  Selectivity estimates will also be reported in the result of `collection.getIndexes()`
  for all indexes that support this. If no selectivity estimate can be determined for
  an index, the attribute `selectivityEstimate` will be omitted here, too.

  The web interface also shows selectivity estimates for each index that supports this.

  Currently the following index types can provide selectivity estimates:
  - primary index
  - edge index
  - hash index (unique and non-unique)

  No selectivity estimates will be provided when running in cluster mode.

* fixed issue #1226: arangod log issues

* added additional logger if arangod is started in foreground mode on a tty

* added AQL optimizer rule "move-calculations-down"

* use exclusive native SRWLocks on Windows instead of native mutexes

* added AQL functions `MD5`, `SHA1`, and `RANDOM_TOKEN`.

* reduced number of string allocations when parsing certain AQL queries

  parsing numbers (integers or doubles) does not require a string allocation
  per number anymore

* RequestContext#bodyParam now accepts arbitrary joi schemas and rejects invalid (but well-formed) request bodies.

* enforce that AQL user functions are wrapped inside JavaScript function () declarations

  AQL user functions were always expected to be wrapped inside a JavaScript function, but previously
  this was not enforced when registering a user function. Enforcing the AQL user functions to be contained
  inside functions prevents functions from doing some unexpected things that may have led to undefined
  behavior.

* Windows service uninstalling: only remove service if it points to the currently running binary,
  or --force was specified.

* Windows (debug only): print stacktraces on crash and run minidump

* Windows (cygwin): if you run arangosh in a cygwin shell or via ssh we will detect this and use
  the appropriate output functions.

* Windows: improve process management

* fix IPv6 reverse ip lookups - so far we only did IPv4 addresses.

* improve join documentation, add outer join example

* run jslint for unit tests too, to prevent "memory leaks" by global js objects with native code.

* fix error logging for exceptions - we wouldn't log the exception message itself so far.

* improve error reporting in the http client (Windows & *nix)

* improve error reports in cluster

* Standard errors can now contain custom messages.


v2.4.7 (XXXX-XX-XX)
-------------------

* fixed issue #1282: Geo WITHIN_RECTANGLE for nested lat/lng


v2.4.6 (2015-03-18)
-------------------

* added option `--database.ignore-logfile-errors`

  This option controls how collection datafiles with a CRC mismatch are treated.

  If set to `false`, CRC mismatch errors in collection datafiles will lead
  to a collection not being loaded at all. If a collection needs to be loaded
  during WAL recovery, the WAL recovery will also abort (if not forced with
  `--wal.ignore-recovery-errors true`). Setting this flag to `false` protects
  users from unintentionally using a collection with corrupted datafiles, from
  which only a subset of the original data can be recovered.

  If set to `true`, CRC mismatch errors in collection datafiles will lead to
  the datafile being partially loaded. All data up to until the mismatch will
  be loaded. This will enable users to continue with a collection datafiles
  that are corrupted, but will result in only a partial load of the data.
  The WAL recovery will still abort when encountering a collection with a
  corrupted datafile, at least if `--wal.ignore-recovery-errors` is not set to
  `true`.

  The default value is *true*, so for collections with corrupted datafiles
  there might be partial data loads once the WAL recovery has finished. If
  the WAL recovery will need to load a collection with a corrupted datafile,
  it will still stop when using the default values.

* INCOMPATIBLE CHANGE:

  make the arangod server refuse to start if during startup it finds a non-readable
  `parameter.json` file for a database or a collection.

  Stopping the startup process in this case requires manual intervention (fixing
  the unreadable files), but prevents follow-up errors due to ignored databases or
  collections from happening.

* datafiles and `parameter.json` files written by arangod are now created with read and write
  privileges for the arangod process user, and with read and write privileges for the arangod
  process group.

  Previously, these files were created with user read and write permissions only.

* INCOMPATIBLE CHANGE:

  abort WAL recovery if one of the collection's datafiles cannot be opened

* INCOMPATIBLE CHANGE:

  never try to raise the privileges after dropping them, this can lead to a race condition while
  running the recovery

  If you require to run ArangoDB on a port lower than 1024, you must run ArangoDB as root.

* fixed inefficiencies in `remove` methods of general-graph module

* added option `--database.slow-query-threshold` for controlling the default AQL slow query
  threshold value on server start


v2.4.5 (2015-03-16)
-------------------

* added elapsed time to HTTP request logging output (`--log.requests-file`)

* added AQL current and slow query tracking, killing of AQL queries

  This change enables retrieving the list of currently running AQL queries inside the selected database.
  AQL queries with an execution time beyond a certain threshold can be moved to a "slow query" facility
  and retrieved from there. Queries can also be killed by specifying the query id.

  This change adds the following HTTP REST APIs:

  - `GET /_api/query/current`: for retrieving the list of currently running queries
  - `GET /_api/query/slow`: for retrieving the list of slow queries
  - `DELETE /_api/query/slow`: for clearing the list of slow queries
  - `GET /_api/query/properties`: for retrieving the properties for query tracking
  - `PUT /_api/query/properties`: for adjusting the properties for query tracking
  - `DELETE /_api/query/<id>`: for killing an AQL query

  The following JavaScript APIs have been added:

  - require("org/arangodb/aql/queries").current();
  - require("org/arangodb/aql/queries").slow();
  - require("org/arangodb/aql/queries").clearSlow();
  - require("org/arangodb/aql/queries").properties();
  - require("org/arangodb/aql/queries").kill();

* fixed issue #1265: arangod crashed with SIGSEGV

* fixed issue #1241: Wildcards in examples

* fixed comment parsing in Foxx controllers


v2.4.4 (2015-02-24)
-------------------

* fixed the generation template for foxx apps. It now does not create deprecated functions anymore

* add custom visitor functionality for `GRAPH_NEIGHBORS` function, too

* increased default value of traversal option *maxIterations* to 100 times of its previous
  default value


v2.4.3 (2015-02-06)
-------------------

* fix multi-threading with openssl when running under Windows

* fix timeout on socket operations when running under Windows

* Fixed an error in Foxx routing which caused some apps that worked in 2.4.1 to fail with status 500: `undefined is not a function` errors in 2.4.2
  This error was occurring due to seldom internal rerouting introduced by the malformed application handler.


v2.4.2 (2015-01-30)
-------------------

* added custom visitor functionality for AQL traversals

  This allows more complex result processing in traversals triggered by AQL. A few examples
  are shown in [this article](http://jsteemann.github.io/blog/2015/01/28/using-custom-visitors-in-aql-graph-traversals/).

* improved number of results estimated for nodes of type EnumerateListNode and SubqueryNode
  in AQL explain output

* added AQL explain helper to explain arbitrary AQL queries

  The helper function prints the query execution plan and the indexes to be used in the
  query. It can be invoked from the ArangoShell or the web interface as follows:

      require("org/arangodb/aql/explainer").explain(query);

* enable use of indexes for certain AQL conditions with non-equality predicates, in
  case the condition(s) also refer to indexed attributes

  The following queries will now be able to use indexes:

      FILTER a.indexed == ... && a.indexed != ...
      FILTER a.indexed == ... && a.nonIndexed != ...
      FILTER a.indexed == ... && ! (a.indexed == ...)
      FILTER a.indexed == ... && ! (a.nonIndexed == ...)
      FILTER a.indexed == ... && ! (a.indexed != ...)
      FILTER a.indexed == ... && ! (a.nonIndexed != ...)
      FILTER (a.indexed == ... && a.nonIndexed == ...) || (a.indexed == ... && a.nonIndexed == ...)
      FILTER (a.indexed == ... && a.nonIndexed != ...) || (a.indexed == ... && a.nonIndexed != ...)

* Fixed spuriously occurring "collection not found" errors when running queries on local
  collections on a cluster DB server

* Fixed upload of Foxx applications to the server for apps exceeding approx. 1 MB zipped.

* Malformed Foxx applications will now return a more useful error when any route is requested.

  In Production a Foxx app mounted on /app will display an html page on /app/* stating a 503 Service temporarily not available.
  It will not state any information about your Application.
  Before it was a 404 Not Found without any information and not distinguishable from a correct not found on your route.

  In Development Mode the html page also contains information about the error occurred.

* Unhandled errors thrown in Foxx routes are now handled by the Foxx framework itself.

  In Production the route will return a status 500 with a body {error: "Error statement"}.
  In Development the route will return a status 500 with a body {error: "Error statement", stack: "..."}

  Before, it was status 500 with a plain text stack including ArangoDB internal routing information.

* The Applications tab in web interface will now request development apps more often.
  So if you have a fixed a syntax error in your app it should always be visible after reload.


v2.4.1 (2015-01-19)
-------------------

* improved WAL recovery output

* fixed certain OR optimizations in AQL optimizer

* better diagnostics for arangoimp

* fixed invalid result of HTTP REST API method `/_admin/foxx/rescan`

* fixed possible segmentation fault when passing a Buffer object into a V8 function
  as a parameter

* updated AQB module to 1.8.0.


v2.4.0 (2015-01-13)
-------------------

* updated AQB module to 1.7.0.

* fixed V8 integration-related crashes

* make `fs.move(src, dest)` also fail when both `src` and `dest` are
  existing directories. This ensures the same behavior of the move operation
  on different platforms.

* fixed AQL insert operation for multi-shard collections in cluster

* added optional return value for AQL data-modification queries.
  This allows returning the documents inserted, removed or updated with the query, e.g.

      FOR doc IN docs REMOVE doc._key IN docs LET removed = OLD RETURN removed
      FOR doc IN docs INSERT { } IN docs LET inserted = NEW RETURN inserted
      FOR doc IN docs UPDATE doc._key WITH { } IN docs LET previous = OLD RETURN previous
      FOR doc IN docs UPDATE doc._key WITH { } IN docs LET updated = NEW RETURN updated

  The variables `OLD` and `NEW` are automatically available when a `REMOVE`, `INSERT`,
  `UPDATE` or `REPLACE` statement is immediately followed by a `LET` statement.
  Note that the `LET` and `RETURN` statements in data-modification queries are not as
  flexible as the general versions of `LET` and `RETURN`. When returning documents from
  data-modification operations, only a single variable can be assigned using `LET`, and
  the assignment can only be either `OLD` or `NEW`, but not an arbitrary expression. The
  `RETURN` statement also allows using the just-created variable only, and no arbitrary
  expressions.


v2.4.0-beta1 (2014-12-26)
--------------------------

* fixed superstates in FoxxGenerator

* fixed issue #1065: Aardvark: added creation of documents and edges with _key property

* fixed issue #1198: Aardvark: current AQL editor query is now cached

* Upgraded V8 version from 3.16.14 to 3.29.59

  The built-in version of V8 has been upgraded from 3.16.14 to 3.29.59.
  This activates several ES6 (also dubbed *Harmony* or *ES.next*) features in
  ArangoDB, both in the ArangoShell and the ArangoDB server. They can be
  used for scripting and in server-side actions such as Foxx routes, traversals
  etc.

  The following ES6 features are available in ArangoDB 2.4 by default:

  * iterators
  * the `of` operator
  * symbols
  * predefined collections types (Map, Set etc.)
  * typed arrays

  Many other ES6 features are disabled by default, but can be made available by
  starting arangod or arangosh with the appropriate options:

  * arrow functions
  * proxies
  * generators
  * String, Array, and Number enhancements
  * constants
  * enhanced object and numeric literals

  To activate all these ES6 features in arangod or arangosh, start it with
  the following options:

      arangosh --javascript.v8-options="--harmony --harmony_generators"

  More details on the available ES6 features can be found in
  [this blog](https://jsteemann.github.io/blog/2014/12/19/using-es6-features-in-arangodb/).

* Added Foxx generator for building Hypermedia APIs

  A more detailed description is [here](https://www.arangodb.com/2014/12/08/building-hypermedia-apis-foxxgenerator)

* New `Applications` tab in web interface:

  The `applications` tab got a complete redesign.
  It will now only show applications that are currently running on ArangoDB.
  For a selected application, a new detailed view has been created.
  This view provides a better overview of the app:
  * author
  * license
  * version
  * contributors
  * download links
  * API documentation

  To install a new application, a new dialog is now available.
  It provides the features already available in the console application `foxx-manager` plus some more:
  * install an application from Github
  * install an application from a zip file
  * install an application from ArangoDB's application store
  * create a new application from scratch: this feature uses a generator to
    create a Foxx application with pre-defined CRUD methods for a given list
    of collections. The generated Foxx app can either be downloaded as a zip file or
    be installed on the server. Starting with a new Foxx app has never been easier.

* fixed issue #1102: Aardvark: Layout bug in documents overview

  The documents overview was entirely destroyed in some situations on Firefox.
  We replaced the plugin we used there.

* fixed issue #1168: Aardvark: pagination buttons jumping

* fixed issue #1161: Aardvark: Click on Import JSON imports previously uploaded file

* removed configure options `--enable-all-in-one-v8`, `--enable-all-in-one-icu`,
  and `--enable-all-in-one-libev`.

* global internal rename to fix naming incompatibilities with JSON:

  Internal functions with names containing `array` have been renamed to `object`,
  internal functions with names containing `list` have been renamed to `array`.
  The renaming was mainly done in the C++ parts. The documentation has also been
  adjusted so that the correct JSON type names are used in most places.

  The change also led to the addition of a few function aliases in AQL:

  * `TO_LIST` now is an alias of the new `TO_ARRAY`
  * `IS_LIST` now is an alias of the new `IS_ARRAY`
  * `IS_DOCUMENT` now is an alias of the new `IS_OBJECT`

  The changed also renamed the option `mergeArrays` to `mergeObjects` for AQL
  data-modification query options and HTTP document modification API

* AQL: added optimizer rule "remove-filter-covered-by-index"

  This rule removes FilterNodes and CalculationNodes from an execution plan if the
  filter is already covered by a previous IndexRangeNode. Removing the CalculationNode
  and the FilterNode will speed up query execution because the query requires less
  computation.

* AQL: added optimizer rule "remove-sort-rand"

  This rule removes a `SORT RAND()` expression from a query and moves the random
  iteration into the appropriate `EnumerateCollectionNode`. This is more efficient
  than individually enumerating and then sorting randomly.

* AQL: range optimizations for IN and OR

  This change enables usage of indexes for several additional cases. Filters containing
  the `IN` operator can now make use of indexes, and multiple OR- or AND-combined filter
  conditions can now also use indexes if the filters are accessing the same indexed
  attribute.

  Here are a few examples of queries that can now use indexes but couldn't before:

    FOR doc IN collection
      FILTER doc.indexedAttribute == 1 || doc.indexedAttribute > 99
      RETURN doc

    FOR doc IN collection
      FILTER doc.indexedAttribute IN [ 3, 42 ] || doc.indexedAttribute > 99
      RETURN doc

    FOR doc IN collection
      FILTER (doc.indexedAttribute > 2 && doc.indexedAttribute < 10) ||
             (doc.indexedAttribute > 23 && doc.indexedAttribute < 42)
      RETURN doc

* fixed issue #500: AQL parentheses issue

  This change allows passing subqueries as AQL function parameters without using
  duplicate brackets (e.g. `FUNC(query)` instead of `FUNC((query))`

* added optional `COUNT` clause to AQL `COLLECT`

  This allows more efficient group count calculation queries, e.g.

      FOR doc IN collection
        COLLECT age = doc.age WITH COUNT INTO length
        RETURN { age: age, count: length }

  A count-only query is also possible:

      FOR doc IN collection
        COLLECT WITH COUNT INTO length
        RETURN length

* fixed missing makeDirectory when fetching a Foxx application from a zip file

* fixed issue #1134: Change the default endpoint to localhost

  This change will modify the IP address ArangoDB listens on to 127.0.0.1 by default.
  This will make new ArangoDB installations unaccessible from clients other than
  localhost unless changed. This is a security feature.

  To make ArangoDB accessible from any client, change the server's configuration
  (`--server.endpoint`) to either `tcp://0.0.0.0:8529` or the server's publicly
  visible IP address.

* deprecated `Repository#modelPrototype`. Use `Repository#model` instead.

* IMPORTANT CHANGE: by default, system collections are included in replication and all
  replication API return values. This will lead to user accounts and credentials
  data being replicated from master to slave servers. This may overwrite
  slave-specific database users.

  If this is undesired, the `_users` collection can be excluded from replication
  easily by setting the `includeSystem` attribute to `false` in the following commands:

  * replication.sync({ includeSystem: false });
  * replication.applier.properties({ includeSystem: false });

  This will exclude all system collections (including `_aqlfunctions`, `_graphs` etc.)
  from the initial synchronization and the continuous replication.

  If this is also undesired, it is also possible to specify a list of collections to
  exclude from the initial synchronization and the continuous replication using the
  `restrictCollections` attribute, e.g.:

      replication.applier.properties({
        includeSystem: true,
        restrictType: "exclude",
        restrictCollections: [ "_users", "_graphs", "foo" ]
      });

  The HTTP API methods for fetching the replication inventory and for dumping collections
  also support the `includeSystem` control flag via a URL parameter.

* removed DEPRECATED replication methods:
  * `replication.logger.start()`
  * `replication.logger.stop()`
  * `replication.logger.properties()`
  * HTTP PUT `/_api/replication/logger-start`
  * HTTP PUT `/_api/replication/logger-stop`
  * HTTP GET `/_api/replication/logger-config`
  * HTTP PUT `/_api/replication/logger-config`

* fixed issue #1174, which was due to locking problems in distributed
  AQL execution

* improved cluster locking for AQL avoiding deadlocks

* use DistributeNode for modifying queries with REPLACE and UPDATE, if
  possible


v2.3.6 (2015-XX-XX)
-------------------

* fixed AQL subquery optimization that produced wrong result when multiple subqueries
  directly followed each other and and a directly following `LET` statement did refer
  to any but the first subquery.


v2.3.5 (2015-01-16)
-------------------

* fixed intermittent 404 errors in Foxx apps after mounting or unmounting apps

* fixed issue #1200: Expansion operator results in "Cannot call method 'forEach' of null"

* fixed issue #1199: Cannot unlink root node of plan


v2.3.4 (2014-12-23)
-------------------

* fixed cerberus path for MyArangoDB


v2.3.3 (2014-12-17)
-------------------

* fixed error handling in instantiation of distributed AQL queries, this
  also fixes a bug in cluster startup with many servers

* issue #1185: parse non-fractional JSON numbers with exponent (e.g. `4e-261`)

* issue #1159: allow --server.request-timeout and --server.connect-timeout of 0


v2.3.2 (2014-12-09)
-------------------

* fixed issue #1177: Fix bug in the user app's storage

* fixed issue #1173: AQL Editor "Save current query" resets user password

* fixed missing makeDirectory when fetching a Foxx application from a zip file

* put in warning about default changed: fixed issue #1134: Change the default endpoint to localhost

* fixed issue #1163: invalid fullCount value returned from AQL

* fixed range operator precedence

* limit default maximum number of plans created by AQL optimizer to 256 (from 1024)

* make AQL optimizer not generate an extra plan if an index can be used, but modify
  existing plans in place

* fixed AQL cursor ttl (time-to-live) issue

  Any user-specified cursor ttl value was not honored since 2.3.0.

* fixed segfault in AQL query hash index setup with unknown shapes

* fixed memleaks

* added AQL optimizer rule for removing `INTO` from a `COLLECT` statement if not needed

* fixed issue #1131

  This change provides the `KEEP` clause for `COLLECT ... INTO`. The `KEEP` clause
  allows controlling which variables will be kept in the variable created by `INTO`.

* fixed issue #1147, must protect dispatcher ID for etcd

v2.3.1 (2014-11-28)
-------------------

* recreate password if missing during upgrade

* fixed issue #1126

* fixed non-working subquery index optimizations

* do not restrict summary of Foxx applications to 60 characters

* fixed display of "required" path parameters in Foxx application documentation

* added more optimizations of constants values in AQL FILTER conditions

* fixed invalid or-to-in optimization for FILTERs containing comparisons
  with boolean values

* fixed replication of `_graphs` collection

* added AQL list functions `PUSH`, `POP`, `UNSHIFT`, `SHIFT`, `REMOVE_VALUES`,
  `REMOVE_VALUE`, `REMOVE_NTH` and `APPEND`

* added AQL functions `CALL` and `APPLY` to dynamically call other functions

* fixed AQL optimizer cost estimation for LIMIT node

* prevent Foxx queues from permanently writing to the journal even when
  server is idle

* fixed AQL COLLECT statement with INTO clause, which copied more variables
  than v2.2 and thus lead to too much memory consumption.
  This deals with #1107.

* fixed AQL COLLECT statement, this concerned every COLLECT statement,
  only the first group had access to the values of the variables before
  the COLLECT statement. This deals with #1127.

* fixed some AQL internals, where sometimes too many items were
  fetched from upstream in the presence of a LIMIT clause. This should
  generally improve performance.


v2.3.0 (2014-11-18)
-------------------

* fixed syslog flags. `--log.syslog` is deprecated and setting it has no effect,
  `--log.facility` now works as described. Application name has been changed from
  `triagens` to `arangod`. It can be changed using `--log.application`. The syslog
  will only contain the actual log message. The datetime prefix is omitted.

* fixed deflate in SimpleHttpClient

* fixed issue #1104: edgeExamples broken or changed

* fixed issue #1103: Error while importing user queries

* fixed issue #1100: AQL: HAS() fails on doc[attribute_name]

* fixed issue #1098: runtime error when creating graph vertex

* hide system applications in **Applications** tab by default

  Display of system applications can be toggled by using the *system applications*
  toggle in the UI.

* added HTTP REST API for managing tasks (`/_api/tasks`)

* allow passing character lists as optional parameter to AQL functions `TRIM`,
  `LTRIM` and `RTRIM`

  These functions now support trimming using custom character lists. If no character
  lists are specified, all whitespace characters will be removed as previously:

      TRIM("  foobar\t \r\n ")         // "foobar"
      TRIM(";foo;bar;baz, ", "; ")     // "foo;bar;baz"

* added AQL string functions `LTRIM`, `RTRIM`, `FIND_FIRST`, `FIND_LAST`, `SPLIT`,
  `SUBSTITUTE`

* added AQL functions `ZIP`, `VALUES` and `PERCENTILE`

* made AQL functions `CONCAT` and `CONCAT_SEPARATOR` work with list arguments

* dynamically create extra dispatcher threads if required

* fixed issue #1097: schemas in the API docs no longer show required properties as optional


v2.3.0-beta2 (2014-11-08)
-------------------------

* front-end: new icons for uploading and downloading JSON documents into a collection

* front-end: fixed documents pagination css display error

* front-end: fixed flickering of the progress view

* front-end: fixed missing event for documents filter function

* front-end: jsoneditor: added CMD+Return (Mac) CTRL+Return (Linux/Win) shortkey for
  saving a document

* front-end: added information tooltip for uploading json documents.

* front-end: added database management view to the collapsed navigation menu

* front-end: added collection truncation feature

* fixed issue #1086: arangoimp: Odd errors if arguments are not given properly

* performance improvements for AQL queries that use JavaScript-based expressions
  internally

* added AQL geo functions `WITHIN_RECTANGLE` and `IS_IN_POLYGON`

* fixed non-working query results download in AQL editor of web interface

* removed debug print message in AQL editor query export routine

* fixed issue #1075: Aardvark: user name required even if auth is off #1075

  The fix for this prefills the username input field with the current user's
  account name if any and `root` (the default username) otherwise. Additionally,
  the tooltip text has been slightly adjusted.

* fixed issue #1069: Add 'raw' link to swagger ui so that the raw swagger
  json can easily be retrieved

  This adds a link to the Swagger API docs to an application's detail view in
  the **Applications** tab of the web interface. The link produces the Swagger
  JSON directly. If authentication is turned on, the link requires authentication,
  too.

* documentation updates


v2.3.0-beta1 (2014-11-01)
-------------------------

* added dedicated `NOT IN` operator for AQL

  Previously, a `NOT IN` was only achievable by writing a negated `IN` condition:

      FOR i IN ... FILTER ! (i IN [ 23, 42 ]) ...

  This can now alternatively be expressed more intuitively as follows:

      FOR i IN ... FILTER i NOT IN [ 23, 42 ] ...

* added alternative logical operator syntax for AQL

  Previously, the logical operators in AQL could only be written as:
  - `&&`: logical and
  - `||`: logical or
  - `!`: negation

  ArangoDB 2.3 introduces the alternative variants for these operators:
  - `AND`: logical and
  - `OR`: logical or
  - `NOT`: negation

  The new syntax is just an alternative to the old syntax, allowing easier
  migration from SQL. The old syntax is still fully supported and will be.

* improved output of `ArangoStatement.parse()` and POST `/_api/query`

  If an AQL query can be parsed without problems, The return value of
  `ArangoStatement.parse()` now contains an attribute `ast` with the abstract
  syntax tree of the query (before optimizations). Though this is an internal
  representation of the query and is subject to change, it can be used to inspect
  how ArangoDB interprets a given query.

* improved `ArangoStatement.explain()` and POST `/_api/explain`

  The commands for explaining AQL queries have been improved.

* added command-line option `--javascript.v8-contexts` to control the number of
  V8 contexts created in arangod.

  Previously, the number of V8 contexts was equal to the number of server threads
  (as specified by option `--server.threads`).

  However, it may be sensible to create different amounts of threads and V8
  contexts. If the option is not specified, the number of V8 contexts created
  will be equal to the number of server threads. Thus no change in configuration
  is required to keep the old behavior.

  If you are using the default config files or merge them with your local config
  files, please review if the default number of server threads is okay in your
  environment. Additionally you should verify that the number of V8 contexts
  created (as specified in option `--javascript.v8-contexts`) is okay.

* the number of server.threads specified is now the minimum of threads
  started. There are situation in which threads are waiting for results of
  distributed database servers. In this case the number of threads is
  dynamically increased.

* removed index type "bitarray"

  Bitarray indexes were only half-way documented and integrated in previous versions
  of ArangoDB so their benefit was limited. The support for bitarray indexes has
  thus been removed in ArangoDB 2.3. It is not possible to create indexes of type
  "bitarray" with ArangoDB 2.3.

  When a collection is opened that contains a bitarray index definition created
  with a previous version of ArangoDB, ArangoDB will ignore it and log the following
  warning:

      index type 'bitarray' is not supported in this version of ArangoDB and is ignored

  Future versions of ArangoDB may automatically remove such index definitions so the
  warnings will eventually disappear.

* removed internal "_admin/modules/flush" in order to fix requireApp

* added basic support for handling binary data in Foxx

  Requests with binary payload can be processed in Foxx applications by
  using the new method `res.rawBodyBuffer()`. This will return the unparsed request
  body as a Buffer object.

  There is now also the method `req.requestParts()` available in Foxx to retrieve
  the individual components of a multipart HTTP request.

  Buffer objects can now be used when setting the response body of any Foxx action.
  Additionally, `res.send()` has been added as a convenience method for returning
  strings, JSON objects or buffers from a Foxx action:

      res.send("<p>some HTML</p>");
      res.send({ success: true });
      res.send(new Buffer("some binary data"));

  The convenience method `res.sendFile()` can now be used to easily return the
  contents of a file from a Foxx action:

      res.sendFile(applicationContext.foxxFilename("image.png"));

  `fs.write` now accepts not only strings but also Buffer objects as second parameter:

      fs.write(filename, "some data");
      fs.write(filename, new Buffer("some binary data"));

  `fs.readBuffer` can be used to return the contents of a file in a Buffer object.

* improved performance of insertion into non-unique hash indexes significantly in case
  many duplicate keys are used in the index

* issue #1042: set time zone in log output

  the command-line option `--log.use-local-time` was added to print dates and times in
  the server-local timezone instead of UTC

* command-line options that require a boolean value now validate the
  value given on the command-line

  This prevents issues if no value is specified for an option that
  requires a boolean value. For example, the following command-line would
  have caused trouble in 2.2, because `--server.endpoint` would have been
  used as the value for the `--server.disable-authentication` options
  (which requires a boolean value):

      arangod --server.disable-authentication --server.endpoint tcp://127.0.0.1:8529 data

  In 2.3, running this command will fail with an error and requires to
  be modified to:

      arangod --server.disable-authentication true --server.endpoint tcp://127.0.0.1:8529 data

* improved performance of CSV import in arangoimp

* fixed issue #1027: Stack traces are off-by-one

* fixed issue #1026: Modules loaded in different files within the same app
  should refer to the same module

* fixed issue #1025: Traversal not as expected in undirected graph

* added a _relation function in the general-graph module.

  This deprecated _directedRelation and _undirectedRelation.
  ArangoDB does not offer any constraints for undirected edges
  which caused some confusion of users how undirected relations
  have to be handled. Relation now only supports directed relations
  and the user can actively simulate undirected relations.

* changed return value of Foxx.applicationContext#collectionName:

  Previously, the function could return invalid collection names because
  invalid characters were not replaced in the application name prefix, only
  in the collection name passed.

  Now, the function replaces invalid characters also in the application name
  prefix, which might to slightly different results for application names that
  contained any characters outside the ranges [a-z], [A-Z] and [0-9].

* prevent XSS in AQL editor and logs view

* integrated tutorial into ArangoShell and web interface

* added option `--backslash-escape` for arangoimp when running CSV file imports

* front-end: added download feature for (filtered) documents

* front-end: added download feature for the results of a user query

* front-end: added function to move documents to another collection

* front-end: added sort-by attribute to the documents filter

* front-end: added sorting feature to database, graph management and user management view.

* issue #989: front-end: Databases view not refreshing after deleting a database

* issue #991: front-end: Database search broken

* front-end: added infobox which shows more information about a document (_id, _rev, _key) or
  an edge (_id, _rev, _key, _from, _to). The from and to attributes are clickable and redirect
  to their document location.

* front-end: added edit-mode for deleting multiple documents at the same time.

* front-end: added delete button to the detailed document/edge view.

* front-end: added visual feedback for saving documents/edges inside the editor (error/success).

* front-end: added auto-focusing for the first input field in a modal.

* front-end: added validation for user input in a modal.

* front-end: user defined queries are now stored inside the database and are bound to the current
  user, instead of using the local storage functionality of the browsers. The outcome of this is
  that user defined queries are now independently usable from any device. Also queries can now be
  edited through the standard document editor of the front-end through the _users collection.

* front-end: added import and export functionality for user defined queries.

* front-end: added new keywords and functions to the aql-editor theme

* front-end: applied tile-style to the graph view

* front-end: now using the new graph api including multi-collection support

* front-end: foxx apps are now deletable

* front-end: foxx apps are now installable and updateable through github, if github is their
  origin.

* front-end: added foxx app version control. Multiple versions of a single foxx app are now
  installable and easy to manage and are also arranged in groups.

* front-end: the user-set filter of a collection is now stored until the user navigates to
  another collection.

* front-end: fetching and filtering of documents, statistics, and query operations are now
  handled with asynchronous ajax calls.

* front-end: added progress indicator if the front-end is waiting for a server operation.

* front-end: fixed wrong count of documents in the documents view of a collection.

* front-end: fixed unexpected styling of the manage db view and navigation.

* front-end: fixed wrong handling of select fields in a modal view.

* front-end: fixed wrong positioning of some tooltips.

* automatically call `toJSON` function of JavaScript objects (if present)
  when serializing them into database documents. This change allows
  storing JavaScript date objects in the database in a sensible manner.


v2.2.7 (2014-11-19)
-------------------

* fixed issue #998: Incorrect application URL for non-system Foxx apps

* fixed issue #1079: AQL editor: keyword WITH in UPDATE query is not highlighted

* fix memory leak in cluster nodes

* fixed registration of AQL user-defined functions in Web UI (JS shell)

* fixed error display in Web UI for certain errors
  (now error message is printed instead of 'undefined')

* fixed issue #1059: bug in js module console

* fixed issue #1056: "fs": zip functions fail with passwords

* fixed issue #1063: Docs: measuring unit of --wal.logfile-size?

* fixed issue #1062: Docs: typo in 14.2 Example data


v2.2.6 (2014-10-20)
-------------------

* fixed issue #972: Compilation Issue

* fixed issue #743: temporary directories are now unique and one can read
  off the tool that created them, if empty, they are removed atexit

* Highly improved performance of all AQL GRAPH_* functions.

* Orphan collections in general graphs can now be found via GRAPH_VERTICES
  if either "any" or no direction is defined

* Fixed documentation for AQL function GRAPH_NEIGHBORS.
  The option "vertexCollectionRestriction" is meant to filter the target
  vertices only, and should not filter the path.

* Fixed a bug in GRAPH_NEIGHBORS which enforced only empty results
  under certain conditions


v2.2.5 (2014-10-09)
-------------------

* fixed issue #961: allow non-JSON values in undocument request bodies

* fixed issue 1028: libicu is now statically linked

* fixed cached lookups of collections on the server, which may have caused spurious
  problems after collection rename operations


v2.2.4 (2014-10-01)
-------------------

* fixed accessing `_from` and `_to` attributes in `collection.byExample` and
  `collection.firstExample`

  These internal attributes were not handled properly in the mentioned functions, so
  searching for them did not always produce documents

* fixed issue #1030: arangoimp 2.2.3 crashing, not logging on large Windows CSV file

* fixed issue #1025: Traversal not as expected in undirected graph

* fixed issue #1020

  This requires re-introducing the startup option `--database.force-sync-properties`.

  This option can again be used to force fsyncs of collection, index and database properties
  stored as JSON strings on disk in files named `parameter.json`. Syncing these files after
  a write may be necessary if the underlying storage does not sync file contents by itself
  in a "sensible" amount of time after a file has been written and closed.

  The default value is `true` so collection, index and database properties will always be
  synced to disk immediately. This affects creating, renaming and dropping collections as
  well as creating and dropping databases and indexes. Each of these operations will perform
  an additional fsync on the `parameter.json` file if the option is set to `true`.

  It might be sensible to set this option to `false` for workloads that create and drop a
  lot of collections (e.g. test runs).

  Document operations such as creating, updating and dropping documents are not affected
  by this option.

* fixed issue #1016: AQL editor bug

* fixed issue #1014: WITHIN function returns wrong distance

* fixed AQL shortest path calculation in function `GRAPH_SHORTEST_PATH` to return
  complete vertex objects instead of just vertex ids

* allow changing of attributes of documents stored in server-side JavaScript variables

  Previously, the following did not work:

      var doc = db.collection.document(key);
      doc._key = "abc"; // overwriting internal attributes not supported
      doc.value = 123;  // overwriting existing attributes not supported

  Now, modifying documents stored in server-side variables (e.g. `doc` in the above case)
  is supported. Modifying the variables will not update the documents in the database,
  but will modify the JavaScript object (which can be written back to the database using
  `db.collection.update` or `db.collection.replace`)

* fixed issue #997: arangoimp apparently doesn't support files >2gig on Windows

  large file support (requires using `_stat64` instead of `stat`) is now supported on
  Windows


v2.2.3 (2014-09-02)
-------------------

* added `around` for Foxx controller

* added `type` option for HTTP API `GET /_api/document?collection=...`

  This allows controlling the type of results to be returned. By default, paths to
  documents will be returned, e.g.

      [
        `/_api/document/test/mykey1`,
        `/_api/document/test/mykey2`,
        ...
      ]

  To return a list of document ids instead of paths, the `type` URL parameter can be
  set to `id`:

      [
        `test/mykey1`,
        `test/mykey2`,
        ...
      ]

  To return a list of document keys only, the `type` URL parameter can be set to `key`:

      [
        `mykey1`,
        `mykey2`,
        ...
      ]


* properly capitalize HTTP response header field names in case the `x-arango-async`
  HTTP header was used in a request.

* fixed several documentation issues

* speedup for several general-graph functions, AQL functions starting with `GRAPH_`
  and traversals


v2.2.2 (2014-08-08)
-------------------

* allow storing non-reserved attribute names starting with an underscore

  Previous versions of ArangoDB parsed away all attribute names that started with an
  underscore (e.g. `_test', '_foo', `_bar`) on all levels of a document (root level
  and sub-attribute levels). While this behavior was documented, it was unintuitive and
  prevented storing documents inside other documents, e.g.:

      {
        "_key" : "foo",
        "_type" : "mydoc",
        "references" : [
          {
            "_key" : "something",
            "_rev" : "...",
            "value" : 1
          },
          {
            "_key" : "something else",
            "_rev" : "...",
            "value" : 2
          }
        ]
      }

  In the above example, previous versions of ArangoDB removed all attributes and
  sub-attributes that started with underscores, meaning the embedded documents would lose
  some of their attributes. 2.2.2 should preserve such attributes, and will also allow
  storing user-defined attribute names on the top-level even if they start with underscores
  (such as `_type` in the above example).

* fix conversion of JavaScript String, Number and Boolean objects to JSON.

  Objects created in JavaScript using `new Number(...)`, `new String(...)`, or
  `new Boolean(...)` were not converted to JSON correctly.

* fixed a race condition on task registration (i.e. `require("org/arangodb/tasks").register()`)

  this race condition led to undefined behavior when a just-created task with no offset and
  no period was instantly executed and deleted by the task scheduler, before the `register`
  function returned to the caller.

* changed run-tests.sh to execute all suitable tests.

* switch to new version of gyp

* fixed upgrade button


v2.2.1 (2014-07-24)
-------------------

* fixed hanging write-ahead log recovery for certain cases that involved dropping
  databases

* fixed issue with --check-version: when creating a new database the check failed

* issue #947 Foxx applicationContext missing some properties

* fixed issue with --check-version: when creating a new database the check failed

* added startup option `--wal.suppress-shape-information`

  Setting this option to `true` will reduce memory and disk space usage and require
  less CPU time when modifying documents or edges. It should therefore be turned on
  for standalone ArangoDB servers. However, for servers that are used as replication
  masters, setting this option to `true` will effectively disable the usage of the
  write-ahead log for replication, so it should be set to `false` for any replication
  master servers.

  The default value for this option is `false`.

* added optional `ttl` attribute to specify result cursor expiration for HTTP API method
  `POST /_api/cursor`

  The `ttl` attribute can be used to prevent cursor results from timing out too early.

* issue #947: Foxx applicationContext missing some properties

* (reported by Christian Neubauer):

  The problem was that in Google's V8, signed and unsigned chars are not always declared cleanly.
  so we need to force v8 to compile with forced signed chars which is done by the Flag:
    -fsigned-char
  at least it is enough to follow the instructions of compiling arango on rasperry
  and add "CFLAGS='-fsigned-char'" to the make command of V8 and remove the armv7=0

* Fixed a bug with the replication client. In the case of single document
  transactions the collection was not write locked.


v2.2.0 (2014-07-10)
-------------------

* The replication methods `logger.start`, `logger.stop` and `logger.properties` are
  no-ops in ArangoDB 2.2 as there is no separate replication logger anymore. Data changes
  are logged into the write-ahead log in ArangoDB 2.2, and not separately by the
  replication logger. The replication logger object is still there in ArangoDB 2.2 to
  ensure backwards-compatibility, however, logging cannot be started, stopped or
  configured anymore. Using any of these methods will do nothing.

  This also affects the following HTTP API methods:
  - `PUT /_api/replication/logger-start`
  - `PUT /_api/replication/logger-stop`
  - `GET /_api/replication/logger-config`
  - `PUT /_api/replication/logger-config`

  Using any of these methods is discouraged from now on as they will be removed in
  future versions of ArangoDB.

* INCOMPATIBLE CHANGE: replication of transactions has changed. Previously, transactions
  were logged on a master in one big block and shipped to a slave in one block, too.
  Now transactions will be logged and replicated as separate entries, allowing transactions
  to be bigger and also ensure replication progress.

  This change also affects the behavior of the `stop` method of the replication applier.
  If the replication applier is now stopped manually using the `stop` method and later
  restarted using the `start` method, any transactions that were unfinished at the
  point of stopping will be aborted on a slave, even if they later commit on the master.

  In ArangoDB 2.2, stopping the replication applier manually should be avoided unless the
  goal is to stop replication permanently or to do a full resync with the master anyway.
  If the replication applier still must be stopped, it should be made sure that the
  slave has fetched and applied all pending operations from a master, and that no
  extra transactions are started on the master before the `stop` command on the slave
  is executed.

  Replication of transactions in ArangoDB 2.2 might also lock the involved collections on
  the slave while a transaction is either committed or aborted on the master and the
  change has been replicated to the slave. This change in behavior may be important for
  slave servers that are used for read-scaling. In order to avoid long lasting collection
  locks on the slave, transactions should be kept small.

  The `_replication` system collection is not used anymore in ArangoDB 2.2 and its usage is
  discouraged.

* INCOMPATIBLE CHANGE: the figures reported by the `collection.figures` method
  now only reflect documents and data contained in the journals and datafiles of
  collections. Documents or deletions contained only in the write-ahead log will
  not influence collection figures until the write-ahead log garbage collection
  kicks in. The figures for a collection might therefore underreport the total
  resource usage of a collection.

  Additionally, the attributes `lastTick` and `uncollectedLogfileEntries` have been
  added to the result of the `figures` operation and the HTTP API method
  `PUT /_api/collection/figures`

* added `insert` method as an alias for `save`. Documents can now be inserted into
  a collection using either method:

      db.test.save({ foo: "bar" });
      db.test.insert({ foo: "bar" });

* added support for data-modification AQL queries

* added AQL keywords `INSERT`, `UPDATE`, `REPLACE` and `REMOVE` (and `WITH`) to
  support data-modification AQL queries.

  Unquoted usage of these keywords for attribute names in AQL queries will likely
  fail in ArangoDB 2.2. If any such attribute name needs to be used in a query, it
  should be enclosed in backticks to indicate the usage of a literal attribute
  name.

  For example, the following query will fail in ArangoDB 2.2 with a parse error:

      FOR i IN foo RETURN i.remove

  and needs to be rewritten like this:

      FOR i IN foo RETURN i.`remove`

* disallow storing of JavaScript objects that contain JavaScript native objects
  of type `Date`, `Function`, `RegExp` or `External`, e.g.

      db.test.save({ foo: /bar/ });
      db.test.save({ foo: new Date() });

  will now print

      Error: <data> cannot be converted into JSON shape: could not shape document

  Previously, objects of these types were silently converted into an empty object
  (i.e. `{ }`).

  To store such objects in a collection, explicitly convert them into strings
  like this:

      db.test.save({ foo: String(/bar/) });
      db.test.save({ foo: String(new Date()) });

* The replication methods `logger.start`, `logger.stop` and `logger.properties` are
  no-ops in ArangoDB 2.2 as there is no separate replication logger anymore. Data changes
  are logged into the write-ahead log in ArangoDB 2.2, and not separately by the
  replication logger. The replication logger object is still there in ArangoDB 2.2 to
  ensure backwards-compatibility, however, logging cannot be started, stopped or
  configured anymore. Using any of these methods will do nothing.

  This also affects the following HTTP API methods:
  - `PUT /_api/replication/logger-start`
  - `PUT /_api/replication/logger-stop`
  - `GET /_api/replication/logger-config`
  - `PUT /_api/replication/logger-config`

  Using any of these methods is discouraged from now on as they will be removed in
  future versions of ArangoDB.

* INCOMPATIBLE CHANGE: replication of transactions has changed. Previously, transactions
  were logged on a master in one big block and shipped to a slave in one block, too.
  Now transactions will be logged and replicated as separate entries, allowing transactions
  to be bigger and also ensure replication progress.

  This change also affects the behavior of the `stop` method of the replication applier.
  If the replication applier is now stopped manually using the `stop` method and later
  restarted using the `start` method, any transactions that were unfinished at the
  point of stopping will be aborted on a slave, even if they later commit on the master.

  In ArangoDB 2.2, stopping the replication applier manually should be avoided unless the
  goal is to stop replication permanently or to do a full resync with the master anyway.
  If the replication applier still must be stopped, it should be made sure that the
  slave has fetched and applied all pending operations from a master, and that no
  extra transactions are started on the master before the `stop` command on the slave
  is executed.

  Replication of transactions in ArangoDB 2.2 might also lock the involved collections on
  the slave while a transaction is either committed or aborted on the master and the
  change has been replicated to the slave. This change in behavior may be important for
  slave servers that are used for read-scaling. In order to avoid long lasting collection
  locks on the slave, transactions should be kept small.

  The `_replication` system collection is not used anymore in ArangoDB 2.2 and its usage is
  discouraged.

* INCOMPATIBLE CHANGE: the figures reported by the `collection.figures` method
  now only reflect documents and data contained in the journals and datafiles of
  collections. Documents or deletions contained only in the write-ahead log will
  not influence collection figures until the write-ahead log garbage collection
  kicks in. The figures for a collection might therefore underreport the total
  resource usage of a collection.

  Additionally, the attributes `lastTick` and `uncollectedLogfileEntries` have been
  added to the result of the `figures` operation and the HTTP API method
  `PUT /_api/collection/figures`

* added `insert` method as an alias for `save`. Documents can now be inserted into
  a collection using either method:

      db.test.save({ foo: "bar" });
      db.test.insert({ foo: "bar" });

* added support for data-modification AQL queries

* added AQL keywords `INSERT`, `UPDATE`, `REPLACE` and `REMOVE` (and `WITH`) to
  support data-modification AQL queries.

  Unquoted usage of these keywords for attribute names in AQL queries will likely
  fail in ArangoDB 2.2. If any such attribute name needs to be used in a query, it
  should be enclosed in backticks to indicate the usage of a literal attribute
  name.

  For example, the following query will fail in ArangoDB 2.2 with a parse error:

      FOR i IN foo RETURN i.remove

  and needs to be rewritten like this:

      FOR i IN foo RETURN i.`remove`

* disallow storing of JavaScript objects that contain JavaScript native objects
  of type `Date`, `Function`, `RegExp` or `External`, e.g.

      db.test.save({ foo: /bar/ });
      db.test.save({ foo: new Date() });

  will now print

      Error: <data> cannot be converted into JSON shape: could not shape document

  Previously, objects of these types were silently converted into an empty object
  (i.e. `{ }`).

  To store such objects in a collection, explicitly convert them into strings
  like this:

      db.test.save({ foo: String(/bar/) });
      db.test.save({ foo: String(new Date()) });

* honor startup option `--server.disable-statistics` when deciding whether or not
  to start periodic statistics collection jobs

  Previously, the statistics collection jobs were started even if the server was
  started with the `--server.disable-statistics` flag being set to `true`

* removed startup option `--random.no-seed`

  This option had no effect in previous versions of ArangoDB and was thus removed.

* removed startup option `--database.remove-on-drop`

  This option was used for debugging only.

* removed startup option `--database.force-sync-properties`

  This option is now superfluous as collection properties are now stored in the
  write-ahead log.

* introduced write-ahead log

  All write operations in an ArangoDB server instance are automatically logged
  to the server's write-ahead log. The write-ahead log is a set of append-only
  logfiles, and it is used in case of a crash recovery and for replication.
  Data from the write-ahead log will eventually be moved into the journals or
  datafiles of collections, allowing the server to remove older write-ahead log
  logfiles. Figures of collections will be updated when data are moved from the
  write-ahead log into the journals or datafiles of collections.

  Cross-collection transactions in ArangoDB should benefit considerably by this
  change, as less writes than in previous versions are required to ensure the data
  of multiple collections are atomically and durably committed. All data-modifying
  operations inside transactions (insert, update, remove) will write their
  operations into the write-ahead log directly, making transactions with multiple
  operations also require less physical memory than in previous versions of ArangoDB,
  that required all transaction data to fit into RAM.

  The `_trx` system collection is not used anymore in ArangoDB 2.2 and its usage is
  discouraged.

  The data in the write-ahead log can also be used in the replication context.
  The `_replication` collection that was used in previous versions of ArangoDB to
  store all changes on the server is not used anymore in ArangoDB 2.2. Instead,
  slaves can read from a master's write-ahead log to get informed about most
  recent changes. This removes the need to store data-modifying operations in
  both the actual place and the `_replication` collection.

* removed startup option `--server.disable-replication-logger`

  This option is superfluous in ArangoDB 2.2. There is no dedicated replication
  logger in ArangoDB 2.2. There is now always the write-ahead log, and it is also
  used as the server's replication log. Specifying the startup option
  `--server.disable-replication-logger` will do nothing in ArangoDB 2.2, but the
  option should not be used anymore as it might be removed in a future version.

* changed behavior of replication logger

  There is no dedicated replication logger in ArangoDB 2.2 as there is the
  write-ahead log now. The existing APIs for starting and stopping the replication
  logger still exist in ArangoDB 2.2 for downwards-compatibility, but calling
  the start or stop operations are no-ops in ArangoDB 2.2. When querying the
  replication logger status via the API, the server will always report that the
  replication logger is running. Configuring the replication logger is a no-op
  in ArangoDB 2.2, too. Changing the replication logger configuration has no
  effect. Instead, the write-ahead log configuration can be changed.

* removed MRuby integration for arangod

  ArangoDB had an experimental MRuby integration in some of the publish builds.
  This wasn't continuously developed, and so it has been removed in ArangoDB 2.2.

  This change has led to the following startup options being superfluous:

  - `--ruby.gc-interval`
  - `--ruby.action-directory`
  - `--ruby.modules-path`
  - `--ruby.startup-directory`

  Specifying these startup options will do nothing in ArangoDB 2.2, but the
  options should be avoided from now on as they might be removed in future versions.

* reclaim index memory when last document in collection is deleted

  Previously, deleting documents from a collection did not lead to index sizes being
  reduced. Instead, the already allocated index memory was re-used when a collection
  was refilled.

  Now, index memory for primary indexes and hash indexes is reclaimed instantly when
  the last document from a collection is removed.

* inlined and optimized functions in hash indexes

* added AQL TRANSLATE function

  This function can be used to perform lookups from static lists, e.g.

      LET countryNames = { US: "United States", UK: "United Kingdom", FR: "France" }
      RETURN TRANSLATE("FR", countryNames)

* fixed datafile debugger

* fixed check-version for empty directory

* moved try/catch block to the top of routing chain

* added mountedApp function for foxx-manager

* fixed issue #883: arango 2.1 - when starting multi-machine cluster, UI web
  does not change to cluster overview

* fixed dfdb: should not start any other V8 threads

* cleanup of version-check, added module org/arangodb/database-version,
  added --check-version option

* fixed issue #881: [2.1.0] Bombarded (every 10 sec or so) with
  "WARNING format string is corrupt" when in non-system DB Dashboard

* specialized primary index implementation to allow faster hash table
  rebuilding and reduce lookups in datafiles for the actual value of `_key`.

* issue #862: added `--overwrite` option to arangoimp

* removed number of property lookups for documents during AQL queries that
  access documents

* prevent buffering of long print results in arangosh's and arangod's print
  command

  this change will emit buffered intermediate print results and discard the
  output buffer to quickly deliver print results to the user, and to prevent
  constructing very large buffers for large results

* removed sorting of attribute names for use in a collection's shaper

  sorting attribute names was done on document insert to keep attributes
  of a collection in sorted order for faster comparisons. The sort order
  of attributes was only used in one particular and unlikely case, so it
  was removed. Collections with many different attribute names should
  benefit from this change by faster inserts and slightly less memory usage.

* fixed a bug in arangodump which got the collection name in _from and _to
  attributes of edges wrong (all were "_unknown")

* fixed a bug in arangorestore which did not recognize wrong _from and _to
  attributes of edges

* improved error detection and reporting in arangorestore


v2.1.1 (2014-06-06)
-------------------

* fixed dfdb: should not start any other V8 threads

* signature for collection functions was modified

  The basic change was the substitution of the input parameter of the
  function by an generic options object which can contain multiple
  option parameter of the function.
  Following functions were modified
  remove
  removeBySample
  replace
  replaceBySample
  update
  updateBySample

  Old signature is yet supported but it will be removed in future versions

v2.1.0 (2014-05-29)
-------------------

* implemented upgrade procedure for clusters

* fixed communication issue with agency which prevented reconnect
  after an agent failure

* fixed cluster dashboard in the case that one but not all servers
  in the cluster are down

* fixed a bug with coordinators creating local database objects
  in the wrong order (_system needs to be done first)

* improved cluster dashboard


v2.1.0-rc2 (2014-05-25)
-----------------------

* fixed issue #864: Inconsistent behavior of AQL REVERSE(list) function


v2.1.0-rc1 (XXXX-XX-XX)
-----------------------

* added server-side periodic task management functions:

  - require("org/arangodb/tasks").register(): registers a periodic task
  - require("org/arangodb/tasks").unregister(): unregisters and removes a
    periodic task
  - require("org/arangodb/tasks").get(): retrieves a specific tasks or all
    existing tasks

  the previous undocumented function `internal.definePeriodic` is now
  deprecated and will be removed in a future release.

* decrease the size of some seldom used system collections on creation.

  This will make these collections use less disk space and mapped memory.

* added AQL date functions

* added AQL FLATTEN() list function

* added index memory statistics to `db.<collection>.figures()` function

  The `figures` function will now return a sub-document `indexes`, which lists
  the number of indexes in the `count` sub-attribute, and the total memory
  usage of the indexes in bytes in the `size` sub-attribute.

* added AQL CURRENT_DATABASE() function

  This function returns the current database's name.

* added AQL CURRENT_USER() function

  This function returns the current user from an AQL query. The current user is the
  username that was specified in the `Authorization` HTTP header of the request. If
  authentication is turned off or the query was executed outside a request context,
  the function will return `null`.

* fixed issue #796: Searching with newline chars broken?

  fixed slightly different handling of backslash escape characters in a few
  AQL functions. Now handling of escape sequences should be consistent, and
  searching for newline characters should work the same everywhere

* added OpenSSL version check for configure

  It will report all OpenSSL versions < 1.0.1g as being too old.
  `configure` will only complain about an outdated OpenSSL version but not stop.

* require C++ compiler support (requires g++ 4.8, clang++ 3.4 or Visual Studio 13)

* less string copying returning JSONified documents from ArangoDB, e.g. via
  HTTP GET `/_api/document/<collection>/<document>`

* issue #798: Lower case http headers from arango

  This change allows returning capitalized HTTP headers, e.g.
  `Content-Length` instead of `content-length`.
  The HTTP spec says that headers are case-insensitive, but
  in fact several clients rely on a specific case in response
  headers.
  This change will capitalize HTTP headers if the `X-Arango-Version`
  request header is sent by the client and contains a value of at
  least `20100` (for version 2.1). The default value for the
  compatibility can also be set at server start, using the
  `--server.default-api-compatibility` option.

* simplified usage of `db._createStatement()`

  Previously, the function could not be called with a query string parameter as
  follows:

      db._createStatement(queryString);

  Calling it as above resulted in an error because the function expected an
  object as its parameter. From now on, it's possible to call the function with
  just the query string.

* make ArangoDB not send back a `WWW-Authenticate` header to a client in case the
  client sends the `X-Omit-WWW-Authenticate` HTTP header.

  This is done to prevent browsers from showing their built-in HTTP authentication
  dialog for AJAX requests that require authentication.
  ArangoDB will still return an HTTP 401 (Unauthorized) if the request doesn't
  contain valid credentials, but it will omit the `WWW-Authenticate` header,
  allowing clients to bypass the browser's authentication dialog.

* added REST API method HTTP GET `/_api/job/job-id` to query the status of an
  async job without potentially fetching it from the list of done jobs

* fixed non-intuitive behavior in jobs API: previously, querying the status
  of an async job via the API HTTP PUT `/_api/job/job-id` removed a currently
  executing async job from the list of queryable jobs on the server.
  Now, when querying the result of an async job that is still executing,
  the job is kept in the list of queryable jobs so its result can be fetched
  by a subsequent request.

* use a new data structure for the edge index of an edge collection. This
  improves the performance for the creation of the edge index and in
  particular speeds up removal of edges in graphs. Note however that
  this change might change the order in which edges starting at
  or ending in a vertex are returned. However, this order was never
  guaranteed anyway and it is not sensible to guarantee any particular
  order.

* provide a size hint to edge and hash indexes when initially filling them
  this will lead to less re-allocations when populating these indexes

  this may speed up building indexes when opening an existing collection

* don't requeue identical context methods in V8 threads in case a method is
  already registered

* removed arangod command line option `--database.remove-on-compacted`

* export the sort attribute for graph traversals to the HTTP interface

* add support for arangodump/arangorestore for clusters


v2.0.8 (XXXX-XX-XX)
-------------------

* fixed too-busy iteration over skiplists

  Even when a skiplist query was restricted by a limit clause, the skiplist
  index was queried without the limit. this led to slower-than-necessary
  execution times.

* fixed timeout overflows on 32 bit systems

  this bug has led to problems when select was called with a high timeout
  value (2000+ seconds) on 32bit systems that don't have a forgiving select
  implementation. when the call was made on these systems, select failed
  so no data would be read or sent over the connection

  this might have affected some cluster-internal operations.

* fixed ETCD issues on 32 bit systems

  ETCD was non-functional on 32 bit systems at all. The first call to the
  watch API crashed it. This was because atomic operations worked on data
  structures that were not properly aligned on 32 bit systems.

* fixed issue #848: db.someEdgeCollection.inEdge does not return correct
  value when called the 2nd time after a .save to the edge collection


v2.0.7 (2014-05-05)
-------------------

* issue #839: Foxx Manager missing "unfetch"

* fixed a race condition at startup

  this fixes undefined behavior in case the logger was involved directly at
  startup, before the logger initialization code was called. This should have
  occurred only for code that was executed before the invocation of main(),
  e.g. during ctor calls of statically defined objects.


v2.0.6 (2014-04-22)
-------------------

* fixed issue #835: arangosh doesn't show correct database name



v2.0.5 (2014-04-21)
-------------------

* Fixed a caching problem in IE JS Shell

* added cancelation for async jobs

* upgraded to new gyp for V8

* new Windows installer


v2.0.4 (2014-04-14)
-------------------

* fixed cluster authentication front-end issues for Firefox and IE, there are
  still problems with Chrome


v2.0.3 (2014-04-14)
-------------------

* fixed AQL optimizer bug

* fixed front-end issues

* added password change dialog


v2.0.2 (2014-04-06)
-------------------

* during cluster startup, do not log (somewhat expected) connection errors with
  log level error, but with log level info

* fixed dashboard modals

* fixed connection check for cluster planning front end: firefox does
  not support async:false

* document how to persist a cluster plan in order to relaunch an existing
  cluster later


v2.0.1 (2014-03-31)
-------------------

* make ArangoDB not send back a `WWW-Authenticate` header to a client in case the
  client sends the `X-Omit-WWW-Authenticate` HTTP header.

  This is done to prevent browsers from showing their built-in HTTP authentication
  dialog for AJAX requests that require authentication.
  ArangoDB will still return an HTTP 401 (Unauthorized) if the request doesn't
  contain valid credentials, but it will omit the `WWW-Authenticate` header,
  allowing clients to bypass the browser's authentication dialog.

* fixed isses in arango-dfdb:

  the dfdb was not able to unload certain system collections, so these couldn't be
  inspected with the dfdb sometimes. Additionally, it did not truncate corrupt
  markers from datafiles under some circumstances

* added `changePassword` attribute for users

* fixed non-working "save" button in collection edit view of web interface
  clicking the save button did nothing. one had to press enter in one of the input
  fields to send modified form data

* fixed V8 compile error on MacOS X

* prevent `body length: -9223372036854775808` being logged in development mode for
  some Foxx HTTP responses

* fixed several bugs in web interface dashboard

* fixed issue #783: coffee script not working in manifest file

* fixed issue #783: coffee script not working in manifest file

* fixed issue #781: Cant save current query from AQL editor ui

* bumped version in `X-Arango-Version` compatibility header sent by arangosh and other
  client tools from `1.5` to `2.0`.

* fixed startup options for arango-dfdb, added details option for arango-dfdb

* fixed display of missing error messages and codes in arangosh

* when creating a collection via the web interface, the collection type was always
  "document", regardless of the user's choice


v2.0.0 (2014-03-10)
-------------------

* first 2.0 release


v2.0.0-rc2 (2014-03-07)
-----------------------

* fixed cluster authorization


v2.0.0-rc1 (2014-02-28)
-----------------------

* added sharding :-)

* added collection._dbName attribute to query the name of the database from a collection

  more detailed documentation on the sharding and cluster features can be found in the user
  manual, section **Sharding**

* INCOMPATIBLE CHANGE: using complex values in AQL filter conditions with operators other
  than equality (e.g. >=, >, <=, <) will disable usage of skiplist indexes for filter
  evaluation.

  For example, the following queries will be affected by change:

      FOR doc IN docs FILTER doc.value < { foo: "bar" } RETURN doc
      FOR doc IN docs FILTER doc.value >= [ 1, 2, 3 ] RETURN doc

  The following queries will not be affected by the change:

      FOR doc IN docs FILTER doc.value == 1 RETURN doc
      FOR doc IN docs FILTER doc.value == "foo" RETURN doc
      FOR doc IN docs FILTER doc.value == [ 1, 2, 3 ] RETURN doc
      FOR doc IN docs FILTER doc.value == { foo: "bar" } RETURN doc

* INCOMPATIBLE CHANGE: removed undocumented method `collection.saveOrReplace`

  this feature was never advertised nor documented nor tested.

* INCOMPATIBLE CHANGE: removed undocumented REST API method `/_api/simple/BY-EXAMPLE-HASH`

  this feature was never advertised nor documented nor tested.

* added explicit startup parameter `--server.reuse-address`

  This flag can be used to control whether sockets should be acquired with the SO_REUSEADDR
  flag.

  Regardless of this setting, sockets on Windows are always acquired using the
  SO_EXCLUSIVEADDRUSE flag.

* removed undocumented REST API method GET `/_admin/database-name`

* added user validation API at POST `/_api/user/<username>`

* slightly improved users management API in `/_api/user`:

  Previously, when creating a new user via HTTP POST, the username needed to be
  passed in an attribute `username`. When users were returned via this API,
  the usernames were returned in an attribute named `user`. This was slightly
  confusing and was changed in 2.0 as follows:

  - when adding a user via HTTP POST, the username can be specified in an attribute
  `user`. If this attribute is not used, the API will look into the attribute `username`
  as before and use that value.
  - when users are returned via HTTP GET, the usernames are still returned in an
    attribute `user`.

  This change should be fully downwards-compatible with the previous version of the API.

* added AQL SLICE function to extract slices from lists

* made module loader more node compatible

* the startup option `--javascript.package-path` for arangosh is now deprecated and does
  nothing. Using it will not cause an error, but the option is ignored.

* added coffee script support

* Several UI improvements.

* Exchanged icons in the graphviewer toolbar

* always start networking and HTTP listeners when starting the server (even in
  console mode)

* allow vertex and edge filtering with user-defined functions in TRAVERSAL,
  TRAVERSAL_TREE and SHORTEST_PATH AQL functions:

      // using user-defined AQL functions for edge and vertex filtering
      RETURN TRAVERSAL(friends, friendrelations, "friends/john", "outbound", {
        followEdges: "myfunctions::checkedge",
        filterVertices: "myfunctions::checkvertex"
      })

      // using the following custom filter functions
      var aqlfunctions = require("org/arangodb/aql/functions");
      aqlfunctions.register("myfunctions::checkedge", function (config, vertex, edge, path) {
        return (edge.type !== 'dislikes'); // don't follow these edges
      }, false);

      aqlfunctions.register("myfunctions::checkvertex", function (config, vertex, path) {
        if (vertex.isDeleted || ! vertex.isActive) {
          return [ "prune", "exclude" ]; // exclude these and don't follow them
        }
        return [ ]; // include everything else
      }, false);

* fail if invalid `strategy`, `order` or `itemOrder` attribute values
  are passed to the AQL TRAVERSAL function. Omitting these attributes
  is not considered an error, but specifying an invalid value for any
  of these attributes will make an AQL query fail.

* issue #751: Create database through API should return HTTP status code 201

  By default, the server now returns HTTP 201 (created) when creating a new
  database successfully. To keep compatibility with older ArangoDB versions, the
  startup parameter `--server.default-api-compatibility` can be set to a value
  of `10400` to indicate API compatibility with ArangoDB 1.4. The compatibility
  can also be enforced by setting the `X-Arango-Version` HTTP header in a
  client request to this API on a per-request basis.

* allow direct access from the `db` object to collections whose names start
  with an underscore (e.g. db._users).

  Previously, access to such collections via the `db` object was possible from
  arangosh, but not from arangod (and thus Foxx and actions). The only way
  to access such collections from these places was via the `db._collection(<name>)`
  workaround.

* allow `\n` (as well as `\r\n`) as line terminator in batch requests sent to
  `/_api/batch` HTTP API.

* use `--data-binary` instead of `--data` parameter in generated cURL examples

* issue #703: Also show path of logfile for fm.config()

* issue #675: Dropping a collection used in "graph" module breaks the graph

* added "static" Graph.drop() method for graphs API

* fixed issue #695: arangosh server.password error

* use pretty-printing in `--console` mode by default

* simplified ArangoDB startup options

  Some startup options are now superfluous or their usage is simplified. The
  following options have been changed:

  * `--javascript.modules-path`: this option has been removed. The modules paths
    are determined by arangod and arangosh automatically based on the value of
    `--javascript.startup-directory`.

    If the option is set on startup, it is ignored so startup will not abort with
    an error `unrecognized option`.

  * `--javascript.action-directory`: this option has been removed. The actions
    directory is determined by arangod automatically based on the value of
    `--javascript.startup-directory`.

    If the option is set on startup, it is ignored so startup will not abort with
    an error `unrecognized option`.

  * `--javascript.package-path`: this option is still available but it is not
    required anymore to set the standard package paths (e.g. `js/npm`). arangod
    will automatically use this standard package path regardless of whether it
    was specified via the options.

    It is possible to use this option to add additional package paths to the
    standard value.

  Configuration files included with arangod are adjusted accordingly.

* layout of the graphs tab adapted to better fit with the other tabs

* database selection is moved to the bottom right corner of the web interface

* removed priority queue index type

  this feature was never advertised nor documented nor tested.

* display internal attributes in document source view of web interface

* removed separate shape collections

  When upgrading to ArangoDB 2.0, existing collections will be converted to include
  shapes and attribute markers in the datafiles instead of using separate files for
  shapes.

  When a collection is converted, existing shapes from the SHAPES directory will
  be written to a new datafile in the collection directory, and the SHAPES directory
  will be removed afterwards.

  This saves up to 2 MB of memory and disk space for each collection
  (savings are higher, the less different shapes there are in a collection).
  Additionally, one less file descriptor per opened collection will be used.

  When creating a new collection, the amount of sync calls may be reduced. The same
  may be true for documents with yet-unknown shapes. This may help performance
  in these cases.

* added AQL functions `NTH` and `POSITION`

* added signal handler for arangosh to save last command in more cases

* added extra prompt placeholders for arangosh:
  - `%e`: current endpoint
  - `%u`: current user

* added arangosh option `--javascript.gc-interval` to control amount of
  garbage collection performed by arangosh

* fixed issue #651: Allow addEdge() to take vertex ids in the JS library

* removed command-line option `--log.format`

  In previous versions, this option did not have an effect for most log messages, so
  it got removed.

* removed C++ logger implementation

  Logging inside ArangoDB is now done using the LOG_XXX() macros. The LOGGER_XXX()
  macros are gone.

* added collection status "loading"


v1.4.16 (XXXX-XX-XX)
--------------------

* fixed too eager datafile deletion

  this issue could have caused a crash when the compaction had marked datafiles as obsolete
  and they were removed while "old" temporary query results still pointed to the old datafile
  positions

* fixed issue #826: Replication fails when a collection's configuration changes


v1.4.15 (2014-04-19)
--------------------

* bugfix for AQL query optimizer

  the following type of query was too eagerly optimized, leading to errors in code-generation:

      LET a = (FOR i IN [] RETURN i) LET b = (FOR i IN [] RETURN i) RETURN 1

  the problem occurred when both lists in the subqueries were empty. In this case invalid code
  was generated and the query couldn't be executed.


v1.4.14 (2014-04-05)
--------------------

* fixed race conditions during shape / attribute insertion

  A race condition could have led to spurious `cannot find attribute #xx` or
  `cannot find shape #xx` (where xx is a number) warning messages being logged
  by the server. This happened when a new attribute was inserted and at the same
  time was queried by another thread.

  Also fixed a race condition that may have occurred when a thread tried to
  access the shapes / attributes hash tables while they were resized. In this
  cases, the shape / attribute may have been hashed to a wrong slot.

* fixed a memory barrier / cpu synchronization problem with libev, affecting
  Windows with Visual Studio 2013 (probably earlier versions are affected, too)

  The issue is described in detail here:
  http://lists.schmorp.de/pipermail/libev/2014q1/002318.html


v1.4.13 (2014-03-14)
--------------------

* added diagnostic output for Foxx application upload

* allow dump & restore from ArangoDB 1.4 with an ArangoDB 2.0 server

* allow startup options `temp-path` and `default-language` to be specified from the arangod
  configuration file and not only from the command line

* fixed too eager compaction

  The compaction will now wait for several seconds before trying to re-compact the same
  collection. Additionally, some other limits have been introduced for the compaction.


v1.4.12 (2014-03-05)
--------------------

* fixed display bug in web interface which caused the following problems:
  - documents were displayed in web interface as being empty
  - document attributes view displayed many attributes with content "undefined"
  - document source view displayed many attributes with name "TYPEOF" and value "undefined"
  - an alert popping up in the browser with message "Datatables warning..."

* re-introduced old-style read-write locks to supports Windows versions older than
  Windows 2008R2 and Windows 7. This should re-enable support for Windows Vista and
  Windows 2008.


v1.4.11 (2014-02-27)
--------------------

* added SHORTEST_PATH AQL function

  this calculates the shortest paths between two vertices, using the Dijkstra
  algorithm, employing a min-heap

  By default, ArangoDB does not know the distance between any two vertices and
  will use a default distance of 1. A custom distance function can be registered
  as an AQL user function to make the distance calculation use any document
  attributes or custom logic:

      RETURN SHORTEST_PATH(cities, motorways, "cities/CGN", "cities/MUC", "outbound", {
        paths: true,
        distance: "myfunctions::citydistance"
      })

      // using the following custom distance function
      var aqlfunctions = require("org/arangodb/aql/functions");
      aqlfunctions.register("myfunctions::distance", function (config, vertex1, vertex2, edge) {
        return Math.sqrt(Math.pow(vertex1.x - vertex2.x) + Math.pow(vertex1.y - vertex2.y));
      }, false);

* fixed bug in Graph.pathTo function

* fixed small memleak in AQL optimizer

* fixed access to potentially uninitialized variable when collection had a cap constraint


v1.4.10 (2014-02-21)
--------------------

* fixed graph constructor to allow graph with some parameter to be used

* added node.js "events" and "stream"

* updated npm packages

* added loading of .json file

* Fixed http return code in graph api with waitForSync parameter.

* Fixed documentation in graph, simple and index api.

* removed 2 tests due to change in ruby library.

* issue #756: set access-control-expose-headers on CORS response

  the following headers are now whitelisted by ArangoDB in CORS responses:
  - etag
  - content-encoding
  - content-length
  - location
  - server
  - x-arango-errors
  - x-arango-async-id


v1.4.9 (2014-02-07)
-------------------

* return a document's current etag in response header for HTTP HEAD requests on
  documents that return an HTTP 412 (precondition failed) error. This allows
  retrieving the document's current revision easily.

* added AQL function `SKIPLIST` to directly access skiplist indexes from AQL

  This is a shortcut method to use a skiplist index for retrieving specific documents in
  indexed order. The function capability is rather limited, but it may be used
  for several cases to speed up queries. The documents are returned in index order if
  only one condition is used.

      /* return all documents with mycollection.created > 12345678 */
      FOR doc IN SKIPLIST(mycollection, { created: [[ '>', 12345678 ]] })
        RETURN doc

      /* return first document with mycollection.created > 12345678 */
      FOR doc IN SKIPLIST(mycollection, { created: [[ '>', 12345678 ]] }, 0, 1)
        RETURN doc

      /* return all documents with mycollection.created between 12345678 and 123456790 */
      FOR doc IN SKIPLIST(mycollection, { created: [[ '>', 12345678 ], [ '<=', 123456790 ]] })
        RETURN doc

      /* return all documents with mycollection.a equal 1 and .b equal 2 */
      FOR doc IN SKIPLIST(mycollection, { a: [[ '==', 1 ]], b: [[ '==', 2 ]] })
        RETURN doc

  The function requires a skiplist index with the exact same attributes to
  be present on the specified collection. All attributes present in the skiplist
  index must be specified in the conditions specified for the `SKIPLIST` function.
  Attribute declaration order is important, too: attributes must be specified in the
  same order in the condition as they have been declared in the skiplist index.

* added command-line option `--server.disable-authentication-unix-sockets`

  with this option, authentication can be disabled for all requests coming
  in via UNIX domain sockets, enabling clients located on the same host as
  the ArangoDB server to connect without authentication.
  Other connections (e.g. TCP/IP) are not affected by this option.

  The default value for this option is `false`.
  Note: this option is only supported on platforms that support Unix domain
  sockets.

* call global arangod instance destructor on shutdown

* issue #755: TRAVERSAL does not use strategy, order and itemOrder options

  these options were not honored when configuring a traversal via the AQL
  TRAVERSAL function. Now, these options are used if specified.

* allow vertex and edge filtering with user-defined functions in TRAVERSAL,
  TRAVERSAL_TREE and SHORTEST_PATH AQL functions:

      // using user-defined AQL functions for edge and vertex filtering
      RETURN TRAVERSAL(friends, friendrelations, "friends/john", "outbound", {
        followEdges: "myfunctions::checkedge",
        filterVertices: "myfunctions::checkvertex"
      })

      // using the following custom filter functions
      var aqlfunctions = require("org/arangodb/aql/functions");
      aqlfunctions.register("myfunctions::checkedge", function (config, vertex, edge, path) {
        return (edge.type !== 'dislikes'); // don't follow these edges
      }, false);

      aqlfunctions.register("myfunctions::checkvertex", function (config, vertex, path) {
        if (vertex.isDeleted || ! vertex.isActive) {
          return [ "prune", "exclude" ]; // exclude these and don't follow them
        }
        return [ ]; // include everything else
      }, false);

* issue #748: add vertex filtering to AQL's TRAVERSAL[_TREE]() function


v1.4.8 (2014-01-31)
-------------------

* install foxx apps in the web interface

* fixed a segfault in the import API


v1.4.7 (2014-01-23)
-------------------

* issue #744: Add usage example arangoimp from Command line

* issue #738: added __dirname, __filename pseudo-globals. Fixes #733. (@by pluma)

* mount all Foxx applications in system apps directory on startup


v1.4.6 (2014-01-20)
-------------------

* issue #736: AQL function to parse collection and key from document handle

* added fm.rescan() method for Foxx-Manager

* fixed issue #734: foxx cookie and route problem

* added method `fm.configJson` for arangosh

* include `startupPath` in result of API `/_api/foxx/config`


v1.4.5 (2014-01-15)
-------------------

* fixed issue #726: Alternate Windows Install Method

* fixed issue #716: dpkg -P doesn't remove everything

* fixed bugs in description of HTTP API `_api/index`

* fixed issue #732: Rest API GET revision number

* added missing documentation for several methods in HTTP API `/_api/edge/...`

* fixed typos in description of HTTP API `_api/document`

* defer evaluation of AQL subqueries and logical operators (lazy evaluation)

* Updated font in WebFrontend, it now contains a version that renders properly on Windows

* generally allow function return values as call parameters to AQL functions

* fixed potential deadlock in global context method execution

* added override file "arangod.conf.local" (and co)


v1.4.4 (2013-12-24)
-------------------

* uid and gid are now set in the scripts, there is no longer a separate config file for
  arangod when started from a script

* foxx-manager is now an alias for arangosh

* arango-dfdb is now an alias for arangod, moved from bin to sbin

* changed from readline to linenoise for Windows

* added --install-service and --uninstall-service for Windows

* removed --daemon and --supervisor for Windows

* arangosh and arangod now uses the config-file which maps the binary name, i. e. if you
  rename arangosh to foxx-manager it will use the config file foxx-manager.conf

* fixed lock file for Windows

* fixed issue #711, #687: foxx-manager throws internal errors

* added `--server.ssl-protocol` option for client tools
  this allows connecting from arangosh, arangoimp, arangoimp etc. to an ArangoDB
  server that uses a non-default value for `--server.ssl-protocol`. The default
  value for the SSL protocol is 4 (TLSv1). If the server is configured to use a
  different protocol, it was not possible to connect to it with the client tools.

* added more detailed request statistics

  This adds the number of async-executed HTTP requests plus the number of HTTP
  requests per individual HTTP method type.

* added `--force` option for arangorestore
  this option allows continuing a restore operation even if the server reports errors
  in the middle of the restore operation

* better error reporting for arangorestore
  in case the server returned an HTTP error, arangorestore previously reported this
  error as `internal error` without any details only. Now server-side errors are
  reported by arangorestore with the server's error message

* include more system collections in dumps produced by arangodump
  previously some system collections were intentionally excluded from dumps, even if the
  dump was run with `--include-system-collections`. for example, the collections `_aal`,
  `_modules`, `_routing`, and `_users` were excluded. This makes sense in a replication
  context but not always in a dump context.
  When specifying `--include-system-collections`, arangodump will now include the above-
  mentioned collections in the dump, too. Some other system collections are still excluded
  even when the dump is run with `--include-system-collections`, for example `_replication`
  and `_trx`.

* fixed issue #701: ArangoStatement undefined in arangosh

* fixed typos in configuration files


v1.4.3 (2013-11-25)
-------------------

* fixed a segfault in the AQL optimizer, occurring when a constant non-list value was
  used on the right-hand side of an IN operator that had a collection attribute on the
  left-hand side

* issue #662:

  Fixed access violation errors (crashes) in the Windows version, occurring under some
  circumstances when accessing databases with multiple clients in parallel

* fixed issue #681: Problem with ArchLinux PKGBUILD configuration


v1.4.2 (2013-11-20)
-------------------

* fixed issue #669: Tiny documentation update

* ported Windows version to use native Windows API SRWLocks (slim read-write locks)
  and condition variables instead of homemade versions

  MSDN states the following about the compatibility of SRWLocks and Condition Variables:

      Minimum supported client:
      Windows Server 2008 [desktop apps | Windows Store apps]

      Minimum supported server:
      Windows Vista [desktop apps | Windows Store apps]

* fixed issue #662: ArangoDB on Windows hanging

  This fixes a deadlock issue that occurred on Windows when documents were written to
  a collection at the same time when some other thread tried to drop the collection.

* fixed file-based logging in Windows

  the logger complained on startup if the specified log file already existed

* fixed startup of server in daemon mode (`--daemon` startup option)

* fixed a segfault in the AQL optimizer

* issue #671: Method graph.measurement does not exist

* changed Windows condition variable implementation to use Windows native
  condition variables

  This is an attempt to fix spurious Windows hangs as described in issue #662.

* added documentation for JavaScript traversals

* added --code-page command-line option for Windows version of arangosh

* fixed a problem when creating edges via the web interface.

  The problem only occurred if a collection was created with type "document
  collection" via the web interface, and afterwards was dropped and re-created
  with type "edge collection". If the web interface page was not reloaded,
  the old collection type (document) was cached, making the subsequent creation
  of edges into the (seeming-to-be-document) collection fail.

  The fix is to not cache the collection type in the web interface. Users of
  an older version of the web interface can reload the collections page if they
  are affected.

* fixed a caching problem in arangosh: if a collection was created using the web
  interface, and then removed via arangosh, arangosh did not actually drop the
  collection due to caching.

  Because the `drop` operation was not carried out, this caused misleading error
  messages when trying to re-create the collection (e.g. `cannot create collection:
  duplicate name`).

* fixed ALT-introduced characters for arangosh console input on Windows

  The Windows readline port was not able to handle characters that are built
  using CTRL or ALT keys. Regular characters entered using the CTRL or ALT keys
  were silently swallowed and not passed to the terminal input handler.

  This did not seem to cause problems for the US keyboard layout, but was a
  severe issue for keyboard layouts that require the ALT (or ALT-GR) key to
  construct characters. For example, entering the character `{` with a German
  keyboard layout requires pressing ALT-GR + 9.

* fixed issue #665: Hash/skiplist combo madness bit my ass

  this fixes a problem with missing/non-deterministic rollbacks of inserts in
  case of a unique constraint violation into a collection with multiple secondary
  indexes (with at least one of them unique)

* fixed issue #664: ArangoDB installer on Windows requires drive c:

* partly fixed issue #662: ArangoDB on Windows hanging

  This fixes dropping databases on Windows. In previous 1.4 versions on Windows,
  one shape collection file was not unloaded and removed when dropping a database,
  leaving one directory and one shape collection file in the otherwise-dropped
  database directory.

* fixed issue #660: updated documentation on indexes


v1.4.1 (2013-11-08)
-------------------

* performance improvements for skip-list deletes


v1.4.1-rc1 (2013-11-07)
-----------------------

* fixed issue #635: Web-Interface should have a "Databases" Menu for Management

* fixed issue #624: Web-Interface is missing a Database selector

* fixed segfault in bitarray query

* fixed issue #656: Cannot create unique index through web interface

* fixed issue #654: bitarray index makes server down

* fixed issue #653: Slow query

* fixed issue #650: Randomness of any() should be improved

* made AQL `DOCUMENT()` function polymorphic and work with just one parameter.

  This allows using the `DOCUMENT` function like this:

      DOCUMENT('users/john')
      DOCUMENT([ 'users/john', 'users/amy' ])

  in addition to the existing use cases:

      DOCUMENT(users, 'users/john')
      DOCUMENT(users, 'john')
      DOCUMENT(users, [ 'users/john' ])
      DOCUMENT(users, [ 'users/john', 'users/amy' ])
      DOCUMENT(users, [ 'john', 'amy' ])

* simplified usage of ArangoDB batch API

  It is not necessary anymore to send the batch boundary in the HTTP `Content-Type`
  header. Previously, the batch API expected the client to send a Content-Type header
  of`multipart/form-data; boundary=<some boundary value>`. This is still supported in
  ArangoDB 2.0, but clients can now also omit this header. If the header is not
  present in a client request, ArangoDB will ignore the request content type and
  read the MIME boundary from the beginning of the request body.

  This also allows using the batch API with the Swagger "Try it out" feature (which is
  not too good at sending a different or even dynamic content-type request header).

* added API method GET `/_api/database/user`

  This returns the list of databases a specific user can see without changing the
  username/passwd.

* issue #424: Documentation about IDs needs to be upgraded


v1.4.0 (2013-10-29)
-------------------

* fixed issue #648: /batch API is missing from Web Interface API Documentation (Swagger)

* fixed issue #647: Icon tooltips missing

* fixed issue #646: index creation in web interface

* fixed issue #645: Allow jumping from edge to linked vertices

* merged PR for issue #643: Some minor corrections and a link to "Downloads"

* fixed issue #642: Completion of error handling

* fixed issue #639: compiling v1.4 on maverick produces warnings on -Wstrict-null-sentinel

* fixed issue #634: Web interface bug: Escape does not always propagate

* fixed issue #620: added startup option `--server.default-api-compatibility`

  This adds the following changes to the ArangoDB server and clients:
  - the server provides a new startup option `--server.default-api-compatibility`.
    This option can be used to determine the compatibility of (some) server API
    return values. The value for this parameter is a server version number,
    calculated as follows: `10000 * major + 100 * minor` (e.g. `10400` for ArangoDB
    1.3). The default value is `10400` (1.4), the minimum allowed value is `10300`
    (1.3).

    When setting this option to a value lower than the current server version,
    the server might respond with old-style results to "old" clients, increasing
    compatibility with "old" (non-up-to-date) clients.

  - the server will on each incoming request check for an HTTP header
    `x-arango-version`. Clients can optionally set this header to the API
    version number they support. For example, if a client sends the HTTP header
    `x-arango-version: 10300`, the server will pick this up and might send ArangoDB
    1.3-style responses in some situations.

    Setting either the startup parameter or using the HTTP header (or both) allows
    running "old" clients with newer versions of ArangoDB, without having to adjust
    the clients too much.

  - the `location` headers returned by the server for the APIs `/_api/document/...`
    and `/_api/collection/...` will have different values depending on the used API
    version. If the API compatibility is `10300`, the `location` headers returned
    will look like this:

        location: /_api/document/....

    whereas when an API compatibility of `10400` or higher is used, the `location`
    headers will look like this:

        location: /_db/<database name>/_api/document/...

  Please note that even in the presence of this, old API versions still may not
  be supported forever by the server.

* fixed issue #643: Some minor corrections and a link to "Downloads" by @frankmayer

* started issue #642: Completion of error handling

* fixed issue #639: compiling v1.4 on maverick produces warnings on
  -Wstrict-null-sentinel

* fixed issue #621: Standard Config needs to be fixed

* added function to manage indexes (web interface)

* improved server shutdown time by signaling shutdown to applicationserver,
  logging, cleanup and compactor threads

* added foxx-manager `replace` command

* added foxx-manager `installed` command (a more intuitive alias for `list`)

* fixed issue #617: Swagger API is missing '/_api/version'

* fixed issue #615: Swagger API: Some commands have no parameter entry forms

* fixed issue #614: API : Typo in : Request URL /_api/database/current

* fixed issue #609: Graph viz tool - different background color

* fixed issue #608: arangosh config files - eventually missing in the manual

* fixed issue #607: Admin interface: no core documentation

* fixed issue #603: Aardvark Foxx App Manager

* fixed a bug in type-mapping between AQL user functions and the AQL layer

  The bug caused errors like the following when working with collection documents
  in an AQL user function:

      TypeError: Cannot assign to read only property '_id' of #<ShapedJson>

* create less system collections when creating a new database

  This is achieved by deferring collection creation until the collections are actually
  needed by ArangoDB. The following collections are affected by the change:
  - `_fishbowl`
  - `_structures`


v1.4.0-beta2 (2013-10-14)
-------------------------

* fixed compaction on Windows

  The compaction on Windows did not ftruncate the cleaned datafiles to a smaller size.
  This has been fixed so not only the content of the files is cleaned but also files
  are re-created with potentially smaller sizes.

* only the following system collections will be excluded from replication from now on:
  - `_replication`
  - `_trx`
  - `_users`
  - `_aal`
  - `_fishbowl`
  - `_modules`
  - `_routing`

  Especially the following system collections will now be included in replication:
  - `_aqlfunctions`
  - `_graphs`

  In previous versions of ArangoDB, all system collections were excluded from the
  replication.

  The change also caused a change in the replication logger and applier:
  in previous versions of ArangoDB, only a collection's id was logged for an operation.
  This has not caused problems for non-system collections but for system collections
  there ids might differ. In addition to a collection id ArangoDB will now also log the
  name of a collection for each replication event.

  The replication applier will now look for the collection name attribute in logged
  events preferably.

* added database selection to arango-dfdb

* provide foxx-manager, arangodump, and arangorestore in Windows build

* ArangoDB 1.4 will refuse to start if option `--javascript.app-path` is not set.

* added startup option `--server.allow-method-override`

  This option can be set to allow overriding the HTTP request method in a request using
  one of the following custom headers:

  - x-http-method-override
  - x-http-method
  - x-method-override

  This allows bypassing proxies and tools that would otherwise just let certain types of
  requests pass. Enabling this option may impose a security risk, so it should only be
  used in very controlled environments.

  The default value for this option is `false` (no method overriding allowed).

* added "details" URL parameter for bulk import API

  Setting the `details` URL parameter to `true` in a call to POST `/_api/import` will make
  the import return details about non-imported documents in the `details` attribute. If
  `details` is `false` or omitted, no `details` attribute will be present in the response.
  This is the same behavior that previous ArangoDB versions exposed.

* added "complete" option for bulk import API

  Setting the `complete` URL parameter to `true` in a call to POST `/_api/import` will make
  the import completely fail if at least one of documents cannot be imported successfully.

  It defaults to `false`, which will make ArangoDB continue importing the other documents
  from the import even if some documents cannot be imported. This is the same behavior that
  previous ArangoDB versions exposed.

* added missing swagger documentation for `/_api/log`

* calling `/_api/logs` (or `/_admin/logs`) is only permitted from the `_system` database now.

  Calling this API method for/from other database will result in an HTTP 400.

' ported fix from https://github.com/novus/nvd3/commit/0894152def263b8dee60192f75f66700cea532cc

  This prevents JavaScript errors from occurring in Chrome when in the admin interface,
  section "Dashboard".

* show current database name in web interface (bottom right corner)

* added missing documentation for /_api/import in swagger API docs

* allow specification of database name for replication sync command replication applier

  This allows syncing from a master database with a different name than the slave database.

* issue #601: Show DB in prompt

  arangosh now displays the database name as part of the prompt by default.

  Can change the prompt by using the `--prompt` option, e.g.

      > arangosh --prompt "my db is named \"%d\"> "


v1.4.0-beta1 (2013-10-01)
-------------------------

* make the Foxx manager use per-database app directories

  Each database now has its own subdirectory for Foxx applications. Each database
  can thus use different Foxx applications if required. A Foxx app for a specific
  database resides in `<app-path>/databases/<database-name>/<app-name>`.

  System apps are shared between all databases. They reside in `<app-path>/system/<app-name>`.

* only trigger an engine reset in development mode for URLs starting with `/dev/`

  This prevents ArangoDB from reloading all Foxx applications when it is not
  actually necessary.

* changed error code from 10 (bad parameter) to 1232 (invalid key generator) for
  errors that are due to an invalid key generator specification when creating a new
  collection

* automatic detection of content-type / mime-type for Foxx assets based on filenames,
  added possibility to override auto detection

* added endpoint management API at `/_api/endpoint`

* changed HTTP return code of PUT `/_api/cursor` from 400 to 404 in case a
  non-existing cursor is referred to

* issue #360: added support for asynchronous requests

  Incoming HTTP requests with the headers `x-arango-async: true` or
  `x-arango-async: store` will be answered by the server instantly with a generic
  HTTP 202 (Accepted) response.

  The actual requests will be queued and processed by the server asynchronously,
  allowing the client to continue sending other requests without waiting for the
  server to process the actually requested operation.

  The exact point in time when a queued request is executed is undefined. If an
  error occurs during execution of an asynchronous request, the client will not
  be notified by the server.

  The maximum size of the asynchronous task queue can be controlled using the new
  option `--scheduler.maximal-queue-size`. If the queue contains this many number of
  tasks and a new asynchronous request comes in, the server will reject it with an
  HTTP 500 (internal server error) response.

  Results of incoming requests marked with header `x-arango-async: true` will be
  discarded by the server immediately. Clients have no way of accessing the result
  of such asynchronously executed request. This is just _fire and forget_.

  To later retrieve the result of an asynchronously executed request, clients can
  mark a request with the header `x-arango-async: keep`. This makes the server
  store the result of the request in memory until explicitly fetched by a client
  via the `/_api/job` API. The `/_api/job` API also provides methods for basic
  inspection of which pending or already finished requests there are on the server,
  plus ways for garbage collecting unneeded results.

* Added new option `--scheduler.maximal-queue-size`.

* issue #590: Manifest Lint

* added data dump and restore tools, arangodump and arangorestore.

  arangodump can be used to create a logical dump of an ArangoDB database, or
  just dedicated collections. It can be used to dump both a collection's structure
  (properties and indexes) and data (documents).

  arangorestore can be used to restore data from a dump created with arangodump.
  arangorestore currently does not re-create any indexes, and doesn't yet handle
  referenced documents in edges properly when doing just partial restores.
  This will be fixed until 1.4 stable.

* introduced `--server.database` option for arangosh, arangoimp, and arangob.

  The option allows these client tools to use a certain database for their actions.
  In arangosh, the current database can be switched at any time using the command

      db._useDatabase(<name>);

  When no database is specified, all client tools will assume they should use the
  default database `_system`. This is done for downwards-compatibility reasons.

* added basic multi database support (alpha)

  New databases can be created using the REST API POST `/_api/database` and the
  shell command `db._createDatabase(<name>)`.

  The default database in ArangoDB is called `_system`. This database is always
  present and cannot be deleted by the user. When an older version of ArangoDB is
  upgraded to 1.4, the previously only database will automatically become the
  `_system` database.

  New databases can be created with the above commands, and can be deleted with the
  REST API DELETE `/_api/database/<name>` or the shell command `db._dropDatabase(<name>);`.

  Deleting databases is still unstable in ArangoDB 1.4 alpha and might crash the
  server. This will be fixed until 1.4 stable.

  To access a specific database via the HTTP REST API, the `/_db/<name>/` prefix
  can be used in all URLs. ArangoDB will check if an incoming request starts with
  this prefix, and will automatically pick the database name from it. If the prefix
  is not there, ArangoDB will assume the request is made for the default database
  (`_system`). This is done for downwards-compatibility reasons.

  That means, the following URL pathnames are logically identical:

      /_api/document/mycollection/1234
      /_db/_system/document/mycollection/1234

  To access a different database (e.g. `test`), the URL pathname would look like this:

      /_db/test/document/mycollection/1234

  New databases can also be created and existing databases can only be dropped from
  within the default database (`_system`). It is not possible to drop the `_system`
  database itself.

  Cross-database operations are unintended and unsupported. The intention of the
  multi-database feature is to have the possibility to have a few databases managed
  by ArangoDB in parallel, but to only access one database at a time from a connection
  or a request.

  When accessing the web interface via the URL pathname `/_admin/html/` or `/_admin/aardvark`,
  the web interface for the default database (`_system`) will be displayed.
  To access the web interface for a different database, the database name can be
  put into the URLs as a prefix, e.g. `/_db/test/_admin/html` or
  `/_db/test/_admin/aardvark`.

  All internal request handlers and also all user-defined request handlers and actions
  (including Foxx) will only get to see the unprefixed URL pathnames (i.e. excluding
  any database name prefix). This is to ensure downwards-compatibility.

  To access the name of the requested database from any action (including Foxx), use
  use `req.database`.

  For example, when calling the URL `/myapp/myaction`, the content of `req.database`
  will be `_system` (the default database because no database got specified) and the
  content of `req.url` will be `/myapp/myaction`.

  When calling the URL `/_db/test/myapp/myaction`, the content of `req.database` will be
  `test`, and the content of `req.url` will still be `/myapp/myaction`.

* Foxx now excludes files starting with . (dot) when bundling assets

  This mitigates problems with editor swap files etc.

* made the web interface a Foxx application

  This change caused the files for the web interface to be moved from `html/admin` to
  `js/apps/aardvark` in the file system.

  The base URL for the admin interface changed from `_admin/html/index.html` to
  `_admin/aardvark/index.html`.

  The "old" redirection to `_admin/html/index.html` will now produce a 404 error.

  When starting ArangoDB with the `--upgrade` option, this will automatically be remedied
  by putting in a redirection from `/` to `/_admin/aardvark/index.html`, and from
  `/_admin/html/index.html` to `/_admin/aardvark/index.html`.

  This also obsoletes the following configuration (command-line) options:
  - `--server.admin-directory`
  - `--server.disable-admin-interface`

  when using these now obsolete options when the server is started, no error is produced
  for downwards-compatibility.

* changed User-Agent value sent by arangoimp, arangosh, and arangod from "VOC-Agent" to
  "ArangoDB"

* changed journal file creation behavior as follows:

  Previously, a journal file for a collection was always created when a collection was
  created. When a journal filled up and became full, the current journal was made a
  datafile, and a new (empty) journal was created automatically. There weren't many
  intended situations when a collection did not have at least one journal.

  This is changed now as follows:
  - when a collection is created, no journal file will be created automatically
  - when there is a write into a collection without a journal, the journal will be
    created lazily
  - when there is a write into a collection with a full journal, a new journal will
    be created automatically

  From the end user perspective, nothing should have changed, except that there is now
  less disk usage for empty collections. Disk usage of infrequently updated collections
  might also be reduced significantly by running the `rotate()` method of a collection,
  and not writing into a collection subsequently.

* added method `collection.rotate()`

  This allows premature rotation of a collection's current journal file into a (read-only)
  datafile. The purpose of using `rotate()` is to prematurely allow compaction (which is
  performed on datafiles only) on data, even if the journal was not filled up completely.

  Using `rotate()` may make sense in the following scenario:

      c = db._create("test");
      for (i = 0; i < 1000; ++i) {
        c.save(...); // insert lots of data here
      }

      ...
      c.truncate(); // collection is now empty
      // only data in datafiles will be compacted by following compaction runs
      // all data in the current journal would not be compacted

      // calling rotate will make the current journal a datafile, and thus make it
      // eligible for compaction
      c.rotate();

  Using `rotate()` may also be useful when data in a collection is known to not change
  in the immediate future. After having completed all write operations on a collection,
  performing a `rotate()` will reduce the size of the current journal to the actually
  required size (remember that journals are pre-allocated with a specific size) before
  making the journal a datafile. Thus `rotate()` may cause disk space savings, even if
  the datafiles does not qualify for compaction after rotation.

  Note: rotating the journal is asynchronous, so that the actual rotation may be executed
  after `rotate()` returns to the caller.

* changed compaction to merge small datafiles together (up to 3 datafiles are merged in
  a compaction run)

  In the regular case, this should leave less small datafiles stay around on disk and allow
  using less file descriptors in total.

* added AQL MINUS function

* added AQL UNION_DISTINCT function (more efficient than combination of `UNIQUE(UNION())`)

* updated mruby to 2013-08-22

* issue #587: Add db._create() in help for startup arangosh

* issue #586: Share a link on installation instructions in the User Manual

* issue #585: Bison 2.4 missing on Mac for custom build

* issue #584: Web interface images broken in devel

* issue #583: Small documentation update

* issue #581: Parameter binding for attributes

* issue #580: Small improvements (by @guidoreina)

* issue #577: Missing documentation for collection figures in implementor manual

* issue #576: Get disk usage for collections and graphs

  This extends the result of the REST API for /_api/collection/figures with
  the attributes `compactors.count`, `compactors.fileSize`, `shapefiles.count`,
  and `shapefiles.fileSize`.

* issue #575: installing devel version on mac (low prio)

* issue #574: Documentation (POST /_admin/routing/reload)

* issue #558: HTTP cursors, allow count to ignore LIMIT


v1.4.0-alpha1 (2013-08-02)
--------------------------

* added replication. check online manual for details.

* added server startup options `--server.disable-replication-logger` and
  `--server.disable-replication-applier`

* removed action deployment tool, this now handled with Foxx and its manager or
  by kaerus node utility

* fixed a server crash when using byExample / firstExample inside a transaction
  and the collection contained a usable hash/skiplist index for the example

* defineHttp now only expects a single context

* added collection detail dialog (web interface)

  Shows collection properties, figures (datafiles, journals, attributes, etc.)
  and indexes.

* added documents filter (web interface)

  Allows searching for documents based on attribute values. One or many filter
  conditions can be defined, using comparison operators such as '==', '<=', etc.

* improved AQL editor (web interface)

  Editor supports keyboard shortcuts (Submit, Undo, Redo, Select).
  Editor allows saving and reusing of user-defined queries.
  Added example queries to AQL editor.
  Added comment button.

* added document import (web interface)

  Allows upload of JSON-data from files. Files must have an extension of .json.

* added dashboard (web interface)

  Shows the status of replication and multiple system charts, e.g.
  Virtual Memory Size, Request Time, HTTP Connections etc.

* added API method `/_api/graph` to query all graphs with all properties.

* added example queries in web interface AQL editor

* added arango.reconnect(<host>) method for arangosh to dynamically switch server or
  user name

* added AQL range operator `..`

  The `..` operator can be used to easily iterate over a sequence of numeric
  values. It will produce a list of values in the defined range, with both bounding
  values included.

  Example:

      2010..2013

  will produce the following result:

      [ 2010, 2011, 2012, 2013 ]

* added AQL RANGE function

* added collection.first(count) and collection.last(count) document access functions

  These functions allow accessing the first or last n documents in a collection. The order
  is determined by document insertion/update time.

* added AQL INTERSECTION function

* INCOMPATIBLE CHANGE: changed AQL user function namespace resolution operator from `:` to `::`

  AQL user-defined functions were introduced in ArangoDB 1.3, and the namespace resolution
  operator for them was the single colon (`:`). A function call looked like this:

      RETURN mygroup:myfunc()

  The single colon caused an ambiguity in the AQL grammar, making it indistinguishable from
  named attributes or the ternary operator in some cases, e.g.

      { mygroup:myfunc ? mygroup:myfunc }

  The change of the namespace resolution operator from `:` to `::` fixes this ambiguity.

  Existing user functions in the database will be automatically fixed when starting ArangoDB
  1.4 with the `--upgrade` option. However, queries using user-defined functions need to be
  adjusted on the client side to use the new operator.

* allow multiple AQL LET declarations separated by comma, e.g.
  LET a = 1, b = 2, c = 3

* more useful AQL error messages

  The error position (line/column) is more clearly indicated for parse errors.
  Additionally, if a query references a collection that cannot be found, the error
  message will give a hint on the collection name

* changed return value for AQL `DOCUMENT` function in case document is not found

  Previously, when the AQL `DOCUMENT` function was called with the id of a document and
  the document could not be found, it returned `undefined`. This value is not part of the
  JSON type system and this has caused some problems.
  Starting with ArangoDB 1.4, the `DOCUMENT` function will return `null` if the document
  looked for cannot be found.

  In case the function is called with a list of documents, it will continue to return all
  found documents, and will not return `null` for non-found documents. This has not changed.

* added single line comments for AQL

  Single line comments can be started with a double forward slash: `//`.
  They end at the end of the line, or the end of the query string, whichever is first.

* fixed documentation issues #567, #568, #571.

* added collection.checksum(<withData>) method to calculate CRC checksums for
  collections

  This can be used to
  - check if data in a collection has changed
  - compare the contents of two collections on different ArangoDB instances

* issue #565: add description line to aal.listAvailable()

* fixed several out-of-memory situations when double freeing or invalid memory
  accesses could happen

* less msyncing during the creation of collections

  This is achieved by not syncing the initial (standard) markers in shapes collections.
  After all standard markers are written, the shapes collection will get synced.

* renamed command-line option `--log.filter` to `--log.source-filter` to avoid
  misunderstandings

* introduced new command-line option `--log.content-filter` to optionally restrict
  logging to just specific log messages (containing the filter string, case-sensitive).

  For example, to filter on just log entries which contain `ArangoDB`, use:

      --log.content-filter "ArangoDB"

* added optional command-line option `--log.requests-file` to log incoming HTTP
  requests to a file.

  When used, all HTTP requests will be logged to the specified file, containing the
  client IP address, HTTP method, requests URL, HTTP response code, and size of the
  response body.

* added a signal handler for SIGUSR1 signal:

  when ArangoDB receives this signal, it will respond all further incoming requests
  with an HTTP 503 (Service Unavailable) error. This will be the case until another
  SIGUSR1 signal is caught. This will make ArangoDB start serving requests regularly
  again. Note: this is not implemented on Windows.

* limited maximum request URI length to 16384 bytes:

  Incoming requests with longer request URIs will be responded to with an HTTP
  414 (Request-URI Too Long) error.

* require version 1.0 or 1.1 in HTTP version signature of requests sent by clients:

  Clients sending requests with a non-HTTP 1.0 or non-HTTP 1.1 version number will
  be served with an HTTP 505 (HTTP Version Not Supported) error.

* updated manual on indexes:

  using system attributes such as `_id`, `_key`, `_from`, `_to`, `_rev` in indexes is
  disallowed and will be rejected by the server. This was the case since ArangoDB 1.3,
  but was not properly documented.

* issue #563: can aal become a default object?

  aal is now a prefab object in arangosh

* prevent certain system collections from being renamed, dropped, or even unloaded.

  Which restrictions there are for which system collections may vary from release to
  release, but users should in general not try to modify system collections directly
  anyway.

  Note: there are no such restrictions for user-created collections.

* issue #559: added Foxx documentation to user manual

* added server startup option `--server.authenticate-system-only`. This option can be
  used to restrict the need for HTTP authentication to internal functionality and APIs,
  such as `/_api/*` and `/_admin/*`.
  Setting this option to `true` will thus force authentication for the ArangoDB APIs
  and the web interface, but allow unauthenticated requests for other URLs (including
  user defined actions and Foxx applications).
  The default value of this option is `false`, meaning that if authentication is turned
  on, authentication is still required for *all* incoming requests. Only by setting the
  option to `true` this restriction is lifted and authentication becomes required for
  URLs starting with `/_` only.

  Please note that authentication still needs to be enabled regularly by setting the
  `--server.disable-authentication` parameter to `false`. Otherwise no authentication
  will be required for any URLs as before.

* protect collections against unloading when there are still document barriers around.

* extended cap constraints to optionally limit the active data size in a collection to
  a specific number of bytes.

  The arguments for creating a cap constraint are now:
  `collection.ensureCapConstraint(<count>, <byteSize>);`

  It is supported to specify just a count as in ArangoDB 1.3 and before, to specify
  just a fileSize, or both. The first met constraint will trigger the automated
  document removal.

* added `db._exists(doc)` and `collection.exists(doc)` for easy document existence checks

* added API `/_api/current-database` to retrieve information about the database the
  client is currently connected to (note: the API `/_api/current-database` has been
  removed in the meantime. The functionality is accessible via `/_api/database/current`
  now).

* ensure a proper order of tick values in datafiles/journals/compactors.
  any new files written will have the _tick values of their markers in order. for
  older files, there are edge cases at the beginning and end of the datafiles when
  _tick values are not properly in order.

* prevent caching of static pages in PathHandler.
  whenever a static page is requested that is served by the general PathHandler, the
  server will respond to HTTP GET requests with a "Cache-Control: max-age=86400" header.

* added "doCompact" attribute when creating collections and to collection.properties().
  The attribute controls whether collection datafiles are compacted.

* changed the HTTP return code from 400 to 404 for some cases when there is a referral
  to a non-existing collection or document.

* introduced error code 1909 `too many iterations` that is thrown when graph traversals
  hit the `maxIterations` threshold.

* optionally limit traversals to a certain number of iterations
  the limitation can be achieved via the traversal API by setting the `maxIterations`
  attribute, and also via the AQL `TRAVERSAL` and `TRAVERSAL_TREE` functions by setting
  the same attribute. If traversals are not limited by the end user, a server-defined
  limit for `maxIterations` may be used to prevent server-side traversals from running
  endlessly.

* added graph traversal API at `/_api/traversal`

* added "API" link in web interface, pointing to REST API generated with Swagger

* moved "About" link in web interface into "links" menu

* allow incremental access to the documents in a collection from out of AQL
  this allows reading documents from a collection chunks when a full collection scan
  is required. memory usage might be must lower in this case and queries might finish
  earlier if there is an additional LIMIT statement

* changed AQL COLLECT to use a stable sort, so any previous SORT order is preserved

* issue #547: Javascript error in the web interface

* issue #550: Make AQL graph functions support key in addition to id

* issue #526: Unable to escape when an errorneous command is entered into the js shell

* issue #523: Graph and vertex methods for the javascript api

* issue #517: Foxx: Route parameters with capital letters fail

* issue #512: Binded Parameters for LIMIT


v1.3.3 (2013-08-01)
-------------------

* issue #570: updateFishbowl() fails once

* updated and fixed generated examples

* issue #559: added Foxx documentation to user manual

* added missing error reporting for errors that happened during import of edges


v1.3.2 (2013-06-21)
-------------------

* fixed memleak in internal.download()

* made the shape-collection journal size adaptive:
  if too big shapes come in, a shape journal will be created with a big-enough size
  automatically. the maximum size of a shape journal is still restricted, but to a
  very big value that should never be reached in practice.

* fixed a segfault that occurred when inserting documents with a shape size bigger
  than the default shape journal size (2MB)

* fixed a locking issue in collection.truncate()

* fixed value overflow in accumulated filesizes reported by collection.figures()

* issue #545: AQL FILTER unnecessary (?) loop

* issue #549: wrong return code with --daemon


v1.3.1 (2013-05-24)
-------------------

* removed currently unused _ids collection

* fixed usage of --temp-path in aranogd and arangosh

* issue #540: suppress return of temporary internal variables in AQL

* issue #530: ReferenceError: ArangoError is not a constructor

* issue #535: Problem with AQL user functions javascript API

* set --javascript.app-path for test execution to prevent startup error

* issue #532: Graph _edgesCache returns invalid data?

* issue #531: Arangod errors

* issue #529: Really weird transaction issue

* fixed usage of --temp-path in aranogd and arangosh


v1.3.0 (2013-05-10)
-------------------

* fixed problem on restart ("datafile-xxx is not sealed") when server was killed
  during a compaction run

* fixed leak when using cursors with very small batchSize

* issue #508: `unregistergroup` function not mentioned in http interface docs

* issue #507: GET /_api/aqlfunction returns code inside parentheses

* fixed issue #489: Bug in aal.install

* fixed issue 505: statistics not populated on MacOS


v1.3.0-rc1 (2013-04-24)
-----------------------

* updated documentation for 1.3.0

* added node modules and npm packages

* changed compaction to only compact datafiles with more at least 10% of dead
  documents (byte size-wise)

* issue #498: fixed reload of authentication info when using
  `require("org/arangodb/users").reload()`

* issue #495: Passing an empty array to create a document results in a
  "phantom" document

* added more precision for requests statistics figures

* added "sum" attribute for individual statistics results in statistics API
  at /_admin/statistics

* made "limit" an optional parameter in AQL function NEAR().
  limit can now be either omitted completely, or set to 0. If so, an internal
  default value (currently 100) will be applied for the limit.

* issue #481

* added "attributes.count" to output of `collection.figures()`
  this also affects the REST API /_api/collection/<name>/figures

* added IndexedPropertyGetter for ShapedJson objects

* added API for user-defined AQL functions

* issue #475: A better error message for deleting a non-existent graph

* issue #474: Web interface problems with the JS Shell

* added missing documentation for AQL UNION function

* added transaction support.
  This provides ACID transactions for ArangoDB. Transactions can be invoked
  using the `db._executeTransaction()` function, or the `/_api/transaction`
  REST API.

* switched to semantic versioning (at least for alpha & alpha naming)

* added saveOrReplace() for server-side JS

v1.3.alpha1 (2013-04-05)
------------------------

* cleanup of Module, Package, ArangoApp and modules "internal", "fs", "console"

* use Error instead of string in throw to allow stack-trace

* issue #454: error while creation of Collection

* make `collection.count()` not recalculate the number of documents on the fly, but
  use some internal document counters.

* issue #457: invalid string value in web interface

* make datafile id (datafile->_fid) identical to the numeric part of the filename.
  E.g. the datafile `journal-123456.db` will now have a datafile marker with the same
  fid (i.e. `123456`) instead of a different value. This change will only affect
  datafiles that are created with 1.3 and not any older files.
  The intention behind this change is to make datafile debugging easier.

* consistently discard document attributes with reserved names (system attributes)
  but without any known meaning, for example `_test`, `_foo`, ...

  Previously, these attributes were saved with the document regularly in some cases,
  but were discarded in other cases.
  Now these attributes are discarded consistently. "Real" system attributes such as
  `_key`, `_from`, `_to` are not affected and will work as before.

  Additionally, attributes with an empty name (``) are discarded when documents are
  saved.

  Though using reserved or empty attribute names in documents was not really and
  consistently supported in previous versions of ArangoDB, this change might cause
  an incompatibility for clients that rely on this feature.

* added server startup flag `--database.force-sync-properties` to force syncing of
  collection properties on collection creation, deletion and on property update.
  The default value is true to mimic the behavior of previous versions of ArangoDB.
  If set to false, collection properties are written to disk but no call to sync()
  is made.

* added detailed output of server version and components for REST APIs
  `/_admin/version` and `/_api/version`. To retrieve this extended information,
  call the REST APIs with URL parameter `details=true`.

* issue #443: For git-based builds include commit hash in version

* adjust startup log output to be more compact, less verbose

* set the required minimum number of file descriptors to 256.
  On server start, this number is enforced on systems that have rlimit. If the limit
  cannot be enforced, starting the server will fail.
  Note: 256 is considered to be the absolute minimum value. Depending on the use case
  for ArangoDB, a much higher number of file descriptors should be used.

  To avoid checking & potentially changing the number of maximum open files, use the
  startup option `--server.descriptors-minimum 0`

* fixed shapedjson to json conversion for special numeric values (NaN, +inf, -inf).
  Before, "NaN", "inf", or "-inf" were written into the JSONified output, but these
  values are not allowed in JSON. Now, "null" is written to the JSONified output as
  required.

* added AQL functions VARIANCE_POPULATION(), VARIANCE_SAMPLE(), STDDEV_POPULATION(),
  STDDEV_SAMPLE(), AVERAGE(), MEDIAN() to calculate statistical values for lists

* added AQL SQRT() function

* added AQL TRIM(), LEFT() and RIGHT() string functions

* fixed issue #436: GET /_api/document on edge

* make AQL REVERSE() and LENGTH() functions work on strings, too

* disabled DOT generation in `make doxygen`. this speeds up docs generation

* renamed startup option `--dispatcher.report-intervall` to `--dispatcher.report-interval`

* renamed startup option `--scheduler.report-intervall` to `--scheduler.report-interval`

* slightly changed output of REST API method /_admin/log.
  Previously, the log messages returned also contained the date and log level, now
  they will only contain the log message, and no date and log level information.
  This information can be re-created by API users from the `timestamp` and `level`
  attributes of the result.

* removed configure option `--enable-zone-debug`
  memory zone debugging is now automatically turned on when compiling with ArangoDB
  `--enable-maintainer-mode`

* removed configure option `--enable-arangob`
  arangob is now always included in the build


v1.2.3 (XXXX-XX-XX)
-------------------

* added optional parameter `edgexamples` for AQL function EDGES() and NEIGHBORS()

* added AQL function NEIGHBORS()

* added freebsd support

* fixed firstExample() query with `_id` and `_key` attributes

* issue triAGENS/ArangoDB-PHP#55: AQL optimizer may have mis-optimized duplicate
  filter statements with limit


v1.2.2 (2013-03-26)
-------------------

* fixed save of objects with common sub-objects

* issue #459: fulltext internal memory allocation didn't scale well
  This fix improves loading times for collections with fulltext indexes that have
  lots of equal words indexed.

* issue #212: auto-increment support

  The feature can be used by creating a collection with the extra `keyOptions`
  attribute as follows:

      db._create("mycollection", { keyOptions: { type: "autoincrement", offset: 1, increment: 10, allowUserKeys: true } });

  The `type` attribute will make sure the keys will be auto-generated if no
  `_key` attribute is specified for a document.

  The `allowUserKeys` attribute determines whether users might still supply own
  `_key` values with documents or if this is considered an error.

  The `increment` value determines the actual increment value, whereas the `offset`
  value can be used to seed to value sequence with a specific starting value.
  This will be useful later in a multi-master setup, when multiple servers can use
  different auto-increment seed values and thus generate non-conflicting auto-increment values.

  The default values currently are:

  - `allowUserKeys`: `true`
  - `offset`: `0`
  - `increment`: `1`

  The only other available key generator type currently is `traditional`.
  The `traditional` key generator will auto-generate keys in a fashion as ArangoDB
  always did (some increasing integer value, with a more or less unpredictable
  increment value).

  Note that for the `traditional` key generator there is only the option to disallow
  user-supplied keys and give the server the sole responsibility for key generation.
  This can be achieved by setting the `allowUserKeys` property to `false`.

  This change also introduces the following errors that API implementors may want to check
  the return values for:

  - 1222: `document key unexpected`: will be raised when a document is created with
    a `_key` attribute, but the underlying collection was set up with the `keyOptions`
    attribute `allowUserKeys: false`.

  - 1225: `out of keys`: will be raised when the auto-increment key generator runs
    out of keys. This may happen when the next key to be generated is 2^64 or higher.
    In practice, this will only happen if the values for `increment` or `offset` are
    not set appropriately, or if users are allowed to supply own keys, those keys
    are near the 2^64 threshold, and later the auto-increment feature kicks in and
    generates keys that cross that threshold.

    In practice it should not occur with proper configuration and proper usage of the
    collections.

  This change may also affect the following REST APIs:
  - POST `/_api/collection`: the server does now accept the optional `keyOptions`
    attribute in the second parameter
  - GET `/_api/collection/properties`: will return the `keyOptions` attribute as part
    of the collection's properties. The previous optional attribute `createOptions`
    is now gone.

* fixed `ArangoStatement.explain()` method with bind variables

* fixed misleading "cursor not found" error message in arangosh that occurred when
  `count()` was called for client-side cursors

* fixed handling of empty attribute names, which may have crashed the server under
  certain circumstances before

* fixed usage of invalid pointer in error message output when index description could
  not be opened


v1.2.1 (2013-03-14)
-------------------

* issue #444: please darken light color in arangosh

* issue #442: pls update post install info on osx

* fixed conversion of special double values (NaN, -inf, +inf) when converting from
  shapedjson to JSON

* fixed compaction of markers (location of _key was not updated correctly in memory,
  leading to _keys pointing to undefined memory after datafile rotation)

* fixed edge index key pointers to use document master pointer plus offset instead
  of direct _key address

* fixed case when server could not create any more journal or compactor files.
  Previously a wrong status code may have been returned, and not being able to create
  a new compactor file may have led to an infinite loop with error message
  "could not create compactor".

* fixed value truncation for numeric filename parts when renaming datafiles/journals


v1.2.0 (2013-03-01)
-------------------

* by default statistics are now switch off; in order to enable comment out
  the "disable-statistics = yes" line in "arangod.conf"

* fixed issue #435: csv parser skips data at buffer border

* added server startup option `--server.disable-statistics` to turn off statistics
  gathering without recompilation of ArangoDB.
  This partly addresses issue #432.

* fixed dropping of indexes without collection name, e.g.
  `db.xxx.dropIndex("123456");`
  Dropping an index like this failed with an assertion error.

* fixed issue #426: arangoimp should be able to import edges into edge collections

* fixed issue #425: In case of conflict ArangoDB returns HTTP 400 Bad request
  (with 1207 Error) instead of HTTP 409 Conflict

* fixed too greedy token consumption in AQL for negative values:
  e.g. in the statement `RETURN { a: 1 -2 }` the minus token was consumed as part
  of the value `-2`, and not interpreted as the binary arithmetic operator


v1.2.beta3 (2013-02-22)
-----------------------

* issue #427: ArangoDB Importer Manual has no navigation links (previous|home|next)

* issue #319: Documentation missing for Emergency console and incomplete for datafile debugger.

* issue #370: add documentation for reloadRouting and flushServerModules

* issue #393: added REST API for user management at /_api/user

* issue #393, #128: added simple cryptographic functions for user actions in module "crypto":
  * require("org/arangodb/crypto").md5()
  * require("org/arangodb/crypto").sha256()
  * require("org/arangodb/crypto").rand()

* added replaceByExample() Javascript and REST API method

* added updateByExample() Javascript and REST API method

* added optional "limit" parameter for removeByExample() Javascript and REST API method

* fixed issue #413

* updated bundled V8 version from 3.9.4 to 3.16.14.1
  Note: the Windows version used a more recent version (3.14.0.1) and was not updated.

* fixed issue #404: keep original request url in request object


v1.2.beta2 (2013-02-15)
-----------------------

* fixed issue #405: 1.2 compile warnings

* fixed issue #333: [debian] Group "arangodb" is not used when starting vie init.d script

* added optional parameter 'excludeSystem' to GET /_api/collection
  This parameter can be used to disable returning system collections in the list
  of all collections.

* added AQL functions KEEP() and UNSET()

* fixed issue #348: "HTTP Interface for Administration and Monitoring"
  documentation errors.

* fix stringification of specific positive int64 values. Stringification of int64
  values with the upper 32 bits cleared and the 33rd bit set were broken.

* issue #395:  Collection properties() function should return 'isSystem' for
  Javascript and REST API

* make server stop after upgrade procedure when invoked with `--upgrade option`.
  When started with the `--upgrade` option, the server will perfom
  the upgrade, and then exit with a status code indicating the result of the
  upgrade (0 = success, 1 = failure). To start the server regularly in either
  daemon or console mode, the `--upgrade` option must not be specified.
  This change was introduced to allow init.d scripts check the result of
  the upgrade procedure, even in case an upgrade was successful.
  this was introduced as part of issue #391.

* added AQL function EDGES()

* added more crash-protection when reading corrupted collections at startup

* added documentation for AQL function CONTAINS()

* added AQL function LIKE()

* replaced redundant error return code 1520 (Unable to open collection) with error code
  1203 (Collection not found). These error codes have the same meanings, but one of
  them was returned from AQL queries only, the other got thrown by other parts of
  ArangoDB. Now, error 1203 (Collection not found) is used in AQL too in case a
  non-existing collection is used.

v1.2.beta1 (2013-02-01)
-----------------------

* fixed issue #382: [Documentation error] Maschine... should be Machine...

* unified history file locations for arangod, arangosh, and arangoirb.
  - The readline history for arangod (emergency console) is now stored in file
    $HOME/.arangod. It was stored in $HOME/.arango before.
  - The readline history for arangosh is still stored in $HOME/.arangosh.
  - The readline history for arangoirb is now stored in $HOME/.arangoirb. It was
    stored in $HOME/.arango-mrb before.

* fixed issue #381: _users user should have a unique constraint

* allow negative list indexes in AQL to access elements from the end of a list,
  e.g. ```RETURN values[-1]``` will return the last element of the `values` list.

* collection ids, index ids, cursor ids, and document revision ids created and
  returned by ArangoDB are now returned as strings with numeric content inside.
  This is done to prevent some value overrun/truncation in any part of the
  complete client/server workflow.
  In ArangoDB 1.1 and before, these values were previously returned as
  (potentially very big) integer values. This may cause problems (clipping, overrun,
  precision loss) for clients that do not support big integers natively and store
  such values in IEEE754 doubles internally. This type loses precision after about
  52 bits and is thus not safe to hold an id.
  Javascript and 32 bit-PHP are examples for clients that may cause such problems.
  Therefore, ids are now returned by ArangoDB as strings, with the string
  content being the integer value as before.

  Example for documents ("_rev" attribute):
  - Document returned by ArangoDB 1.1: { "_rev": 1234, ... }
  - Document returned by ArangoDB 1.2: { "_rev": "1234", ... }

  Example for collections ("id" attribute / "_id" property):
  - Collection returned by ArangoDB 1.1: { "id": 9327643, "name": "test", ... }
  - Collection returned by ArangoDB 1.2: { "id": "9327643", "name": "test", ... }

  Example for cursors ("id" attribute):
  - Collection returned by ArangoDB 1.1: { "id": 11734292, "hasMore": true, ... }
  - Collection returned by ArangoDB 1.2: { "id": "11734292", "hasMore": true, ... }

* global variables are not automatically available anymore when starting the
  arangod Javascript emergency console (i.e. ```arangod --console```).

  Especially, the variables `db`, `edges`, and `internal` are not available
  anymore. `db` and `internal` can be made available in 1.2 by
  ```var db = require("org/arangodb").db;``` and
  ```var internal = require("internal");```, respectively.
  The reason for this change is to get rid of global variables in the server
  because this will allow more specific inclusion of functionality.

  For convenience, the global variable `db` is still available by default in
  arangosh. The global variable `edges`, which since ArangoDB 1.1 was kind of
  a redundant wrapper of `db`, has been removed in 1.2 completely.
  Please use `db` instead, and if creating an edge collection, use the explicit
  ```db._createEdgeCollection()``` command.

* issue #374: prevent endless redirects when calling admin interface with
  unexpected URLs

* issue #373: TRAVERSAL() `trackPaths` option does not work. Instead `paths` does work

* issue #358: added support for CORS

* honor optional waitForSync property for document removal, replace, update, and
  save operations in arangosh. The waitForSync parameter for these operations
  was previously honored by the REST API and on the server-side, but not when
  the waitForSync parameter was specified for a document operation in arangosh.

* calls to db.collection.figures() and /_api/collection/<collection>/figures now
  additionally return the number of shapes used in the collection in the
  extra attribute "shapes.count"

* added AQL TRAVERSAL_TREE() function to return a hierarchical result from a traversal

* added AQL TRAVERSAL() function to return the results from a traversal

* added AQL function ATTRIBUTES() to return the attribute names of a document

* removed internal server-side AQL functions from global scope.

  Now the AQL internal functions can only be accessed via the exports of the
  ahuacatl module, which can be included via ```require("org/arangodb/ahuacatl")```.
  It shouldn't be necessary for clients to access this module at all, but
  internal code may use this module.

  The previously global AQL-related server-side functions were moved to the
  internal namespace. This produced the following function name changes on
  the server:

     old name              new name
     ------------------------------------------------------
     AHUACATL_RUN       => require("internal").AQL_QUERY
     AHUACATL_EXPLAIN   => require("internal").AQL_EXPLAIN
     AHUACATL_PARSE     => require("internal").AQL_PARSE

  Again, clients shouldn't have used these functions at all as there is the
  ArangoStatement object to execute AQL queries.

* fixed issue #366: Edges index returns strange description

* added AQL function MATCHES() to check a document against a list of examples

* added documentation and tests for db.collection.removeByExample

* added --progress option for arangoimp. This will show the percentage of the input
  file that has been processed by arangoimp while the import is still running. It can
  be used as a rough indicator of progress for the entire import.

* make the server log documents that cannot be imported via /_api/import into the
  logfile using the warning log level. This may help finding illegal documents in big
  import runs.

* check on server startup whether the database directory and all collection directories
  are writable. if not, the server startup will be aborted. this prevents serious
  problems with collections being non-writable and this being detected at some pointer
  after the server has been started

* allow the following AQL constructs: FUNC(...)[...], FUNC(...).attribute

* fixed issue #361: Bug in Admin Interface. Header disappears when clicking new collection

* Added in-memory only collections

  Added collection creation parameter "isVolatile":
  if set to true, the collection is created as an in-memory only collection,
  meaning that all document data of that collection will reside in memory only,
  and will not be stored permanently to disk.
  This means that all collection data will be lost when the collection is unloaded
  or the server is shut down.
  As this collection type does not have datafile disk overhead for the regular
  document operations, it may be faster than normal disk-backed collections. The
  actual performance gains strongly depend on the underlying OS, filesystem, and
  settings though.
  This collection type should be used for caches only and not for any sensible data
  that cannot be re-created otherwise.
  Some platforms, namely Windows, currently do not support this collection type.
  When creating an in-memory collection on such platform, an error message will be
  returned by ArangoDB telling the user the platform does not support it.

  Note: in-memory collections are an experimental feature. The feature might
  change drastically or even be removed altogether in a future version of ArangoDB.

* fixed issue #353: Please include "pretty print" in Emergency Console

* fixed issue #352: "pretty print" console.log
  This was achieved by adding the dump() function for the "internal" object

* reduced insertion time for edges index
  Inserting into the edges index now avoids costly comparisons in case of a hash
  collision, reducing the prefilling/loading timer for bigger edge collections

* added fulltext queries to AQL via FULLTEXT() function. This allows search
  fulltext indexes from an AQL query to find matching documents

* added fulltext index type. This index type allows indexing words and prefixes of
  words from a specific document attribute. The index can be queries using a
  SimpleQueryFull object, the HTTP REST API at /_api/simple/fulltext, or via AQL

* added collection.revision() method to determine whether a collection has changed.
  The revision method returns a revision string that can be used by client programs
  for equality/inequality comparisons. The value returned by the revision method
  should be treated by clients as an opaque string and clients should not try to
  figure out the sense of the revision id. This is still useful enough to check
  whether data in a collection has changed.

* issue #346: adaptively determine NUMBER_HEADERS_PER_BLOCK

* issue #338: arangosh cursor positioning problems

* issue #326: use limit optimization with filters

* issue #325: use index to avoid sorting

* issue #324: add limit optimization to AQL

* removed arango-password script and added Javascript functionality to add/delete
  users instead. The functionality is contained in module `users` and can be invoked
  as follows from arangosh and arangod:
  * require("users").save("name", "passwd");
  * require("users").replace("name", "newPasswd");
  * require("users").remove("name");
  * require("users").reload();
  These functions are intentionally not offered via the web interface.
  This also addresses issue #313

* changed print output in arangosh and the web interface for JSON objects.
  Previously, printing a JSON object in arangosh resulted in the attribute values
  being printed as proper JSON, but attribute names were printed unquoted and
  unescaped. This was fine for the purpose of arangosh, but lead to invalid
  JSON being produced. Now, arangosh will produce valid JSON that can be used
  to send it back to ArangoDB or use it with arangoimp etc.

* fixed issue #300: allow importing documents via the REST /_api/import API
  from a JSON list, too.
  So far, the API only supported importing from a format that had one JSON object
  on each line. This is sometimes inconvenient, e.g. when the result of an AQL
  query or any other list is to be imported. This list is a JSON list and does not
  necessary have a document per line if pretty-printed.
  arangoimp now supports the JSON list format, too. However, the format requires
  arangoimp and the server to read the entire dataset at once. If the dataset is
  too big (bigger than --max-upload-size) then the import will be rejected. Even if
  increased, the entire list must fit in memory on both the client and the server,
  and this may be more resource-intensive than importing individual lines in chunks.

* removed unused parameter --reuse-ids for arangoimp. This parameter did not have
  any effect in 1.2, was never publicly announced and did evil (TM) things.

* fixed issue #297 (partly): added whitespace between command line and
  command result in arangosh, added shell colors for better usability

* fixed issue #296: system collections not usable from AQL

* fixed issue #295: deadlock on shutdown

* fixed issue #293: AQL queries should exploit edges index

* fixed issue #292: use index when filtering on _key in AQL

* allow user-definable document keys
  users can now define their own document keys by using the _key attribute
  when creating new documents or edges. Once specified, the value of _key is
  immutable.
  The restrictions for user-defined key values are:
  * the key must be at most 254 bytes long
  * it must consist of the letters a-z (lower or upper case), the digits 0-9,
    the underscore (_) or dash (-) characters only
  * any other characters, especially multi-byte sequences, whitespace or
    punctuation characters cannot be used inside key values

  Specifying a document key is optional when creating new documents. If no
  document key is specified, ArangoDB will create a document key itself.
  There are no guarantees about the format and pattern of auto-generated document
  keys other than the above restrictions.
  Clients should therefore treat auto-generated document keys as opaque values.
  Keys can be used to look up and reference documents, e.g.:
  * saving a document: `db.users.save({ "_key": "fred", ... })`
  * looking up a document: `db.users.document("fred")`
  * referencing other documents: `edges.relations.save("users/fred", "users/john", ...)`

  This change is downwards-compatible to ArangoDB 1.1 because in ArangoDB 1.1
  users were not able to define their own keys. If the user does not supply a _key
  attribute when creating a document, ArangoDB 1.2 will still generate a key of
  its own as ArangoDB 1.1 did. However, all documents returned by ArangoDB 1.2 will
  include a _key attribute and clients should be able to handle that (e.g. by
  ignoring it if not needed). Documents returned will still include the _id attribute
  as in ArangoDB 1.1.

* require collection names everywhere where a collection id was allowed in
  ArangoDB 1.1 & 1.0
  This change requires clients to use a collection name in place of a collection id
  at all places the client deals with collections.
  Examples:
  * creating edges: the _from and _to attributes must now contain collection names instead
    of collection ids: `edges.relations.save("test/my-key1", "test/my-key2", ...)`
  * retrieving edges: the returned _from and _to attributes now will contain collection
    names instead of ids, too: _from: `test/fred` instead of `1234/3455`
  * looking up documents: db.users.document("fred") or db._document("users/fred")

  Collection names must be used in REST API calls instead of collection ids, too.
  This change is thus not completely downwards-compatible to ArangoDB 1.1. ArangoDB 1.1
  required users to use collection ids in many places instead of collection names.
  This was unintuitive and caused overhead in cases when just the collection name was
  known on client-side but not its id. This overhead can now be avoided so clients can
  work with the collection names directly. There is no need to work with collection ids
  on the client side anymore.
  This change will likely require adjustments to API calls issued by clients, and also
  requires a change in how clients handle the _id value of returned documents. Previously,
  the _id value of returned documents contained the collection id, a slash separator and
  the document number. Since 1.2, _id will contain the collection name, a slash separator
  and the document key. The same applies to the _from and _to attribute values of edges
  that are returned by ArangoDB.

  Also removed (now unnecessary) location header in responses of the collections REST API.
  The location header was previously returned because it was necessary for clients.
  When clients created a collection, they specified the collection name. The collection
  id was generated on the server, but the client needed to use the server-generated
  collection id for further API calls, e.g. when creating edges etc. Therefore, the
  full collection URL, also containing the collection id, was returned by the server in
  responses to the collection API, in the HTTP location header.
  Returning the location header has become unnecessary in ArangoDB 1.2 because users
  can access collections by name and do not need to care about collection ids.


v1.1.3 (2013-XX-XX)
-------------------

* fix case when an error message was looked up for an error code but no error
  message was found. In this case a NULL ptr was returned and not checked everywhere.
  The place this error popped up was when inserting into a non-unique hash index
  failed with a specific, invalid error code.

* fixed issue #381:  db._collection("_users").getIndexes();

* fixed issue #379: arango-password fatal issue javscript.startup-directory

* fixed issue #372: Command-Line Options for the Authentication and Authorization


v1.1.2 (2013-01-20)
-------------------

* upgraded to mruby 2013-01-20 583983385b81c21f82704b116eab52d606a609f4

* fixed issue #357: Some spelling and grammar errors

* fixed issue #355: fix quotes in pdf manual

* fixed issue #351: Strange arangosh error message for long running query

* fixed randomly hanging connections in arangosh on MacOS

* added "any" query method: this returns a random document from a collection. It
  is also available via REST HTTP at /_api/simple/any.

* added deployment tool

* added getPeerVertex

* small fix for logging of long messages: the last character of log messages longer
  than 256 bytes was not logged.

* fixed truncation of human-readable log messages for web interface: the trailing \0
  byte was not appended for messages longer than 256 bytes

* fixed issue #341: ArangoDB crashes when stressed with Batch jobs
  Contrary to the issue title, this did not have anything to do with batch jobs but
  with too high memory usage. The memory usage of ArangoDB is now reduced for cases
   when there are lots of small collections with few documents each

* started with issue #317: Feature Request (from Google Groups): DATE handling

* backported issue #300: Extend arangoImp to Allow importing resultset-like
  (list of documents) formatted files

* fixed issue #337: "WaitForSync" on new collection does not work on Win/X64

* fixed issue #336: Collections REST API docs

* fixed issue #335: mmap errors due to wrong memory address calculation

* fixed issue #332: arangoimp --use-ids parameter seems to have no impact

* added option '--server.disable-authentication' for arangosh as well. No more passwd
  prompts if not needed

* fixed issue #330: session logging for arangosh

* fixed issue #329: Allow passing script file(s) as parameters for arangosh to run

* fixed issue #328: 1.1 compile warnings

* fixed issue #327: Javascript parse errors in front end


v1.1.1 (2012-12-18)
-------------------

* fixed issue #339: DELETE /_api/cursor/cursor-identifier return incollect errorNum

  The fix for this has led to a signature change of the function actions.resultNotFound().
  The meaning of parameter #3 for This function has changed from the error message string
  to the error code. The error message string is now parameter #4.
  Any client code that uses this function in custom actions must be adjusted.

* fixed issue #321: Problem upgrading arangodb 1.0.4 to 1.1.0 with Homebrew (OSX 10.8.2)

* fixed issue #230: add navigation and search for online documentation

* fixed issue #315: Strange result in PATH

* fixed issue #323: Wrong function returned in error message of AQL CHAR_LENGTH()

* fixed some log errors on startup / shutdown due to pid file handling and changing
  of directories


v1.1.0 (2012-12-05)
-------------------

* WARNING:
  arangod now performs a database version check at startup. It will look for a file
  named "VERSION" in its database directory. If the file is not present, arangod will
  perform an automatic upgrade of the database directory. This should be the normal
  case when upgrading from ArangoDB 1.0 to ArangoDB 1.1.

  If the VERSION file is present but is from an older version of ArangoDB, arangod
  will refuse to start and ask the user to run a manual upgrade first. A manual upgrade
  can be performed by starting arangod with the option `--upgrade`.

  This upgrade procedure shall ensure that users have full control over when they
  perform any updates/upgrades of their data, and can plan backups accordingly. The
  procedure also guarantees that the server is not run without any required system
  collections or with in incompatible data state.

* added AQL function DOCUMENT() to retrieve a document by its _id value

* fixed issue #311: fixed segfault on unload

* fixed issue #309: renamed stub "import" button from web interface

* fixed issue #307: added WaitForSync column in collections list in in web interface

* fixed issue #306: naming in web interface

* fixed issue #304: do not clear AQL query text input when switching tabs in
  web interface

* fixed issue #303: added documentation about usage of var keyword in web interface

* fixed issue #301: PATCH does not work in web interface

# fixed issue #269: fix make distclean & clean

* fixed issue #296: system collections not usable from AQL

* fixed issue #295: deadlock on shutdown

* added collection type label to web interface

* fixed issue #290: the web interface now disallows creating non-edges in edge collections
  when creating collections via the web interface, the collection type must also be
  specified (default is document collection)

* fixed issue #289: tab-completion does not insert any spaces

* fixed issue #282: fix escaping in web interface

* made AQL function NOT_NULL take any number of arguments. Will now return its
  first argument that is not null, or null if all arguments are null. This is downwards
  compatible.

* changed misleading AQL function name NOT_LIST() to FIRST_LIST() and slightly changed
  the behavior. The function will now return its first argument that is a list, or null
  if none of the arguments are lists.
  This is mostly downwards-compatible. The only change to the previous implementation in
  1.1-beta will happen if two arguments were passed and the 1st and 2nd arguments were
  both no lists. In previous 1.1, the 2nd argument was returned as is, but now null
  will be returned.

* add AQL function FIRST_DOCUMENT(), with same behavior as FIRST_LIST(), but working
  with documents instead of lists.

* added UPGRADING help text

* fixed issue #284: fixed Javascript errors when adding edges/vertices without own
  attributes

* fixed issue #283: AQL LENGTH() now works on documents, too

* fixed issue #281: documentation for skip lists shows wrong example

* fixed AQL optimizer bug, related to OR-combined conditions that filtered on the
  same attribute but with different conditions

* fixed issue #277: allow usage of collection names when creating edges
  the fix of this issue also implies validation of collection names / ids passed to
  the REST edge create method. edges with invalid collection ids or names in the
  "from" or "to" values will be rejected and not saved


v1.1.beta2 (2012-11-13)
-----------------------

* fixed arangoirb compilation

* fixed doxygen


v1.1.beta1 (2012-10-24)
-----------------------

* fixed AQL optimizer bug

* WARNING:
  - the user has changed from "arango" to "arangodb", the start script has changed from
    "arangod" to "arangodb", the database directory has changed from "/var/arangodb" to
    "/var/lib/arangodb" to be compliant with various Linux policies

  - In 1.1, we have introduced types for collections: regular documents go into document
    collections, and edges go into edge collections. The prefixing (db.xxx vs. edges.xxx)
    works slightly different in 1.1: edges.xxx can still be used to access collections,
    however, it will not determine the type of existing collections anymore. To create an
    edge collection 1.1, you can use db._createEdgeCollection() or edges._create().
    And there's of course also db._createDocumentCollection().
    db._create() is also still there and will create a document collection by default,
    whereas edges._create() will create an edge collection.

  - the admin web interface that was previously available via the simple URL suffix /
    is now available via a dedicated URL suffix only: /_admin/html
    The reason for this is that routing and URLs are now subject to changes by the end user,
    and only URLs parts prefixed with underscores (e.g. /_admin or /_api) are reserved
    for ArangoDB's internal usage.

* the server now handles requests with invalid Content-Length header values as follows:
  - if Content-Length is negative, the server will respond instantly with HTTP 411
    (length required)

  - if Content-Length is positive but shorter than the supplied body, the server will
    respond with HTTP 400 (bad request)

  - if Content-Length is positive but longer than the supplied body, the server will
    wait for the client to send the missing bytes. The server allows 90 seconds for this
    and will close the connection if the client does not send the remaining data

  - if Content-Length is bigger than the maximum allowed size (512 MB), the server will
    fail with HTTP 413 (request entity too large).

  - if the length of the HTTP headers is greater than the maximum allowed size (1 MB),
    the server will fail with HTTP 431 (request header fields too large)

* issue #265: allow optional base64 encoding/decoding of action response data

* issue #252: create _modules collection using arango-upgrade (note: arango-upgrade was
  finally replaced by the `--upgrade` option for arangod)

* issue #251: allow passing arbitrary options to V8 engine using new command line option:
  --javascript.v8-options. Using this option, the Harmony features or other settings in
  v8 can be enabled if the end user requires them

* issue #248: allow AQL optimizer to pull out completely uncorrelated subqueries to the
  top level, resulting in less repeated evaluation of the subquery

* upgraded to Doxygen 1.8.0

* issue #247: added AQL function MERGE_RECURSIVE

* issue #246: added clear() function in arangosh

* issue #245: Documentation: Central place for naming rules/limits inside ArangoDB

* reduced size of hash index elements by 50 %, allowing more index elements to fit in
  memory

* issue #235: GUI Shell throws Error:ReferenceError: db is not defined

* issue #229: methods marked as "under construction"

* issue #228: remove unfinished APIs (/_admin/config/*)

* having the OpenSSL library installed is now a prerequisite to compiling ArangoDB
  Also removed the --enable-ssl configure option because ssl is always required.

* added AQL functions TO_LIST, NOT_LIST

* issue #224: add optional Content-Id for batch requests

* issue #221: more documentation on AQL explain functionality. Also added
  ArangoStatement.explain() client method

* added db._createStatement() method on server as well (was previously available
  on the client only)

* issue #219: continue in case of "document not found" error in PATHS() function

* issue #213: make waitForSync overridable on specific actions

* changed AQL optimizer to use indexes in more cases. Previously, indexes might
  not have been used when in a reference expression the inner collection was
  specified last. Example: FOR u1 IN users FOR u2 IN users FILTER u1._id == u2._id
  Previously, this only checked whether an index could be used for u2._id (not
  possible). It was not checked whether an index on u1._id could be used (possible).
  Now, for expressions that have references/attribute names on both sides of the
  above as above, indexes are checked for both sides.

* issue #204: extend the CSV import by TSV and by user configurable
  separator character(s)

* issue #180: added support for batch operations

* added startup option --server.backlog-size
  this allows setting the value of the backlog for the listen() system call.
  the default value is 10, the maximum value is platform-dependent

* introduced new configure option "--enable-maintainer-mode" for
  ArangoDB maintainers. this option replaces the previous compile switches
  --with-boost-test, --enable-bison, --enable-flex and --enable-errors-dependency
  the individual configure options have been removed. --enable-maintainer-mode
  turns them all on.

* removed potentially unused configure option --enable-memfail

* fixed issue #197: HTML web interface calls /_admin/user-manager/session

* fixed issue #195: VERSION file in database directory

* fixed issue #193: REST API HEAD request returns a message body on 404

* fixed issue #188: intermittent issues with 1.0.0
  (server-side cursors not cleaned up in all cases, pthreads deadlock issue)

* issue #189: key store should use ISO datetime format bug

* issue #187: run arango-upgrade on server start (note: arango-upgrade was finally
  replaced by the `--upgrade` option for arangod)n

* fixed issue #183: strange unittest error

* fixed issue #182: manual pages

* fixed issue #181: use getaddrinfo

* moved default database directory to "/var/lib/arangodb" in accordance with
  http://www.pathname.com/fhs/pub/fhs-2.3.html

* fixed issue #179: strange text in import manual

* fixed issue #178: test for aragoimp is missing

* fixed issue #177: a misleading error message was returned if unknown variables
  were used in certain positions in an AQL query.

* fixed issue #176: explain how to use AQL from the arangosh

* issue #175: re-added hidden (and deprecated) option --server.http-port. This
  option is only there to be downwards-compatible to Arango 1.0.

* fixed issue #174: missing Documentation for `within`

* fixed issue #170: add db.<coll_name>.all().toArray() to arangosh help screen

* fixed issue #169: missing argument in Simple Queries

* added program arango-upgrade. This program must be run after installing ArangoDB
  and after upgrading from a previous version of ArangoDB. The arango-upgrade script
  will ensure all system collections are created and present in the correct state.
  It will also perform any necessary data updates.
  Note: arango-upgrade was finally replaced by the `--upgrade` option for arangod.

* issue #153: edge collection should be a flag for a collection
  collections now have a type so that the distinction between document and edge
  collections can now be done at runtime using a collection's type value.
  A collection's type can be queried in Javascript using the <collection>.type() method.

  When new collections are created using db._create(), they will be document
  collections by default. When edge._create() is called, an edge collection will be created.
  To explicitly create a collection of a specific/different type, use the methods
  _createDocumentCollection() or _createEdgeCollection(), which are available for
  both the db and the edges object.
  The Javascript objects ArangoEdges and ArangoEdgesCollection have been removed
  completely.
  All internal and test code has been adjusted for this, and client code
  that uses edges.* should also still work because edges is still there and creates
  edge collections when _create() is called.

  INCOMPATIBLE CHANGE: Client code might still need to be changed in the following aspect:
  Previously, collections did not have a type so documents and edges could be inserted
  in the same collection. This is now disallowed. Edges can only be inserted into
  edge collections now. As there were no collection types in 1.0, ArangoDB will perform
  an automatic upgrade when migrating from 1.0 to 1.1.
  The automatic upgrade will check every collection and determine its type as follows:
  - if among the first 50 documents in the collection there are documents with
    attributes "_from" and "_to", the collection is typed as an edge collection
  - if among the first 50 documents in the collection there are no documents with
    attributes "_from" and "_to", the collection is made as a document collection

* issue #150: call V8 garbage collection on server periodically

* issue #110: added support for partial updates

  The REST API for documents now offers an HTTP PATCH method to partially update
  documents. Overwriting/replacing documents is still available via the HTTP PUT method
  as before. The Javascript API in the shell also offers a new update() method in extension to
  the previously existing replace() method.


v1.0.4 (2012-11-12)
-------------------

* issue #275: strange error message in arangosh 1.0.3 at startup


v1.0.3 (2012-11-08)
-------------------

* fixed AQL optimizer bug

* issue #273: fixed segfault in arangosh on HTTP 40x

* issue #265: allow optional base64 encoding/decoding of action response data

* issue #252: _modules collection not created automatically


v1.0.2 (2012-10-22)
-------------------

* repository CentOS-X.Y moved to CentOS-X, same for Debian

* bugfix for rollback from edges

* bugfix for hash indexes

* bugfix for StringBuffer::erase_front

* added autoload for modules

* added AQL function TO_LIST


v1.0.1 (2012-09-30)
-------------------

* draft for issue #165: front-end application howto

* updated mruby to cf8fdea4a6598aa470e698e8cbc9b9b492319d

* fix for issue #190: install doesn't create log directory

* fix for issue #194: potential race condition between creating and dropping collections

* fix for issue #193: REST API HEAD request returns a message body on 404

* fix for issue #188: intermittent issues with 1.0.0

* fix for issue #163: server cannot create collection because of abandoned files

* fix for issue #150: call V8 garbage collection on server periodically


v1.0.0 (2012-08-17)
-------------------

* fix for issue #157: check for readline and ncurses headers, not only libraries


v1.0.beta4 (2012-08-15)
-----------------------

* fix for issue #152: fix memleak for barriers


v1.0.beta3 (2012-08-10)
-----------------------

* fix for issue #151: Memleak, collection data not removed

* fix for issue #149: Inconsistent port for admin interface

* fix for issue #163: server cannot create collection because of abandoned files

* fix for issue #157: check for readline and ncurses headers, not only libraries

* fix for issue #108: db.<collection>.truncate() inefficient

* fix for issue #109: added startup note about cached collection names and how to
  refresh them

* fix for issue #156: fixed memleaks in /_api/import

* fix for issue #59: added tests for /_api/import

* modified return value for calls to /_api/import: now, the attribute "empty" is
  returned as well, stating the number of empty lines in the input. Also changed the
  return value of the error code attribute ("errorNum") from 1100 ("corrupted datafile")
  to 400 ("bad request") in case invalid/unexpected JSON data was sent to the server.
  This error code is more appropriate as no datafile is broken but just input data is
  incorrect.

* fix for issue #152: Memleak for barriers

* fix for issue #151: Memleak, collection data not removed

* value of --database.maximal-journal-size parameter is now validated on startup. If
  value is smaller than the minimum value (currently 1048576), an error is thrown and
  the server will not start. Before this change, the global value of maximal journal
  size was not validated at server start, but only on collection level

* increased sleep value in statistics creation loop from 10 to 500 microseconds. This
  reduces accuracy of statistics values somewhere after the decimal points but saves
  CPU time.

* avoid additional sync() calls when writing partial shape data (attribute name data)
  to disk. sync() will still be called when the shape marker (will be written after
  the attributes) is written to disk

* issue #147: added flag --database.force-sync-shapes to force synching of shape data
  to disk. The default value is true so it is the same behavior as in version 1.0.
  if set to false, shape data is synched to disk if waitForSync for the collection is
  set to true, otherwise, shape data is not synched.

* fix for issue #145: strange issue on Travis: added epsilon for numeric comparison in
  geo index

* fix for issue #136: adjusted message during indexing

* issue #131: added timeout for HTTP keep-alive connections. The default value is 300
  seconds. There is a startup parameter server.keep-alive-timeout to configure the value.
  Setting it to 0 will disable keep-alive entirely on the server.

* fix for issue #137: AQL optimizer should use indexes for ref accesses with
  2 named attributes


v1.0.beta2 (2012-08-03)
-----------------------

* fix for issue #134: improvements for centos RPM

* fixed problem with disable-admin-interface in config file


v1.0.beta1 (2012-07-29)
-----------------------

* fixed issue #118: We need a collection "debugger"

* fixed issue #126: Access-Shaper must be cached

* INCOMPATIBLE CHANGE: renamed parameters "connect-timeout" and "request-timeout"
  for arangosh and arangoimp to "--server.connect-timeout" and "--server.request-timeout"

* INCOMPATIBLE CHANGE: authorization is now required on the server side
  Clients sending requests without HTTP authorization will be rejected with HTTP 401
  To allow backwards compatibility, the server can be started with the option
  "--server.disable-authentication"

* added options "--server.username" and "--server.password" for arangosh and arangoimp
  These parameters must be used to specify the user and password to be used when
  connecting to the server. If no password is given on the command line, arangosh/
  arangoimp will interactively prompt for a password.
  If no user name is specified on the command line, the default user "root" will be
  used.

* added startup option "--server.ssl-cipher-list" to determine which ciphers to
  use in SSL context. also added SSL_OP_CIPHER_SERVER_PREFERENCE to SSL default
  options so ciphers are tried in server and not in client order

* changed default SSL protocol to TLSv1 instead of SSLv2

* changed log-level of SSL-related messages

* added SSL connections if server is compiled with OpenSSL support. Use --help-ssl

* INCOMPATIBLE CHANGE: removed startup option "--server.admin-port".
  The new endpoints feature (see --server.endpoint) allows opening multiple endpoints
  anyway, and the distinction between admin and "other" endpoints can be emulated
  later using privileges.

* INCOMPATIBLE CHANGE: removed startup options "--port", "--server.port", and
  "--server.http-port" for arangod.
  These options have been replaced by the new "--server.endpoint" parameter

* INCOMPATIBLE CHANGE: removed startup option "--server" for arangosh and arangoimp.
  These options have been replaced by the new "--server.endpoint" parameter

* Added "--server.endpoint" option to arangod, arangosh, and arangoimp.
  For arangod, this option allows specifying the bind endpoints for the server
  The server can be bound to one or multiple endpoints at once. For arangosh
  and arangoimp, the option specifies the server endpoint to connect to.
  The following endpoint syntax is currently supported:
  - tcp://host:port or http@tcp://host:port (HTTP over IPv4)
  - tcp://[host]:port or http@tcp://[host]:port (HTTP over IPv6)
  - ssl://host:port or http@tcp://host:port (HTTP over SSL-encrypted IPv4)
  - ssl://[host]:port or http@tcp://[host]:port (HTTP over SSL-encrypted IPv6)
  - unix:///path/to/socket or http@unix:///path/to/socket (HTTP over UNIX socket)

  If no port is specified, the default port of 8529 will be used.

* INCOMPATIBLE CHANGE: removed startup options "--server.require-keep-alive" and
  "--server.secure-require-keep-alive".
  The server will now behave as follows which should be more conforming to the
  HTTP standard:
  * if a client sends a "Connection: close" header, the server will close the
    connection
  * if a client sends a "Connection: keep-alive" header, the server will not
    close the connection
  * if a client does not send any "Connection" header, the server will assume
    "keep-alive" if the request was an HTTP/1.1 request, and "close" if the
    request was an HTTP/1.0 request

* (minimal) internal optimizations for HTTP request parsing and response header
  handling

* fixed Unicode unescaping bugs for \f and surrogate pairs in BasicsC/strings.c

* changed implementation of TRI_BlockCrc32 algorithm to use 8 bytes at a time

* fixed issue #122: arangod doesn't start if <log.file> cannot be created

* fixed issue #121: wrong collection size reported

* fixed issue #98: Unable to change journalSize

* fixed issue #88: fds not closed

* fixed escaping of document data in HTML admin front end

* added HTTP basic authentication, this is always turned on

* added server startup option --server.disable-admin-interface to turn off the
  HTML admin interface

* honor server startup option --database.maximal-journal-size when creating new
  collections without specific journalsize setting. Previously, these
  collections were always created with journal file sizes of 32 MB and the
  --database.maximal-journal-size setting was ignored

* added server startup option --database.wait-for-sync to control the default
  behavior

* renamed "--unit-tests" to "--javascript.unit-tests"


v1.0.alpha3 (2012-06-30)
------------------------

* fixed issue #116: createCollection=create option doesn't work

* fixed issue #115: Compilation issue under OSX 10.7 Lion & 10.8 Mountain Lion
  (homebrew)

* fixed issue #114: image not found

* fixed issue #111: crash during "make unittests"

* fixed issue #104: client.js -> ARANGO_QUIET is not defined


v1.0.alpha2 (2012-06-24)
------------------------

* fixed issue #112: do not accept document with duplicate attribute names

* fixed issue #103: Should we cleanup the directory structure

* fixed issue #100: "count" attribute exists in cursor response with "count:
  false"

* fixed issue #84 explain command

* added new MRuby version (2012-06-02)

* added --log.filter

* cleanup of command line options:
** --startup.directory => --javascript.startup-directory
** --quite => --quiet
** --gc.interval => --javascript.gc-interval
** --startup.modules-path => --javascript.modules-path
** --action.system-directory => --javascript.action-directory
** --javascript.action-threads => removed (is now the same pool as --server.threads)

* various bug-fixes

* support for import

* added option SKIP_RANGES=1 for make unittests

* fixed several range-related assertion failures in the AQL query optimizer

* fixed AQL query optimizations for some edge cases (e.g. nested subqueries with
  invalid constant filter expressions)


v1.0.alpha1 (2012-05-28)
------------------------

Alpha Release of ArangoDB 1.0<|MERGE_RESOLUTION|>--- conflicted
+++ resolved
@@ -1,18 +1,16 @@
 devel
 -----
 
-<<<<<<< HEAD
 * disallow the usage of volatile collections in the RocksDB engine 
   by throwing an error when a collection is created with attribute 
   `isVolatile` set to `true`. 
   Volatile collections are unsupported by the RocksDB engine, so 
   creating them should not succeed and silently create a non-volatile
   collection 
-=======
+
 * fixed issue #2876: wrong skiplist index usage in edge collection
 
 * fixed issue #2868: cname missing from logger-follow results in rocksdb
->>>>>>> 6a78640f
 
 * fixed issue #2889: Traversal query using incorrect collection id
 
