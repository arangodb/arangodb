--- conflicted
+++ resolved
@@ -1,13 +1,11 @@
 devel
 -----
 
-<<<<<<< HEAD
 * ui: fixed a bug when moving multiple documents was not possible
 
 * ui: added bind parameters to slow query history view
-=======
+
 * fixed docs for issue #2968
->>>>>>> ec5dde49
 
 * AQL CHAR_LENGTH(null) returns now 0. Since AQL TO_STRING(null) is '' (string of length 0)
 
