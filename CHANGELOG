--- conflicted
+++ resolved
@@ -177,12 +177,10 @@
 * fixed a bug where clusterinfo missed changes to plan after agency
   callback is registred for create collection
 
-<<<<<<< HEAD
 * fixed a bug related to internal issue #2215. supervision started
   working before its agent's leadership preparation had not finished.
-=======
+
 * fixed internal #2215's failedleader timeout, when in todo
->>>>>>> 53bc6914
 
 v3.3.4 (XXXX-XX-XX)
 -------------------
