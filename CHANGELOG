--- conflicted
+++ resolved
@@ -1,21 +1,11 @@
-<<<<<<< HEAD
-v3.2.10 (XXXX-XX-XX)
---------------------
+v3.2.9 (2017-12-04)
+-------------------
 
 * fixed locking for replication context info in RocksDB engine
   this fixes undefined behavior when parallel requests are made to the
   same replication context
 
-
-v3.2.9 (2017-12-01)
-=======
-v3.2.10 (2017-XX-XX)
-
 * UI: added not found views for documents and collections
-
-v3.2.9 (2017-XX-XX)
->>>>>>> f7312af0
--------------------
 
 * fixed issue #3858: Foxx queues stuck in 'progress' status
 
