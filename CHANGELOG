devel
-----

<<<<<<< HEAD

* Fixed an issue with the index estimates in RocksDB in the case a transaction is aborted.
  Former the index estimates were modified if the transaction commited or not.
  Now they will only be modified if the transaction commited successfully.
=======
* UI: optimized error messages for invalid query bind parameter

* Truncate in RocksDB will now do intermediate commits every 10.000 documents
  if truncate fails or the server crashes during this operation all deletes
  that have been commited so far are persisted.

* make the default value of `--rocksdb.block-cache-shard-bits` use the RocksDB
  default value. This will mostly mean the default number block cache shard
  bits is lower than before, allowing each shard to store more data and cause
  less evictions from block cache

* Updated Swagger UI to version 3.9.0
>>>>>>> 876cf472

* issue #1190: added option `--create-database` for arangoimport

* issue #3504: added option `--force-same-database` for arangorestore

  with this option set to true, it is possible to make any arangorestore attempt
  fail if the specified target database does not match the database name
  specified in the source dump's "dump.json" file. it can thus be used to
  prevent restoring data into the "wrong" database

  The option is set to `false` by default to ensure backwards-compatibility

* UI: updated dygraph js library to version 2.1.0

* honor specified COLLECT method in AQL COLLECT options
  
  for example, when the user explicitly asks for the COLLECT method
  to be `sorted`, the optimizer will now not produce an alternative
  version of the plan using the hash method.
  
  additionally, if the user explcitly asks for the COLLECT method to
  be `hash`, the optimizer will now change the existing plan to use
  the hash method if possible instead of just creating an alternative
  plan.
  
  `COLLECT ... OPTIONS { method: 'sorted' }` => always use sorted method
  `COLLECT ... OPTIONS { method: 'hash' }`   => use hash if this is technically possible
  `COLLECT ...` (no options)                 => create a plan using sorted, and another plan using hash method

* added C++ implementation for AQL function `SHA512()`

* added AQL function `IS_KEY`
  this function checks if the value passed to it can be used as a document key,
  i.e. as the value of the `_key` attribute

* add AQL functions `SORTED` and `SORTED_UNIQUE`
  
  `SORTED` will return a sorted version of the input array using AQL's internal 
  comparison order
  `SORTED_UNIQUE` will do the same, but additionally removes duplicates.

* Added C++ implementation for the AQL TRANSLATE function

* renamed arangoimp to arangoimport for consistency
  Release packages will still install arangoimp as a symlink so user scripts 
  invoking arangoimp do not need to be changed

* UI: Shard distribution view now has an accordion view instead of displaying
  all shards of all collections at once.


v3.3.3 (XXXX-XX-XX)
-------------------

* fixed issue #4255: AQL SORT consuming too much memory


v3.3.2 (2018-01-04)
-------------------

* fixed issue #4199: Internal failure: JavaScript exception in file 'arangosh.js' 
  at 98,7: ArangoError 4: Expecting type String 

* fixed issue in agency supervision with a good server being left in
  failedServers

* distinguish isReady and allInSync in clusterInventory

* fixed issue #4197: AQL statement not working in 3.3.1 when upgraded from 3.2.10

* do not reuse collection ids when restoring collections from a dump, but assign new collection ids, this should prevent collection id conflicts


v3.3.1 (2017-12-28)
-------------------

* UI: displayed wrong wfs property for a collection when using RocksDB as 
  storage engine

* added `--ignore-missing` option to arangoimp
  this option allows importing lines with less fields than specified in the CSV
  header line

* changed misleading error message from "no leader" to "not a leader"

* optimize usage of AQL FULLTEXT index function to a FOR loop with index
  usage in some cases
  When the optimization is applied, this especially speeds up fulltext index 
  queries in the cluster

* UI: improved the behavior during collection creation in a cluster environment 

* Agency lockup fixes for very small machines.

* Agency performance improvement by finer grained locking.

* Use steady_clock in agency whereever possible.

* Agency prevent Supervision thread crash.

* Fix agency integer overflow in timeout calculation.


v3.3.0 (2012-12-14)
-------------------

* release version

* added a missing try/catch block in the supervision thread


v3.3.rc8 (2017-12-12)
---------------------

* UI: fixed broken foxx configuration keys. Some valid configuration values
  could not be edited via the ui.

* UI: pressing the return key inside a select2 box no longer triggers the modal's
  success function

* UI: coordinators and db servers are now in sorted order (ascending)


v3.3.rc7 (2017-12-07)
---------------------

* fixed issue #3741: fix terminal color output in Windows 

* UI: fixed issue #3822: disabled name input field for system collections

* fixed issue #3640: limit in subquery

* fixed issue #3745: Invalid result when using OLD object with array attribute in UPSERT statement

* UI: edge collections were wrongly added to from and to vertices select box during graph creation

* UI: added not found views for documents and collections

* UI: using default user database api during database creation now

* UI: the graph viewer backend now picks one random start vertex of the
  first 1000 documents instead of calling any(). The implementation of
  "any" is known to scale bad on huge collections with RocksDB.

* UI: fixed disappearing of the navigation label in some case special case

* UI: the graph viewer now displays updated label values correctly.
  Additionally the included node/edge editor now closes automatically
  after a successful node/edge update.
  
* fixed issue #3917: traversals with high maximal depth take extremely long
  in planning phase.


v3.3.rc4 (2017-11-28)
---------------------

* minor bug-fixes


v3.3.rc3 (2017-11-24)
---------------------

* bug-fixes


v3.3.rc2 (2017-11-22)
---------------------

* UI: document/edge editor now remembering their modes (e.g. code or tree)

* UI: optimized error messages for invalid graph definitions. Also fixed a
  graph renderer cleanup error.

* UI: added a delay within the graph viewer while changing the colors of the
  graph. Necessary due different browser behaviour.

* added options `--encryption.keyfile` and `--encryption.key-generator` to arangodump
  and arangorestore

* UI: the graph viewer now displays updated label values correctly.
  Additionally the included node/edge editor now closes automatically
	after a successful node/edge update.

* removed `--recycle-ids` option for arangorestore

  using that option could have led to problems on the restore, with potential
  id conflicts between the originating server (the source dump server) and the
  target server (the restore server)


v3.3.rc1 (2017-11-17)
---------------------

* add readonly mode REST API

* allow compilation of ArangoDB source code with g++ 7

* upgrade minimum required g++ compiler version to g++ 5.4
  That means ArangoDB source code will not compile with g++ 4.x or g++ < 5.4 anymore.

* AQL: during a traversal if a vertex is not found. It will not print an ERROR to the log and continue
  with a NULL value, but will register a warning at the query and continue with a NULL value.
  The situation is not desired as an ERROR as ArangoDB can store edges pointing to non-existing
  vertex which is perfectly valid, but it may be a n issue on the data model, so users
  can directly see it on the query now and do not "by accident" have to check the LOG output.

* introduce `enforceReplicationFactor` attribute for creating collections:
  this optional parameter controls if the coordinator should bail out during collection
  creation if there are not enough DBServers available for the desired `replicationFactor`.

* fixed issue #3516: Show execution time in arangosh

  this change adds more dynamic prompt components for arangosh
  The following components are now available for dynamic prompts,
  settable via the `--console.prompt` option in arangosh:

  - '%t': current time as timestamp
  - '%a': elpased time since ArangoShell start in seconds
  - '%p': duration of last command in seconds
  - '%d': name of current database
  - '%e': current endpoint
  - '%E': current endpoint without protocol
  - '%u': current user

  The time a command takes can be displayed easily by starting arangosh with `--console.prompt "%p> "`.

* make the ArangoShell refill its collection cache when a yet-unknown collection
  is first accessed. This fixes the following problem:

      arangosh1> db._collections();  // shell1 lists all collections
      arangosh2> db._create("test"); // shell2 now creates a new collection 'test'
      arangosh1> db.test.insert({}); // shell1 is not aware of the collection created
                                     // in shell2, so the insert will fail

* make AQL `DISTINCT` not change the order of the results it is applied on

* incremental transfer of initial collection data now can handle partial
  responses for a chunk, allowing the leader/master to send smaller chunks
  (in terms of HTTP response size) and limit memory usage

  this optimization is only active if client applications send the "offset" parameter
  in their requests to PUT `/_api/replication/keys/<id>?type=docs`

* initial creation of shards for cluster collections is now faster with
  `replicationFactor` values bigger than 1. this is achieved by an optimization
  for the case when the collection on the leader is still empty

* potential fix for issue #3517: several "filesystem full" errors in logs
  while there's a lot of disk space

* added C++ implementations for AQL function `SUBSTRING()`, `LEFT()`, `RIGHT()` and `TRIM()`

* show C++ function name of call site in ArangoDB log output

  this requires option `--log.line-number` to be set to *true*

* UI: added word wrapping to query editor

* UI: fixed wrong user attribute name validation, issue #3228

* make AQL return a proper error message in case of a unique key constraint
  violation. previously it only returned the generic "unique constraint violated"
  error message but omitted the details about which index caused the problem.

  This addresses https://stackoverflow.com/questions/46427126/arangodb-3-2-unique-constraint-violation-id-or-key

* added option `--server.local-authentication`

* UI: added user roles

* added config option `--log.color` to toggle colorful logging to terminal

* added config option `--log.thread-name` to additionally log thread names

* usernames must not start with `:role:`, added new options:
    --server.authentication-timeout
    --ldap.roles-attribute-name
    --ldap.roles-transformation
    --ldap.roles-search
    --ldap.superuser-role
    --ldap.roles-include
    --ldap.roles-exclude

* performance improvements for full collection scans and a few other operations
  in MMFiles engine

* added `--rocksdb.encryption-key-generator` for enterprise

* removed `--compat28` parameter from arangodump and replication API

  older ArangoDB versions will no longer be supported by these tools.

* increase the recommended value for `/proc/sys/vm/max_map_count` to a value
  eight times as high as the previous recommended value. Increasing the
  values helps to prevent an ArangoDB server from running out of memory mappings.

  The raised minimum recommended value may lead to ArangoDB showing some startup
  warnings as follows:

      WARNING {memory} maximum number of memory mappings per process is 65530, which seems too low. it is recommended to set it to at least 512000
      WARNING {memory} execute 'sudo sysctl -w "vm.max_map_count=512000"'

* Foxx now warns about malformed configuration/dependency names and aliases in the manifest.

v3.2.7 (2017-11-13)
-------------------

* Cluster customers, which have upgraded from 3.1 to 3.2 need to upgrade
  to 3.2.7. The cluster supervision is otherwise not operational.

* Fixed issue #3597: AQL with path filters returns unexpected results
  In some cases breadth first search in combination with vertex filters
  yields wrong result, the filter was not applied correctly.

* fixed some undefined behavior in some internal value caches for AQL GatherNodes
  and SortNodes, which could have led to sorted results being effectively not
  correctly sorted.

* make the replication applier for the RocksDB engine start automatically after a
  restart of the server if the applier was configured with its `autoStart` property
  set to `true`. previously the replication appliers were only automatically restarted
  at server start for the MMFiles engine.

* fixed arangodump batch size adaptivity in cluster mode and upped default batch size
  for arangodump

  these changes speed up arangodump in cluster context

* smart graphs now return a proper inventory in response to replication inventory
  requests

* fixed issue #3618: Inconsistent behavior of OR statement with object bind parameters

* only users with read/write rights on the "_system" database can now execute
  "_admin/shutdown" as well as modify properties of the write-ahead log (WAL)

* increase default maximum number of V8 contexts to at least 16 if not explicitly
  configured otherwise.
  the procedure for determining the actual maximum value of V8 contexts is unchanged
  apart from the value `16` and works as follows:
  - if explicitly set, the value of the configuration option `--javascript.v8-contexts`
    is used as the maximum number of V8 contexts
  - when the option is not set, the maximum number of V8 contexts is determined
    by the configuration option `--server.threads` if that option is set. if
    `--server.threads` is not set, then the maximum number of V8 contexts is the
    server's reported hardware concurrency (number of processors visible
    to the arangod process). if that would result in a maximum value of less than 16
    in any of these two cases, then the maximum value will be increased to 16.

* fixed issue #3447: ArangoError 1202: AQL: NotFound: (while executing) when
  updating collection

* potential fix for issue #3581: Unexpected "rocksdb unique constraint
  violated" with unique hash index

* fixed geo index optimizer rule for geo indexes with a single (array of coordinates)
  attribute.

* improved the speed of the shards overview in cluster (API endpoint /_api/cluster/shardDistribution API)
  It is now guaranteed to return after ~2 seconds even if the entire cluster is unresponsive.

* fix agency precondition check for complex objects
  this fixes issues with several CAS operations in the agency

* several fixes for agency restart and shutdown

* the cluster-internal representation of planned collection objects is now more
  lightweight than before, using less memory and not allocating any cache for indexes
  etc.

* fixed issue #3403: How to kill long running AQL queries with the browser console's
  AQL (display issue)

* fixed issue #3549: server reading ENGINE config file fails on common standard
  newline character

* UI: fixed error notifications for collection modifications

* several improvements for the truncate operation on collections:

  * the timeout for the truncate operation was increased in cluster mode in
    order to prevent too frequent "could not truncate collection" errors

  * after a truncate operation, collections in MMFiles still used disk space.
    to reclaim disk space used by truncated collection, the truncate actions
    in the web interface and from the ArangoShell now issue an extra WAL flush
    command (in cluster mode, this command is also propagated to all servers).
    the WAL flush allows all servers to write out any pending operations into the
    datafiles of the truncated collection. afterwards, a final journal rotate
    command is sent, which enables the compaction to entirely remove all datafiles
    and journals for the truncated collection, so that all disk space can be
    reclaimed

  * for MMFiles a special method will be called after a truncate operation so that
    all indexes of the collection can free most of their memory. previously some
    indexes (hash and skiplist indexes) partially kept already allocated memory
    in order to avoid future memory allocations

  * after a truncate operation in the RocksDB engine, an additional compaction
    will be triggered for the truncated collection. this compaction removes all
    deletions from the key space so that follow-up scans over the collection's key
    range do not have to filter out lots of already-removed values

  These changes make truncate operations potentially more time-consuming than before,
  but allow for memory/disk space savings afterwards.

* enable JEMalloc background threads for purging and returning unused memory
  back to the operating system (Linux only)

  JEMalloc will create its background threads on demand. The number of background
  threads is capped by the number of CPUs or active arenas. The background threads run
  periodically and purge unused memory pages, allowing memory to be returned to the
  operating system.

  This change will make the arangod process create several additional threads.
  It is accompanied by an increased `TasksMax` value in the systemd service configuration
  file for the arangodb3 service.

* upgraded bundled V8 engine to bugfix version v5.7.492.77

  this upgrade fixes a memory leak in upstream V8 described in
  https://bugs.chromium.org/p/v8/issues/detail?id=5945 that will result in memory
  chunks only getting uncommitted but not unmapped


v3.2.6 (2017-10-26)
-------------------

* UI: fixed event cleanup in cluster shards view

* UI: reduced cluster dashboard api calls

* fixed a permission problem that prevented collection contents to be displayed
  in the web interface

* removed posix_fadvise call from RocksDB's PosixSequentialFile::Read(). This is
  consistent with Facebook PR 2573 (#3505)

  this fix should improve the performance of the replication with the RocksDB
  storage engine

* allow changing of collection replication factor for existing collections

* UI: replicationFactor of a collection is now changeable in a cluster
  environment

* several fixes for the cluster agency

* fixed undefined behavior in the RocksDB-based geo index

* fixed Foxxmaster failover

* purging or removing the Debian/Ubuntu arangodb3 packages now properly stops
  the arangod instance before actuallying purging or removing


v3.2.5 (2017-10-16)
-------------------

* general-graph module and _api/gharial now accept cluster options
  for collection creation. It is now possible to set replicationFactor and
  numberOfShards for all collections created via this graph object.
  So adding a new collection will not result in a singleShard and
  no replication anymore.

* fixed issue #3408: Hard crash in query for pagination

* minimum number of V8 contexts in console mode must be 2, not 1. this is
  required to ensure the console gets one dedicated V8 context and all other
  operations have at least one extra context. This requirement was not enforced
  anymore.

* fixed issue #3395: AQL: cannot instantiate CollectBlock with undetermined
  aggregation method

* UI: fixed wrong user attribute name validation, issue #3228

* fix potential overflow in CRC marker check when a corrupted CRC marker
  is found at the very beginning of an MMFiles datafile

* UI: fixed unresponsive events in cluster shards view

* Add statistics about the V8 context counts and number of available/active/busy
  threads we expose through the server statistics interface.


v3.2.4 (2017-09-26)
-------------------

* UI: no default index selected during index creation

* UI: added replicationFactor option during SmartGraph creation

* make the MMFiles compactor perform less writes during normal compaction
  operation

  This partially fixes issue #3144

* make the MMFiles compactor configurable

  The following options have been added:

* `--compaction.db-sleep-time`: sleep interval between two compaction runs
    (in s)
  * `--compaction.min-interval"`: minimum sleep time between two compaction
     runs (in s)
  * `--compaction.min-small-data-file-size`: minimal filesize threshold
    original datafiles have to be below for a compaction
  * `--compaction.dead-documents-threshold`: minimum unused count of documents
    in a datafile
  * `--compaction.dead-size-threshold`: how many bytes of the source data file
    are allowed to be unused at most
  * `--compaction.dead-size-percent-threshold`: how many percent of the source
    datafile should be unused at least
  * `--compaction.max-files`: Maximum number of files to merge to one file
  * `--compaction.max-result-file-size`: how large may the compaction result
    file become (in bytes)
  * `--compaction.max-file-size-factor`: how large the resulting file may
    be in comparison to the collection's `--database.maximal-journal-size' setting`

* fix downwards-incompatibility in /_api/explain REST handler

* fix Windows implementation for fs.getTempPath() to also create a
  sub-directory as we do on linux

* fixed a multi-threading issue in cluster-internal communication

* performance improvements for traversals and edge lookups

* removed internal memory zone handling code. the memory zones were a leftover
  from the early ArangoDB days and did not provide any value in the current
  implementation.

* (Enterprise only) added `skipInaccessibleCollections` option for AQL queries:
  if set, AQL queries (especially graph traversals) will treat collections to
  which a user has no access rights to as if these collections were empty.

* adjusted scheduler thread handling to start and stop less threads in
  normal operations

* leader-follower replication catchup code has been rewritten in C++

* early stage AQL optimization now also uses the C++ implementations of
  AQL functions if present. Previously it always referred to the JavaScript
  implementations and ignored the C++ implementations. This change gives
  more flexibility to the AQL optimizer.

* ArangoDB tty log output is now colored for log messages with levels
  FATAL, ERR and WARN.

* changed the return values of AQL functions `REGEX_TEST` and `REGEX_REPLACE`
  to `null` when the input regex is invalid. Previous versions of ArangoDB
  partly returned `false` for invalid regexes and partly `null`.

* added `--log.role` option for arangod

  When set to `true`, this option will make the ArangoDB logger print a single
  character with the server's role into each logged message. The roles are:

  - U: undefined/unclear (used at startup)
  - S: single server
  - C: coordinator
  - P: primary
  - A: agent

  The default value for this option is `false`, so no roles will be logged.


v3.2.3 (2017-09-07)
-------------------

* fixed issue #3106: orphan collections could not be registered in general-graph module

* fixed wrong selection of the database inside the internal cluster js api

* added startup option `--server.check-max-memory-mappings` to make arangod check
  the number of memory mappings currently used by the process and compare it with
  the maximum number of allowed mappings as determined by /proc/sys/vm/max_map_count

  The default value is `true`, so the checks will be performed. When the current
  number of mappings exceeds 90% of the maximum number of mappings, the creation
  of further V8 contexts will be deferred.

  Note that this option is effective on Linux systems only.

* arangoimp now has a `--remove-attribute` option

* added V8 context lifetime control options
  `--javascript.v8-contexts-max-invocations` and `--javascript.v8-contexts-max-age`

  These options allow specifying after how many invocations a used V8 context is
  disposed, or after what time a V8 context is disposed automatically after its
  creation. If either of the two thresholds is reached, an idl V8 context will be
  disposed.

  The default value of `--javascript.v8-contexts-max-invocations` is 0, meaning that
  the maximum number of invocations per context is unlimited. The default value
  for `--javascript.v8-contexts-max-age` is 60 seconds.

* fixed wrong UI cluster health information

* fixed issue #3070: Add index in _jobs collection

* fixed issue #3125: HTTP Foxx API JSON parsing

* fixed issue #3120: Foxx queue: job isn't running when server.authentication = true

* fixed supervision failure detection and handling, which happened with simultaneous
  agency leadership change


v3.2.2 (2017-08-23)
-------------------

* make "Rebalance shards" button work in selected database only, and not make
  it rebalance the shards of all databases

* fixed issue #2847: adjust the response of the DELETE `/_api/users/database/*` calls

* fixed issue #3075: Error when upgrading arangoDB on linux ubuntu 16.04

* fixed a buffer overrun in linenoise console input library for long input strings

* increase size of the linenoise input buffer to 8 KB

* abort compilation if the detected GCC or CLANG isn't in the range of compilers
  we support

* fixed spurious cluster hangups by always sending AQL-query related requests
  to the correct servers, even after failover or when a follower drops

  The problem with the previous shard-based approach was that responsibilities
  for shards may change from one server to another at runtime, after the query
  was already instanciated. The coordinator and other parts of the query then
  sent further requests for the query to the servers now responsible for the
  shards.
  However, an AQL query must send all further requests to the same servers on
  which the query was originally instanciated, even in case of failover.
  Otherwise this would potentially send requests to servers that do not know
  about the query, and would also send query shutdown requests to the wrong
  servers, leading to abandoned queries piling up and using resources until
  they automatically time out.

* fixed issue with RocksDB engine acquiring the collection count values too
  early, leading to the collection count values potentially being slightly off
  even in exclusive transactions (for which the exclusive access should provide
  an always-correct count value)

* fixed some issues in leader-follower catch-up code, specifically for the
  RocksDB engine

* make V8 log fatal errors to syslog before it terminates the process.
  This change is effective on Linux only.

* fixed issue with MMFiles engine creating superfluous collection journals
  on shutdown

* fixed issue #3067: Upgrade from 3.2 to 3.2.1 reset autoincrement keys

* fixed issue #3044: ArangoDB server shutdown unexpectedly

* fixed issue #3039: Incorrect filter interpretation

* fixed issue #3037: Foxx, internal server error when I try to add a new service

* improved MMFiles fulltext index document removal performance
  and fulltext index query performance for bigger result sets

* ui: fixed a display bug within the slow and running queries view

* ui: fixed a bug when success event triggers twice in a modal

* ui: fixed the appearance of the documents filter

* ui: graph vertex collections not restricted to 10 anymore

* fixed issue #2835: UI detection of JWT token in case of server restart or upgrade

* upgrade jemalloc version to 5.0.1

  This fixes problems with the memory allocator returing "out of memory" when
  calling munmap to free memory in order to return it to the OS.

  It seems that calling munmap on Linux can increase the number of mappings, at least
  when a region is partially unmapped. This can lead to the process exceeding its
  maximum number of mappings, and munmap and future calls to mmap returning errors.

  jemalloc version 5.0.1 does not have the `--enable-munmap` configure option anymore,
  so the problem is avoided. To return memory to the OS eventually, jemalloc 5's
  background purge threads are used on Linux.

* fixed issue #2978: log something more obvious when you log a Buffer

* fixed issue #2982: AQL parse error?

* fixed issue #3125: HTTP Foxx API Json parsing

v3.2.1 (2017-08-09)
-------------------

* added C++ implementations for AQL functions `LEFT()`, `RIGHT()` and `TRIM()`

* fixed docs for issue #2968: Collection _key autoincrement value increases on error

* fixed issue #3011: Optimizer rule reduce-extraction-to-projection breaks queries

* Now allowing to restore users in a sharded environment as well
  It is still not possible to restore collections that are sharded
  differently than by _key.

* fixed an issue with restoring of system collections and user rights.
  It was not possible to restore users into an authenticated server.

* fixed issue #2977: Documentation for db._createDatabase is wrong

* ui: added bind parameters to slow query history view

* fixed issue #1751: Slow Query API should provide bind parameters, webui should display them

* ui: fixed a bug when moving multiple documents was not possible

* fixed docs for issue #2968: Collection _key autoincrement value increases on error

* AQL CHAR_LENGTH(null) returns now 0. Since AQL TO_STRING(null) is '' (string of length 0)

* ui: now supports single js file upload for Foxx services in addition to zip files

* fixed a multi-threading issue in the agency when callElection was called
  while the Supervision was calling updateSnapshot

* added startup option `--query.tracking-with-bindvars`

  This option controls whether the list of currently running queries
  and the list of slow queries should contain the bind variables used
  in the queries or not.

  The option can be changed at runtime using the commands

      // enables tracking of bind variables
      // set to false to turn tracking of bind variables off
      var value = true;
      require("@arangodb/aql/queries").properties({
        trackBindVars: value
      });

* index selectivity estimates are now available in the cluster as well

* fixed issue #2943: loadIndexesIntoMemory not returning the same structure
  as the rest of the collection APIs

* fixed issue #2949: ArangoError 1208: illegal name

* fixed issue #2874: Collection properties do not return `isVolatile`
  attribute

* potential fix for issue #2939: Segmentation fault when starting
  coordinator node

* fixed issue #2810: out of memory error when running UPDATE/REPLACE
  on medium-size collection

* fix potential deadlock errors in collector thread

* disallow the usage of volatile collections in the RocksDB engine
  by throwing an error when a collection is created with attribute
  `isVolatile` set to `true`.
  Volatile collections are unsupported by the RocksDB engine, so
  creating them should not succeed and silently create a non-volatile
  collection

* prevent V8 from issuing SIGILL instructions when it runs out of memory

  Now arangod will attempt to log a FATAL error into its logfile in case V8
  runs out of memory. In case V8 runs out of memory, it will still terminate the
  entire process. But at least there should be something in the ArangoDB logs
  indicating what the problem was. Apart from that, the arangod process should
  now be exited with SIGABRT rather than SIGILL as it shouldn't return into the
  V8 code that aborted the process with `__builtin_trap`.

  this potentially fixes issue #2920: DBServer crashing automatically post upgrade to 3.2

* Foxx queues and tasks now ensure that the scripts in them run with the same
  permissions as the Foxx code who started the task / queue

* fixed issue #2928: Offset problems

* fixed issue #2876: wrong skiplist index usage in edge collection

* fixed issue #2868: cname missing from logger-follow results in rocksdb

* fixed issue #2889: Traversal query using incorrect collection id

* fixed issue #2884: AQL traversal uniqueness constraints "propagating" to other traversals? Weird results

* arangoexport: added `--query` option for passing an AQL query to export the result

* fixed issue #2879: No result when querying for the last record of a query

* ui: allows now to edit default access level for collections in database
  _system for all users except the root user.

* The _users collection is no longer accessible outside the arngod process, _queues is always read-only

* added new option "--rocksdb.max-background-jobs"

* removed options "--rocksdb.max-background-compactions", "--rocksdb.base-background-compactions" and "--rocksdb.max-background-flushes"

* option "--rocksdb.compaction-read-ahead-size" now defaults to 2MB

* change Windows build so that RocksDB doesn't enforce AVX optimizations by default
  This fixes startup crashes on servers that do not have AVX CPU extensions

* speed up RocksDB secondary index creation and dropping

* removed RocksDB note in Geo index docs


v3.2.0 (2017-07-20)
-------------------

* fixed UI issues

* fixed multi-threading issues in Pregel

* fixed Foxx resilience

* added command-line option `--javascript.allow-admin-execute`

  This option can be used to control whether user-defined JavaScript code
  is allowed to be executed on server by sending via HTTP to the API endpoint
  `/_admin/execute`  with an authenticated user account.
  The default value is `false`, which disables the execution of user-defined
  code. This is also the recommended setting for production. In test environments,
  it may be convenient to turn the option on in order to send arbitrary setup
  or teardown commands for execution on the server.


v3.2.beta6 (2017-07-18)
-----------------------

* various bugfixes


v3.2.beta5 (2017-07-16)
-----------------------

* numerous bugfixes


v3.2.beta4 (2017-07-04)
-----------------------

* ui: fixed document view _from and _to linking issue for special characters

* added function `db._parse(query)` for parsing an AQL query and returning information about it

* fixed one medium priority and two low priority security user interface
  issues found by owasp zap.

* ui: added index deduplicate options

* ui: fixed renaming of collections for the rocksdb storage engine

* documentation and js fixes for secondaries

* RocksDB storage format was changed, users of the previous beta/alpha versions
  must delete the database directory and re-import their data

* enabled permissions on database and collection level

* added and changed some user related REST APIs
    * added `PUT /_api/user/{user}/database/{database}/{collection}` to change collection permission
    * added `GET /_api/user/{user}/database/{database}/{collection}`
    * added optional `full` parameter to the `GET /_api/user/{user}/database/` REST call

* added user functions in the arangoshell `@arangodb/users` module
    * added `grantCollection` and `revokeCollection` functions
    * added `permission(user, database, collection)` to retrieve collection specific rights

* added "deduplicate" attribute for array indexes, which controls whether inserting
  duplicate index values from the same document into a unique array index will lead to
  an error or not:

      // with deduplicate = true, which is the default value:
      db._create("test");
      db.test.ensureIndex({ type: "hash", fields: ["tags[*]"], deduplicate: true });
      db.test.insert({ tags: ["a", "b"] });
      db.test.insert({ tags: ["c", "d", "c"] }); // will work, because deduplicate = true
      db.test.insert({ tags: ["a"] }); // will fail

      // with deduplicate = false
      db._create("test");
      db.test.ensureIndex({ type: "hash", fields: ["tags[*]"], deduplicate: false });
      db.test.insert({ tags: ["a", "b"] });
      db.test.insert({ tags: ["c", "d", "c"] }); // will not work, because deduplicate = false
      db.test.insert({ tags: ["a"] }); // will fail

  The "deduplicate" attribute is now also accepted by the index creation HTTP
  API endpoint POST /_api/index and is returned by GET /_api/index.

* added optimizer rule "remove-filters-covered-by-traversal"

* Debian/Ubuntu installer: make messages about future package upgrades more clear

* fix a hangup in VST

  The problem happened when the two first chunks of a VST message arrived
  together on a connection that was newly switched to VST.

* fix deletion of outdated WAL files in RocksDB engine

* make use of selectivity estimates in hash, skiplist and persistent indexes
  in RocksDB engine

* changed VM overcommit recommendation for user-friendliness

* fix a shutdown bug in the cluster: a destroyed query could still be active

* do not terminate the entire server process if a temp file cannot be created
  (Windows only)

* fix log output in the front-end, it stopped in case of too many messages


v3.2.beta3 (2017-06-27)
-----------------------

* numerous bugfixes


v3.2.beta2 (2017-06-20)
-----------------------

* potentially fixed issue #2559: Duplicate _key generated on insertion

* fix invalid results (too many) when a skipping LIMIT was used for a
  traversal. `LIMIT x` or `LIMIT 0, x` were not affected, but `LIMIT s, x`
  may have returned too many results

* fix races in SSL communication code

* fix invalid locking in JWT authentication cache, which could have
  crashed the server

* fix invalid first group results for sorted AQL COLLECT when LIMIT
  was used

* fix potential race, which could make arangod hang on startup

* removed `exception` field from transaction error result; users should throw
  explicit `Error` instances to return custom exceptions (addresses issue #2561)

* fixed issue #2613: Reduce log level when Foxx manager tries to self heal missing database

* add a read only mode for users and collection level authorization

* removed `exception` field from transaction error result; users should throw
  explicit `Error` instances to return custom exceptions (addresses issue #2561)

* fixed issue #2677: Foxx disabling development mode creates non-deterministic service bundle

* fixed issue #2684: Legacy service UI not working


v3.2.beta1 (2017-06-12)
-----------------------

* provide more context for index errors (addresses issue #342)

* arangod now validates several OS/environment settings on startup and warns if
  the settings are non-ideal. Most of the checks are executed on Linux systems only.

* fixed issue #2515: The replace-or-with-in optimization rule might prevent use of indexes

* added `REGEX_REPLACE` AQL function

* the RocksDB storage format was changed, users of the previous alpha versions
  must delete the database directory and re-import their data

* added server startup option `--query.fail-on-warning`

  setting this option to `true` will abort any AQL query with an exception if
  it causes a warning at runtime. The value can be overridden per query by
  setting the `failOnWarning` attribute in a query's options.

* added --rocksdb.num-uncompressed-levels to adjust number of non-compressed levels

* added checks for memory managment and warn (i. e. if hugepages are enabled)

* set default SSL cipher suite string to "HIGH:!EXPORT:!aNULL@STRENGTH"

* fixed issue #2469: Authentication = true does not protect foxx-routes

* fixed issue #2459: compile success but can not run with rocksdb

* `--server.maximal-queue-size` is now an absolute maximum. If the queue is
  full, then 503 is returned. Setting it to 0 means "no limit".

* (Enterprise only) added authentication against an LDAP server

* fixed issue #2083: Foxx services aren't distributed to all coordinators

* fixed issue #2384: new coordinators don't pick up existing Foxx services

* fixed issue #2408: Foxx service validation causes unintended side-effects

* extended HTTP API with routes for managing Foxx services

* added distinction between hasUser and authorized within Foxx
  (cluster internal requests are authorized requests but don't have a user)

* arangoimp now has a `--threads` option to enable parallel imports of data

* PR #2514: Foxx services that can't be fixed by self-healing now serve a 503 error

* added `time` function to `@arangodb` module


v3.2.alpha4 (2017-04-25)
------------------------

* fixed issue #2450: Bad optimization plan on simple query

* fixed issue #2448: ArangoDB Web UI takes no action when Delete button is clicked

* fixed issue #2442: Frontend shows already deleted databases during login

* added 'x-content-type-options: nosniff' to avoid MSIE bug

* set default value for `--ssl.protocol` from TLSv1 to TLSv1.2.

* AQL breaking change in cluster:
  The SHORTEST_PATH statement using edge-collection names instead
  of a graph name now requires to explicitly name the vertex-collection names
  within the AQL query in the cluster. It can be done by adding `WITH <name>`
  at the beginning of the query.

  Example:
  ```
  FOR v,e IN OUTBOUND SHORTEST_PATH @start TO @target edges [...]
  ```

  Now has to be:

  ```
  WITH vertices
  FOR v,e IN OUTBOUND SHORTEST_PATH @start TO @target edges [...]
  ```

  This change is due to avoid dead-lock sitations in clustered case.
  An error stating the above is included.

* add implicit use of geo indexes when using SORT/FILTER in AQL, without
  the need to use the special-purpose geo AQL functions `NEAR` or `WITHIN`.

  the special purpose `NEAR` AQL function can now be substituted with the
  following AQL (provided there is a geo index present on the `doc.latitude`
  and `doc.longitude` attributes):

      FOR doc in geoSort
        SORT DISTANCE(doc.latitude, doc.longitude, 0, 0)
        LIMIT 5
        RETURN doc

  `WITHIN` can be substituted with the following AQL:

      FOR doc in geoFilter
        FILTER DISTANCE(doc.latitude, doc.longitude, 0, 0) < 2000
        RETURN doc

  Compared to using the special purpose AQL functions this approach has the
  advantage that it is more composable, and will also honor any `LIMIT` values
  used in the AQL query.

* potential fix for shutdown hangs on OSX

* added KB, MB, GB prefix for integer parameters, % for integer parameters
  with a base value

* added JEMALLOC 4.5.0

* added `--vm.resident-limit` and `--vm.path` for file-backed memory mapping
  after reaching a configurable maximum RAM size

* try recommended limit for file descriptors in case of unlimited
  hard limit

* issue #2413: improve logging in case of lock timeout and deadlocks

* added log topic attribute to /_admin/log api

* removed internal build option `USE_DEV_TIMERS`

  Enabling this option activated some proprietary timers for only selected
  events in arangod. Instead better use `perf` to gather timings.


v3.2.alpha3 (2017-03-22)
------------------------

* increase default collection lock timeout from 30 to 900 seconds

* added function `db._engine()` for retrieval of storage engine information at
  server runtime

  There is also an HTTP REST handler at GET /_api/engine that returns engine
  information.

* require at least cmake 3.2 for building ArangoDB

* make arangod start with less V8 JavaScript contexts

  This speeds up the server start (a little bit) and makes it use less memory.
  Whenever a V8 context is needed by a Foxx action or some other operation and
  there is no usable V8 context, a new one will be created dynamically now.

  Up to `--javascript.v8-contexts` V8 contexts will be created, so this option
  will change its meaning. Previously as many V8 contexts as specified by this
  option were created at server start, and the number of V8 contexts did not
  change at runtime. Now up to this number of V8 contexts will be in use at the
  same time, but the actual number of V8 contexts is dynamic.

  The garbage collector thread will automatically delete unused V8 contexts after
  a while. The number of spare contexts will go down to as few as configured in
  the new option `--javascript.v8-contexts-minimum`. Actually that many V8 contexts
  are also created at server start.

  The first few requests in new V8 contexts will take longer than in contexts
  that have been there already. Performance may therefore suffer a bit for the
  initial requests sent to ArangoDB or when there are only few but performance-
  critical situations in which new V8 contexts will be created. If this is a
  concern, it can easily be fixed by setting `--javascipt.v8-contexts-minimum`
  and `--javascript.v8-contexts` to a relatively high value, which will guarantee
  that many number of V8 contexts to be created at startup and kept around even
  when unused.

  Waiting for an unused V8 context will now also abort if no V8 context can be
  acquired/created after 120 seconds.

* improved diagnostic messages written to logfiles by supervisor process

* fixed issue #2367

* added "bindVars" to attributes of currently running and slow queries

* added "jsonl" as input file type for arangoimp

* upgraded version of bundled zlib library from 1.2.8 to 1.2.11

* added input file type `auto` for arangoimp so it can automatically detect the
  type of the input file from the filename extension

* fixed variables parsing in GraphQL

* added `--translate` option for arangoimp to translate attribute names from
  the input files to attriubte names expected by ArangoDB

  The `--translate` option can be specified multiple times (once per translation
  to be executed). The following example renames the "id" column from the input
  file to "_key", and the "from" column to "_from", and the "to" column to "_to":

      arangoimp --type csv --file data.csv --translate "id=_key" --translate "from=_from" --translate "to=_to"

  `--translate` works for CSV and TSV inputs only.

* changed default value for `--server.max-packet-size` from 128 MB to 256 MB

* fixed issue #2350

* fixed issue #2349

* fixed issue #2346

* fixed issue #2342

* change default string truncation length from 80 characters to 256 characters for
  `print`/`printShell` functions in ArangoShell and arangod. This will emit longer
  prefixes of string values before truncating them with `...`, which is helpful
  for debugging.

* always validate incoming JSON HTTP requests for duplicate attribute names

  Incoming JSON data with duplicate attribute names will now be rejected as
  invalid. Previous versions of ArangoDB only validated the uniqueness of
  attribute names inside incoming JSON for some API endpoints, but not
  consistently for all APIs.

* don't let read-only transactions block the WAL collector

* allow passing own `graphql-sync` module instance to Foxx GraphQL router

* arangoexport can now export to csv format

* arangoimp: fixed issue #2214

* Foxx: automatically add CORS response headers

* added "OPTIONS" to CORS `access-control-allow-methods` header

* Foxx: Fix arangoUser sometimes not being set correctly

* fixed issue #1974


v3.2.alpha2 (2017-02-20)
------------------------

* ui: fixed issue #2065

* ui: fixed a dashboard related memory issue

* Internal javascript rest actions will now hide their stack traces to the client
  unless maintainer mode is activated. Instead they will always log to the logfile

* Removed undocumented internal HTTP API:
  * PUT _api/edges

  The documented GET _api/edges and the undocumented POST _api/edges remains unmodified.

* updated V8 version to 5.7.0.0

* change undocumented behaviour in case of invalid revision ids in
  If-Match and If-None-Match headers from 400 (BAD) to 412 (PRECONDITION
  FAILED).

* change undocumented behaviour in case of invalid revision ids in
  JavaScript document operations from 1239 ("illegal document revision")
  to 1200 ("conflict").

* added data export tool, arangoexport.

  arangoexport can be used to export collections to json, jsonl or xml
  and export a graph or collections to xgmml.

* fixed a race condition when closing a connection

* raised default hard limit on threads for very small to 64

* fixed negative counting of http connection in UI


v3.2.alpha1 (2017-02-05)
------------------------

* added figure `httpRequests` to AQL query statistics

* removed revisions cache intermediate layer implementation

* obsoleted startup options `--database.revision-cache-chunk-size` and
  `--database.revision-cache-target-size`

* fix potential port number over-/underruns

* added startup option `--log.shorten-filenames` for controlling whether filenames
  in log messages should be shortened to just the filename with the absolute path

* removed IndexThreadFeature, made `--database.index-threads` option obsolete

* changed index filling to make it more parallel, dispatch tasks to boost::asio

* more detailed stacktraces in Foxx apps

* generated Foxx services now use swagger tags


v3.1.24 (XXXX-XX-XX)
--------------------

* fixed one more LIMIT issue in traversals


v3.1.23 (2017-06-19)
--------------------

* potentially fixed issue #2559: Duplicate _key generated on insertion

* fix races in SSL communication code

* fix invalid results (too many) when a skipping LIMIT was used for a
  traversal. `LIMIT x` or `LIMIT 0, x` were not affected, but `LIMIT s, x`
  may have returned too many results

* fix invalid first group results for sorted AQL COLLECT when LIMIT
  was used

* fix invalid locking in JWT authentication cache, which could have
  crashed the server

* fix undefined behavior in traverser when traversals were used inside
  a FOR loop


v3.1.22 (2017-06-07)
--------------------

* fixed issue #2505: Problem with export + report of a bug

* documented changed behavior of WITH

* fixed ui glitch in aardvark

* avoid agency compaction bug

* fixed issue #2283: disabled proxy communication internally


v3.1.21 (2017-05-22)
--------------------

* fixed issue #2488:  AQL operator IN error when data use base64 chars

* more randomness in seeding RNG

v3.1.20 (2016-05-16)
--------------------

* fixed incorrect sorting for distributeShardsLike

* improve reliability of AgencyComm communication with Agency

* fixed shard numbering bug, where ids were erouneously incremented by 1

* remove an unnecessary precondition in createCollectionCoordinator

* funny fail rotation fix

* fix in SimpleHttpClient for correct advancement of readBufferOffset

* forward SIG_HUP in supervisor process to the server process to fix logrotaion
  You need to stop the remaining arangod server process manually for the upgrade to work.


v3.1.19 (2017-04-28)
--------------------

* Fixed a StackOverflow issue in Traversal and ShortestPath. Occured if many (>1000) input
  values in a row do not return any result. Fixes issue: #2445

* fixed issue #2448

* fixed issue #2442

* added 'x-content-type-options: nosniff' to avoid MSIE bug

* fixed issue #2441

* fixed issue #2440

* Fixed a StackOverflow issue in Traversal and ShortestPath. Occured if many (>1000) input
  values in a row do not return any result. Fixes issue: #2445

* fix occasional hanging shutdowns on OS X


v3.1.18 (2017-04-18)
--------------------

* fixed error in continuous synchronization of collections

* fixed spurious hangs on server shutdown

* better error messages during restore collection

* completely overhaul supervision. More detailed tests

* Fixed a dead-lock situation in cluster traversers, it could happen in
  rare cases if the computation on one DBServer could be completed much earlier
  than the other server. It could also be restricted to SmartGraphs only.

* (Enterprise only) Fixed a bug in SmartGraph DepthFirstSearch. In some
  more complicated queries, the maxDepth limit of 1 was not considered strictly
  enough, causing the traverser to do unlimited depth searches.

* fixed issue #2415

* fixed issue #2422

* fixed issue #1974


v3.1.17 (2017-04-04)
--------------------

* (Enterprise only) fixed a bug where replicationFactor was not correctly
  forwarded in SmartGraph creation.

* fixed issue #2404

* fixed issue #2397

* ui - fixed smart graph option not appearing

* fixed issue #2389

* fixed issue #2400


v3.1.16 (2017-03-27)
--------------------

* fixed issue #2392

* try to raise file descriptors to at least 8192, warn otherwise

* ui - aql editor improvements + updated ace editor version (memory leak)

* fixed lost HTTP requests

* ui - fixed some event issues

* avoid name resolution when given connection string is a valid ip address

* helps with issue #1842, bug in COLLECT statement in connection with LIMIT.

* fix locking bug in cluster traversals

* increase lock timeout defaults

* increase various cluster timeouts

* limit default target size for revision cache to 1GB, which is better for
  tight RAM situations (used to be 40% of (totalRAM - 1GB), use
  --database.revision-cache-target-size <VALUEINBYTES> to get back the
  old behaviour

* fixed a bug with restarted servers indicating status as "STARTUP"
  rather that "SERVING" in Nodes UI.


v3.1.15 (2017-03-20)
--------------------

* add logrotate configuration as requested in #2355

* fixed issue #2376

* ui - changed document api due a chrome bug

* ui - fixed a submenu bug

* added endpoint /_api/cluster/endpoints in cluster case to get all
  coordinator endpoints

* fix documentation of /_api/endpoint, declaring this API obsolete.

* Foxx response objects now have a `type` method for manipulating the content-type header

* Foxx tests now support `xunit` and `tap` reporters


v3.1.14 (2017-03-13)
--------------------

* ui - added feature request (multiple start nodes within graph viewer) #2317

* added missing locks to authentication cache methods

* ui - added feature request (multiple start nodes within graph viewer) #2317

* ui - fixed wrong merge of statistics information from different coordinators

* ui - fixed issue #2316

* ui - fixed wrong protocol usage within encrypted environment

* fixed compile error on Mac Yosemite

* minor UI fixes


v3.1.13 (2017-03-06)
--------------------

* fixed variables parsing in GraphQL

* fixed issue #2214

* fixed issue #2342

* changed thread handling to queue only user requests on coordinator

* use exponential backoff when waiting for collection locks

* repair short name server lookup in cluster in the case of a removed
  server


v3.1.12 (2017-02-28)
--------------------

* disable shell color escape sequences on Windows

* fixed issue #2326

* fixed issue #2320

* fixed issue #2315

* fixed a race condition when closing a connection

* raised default hard limit on threads for very small to 64

* fixed negative counting of http connection in UI

* fixed a race when renaming collections

* fixed a race when dropping databases


v3.1.11 (2017-02-17)
--------------------

* fixed a race between connection closing and sending out last chunks of data to clients
  when the "Connection: close" HTTP header was set in requests

* ui: optimized smart graph creation usability

* ui: fixed #2308

* fixed a race in async task cancellation via `require("@arangodb/tasks").unregisterTask()`

* fixed spuriously hanging threads in cluster AQL that could sit idle for a few minutes

* fixed potential numeric overflow for big index ids in index deletion API

* fixed sort issue in cluster, occurring when one of the local sort buffers of a
  GatherNode was empty

* reduce number of HTTP requests made for certain kinds of join queries in cluster,
  leading to speedup of some join queries

* supervision deals with demised coordinators correctly again

* implement a timeout in TraverserEngineRegistry

* agent communication reduced in large batches of append entries RPCs

* inception no longer estimates RAFT timings

* compaction in agents has been moved to a separate thread

* replicated logs hold local timestamps

* supervision jobs failed leader and failed follower revisited for
  function in precarious stability situations

* fixed bug in random number generator for 64bit int


v3.1.10 (2017-02-02)
--------------------

* updated versions of bundled node modules:
  - joi: from 8.4.2 to 9.2.0
  - joi-to-json-schema: from 2.2.0 to 2.3.0
  - sinon: from 1.17.4 to 1.17.6
  - lodash: from 4.13.1 to 4.16.6

* added shortcut for AQL ternary operator
  instead of `condition ? true-part : false-part` it is now possible to also use a
  shortcut variant `condition ? : false-part`, e.g.

      FOR doc IN docs RETURN doc.value ?: 'not present'

  instead of

      FOR doc IN docs RETURN doc.value ? doc.value : 'not present'

* fixed wrong sorting order in cluster, if an index was used to sort with many
  shards.

* added --replication-factor, --number-of-shards and --wait-for-sync to arangobench

* turn on UTF-8 string validation for VelocyPack values received via VST connections

* fixed issue #2257

* upgraded Boost version to 1.62.0

* added optional detail flag for db.<collection>.count()
  setting the flag to `true` will make the count operation returned the per-shard
  counts for the collection:

      db._create("test", { numberOfShards: 10 });
      for (i = 0; i < 1000; ++i) {
        db.test.insert({value: i});
      }
      db.test.count(true);

      {
        "s100058" : 99,
        "s100057" : 103,
        "s100056" : 100,
        "s100050" : 94,
        "s100055" : 90,
        "s100054" : 122,
        "s100051" : 109,
        "s100059" : 99,
        "s100053" : 95,
        "s100052" : 89
      }

* added optional memory limit for AQL queries:

      db._query("FOR i IN 1..100000 SORT i RETURN i", {}, { options: { memoryLimit: 100000 } });

  This option limits the default maximum amount of memory (in bytes) that a single
  AQL query can use.
  When a single AQL query reaches the specified limit value, the query will be
  aborted with a *resource limit exceeded* exception. In a cluster, the memory
  accounting is done per shard, so the limit value is effectively a memory limit per
  query per shard.

  The global limit value can be overriden per query by setting the *memoryLimit*
  option value for individual queries when running an AQL query.

* added server startup option `--query.memory-limit`

* added convenience function to create vertex-centric indexes.

  Usage: `db.collection.ensureVertexCentricIndex("label", {type: "hash", direction: "outbound"})`
  That will create an index that can be used on OUTBOUND with filtering on the
  edge attribute `label`.

* change default log output for tools to stdout (instead of stderr)

* added option -D to define a configuration file environment key=value

* changed encoding behavior for URLs encoded in the C++ code of ArangoDB:
  previously the special characters `-`, `_`, `~` and `.` were returned as-is
  after URL-encoding, now `.` will be encoded to be `%2e`.
  This also changes the behavior of how incoming URIs are processed: previously
  occurrences of `..` in incoming request URIs were collapsed (e.g. `a/../b/` was
  collapsed to a plain `b/`). Now `..` in incoming request URIs are not collapsed.

* Foxx request URL suffix is no longer unescaped

* @arangodb/request option json now defaults to `true` if the response body is not empty and encoding is not explicitly set to `null` (binary).
  The option can still be set to `false` to avoid unnecessary attempts at parsing the response as JSON.

* Foxx configuration values for unknown options will be discarded when saving the configuration in production mode using the web interface

* module.context.dependencies is now immutable

* process.stdout.isTTY now returns `true` in arangosh and when running arangod with the `--console` flag

* add support for Swagger tags in Foxx


v3.1.9 (XXXX-XX-XX)
-------------------

* macos CLI package: store databases and apps in the users home directory

* ui: fixed re-login issue within a non system db, when tab was closed

* fixed a race in the VelocyStream Commtask implementation

* fixed issue #2256


v3.1.8 (2017-01-09)
-------------------

* add Windows silent installer

* add handling of debug symbols during Linux & windows release builds.

* fixed issue #2181

* fixed issue #2248: reduce V8 max old space size from 3 GB to 1 GB on 32 bit systems

* upgraded Boost version to 1.62.0

* fixed issue #2238

* fixed issue #2234

* agents announce new endpoints in inception phase to leader

* agency leadership accepts updatet endpoints to given uuid

* unified endpoints replace localhost with 127.0.0.1

* fix several problems within an authenticated cluster


v3.1.7 (2016-12-29)
-------------------

* fixed one too many elections in RAFT

* new agency comm backported from devel


v3.1.6 (2016-12-20)
-------------------

* fixed issue #2227

* fixed issue #2220

* agency constituent/agent bug fixes in race conditions picking up
  leadership

* supervision does not need waking up anymore as it is running
  regardless

* agents challenge their leadership more rigorously


v3.1.5 (2016-12-16)
-------------------

* lowered default value of `--database.revision-cache-target-size` from 75% of
  RAM to less than 40% of RAM

* fixed issue #2218

* fixed issue #2217

* Foxx router.get/post/etc handler argument can no longer accidentally omitted

* fixed issue #2223


v3.1.4 (2016-12-08)
-------------------

* fixed issue #2211

* fixed issue #2204

* at cluster start, coordinators wait until at least one DBserver is there,
  and either at least two DBservers are there or 15s have passed, before they
  initiate the bootstrap of system collections.

* more robust agency startup from devel

* supervision's AddFollower adds many followers at once

* supervision has new FailedFollower job

* agency's Node has new method getArray

* agency RAFT timing estimates more conservative in waitForSync
  scenario

* agency RAFT timing estimates capped at maximum 2.0/10.0 for low/high


v3.1.3 (2016-12-02)
-------------------

* fix a traversal bug when using skiplist indexes:
  if we have a skiplist of ["a", "unused", "_from"] and a traversal like:
  FOR v,e,p IN OUTBOUND @start @@edges
    FILTER p.edges[0].a == 'foo'
    RETURN v
  And the above index applied on "a" is considered better than EdgeIndex, than
  the executor got into undefined behaviour.

* fix endless loop when trying to create a collection with replicationFactor: -1


v3.1.2 (2016-11-24)
-------------------

* added support for descriptions field in Foxx dependencies

* (Enterprise only) fixed a bug in the statistic report for SmartGraph traversals.
Now they state correctly how many documents were fetched from the index and how many
have been filtered.

* Prevent uniform shard distribution when replicationFactor == numServers

v3.1.1 (2016-11-15)
-------------------

* fixed issue #2176

* fixed issue #2168

* display index usage of traversals in AQL explainer output (previously missing)

* fixed issue #2163

* preserve last-used HLC value across server starts

* allow more control over handling of pre-3.1 _rev values

  this changes the server startup option `--database.check-30-revisions` from a boolean (true/false)
  parameter to a string parameter with the following possible values:

  - "fail":
    will validate _rev values of 3.0 collections on collection loading and throw an exception when invalid _rev values are found.
    in this case collections with invalid _rev values are marked as corrupted and cannot be used in the ArangoDB 3.1 instance.
    the fix procedure for such collections is to export the collections from 3.0 database with arangodump and restore them in 3.1 with arangorestore.
    collections that do not contain invalid _rev values are marked as ok and will not be re-checked on following loads.
    collections that contain invalid _rev values will be re-checked on following loads.

  - "true":
    will validate _rev values of 3.0 collections on collection loading and print a warning when invalid _rev values are found.
    in this case collections with invalid _rev values can be used in the ArangoDB 3.1 instance.
    however, subsequent operations on documents with invalid _rev values may silently fail or fail with explicit errors.
    the fix procedure for such collections is to export the collections from 3.0 database with arangodump and restore them in 3.1 with arangorestore.
    collections that do not contain invalid _rev values are marked as ok and will not be re-checked on following loads.
    collections that contain invalid _rev values will be re-checked on following loads.

  - "false":
    will not validate _rev values on collection loading and not print warnings.
    no hint is given when invalid _rev values are found.
    subsequent operations on documents with invalid _rev values may silently fail or fail with explicit errors.
    this setting does not affect whether collections are re-checked later.
    collections will be re-checked on following loads if `--database.check-30-revisions` is later set to either `true` or `fail`.

  The change also suppresses warnings that were printed when collections were restored using arangorestore, and the restore
  data contained invalid _rev values. Now these warnings are suppressed, and new HLC _rev values are generated for these documents
  as before.

* added missing functions to AQL syntax highlighter in web interface

* fixed display of `ANY` direction in traversal explainer output (direction `ANY` was shown as either
  `INBOUND` or `OUTBOUND`)

* changed behavior of toJSON() function when serializing an object before saving it in the database

  if an object provides a toJSON() function, this function is still called for serializing it.
  the change is that the result of toJSON() is not stringified anymore, but saved as is. previous
  versions of ArangoDB called toJSON() and after that additionally stringified its result.

  This change will affect the saving of JS Buffer objects, which will now be saved as arrays of
  bytes instead of a comma-separated string of the Buffer's byte contents.

* allow creating unique indexes on more attributes than present in shardKeys

  The following combinations of shardKeys and indexKeys are allowed/not allowed:

  shardKeys     indexKeys
      a             a        ok
      a             b    not ok
      a           a b        ok
    a b             a    not ok
    a b             b    not ok
    a b           a b        ok
    a b         a b c        ok
  a b c           a b    not ok
  a b c         a b c        ok

* fixed wrong version in web interface login screen (EE only)

* make web interface not display an exclamation mark next to ArangoDB version number 3.1

* fixed search for arbitrary document attributes in web interface in case multiple
  search values were used on different attribute names. in this case, the search always
  produced an empty result

* disallow updating `_from` and `_to` values of edges in Smart Graphs. Updating these
  attributes would lead to potential redistribution of edges to other shards, which must be
  avoided.

* fixed issue #2148

* updated graphql-sync dependency to 0.6.2

* fixed issue #2156

* fixed CRC4 assembly linkage


v3.1.0 (2016-10-29)
-------------------

* AQL breaking change in cluster:

  from ArangoDB 3.1 onwards `WITH` is required for traversals in a
  clustered environment in order to avoid deadlocks.

  Note that for queries that access only a single collection or that have all
  collection names specified somewhere else in the query string, there is no
  need to use *WITH*. *WITH* is only useful when the AQL query parser cannot
  automatically figure out which collections are going to be used by the query.
  *WITH* is only useful for queries that dynamically access collections, e.g.
  via traversals, shortest path operations or the *DOCUMENT()* function.

  more info can be found [here](https://github.com/arangodb/arangodb/blob/devel/Documentation/Books/AQL/Operations/With.md)

* added AQL function `DISTANCE` to calculate the distance between two arbitrary
  coordinates (haversine formula)

* fixed issue #2110

* added Auto-aptation of RAFT timings as calculations only


v3.1.rc2 (2016-10-10)
---------------------

* second release candidate


v3.1.rc1 (2016-09-30)
---------------------

* first release candidate


v3.1.alpha2 (2016-09-01)
------------------------

* added module.context.createDocumentationRouter to replace module.context.apiDocumentation

* bug in RAFT implementation of reads. dethroned leader still answered requests in isolation

* ui: added new graph viewer

* ui: aql-editor added tabular & graph display

* ui: aql-editor improved usability

* ui: aql-editor: query profiling support

* fixed issue #2109

* fixed issue #2111

* fixed issue #2075

* added AQL function `DISTANCE` to calculate the distance between two arbitrary
  coordinates (haversine formula)

* rewrote scheduler and dispatcher based on boost::asio

  parameters changed:
    `--scheduler.threads` and `--server.threads` are now merged into a single one: `--server.threads`

    hidden `--server.extra-threads` has been removed

    hidden `--server.aql-threads` has been removed

    hidden `--server.backend` has been removed

    hidden `--server.show-backends` has been removed

    hidden `--server.thread-affinity` has been removed

* fixed issue #2086

* fixed issue #2079

* fixed issue #2071

  make the AQL query optimizer inject filter condition expressions referred to
  by variables during filter condition aggregation.
  For example, in the following query

      FOR doc IN collection
        LET cond1 = (doc.value == 1)
        LET cond2 = (doc.value == 2)
        FILTER cond1 || cond2
        RETURN { doc, cond1, cond2 }

  the optimizer will now inject the conditions for `cond1` and `cond2` into the filter
  condition `cond1 || cond2`, expanding it to `(doc.value == 1) || (doc.value == 2)`
  and making these conditions available for index searching.

  Note that the optimizer previously already injected some conditions into other
  conditions, but only if the variable that defined the condition was not used
  elsewhere. For example, the filter condition in the query

      FOR doc IN collection
        LET cond = (doc.value == 1)
        FILTER cond
        RETURN { doc }

  already got optimized before because `cond` was only used once in the query and
  the optimizer decided to inject it into the place where it was used.

  This only worked for variables that were referred to once in the query.
  When a variable was used multiple times, the condition was not injected as
  in the following query:

      FOR doc IN collection
        LET cond = (doc.value == 1)
        FILTER cond
        RETURN { doc, cond }

  The fix for #2070 now will enable this optimization so that the query can
  use an index on `doc.value` if available.

* changed behavior of AQL array comparison operators for empty arrays:
  * `ALL` and `ANY` now always return `false` when the left-hand operand is an
    empty array. The behavior for non-empty arrays does not change:
    * `[] ALL == 1` will return `false`
    * `[1] ALL == 1` will return `true`
    * `[1, 2] ALL == 1` will return `false`
    * `[2, 2] ALL == 1` will return `false`
    * `[] ANY == 1` will return `false`
    * `[1] ANY == 1` will return `true`
    * `[1, 2] ANY == 1` will return `true`
    * `[2, 2] ANY == 1` will return `false`
  * `NONE` now always returns `true` when the left-hand operand is an empty array.
    The behavior for non-empty arrays does not change:
    * `[] NONE == 1` will return `true`
    * `[1] NONE == 1` will return `false`
    * `[1, 2] NONE == 1` will return `false`
    * `[2, 2] NONE == 1` will return `true`

* added experimental AQL functions `JSON_STRINGIFY` and `JSON_PARSE`

* added experimental support for incoming gzip-compressed requests

* added HTTP REST APIs for online loglevel adjustments:

  - GET `/_admin/log/level` returns the current loglevel settings
  - PUT `/_admin/log/level` modifies the current loglevel settings

* PATCH /_api/gharial/{graph-name}/vertex/{collection-name}/{vertex-key}
  - changed default value for keepNull to true

* PATCH /_api/gharial/{graph-name}/edge/{collection-name}/{edge-key}
  - changed default value for keepNull to true

* renamed `maximalSize` attribute in parameter.json files to `journalSize`

  The `maximalSize` attribute will still be picked up from collections that
  have not been adjusted. Responses from the replication API will now also use
  `journalSize` instead of `maximalSize`.

* added `--cluster.system-replication-factor` in order to adjust the
  replication factor for new system collections

* fixed issue #2012

* added a memory expection in case V8 memory gets too low

* added Optimizer Rule for other indexes in Traversals
  this allows AQL traversals to use other indexes than the edge index.
  So traversals with filters on edges can now make use of more specific
  indexes, e.g.

      FOR v, e, p IN 2 OUTBOUND @start @@edge FILTER p.edges[0].foo == "bar"

  will prefer a Hash Index on [_from, foo] above the EdgeIndex.

* fixed epoch computation in hybrid logical clock

* fixed thread affinity

* replaced require("internal").db by require("@arangodb").db

* added option `--skip-lines` for arangoimp
  this allows skipping the first few lines from the import file in case the
  CSV or TSV import are used

* fixed periodic jobs: there should be only one instance running - even if it
  runs longer than the period

* improved performance of primary index and edge index lookups

* optimizations for AQL `[*]` operator in case no filter, no projection and
  no offset/limit are used

* added AQL function `OUTERSECTION` to return the symmetric difference of its
  input arguments

* Foxx manifests of installed services are now saved to disk with indentation

* Foxx tests and scripts in development mode should now always respect updated
  files instead of loading stale modules

* When disabling Foxx development mode the setup script is now re-run

* Foxx now provides an easy way to directly serve GraphQL requests using the
  `@arangodb/foxx/graphql` module and the bundled `graphql-sync` dependency

* Foxx OAuth2 module now correctly passes the `access_token` to the OAuth2 server

* added iconv-lite and timezone modules

* web interface now allows installing GitHub and zip services in legacy mode

* added module.context.createDocumentationRouter to replace module.context.apiDocumentation

* bug in RAFT implementation of reads. dethroned leader still answered
  requests in isolation

* all lambdas in ClusterInfo might have been left with dangling references.

* Agency bug fix for handling of empty json objects as values.

* Foxx tests no longer support the Mocha QUnit interface as this resulted in weird
  inconsistencies in the BDD and TDD interfaces. This fixes the TDD interface
  as well as out-of-sequence problems when using the BDD before/after functions.

* updated bundled JavaScript modules to latest versions; joi has been updated from 8.4 to 9.2
  (see [joi 9.0.0 release notes](https://github.com/hapijs/joi/issues/920) for information on
  breaking changes and new features)

* fixed issue #2139

* updated graphql-sync dependency to 0.6.2

* fixed issue #2156


v3.0.13 (XXXX-XX-XX)
--------------------

* fixed issue #2315

* fixed issue #2210


v3.0.12 (2016-11-23)
--------------------

* fixed issue #2176

* fixed issue #2168

* fixed issues #2149, #2159

* fixed error reporting for issue #2158

* fixed assembly linkage bug in CRC4 module

* added support for descriptions field in Foxx dependencies


v3.0.11 (2016-11-08)
--------------------

* fixed issue #2140: supervisor dies instead of respawning child

* fixed issue #2131: use shard key value entered by user in web interface

* fixed issue #2129: cannot kill a long-run query

* fixed issue #2110

* fixed issue #2081

* fixed issue #2038

* changes to Foxx service configuration or dependencies should now be
  stored correctly when options are cleared or omitted

* Foxx tests no longer support the Mocha QUnit interface as this resulted in weird
  inconsistencies in the BDD and TDD interfaces. This fixes the TDD interface
  as well as out-of-sequence problems when using the BDD before/after functions.

* fixed issue #2148


v3.0.10 (2016-09-26)
--------------------

* fixed issue #2072

* fixed issue #2070

* fixed slow cluster starup issues. supervision will demonstrate more
  patience with db servers


v3.0.9 (2016-09-21)
-------------------

* fixed issue #2064

* fixed issue #2060

* speed up `collection.any()` and skiplist index creation

* fixed multiple issues where ClusterInfo bug hung agency in limbo
  timeouting on multiple collection and database callbacks


v3.0.8 (2016-09-14)
-------------------

* fixed issue #2052

* fixed issue #2005

* fixed issue #2039

* fixed multiple issues where ClusterInfo bug hung agency in limbo
  timeouting on multiple collection and database callbacks


v3.0.7 (2016-09-05)
-------------------

* new supervision job handles db server failure during collection creation.


v3.0.6 (2016-09-02)
-------------------

* fixed issue #2026

* slightly better error diagnostics for AQL query compilation and replication

* fixed issue #2018

* fixed issue #2015

* fixed issue #2012

* fixed wrong default value for arangoimp's `--on-duplicate` value

* fix execution of AQL traversal expressions when there are multiple
  conditions that refer to variables set outside the traversal

* properly return HTTP 503 in JS actions when backend is gone

* supervision creates new key in agency for failed servers

* new shards will not be allocated on failed or cleaned servers


v3.0.5 (2016-08-18)
-------------------

* execute AQL ternary operator via C++ if possible

* fixed issue #1977

* fixed extraction of _id attribute in AQL traversal conditions

* fix SSL agency endpoint

* Minimum RAFT timeout was one order of magnitude to short.

* Optimized RAFT RPCs from leader to followers for efficiency.

* Optimized RAFT RPC handling on followers with respect to compaction.

* Fixed bug in handling of duplicates and overlapping logs

* Fixed bug in supervision take over after leadership change.

v3.0.4 (2016-08-01)
-------------------

* added missing lock for periodic jobs access

* fix multiple foxx related cluster issues

* fix handling of empty AQL query strings

* fixed issue in `INTERSECTION` AQL function with duplicate elements
  in the source arrays

* fixed issue #1970

* fixed issue #1968

* fixed issue #1967

* fixed issue #1962

* fixed issue #1959

* replaced require("internal").db by require("@arangodb").db

* fixed issue #1954

* fixed issue #1953

* fixed issue #1950

* fixed issue #1949

* fixed issue #1943

* fixed segfault in V8, by backporting https://bugs.chromium.org/p/v8/issues/detail?id=5033

* Foxx OAuth2 module now correctly passes the `access_token` to the OAuth2 server

* fixed credentialed CORS requests properly respecting --http.trusted-origin

* fixed a crash in V8Periodic task (forgotten lock)

* fixed two bugs in synchronous replication (syncCollectionFinalize)


v3.0.3 (2016-07-17)
-------------------

* fixed issue #1942

* fixed issue #1941

* fixed array index batch insertion issues for hash indexes that caused problems when
  no elements remained for insertion

* fixed AQL MERGE() function with External objects originating from traversals

* fixed some logfile recovery errors with error message "document not found"

* fixed issue #1937

* fixed issue #1936

* improved performance of arangorestore in clusters with synchronous
  replication

* Foxx tests and scripts in development mode should now always respect updated
  files instead of loading stale modules

* When disabling Foxx development mode the setup script is now re-run

* Foxx manifests of installed services are now saved to disk with indentation


v3.0.2 (2016-07-09)
-------------------

* fixed assertion failure in case multiple remove operations were used in the same query

* fixed upsert behavior in case upsert was used in a loop with the same document example

* fixed issue #1930

* don't expose local file paths in Foxx error messages.

* fixed issue #1929

* make arangodump dump the attribute `isSystem` when dumping the structure
  of a collection, additionally make arangorestore not fail when the attribute
  is missing

* fixed "Could not extract custom attribute" issue when using COLLECT with
  MIN/MAX functions in some contexts

* honor presence of persistent index for sorting

* make AQL query optimizer not skip "use-indexes-rule", even if enough
  plans have been created already

* make AQL optimizer not skip "use-indexes-rule", even if enough execution plans
  have been created already

* fix double precision value loss in VelocyPack JSON parser

* added missing SSL support for arangorestore

* improved cluster import performance

* fix Foxx thumbnails on DC/OS

* fix Foxx configuration not being saved

* fix Foxx app access from within the frontend on DC/OS

* add option --default-replication-factor to arangorestore and simplify
  the control over the number of shards when restoring

* fix a bug in the VPack -> V8 conversion if special attributes _key,
  _id, _rev, _from and _to had non-string values, which is allowed
  below the top level

* fix malloc_usable_size for darwin


v3.0.1 (2016-06-30)
-------------------

* fixed periodic jobs: there should be only one instance running - even if it
  runs longer than the period

* increase max. number of collections in AQL queries from 32 to 256

* fixed issue #1916: header "authorization" is required" when opening
  services page

* fixed issue #1915: Explain: member out of range

* fixed issue #1914: fix unterminated buffer

* don't remove lockfile if we are the same (now stale) pid
  fixes docker setups (our pid will always be 1)

* do not use revision id comparisons in compaction for determining whether a
  revision is obsolete, but marker memory addresses
  this ensures revision ids don't matter when compacting documents

* escape Unicode characters in JSON HTTP responses
  this converts UTF-8 characters in HTTP responses of arangod into `\uXXXX`
  escape sequences. This makes the HTTP responses fit into the 7 bit ASCII
  character range, which speeds up HTTP response parsing for some clients,
  namely node.js/v8

* add write before read collections when starting a user transaction
  this allows specifying the same collection in both read and write mode without
  unintended side effects

* fixed buffer overrun that occurred when building very large result sets

* index lookup optimizations for primary index and edge index

* fixed "collection is a nullptr" issue when starting a traversal from a transaction

* enable /_api/import on coordinator servers


v3.0.0 (2016-06-22)
-------------------

* minor GUI fixxes

* fix for replication and nonces


v3.0.0-rc3 (2016-06-19)
-----------------------

* renamed various Foxx errors to no longer refer to Foxx services as apps

* adjusted various error messages in Foxx to be more informative

* specifying "files" in a Foxx manifest to be mounted at the service root
  no longer results in 404s when trying to access non-file routes

* undeclared path parameters in Foxx no longer break the service

* trusted reverse proxy support is now handled more consistently

* ArangoDB request compatibility and user are now exposed in Foxx

* all bundled NPM modules have been upgraded to their latest versions


v3.0.0-rc2 (2016-06-12)
-----------------------

* added option `--server.max-packet-size` for client tools

* renamed option `--server.ssl-protocol` to `--ssl.protocol` in client tools
  (was already done for arangod, but overlooked for client tools)

* fix handling of `--ssl.protocol` value 5 (TLS v1.2) in client tools, which
  claimed to support it but didn't

* config file can use '@include' to include a different config file as base


v3.0.0-rc1 (2016-06-10)
-----------------------

* the user management has changed: it now has users that are independent of
  databases. A user can have one or more database assigned to the user.

* forward ported V8 Comparator bugfix for inline heuristics from
  https://github.com/v8/v8/commit/5ff7901e24c2c6029114567de5a08ed0f1494c81

* changed to-string conversion for AQL objects and arrays, used by the AQL
  function `TO_STRING()` and implicit to-string casts in AQL

  - arrays are now converted into their JSON-stringify equivalents, e.g.

    - `[ ]` is now converted to `[]`
    - `[ 1, 2, 3 ]` is now converted to `[1,2,3]`
    - `[ "test", 1, 2 ] is now converted to `["test",1,2]`

    Previous versions of ArangoDB converted arrays with no members into the
    empty string, and non-empty arrays into a comma-separated list of member
    values, without the surrounding angular brackets. Additionally, string
    array members were not enclosed in quotes in the result string:

    - `[ ]` was converted to ``
    - `[ 1, 2, 3 ]` was converted to `1,2,3`
    - `[ "test", 1, 2 ] was converted to `test,1,2`

  - objects are now converted to their JSON-stringify equivalents, e.g.

    - `{ }` is converted to `{}`
    - `{ a: 1, b: 2 }` is converted to `{"a":1,"b":2}`
    - `{ "test" : "foobar" }` is converted to `{"test":"foobar"}`

    Previous versions of ArangoDB always converted objects into the string
    `[object Object]`

  This change affects also the AQL functions `CONCAT()` and `CONCAT_SEPARATOR()`
  which treated array values differently in previous versions. Previous versions
  of ArangoDB automatically flattened array values on the first level of the array,
  e.g. `CONCAT([1, 2, 3, [ 4, 5, 6 ]])` produced `1,2,3,4,5,6`. Now this will produce
  `[1,2,3,[4,5,6]]`. To flatten array members on the top level, you can now use
  the more explicit `CONCAT(FLATTEN([1, 2, 3, [4, 5, 6]], 1))`.

* added C++ implementations for AQL functions `SLICE()`, `CONTAINS()` and
  `RANDOM_TOKEN()`

* as a consequence of the upgrade to V8 version 5, the implementation of the
  JavaScript `Buffer` object had to be changed. JavaScript `Buffer` objects in
  ArangoDB now always store their data on the heap. There is no shared pool
  for small Buffer values, and no pointing into existing Buffer data when
  extracting slices. This change may increase the cost of creating Buffers with
  short contents or when peeking into existing Buffers, but was required for
  safer memory management and to prevent leaks.

* the `db` object's function `_listDatabases()` was renamed to just `_databases()`
  in order to make it more consistent with the existing `_collections()` function.
  Additionally the `db` object's `_listEndpoints()` function was renamed to just
  `_endpoints()`.

* changed default value of `--server.authentication` from `false` to `true` in
  configuration files etc/relative/arangod.conf and etc/arangodb/arangod.conf.in.
  This means the server will be started with authentication enabled by default,
  requiring all client connections to provide authentication data when connecting
  to ArangoDB. Authentication can still be turned off via setting the value of
  `--server.authentication` to `false` in ArangoDB's configuration files or by
  specifying the option on the command-line.

* Changed result format for querying all collections via the API GET `/_api/collection`.

  Previous versions of ArangoDB returned an object with an attribute named `collections`
  and an attribute named `names`. Both contained all available collections, but
  `collections` contained the collections as an array, and `names` contained the
  collections again, contained in an object in which the attribute names were the
  collection names, e.g.

  ```
  {
    "collections": [
      {"id":"5874437","name":"test","isSystem":false,"status":3,"type":2},
      {"id":"17343237","name":"something","isSystem":false,"status":3,"type":2},
      ...
    ],
    "names": {
      "test": {"id":"5874437","name":"test","isSystem":false,"status":3,"type":2},
      "something": {"id":"17343237","name":"something","isSystem":false,"status":3,"type":2},
      ...
    }
  }
  ```
  This result structure was redundant, and therefore has been simplified to just

  ```
  {
    "result": [
      {"id":"5874437","name":"test","isSystem":false,"status":3,"type":2},
      {"id":"17343237","name":"something","isSystem":false,"status":3,"type":2},
      ...
    ]
  }
  ```

  in ArangoDB 3.0.

* added AQL functions `TYPENAME()` and `HASH()`

* renamed arangob tool to arangobench

* added AQL string comparison operator `LIKE`

  The operator can be used to compare strings like this:

      value LIKE search

  The operator is currently implemented by calling the already existing AQL
  function `LIKE`.

  This change also makes `LIKE` an AQL keyword. Using `LIKE` in either case as
  an attribute or collection name in AQL thus requires quoting.

* make AQL optimizer rule "remove-unnecessary-calculations" fire in more cases

  The rule will now remove calculations that are used exactly once in other
  expressions (e.g. `LET a = doc RETURN a.value`) and calculations,
  or calculations that are just references (e.g. `LET a = b`).

* renamed AQL optimizer rule "merge-traversal-filter" to "optimize-traversals"
  Additionally, the optimizer rule will remove unused edge and path result variables
  from the traversal in case they are specified in the `FOR` section of the traversal,
  but not referenced later in the query. This saves constructing edges and paths
  results.

* added AQL optimizer rule "inline-subqueries"

  This rule can pull out certain subqueries that are used as an operand to a `FOR`
  loop one level higher, eliminating the subquery completely. For example, the query

      FOR i IN (FOR j IN [1,2,3] RETURN j) RETURN i

  will be transformed by the rule to:

      FOR i IN [1,2,3] RETURN i

  The query

      FOR name IN (FOR doc IN _users FILTER doc.status == 1 RETURN doc.name) LIMIT 2 RETURN name

  will be transformed into

      FOR tmp IN _users FILTER tmp.status == 1 LIMIT 2 RETURN tmp.name

  The rule will only fire when the subquery is used as an operand to a `FOR` loop, and
  if the subquery does not contain a `COLLECT` with an `INTO` variable.

* added new endpoint "srv://" for DNS service records

* The result order of the AQL functions VALUES and ATTRIBUTES has never been
  guaranteed and it only had the "correct" ordering by accident when iterating
  over objects that were not loaded from the database. This accidental behavior
  is now changed by introduction of VelocyPack. No ordering is guaranteed unless
  you specify the sort parameter.

* removed configure option `--enable-logger`

* added AQL array comparison operators

  All AQL comparison operators now also exist in an array variant. In the
  array variant, the operator is preceded with one of the keywords *ALL*, *ANY*
  or *NONE*. Using one of these keywords changes the operator behavior to
  execute the comparison operation for all, any, or none of its left hand
  argument values. It is therefore expected that the left hand argument
  of an array operator is an array.

  Examples:

      [ 1, 2, 3 ] ALL IN [ 2, 3, 4 ]   // false
      [ 1, 2, 3 ] ALL IN [ 1, 2, 3 ]   // true
      [ 1, 2, 3 ] NONE IN [ 3 ]        // false
      [ 1, 2, 3 ] NONE IN [ 23, 42 ]   // true
      [ 1, 2, 3 ] ANY IN [ 4, 5, 6 ]   // false
      [ 1, 2, 3 ] ANY IN [ 1, 42 ]     // true
      [ 1, 2, 3 ] ANY == 2             // true
      [ 1, 2, 3 ] ANY == 4             // false
      [ 1, 2, 3 ] ANY > 0              // true
      [ 1, 2, 3 ] ANY <= 1             // true
      [ 1, 2, 3 ] NONE < 99            // false
      [ 1, 2, 3 ] NONE > 10            // true
      [ 1, 2, 3 ] ALL > 2              // false
      [ 1, 2, 3 ] ALL > 0              // true
      [ 1, 2, 3 ] ALL >= 3             // false
      ["foo", "bar"] ALL != "moo"      // true
      ["foo", "bar"] NONE == "bar"     // false
      ["foo", "bar"] ANY == "foo"      // true

* improved AQL optimizer to remove unnecessary sort operations in more cases

* allow enclosing AQL identifiers in forward ticks in addition to using
  backward ticks

  This allows for convenient writing of AQL queries in JavaScript template strings
  (which are delimited with backticks themselves), e.g.

      var q = `FOR doc IN ´collection´ RETURN doc.´name´`;

* allow to set `print.limitString` to configure the number of characters
  to output before truncating

* make logging configurable per log "topic"

  `--log.level <level>` sets the global log level to <level>, e.g. `info`,
  `debug`, `trace`.

  `--log.level topic=<level>` sets the log level for a specific topic.
  Currently, the following topics exist: `collector`, `compactor`, `mmap`,
  `performance`, `queries`, and `requests`. `performance` and `requests` are
  set to FATAL by default. `queries` is set to info. All others are
  set to the global level by default.

  The new log option `--log.output <definition>` allows directing the global
  or per-topic log output to different outputs. The output definition
  "<definition>" can be one of

    "-" for stdin
    "+" for stderr
    "syslog://<syslog-facility>"
    "syslog://<syslog-facility>/<application-name>"
    "file://<relative-path>"

  The option can be specified multiple times in order to configure the output
  for different log topics. To set up a per-topic output configuration, use
  `--log.output <topic>=<definition>`, e.g.

    queries=file://queries.txt

  logs all queries to the file "queries.txt".

* the option `--log.requests-file` is now deprecated. Instead use

    `--log.level requests=info`
    `--log.output requests=file://requests.txt`

* the option `--log.facility` is now deprecated. Instead use

    `--log.output requests=syslog://facility`

* the option `--log.performance` is now deprecated. Instead use

    `--log.level performance=trace`

* removed option `--log.source-filter`

* removed configure option `--enable-logger`

* change collection directory names to include a random id component at the end

  The new pattern is `collection-<id>-<random>`, where `<id>` is the collection
  id and `<random>` is a random number. Previous versions of ArangoDB used a
  pattern `collection-<id>` without the random number.

  ArangoDB 3.0 understands both the old and name directory name patterns.

* removed mostly unused internal spin-lock implementation

* removed support for pre-Windows 7-style locks. This removes compatibility for
  Windows versions older than Windows 7 (e.g. Windows Vista, Windows XP) and
  Windows 2008R2 (e.g. Windows 2008).

* changed names of sub-threads started by arangod

* added option `--default-number-of-shards` to arangorestore, allowing creating
  collections with a specifiable number of shards from a non-cluster dump

* removed support for CoffeeScript source files

* removed undocumented SleepAndRequeue

* added WorkMonitor to inspect server threads

* when downloading a Foxx service from the web interface the suggested filename
  is now based on the service's mount path instead of simply "app.zip"

* the `@arangodb/request` response object now stores the parsed JSON response
  body in a property `json` instead of `body` when the request was made using the
  `json` option. The `body` instead contains the response body as a string.

* the Foxx API has changed significantly, 2.8 services are still supported
  using a backwards-compatible "legacy mode"


v2.8.12 (XXXX-XX-XX)
--------------------

* issue #2091: decrease connect timeout to 5 seconds on startup

* fixed issue #2072

* slightly better error diagnostics for some replication errors

* fixed issue #1977

* fixed issue in `INTERSECTION` AQL function with duplicate elements
  in the source arrays

* fixed issue #1962

* fixed issue #1959

* export aqlQuery template handler as require('org/arangodb').aql for forwards-compatibility


v2.8.11 (2016-07-13)
--------------------

* fixed array index batch insertion issues for hash indexes that caused problems when
  no elements remained for insertion

* fixed issue #1937


v2.8.10 (2016-07-01)
--------------------

* make sure next local _rev value used for a document is at least as high as the
  _rev value supplied by external sources such as replication

* make adding a collection in both read- and write-mode to a transaction behave as
  expected (write includes read). This prevents the `unregister collection used in
  transaction` error

* fixed sometimes invalid result for `byExample(...).count()` when an index plus
  post-filtering was used

* fixed "collection is a nullptr" issue when starting a traversal from a transaction

* honor the value of startup option `--database.wait-for-sync` (that is used to control
  whether new collections are created with `waitForSync` set to `true` by default) also
  when creating collections via the HTTP API (and thus the ArangoShell). When creating
  a collection via these mechanisms, the option was ignored so far, which was inconsistent.

* fixed issue #1826: arangosh --javascript.execute: internal error (geo index issue)

* fixed issue #1823: Arango crashed hard executing very simple query on windows


v2.8.9 (2016-05-13)
-------------------

* fixed escaping and quoting of extra parameters for executables in Mac OS X App

* added "waiting for" status variable to web interface collection figures view

* fixed undefined behavior in query cache invaldation

* fixed access to /_admin/statistics API in case statistics are disable via option
  `--server.disable-statistics`

* Foxx manager will no longer fail hard when Foxx store is unreachable unless installing
  a service from the Foxx store (e.g. when behind a firewall or GitHub is unreachable).


v2.8.8 (2016-04-19)
-------------------

* fixed issue #1805: Query: internal error (location: arangod/Aql/AqlValue.cpp:182).
  Please report this error to arangodb.com (while executing)

* allow specifying collection name prefixes for `_from` and `_to` in arangoimp:

  To avoid specifying complete document ids (consisting of collection names and document
  keys) for *_from* and *_to* values when importing edges with arangoimp, there are now
  the options *--from-collection-prefix* and *--to-collection-prefix*.

  If specified, these values will be automatically prepended to each value in *_from*
  (or *_to* resp.). This allows specifying only document keys inside *_from* and/or *_to*.

  *Example*

      > arangoimp --from-collection-prefix users --to-collection-prefix products ...

  Importing the following document will then create an edge between *users/1234* and
  *products/4321*:

  ```js
  { "_from" : "1234", "_to" : "4321", "desc" : "users/1234 is connected to products/4321" }
  ```

* requests made with the interactive system API documentation in the web interface
  (Swagger) will now respect the active database instead of always using `_system`


v2.8.7 (2016-04-07)
-------------------

* optimized primary=>secondary failover

* fix to-boolean conversion for documents in AQL

* expose the User-Agent HTTP header from the ArangoShell since Github seems to
  require it now, and we use the ArangoShell for fetching Foxx repositories from Github

* work with http servers that only send

* fixed potential race condition between compactor and collector threads

* fix removal of temporary directories on arangosh exit

* javadoc-style comments in Foxx services are no longer interpreted as
  Foxx comments outside of controller/script/exports files (#1748)

* removed remaining references to class syntax for Foxx Model and Repository
  from the documentation

* added a safe-guard for corrupted master-pointer


v2.8.6 (2016-03-23)
-------------------

* arangosh can now execute JavaScript script files that contain a shebang
  in the first line of the file. This allows executing script files directly.

  Provided there is a script file `/path/to/script.js` with the shebang
  `#!arangosh --javascript.execute`:

      > cat /path/to/script.js
      #!arangosh --javascript.execute
      print("hello from script.js");

  If the script file is made executable

      > chmod a+x /path/to/script.js

  it can be invoked on the shell directly and use arangosh for its execution:

      > /path/to/script.js
      hello from script.js

  This did not work in previous versions of ArangoDB, as the whole script contents
  (including the shebang) were treated as JavaScript code.
  Now shebangs in script files will now be ignored for all files passed to arangosh's
  `--javascript.execute` parameter.

  The alternative way of executing a JavaScript file with arangosh still works:

      > arangosh --javascript.execute /path/to/script.js
      hello from script.js

* added missing reset of traversal state for nested traversals.
  The state of nested traversals (a traversal in an AQL query that was
  located in a repeatedly executed subquery or inside another FOR loop)
  was not reset properly, so that multiple invocations of the same nested
  traversal with different start vertices led to the nested traversal
  always using the start vertex provided on the first invocation.

* fixed issue #1781: ArangoDB startup time increased tremendously

* fixed issue #1783: SIGHUP should rotate the log


v2.8.5 (2016-03-11)
-------------------

* Add OpenSSL handler for TLS V1.2 as sugested by kurtkincaid in #1771

* fixed issue #1765 (The webinterface should display the correct query time)
  and #1770 (Display ACTUAL query time in aardvark's AQL editor)

* Windows: the unhandled exception handler now calls the windows logging
  facilities directly without locks.
  This fixes lockups on crashes from the logging framework.

* improve nullptr handling in logger.

* added new endpoint "srv://" for DNS service records

* `org/arangodb/request` no longer sets the content-type header to the
  string "undefined" when no content-type header should be sent (issue #1776)


v2.8.4 (2016-03-01)
-------------------

* global modules are no longer incorrectly resolved outside the ArangoDB
  JavaScript directory or the Foxx service's root directory (issue #1577)

* improved error messages from Foxx and JavaScript (issues #1564, #1565, #1744)


v2.8.3 (2016-02-22)
-------------------

* fixed AQL filter condition collapsing for deeply-nested cases, potentially
  enabling usage of indexes in some dedicated cases

* added parentheses in AQL explain command output to correctly display precedence
  of logical and arithmetic operators

* Foxx Model event listeners defined on the model are now correctly invoked by
  the Repository methods (issue #1665)

* Deleting a Foxx service in the frontend should now always succeed even if the
  files no longer exist on the file system (issue #1358)

* Routing actions loaded from the database no longer throw exceptions when
  trying to load other modules using "require"

* The `org/arangodb/request` response object now sets a property `json` to the
  parsed JSON response body in addition to overwriting the `body` property when
  the request was made using the `json` option.

* Improved Windows stability

* Fixed a bug in the interactive API documentation that would escape slashes
  in document-handle fields. Document handles are now provided as separate
  fields for collection name and document key.


v2.8.2 (2016-02-09)
-------------------

* the continuous replication applier will now prevent the master's WAL logfiles
  from being removed if they are still needed by the applier on the slave. This
  should help slaves that suffered from masters garbage collection WAL logfiles
  which would have been needed by the slave later.

  The initial synchronization will block removal of still needed WAL logfiles
  on the master for 10 minutes initially, and will extend this period when further
  requests are made to the master. Initial synchronization hands over its handle
  for blocking logfile removal to the continuous replication when started via
  the *setupReplication* function. In this case, continuous replication will
  extend the logfile removal blocking period for the required WAL logfiles when
  the slave makes additional requests.

  All handles that block logfile removal will time out automatically after at
  most 5 minutes should a master not be contacted by the slave anymore (e.g. in
  case the slave's replication is turned off, the slaves loses the connection
  to the master or the slave goes down).

* added all-in-one function *setupReplication* to synchronize data from master
  to slave and start the continuous replication:

      require("@arangodb/replication").setupReplication(configuration);

  The command will return when the initial synchronization is finished and the
  continuous replication has been started, or in case the initial synchronization
  has failed.

  If the initial synchronization is successful, the command will store the given
  configuration on the slave. It also configures the continuous replication to start
  automatically if the slave is restarted, i.e. *autoStart* is set to *true*.

  If the command is run while the slave's replication applier is already running,
  it will first stop the running applier, drop its configuration and do a
  resynchronization of data with the master. It will then use the provided configration,
  overwriting any previously existing replication configuration on the slave.

  The following example demonstrates how to use the command for setting up replication
  for the *_system* database. Note that it should be run on the slave and not the
  master:

      db._useDatabase("_system");
      require("@arangodb/replication").setupReplication({
        endpoint: "tcp://master.domain.org:8529",
        username: "myuser",
        password: "mypasswd",
        verbose: false,
        includeSystem: false,
        incremental: true,
        autoResync: true
      });

* the *sync* and *syncCollection* functions now always start the data synchronization
  as an asynchronous server job. The call to *sync* or *syncCollection* will block
  until synchronization is either complete or has failed with an error. The functions
  will automatically poll the slave periodically for status updates.

  The main benefit is that the connection to the slave does not need to stay open
  permanently and is thus not affected by timeout issues. Additionally the caller does
  not need to query the synchronization status from the slave manually as this is
  now performed automatically by these functions.

* fixed undefined behavior when explaining some types of AQL traversals, fixed
  display of some types of traversals in AQL explain output


v2.8.1 (2016-01-29)
-------------------

* Improved AQL Pattern matching by allowing to specify a different traversal
  direction for one or many of the edge collections.

      FOR v, e, p IN OUTBOUND @start @@ec1, INBOUND @@ec2, @@ec3

  will traverse *ec1* and *ec3* in the OUTBOUND direction and for *ec2* it will use
  the INBOUND direction. These directions can be combined in arbitrary ways, the
  direction defined after *IN [steps]* will we used as default direction and can
  be overriden for specific collections.
  This feature is only available for collection lists, it is not possible to
  combine it with graph names.

* detect more types of transaction deadlocks early

* fixed display of relational operators in traversal explain output

* fixed undefined behavior in AQL function `PARSE_IDENTIFIER`

* added "engines" field to Foxx services generated in the admin interface

* added AQL function `IS_SAME_COLLECTION`:

  *IS_SAME_COLLECTION(collection, document)*: Return true if *document* has the same
  collection id as the collection specified in *collection*. *document* can either be
  a [document handle](../Glossary/README.md#document-handle) string, or a document with
  an *_id* attribute. The function does not validate whether the collection actually
  contains the specified document, but only compares the name of the specified collection
  with the collection name part of the specified document.
  If *document* is neither an object with an *id* attribute nor a *string* value,
  the function will return *null* and raise a warning.

      /* true */
      IS_SAME_COLLECTION('_users', '_users/my-user')
      IS_SAME_COLLECTION('_users', { _id: '_users/my-user' })

      /* false */
      IS_SAME_COLLECTION('_users', 'foobar/baz')
      IS_SAME_COLLECTION('_users', { _id: 'something/else' })


v2.8.0 (2016-01-25)
-------------------

* avoid recursive locking


v2.8.0-beta8 (2016-01-19)
-------------------------

* improved internal datafile statistics for compaction and compaction triggering
  conditions, preventing excessive growth of collection datafiles under some
  workloads. This should also fix issue #1596.

* renamed AQL optimizer rule `remove-collect-into` to `remove-collect-variables`

* fixed primary and edge index lookups prematurely aborting searches when the
  specified id search value contained a different collection than the collection
  the index was created for


v2.8.0-beta7 (2016-01-06)
-------------------------

* added vm.runInThisContext

* added AQL keyword `AGGREGATE` for use in AQL `COLLECT` statement

  Using `AGGREGATE` allows more efficient aggregation (incrementally while building
  the groups) than previous versions of AQL, which built group aggregates afterwards
  from the total of all group values.

  `AGGREGATE` can be used inside a `COLLECT` statement only. If used, it must follow
  the declaration of grouping keys:

      FOR doc IN collection
        COLLECT gender = doc.gender AGGREGATE minAge = MIN(doc.age), maxAge = MAX(doc.age)
        RETURN { gender, minAge, maxAge }

  or, if no grouping keys are used, it can follow the `COLLECT` keyword:

      FOR doc IN collection
        COLLECT AGGREGATE minAge = MIN(doc.age), maxAge = MAX(doc.age)
        RETURN {
  minAge, maxAge
}

  Only specific expressions are allowed on the right-hand side of each `AGGREGATE`
  assignment:

  - on the top level the expression must be a call to one of the supported aggregation
    functions `LENGTH`, `MIN`, `MAX`, `SUM`, `AVERAGE`, `STDDEV_POPULATION`, `STDDEV_SAMPLE`,
    `VARIANCE_POPULATION`, or `VARIANCE_SAMPLE`

  - the expression must not refer to variables introduced in the `COLLECT` itself

* Foxx: mocha test paths with wildcard characters (asterisks) now work on Windows

* reserved AQL keyword `NONE` for future use

* web interface: fixed a graph display bug concerning dashboard view

* web interface: fixed several bugs during the dashboard initialize process

* web interface: included several bugfixes: #1597, #1611, #1623

* AQL query optimizer now converts `LENGTH(collection-name)` to an optimized
  expression that returns the number of documents in a collection

* adjusted the behavior of the expansion (`[*]`) operator in AQL for non-array values

  In ArangoDB 2.8, calling the expansion operator on a non-array value will always
  return an empty array. Previous versions of ArangoDB expanded non-array values by
  calling the `TO_ARRAY()` function for the value, which for example returned an
  array with a single value for boolean, numeric and string input values, and an array
  with the object's values for an object input value. This behavior was inconsistent
  with how the expansion operator works for the array indexes in 2.8, so the behavior
  is now unified:

  - if the left-hand side operand of `[*]` is an array, the array will be returned as
    is when calling `[*]` on it
  - if the left-hand side operand of `[*]` is not an array, an empty array will be
    returned by `[*]`

  AQL queries that rely on the old behavior can be changed by either calling `TO_ARRAY`
  explicitly or by using the `[*]` at the correct position.

  The following example query will change its result in 2.8 compared to 2.7:

      LET values = "foo" RETURN values[*]

  In 2.7 the query has returned the array `[ "foo" ]`, but in 2.8 it will return an
  empty array `[ ]`. To make it return the array `[ "foo" ]` again, an explicit
  `TO_ARRAY` function call is needed in 2.8 (which in this case allows the removal
  of the `[*]` operator altogether). This also works in 2.7:

      LET values = "foo" RETURN TO_ARRAY(values)

  Another example:

      LET values = [ { name: "foo" }, { name: "bar" } ]
      RETURN values[*].name[*]

  The above returned `[ [ "foo" ], [ "bar" ] ] in 2.7. In 2.8 it will return
  `[ [ ], [ ] ]`, because the value of `name` is not an array. To change the results
  to the 2.7 style, the query can be changed to

      LET values = [ { name: "foo" }, { name: "bar" } ]
      RETURN values[* RETURN TO_ARRAY(CURRENT.name)]

  The above also works in 2.7.
  The following types of queries won't change:

      LET values = [ 1, 2, 3 ] RETURN values[*]
      LET values = [ { name: "foo" }, { name: "bar" } ] RETURN values[*].name
      LET values = [ { names: [ "foo", "bar" ] }, { names: [ "baz" ] } ] RETURN values[*].names[*]
      LET values = [ { names: [ "foo", "bar" ] }, { names: [ "baz" ] } ] RETURN values[*].names[**]

* slightly adjusted V8 garbage collection strategy so that collection eventually
  happens in all contexts that hold V8 external references to documents and
  collections.

  also adjusted default value of `--javascript.gc-frequency` from 10 seconds to
  15 seconds, as less internal operations are carried out in JavaScript.

* fixes for AQL optimizer and traversal

* added `--create-collection-type` option to arangoimp

  This allows specifying the type of the collection to be created when
  `--create-collection` is set to `true`.

* Foxx export cache should no longer break if a broken app is loaded in the
  web admin interface.


v2.8.0-beta2 (2015-12-16)
-------------------------

* added AQL query optimizer rule "sort-in-values"

  This rule pre-sorts the right-hand side operand of the `IN` and `NOT IN`
  operators so the operation can use a binary search with logarithmic complexity
  instead of a linear search. The rule is applied when the right-hand side
  operand of an `IN` or `NOT IN` operator in a filter condition is a variable that
  is defined in a different loop/scope than the operator itself. Additionally,
  the filter condition must consist of solely the `IN` or `NOT IN` operation
  in order to avoid any side-effects.

* changed collection status terminology in web interface for collections for
  which an unload request has been issued from `in the process of being unloaded`
  to `will be unloaded`.

* unloading a collection via the web interface will now trigger garbage collection
  in all v8 contexts and force a WAL flush. This increases the chances of perfoming
  the unload faster.

* added the following attributes to the result of `collection.figures()` and the
  corresponding HTTP API at `PUT /_api/collection/<name>/figures`:

  - `documentReferences`: The number of references to documents in datafiles
    that JavaScript code currently holds. This information can be used for
    debugging compaction and unload issues.
  - `waitingFor`: An optional string value that contains information about
    which object type is at the head of the collection's cleanup queue. This
    information can be used for debugging compaction and unload issues.
  - `compactionStatus.time`: The point in time the compaction for the collection
    was last executed. This information can be used for debugging compaction
    issues.
  - `compactionStatus.message`: The action that was performed when the compaction
    was last run for the collection. This information can be used for debugging
    compaction issues.

  Note: `waitingFor` and `compactionStatus` may be empty when called on a coordinator
  in a cluster.

* the compaction will now provide queryable status info that can be used to track
  its progress. The compaction status is displayed in the web interface, too.

* better error reporting for arangodump and arangorestore

* arangodump will now fail by default when trying to dump edges that
  refer to already dropped collections. This can be circumvented by
  specifying the option `--force true` when invoking arangodump

* fixed cluster upgrade procedure

* the AQL functions `NEAR` and `WITHIN` now have stricter validations
  for their input parameters `limit`, `radius` and `distance`. They may now throw
  exceptions when invalid parameters are passed that may have not led
  to exceptions in previous versions.

* deprecation warnings now log stack traces

* Foxx: improved backwards compatibility with 2.5 and 2.6

  - reverted Model and Repository back to non-ES6 "classes" because of
    compatibility issues when using the extend method with a constructor

  - removed deprecation warnings for extend and controller.del

  - restored deprecated method Model.toJSONSchema

  - restored deprecated `type`, `jwt` and `sessionStorageApp` options
    in Controller#activateSessions

* Fixed a deadlock problem in the cluster


v2.8.0-beta1 (2015-12-06)
-------------------------

* added AQL function `IS_DATESTRING(value)`

  Returns true if *value* is a string that can be used in a date function.
  This includes partial dates such as *2015* or *2015-10* and strings containing
  invalid dates such as *2015-02-31*. The function will return false for all
  non-string values, even if some of them may be usable in date functions.


v2.8.0-alpha1 (2015-12-03)
--------------------------

* added AQL keywords `GRAPH`, `OUTBOUND`, `INBOUND` and `ANY` for use in graph
  traversals, reserved AQL keyword `ALL` for future use

  Usage of these keywords as collection names, variable names or attribute names
  in AQL queries will not be possible without quoting. For example, the following
  AQL query will still work as it uses a quoted collection name and a quoted
  attribute name:

      FOR doc IN `OUTBOUND`
        RETURN doc.`any`

* issue #1593: added AQL `POW` function for exponentation

* added cluster execution site info in explain output for AQL queries

* replication improvements:

  - added `autoResync` configuration parameter for continuous replication.

    When set to `true`, a replication slave will automatically trigger a full data
    re-synchronization with the master when the master cannot provide the log data
    the slave had asked for. Note that `autoResync` will only work when the option
    `requireFromPresent` is also set to `true` for the continuous replication, or
    when the continuous syncer is started and detects that no start tick is present.

    Automatic re-synchronization may transfer a lot of data from the master to the
    slave and may be expensive. It is therefore turned off by default.
    When turned off, the slave will never perform an automatic re-synchronization
    with the master.

  - added `idleMinWaitTime` and `idleMaxWaitTime` configuration parameters for
    continuous replication.

    These parameters can be used to control the minimum and maximum wait time the
    slave will (intentionally) idle and not poll for master log changes in case the
    master had sent the full logs already.
    The `idleMaxWaitTime` value will only be used when `adapativePolling` is set
    to `true`. When `adaptivePolling` is disable, only `idleMinWaitTime` will be
    used as a constant time span in which the slave will not poll the master for
    further changes. The default values are 0.5 seconds for `idleMinWaitTime` and
    2.5 seconds for `idleMaxWaitTime`, which correspond to the hard-coded values
    used in previous versions of ArangoDB.

  - added `initialSyncMaxWaitTime` configuration parameter for initial and continuous
    replication

    This option controls the maximum wait time (in seconds) that the initial
    synchronization will wait for a response from the master when fetching initial
    collection data. If no response is received within this time period, the initial
    synchronization will give up and fail. This option is also relevant for
    continuous replication in case *autoResync* is set to *true*, as then the
    continuous replication may trigger a full data re-synchronization in case
    the master cannot the log data the slave had asked for.

  - HTTP requests sent from the slave to the master during initial synchronization
    will now be retried if they fail with connection problems.

  - the initial synchronization now logs its progress so it can be queried using
    the regular replication status check APIs.

  - added `async` attribute for `sync` and `syncCollection` operations called from
    the ArangoShell. Setthing this attribute to `true` will make the synchronization
    job on the server go into the background, so that the shell does not block. The
    status of the started asynchronous synchronization job can be queried from the
    ArangoShell like this:

        /* starts initial synchronization */
        var replication = require("@arangodb/replication");
        var id = replication.sync({
          endpoint: "tcp://master.domain.org:8529",
          username: "myuser",
          password: "mypasswd",
          async: true
       });

       /* now query the id of the returned async job and print the status */
       print(replication.getSyncResult(id));

    The result of `getSyncResult()` will be `false` while the server-side job
    has not completed, and different to `false` if it has completed. When it has
    completed, all job result details will be returned by the call to `getSyncResult()`.


* fixed non-deterministic query results in some cluster queries

* fixed issue #1589

* return HTTP status code 410 (gone) instead of HTTP 408 (request timeout) for
  server-side operations that are canceled / killed. Sending 410 instead of 408
  prevents clients from re-starting the same (canceled) operation. Google Chrome
  for example sends the HTTP request again in case it is responded with an HTTP
  408, and this is exactly the opposite of the desired behavior when an operation
  is canceled / killed by the user.

* web interface: queries in AQL editor now cancelable

* web interface: dashboard - added replication information

* web interface: AQL editor now supports bind parameters

* added startup option `--server.hide-product-header` to make the server not send
  the HTTP response header `"Server: ArangoDB"` in its HTTP responses. By default,
  the option is turned off so the header is still sent as usual.

* added new AQL function `UNSET_RECURSIVE` to recursively unset attritutes from
  objects/documents

* switched command-line editor in ArangoShell and arangod to linenoise-ng

* added automatic deadlock detection for transactions

  In case a deadlock is detected, a multi-collection operation may be rolled back
  automatically and fail with error 29 (`deadlock detected`). Client code for
  operations containing more than one collection should be aware of this potential
  error and handle it accordingly, either by giving up or retrying the transaction.

* Added C++ implementations for the AQL arithmetic operations and the following
  AQL functions:
  - ABS
  - APPEND
  - COLLECTIONS
  - CURRENT_DATABASE
  - DOCUMENT
  - EDGES
  - FIRST
  - FIRST_DOCUMENT
  - FIRST_LIST
  - FLATTEN
  - FLOOR
  - FULLTEXT
  - LAST
  - MEDIAN
  - MERGE_RECURSIVE
  - MINUS
  - NEAR
  - NOT_NULL
  - NTH
  - PARSE_IDENTIFIER
  - PERCENTILE
  - POP
  - POSITION
  - PUSH
  - RAND
  - RANGE
  - REMOVE_NTH
  - REMOVE_VALUE
  - REMOVE_VALUES
  - ROUND
  - SHIFT
  - SQRT
  - STDDEV_POPULATION
  - STDDEV_SAMPLE
  - UNSHIFT
  - VARIANCE_POPULATION
  - VARIANCE_SAMPLE
  - WITHIN
  - ZIP

* improved performance of skipping over many documents in an AQL query when no
  indexes and no filters are used, e.g.

      FOR doc IN collection
        LIMIT 1000000, 10
        RETURN doc

* Added array indexes

  Hash indexes and skiplist indexes can now optionally be defined for array values
  so they index individual array members.

  To define an index for array values, the attribute name is extended with the
  expansion operator `[*]` in the index definition:

      arangosh> db.colName.ensureHashIndex("tags[*]");

  When given the following document

      { tags: [ "AQL", "ArangoDB", "Index" ] }

  the index will now contain the individual values `"AQL"`, `"ArangoDB"` and `"Index"`.

  Now the index can be used for finding all documents having `"ArangoDB"` somewhere in their
  tags array using the following AQL query:

      FOR doc IN colName
        FILTER "ArangoDB" IN doc.tags[*]
        RETURN doc

* rewrote AQL query optimizer rule `use-index-range` and renamed it to `use-indexes`.
  The name change affects rule names in the optimizer's output.

* rewrote AQL execution node `IndexRangeNode` and renamed it to `IndexNode`. The name
  change affects node names in the optimizer's explain output.

* added convenience function `db._explain(query)` for human-readable explanation
  of AQL queries

* module resolution as used by `require` now behaves more like in node.js

* the `org/arangodb/request` module now returns response bodies for error responses
  by default. The old behavior of not returning bodies for error responses can be
  re-enabled by explicitly setting the option `returnBodyOnError` to `false` (#1437)


v2.7.6 (2016-01-30)
-------------------

* detect more types of transaction deadlocks early


v2.7.5 (2016-01-22)
-------------------

* backported added automatic deadlock detection for transactions

  In case a deadlock is detected, a multi-collection operation may be rolled back
  automatically and fail with error 29 (`deadlock detected`). Client code for
  operations containing more than one collection should be aware of this potential
  error and handle it accordingly, either by giving up or retrying the transaction.

* improved internal datafile statistics for compaction and compaction triggering
  conditions, preventing excessive growth of collection datafiles under some
  workloads. This should also fix issue #1596.

* Foxx export cache should no longer break if a broken app is loaded in the
  web admin interface.

* Foxx: removed some incorrect deprecation warnings.

* Foxx: mocha test paths with wildcard characters (asterisks) now work on Windows


v2.7.4 (2015-12-21)
-------------------

* slightly adjusted V8 garbage collection strategy so that collection eventually
  happens in all contexts that hold V8 external references to documents and
  collections.

* added the following attributes to the result of `collection.figures()` and the
  corresponding HTTP API at `PUT /_api/collection/<name>/figures`:

  - `documentReferences`: The number of references to documents in datafiles
    that JavaScript code currently holds. This information can be used for
    debugging compaction and unload issues.
  - `waitingFor`: An optional string value that contains information about
    which object type is at the head of the collection's cleanup queue. This
    information can be used for debugging compaction and unload issues.
  - `compactionStatus.time`: The point in time the compaction for the collection
    was last executed. This information can be used for debugging compaction
    issues.
  - `compactionStatus.message`: The action that was performed when the compaction
    was last run for the collection. This information can be used for debugging
    compaction issues.

  Note: `waitingFor` and `compactionStatus` may be empty when called on a coordinator
  in a cluster.

* the compaction will now provide queryable status info that can be used to track
  its progress. The compaction status is displayed in the web interface, too.


v2.7.3 (2015-12-17)
-------------------

* fixed some replication value conversion issues when replication applier properties
  were set via ArangoShell

* fixed disappearing of documents for collections transferred via `sync` or
  `syncCollection` if the collection was dropped right before synchronization
  and drop and (re-)create collection markers were located in the same WAL file


* fixed an issue where overwriting the system sessions collection would break
  the web interface when authentication is enabled

v2.7.2 (2015-12-01)
-------------------

* replication improvements:

  - added `autoResync` configuration parameter for continuous replication.

    When set to `true`, a replication slave will automatically trigger a full data
    re-synchronization with the master when the master cannot provide the log data
    the slave had asked for. Note that `autoResync` will only work when the option
    `requireFromPresent` is also set to `true` for the continuous replication, or
    when the continuous syncer is started and detects that no start tick is present.

    Automatic re-synchronization may transfer a lot of data from the master to the
    slave and may be expensive. It is therefore turned off by default.
    When turned off, the slave will never perform an automatic re-synchronization
    with the master.

  - added `idleMinWaitTime` and `idleMaxWaitTime` configuration parameters for
    continuous replication.

    These parameters can be used to control the minimum and maximum wait time the
    slave will (intentionally) idle and not poll for master log changes in case the
    master had sent the full logs already.
    The `idleMaxWaitTime` value will only be used when `adapativePolling` is set
    to `true`. When `adaptivePolling` is disable, only `idleMinWaitTime` will be
    used as a constant time span in which the slave will not poll the master for
    further changes. The default values are 0.5 seconds for `idleMinWaitTime` and
    2.5 seconds for `idleMaxWaitTime`, which correspond to the hard-coded values
    used in previous versions of ArangoDB.

  - added `initialSyncMaxWaitTime` configuration parameter for initial and continuous
    replication

    This option controls the maximum wait time (in seconds) that the initial
    synchronization will wait for a response from the master when fetching initial
    collection data. If no response is received within this time period, the initial
    synchronization will give up and fail. This option is also relevant for
    continuous replication in case *autoResync* is set to *true*, as then the
    continuous replication may trigger a full data re-synchronization in case
    the master cannot the log data the slave had asked for.

  - HTTP requests sent from the slave to the master during initial synchronization
    will now be retried if they fail with connection problems.

  - the initial synchronization now logs its progress so it can be queried using
    the regular replication status check APIs.

* fixed non-deterministic query results in some cluster queries

* added missing lock instruction for primary index in compactor size calculation

* fixed issue #1589

* fixed issue #1583

* fixed undefined behavior when accessing the top level of a document with the `[*]`
  operator

* fixed potentially invalid pointer access in shaper when the currently accessed
  document got re-located by the WAL collector at the very same time

* Foxx: optional configuration options no longer log validation errors when assigned
  empty values (#1495)

* Foxx: constructors provided to Repository and Model sub-classes via extend are
  now correctly called (#1592)


v2.7.1 (2015-11-07)
-------------------

* switch to linenoise next generation

* exclude `_apps` collection from replication

  The slave has its own `_apps` collection which it populates on server start.
  When replicating data from the master to the slave, the data from the master may
  clash with the slave's own data in the `_apps` collection. Excluding the `_apps`
  collection from replication avoids this.

* disable replication appliers when starting in modes `--upgrade`, `--no-server`
  and `--check-upgrade`

* more detailed output in arango-dfdb

* fixed "no start tick" issue in replication applier

  This error could occur after restarting a slave server after a shutdown
  when no data was ever transferred from the master to the slave via the
  continuous replication

* fixed problem during SSL client connection abort that led to scheduler thread
  staying at 100% CPU saturation

* fixed potential segfault in AQL `NEIGHBORS` function implementation when C++ function
  variant was used and collection names were passed as strings

* removed duplicate target for some frontend JavaScript files from the Makefile

* make AQL function `MERGE()` work on a single array parameter, too.
  This allows combining the attributes of multiple objects from an array into
  a single object, e.g.

      RETURN MERGE([
        { foo: 'bar' },
        { quux: 'quetzalcoatl', ruled: true },
        { bar: 'baz', foo: 'done' }
      ])

  will now return:

      {
        "foo": "done",
        "quux": "quetzalcoatl",
        "ruled": true,
        "bar": "baz"
      }

* fixed potential deadlock in collection status changing on Windows

* fixed hard-coded `incremental` parameter in shell implementation of
  `syncCollection` function in replication module

* fix for GCC5: added check for '-stdlib' option


v2.7.0 (2015-10-09)
-------------------

* fixed request statistics aggregation
  When arangod was started in supervisor mode, the request statistics always showed
  0 requests, as the statistics aggregation thread did not run then.

* read server configuration files before dropping privileges. this ensures that
  the SSL keyfile specified in the configuration can be read with the server's start
  privileges (i.e. root when using a standard ArangoDB package).

* fixed replication with a 2.6 replication configuration and issues with a 2.6 master

* raised default value of `--server.descriptors-minimum` to 1024

* allow Foxx apps to be installed underneath URL path `/_open/`, so they can be
  (intentionally) accessed without authentication.

* added *allowImplicit* sub-attribute in collections declaration of transactions.
  The *allowImplicit* attributes allows making transactions fail should they
  read-access a collection that was not explicitly declared in the *collections*
  array of the transaction.

* added "special" password ARANGODB_DEFAULT_ROOT_PASSWORD. If you pass
  ARANGODB_DEFAULT_ROOT_PASSWORD as password, it will read the password
  from the environment variable ARANGODB_DEFAULT_ROOT_PASSWORD


v2.7.0-rc2 (2015-09-22)
-----------------------

* fix over-eager datafile compaction

  This should reduce the need to compact directly after loading a collection when a
  collection datafile contained many insertions and updates for the same documents. It
  should also prevent from re-compacting already merged datafiles in case not many
  changes were made. Compaction will also make fewer index lookups than before.

* added `syncCollection()` function in module `org/arangodb/replication`

  This allows synchronizing the data of a single collection from a master to a slave
  server. Synchronization can either restore the whole collection by transferring all
  documents from the master to the slave, or incrementally by only transferring documents
  that differ. This is done by partitioning the collection's entire key space into smaller
  chunks and comparing the data chunk-wise between master and slave. Only chunks that are
  different will be re-transferred.

  The `syncCollection()` function can be used as follows:

      require("org/arangodb/replication").syncCollection(collectionName, options);

  e.g.

      require("org/arangodb/replication").syncCollection("myCollection", {
        endpoint: "tcp://127.0.0.1:8529",  /* master */
        username: "root",                  /* username for master */
        password: "secret",                /* password for master */
        incremental: true                  /* use incremental mode */
      });


* additionally allow the following characters in document keys:

  `(` `)` `+` `,` `=` `;` `$` `!` `*` `'` `%`


v2.7.0-rc1 (2015-09-17)
-----------------------

* removed undocumented server-side-only collection functions:
  * collection.OFFSET()
  * collection.NTH()
  * collection.NTH2()
  * collection.NTH3()

* upgraded Swagger to version 2.0 for the Documentation

  This gives the user better prepared test request structures.
  More conversions will follow so finally client libraries can be auto-generated.

* added extra AQL functions for date and time calculation and manipulation.
  These functions were contributed by GitHub users @CoDEmanX and @friday.
  A big thanks for their work!

  The following extra date functions are available from 2.7 on:

  * `DATE_DAYOFYEAR(date)`: Returns the day of year number of *date*.
    The return values range from 1 to 365, or 366 in a leap year respectively.

  * `DATE_ISOWEEK(date)`: Returns the ISO week date of *date*.
    The return values range from 1 to 53. Monday is considered the first day of the week.
    There are no fractional weeks, thus the last days in December may belong to the first
    week of the next year, and the first days in January may be part of the previous year's
    last week.

  * `DATE_LEAPYEAR(date)`: Returns whether the year of *date* is a leap year.

  * `DATE_QUARTER(date)`: Returns the quarter of the given date (1-based):
    * 1: January, February, March
    * 2: April, May, June
    * 3: July, August, September
    * 4: October, November, December

  - *DATE_DAYS_IN_MONTH(date)*: Returns the number of days in *date*'s month (28..31).

  * `DATE_ADD(date, amount, unit)`: Adds *amount* given in *unit* to *date* and
    returns the calculated date.

    *unit* can be either of the following to specify the time unit to add or
    subtract (case-insensitive):
    - y, year, years
    - m, month, months
    - w, week, weeks
    - d, day, days
    - h, hour, hours
    - i, minute, minutes
    - s, second, seconds
    - f, millisecond, milliseconds

    *amount* is the number of *unit*s to add (positive value) or subtract
    (negative value).

  * `DATE_SUBTRACT(date, amount, unit)`: Subtracts *amount* given in *unit* from
    *date* and returns the calculated date.

    It works the same as `DATE_ADD()`, except that it subtracts. It is equivalent
    to calling `DATE_ADD()` with a negative amount, except that `DATE_SUBTRACT()`
    can also subtract ISO durations. Note that negative ISO durations are not
    supported (i.e. starting with `-P`, like `-P1Y`).

  * `DATE_DIFF(date1, date2, unit, asFloat)`: Calculate the difference
    between two dates in given time *unit*, optionally with decimal places.
    Returns a negative value if *date1* is greater than *date2*.

  * `DATE_COMPARE(date1, date2, unitRangeStart, unitRangeEnd)`: Compare two
    partial dates and return true if they match, false otherwise. The parts to
    compare are defined by a range of time units.

    The full range is: years, months, days, hours, minutes, seconds, milliseconds.
    Pass the unit to start from as *unitRangeStart*, and the unit to end with as
    *unitRangeEnd*. All units in between will be compared. Leave out *unitRangeEnd*
    to only compare *unitRangeStart*.

  * `DATE_FORMAT(date, format)`: Format a date according to the given format string.
    It supports the following placeholders (case-insensitive):
    - %t: timestamp, in milliseconds since midnight 1970-01-01
    - %z: ISO date (0000-00-00T00:00:00.000Z)
    - %w: day of week (0..6)
    - %y: year (0..9999)
    - %yy: year (00..99), abbreviated (last two digits)
    - %yyyy: year (0000..9999), padded to length of 4
    - %yyyyyy: year (-009999 .. +009999), with sign prefix and padded to length of 6
    - %m: month (1..12)
    - %mm: month (01..12), padded to length of 2
    - %d: day (1..31)
    - %dd: day (01..31), padded to length of 2
    - %h: hour (0..23)
    - %hh: hour (00..23), padded to length of 2
    - %i: minute (0..59)
    - %ii: minute (00..59), padded to length of 2
    - %s: second (0..59)
    - %ss: second (00..59), padded to length of 2
    - %f: millisecond (0..999)
    - %fff: millisecond (000..999), padded to length of 3
    - %x: day of year (1..366)
    - %xxx: day of year (001..366), padded to length of 3
    - %k: ISO week date (1..53)
    - %kk: ISO week date (01..53), padded to length of 2
    - %l: leap year (0 or 1)
    - %q: quarter (1..4)
    - %a: days in month (28..31)
    - %mmm: abbreviated English name of month (Jan..Dec)
    - %mmmm: English name of month (January..December)
    - %www: abbreviated English name of weekday (Sun..Sat)
    - %wwww: English name of weekday (Sunday..Saturday)
    - %&: special escape sequence for rare occasions
    - %%: literal %
    - %: ignored

* new WAL logfiles and datafiles are now created non-sparse

  This prevents SIGBUS signals being raised when memory of a sparse datafile is accessed
  and the disk is full and the accessed file part is not actually disk-backed. In
  this case the mapped memory region is not necessarily backed by physical memory, and
  accessing the memory may raise SIGBUS and crash arangod.

* the `internal.download()` function and the module `org/arangodb/request` used some
  internal library function that handled the sending of HTTP requests from inside of
  ArangoDB. This library unconditionally set an HTTP header `Accept-Encoding: gzip`
  in all outgoing HTTP requests.

  This has been fixed in 2.7, so `Accept-Encoding: gzip` is not set automatically anymore.
  Additionally, the header `User-Agent: ArangoDB` is not set automatically either. If
  client applications desire to send these headers, they are free to add it when
  constructing the requests using the `download` function or the request module.

* fixed issue #1436: org/arangodb/request advertises deflate without supporting it

* added template string generator function `aqlQuery` for generating AQL queries

  This can be used to generate safe AQL queries with JavaScript parameter
  variables or expressions easily:

      var name = 'test';
      var attributeName = '_key';
      var query = aqlQuery`FOR u IN users FILTER u.name == ${name} RETURN u.${attributeName}`;
      db._query(query);

* report memory usage for document header data (revision id, pointer to data etc.)
  in `db.collection.figures()`. The memory used for document headers will now
  show up in the already existing attribute `indexes.size`. Due to that, the index
  sizes reported by `figures()` in 2.7 will be higher than those reported by 2.6,
  but the 2.7 values are more accurate.

* IMPORTANT CHANGE: the filenames in dumps created by arangodump now contain
  not only the name of the dumped collection, but also an additional 32-digit hash
  value. This is done to prevent overwriting dump files in case-insensitive file
  systems when there exist multiple collections with the same name (but with
  different cases).

  For example, if a database has two collections: `test` and `Test`, previous
  versions of ArangoDB created the files

  * `test.structure.json` and `test.data.json` for collection `test`
  * `Test.structure.json` and `Test.data.json` for collection `Test`

  This did not work for case-insensitive filesystems, because the files for the
  second collection would have overwritten the files of the first. arangodump in
  2.7 will create the following filenames instead:

  * `test_098f6bcd4621d373cade4e832627b4f6.structure.json` and `test_098f6bcd4621d373cade4e832627b4f6.data.json`
  * `Test_0cbc6611f5540bd0809a388dc95a615b.structure.json` and `Test_0cbc6611f5540bd0809a388dc95a615b.data.json`

  These filenames will be unambiguous even in case-insensitive filesystems.

* IMPORTANT CHANGE: make arangod actually close lingering client connections
  when idle for at least the duration specified via `--server.keep-alive-timeout`.
  In previous versions of ArangoDB, connections were not closed by the server
  when the timeout was reached and the client was still connected. Now the
  connection is properly closed by the server in case of timeout. Client
  applications relying on the old behavior may now need to reconnect to the
  server when their idle connections time out and get closed (note: connections
  being idle for a long time may be closed by the OS or firewalls anyway -
  client applications should be aware of that and try to reconnect).

* IMPORTANT CHANGE: when starting arangod, the server will drop the process
  privileges to the specified values in options `--server.uid` and `--server.gid`
  instantly after parsing the startup options.

  That means when either `--server.uid` or `--server.gid` are set, the privilege
  change will happen earlier. This may prevent binding the server to an endpoint
  with a port number lower than 1024 if the arangodb user has no privileges
  for that. Previous versions of ArangoDB changed the privileges later, so some
  startup actions were still carried out under the invoking user (i.e. likely
  *root* when started via init.d or system scripts) and especially binding to
  low port numbers was still possible there.

  The default privileges for user *arangodb* will not be sufficient for binding
  to port numbers lower than 1024. To have an ArangoDB 2.7 bind to a port number
  lower than 1024, it needs to be started with either a different privileged user,
  or the privileges of the *arangodb* user have to raised manually beforehand.

* added AQL optimizer rule `patch-update-statements`

* Linux startup scripts and systemd configuration for arangod now try to
  adjust the NOFILE (number of open files) limits for the process. The limit
  value is set to 131072 (128k) when ArangoDB is started via start/stop
  commands

* When ArangoDB is started/stopped manually via the start/stop commands, the
  main process will wait for up to 10 seconds after it forks the supervisor
  and arangod child processes. If the startup fails within that period, the
  start/stop script will fail with an exit code other than zero. If the
  startup of the supervisor or arangod is still ongoing after 10 seconds,
  the main program will still return with exit code 0. The limit of 10 seconds
  is arbitrary because the time required for a startup is not known in advance.

* added startup option `--database.throw-collection-not-loaded-error`

  Accessing a not-yet loaded collection will automatically load a collection
  on first access. This flag controls what happens in case an operation
  would need to wait for another thread to finalize loading a collection. If
  set to *true*, then the first operation that accesses an unloaded collection
  will load it. Further threads that try to access the same collection while
  it is still loading immediately fail with an error (1238, *collection not loaded*).
  This is to prevent all server threads from being blocked while waiting on the
  same collection to finish loading. When the first thread has completed loading
  the collection, the collection becomes regularly available, and all operations
  from that point on can be carried out normally, and error 1238 will not be
  thrown anymore for that collection.

  If set to *false*, the first thread that accesses a not-yet loaded collection
  will still load it. Other threads that try to access the collection while
  loading will not fail with error 1238 but instead block until the collection
  is fully loaded. This configuration might lead to all server threads being
  blocked because they are all waiting for the same collection to complete
  loading. Setting the option to *true* will prevent this from happening, but
  requires clients to catch error 1238 and react on it (maybe by scheduling
  a retry for later).

  The default value is *false*.

* added better control-C support in arangosh

  When CTRL-C is pressed in arangosh, it will now print a `^C` first. Pressing
  CTRL-C again will reset the prompt if something was entered before, or quit
  arangosh if no command was entered directly before.

  This affects the arangosh version build with Readline-support only (Linux
  and MacOS).

  The MacOS version of ArangoDB for Homebrew now depends on Readline, too. The
  Homebrew formula has been changed accordingly.
  When self-compiling ArangoDB on MacOS without Homebrew, Readline now is a
  prerequisite.

* increased default value for collection-specific `indexBuckets` value from 1 to 8

  Collections created from 2.7 on will use the new default value of `8` if not
  overridden on collection creation or later using
  `collection.properties({ indexBuckets: ... })`.

  The `indexBuckets` value determines the number of buckets to use for indexes of
  type `primary`, `hash` and `edge`. Having multiple index buckets allows splitting
  an index into smaller components, which can be filled in parallel when a collection
  is loading. Additionally, resizing and reallocation of indexes are faster and
  less intrusive if the index uses multiple buckets, because resize and reallocation
  will affect only data in a single bucket instead of all index values.

  The index buckets will be filled in parallel when loading a collection if the collection
  has an `indexBuckets` value greater than 1 and the collection contains a significant
  amount of documents/edges (the current threshold is 256K documents but this value
  may change in future versions of ArangoDB).

* changed HTTP client to use poll instead of select on Linux and MacOS

  This affects the ArangoShell and user-defined JavaScript code running inside
  arangod that initiates its own HTTP calls.

  Using poll instead of select allows using arbitrary high file descriptors
  (bigger than the compiled in FD_SETSIZE). Server connections are still handled using
  epoll, which has never been affected by FD_SETSIZE.

* implemented AQL `LIKE` function using ICU regexes

* added `RETURN DISTINCT` for AQL queries to return unique results:

      FOR doc IN collection
        RETURN DISTINCT doc.status

  This change also introduces `DISTINCT` as an AQL keyword.

* removed `createNamedQueue()` and `addJob()` functions from org/arangodb/tasks

* use less locks and more atomic variables in the internal dispatcher
  and V8 context handling implementations. This leads to improved throughput in
  some ArangoDB internals and allows for higher HTTP request throughput for
  many operations.

  A short overview of the improvements can be found here:

  https://www.arangodb.com/2015/08/throughput-enhancements/

* added shorthand notation for attribute names in AQL object literals:

      LET name = "Peter"
      LET age = 42
      RETURN { name, age }

  The above is the shorthand equivalent of the generic form

      LET name = "Peter"
      LET age = 42
      RETURN { name : name, age : age }

* removed configure option `--enable-timings`

  This option did not have any effect.

* removed configure option `--enable-figures`

  This option previously controlled whether HTTP request statistics code was
  compiled into ArangoDB or not. The previous default value was `true` so
  statistics code was available in official packages. Setting the option to
  `false` led to compile errors so it is doubtful the default value was
  ever changed. By removing the option some internal statistics code was also
  simplified.

* removed run-time manipulation methods for server endpoints:

  * `db._removeEndpoint()`
  * `db._configureEndpoint()`
  * HTTP POST `/_api/endpoint`
  * HTTP DELETE `/_api/endpoint`

* AQL query result cache

  The query result cache can optionally cache the complete results of all or selected AQL queries.
  It can be operated in the following modes:

  * `off`: the cache is disabled. No query results will be stored
  * `on`: the cache will store the results of all AQL queries unless their `cache`
    attribute flag is set to `false`
  * `demand`: the cache will store the results of AQL queries that have their
    `cache` attribute set to `true`, but will ignore all others

  The mode can be set at server startup using the `--database.query-cache-mode` configuration
  option and later changed at runtime.

  The following HTTP REST APIs have been added for controlling the query cache:

  * HTTP GET `/_api/query-cache/properties`: returns the global query cache configuration
  * HTTP PUT `/_api/query-cache/properties`: modifies the global query cache configuration
  * HTTP DELETE `/_api/query-cache`: invalidates all results in the query cache

  The following JavaScript functions have been added for controlling the query cache:

  * `require("org/arangodb/aql/cache").properties()`: returns the global query cache configuration
  * `require("org/arangodb/aql/cache").properties(properties)`: modifies the global query cache configuration
  * `require("org/arangodb/aql/cache").clear()`: invalidates all results in the query cache

* do not link arangoimp against V8

* AQL function call arguments optimization

  This will lead to arguments in function calls inside AQL queries not being copied but passed
  by reference. This may speed up calls to functions with bigger argument values or queries that
  call functions a lot of times.

* upgraded V8 version to 4.3.61

* removed deprecated AQL `SKIPLIST` function.

  This function was introduced in older versions of ArangoDB with a less powerful query optimizer to
  retrieve data from a skiplist index using a `LIMIT` clause. It was marked as deprecated in ArangoDB
  2.6.

  Since ArangoDB 2.3 the behavior of the `SKIPLIST` function can be emulated using regular AQL
  constructs, e.g.

      FOR doc IN @@collection
        FILTER doc.value >= @value
        SORT doc.value DESC
        LIMIT 1
        RETURN doc

* the `skip()` function for simple queries does not accept negative input any longer.
  This feature was deprecated in 2.6.0.

* fix exception handling

  In some cases JavaScript exceptions would re-throw without information of the original problem.
  Now the original exception is logged for failure analysis.

* based REST API method PUT `/_api/simple/all` on the cursor API and make it use AQL internally.

  The change speeds up this REST API method and will lead to additional query information being
  returned by the REST API. Clients can use this extra information or ignore it.

* Foxx Queue job success/failure handlers arguments have changed from `(jobId, jobData, result, jobFailures)` to `(result, jobData, job)`.

* added Foxx Queue job options `repeatTimes`, `repeatUntil` and `repeatDelay` to automatically re-schedule jobs when they are completed.

* added Foxx manifest configuration type `password` to mask values in the web interface.

* fixed default values in Foxx manifest configurations sometimes not being used as defaults.

* fixed optional parameters in Foxx manifest configurations sometimes not being cleared correctly.

* Foxx dependencies can now be marked as optional using a slightly more verbose syntax in your manifest file.

* converted Foxx constructors to ES6 classes so you can extend them using class syntax.

* updated aqb to 2.0.

* updated chai to 3.0.

* Use more madvise calls to speed up things when memory is tight, in particular
  at load time but also for random accesses later.

* Overhauled web interface

  The web interface now has a new design.

  The API documentation for ArangoDB has been moved from "Tools" to "Links" in the web interface.

  The "Applications" tab in the web interfaces has been renamed to "Services".


v2.6.12 (2015-12-02)
--------------------

* fixed disappearing of documents for collections transferred via `sync` if the
  the collection was dropped right before synchronization and drop and (re-)create
  collection markers were located in the same WAL file

* added missing lock instruction for primary index in compactor size calculation

* fixed issue #1589

* fixed issue #1583

* Foxx: optional configuration options no longer log validation errors when assigned
  empty values (#1495)


v2.6.11 (2015-11-18)
--------------------

* fixed potentially invalid pointer access in shaper when the currently accessed
  document got re-located by the WAL collector at the very same time


v2.6.10 (2015-11-10)
--------------------

* disable replication appliers when starting in modes `--upgrade`, `--no-server`
  and `--check-upgrade`

* more detailed output in arango-dfdb

* fixed potential deadlock in collection status changing on Windows

* issue #1521: Can't dump/restore with user and password


v2.6.9 (2015-09-29)
-------------------

* added "special" password ARANGODB_DEFAULT_ROOT_PASSWORD. If you pass
  ARANGODB_DEFAULT_ROOT_PASSWORD as password, it will read the password
  from the environment variable ARANGODB_DEFAULT_ROOT_PASSWORD

* fixed failing AQL skiplist, sort and limit combination

  When using a Skiplist index on an attribute (say "a") and then using sort
  and skip on this attribute caused the result to be empty e.g.:

    require("internal").db.test.ensureSkiplist("a");
    require("internal").db._query("FOR x IN test SORT x.a LIMIT 10, 10");

  Was always empty no matter how many documents are stored in test.
  This is now fixed.

v2.6.8 (2015-09-09)
-------------------

* ARM only:

  The ArangoDB packages for ARM require the kernel to allow unaligned memory access.
  How the kernel handles unaligned memory access is configurable at runtime by
  checking and adjusting the contents `/proc/cpu/alignment`.

  In order to operate on ARM, ArangoDB requires the bit 1 to be set. This will
  make the kernel trap and adjust unaligned memory accesses. If this bit is not
  set, the kernel may send a SIGBUS signal to ArangoDB and terminate it.

  To set bit 1 in `/proc/cpu/alignment` use the following command as a privileged
  user (e.g. root):

      echo "2" > /proc/cpu/alignment

  Note that this setting affects all user processes and not just ArangoDB. Setting
  the alignment with the above command will also not make the setting permanent,
  so it will be lost after a restart of the system. In order to make the setting
  permanent, it should be executed during system startup or before starting arangod.

  The ArangoDB start/stop scripts do not adjust the alignment setting, but rely on
  the environment to have the correct alignment setting already. The reason for this
  is that the alignment settings also affect all other user processes (which ArangoDB
  is not aware of) and thus may have side-effects outside of ArangoDB. It is therefore
  more reasonable to have the system administrator carry out the change.


v2.6.7 (2015-08-25)
-------------------

* improved AssocMulti index performance when resizing.

  This makes the edge index perform less I/O when under memory pressure.


v2.6.6 (2015-08-23)
-------------------

* added startup option `--server.additional-threads` to create separate queues
  for slow requests.


v2.6.5 (2015-08-17)
-------------------

* added startup option `--database.throw-collection-not-loaded-error`

  Accessing a not-yet loaded collection will automatically load a collection
  on first access. This flag controls what happens in case an operation
  would need to wait for another thread to finalize loading a collection. If
  set to *true*, then the first operation that accesses an unloaded collection
  will load it. Further threads that try to access the same collection while
  it is still loading immediately fail with an error (1238, *collection not loaded*).
  This is to prevent all server threads from being blocked while waiting on the
  same collection to finish loading. When the first thread has completed loading
  the collection, the collection becomes regularly available, and all operations
  from that point on can be carried out normally, and error 1238 will not be
  thrown anymore for that collection.

  If set to *false*, the first thread that accesses a not-yet loaded collection
  will still load it. Other threads that try to access the collection while
  loading will not fail with error 1238 but instead block until the collection
  is fully loaded. This configuration might lead to all server threads being
  blocked because they are all waiting for the same collection to complete
  loading. Setting the option to *true* will prevent this from happening, but
  requires clients to catch error 1238 and react on it (maybe by scheduling
  a retry for later).

  The default value is *false*.

* fixed busy wait loop in scheduler threads that sometimes consumed 100% CPU while
  waiting for events on connections closed unexpectedly by the client side

* handle attribute `indexBuckets` when restoring collections via arangorestore.
  Previously the `indexBuckets` attribute value from the dump was ignored, and the
   server default value for `indexBuckets` was used when restoring a collection.

* fixed "EscapeValue already set error" crash in V8 actions that might have occurred when
  canceling V8-based operations.


v2.6.4 (2015-08-01)
-------------------

* V8: Upgrade to version 4.1.0.27 - this is intended to be the stable V8 version.

* fixed issue #1424: Arango shell should not processing arrows pushing on keyboard


v2.6.3 (2015-07-21)
-------------------

* issue #1409: Document values with null character truncated


v2.6.2 (2015-07-04)
-------------------

* fixed issue #1383: bindVars for HTTP API doesn't work with empty string

* fixed handling of default values in Foxx manifest configurations

* fixed handling of optional parameters in Foxx manifest configurations

* fixed a reference error being thrown in Foxx queues when a function-based job type is used that is not available and no options object is passed to queue.push


v2.6.1 (2015-06-24)
-------------------

* Add missing swagger files to cmake build. fixes #1368

* fixed documentation errors


v2.6.0 (2015-06-20)
-------------------

* using negative values for `SimpleQuery.skip()` is deprecated.
  This functionality will be removed in future versions of ArangoDB.

* The following simple query functions are now deprecated:

  * collection.near
  * collection.within
  * collection.geo
  * collection.fulltext
  * collection.range
  * collection.closedRange

  This also lead to the following REST API methods being deprecated from now on:

  * PUT /_api/simple/near
  * PUT /_api/simple/within
  * PUT /_api/simple/fulltext
  * PUT /_api/simple/range

  It is recommended to replace calls to these functions or APIs with equivalent AQL queries,
  which are more flexible because they can be combined with other operations:

      FOR doc IN NEAR(@@collection, @latitude, @longitude, @limit)
        RETURN doc

      FOR doc IN WITHIN(@@collection, @latitude, @longitude, @radius, @distanceAttributeName)
        RETURN doc

      FOR doc IN FULLTEXT(@@collection, @attributeName, @queryString, @limit)
        RETURN doc

      FOR doc IN @@collection
        FILTER doc.value >= @left && doc.value < @right
        LIMIT @skip, @limit
        RETURN doc`

  The above simple query functions and REST API methods may be removed in future versions
  of ArangoDB.

* deprecated now-obsolete AQL `SKIPLIST` function

  The function was introduced in older versions of ArangoDB with a less powerful query optimizer to
  retrieve data from a skiplist index using a `LIMIT` clause.

  Since 2.3 the same goal can be achieved by using regular AQL constructs, e.g.

      FOR doc IN collection FILTER doc.value >= @value SORT doc.value DESC LIMIT 1 RETURN doc

* fixed issues when switching the database inside tasks and during shutdown of database cursors

  These features were added during 2.6 alpha stage so the fixes affect devel/2.6-alpha builds only

* issue #1360: improved foxx-manager help

* added `--enable-tcmalloc` configure option.

  When this option is set, arangod and the client tools will be linked against tcmalloc, which replaces
  the system allocator. When the option is set, a tcmalloc library must be present on the system under
  one of the names `libtcmalloc`, `libtcmalloc_minimal` or `libtcmalloc_debug`.

  As this is a configure option, it is supported for manual builds on Linux-like systems only. tcmalloc
  support is currently experimental.

* issue #1353: Windows: HTTP API - incorrect path in errorMessage

* issue #1347: added option `--create-database` for arangorestore.

  Setting this option to `true` will now create the target database if it does not exist. When creating
  the target database, the username and passwords passed to arangorestore will be used to create an
  initial user for the new database.

* issue #1345: advanced debug information for User Functions

* issue #1341: Can't use bindvars in UPSERT

* fixed vulnerability in JWT implementation.

* changed default value of option `--database.ignore-datafile-errors` from `true` to `false`

  If the new default value of `false` is used, then arangod will refuse loading collections that contain
  datafiles with CRC mismatches or other errors. A collection with datafile errors will then become
  unavailable. This prevents follow up errors from happening.

  The only way to access such collection is to use the datafile debugger (arango-dfdb) and try to repair
  or truncate the datafile with it.

  If `--database.ignore-datafile-errors` is set to `true`, then collections will become available
  even if parts of their data cannot be loaded. This helps availability, but may cause (partial) data
  loss and follow up errors.

* added server startup option `--server.session-timeout` for controlling the timeout of user sessions
  in the web interface

* add sessions and cookie authentication for ArangoDB's web interface

  ArangoDB's built-in web interface now uses sessions. Session information ids are stored in cookies,
  so clients using the web interface must accept cookies in order to use it

* web interface: display query execution time in AQL editor

* web interface: renamed AQL query *submit* button to *execute*

* web interface: added query explain feature in AQL editor

* web interface: demo page added. only working if demo data is available, hidden otherwise

* web interface: added support for custom app scripts with optional arguments and results

* web interface: mounted apps that need to be configured are now indicated in the app overview

* web interface: added button for running tests to app details

* web interface: added button for configuring app dependencies to app details

* web interface: upgraded API documentation to use Swagger 2

* INCOMPATIBLE CHANGE

  removed startup option `--log.severity`

  The docs for `--log.severity` mentioned lots of severities (e.g. `exception`, `technical`, `functional`, `development`)
  but only a few severities (e.g. `all`, `human`) were actually used, with `human` being the default and `all` enabling the
  additional logging of requests. So the option pretended to control a lot of things which it actually didn't. Additionally,
  the option `--log.requests-file` was around for a long time already, also controlling request logging.

  Because the `--log.severity` option effectively did not control that much, it was removed. A side effect of removing the
  option is that 2.5 installations which used `--log.severity all` will not log requests after the upgrade to 2.6. This can
  be adjusted by setting the `--log.requests-file` option.

* add backtrace to fatal log events

* added optional `limit` parameter for AQL function `FULLTEXT`

* make fulltext index also index text values contained in direct sub-objects of the indexed
  attribute.

  Previous versions of ArangoDB only indexed the attribute value if it was a string. Sub-attributes
  of the index attribute were ignored when fulltext indexing.

  Now, if the index attribute value is an object, the object's values will each be included in the
  fulltext index if they are strings. If the index attribute value is an array, the array's values
  will each be included in the fulltext index if they are strings.

  For example, with a fulltext index present on the `translations` attribute, the following text
  values will now be indexed:

      var c = db._create("example");
      c.ensureFulltextIndex("translations");
      c.insert({ translations: { en: "fox", de: "Fuchs", fr: "renard", ru: "лиса" } });
      c.insert({ translations: "Fox is the English translation of the German word Fuchs" });
      c.insert({ translations: [ "ArangoDB", "document", "database", "Foxx" ] });

      c.fulltext("translations", "лиса").toArray();       // returns only first document
      c.fulltext("translations", "Fox").toArray();        // returns first and second documents
      c.fulltext("translations", "prefix:Fox").toArray(); // returns all three documents

* added batch document removal and lookup commands:

      collection.lookupByKeys(keys)
      collection.removeByKeys(keys)

  These commands can be used to perform multi-document lookup and removal operations efficiently
  from the ArangoShell. The argument to these operations is an array of document keys.

  Also added HTTP APIs for batch document commands:

  * PUT /_api/simple/lookup-by-keys
  * PUT /_api/simple/remove-by-keys

* properly prefix document address URLs with the current database name for calls to the REST
  API method GET `/_api/document?collection=...` (that method will return partial URLs to all
  documents in the collection).

  Previous versions of ArangoDB returned the URLs starting with `/_api/` but without the current
  database name, e.g. `/_api/document/mycollection/mykey`. Starting with 2.6, the response URLs
  will include the database name as well, e.g. `/_db/_system/_api/document/mycollection/mykey`.

* added dedicated collection export HTTP REST API

  ArangoDB now provides a dedicated collection export API, which can take snapshots of entire
  collections more efficiently than the general-purpose cursor API. The export API is useful
  to transfer the contents of an entire collection to a client application. It provides optional
  filtering on specific attributes.

  The export API is available at endpoint `POST /_api/export?collection=...`. The API has the
  same return value structure as the already established cursor API (`POST /_api/cursor`).

  An introduction to the export API is given in this blog post:
  http://jsteemann.github.io/blog/2015/04/04/more-efficient-data-exports/

* subquery optimizations for AQL queries

  This optimization avoids copying intermediate results into subqueries that are not required
  by the subquery.

  A brief description can be found here:
  http://jsteemann.github.io/blog/2015/05/04/subquery-optimizations/

* return value optimization for AQL queries

  This optimization avoids copying the final query result inside the query's main `ReturnNode`.

  A brief description can be found here:
  http://jsteemann.github.io/blog/2015/05/04/return-value-optimization-for-aql/

* speed up AQL queries containing big `IN` lists for index lookups

  `IN` lists used for index lookups had performance issues in previous versions of ArangoDB.
  These issues have been addressed in 2.6 so using bigger `IN` lists for filtering is much
  faster.

  A brief description can be found here:
  http://jsteemann.github.io/blog/2015/05/07/in-list-improvements/

* allow `@` and `.` characters in document keys, too

  This change also leads to document keys being URL-encoded when returned in HTTP `location`
  response headers.

* added alternative implementation for AQL COLLECT

  The alternative method uses a hash table for grouping and does not require its input elements
  to be sorted. It will be taken into account by the optimizer for `COLLECT` statements that do
  not use an `INTO` clause.

  In case a `COLLECT` statement can use the hash table variant, the optimizer will create an extra
  plan for it at the beginning of the planning phase. In this plan, no extra `SORT` node will be
  added in front of the `COLLECT` because the hash table variant of `COLLECT` does not require
  sorted input. Instead, a `SORT` node will be added after it to sort its output. This `SORT` node
  may be optimized away again in later stages. If the sort order of the result is irrelevant to
  the user, adding an extra `SORT null` after a hash `COLLECT` operation will allow the optimizer to
  remove the sorts altogether.

  In addition to the hash table variant of `COLLECT`, the optimizer will modify the original plan
  to use the regular `COLLECT` implementation. As this implementation requires sorted input, the
  optimizer will insert a `SORT` node in front of the `COLLECT`. This `SORT` node may be optimized
  away in later stages.

  The created plans will then be shipped through the regular optimization pipeline. In the end,
  the optimizer will pick the plan with the lowest estimated total cost as usual. The hash table
  variant does not require an up-front sort of the input, and will thus be preferred over the
  regular `COLLECT` if the optimizer estimates many input elements for the `COLLECT` node and
  cannot use an index to sort them.

  The optimizer can be explicitly told to use the regular *sorted* variant of `COLLECT` by
  suffixing a `COLLECT` statement with `OPTIONS { "method" : "sorted" }`. This will override the
  optimizer guesswork and only produce the *sorted* variant of `COLLECT`.

  A blog post on the new `COLLECT` implementation can be found here:
  http://jsteemann.github.io/blog/2015/04/22/collecting-with-a-hash-table/

* refactored HTTP REST API for cursors

  The HTTP REST API for cursors (`/_api/cursor`) has been refactored to improve its performance
  and use less memory.

  A post showing some of the performance improvements can be found here:
  http://jsteemann.github.io/blog/2015/04/01/improvements-for-the-cursor-api/

* simplified return value syntax for data-modification AQL queries

  ArangoDB 2.4 since version allows to return results from data-modification AQL queries. The
  syntax for this was quite limited and verbose:

      FOR i IN 1..10
        INSERT { value: i } IN test
        LET inserted = NEW
        RETURN inserted

  The `LET inserted = NEW RETURN inserted` was required literally to return the inserted
  documents. No calculations could be made using the inserted documents.

  This is now more flexible. After a data-modification clause (e.g. `INSERT`, `UPDATE`, `REPLACE`,
  `REMOVE`, `UPSERT`) there can follow any number of `LET` calculations. These calculations can
  refer to the pseudo-values `OLD` and `NEW` that are created by the data-modification statements.

  This allows returning projections of inserted or updated documents, e.g.:

      FOR i IN 1..10
        INSERT { value: i } IN test
        RETURN { _key: NEW._key, value: i }

  Still not every construct is allowed after a data-modification clause. For example, no functions
  can be called that may access documents.

  More information can be found here:
  http://jsteemann.github.io/blog/2015/03/27/improvements-for-data-modification-queries/

* added AQL `UPSERT` statement

  This adds an `UPSERT` statement to AQL that is a combination of both `INSERT` and `UPDATE` /
  `REPLACE`. The `UPSERT` will search for a matching document using a user-provided example.
  If no document matches the example, the *insert* part of the `UPSERT` statement will be
  executed. If there is a match, the *update* / *replace* part will be carried out:

      UPSERT { page: 'index.html' }                 /* search example */
        INSERT { page: 'index.html', pageViews: 1 } /* insert part */
        UPDATE { pageViews: OLD.pageViews + 1 }     /* update part */
        IN pageViews

  `UPSERT` can be used with an `UPDATE` or `REPLACE` clause. The `UPDATE` clause will perform
  a partial update of the found document, whereas the `REPLACE` clause will replace the found
  document entirely. The `UPDATE` or `REPLACE` parts can refer to the pseudo-value `OLD`, which
  contains all attributes of the found document.

  `UPSERT` statements can optionally return values. In the following query, the return
  attribute `found` will return the found document before the `UPDATE` was applied. If no
  document was found, `found` will contain a value of `null`. The `updated` result attribute will
  contain the inserted / updated document:

      UPSERT { page: 'index.html' }                 /* search example */
        INSERT { page: 'index.html', pageViews: 1 } /* insert part */
        UPDATE { pageViews: OLD.pageViews + 1 }     /* update part */
        IN pageViews
        RETURN { found: OLD, updated: NEW }

  A more detailed description of `UPSERT` can be found here:
  http://jsteemann.github.io/blog/2015/03/27/preview-of-the-upsert-command/

* adjusted default configuration value for `--server.backlog-size` from 10 to 64.

* issue #1231: bug xor feature in AQL: LENGTH(null) == 4

  This changes the behavior of the AQL `LENGTH` function as follows:

  - if the single argument to `LENGTH()` is `null`, then the result will now be `0`. In previous
    versions of ArangoDB, the result of `LENGTH(null)` was `4`.

  - if the single argument to `LENGTH()` is `true`, then the result will now be `1`. In previous
    versions of ArangoDB, the result of `LENGTH(true)` was `4`.

  - if the single argument to `LENGTH()` is `false`, then the result will now be `0`. In previous
    versions of ArangoDB, the result of `LENGTH(false)` was `5`.

  The results of `LENGTH()` with string, numeric, array object argument values do not change.

* issue #1298: Bulk import if data already exists (#1298)

  This change extends the HTTP REST API for bulk imports as follows:

  When documents are imported and the `_key` attribute is specified for them, the import can be
  used for inserting and updating/replacing documents. Previously, the import could be used for
  inserting new documents only, and re-inserting a document with an existing key would have failed
  with a *unique key constraint violated* error.

  The above behavior is still the default. However, the API now allows controlling the behavior
  in case of a unique key constraint error via the optional URL parameter `onDuplicate`.

  This parameter can have one of the following values:

  - `error`: when a unique key constraint error occurs, do not import or update the document but
    report an error. This is the default.

  - `update`: when a unique key constraint error occurs, try to (partially) update the existing
    document with the data specified in the import. This may still fail if the document would
    violate secondary unique indexes. Only the attributes present in the import data will be
    updated and other attributes already present will be preserved. The number of updated documents
    will be reported in the `updated` attribute of the HTTP API result.

  - `replace`: when a unique key constraint error occurs, try to fully replace the existing
    document with the data specified in the import. This may still fail if the document would
    violate secondary unique indexes. The number of replaced documents will be reported in the
    `updated` attribute of the HTTP API result.

  - `ignore`: when a unique key constraint error occurs, ignore this error. There will be no
    insert, update or replace for the particular document. Ignored documents will be reported
    separately in the `ignored` attribute of the HTTP API result.

  The result of the HTTP import API will now contain the attributes `ignored` and `updated`, which
  contain the number of ignored and updated documents respectively. These attributes will contain a
  value of zero unless the `onDuplicate` URL parameter is set to either `update` or `replace`
  (in this case the `updated` attribute may contain non-zero values) or `ignore` (in this case the
  `ignored` attribute may contain a non-zero value).

  To support the feature, arangoimp also has a new command line option `--on-duplicate` which can
  have one of the values `error`, `update`, `replace`, `ignore`. The default value is `error`.

  A few examples for using arangoimp with the `--on-duplicate` option can be found here:
  http://jsteemann.github.io/blog/2015/04/14/updating-documents-with-arangoimp/

* changed behavior of `db._query()` in the ArangoShell:

  if the command's result is printed in the shell, the first 10 results will be printed. Previously
  only a basic description of the underlying query result cursor was printed. Additionally, if the
  cursor result contains more than 10 results, the cursor is assigned to a global variable `more`,
  which can be used to iterate over the cursor result.

  Example:

      arangosh [_system]> db._query("FOR i IN 1..15 RETURN i")
      [object ArangoQueryCursor, count: 15, hasMore: true]

      [
        1,
        2,
        3,
        4,
        5,
        6,
        7,
        8,
        9,
        10
      ]

      type 'more' to show more documents


      arangosh [_system]> more
      [object ArangoQueryCursor, count: 15, hasMore: false]

      [
        11,
        12,
        13,
        14,
        15
      ]

* Disallow batchSize value 0 in HTTP `POST /_api/cursor`:

  The HTTP REST API `POST /_api/cursor` does not accept a `batchSize` parameter value of
  `0` any longer. A batch size of 0 never made much sense, but previous versions of ArangoDB
  did not check for this value. Now creating a cursor using a `batchSize` value 0 will
  result in an HTTP 400 error response

* REST Server: fix memory leaks when failing to add jobs

* 'EDGES' AQL Function

  The AQL function `EDGES` got a new fifth option parameter.
  Right now only one option is available: 'includeVertices'. This is a boolean parameter
  that allows to modify the result of the `EDGES` function.
  Default is 'includeVertices: false' which does not have any effect.
  'includeVertices: true' modifies the result, such that
  {vertex: <vertexDocument>, edge: <edgeDocument>} is returned.

* INCOMPATIBLE CHANGE:

  The result format of the AQL function `NEIGHBORS` has been changed.
  Before it has returned an array of objects containing 'vertex' and 'edge'.
  Now it will only contain the vertex directly.
  Also an additional option 'includeData' has been added.
  This is used to define if only the 'vertex._id' value should be returned (false, default),
  or if the vertex should be looked up in the collection and the complete JSON should be returned
  (true).
  Using only the id values can lead to significantly improved performance if this is the only information
  required.

  In order to get the old result format prior to ArangoDB 2.6, please use the function EDGES instead.
  Edges allows for a new option 'includeVertices' which, set to true, returns exactly the format of NEIGHBORS.
  Example:

      NEIGHBORS(<vertexCollection>, <edgeCollection>, <vertex>, <direction>, <example>)

  This can now be achieved by:

      EDGES(<edgeCollection>, <vertex>, <direction>, <example>, {includeVertices: true})

  If you are nesting several NEIGHBORS steps you can speed up their performance in the following way:

  Old Example:

  FOR va IN NEIGHBORS(Users, relations, 'Users/123', 'outbound') FOR vc IN NEIGHBORS(Products, relations, va.vertex._id, 'outbound') RETURN vc

  This can now be achieved by:

  FOR va IN NEIGHBORS(Users, relations, 'Users/123', 'outbound') FOR vc IN NEIGHBORS(Products, relations, va, 'outbound', null, {includeData: true}) RETURN vc
                                                                                                          ^^^^                  ^^^^^^^^^^^^^^^^^^^
                                                                                                  Use intermediate directly     include Data for final

* INCOMPATIBLE CHANGE:

  The AQL function `GRAPH_NEIGHBORS` now provides an additional option `includeData`.
  This option allows controlling whether the function should return the complete vertices
  or just their IDs. Returning only the IDs instead of the full vertices can lead to
  improved performance .

  If provided, `includeData` is set to `true`, all vertices in the result will be returned
  with all their attributes. The default value of `includeData` is `false`.
  This makes the default function results incompatible with previous versions of ArangoDB.

  To get the old result style in ArangoDB 2.6, please set the options as follows in calls
  to `GRAPH_NEIGHBORS`:

      GRAPH_NEIGHBORS(<graph>, <vertex>, { includeData: true })

* INCOMPATIBLE CHANGE:

  The AQL function `GRAPH_COMMON_NEIGHBORS` now provides an additional option `includeData`.
  This option allows controlling whether the function should return the complete vertices
  or just their IDs. Returning only the IDs instead of the full vertices can lead to
  improved performance .

  If provided, `includeData` is set to `true`, all vertices in the result will be returned
  with all their attributes. The default value of `includeData` is `false`.
  This makes the default function results incompatible with previous versions of ArangoDB.

  To get the old result style in ArangoDB 2.6, please set the options as follows in calls
  to `GRAPH_COMMON_NEIGHBORS`:

      GRAPH_COMMON_NEIGHBORS(<graph>, <vertexExamples1>, <vertexExamples2>, { includeData: true }, { includeData: true })

* INCOMPATIBLE CHANGE:

  The AQL function `GRAPH_SHORTEST_PATH` now provides an additional option `includeData`.
  This option allows controlling whether the function should return the complete vertices
  and edges or just their IDs. Returning only the IDs instead of full vertices and edges
  can lead to improved performance .

  If provided, `includeData` is set to `true`, all vertices and edges in the result will
  be returned with all their attributes. There is also an optional parameter `includePath` of
  type object.
  It has two optional sub-attributes `vertices` and `edges`, both of type boolean.
  Both can be set individually and the result will include all vertices on the path if
  `includePath.vertices == true` and all edges if `includePath.edges == true` respectively.

  The default value of `includeData` is `false`, and paths are now excluded by default.
  This makes the default function results incompatible with previous versions of ArangoDB.

  To get the old result style in ArangoDB 2.6, please set the options as follows in calls
  to `GRAPH_SHORTEST_PATH`:

      GRAPH_SHORTEST_PATH(<graph>, <source>, <target>, { includeData: true, includePath: { edges: true, vertices: true } })

  The attributes `startVertex` and `vertex` that were present in the results of `GRAPH_SHORTEST_PATH`
  in previous versions of ArangoDB will not be produced in 2.6. To calculate these attributes in 2.6,
  please extract the first and last elements from the `vertices` result attribute.

* INCOMPATIBLE CHANGE:

  The AQL function `GRAPH_DISTANCE_TO` will now return only the id the destination vertex
  in the `vertex` attribute, and not the full vertex data with all vertex attributes.

* INCOMPATIBLE CHANGE:

  All graph measurements functions in JavaScript module `general-graph` that calculated a
  single figure previously returned an array containing just the figure. Now these functions
  will return the figure directly and not put it inside an array.

  The affected functions are:

  * `graph._absoluteEccentricity`
  * `graph._eccentricity`
  * `graph._absoluteCloseness`
  * `graph._closeness`
  * `graph._absoluteBetweenness`
  * `graph._betweenness`
  * `graph._radius`
  * `graph._diameter`

* Create the `_graphs` collection in new databases with `waitForSync` attribute set to `false`

  The previous `waitForSync` value was `true`, so default the behavior when creating and dropping
  graphs via the HTTP REST API changes as follows if the new settings are in effect:

  * `POST /_api/graph` by default returns `HTTP 202` instead of `HTTP 201`
  * `DELETE /_api/graph/graph-name` by default returns `HTTP 202` instead of `HTTP 201`

  If the `_graphs` collection still has its `waitForSync` value set to `true`, then the HTTP status
  code will not change.

* Upgraded ICU to version 54; this increases performance in many places.
  based on https://code.google.com/p/chromium/issues/detail?id=428145

* added support for HTTP push aka chunked encoding

* issue #1051: add info whether server is running in service or user mode?

  This will add a "mode" attribute to the result of the result of HTTP GET `/_api/version?details=true`

  "mode" can have the following values:

  - `standalone`: server was started manually (e.g. on command-line)
  - `service`: service is running as Windows service, in daemon mode or under the supervisor

* improve system error messages in Windows port

* increased default value of `--server.request-timeout` from 300 to 1200 seconds for client tools
  (arangosh, arangoimp, arangodump, arangorestore)

* increased default value of `--server.connect-timeout` from 3 to 5 seconds for client tools
  (arangosh, arangoimp, arangodump, arangorestore)

* added startup option `--server.foxx-queues-poll-interval`

  This startup option controls the frequency with which the Foxx queues manager is checking
  the queue (or queues) for jobs to be executed.

  The default value is `1` second. Lowering this value will result in the queue manager waking
  up and checking the queues more frequently, which may increase CPU usage of the server.
  When not using Foxx queues, this value can be raised to save some CPU time.

* added startup option `--server.foxx-queues`

  This startup option controls whether the Foxx queue manager will check queue and job entries.
  Disabling this option can reduce server load but will prevent jobs added to Foxx queues from
  being processed at all.

  The default value is `true`, enabling the Foxx queues feature.

* make Foxx queues really database-specific.

  Foxx queues were and are stored in a database-specific collection `_queues`. However, a global
  cache variable for the queues led to the queue names being treated database-independently, which
  was wrong.

  Since 2.6, Foxx queues names are truly database-specific, so the same queue name can be used in
  two different databases for two different queues. Until then, it is advisable to think of queues
  as already being database-specific, and using the database name as a queue name prefix to be
  avoid name conflicts, e.g.:

      var queueName = "myQueue";
      var Foxx = require("org/arangodb/foxx");
      Foxx.queues.create(db._name() + ":" + queueName);

* added support for Foxx queue job types defined as app scripts.

  The old job types introduced in 2.4 are still supported but are known to cause issues in 2.5
  and later when the server is restarted or the job types are not defined in every thread.

  The new job types avoid this issue by storing an explicit mount path and script name rather
  than an assuming the job type is defined globally. It is strongly recommended to convert your
  job types to the new script-based system.

* renamed Foxx sessions option "sessionStorageApp" to "sessionStorage". The option now also accepts session storages directly.

* Added the following JavaScript methods for file access:
  * fs.copyFile() to copy single files
  * fs.copyRecursive() to copy directory trees
  * fs.chmod() to set the file permissions (non-Windows only)

* Added process.env for accessing the process environment from JavaScript code

* Cluster: kickstarter shutdown routines will more precisely follow the shutdown of its nodes.

* Cluster: don't delete agency connection objects that are currently in use.

* Cluster: improve passing along of HTTP errors

* fixed issue #1247: debian init script problems

* multi-threaded index creation on collection load

  When a collection contains more than one secondary index, they can be built in memory in
  parallel when the collection is loaded. How many threads are used for parallel index creation
  is determined by the new configuration parameter `--database.index-threads`. If this is set
  to 0, indexes are built by the opening thread only and sequentially. This is equivalent to
  the behavior in 2.5 and before.

* speed up building up primary index when loading collections

* added `count` attribute to `parameters.json` files of collections. This attribute indicates
  the number of live documents in the collection on unload. It is read when the collection is
  (re)loaded to determine the initial size for the collection's primary index

* removed remainders of MRuby integration, removed arangoirb

* simplified `controllers` property in Foxx manifests. You can now specify a filename directly
  if you only want to use a single file mounted at the base URL of your Foxx app.

* simplified `exports` property in Foxx manifests. You can now specify a filename directly if
  you only want to export variables from a single file in your Foxx app.

* added support for node.js-style exports in Foxx exports. Your Foxx exports file can now export
  arbitrary values using the `module.exports` property instead of adding properties to the
  `exports` object.

* added `scripts` property to Foxx manifests. You should now specify the `setup` and `teardown`
  files as properties of the `scripts` object in your manifests and can define custom,
  app-specific scripts that can be executed from the web interface or the CLI.

* added `tests` property to Foxx manifests. You can now define test cases using the `mocha`
  framework which can then be executed inside ArangoDB.

* updated `joi` package to 6.0.8.

* added `extendible` package.

* added Foxx model lifecycle events to repositories. See #1257.

* speed up resizing of edge index.

* allow to split an edge index into buckets which are resized individually.
  This is controlled by the `indexBuckets` attribute in the `properties`
  of the collection.

* fix a cluster deadlock bug in larger clusters by marking a thread waiting
  for a lock on a DBserver as blocked


v2.5.7 (2015-08-02)
-------------------

* V8: Upgrade to version 4.1.0.27 - this is intended to be the stable V8 version.


v2.5.6 (2015-07-21)
-------------------

* alter Windows build infrastructure so we can properly store pdb files.

* potentially fixed issue #1313: Wrong metric calculation at dashboard

  Escape whitespace in process name when scanning /proc/pid/stats

  This fixes statistics values read from that file

* Fixed variable naming in AQL `COLLECT INTO` results in case the COLLECT is placed
  in a subquery which itself is followed by other constructs that require variables


v2.5.5 (2015-05-29)
-------------------

* fixed vulnerability in JWT implementation.

* fixed format string for reading /proc/pid/stat

* take into account barriers used in different V8 contexts


v2.5.4 (2015-05-14)
-------------------

* added startup option `--log.performance`: specifying this option at startup will log
  performance-related info messages, mainly timings via the regular logging mechanisms

* cluster fixes

* fix for recursive copy under Windows


v2.5.3 (2015-04-29)
-------------------

* Fix fs.move to work across filesystem borders; Fixes Foxx app installation problems;
  issue #1292.

* Fix Foxx app install when installed on a different drive on Windows

* issue #1322: strange AQL result

* issue #1318: Inconsistent db._create() syntax

* issue #1315: queries to a collection fail with an empty response if the
  collection contains specific JSON data

* issue #1300: Make arangodump not fail if target directory exists but is empty

* allow specifying higher values than SOMAXCONN for `--server.backlog-size`

  Previously, arangod would not start when a `--server.backlog-size` value was
  specified that was higher than the platform's SOMAXCONN header value.

  Now, arangod will use the user-provided value for `--server.backlog-size` and
  pass it to the listen system call even if the value is higher than SOMAXCONN.
  If the user-provided value is higher than SOMAXCONN, arangod will log a warning
  on startup.

* Fixed a cluster deadlock bug. Mark a thread that is in a RemoteBlock as
  blocked to allow for additional dispatcher threads to be started.

* Fix locking in cluster by using another ReadWriteLock class for collections.

* Add a second DispatcherQueue for AQL in the cluster. This fixes a
  cluster-AQL thread explosion bug.


v2.5.2 (2015-04-11)
-------------------

* modules stored in _modules are automatically flushed when changed

* added missing query-id parameter in documentation of HTTP DELETE `/_api/query` endpoint

* added iterator for edge index in AQL queries

  this change may lead to less edges being read when used together with a LIMIT clause

* make graph viewer in web interface issue less expensive queries for determining
  a random vertex from the graph, and for determining vertex attributes

* issue #1285: syntax error, unexpected $undefined near '@_to RETURN obj

  this allows AQL bind parameter names to also start with underscores

* moved /_api/query to C++

* issue #1289: Foxx models created from database documents expose an internal method

* added `Foxx.Repository#exists`

* parallelize initialization of V8 context in multiple threads

* fixed a possible crash when the debug-level was TRACE

* cluster: do not initialize statistics collection on each
  coordinator, this fixes a race condition at startup

* cluster: fix a startup race w.r.t. the _configuration collection

* search for db:// JavaScript modules only after all local files have been
  considered, this speeds up the require command in a cluster considerably

* general cluster speedup in certain areas


v2.5.1 (2015-03-19)
-------------------

* fixed bug that caused undefined behavior when an AQL query was killed inside
  a calculation block

* fixed memleaks in AQL query cleanup in case out-of-memory errors are thrown

* by default, Debian and RedHat packages are built with debug symbols

* added option `--database.ignore-logfile-errors`

  This option controls how collection datafiles with a CRC mismatch are treated.

  If set to `false`, CRC mismatch errors in collection datafiles will lead
  to a collection not being loaded at all. If a collection needs to be loaded
  during WAL recovery, the WAL recovery will also abort (if not forced with
  `--wal.ignore-recovery-errors true`). Setting this flag to `false` protects
  users from unintentionally using a collection with corrupted datafiles, from
  which only a subset of the original data can be recovered.

  If set to `true`, CRC mismatch errors in collection datafiles will lead to
  the datafile being partially loaded. All data up to until the mismatch will
  be loaded. This will enable users to continue with collection datafiles
  that are corrupted, but will result in only a partial load of the data.
  The WAL recovery will still abort when encountering a collection with a
  corrupted datafile, at least if `--wal.ignore-recovery-errors` is not set to
  `true`.

  The default value is *true*, so for collections with corrupted datafiles
  there might be partial data loads once the WAL recovery has finished. If
  the WAL recovery will need to load a collection with a corrupted datafile,
  it will still stop when using the default values.

* INCOMPATIBLE CHANGE:

  make the arangod server refuse to start if during startup it finds a non-readable
  `parameter.json` file for a database or a collection.

  Stopping the startup process in this case requires manual intervention (fixing
  the unreadable files), but prevents follow-up errors due to ignored databases or
  collections from happening.

* datafiles and `parameter.json` files written by arangod are now created with read and write
  privileges for the arangod process user, and with read and write privileges for the arangod
  process group.

  Previously, these files were created with user read and write permissions only.

* INCOMPATIBLE CHANGE:

  abort WAL recovery if one of the collection's datafiles cannot be opened

* INCOMPATIBLE CHANGE:

  never try to raise the privileges after dropping them, this can lead to a race condition while
  running the recovery

  If you require to run ArangoDB on a port lower than 1024, you must run ArangoDB as root.

* fixed inefficiencies in `remove` methods of general-graph module

* added option `--database.slow-query-threshold` for controlling the default AQL slow query
  threshold value on server start

* add system error strings for Windows on many places

* rework service startup so we announce 'RUNNING' only when we're finished starting.

* use the Windows eventlog for FATAL and ERROR - log messages

* fix service handling in NSIS Windows installer, specify human readable name

* add the ICU_DATA environment variable to the fatal error messages

* fixed issue #1265: arangod crashed with SIGSEGV

* fixed issue #1241: Wildcards in examples


v2.5.0 (2015-03-09)
-------------------

* installer fixes for Windows

* fix for downloading Foxx

* fixed issue #1258: http pipelining not working?


v2.5.0-beta4 (2015-03-05)
-------------------------

* fixed issue #1247: debian init script problems


v2.5.0-beta3 (2015-02-27)
-------------------------

* fix Windows install path calculation in arango

* fix Windows logging of long strings

* fix possible undefinedness of const strings in Windows


v2.5.0-beta2 (2015-02-23)
-------------------------

* fixed issue #1256: agency binary not found #1256

* fixed issue #1230: API: document/col-name/_key and cursor return different floats

* front-end: dashboard tries not to (re)load statistics if user has no access

* V8: Upgrade to version 3.31.74.1

* etcd: Upgrade to version 2.0 - This requires go 1.3 to compile at least.

* refuse to startup if ICU wasn't initialized, this will i.e. prevent errors from being printed,
  and libraries from being loaded.

* front-end: unwanted removal of index table header after creating new index

* fixed issue #1248: chrome: applications filtering not working

* fixed issue #1198: queries remain in aql editor (front-end) if you navigate through different tabs

* Simplify usage of Foxx

  Thanks to our user feedback we learned that Foxx is a powerful, yet rather complicated concept.
  With this release we tried to make it less complicated while keeping all its strength.
  That includes a rewrite of the documentation as well as some code changes as listed below:

  * Moved Foxx applications to a different folder.

    The naming convention now is: <app-path>/_db/<dbname>/<mountpoint>/APP
    Before it was: <app-path>/databases/<dbname>/<appname>:<appversion>
    This caused some trouble as apps where cached based on name and version and updates did not apply.
    Hence the path on filesystem and the app's access URL had no relation to one another.
    Now the path on filesystem is identical to the URL (except for slashes and the appended APP)

  * Rewrite of Foxx routing

    The routing of Foxx has been exposed to major internal changes we adjusted because of user feedback.
    This allows us to set the development mode per mountpoint without having to change paths and hold
    apps at separate locations.

  * Foxx Development mode

    The development mode used until 2.4 is gone. It has been replaced by a much more mature version.
    This includes the deprecation of the javascript.dev-app-path parameter, which is useless since 2.5.
    Instead of having two separate app directories for production and development, apps now reside in
    one place, which is used for production as well as for development.
    Apps can still be put into development mode, changing their behavior compared to production mode.
    Development mode apps are still reread from disk at every request, and still they ship more debug
    output.

    This change has also made the startup options `--javascript.frontend-development-mode` and
    `--javascript.dev-app-path` obsolete. The former option will not have any effect when set, and the
    latter option is only read and used during the upgrade to 2.5 and does not have any effects later.

  * Foxx install process

    Installing Foxx apps has been a two step process: import them into ArangoDB and mount them at a
    specific mountpoint. These operations have been joined together. You can install an app at one
    mountpoint, that's it. No fetch, mount, unmount, purge cycle anymore. The commands have been
    simplified to just:

    * install: get your Foxx app up and running
    * uninstall: shut it down and erase it from disk

  * Foxx error output

    Until 2.4 the errors produced by Foxx were not optimal. Often, the error message was just
    `unable to parse manifest` and contained only an internal stack trace.
    In 2.5 we made major improvements there, including a much more fine-grained error output that
    helps you debug your Foxx apps. The error message printed is now much closer to its source and
    should help you track it down.

    Also we added the default handlers for unhandled errors in Foxx apps:

    * You will get a nice internal error page whenever your Foxx app is called but was not installed
      due to any error
    * You will get a proper error message when having an uncaught error appears in any app route

    In production mode the messages above will NOT contain any information about your Foxx internals
    and are safe to be exposed to third party users.
    In development mode the messages above will contain the stacktrace (if available), making it easier for
    your in-house devs to track down errors in the application.

* added `console` object to Foxx apps. All Foxx apps now have a console object implementing
  the familiar Console API in their global scope, which can be used to log diagnostic
  messages to the database.

* added `org/arangodb/request` module, which provides a simple API for making HTTP requests
  to external services.

* added optimizer rule `propagate-constant-attributes`

  This rule will look inside `FILTER` conditions for constant value equality comparisons,
  and insert the constant values in other places in `FILTER`s. For example, the rule will
  insert `42` instead of `i.value` in the second `FILTER` of the following query:

      FOR i IN c1 FOR j IN c2 FILTER i.value == 42 FILTER j.value == i.value RETURN 1

* added `filtered` value to AQL query execution statistics

  This value indicates how many documents were filtered by `FilterNode`s in the AQL query.
  Note that `IndexRangeNode`s can also filter documents by selecting only the required ranges
  from the index. The `filtered` value will not include the work done by `IndexRangeNode`s,
  but only the work performed by `FilterNode`s.

* added support for sparse hash and skiplist indexes

  Hash and skiplist indexes can optionally be made sparse. Sparse indexes exclude documents
  in which at least one of the index attributes is either not set or has a value of `null`.

  As such documents are excluded from sparse indexes, they may contain fewer documents than
  their non-sparse counterparts. This enables faster indexing and can lead to reduced memory
  usage in case the indexed attribute does occur only in some, but not all documents of the
  collection. Sparse indexes will also reduce the number of collisions in non-unique hash
  indexes in case non-existing or optional attributes are indexed.

  In order to create a sparse index, an object with the attribute `sparse` can be added to
  the index creation commands:

      db.collection.ensureHashIndex(attributeName, { sparse: true });
      db.collection.ensureHashIndex(attributeName1, attributeName2, { sparse: true });
      db.collection.ensureUniqueConstraint(attributeName, { sparse: true });
      db.collection.ensureUniqueConstraint(attributeName1, attributeName2, { sparse: true });

      db.collection.ensureSkiplist(attributeName, { sparse: true });
      db.collection.ensureSkiplist(attributeName1, attributeName2, { sparse: true });
      db.collection.ensureUniqueSkiplist(attributeName, { sparse: true });
      db.collection.ensureUniqueSkiplist(attributeName1, attributeName2, { sparse: true });

  Note that in place of the above specialized index creation commands, it is recommended to use
  the more general index creation command `ensureIndex`:

  ```js
  db.collection.ensureIndex({ type: "hash", sparse: true, unique: true, fields: [ attributeName ] });
  db.collection.ensureIndex({ type: "skiplist", sparse: false, unique: false, fields: [ "a", "b" ] });
  ```

  When not explicitly set, the `sparse` attribute defaults to `false` for new indexes.

  This causes a change in behavior when creating a unique hash index without specifying the
  sparse flag: in 2.4, unique hash indexes were implicitly sparse, always excluding `null` values.
  There was no option to control this behavior, and sparsity was neither supported for non-unique
  hash indexes nor skiplists in 2.4. This implicit sparsity of unique hash indexes was considered
  an inconsistency, and therefore the behavior was cleaned up in 2.5. As of 2.5, indexes will
  only be created sparse if sparsity is explicitly requested. Existing unique hash indexes from 2.4
  or before will automatically be migrated so they are still sparse after the upgrade to 2.5.

  Geo indexes are implicitly sparse, meaning documents without the indexed location attribute or
  containing invalid location coordinate values will be excluded from the index automatically. This
  is also a change when compared to pre-2.5 behavior, when documents with missing or invalid
  coordinate values may have caused errors on insertion when the geo index' `unique` flag was set
  and its `ignoreNull` flag was not.

  This was confusing and has been rectified in 2.5. The method `ensureGeoConstaint()` now does the
  same as `ensureGeoIndex()`. Furthermore, the attributes `constraint`, `unique`, `ignoreNull` and
  `sparse` flags are now completely ignored when creating geo indexes.

  The same is true for fulltext indexes. There is no need to specify non-uniqueness or sparsity for
  geo or fulltext indexes. They will always be non-unique and sparse.

  As sparse indexes may exclude some documents, they cannot be used for every type of query.
  Sparse hash indexes cannot be used to find documents for which at least one of the indexed
  attributes has a value of `null`. For example, the following AQL query cannot use a sparse
  index, even if one was created on attribute `attr`:

      FOR doc In collection
        FILTER doc.attr == null
        RETURN doc

  If the lookup value is non-constant, a sparse index may or may not be used, depending on
  the other types of conditions in the query. If the optimizer can safely determine that
  the lookup value cannot be `null`, a sparse index may be used. When uncertain, the optimizer
  will not make use of a sparse index in a query in order to produce correct results.

  For example, the following queries cannot use a sparse index on `attr` because the optimizer
  will not know beforehand whether the comparison values for `doc.attr` will include `null`:

      FOR doc In collection
        FILTER doc.attr == SOME_FUNCTION(...)
        RETURN doc

      FOR other IN otherCollection
        FOR doc In collection
          FILTER doc.attr == other.attr
          RETURN doc

  Sparse skiplist indexes can be used for sorting if the optimizer can safely detect that the
  index range does not include `null` for any of the index attributes.

* inspection of AQL data-modification queries will now detect if the data-modification part
  of the query can run in lockstep with the data retrieval part of the query, or if the data
  retrieval part must be executed before the data modification can start.

  Executing the two in lockstep allows using much smaller buffers for intermediate results
  and starts the actual data-modification operations much earlier than if the two phases
  were executed separately.

* Allow dynamic attribute names in AQL object literals

  This allows using arbitrary expressions to construct attribute names in object
  literals specified in AQL queries. To disambiguate expressions and other unquoted
  attribute names, dynamic attribute names need to be enclosed in brackets (`[` and `]`).
  Example:

      FOR i IN 1..100
        RETURN { [ CONCAT('value-of-', i) ] : i }

* make AQL optimizer rule "use-index-for-sort" remove sort also in case a non-sorted
  index (e.g. a hash index) is used for only equality lookups and all sort attributes
  are covered by the index.

  Example that does not require an extra sort (needs hash index on `value`):

      FOR doc IN collection FILTER doc.value == 1 SORT doc.value RETURN doc

  Another example that does not require an extra sort (with hash index on `value1`, `value2`):

      FOR doc IN collection FILTER doc.value1 == 1 && doc.value2 == 2 SORT doc.value1, doc.value2 RETURN doc

* make AQL optimizer rule "use-index-for-sort" remove sort also in case the sort criteria
  excludes the left-most index attributes, but the left-most index attributes are used
  by the index for equality-only lookups.

  Example that can use the index for sorting (needs skiplist index on `value1`, `value2`):

      FOR doc IN collection FILTER doc.value1 == 1 SORT doc.value2 RETURN doc

* added selectivity estimates for primary index, edge index, and hash index

  The selectivity estimates are returned by the `GET /_api/index` REST API method
  in a sub-attribute `selectivityEstimate` for each index that supports it. This
  attribute will be omitted for indexes that do not provide selectivity estimates.
  If provided, the selectivity estimate will be a numeric value between 0 and 1.

  Selectivity estimates will also be reported in the result of `collection.getIndexes()`
  for all indexes that support this. If no selectivity estimate can be determined for
  an index, the attribute `selectivityEstimate` will be omitted here, too.

  The web interface also shows selectivity estimates for each index that supports this.

  Currently the following index types can provide selectivity estimates:
  - primary index
  - edge index
  - hash index (unique and non-unique)

  No selectivity estimates will be provided when running in cluster mode.

* fixed issue #1226: arangod log issues

* added additional logger if arangod is started in foreground mode on a tty

* added AQL optimizer rule "move-calculations-down"

* use exclusive native SRWLocks on Windows instead of native mutexes

* added AQL functions `MD5`, `SHA1`, and `RANDOM_TOKEN`.

* reduced number of string allocations when parsing certain AQL queries

  parsing numbers (integers or doubles) does not require a string allocation
  per number anymore

* RequestContext#bodyParam now accepts arbitrary joi schemas and rejects invalid (but well-formed) request bodies.

* enforce that AQL user functions are wrapped inside JavaScript function () declarations

  AQL user functions were always expected to be wrapped inside a JavaScript function, but previously
  this was not enforced when registering a user function. Enforcing the AQL user functions to be contained
  inside functions prevents functions from doing some unexpected things that may have led to undefined
  behavior.

* Windows service uninstalling: only remove service if it points to the currently running binary,
  or --force was specified.

* Windows (debug only): print stacktraces on crash and run minidump

* Windows (cygwin): if you run arangosh in a cygwin shell or via ssh we will detect this and use
  the appropriate output functions.

* Windows: improve process management

* fix IPv6 reverse ip lookups - so far we only did IPv4 addresses.

* improve join documentation, add outer join example

* run jslint for unit tests too, to prevent "memory leaks" by global js objects with native code.

* fix error logging for exceptions - we wouldn't log the exception message itself so far.

* improve error reporting in the http client (Windows & *nix)

* improve error reports in cluster

* Standard errors can now contain custom messages.


v2.4.7 (XXXX-XX-XX)
-------------------

* fixed issue #1282: Geo WITHIN_RECTANGLE for nested lat/lng


v2.4.6 (2015-03-18)
-------------------

* added option `--database.ignore-logfile-errors`

  This option controls how collection datafiles with a CRC mismatch are treated.

  If set to `false`, CRC mismatch errors in collection datafiles will lead
  to a collection not being loaded at all. If a collection needs to be loaded
  during WAL recovery, the WAL recovery will also abort (if not forced with
  `--wal.ignore-recovery-errors true`). Setting this flag to `false` protects
  users from unintentionally using a collection with corrupted datafiles, from
  which only a subset of the original data can be recovered.

  If set to `true`, CRC mismatch errors in collection datafiles will lead to
  the datafile being partially loaded. All data up to until the mismatch will
  be loaded. This will enable users to continue with a collection datafiles
  that are corrupted, but will result in only a partial load of the data.
  The WAL recovery will still abort when encountering a collection with a
  corrupted datafile, at least if `--wal.ignore-recovery-errors` is not set to
  `true`.

  The default value is *true*, so for collections with corrupted datafiles
  there might be partial data loads once the WAL recovery has finished. If
  the WAL recovery will need to load a collection with a corrupted datafile,
  it will still stop when using the default values.

* INCOMPATIBLE CHANGE:

  make the arangod server refuse to start if during startup it finds a non-readable
  `parameter.json` file for a database or a collection.

  Stopping the startup process in this case requires manual intervention (fixing
  the unreadable files), but prevents follow-up errors due to ignored databases or
  collections from happening.

* datafiles and `parameter.json` files written by arangod are now created with read and write
  privileges for the arangod process user, and with read and write privileges for the arangod
  process group.

  Previously, these files were created with user read and write permissions only.

* INCOMPATIBLE CHANGE:

  abort WAL recovery if one of the collection's datafiles cannot be opened

* INCOMPATIBLE CHANGE:

  never try to raise the privileges after dropping them, this can lead to a race condition while
  running the recovery

  If you require to run ArangoDB on a port lower than 1024, you must run ArangoDB as root.

* fixed inefficiencies in `remove` methods of general-graph module

* added option `--database.slow-query-threshold` for controlling the default AQL slow query
  threshold value on server start


v2.4.5 (2015-03-16)
-------------------

* added elapsed time to HTTP request logging output (`--log.requests-file`)

* added AQL current and slow query tracking, killing of AQL queries

  This change enables retrieving the list of currently running AQL queries inside the selected database.
  AQL queries with an execution time beyond a certain threshold can be moved to a "slow query" facility
  and retrieved from there. Queries can also be killed by specifying the query id.

  This change adds the following HTTP REST APIs:

  - `GET /_api/query/current`: for retrieving the list of currently running queries
  - `GET /_api/query/slow`: for retrieving the list of slow queries
  - `DELETE /_api/query/slow`: for clearing the list of slow queries
  - `GET /_api/query/properties`: for retrieving the properties for query tracking
  - `PUT /_api/query/properties`: for adjusting the properties for query tracking
  - `DELETE /_api/query/<id>`: for killing an AQL query

  The following JavaScript APIs have been added:

  - require("org/arangodb/aql/queries").current();
  - require("org/arangodb/aql/queries").slow();
  - require("org/arangodb/aql/queries").clearSlow();
  - require("org/arangodb/aql/queries").properties();
  - require("org/arangodb/aql/queries").kill();

* fixed issue #1265: arangod crashed with SIGSEGV

* fixed issue #1241: Wildcards in examples

* fixed comment parsing in Foxx controllers


v2.4.4 (2015-02-24)
-------------------

* fixed the generation template for foxx apps. It now does not create deprecated functions anymore

* add custom visitor functionality for `GRAPH_NEIGHBORS` function, too

* increased default value of traversal option *maxIterations* to 100 times of its previous
  default value


v2.4.3 (2015-02-06)
-------------------

* fix multi-threading with openssl when running under Windows

* fix timeout on socket operations when running under Windows

* Fixed an error in Foxx routing which caused some apps that worked in 2.4.1 to fail with status 500: `undefined is not a function` errors in 2.4.2
  This error was occurring due to seldom internal rerouting introduced by the malformed application handler.


v2.4.2 (2015-01-30)
-------------------

* added custom visitor functionality for AQL traversals

  This allows more complex result processing in traversals triggered by AQL. A few examples
  are shown in [this article](http://jsteemann.github.io/blog/2015/01/28/using-custom-visitors-in-aql-graph-traversals/).

* improved number of results estimated for nodes of type EnumerateListNode and SubqueryNode
  in AQL explain output

* added AQL explain helper to explain arbitrary AQL queries

  The helper function prints the query execution plan and the indexes to be used in the
  query. It can be invoked from the ArangoShell or the web interface as follows:

      require("org/arangodb/aql/explainer").explain(query);

* enable use of indexes for certain AQL conditions with non-equality predicates, in
  case the condition(s) also refer to indexed attributes

  The following queries will now be able to use indexes:

      FILTER a.indexed == ... && a.indexed != ...
      FILTER a.indexed == ... && a.nonIndexed != ...
      FILTER a.indexed == ... && ! (a.indexed == ...)
      FILTER a.indexed == ... && ! (a.nonIndexed == ...)
      FILTER a.indexed == ... && ! (a.indexed != ...)
      FILTER a.indexed == ... && ! (a.nonIndexed != ...)
      FILTER (a.indexed == ... && a.nonIndexed == ...) || (a.indexed == ... && a.nonIndexed == ...)
      FILTER (a.indexed == ... && a.nonIndexed != ...) || (a.indexed == ... && a.nonIndexed != ...)

* Fixed spuriously occurring "collection not found" errors when running queries on local
  collections on a cluster DB server

* Fixed upload of Foxx applications to the server for apps exceeding approx. 1 MB zipped.

* Malformed Foxx applications will now return a more useful error when any route is requested.

  In Production a Foxx app mounted on /app will display an html page on /app/* stating a 503 Service temporarily not available.
  It will not state any information about your Application.
  Before it was a 404 Not Found without any information and not distinguishable from a correct not found on your route.

  In Development Mode the html page also contains information about the error occurred.

* Unhandled errors thrown in Foxx routes are now handled by the Foxx framework itself.

  In Production the route will return a status 500 with a body {error: "Error statement"}.
  In Development the route will return a status 500 with a body {error: "Error statement", stack: "..."}

  Before, it was status 500 with a plain text stack including ArangoDB internal routing information.

* The Applications tab in web interface will now request development apps more often.
  So if you have a fixed a syntax error in your app it should always be visible after reload.


v2.4.1 (2015-01-19)
-------------------

* improved WAL recovery output

* fixed certain OR optimizations in AQL optimizer

* better diagnostics for arangoimp

* fixed invalid result of HTTP REST API method `/_admin/foxx/rescan`

* fixed possible segmentation fault when passing a Buffer object into a V8 function
  as a parameter

* updated AQB module to 1.8.0.


v2.4.0 (2015-01-13)
-------------------

* updated AQB module to 1.7.0.

* fixed V8 integration-related crashes

* make `fs.move(src, dest)` also fail when both `src` and `dest` are
  existing directories. This ensures the same behavior of the move operation
  on different platforms.

* fixed AQL insert operation for multi-shard collections in cluster

* added optional return value for AQL data-modification queries.
  This allows returning the documents inserted, removed or updated with the query, e.g.

      FOR doc IN docs REMOVE doc._key IN docs LET removed = OLD RETURN removed
      FOR doc IN docs INSERT { } IN docs LET inserted = NEW RETURN inserted
      FOR doc IN docs UPDATE doc._key WITH { } IN docs LET previous = OLD RETURN previous
      FOR doc IN docs UPDATE doc._key WITH { } IN docs LET updated = NEW RETURN updated

  The variables `OLD` and `NEW` are automatically available when a `REMOVE`, `INSERT`,
  `UPDATE` or `REPLACE` statement is immediately followed by a `LET` statement.
  Note that the `LET` and `RETURN` statements in data-modification queries are not as
  flexible as the general versions of `LET` and `RETURN`. When returning documents from
  data-modification operations, only a single variable can be assigned using `LET`, and
  the assignment can only be either `OLD` or `NEW`, but not an arbitrary expression. The
  `RETURN` statement also allows using the just-created variable only, and no arbitrary
  expressions.


v2.4.0-beta1 (2014-12-26)
--------------------------

* fixed superstates in FoxxGenerator

* fixed issue #1065: Aardvark: added creation of documents and edges with _key property

* fixed issue #1198: Aardvark: current AQL editor query is now cached

* Upgraded V8 version from 3.16.14 to 3.29.59

  The built-in version of V8 has been upgraded from 3.16.14 to 3.29.59.
  This activates several ES6 (also dubbed *Harmony* or *ES.next*) features in
  ArangoDB, both in the ArangoShell and the ArangoDB server. They can be
  used for scripting and in server-side actions such as Foxx routes, traversals
  etc.

  The following ES6 features are available in ArangoDB 2.4 by default:

  * iterators
  * the `of` operator
  * symbols
  * predefined collections types (Map, Set etc.)
  * typed arrays

  Many other ES6 features are disabled by default, but can be made available by
  starting arangod or arangosh with the appropriate options:

  * arrow functions
  * proxies
  * generators
  * String, Array, and Number enhancements
  * constants
  * enhanced object and numeric literals

  To activate all these ES6 features in arangod or arangosh, start it with
  the following options:

      arangosh --javascript.v8-options="--harmony --harmony_generators"

  More details on the available ES6 features can be found in
  [this blog](https://jsteemann.github.io/blog/2014/12/19/using-es6-features-in-arangodb/).

* Added Foxx generator for building Hypermedia APIs

  A more detailed description is [here](https://www.arangodb.com/2014/12/08/building-hypermedia-apis-foxxgenerator)

* New `Applications` tab in web interface:

  The `applications` tab got a complete redesign.
  It will now only show applications that are currently running on ArangoDB.
  For a selected application, a new detailed view has been created.
  This view provides a better overview of the app:
  * author
  * license
  * version
  * contributors
  * download links
  * API documentation

  To install a new application, a new dialog is now available.
  It provides the features already available in the console application `foxx-manager` plus some more:
  * install an application from Github
  * install an application from a zip file
  * install an application from ArangoDB's application store
  * create a new application from scratch: this feature uses a generator to
    create a Foxx application with pre-defined CRUD methods for a given list
    of collections. The generated Foxx app can either be downloaded as a zip file or
    be installed on the server. Starting with a new Foxx app has never been easier.

* fixed issue #1102: Aardvark: Layout bug in documents overview

  The documents overview was entirely destroyed in some situations on Firefox.
  We replaced the plugin we used there.

* fixed issue #1168: Aardvark: pagination buttons jumping

* fixed issue #1161: Aardvark: Click on Import JSON imports previously uploaded file

* removed configure options `--enable-all-in-one-v8`, `--enable-all-in-one-icu`,
  and `--enable-all-in-one-libev`.

* global internal rename to fix naming incompatibilities with JSON:

  Internal functions with names containing `array` have been renamed to `object`,
  internal functions with names containing `list` have been renamed to `array`.
  The renaming was mainly done in the C++ parts. The documentation has also been
  adjusted so that the correct JSON type names are used in most places.

  The change also led to the addition of a few function aliases in AQL:

  * `TO_LIST` now is an alias of the new `TO_ARRAY`
  * `IS_LIST` now is an alias of the new `IS_ARRAY`
  * `IS_DOCUMENT` now is an alias of the new `IS_OBJECT`

  The changed also renamed the option `mergeArrays` to `mergeObjects` for AQL
  data-modification query options and HTTP document modification API

* AQL: added optimizer rule "remove-filter-covered-by-index"

  This rule removes FilterNodes and CalculationNodes from an execution plan if the
  filter is already covered by a previous IndexRangeNode. Removing the CalculationNode
  and the FilterNode will speed up query execution because the query requires less
  computation.

* AQL: added optimizer rule "remove-sort-rand"

  This rule removes a `SORT RAND()` expression from a query and moves the random
  iteration into the appropriate `EnumerateCollectionNode`. This is more efficient
  than individually enumerating and then sorting randomly.

* AQL: range optimizations for IN and OR

  This change enables usage of indexes for several additional cases. Filters containing
  the `IN` operator can now make use of indexes, and multiple OR- or AND-combined filter
  conditions can now also use indexes if the filters are accessing the same indexed
  attribute.

  Here are a few examples of queries that can now use indexes but couldn't before:

    FOR doc IN collection
      FILTER doc.indexedAttribute == 1 || doc.indexedAttribute > 99
      RETURN doc

    FOR doc IN collection
      FILTER doc.indexedAttribute IN [ 3, 42 ] || doc.indexedAttribute > 99
      RETURN doc

    FOR doc IN collection
      FILTER (doc.indexedAttribute > 2 && doc.indexedAttribute < 10) ||
             (doc.indexedAttribute > 23 && doc.indexedAttribute < 42)
      RETURN doc

* fixed issue #500: AQL parentheses issue

  This change allows passing subqueries as AQL function parameters without using
  duplicate brackets (e.g. `FUNC(query)` instead of `FUNC((query))`

* added optional `COUNT` clause to AQL `COLLECT`

  This allows more efficient group count calculation queries, e.g.

      FOR doc IN collection
        COLLECT age = doc.age WITH COUNT INTO length
        RETURN { age: age, count: length }

  A count-only query is also possible:

      FOR doc IN collection
        COLLECT WITH COUNT INTO length
        RETURN length

* fixed missing makeDirectory when fetching a Foxx application from a zip file

* fixed issue #1134: Change the default endpoint to localhost

  This change will modify the IP address ArangoDB listens on to 127.0.0.1 by default.
  This will make new ArangoDB installations unaccessible from clients other than
  localhost unless changed. This is a security feature.

  To make ArangoDB accessible from any client, change the server's configuration
  (`--server.endpoint`) to either `tcp://0.0.0.0:8529` or the server's publicly
  visible IP address.

* deprecated `Repository#modelPrototype`. Use `Repository#model` instead.

* IMPORTANT CHANGE: by default, system collections are included in replication and all
  replication API return values. This will lead to user accounts and credentials
  data being replicated from master to slave servers. This may overwrite
  slave-specific database users.

  If this is undesired, the `_users` collection can be excluded from replication
  easily by setting the `includeSystem` attribute to `false` in the following commands:

  * replication.sync({ includeSystem: false });
  * replication.applier.properties({ includeSystem: false });

  This will exclude all system collections (including `_aqlfunctions`, `_graphs` etc.)
  from the initial synchronization and the continuous replication.

  If this is also undesired, it is also possible to specify a list of collections to
  exclude from the initial synchronization and the continuous replication using the
  `restrictCollections` attribute, e.g.:

      replication.applier.properties({
        includeSystem: true,
        restrictType: "exclude",
        restrictCollections: [ "_users", "_graphs", "foo" ]
      });

  The HTTP API methods for fetching the replication inventory and for dumping collections
  also support the `includeSystem` control flag via a URL parameter.

* removed DEPRECATED replication methods:
  * `replication.logger.start()`
  * `replication.logger.stop()`
  * `replication.logger.properties()`
  * HTTP PUT `/_api/replication/logger-start`
  * HTTP PUT `/_api/replication/logger-stop`
  * HTTP GET `/_api/replication/logger-config`
  * HTTP PUT `/_api/replication/logger-config`

* fixed issue #1174, which was due to locking problems in distributed
  AQL execution

* improved cluster locking for AQL avoiding deadlocks

* use DistributeNode for modifying queries with REPLACE and UPDATE, if
  possible


v2.3.6 (2015-XX-XX)
-------------------

* fixed AQL subquery optimization that produced wrong result when multiple subqueries
  directly followed each other and and a directly following `LET` statement did refer
  to any but the first subquery.


v2.3.5 (2015-01-16)
-------------------

* fixed intermittent 404 errors in Foxx apps after mounting or unmounting apps

* fixed issue #1200: Expansion operator results in "Cannot call method 'forEach' of null"

* fixed issue #1199: Cannot unlink root node of plan


v2.3.4 (2014-12-23)
-------------------

* fixed cerberus path for MyArangoDB


v2.3.3 (2014-12-17)
-------------------

* fixed error handling in instantiation of distributed AQL queries, this
  also fixes a bug in cluster startup with many servers

* issue #1185: parse non-fractional JSON numbers with exponent (e.g. `4e-261`)

* issue #1159: allow --server.request-timeout and --server.connect-timeout of 0


v2.3.2 (2014-12-09)
-------------------

* fixed issue #1177: Fix bug in the user app's storage

* fixed issue #1173: AQL Editor "Save current query" resets user password

* fixed missing makeDirectory when fetching a Foxx application from a zip file

* put in warning about default changed: fixed issue #1134: Change the default endpoint to localhost

* fixed issue #1163: invalid fullCount value returned from AQL

* fixed range operator precedence

* limit default maximum number of plans created by AQL optimizer to 256 (from 1024)

* make AQL optimizer not generate an extra plan if an index can be used, but modify
  existing plans in place

* fixed AQL cursor ttl (time-to-live) issue

  Any user-specified cursor ttl value was not honored since 2.3.0.

* fixed segfault in AQL query hash index setup with unknown shapes

* fixed memleaks

* added AQL optimizer rule for removing `INTO` from a `COLLECT` statement if not needed

* fixed issue #1131

  This change provides the `KEEP` clause for `COLLECT ... INTO`. The `KEEP` clause
  allows controlling which variables will be kept in the variable created by `INTO`.

* fixed issue #1147, must protect dispatcher ID for etcd

v2.3.1 (2014-11-28)
-------------------

* recreate password if missing during upgrade

* fixed issue #1126

* fixed non-working subquery index optimizations

* do not restrict summary of Foxx applications to 60 characters

* fixed display of "required" path parameters in Foxx application documentation

* added more optimizations of constants values in AQL FILTER conditions

* fixed invalid or-to-in optimization for FILTERs containing comparisons
  with boolean values

* fixed replication of `_graphs` collection

* added AQL list functions `PUSH`, `POP`, `UNSHIFT`, `SHIFT`, `REMOVE_VALUES`,
  `REMOVE_VALUE`, `REMOVE_NTH` and `APPEND`

* added AQL functions `CALL` and `APPLY` to dynamically call other functions

* fixed AQL optimizer cost estimation for LIMIT node

* prevent Foxx queues from permanently writing to the journal even when
  server is idle

* fixed AQL COLLECT statement with INTO clause, which copied more variables
  than v2.2 and thus lead to too much memory consumption.
  This deals with #1107.

* fixed AQL COLLECT statement, this concerned every COLLECT statement,
  only the first group had access to the values of the variables before
  the COLLECT statement. This deals with #1127.

* fixed some AQL internals, where sometimes too many items were
  fetched from upstream in the presence of a LIMIT clause. This should
  generally improve performance.


v2.3.0 (2014-11-18)
-------------------

* fixed syslog flags. `--log.syslog` is deprecated and setting it has no effect,
  `--log.facility` now works as described. Application name has been changed from
  `triagens` to `arangod`. It can be changed using `--log.application`. The syslog
  will only contain the actual log message. The datetime prefix is omitted.

* fixed deflate in SimpleHttpClient

* fixed issue #1104: edgeExamples broken or changed

* fixed issue #1103: Error while importing user queries

* fixed issue #1100: AQL: HAS() fails on doc[attribute_name]

* fixed issue #1098: runtime error when creating graph vertex

* hide system applications in **Applications** tab by default

  Display of system applications can be toggled by using the *system applications*
  toggle in the UI.

* added HTTP REST API for managing tasks (`/_api/tasks`)

* allow passing character lists as optional parameter to AQL functions `TRIM`,
  `LTRIM` and `RTRIM`

  These functions now support trimming using custom character lists. If no character
  lists are specified, all whitespace characters will be removed as previously:

      TRIM("  foobar\t \r\n ")         // "foobar"
      TRIM(";foo;bar;baz, ", "; ")     // "foo;bar;baz"

* added AQL string functions `LTRIM`, `RTRIM`, `FIND_FIRST`, `FIND_LAST`, `SPLIT`,
  `SUBSTITUTE`

* added AQL functions `ZIP`, `VALUES` and `PERCENTILE`

* made AQL functions `CONCAT` and `CONCAT_SEPARATOR` work with list arguments

* dynamically create extra dispatcher threads if required

* fixed issue #1097: schemas in the API docs no longer show required properties as optional


v2.3.0-beta2 (2014-11-08)
-------------------------

* front-end: new icons for uploading and downloading JSON documents into a collection

* front-end: fixed documents pagination css display error

* front-end: fixed flickering of the progress view

* front-end: fixed missing event for documents filter function

* front-end: jsoneditor: added CMD+Return (Mac) CTRL+Return (Linux/Win) shortkey for
  saving a document

* front-end: added information tooltip for uploading json documents.

* front-end: added database management view to the collapsed navigation menu

* front-end: added collection truncation feature

* fixed issue #1086: arangoimp: Odd errors if arguments are not given properly

* performance improvements for AQL queries that use JavaScript-based expressions
  internally

* added AQL geo functions `WITHIN_RECTANGLE` and `IS_IN_POLYGON`

* fixed non-working query results download in AQL editor of web interface

* removed debug print message in AQL editor query export routine

* fixed issue #1075: Aardvark: user name required even if auth is off #1075

  The fix for this prefills the username input field with the current user's
  account name if any and `root` (the default username) otherwise. Additionally,
  the tooltip text has been slightly adjusted.

* fixed issue #1069: Add 'raw' link to swagger ui so that the raw swagger
  json can easily be retrieved

  This adds a link to the Swagger API docs to an application's detail view in
  the **Applications** tab of the web interface. The link produces the Swagger
  JSON directly. If authentication is turned on, the link requires authentication,
  too.

* documentation updates


v2.3.0-beta1 (2014-11-01)
-------------------------

* added dedicated `NOT IN` operator for AQL

  Previously, a `NOT IN` was only achievable by writing a negated `IN` condition:

      FOR i IN ... FILTER ! (i IN [ 23, 42 ]) ...

  This can now alternatively be expressed more intuitively as follows:

      FOR i IN ... FILTER i NOT IN [ 23, 42 ] ...

* added alternative logical operator syntax for AQL

  Previously, the logical operators in AQL could only be written as:
  - `&&`: logical and
  - `||`: logical or
  - `!`: negation

  ArangoDB 2.3 introduces the alternative variants for these operators:
  - `AND`: logical and
  - `OR`: logical or
  - `NOT`: negation

  The new syntax is just an alternative to the old syntax, allowing easier
  migration from SQL. The old syntax is still fully supported and will be.

* improved output of `ArangoStatement.parse()` and POST `/_api/query`

  If an AQL query can be parsed without problems, The return value of
  `ArangoStatement.parse()` now contains an attribute `ast` with the abstract
  syntax tree of the query (before optimizations). Though this is an internal
  representation of the query and is subject to change, it can be used to inspect
  how ArangoDB interprets a given query.

* improved `ArangoStatement.explain()` and POST `/_api/explain`

  The commands for explaining AQL queries have been improved.

* added command-line option `--javascript.v8-contexts` to control the number of
  V8 contexts created in arangod.

  Previously, the number of V8 contexts was equal to the number of server threads
  (as specified by option `--server.threads`).

  However, it may be sensible to create different amounts of threads and V8
  contexts. If the option is not specified, the number of V8 contexts created
  will be equal to the number of server threads. Thus no change in configuration
  is required to keep the old behavior.

  If you are using the default config files or merge them with your local config
  files, please review if the default number of server threads is okay in your
  environment. Additionally you should verify that the number of V8 contexts
  created (as specified in option `--javascript.v8-contexts`) is okay.

* the number of server.threads specified is now the minimum of threads
  started. There are situation in which threads are waiting for results of
  distributed database servers. In this case the number of threads is
  dynamically increased.

* removed index type "bitarray"

  Bitarray indexes were only half-way documented and integrated in previous versions
  of ArangoDB so their benefit was limited. The support for bitarray indexes has
  thus been removed in ArangoDB 2.3. It is not possible to create indexes of type
  "bitarray" with ArangoDB 2.3.

  When a collection is opened that contains a bitarray index definition created
  with a previous version of ArangoDB, ArangoDB will ignore it and log the following
  warning:

      index type 'bitarray' is not supported in this version of ArangoDB and is ignored

  Future versions of ArangoDB may automatically remove such index definitions so the
  warnings will eventually disappear.

* removed internal "_admin/modules/flush" in order to fix requireApp

* added basic support for handling binary data in Foxx

  Requests with binary payload can be processed in Foxx applications by
  using the new method `res.rawBodyBuffer()`. This will return the unparsed request
  body as a Buffer object.

  There is now also the method `req.requestParts()` available in Foxx to retrieve
  the individual components of a multipart HTTP request.

  Buffer objects can now be used when setting the response body of any Foxx action.
  Additionally, `res.send()` has been added as a convenience method for returning
  strings, JSON objects or buffers from a Foxx action:

      res.send("<p>some HTML</p>");
      res.send({ success: true });
      res.send(new Buffer("some binary data"));

  The convenience method `res.sendFile()` can now be used to easily return the
  contents of a file from a Foxx action:

      res.sendFile(applicationContext.foxxFilename("image.png"));

  `fs.write` now accepts not only strings but also Buffer objects as second parameter:

      fs.write(filename, "some data");
      fs.write(filename, new Buffer("some binary data"));

  `fs.readBuffer` can be used to return the contents of a file in a Buffer object.

* improved performance of insertion into non-unique hash indexes significantly in case
  many duplicate keys are used in the index

* issue #1042: set time zone in log output

  the command-line option `--log.use-local-time` was added to print dates and times in
  the server-local timezone instead of UTC

* command-line options that require a boolean value now validate the
  value given on the command-line

  This prevents issues if no value is specified for an option that
  requires a boolean value. For example, the following command-line would
  have caused trouble in 2.2, because `--server.endpoint` would have been
  used as the value for the `--server.disable-authentication` options
  (which requires a boolean value):

      arangod --server.disable-authentication --server.endpoint tcp://127.0.0.1:8529 data

  In 2.3, running this command will fail with an error and requires to
  be modified to:

      arangod --server.disable-authentication true --server.endpoint tcp://127.0.0.1:8529 data

* improved performance of CSV import in arangoimp

* fixed issue #1027: Stack traces are off-by-one

* fixed issue #1026: Modules loaded in different files within the same app
  should refer to the same module

* fixed issue #1025: Traversal not as expected in undirected graph

* added a _relation function in the general-graph module.

  This deprecated _directedRelation and _undirectedRelation.
  ArangoDB does not offer any constraints for undirected edges
  which caused some confusion of users how undirected relations
  have to be handled. Relation now only supports directed relations
  and the user can actively simulate undirected relations.

* changed return value of Foxx.applicationContext#collectionName:

  Previously, the function could return invalid collection names because
  invalid characters were not replaced in the application name prefix, only
  in the collection name passed.

  Now, the function replaces invalid characters also in the application name
  prefix, which might to slightly different results for application names that
  contained any characters outside the ranges [a-z], [A-Z] and [0-9].

* prevent XSS in AQL editor and logs view

* integrated tutorial into ArangoShell and web interface

* added option `--backslash-escape` for arangoimp when running CSV file imports

* front-end: added download feature for (filtered) documents

* front-end: added download feature for the results of a user query

* front-end: added function to move documents to another collection

* front-end: added sort-by attribute to the documents filter

* front-end: added sorting feature to database, graph management and user management view.

* issue #989: front-end: Databases view not refreshing after deleting a database

* issue #991: front-end: Database search broken

* front-end: added infobox which shows more information about a document (_id, _rev, _key) or
  an edge (_id, _rev, _key, _from, _to). The from and to attributes are clickable and redirect
  to their document location.

* front-end: added edit-mode for deleting multiple documents at the same time.

* front-end: added delete button to the detailed document/edge view.

* front-end: added visual feedback for saving documents/edges inside the editor (error/success).

* front-end: added auto-focusing for the first input field in a modal.

* front-end: added validation for user input in a modal.

* front-end: user defined queries are now stored inside the database and are bound to the current
  user, instead of using the local storage functionality of the browsers. The outcome of this is
  that user defined queries are now independently usable from any device. Also queries can now be
  edited through the standard document editor of the front-end through the _users collection.

* front-end: added import and export functionality for user defined queries.

* front-end: added new keywords and functions to the aql-editor theme

* front-end: applied tile-style to the graph view

* front-end: now using the new graph api including multi-collection support

* front-end: foxx apps are now deletable

* front-end: foxx apps are now installable and updateable through github, if github is their
  origin.

* front-end: added foxx app version control. Multiple versions of a single foxx app are now
  installable and easy to manage and are also arranged in groups.

* front-end: the user-set filter of a collection is now stored until the user navigates to
  another collection.

* front-end: fetching and filtering of documents, statistics, and query operations are now
  handled with asynchronous ajax calls.

* front-end: added progress indicator if the front-end is waiting for a server operation.

* front-end: fixed wrong count of documents in the documents view of a collection.

* front-end: fixed unexpected styling of the manage db view and navigation.

* front-end: fixed wrong handling of select fields in a modal view.

* front-end: fixed wrong positioning of some tooltips.

* automatically call `toJSON` function of JavaScript objects (if present)
  when serializing them into database documents. This change allows
  storing JavaScript date objects in the database in a sensible manner.


v2.2.7 (2014-11-19)
-------------------

* fixed issue #998: Incorrect application URL for non-system Foxx apps

* fixed issue #1079: AQL editor: keyword WITH in UPDATE query is not highlighted

* fix memory leak in cluster nodes

* fixed registration of AQL user-defined functions in Web UI (JS shell)

* fixed error display in Web UI for certain errors
  (now error message is printed instead of 'undefined')

* fixed issue #1059: bug in js module console

* fixed issue #1056: "fs": zip functions fail with passwords

* fixed issue #1063: Docs: measuring unit of --wal.logfile-size?

* fixed issue #1062: Docs: typo in 14.2 Example data


v2.2.6 (2014-10-20)
-------------------

* fixed issue #972: Compilation Issue

* fixed issue #743: temporary directories are now unique and one can read
  off the tool that created them, if empty, they are removed atexit

* Highly improved performance of all AQL GRAPH_* functions.

* Orphan collections in general graphs can now be found via GRAPH_VERTICES
  if either "any" or no direction is defined

* Fixed documentation for AQL function GRAPH_NEIGHBORS.
  The option "vertexCollectionRestriction" is meant to filter the target
  vertices only, and should not filter the path.

* Fixed a bug in GRAPH_NEIGHBORS which enforced only empty results
  under certain conditions


v2.2.5 (2014-10-09)
-------------------

* fixed issue #961: allow non-JSON values in undocument request bodies

* fixed issue 1028: libicu is now statically linked

* fixed cached lookups of collections on the server, which may have caused spurious
  problems after collection rename operations


v2.2.4 (2014-10-01)
-------------------

* fixed accessing `_from` and `_to` attributes in `collection.byExample` and
  `collection.firstExample`

  These internal attributes were not handled properly in the mentioned functions, so
  searching for them did not always produce documents

* fixed issue #1030: arangoimp 2.2.3 crashing, not logging on large Windows CSV file

* fixed issue #1025: Traversal not as expected in undirected graph

* fixed issue #1020

  This requires re-introducing the startup option `--database.force-sync-properties`.

  This option can again be used to force fsyncs of collection, index and database properties
  stored as JSON strings on disk in files named `parameter.json`. Syncing these files after
  a write may be necessary if the underlying storage does not sync file contents by itself
  in a "sensible" amount of time after a file has been written and closed.

  The default value is `true` so collection, index and database properties will always be
  synced to disk immediately. This affects creating, renaming and dropping collections as
  well as creating and dropping databases and indexes. Each of these operations will perform
  an additional fsync on the `parameter.json` file if the option is set to `true`.

  It might be sensible to set this option to `false` for workloads that create and drop a
  lot of collections (e.g. test runs).

  Document operations such as creating, updating and dropping documents are not affected
  by this option.

* fixed issue #1016: AQL editor bug

* fixed issue #1014: WITHIN function returns wrong distance

* fixed AQL shortest path calculation in function `GRAPH_SHORTEST_PATH` to return
  complete vertex objects instead of just vertex ids

* allow changing of attributes of documents stored in server-side JavaScript variables

  Previously, the following did not work:

      var doc = db.collection.document(key);
      doc._key = "abc"; // overwriting internal attributes not supported
      doc.value = 123;  // overwriting existing attributes not supported

  Now, modifying documents stored in server-side variables (e.g. `doc` in the above case)
  is supported. Modifying the variables will not update the documents in the database,
  but will modify the JavaScript object (which can be written back to the database using
  `db.collection.update` or `db.collection.replace`)

* fixed issue #997: arangoimp apparently doesn't support files >2gig on Windows

  large file support (requires using `_stat64` instead of `stat`) is now supported on
  Windows


v2.2.3 (2014-09-02)
-------------------

* added `around` for Foxx controller

* added `type` option for HTTP API `GET /_api/document?collection=...`

  This allows controlling the type of results to be returned. By default, paths to
  documents will be returned, e.g.

      [
        `/_api/document/test/mykey1`,
        `/_api/document/test/mykey2`,
        ...
      ]

  To return a list of document ids instead of paths, the `type` URL parameter can be
  set to `id`:

      [
        `test/mykey1`,
        `test/mykey2`,
        ...
      ]

  To return a list of document keys only, the `type` URL parameter can be set to `key`:

      [
        `mykey1`,
        `mykey2`,
        ...
      ]


* properly capitalize HTTP response header field names in case the `x-arango-async`
  HTTP header was used in a request.

* fixed several documentation issues

* speedup for several general-graph functions, AQL functions starting with `GRAPH_`
  and traversals


v2.2.2 (2014-08-08)
-------------------

* allow storing non-reserved attribute names starting with an underscore

  Previous versions of ArangoDB parsed away all attribute names that started with an
  underscore (e.g. `_test', '_foo', `_bar`) on all levels of a document (root level
  and sub-attribute levels). While this behavior was documented, it was unintuitive and
  prevented storing documents inside other documents, e.g.:

      {
        "_key" : "foo",
        "_type" : "mydoc",
        "references" : [
          {
            "_key" : "something",
            "_rev" : "...",
            "value" : 1
          },
          {
            "_key" : "something else",
            "_rev" : "...",
            "value" : 2
          }
        ]
      }

  In the above example, previous versions of ArangoDB removed all attributes and
  sub-attributes that started with underscores, meaning the embedded documents would lose
  some of their attributes. 2.2.2 should preserve such attributes, and will also allow
  storing user-defined attribute names on the top-level even if they start with underscores
  (such as `_type` in the above example).

* fix conversion of JavaScript String, Number and Boolean objects to JSON.

  Objects created in JavaScript using `new Number(...)`, `new String(...)`, or
  `new Boolean(...)` were not converted to JSON correctly.

* fixed a race condition on task registration (i.e. `require("org/arangodb/tasks").register()`)

  this race condition led to undefined behavior when a just-created task with no offset and
  no period was instantly executed and deleted by the task scheduler, before the `register`
  function returned to the caller.

* changed run-tests.sh to execute all suitable tests.

* switch to new version of gyp

* fixed upgrade button


v2.2.1 (2014-07-24)
-------------------

* fixed hanging write-ahead log recovery for certain cases that involved dropping
  databases

* fixed issue with --check-version: when creating a new database the check failed

* issue #947 Foxx applicationContext missing some properties

* fixed issue with --check-version: when creating a new database the check failed

* added startup option `--wal.suppress-shape-information`

  Setting this option to `true` will reduce memory and disk space usage and require
  less CPU time when modifying documents or edges. It should therefore be turned on
  for standalone ArangoDB servers. However, for servers that are used as replication
  masters, setting this option to `true` will effectively disable the usage of the
  write-ahead log for replication, so it should be set to `false` for any replication
  master servers.

  The default value for this option is `false`.

* added optional `ttl` attribute to specify result cursor expiration for HTTP API method
  `POST /_api/cursor`

  The `ttl` attribute can be used to prevent cursor results from timing out too early.

* issue #947: Foxx applicationContext missing some properties

* (reported by Christian Neubauer):

  The problem was that in Google's V8, signed and unsigned chars are not always declared cleanly.
  so we need to force v8 to compile with forced signed chars which is done by the Flag:
    -fsigned-char
  at least it is enough to follow the instructions of compiling arango on rasperry
  and add "CFLAGS='-fsigned-char'" to the make command of V8 and remove the armv7=0

* Fixed a bug with the replication client. In the case of single document
  transactions the collection was not write locked.


v2.2.0 (2014-07-10)
-------------------

* The replication methods `logger.start`, `logger.stop` and `logger.properties` are
  no-ops in ArangoDB 2.2 as there is no separate replication logger anymore. Data changes
  are logged into the write-ahead log in ArangoDB 2.2, and not separately by the
  replication logger. The replication logger object is still there in ArangoDB 2.2 to
  ensure backwards-compatibility, however, logging cannot be started, stopped or
  configured anymore. Using any of these methods will do nothing.

  This also affects the following HTTP API methods:
  - `PUT /_api/replication/logger-start`
  - `PUT /_api/replication/logger-stop`
  - `GET /_api/replication/logger-config`
  - `PUT /_api/replication/logger-config`

  Using any of these methods is discouraged from now on as they will be removed in
  future versions of ArangoDB.

* INCOMPATIBLE CHANGE: replication of transactions has changed. Previously, transactions
  were logged on a master in one big block and shipped to a slave in one block, too.
  Now transactions will be logged and replicated as separate entries, allowing transactions
  to be bigger and also ensure replication progress.

  This change also affects the behavior of the `stop` method of the replication applier.
  If the replication applier is now stopped manually using the `stop` method and later
  restarted using the `start` method, any transactions that were unfinished at the
  point of stopping will be aborted on a slave, even if they later commit on the master.

  In ArangoDB 2.2, stopping the replication applier manually should be avoided unless the
  goal is to stop replication permanently or to do a full resync with the master anyway.
  If the replication applier still must be stopped, it should be made sure that the
  slave has fetched and applied all pending operations from a master, and that no
  extra transactions are started on the master before the `stop` command on the slave
  is executed.

  Replication of transactions in ArangoDB 2.2 might also lock the involved collections on
  the slave while a transaction is either committed or aborted on the master and the
  change has been replicated to the slave. This change in behavior may be important for
  slave servers that are used for read-scaling. In order to avoid long lasting collection
  locks on the slave, transactions should be kept small.

  The `_replication` system collection is not used anymore in ArangoDB 2.2 and its usage is
  discouraged.

* INCOMPATIBLE CHANGE: the figures reported by the `collection.figures` method
  now only reflect documents and data contained in the journals and datafiles of
  collections. Documents or deletions contained only in the write-ahead log will
  not influence collection figures until the write-ahead log garbage collection
  kicks in. The figures for a collection might therefore underreport the total
  resource usage of a collection.

  Additionally, the attributes `lastTick` and `uncollectedLogfileEntries` have been
  added to the result of the `figures` operation and the HTTP API method
  `PUT /_api/collection/figures`

* added `insert` method as an alias for `save`. Documents can now be inserted into
  a collection using either method:

      db.test.save({ foo: "bar" });
      db.test.insert({ foo: "bar" });

* added support for data-modification AQL queries

* added AQL keywords `INSERT`, `UPDATE`, `REPLACE` and `REMOVE` (and `WITH`) to
  support data-modification AQL queries.

  Unquoted usage of these keywords for attribute names in AQL queries will likely
  fail in ArangoDB 2.2. If any such attribute name needs to be used in a query, it
  should be enclosed in backticks to indicate the usage of a literal attribute
  name.

  For example, the following query will fail in ArangoDB 2.2 with a parse error:

      FOR i IN foo RETURN i.remove

  and needs to be rewritten like this:

      FOR i IN foo RETURN i.`remove`

* disallow storing of JavaScript objects that contain JavaScript native objects
  of type `Date`, `Function`, `RegExp` or `External`, e.g.

      db.test.save({ foo: /bar/ });
      db.test.save({ foo: new Date() });

  will now print

      Error: <data> cannot be converted into JSON shape: could not shape document

  Previously, objects of these types were silently converted into an empty object
  (i.e. `{ }`).

  To store such objects in a collection, explicitly convert them into strings
  like this:

      db.test.save({ foo: String(/bar/) });
      db.test.save({ foo: String(new Date()) });

* The replication methods `logger.start`, `logger.stop` and `logger.properties` are
  no-ops in ArangoDB 2.2 as there is no separate replication logger anymore. Data changes
  are logged into the write-ahead log in ArangoDB 2.2, and not separately by the
  replication logger. The replication logger object is still there in ArangoDB 2.2 to
  ensure backwards-compatibility, however, logging cannot be started, stopped or
  configured anymore. Using any of these methods will do nothing.

  This also affects the following HTTP API methods:
  - `PUT /_api/replication/logger-start`
  - `PUT /_api/replication/logger-stop`
  - `GET /_api/replication/logger-config`
  - `PUT /_api/replication/logger-config`

  Using any of these methods is discouraged from now on as they will be removed in
  future versions of ArangoDB.

* INCOMPATIBLE CHANGE: replication of transactions has changed. Previously, transactions
  were logged on a master in one big block and shipped to a slave in one block, too.
  Now transactions will be logged and replicated as separate entries, allowing transactions
  to be bigger and also ensure replication progress.

  This change also affects the behavior of the `stop` method of the replication applier.
  If the replication applier is now stopped manually using the `stop` method and later
  restarted using the `start` method, any transactions that were unfinished at the
  point of stopping will be aborted on a slave, even if they later commit on the master.

  In ArangoDB 2.2, stopping the replication applier manually should be avoided unless the
  goal is to stop replication permanently or to do a full resync with the master anyway.
  If the replication applier still must be stopped, it should be made sure that the
  slave has fetched and applied all pending operations from a master, and that no
  extra transactions are started on the master before the `stop` command on the slave
  is executed.

  Replication of transactions in ArangoDB 2.2 might also lock the involved collections on
  the slave while a transaction is either committed or aborted on the master and the
  change has been replicated to the slave. This change in behavior may be important for
  slave servers that are used for read-scaling. In order to avoid long lasting collection
  locks on the slave, transactions should be kept small.

  The `_replication` system collection is not used anymore in ArangoDB 2.2 and its usage is
  discouraged.

* INCOMPATIBLE CHANGE: the figures reported by the `collection.figures` method
  now only reflect documents and data contained in the journals and datafiles of
  collections. Documents or deletions contained only in the write-ahead log will
  not influence collection figures until the write-ahead log garbage collection
  kicks in. The figures for a collection might therefore underreport the total
  resource usage of a collection.

  Additionally, the attributes `lastTick` and `uncollectedLogfileEntries` have been
  added to the result of the `figures` operation and the HTTP API method
  `PUT /_api/collection/figures`

* added `insert` method as an alias for `save`. Documents can now be inserted into
  a collection using either method:

      db.test.save({ foo: "bar" });
      db.test.insert({ foo: "bar" });

* added support for data-modification AQL queries

* added AQL keywords `INSERT`, `UPDATE`, `REPLACE` and `REMOVE` (and `WITH`) to
  support data-modification AQL queries.

  Unquoted usage of these keywords for attribute names in AQL queries will likely
  fail in ArangoDB 2.2. If any such attribute name needs to be used in a query, it
  should be enclosed in backticks to indicate the usage of a literal attribute
  name.

  For example, the following query will fail in ArangoDB 2.2 with a parse error:

      FOR i IN foo RETURN i.remove

  and needs to be rewritten like this:

      FOR i IN foo RETURN i.`remove`

* disallow storing of JavaScript objects that contain JavaScript native objects
  of type `Date`, `Function`, `RegExp` or `External`, e.g.

      db.test.save({ foo: /bar/ });
      db.test.save({ foo: new Date() });

  will now print

      Error: <data> cannot be converted into JSON shape: could not shape document

  Previously, objects of these types were silently converted into an empty object
  (i.e. `{ }`).

  To store such objects in a collection, explicitly convert them into strings
  like this:

      db.test.save({ foo: String(/bar/) });
      db.test.save({ foo: String(new Date()) });

* honor startup option `--server.disable-statistics` when deciding whether or not
  to start periodic statistics collection jobs

  Previously, the statistics collection jobs were started even if the server was
  started with the `--server.disable-statistics` flag being set to `true`

* removed startup option `--random.no-seed`

  This option had no effect in previous versions of ArangoDB and was thus removed.

* removed startup option `--database.remove-on-drop`

  This option was used for debugging only.

* removed startup option `--database.force-sync-properties`

  This option is now superfluous as collection properties are now stored in the
  write-ahead log.

* introduced write-ahead log

  All write operations in an ArangoDB server instance are automatically logged
  to the server's write-ahead log. The write-ahead log is a set of append-only
  logfiles, and it is used in case of a crash recovery and for replication.
  Data from the write-ahead log will eventually be moved into the journals or
  datafiles of collections, allowing the server to remove older write-ahead log
  logfiles. Figures of collections will be updated when data are moved from the
  write-ahead log into the journals or datafiles of collections.

  Cross-collection transactions in ArangoDB should benefit considerably by this
  change, as less writes than in previous versions are required to ensure the data
  of multiple collections are atomically and durably committed. All data-modifying
  operations inside transactions (insert, update, remove) will write their
  operations into the write-ahead log directly, making transactions with multiple
  operations also require less physical memory than in previous versions of ArangoDB,
  that required all transaction data to fit into RAM.

  The `_trx` system collection is not used anymore in ArangoDB 2.2 and its usage is
  discouraged.

  The data in the write-ahead log can also be used in the replication context.
  The `_replication` collection that was used in previous versions of ArangoDB to
  store all changes on the server is not used anymore in ArangoDB 2.2. Instead,
  slaves can read from a master's write-ahead log to get informed about most
  recent changes. This removes the need to store data-modifying operations in
  both the actual place and the `_replication` collection.

* removed startup option `--server.disable-replication-logger`

  This option is superfluous in ArangoDB 2.2. There is no dedicated replication
  logger in ArangoDB 2.2. There is now always the write-ahead log, and it is also
  used as the server's replication log. Specifying the startup option
  `--server.disable-replication-logger` will do nothing in ArangoDB 2.2, but the
  option should not be used anymore as it might be removed in a future version.

* changed behavior of replication logger

  There is no dedicated replication logger in ArangoDB 2.2 as there is the
  write-ahead log now. The existing APIs for starting and stopping the replication
  logger still exist in ArangoDB 2.2 for downwards-compatibility, but calling
  the start or stop operations are no-ops in ArangoDB 2.2. When querying the
  replication logger status via the API, the server will always report that the
  replication logger is running. Configuring the replication logger is a no-op
  in ArangoDB 2.2, too. Changing the replication logger configuration has no
  effect. Instead, the write-ahead log configuration can be changed.

* removed MRuby integration for arangod

  ArangoDB had an experimental MRuby integration in some of the publish builds.
  This wasn't continuously developed, and so it has been removed in ArangoDB 2.2.

  This change has led to the following startup options being superfluous:

  - `--ruby.gc-interval`
  - `--ruby.action-directory`
  - `--ruby.modules-path`
  - `--ruby.startup-directory`

  Specifying these startup options will do nothing in ArangoDB 2.2, but the
  options should be avoided from now on as they might be removed in future versions.

* reclaim index memory when last document in collection is deleted

  Previously, deleting documents from a collection did not lead to index sizes being
  reduced. Instead, the already allocated index memory was re-used when a collection
  was refilled.

  Now, index memory for primary indexes and hash indexes is reclaimed instantly when
  the last document from a collection is removed.

* inlined and optimized functions in hash indexes

* added AQL TRANSLATE function

  This function can be used to perform lookups from static lists, e.g.

      LET countryNames = { US: "United States", UK: "United Kingdom", FR: "France" }
      RETURN TRANSLATE("FR", countryNames)

* fixed datafile debugger

* fixed check-version for empty directory

* moved try/catch block to the top of routing chain

* added mountedApp function for foxx-manager

* fixed issue #883: arango 2.1 - when starting multi-machine cluster, UI web
  does not change to cluster overview

* fixed dfdb: should not start any other V8 threads

* cleanup of version-check, added module org/arangodb/database-version,
  added --check-version option

* fixed issue #881: [2.1.0] Bombarded (every 10 sec or so) with
  "WARNING format string is corrupt" when in non-system DB Dashboard

* specialized primary index implementation to allow faster hash table
  rebuilding and reduce lookups in datafiles for the actual value of `_key`.

* issue #862: added `--overwrite` option to arangoimp

* removed number of property lookups for documents during AQL queries that
  access documents

* prevent buffering of long print results in arangosh's and arangod's print
  command

  this change will emit buffered intermediate print results and discard the
  output buffer to quickly deliver print results to the user, and to prevent
  constructing very large buffers for large results

* removed sorting of attribute names for use in a collection's shaper

  sorting attribute names was done on document insert to keep attributes
  of a collection in sorted order for faster comparisons. The sort order
  of attributes was only used in one particular and unlikely case, so it
  was removed. Collections with many different attribute names should
  benefit from this change by faster inserts and slightly less memory usage.

* fixed a bug in arangodump which got the collection name in _from and _to
  attributes of edges wrong (all were "_unknown")

* fixed a bug in arangorestore which did not recognize wrong _from and _to
  attributes of edges

* improved error detection and reporting in arangorestore


v2.1.1 (2014-06-06)
-------------------

* fixed dfdb: should not start any other V8 threads

* signature for collection functions was modified

  The basic change was the substitution of the input parameter of the
  function by an generic options object which can contain multiple
  option parameter of the function.
  Following functions were modified
  remove
  removeBySample
  replace
  replaceBySample
  update
  updateBySample

  Old signature is yet supported but it will be removed in future versions

v2.1.0 (2014-05-29)
-------------------

* implemented upgrade procedure for clusters

* fixed communication issue with agency which prevented reconnect
  after an agent failure

* fixed cluster dashboard in the case that one but not all servers
  in the cluster are down

* fixed a bug with coordinators creating local database objects
  in the wrong order (_system needs to be done first)

* improved cluster dashboard


v2.1.0-rc2 (2014-05-25)
-----------------------

* fixed issue #864: Inconsistent behavior of AQL REVERSE(list) function


v2.1.0-rc1 (XXXX-XX-XX)
-----------------------

* added server-side periodic task management functions:

  - require("org/arangodb/tasks").register(): registers a periodic task
  - require("org/arangodb/tasks").unregister(): unregisters and removes a
    periodic task
  - require("org/arangodb/tasks").get(): retrieves a specific tasks or all
    existing tasks

  the previous undocumented function `internal.definePeriodic` is now
  deprecated and will be removed in a future release.

* decrease the size of some seldom used system collections on creation.

  This will make these collections use less disk space and mapped memory.

* added AQL date functions

* added AQL FLATTEN() list function

* added index memory statistics to `db.<collection>.figures()` function

  The `figures` function will now return a sub-document `indexes`, which lists
  the number of indexes in the `count` sub-attribute, and the total memory
  usage of the indexes in bytes in the `size` sub-attribute.

* added AQL CURRENT_DATABASE() function

  This function returns the current database's name.

* added AQL CURRENT_USER() function

  This function returns the current user from an AQL query. The current user is the
  username that was specified in the `Authorization` HTTP header of the request. If
  authentication is turned off or the query was executed outside a request context,
  the function will return `null`.

* fixed issue #796: Searching with newline chars broken?

  fixed slightly different handling of backslash escape characters in a few
  AQL functions. Now handling of escape sequences should be consistent, and
  searching for newline characters should work the same everywhere

* added OpenSSL version check for configure

  It will report all OpenSSL versions < 1.0.1g as being too old.
  `configure` will only complain about an outdated OpenSSL version but not stop.

* require C++ compiler support (requires g++ 4.8, clang++ 3.4 or Visual Studio 13)

* less string copying returning JSONified documents from ArangoDB, e.g. via
  HTTP GET `/_api/document/<collection>/<document>`

* issue #798: Lower case http headers from arango

  This change allows returning capitalized HTTP headers, e.g.
  `Content-Length` instead of `content-length`.
  The HTTP spec says that headers are case-insensitive, but
  in fact several clients rely on a specific case in response
  headers.
  This change will capitalize HTTP headers if the `X-Arango-Version`
  request header is sent by the client and contains a value of at
  least `20100` (for version 2.1). The default value for the
  compatibility can also be set at server start, using the
  `--server.default-api-compatibility` option.

* simplified usage of `db._createStatement()`

  Previously, the function could not be called with a query string parameter as
  follows:

      db._createStatement(queryString);

  Calling it as above resulted in an error because the function expected an
  object as its parameter. From now on, it's possible to call the function with
  just the query string.

* make ArangoDB not send back a `WWW-Authenticate` header to a client in case the
  client sends the `X-Omit-WWW-Authenticate` HTTP header.

  This is done to prevent browsers from showing their built-in HTTP authentication
  dialog for AJAX requests that require authentication.
  ArangoDB will still return an HTTP 401 (Unauthorized) if the request doesn't
  contain valid credentials, but it will omit the `WWW-Authenticate` header,
  allowing clients to bypass the browser's authentication dialog.

* added REST API method HTTP GET `/_api/job/job-id` to query the status of an
  async job without potentially fetching it from the list of done jobs

* fixed non-intuitive behavior in jobs API: previously, querying the status
  of an async job via the API HTTP PUT `/_api/job/job-id` removed a currently
  executing async job from the list of queryable jobs on the server.
  Now, when querying the result of an async job that is still executing,
  the job is kept in the list of queryable jobs so its result can be fetched
  by a subsequent request.

* use a new data structure for the edge index of an edge collection. This
  improves the performance for the creation of the edge index and in
  particular speeds up removal of edges in graphs. Note however that
  this change might change the order in which edges starting at
  or ending in a vertex are returned. However, this order was never
  guaranteed anyway and it is not sensible to guarantee any particular
  order.

* provide a size hint to edge and hash indexes when initially filling them
  this will lead to less re-allocations when populating these indexes

  this may speed up building indexes when opening an existing collection

* don't requeue identical context methods in V8 threads in case a method is
  already registered

* removed arangod command line option `--database.remove-on-compacted`

* export the sort attribute for graph traversals to the HTTP interface

* add support for arangodump/arangorestore for clusters


v2.0.8 (XXXX-XX-XX)
-------------------

* fixed too-busy iteration over skiplists

  Even when a skiplist query was restricted by a limit clause, the skiplist
  index was queried without the limit. this led to slower-than-necessary
  execution times.

* fixed timeout overflows on 32 bit systems

  this bug has led to problems when select was called with a high timeout
  value (2000+ seconds) on 32bit systems that don't have a forgiving select
  implementation. when the call was made on these systems, select failed
  so no data would be read or sent over the connection

  this might have affected some cluster-internal operations.

* fixed ETCD issues on 32 bit systems

  ETCD was non-functional on 32 bit systems at all. The first call to the
  watch API crashed it. This was because atomic operations worked on data
  structures that were not properly aligned on 32 bit systems.

* fixed issue #848: db.someEdgeCollection.inEdge does not return correct
  value when called the 2nd time after a .save to the edge collection


v2.0.7 (2014-05-05)
-------------------

* issue #839: Foxx Manager missing "unfetch"

* fixed a race condition at startup

  this fixes undefined behavior in case the logger was involved directly at
  startup, before the logger initialization code was called. This should have
  occurred only for code that was executed before the invocation of main(),
  e.g. during ctor calls of statically defined objects.


v2.0.6 (2014-04-22)
-------------------

* fixed issue #835: arangosh doesn't show correct database name



v2.0.5 (2014-04-21)
-------------------

* Fixed a caching problem in IE JS Shell

* added cancelation for async jobs

* upgraded to new gyp for V8

* new Windows installer


v2.0.4 (2014-04-14)
-------------------

* fixed cluster authentication front-end issues for Firefox and IE, there are
  still problems with Chrome


v2.0.3 (2014-04-14)
-------------------

* fixed AQL optimizer bug

* fixed front-end issues

* added password change dialog


v2.0.2 (2014-04-06)
-------------------

* during cluster startup, do not log (somewhat expected) connection errors with
  log level error, but with log level info

* fixed dashboard modals

* fixed connection check for cluster planning front end: firefox does
  not support async:false

* document how to persist a cluster plan in order to relaunch an existing
  cluster later


v2.0.1 (2014-03-31)
-------------------

* make ArangoDB not send back a `WWW-Authenticate` header to a client in case the
  client sends the `X-Omit-WWW-Authenticate` HTTP header.

  This is done to prevent browsers from showing their built-in HTTP authentication
  dialog for AJAX requests that require authentication.
  ArangoDB will still return an HTTP 401 (Unauthorized) if the request doesn't
  contain valid credentials, but it will omit the `WWW-Authenticate` header,
  allowing clients to bypass the browser's authentication dialog.

* fixed isses in arango-dfdb:

  the dfdb was not able to unload certain system collections, so these couldn't be
  inspected with the dfdb sometimes. Additionally, it did not truncate corrupt
  markers from datafiles under some circumstances

* added `changePassword` attribute for users

* fixed non-working "save" button in collection edit view of web interface
  clicking the save button did nothing. one had to press enter in one of the input
  fields to send modified form data

* fixed V8 compile error on MacOS X

* prevent `body length: -9223372036854775808` being logged in development mode for
  some Foxx HTTP responses

* fixed several bugs in web interface dashboard

* fixed issue #783: coffee script not working in manifest file

* fixed issue #783: coffee script not working in manifest file

* fixed issue #781: Cant save current query from AQL editor ui

* bumped version in `X-Arango-Version` compatibility header sent by arangosh and other
  client tools from `1.5` to `2.0`.

* fixed startup options for arango-dfdb, added details option for arango-dfdb

* fixed display of missing error messages and codes in arangosh

* when creating a collection via the web interface, the collection type was always
  "document", regardless of the user's choice


v2.0.0 (2014-03-10)
-------------------

* first 2.0 release


v2.0.0-rc2 (2014-03-07)
-----------------------

* fixed cluster authorization


v2.0.0-rc1 (2014-02-28)
-----------------------

* added sharding :-)

* added collection._dbName attribute to query the name of the database from a collection

  more detailed documentation on the sharding and cluster features can be found in the user
  manual, section **Sharding**

* INCOMPATIBLE CHANGE: using complex values in AQL filter conditions with operators other
  than equality (e.g. >=, >, <=, <) will disable usage of skiplist indexes for filter
  evaluation.

  For example, the following queries will be affected by change:

      FOR doc IN docs FILTER doc.value < { foo: "bar" } RETURN doc
      FOR doc IN docs FILTER doc.value >= [ 1, 2, 3 ] RETURN doc

  The following queries will not be affected by the change:

      FOR doc IN docs FILTER doc.value == 1 RETURN doc
      FOR doc IN docs FILTER doc.value == "foo" RETURN doc
      FOR doc IN docs FILTER doc.value == [ 1, 2, 3 ] RETURN doc
      FOR doc IN docs FILTER doc.value == { foo: "bar" } RETURN doc

* INCOMPATIBLE CHANGE: removed undocumented method `collection.saveOrReplace`

  this feature was never advertised nor documented nor tested.

* INCOMPATIBLE CHANGE: removed undocumented REST API method `/_api/simple/BY-EXAMPLE-HASH`

  this feature was never advertised nor documented nor tested.

* added explicit startup parameter `--server.reuse-address`

  This flag can be used to control whether sockets should be acquired with the SO_REUSEADDR
  flag.

  Regardless of this setting, sockets on Windows are always acquired using the
  SO_EXCLUSIVEADDRUSE flag.

* removed undocumented REST API method GET `/_admin/database-name`

* added user validation API at POST `/_api/user/<username>`

* slightly improved users management API in `/_api/user`:

  Previously, when creating a new user via HTTP POST, the username needed to be
  passed in an attribute `username`. When users were returned via this API,
  the usernames were returned in an attribute named `user`. This was slightly
  confusing and was changed in 2.0 as follows:

  - when adding a user via HTTP POST, the username can be specified in an attribute
  `user`. If this attribute is not used, the API will look into the attribute `username`
  as before and use that value.
  - when users are returned via HTTP GET, the usernames are still returned in an
    attribute `user`.

  This change should be fully downwards-compatible with the previous version of the API.

* added AQL SLICE function to extract slices from lists

* made module loader more node compatible

* the startup option `--javascript.package-path` for arangosh is now deprecated and does
  nothing. Using it will not cause an error, but the option is ignored.

* added coffee script support

* Several UI improvements.

* Exchanged icons in the graphviewer toolbar

* always start networking and HTTP listeners when starting the server (even in
  console mode)

* allow vertex and edge filtering with user-defined functions in TRAVERSAL,
  TRAVERSAL_TREE and SHORTEST_PATH AQL functions:

      // using user-defined AQL functions for edge and vertex filtering
      RETURN TRAVERSAL(friends, friendrelations, "friends/john", "outbound", {
        followEdges: "myfunctions::checkedge",
        filterVertices: "myfunctions::checkvertex"
      })

      // using the following custom filter functions
      var aqlfunctions = require("org/arangodb/aql/functions");
      aqlfunctions.register("myfunctions::checkedge", function (config, vertex, edge, path) {
        return (edge.type !== 'dislikes'); // don't follow these edges
      }, false);

      aqlfunctions.register("myfunctions::checkvertex", function (config, vertex, path) {
        if (vertex.isDeleted || ! vertex.isActive) {
          return [ "prune", "exclude" ]; // exclude these and don't follow them
        }
        return [ ]; // include everything else
      }, false);

* fail if invalid `strategy`, `order` or `itemOrder` attribute values
  are passed to the AQL TRAVERSAL function. Omitting these attributes
  is not considered an error, but specifying an invalid value for any
  of these attributes will make an AQL query fail.

* issue #751: Create database through API should return HTTP status code 201

  By default, the server now returns HTTP 201 (created) when creating a new
  database successfully. To keep compatibility with older ArangoDB versions, the
  startup parameter `--server.default-api-compatibility` can be set to a value
  of `10400` to indicate API compatibility with ArangoDB 1.4. The compatibility
  can also be enforced by setting the `X-Arango-Version` HTTP header in a
  client request to this API on a per-request basis.

* allow direct access from the `db` object to collections whose names start
  with an underscore (e.g. db._users).

  Previously, access to such collections via the `db` object was possible from
  arangosh, but not from arangod (and thus Foxx and actions). The only way
  to access such collections from these places was via the `db._collection(<name>)`
  workaround.

* allow `\n` (as well as `\r\n`) as line terminator in batch requests sent to
  `/_api/batch` HTTP API.

* use `--data-binary` instead of `--data` parameter in generated cURL examples

* issue #703: Also show path of logfile for fm.config()

* issue #675: Dropping a collection used in "graph" module breaks the graph

* added "static" Graph.drop() method for graphs API

* fixed issue #695: arangosh server.password error

* use pretty-printing in `--console` mode by default

* simplified ArangoDB startup options

  Some startup options are now superfluous or their usage is simplified. The
  following options have been changed:

  * `--javascript.modules-path`: this option has been removed. The modules paths
    are determined by arangod and arangosh automatically based on the value of
    `--javascript.startup-directory`.

    If the option is set on startup, it is ignored so startup will not abort with
    an error `unrecognized option`.

  * `--javascript.action-directory`: this option has been removed. The actions
    directory is determined by arangod automatically based on the value of
    `--javascript.startup-directory`.

    If the option is set on startup, it is ignored so startup will not abort with
    an error `unrecognized option`.

  * `--javascript.package-path`: this option is still available but it is not
    required anymore to set the standard package paths (e.g. `js/npm`). arangod
    will automatically use this standard package path regardless of whether it
    was specified via the options.

    It is possible to use this option to add additional package paths to the
    standard value.

  Configuration files included with arangod are adjusted accordingly.

* layout of the graphs tab adapted to better fit with the other tabs

* database selection is moved to the bottom right corner of the web interface

* removed priority queue index type

  this feature was never advertised nor documented nor tested.

* display internal attributes in document source view of web interface

* removed separate shape collections

  When upgrading to ArangoDB 2.0, existing collections will be converted to include
  shapes and attribute markers in the datafiles instead of using separate files for
  shapes.

  When a collection is converted, existing shapes from the SHAPES directory will
  be written to a new datafile in the collection directory, and the SHAPES directory
  will be removed afterwards.

  This saves up to 2 MB of memory and disk space for each collection
  (savings are higher, the less different shapes there are in a collection).
  Additionally, one less file descriptor per opened collection will be used.

  When creating a new collection, the amount of sync calls may be reduced. The same
  may be true for documents with yet-unknown shapes. This may help performance
  in these cases.

* added AQL functions `NTH` and `POSITION`

* added signal handler for arangosh to save last command in more cases

* added extra prompt placeholders for arangosh:
  - `%e`: current endpoint
  - `%u`: current user

* added arangosh option `--javascript.gc-interval` to control amount of
  garbage collection performed by arangosh

* fixed issue #651: Allow addEdge() to take vertex ids in the JS library

* removed command-line option `--log.format`

  In previous versions, this option did not have an effect for most log messages, so
  it got removed.

* removed C++ logger implementation

  Logging inside ArangoDB is now done using the LOG_XXX() macros. The LOGGER_XXX()
  macros are gone.

* added collection status "loading"


v1.4.16 (XXXX-XX-XX)
--------------------

* fixed too eager datafile deletion

  this issue could have caused a crash when the compaction had marked datafiles as obsolete
  and they were removed while "old" temporary query results still pointed to the old datafile
  positions

* fixed issue #826: Replication fails when a collection's configuration changes


v1.4.15 (2014-04-19)
--------------------

* bugfix for AQL query optimizer

  the following type of query was too eagerly optimized, leading to errors in code-generation:

      LET a = (FOR i IN [] RETURN i) LET b = (FOR i IN [] RETURN i) RETURN 1

  the problem occurred when both lists in the subqueries were empty. In this case invalid code
  was generated and the query couldn't be executed.


v1.4.14 (2014-04-05)
--------------------

* fixed race conditions during shape / attribute insertion

  A race condition could have led to spurious `cannot find attribute #xx` or
  `cannot find shape #xx` (where xx is a number) warning messages being logged
  by the server. This happened when a new attribute was inserted and at the same
  time was queried by another thread.

  Also fixed a race condition that may have occurred when a thread tried to
  access the shapes / attributes hash tables while they were resized. In this
  cases, the shape / attribute may have been hashed to a wrong slot.

* fixed a memory barrier / cpu synchronization problem with libev, affecting
  Windows with Visual Studio 2013 (probably earlier versions are affected, too)

  The issue is described in detail here:
  http://lists.schmorp.de/pipermail/libev/2014q1/002318.html


v1.4.13 (2014-03-14)
--------------------

* added diagnostic output for Foxx application upload

* allow dump & restore from ArangoDB 1.4 with an ArangoDB 2.0 server

* allow startup options `temp-path` and `default-language` to be specified from the arangod
  configuration file and not only from the command line

* fixed too eager compaction

  The compaction will now wait for several seconds before trying to re-compact the same
  collection. Additionally, some other limits have been introduced for the compaction.


v1.4.12 (2014-03-05)
--------------------

* fixed display bug in web interface which caused the following problems:
  - documents were displayed in web interface as being empty
  - document attributes view displayed many attributes with content "undefined"
  - document source view displayed many attributes with name "TYPEOF" and value "undefined"
  - an alert popping up in the browser with message "Datatables warning..."

* re-introduced old-style read-write locks to supports Windows versions older than
  Windows 2008R2 and Windows 7. This should re-enable support for Windows Vista and
  Windows 2008.


v1.4.11 (2014-02-27)
--------------------

* added SHORTEST_PATH AQL function

  this calculates the shortest paths between two vertices, using the Dijkstra
  algorithm, employing a min-heap

  By default, ArangoDB does not know the distance between any two vertices and
  will use a default distance of 1. A custom distance function can be registered
  as an AQL user function to make the distance calculation use any document
  attributes or custom logic:

      RETURN SHORTEST_PATH(cities, motorways, "cities/CGN", "cities/MUC", "outbound", {
        paths: true,
        distance: "myfunctions::citydistance"
      })

      // using the following custom distance function
      var aqlfunctions = require("org/arangodb/aql/functions");
      aqlfunctions.register("myfunctions::distance", function (config, vertex1, vertex2, edge) {
        return Math.sqrt(Math.pow(vertex1.x - vertex2.x) + Math.pow(vertex1.y - vertex2.y));
      }, false);

* fixed bug in Graph.pathTo function

* fixed small memleak in AQL optimizer

* fixed access to potentially uninitialized variable when collection had a cap constraint


v1.4.10 (2014-02-21)
--------------------

* fixed graph constructor to allow graph with some parameter to be used

* added node.js "events" and "stream"

* updated npm packages

* added loading of .json file

* Fixed http return code in graph api with waitForSync parameter.

* Fixed documentation in graph, simple and index api.

* removed 2 tests due to change in ruby library.

* issue #756: set access-control-expose-headers on CORS response

  the following headers are now whitelisted by ArangoDB in CORS responses:
  - etag
  - content-encoding
  - content-length
  - location
  - server
  - x-arango-errors
  - x-arango-async-id


v1.4.9 (2014-02-07)
-------------------

* return a document's current etag in response header for HTTP HEAD requests on
  documents that return an HTTP 412 (precondition failed) error. This allows
  retrieving the document's current revision easily.

* added AQL function `SKIPLIST` to directly access skiplist indexes from AQL

  This is a shortcut method to use a skiplist index for retrieving specific documents in
  indexed order. The function capability is rather limited, but it may be used
  for several cases to speed up queries. The documents are returned in index order if
  only one condition is used.

      /* return all documents with mycollection.created > 12345678 */
      FOR doc IN SKIPLIST(mycollection, { created: [[ '>', 12345678 ]] })
        RETURN doc

      /* return first document with mycollection.created > 12345678 */
      FOR doc IN SKIPLIST(mycollection, { created: [[ '>', 12345678 ]] }, 0, 1)
        RETURN doc

      /* return all documents with mycollection.created between 12345678 and 123456790 */
      FOR doc IN SKIPLIST(mycollection, { created: [[ '>', 12345678 ], [ '<=', 123456790 ]] })
        RETURN doc

      /* return all documents with mycollection.a equal 1 and .b equal 2 */
      FOR doc IN SKIPLIST(mycollection, { a: [[ '==', 1 ]], b: [[ '==', 2 ]] })
        RETURN doc

  The function requires a skiplist index with the exact same attributes to
  be present on the specified collection. All attributes present in the skiplist
  index must be specified in the conditions specified for the `SKIPLIST` function.
  Attribute declaration order is important, too: attributes must be specified in the
  same order in the condition as they have been declared in the skiplist index.

* added command-line option `--server.disable-authentication-unix-sockets`

  with this option, authentication can be disabled for all requests coming
  in via UNIX domain sockets, enabling clients located on the same host as
  the ArangoDB server to connect without authentication.
  Other connections (e.g. TCP/IP) are not affected by this option.

  The default value for this option is `false`.
  Note: this option is only supported on platforms that support Unix domain
  sockets.

* call global arangod instance destructor on shutdown

* issue #755: TRAVERSAL does not use strategy, order and itemOrder options

  these options were not honored when configuring a traversal via the AQL
  TRAVERSAL function. Now, these options are used if specified.

* allow vertex and edge filtering with user-defined functions in TRAVERSAL,
  TRAVERSAL_TREE and SHORTEST_PATH AQL functions:

      // using user-defined AQL functions for edge and vertex filtering
      RETURN TRAVERSAL(friends, friendrelations, "friends/john", "outbound", {
        followEdges: "myfunctions::checkedge",
        filterVertices: "myfunctions::checkvertex"
      })

      // using the following custom filter functions
      var aqlfunctions = require("org/arangodb/aql/functions");
      aqlfunctions.register("myfunctions::checkedge", function (config, vertex, edge, path) {
        return (edge.type !== 'dislikes'); // don't follow these edges
      }, false);

      aqlfunctions.register("myfunctions::checkvertex", function (config, vertex, path) {
        if (vertex.isDeleted || ! vertex.isActive) {
          return [ "prune", "exclude" ]; // exclude these and don't follow them
        }
        return [ ]; // include everything else
      }, false);

* issue #748: add vertex filtering to AQL's TRAVERSAL[_TREE]() function


v1.4.8 (2014-01-31)
-------------------

* install foxx apps in the web interface

* fixed a segfault in the import API


v1.4.7 (2014-01-23)
-------------------

* issue #744: Add usage example arangoimp from Command line

* issue #738: added __dirname, __filename pseudo-globals. Fixes #733. (@by pluma)

* mount all Foxx applications in system apps directory on startup


v1.4.6 (2014-01-20)
-------------------

* issue #736: AQL function to parse collection and key from document handle

* added fm.rescan() method for Foxx-Manager

* fixed issue #734: foxx cookie and route problem

* added method `fm.configJson` for arangosh

* include `startupPath` in result of API `/_api/foxx/config`


v1.4.5 (2014-01-15)
-------------------

* fixed issue #726: Alternate Windows Install Method

* fixed issue #716: dpkg -P doesn't remove everything

* fixed bugs in description of HTTP API `_api/index`

* fixed issue #732: Rest API GET revision number

* added missing documentation for several methods in HTTP API `/_api/edge/...`

* fixed typos in description of HTTP API `_api/document`

* defer evaluation of AQL subqueries and logical operators (lazy evaluation)

* Updated font in WebFrontend, it now contains a version that renders properly on Windows

* generally allow function return values as call parameters to AQL functions

* fixed potential deadlock in global context method execution

* added override file "arangod.conf.local" (and co)


v1.4.4 (2013-12-24)
-------------------

* uid and gid are now set in the scripts, there is no longer a separate config file for
  arangod when started from a script

* foxx-manager is now an alias for arangosh

* arango-dfdb is now an alias for arangod, moved from bin to sbin

* changed from readline to linenoise for Windows

* added --install-service and --uninstall-service for Windows

* removed --daemon and --supervisor for Windows

* arangosh and arangod now uses the config-file which maps the binary name, i. e. if you
  rename arangosh to foxx-manager it will use the config file foxx-manager.conf

* fixed lock file for Windows

* fixed issue #711, #687: foxx-manager throws internal errors

* added `--server.ssl-protocol` option for client tools
  this allows connecting from arangosh, arangoimp, arangoimp etc. to an ArangoDB
  server that uses a non-default value for `--server.ssl-protocol`. The default
  value for the SSL protocol is 4 (TLSv1). If the server is configured to use a
  different protocol, it was not possible to connect to it with the client tools.

* added more detailed request statistics

  This adds the number of async-executed HTTP requests plus the number of HTTP
  requests per individual HTTP method type.

* added `--force` option for arangorestore
  this option allows continuing a restore operation even if the server reports errors
  in the middle of the restore operation

* better error reporting for arangorestore
  in case the server returned an HTTP error, arangorestore previously reported this
  error as `internal error` without any details only. Now server-side errors are
  reported by arangorestore with the server's error message

* include more system collections in dumps produced by arangodump
  previously some system collections were intentionally excluded from dumps, even if the
  dump was run with `--include-system-collections`. for example, the collections `_aal`,
  `_modules`, `_routing`, and `_users` were excluded. This makes sense in a replication
  context but not always in a dump context.
  When specifying `--include-system-collections`, arangodump will now include the above-
  mentioned collections in the dump, too. Some other system collections are still excluded
  even when the dump is run with `--include-system-collections`, for example `_replication`
  and `_trx`.

* fixed issue #701: ArangoStatement undefined in arangosh

* fixed typos in configuration files


v1.4.3 (2013-11-25)
-------------------

* fixed a segfault in the AQL optimizer, occurring when a constant non-list value was
  used on the right-hand side of an IN operator that had a collection attribute on the
  left-hand side

* issue #662:

  Fixed access violation errors (crashes) in the Windows version, occurring under some
  circumstances when accessing databases with multiple clients in parallel

* fixed issue #681: Problem with ArchLinux PKGBUILD configuration


v1.4.2 (2013-11-20)
-------------------

* fixed issue #669: Tiny documentation update

* ported Windows version to use native Windows API SRWLocks (slim read-write locks)
  and condition variables instead of homemade versions

  MSDN states the following about the compatibility of SRWLocks and Condition Variables:

      Minimum supported client:
      Windows Server 2008 [desktop apps | Windows Store apps]

      Minimum supported server:
      Windows Vista [desktop apps | Windows Store apps]

* fixed issue #662: ArangoDB on Windows hanging

  This fixes a deadlock issue that occurred on Windows when documents were written to
  a collection at the same time when some other thread tried to drop the collection.

* fixed file-based logging in Windows

  the logger complained on startup if the specified log file already existed

* fixed startup of server in daemon mode (`--daemon` startup option)

* fixed a segfault in the AQL optimizer

* issue #671: Method graph.measurement does not exist

* changed Windows condition variable implementation to use Windows native
  condition variables

  This is an attempt to fix spurious Windows hangs as described in issue #662.

* added documentation for JavaScript traversals

* added --code-page command-line option for Windows version of arangosh

* fixed a problem when creating edges via the web interface.

  The problem only occurred if a collection was created with type "document
  collection" via the web interface, and afterwards was dropped and re-created
  with type "edge collection". If the web interface page was not reloaded,
  the old collection type (document) was cached, making the subsequent creation
  of edges into the (seeming-to-be-document) collection fail.

  The fix is to not cache the collection type in the web interface. Users of
  an older version of the web interface can reload the collections page if they
  are affected.

* fixed a caching problem in arangosh: if a collection was created using the web
  interface, and then removed via arangosh, arangosh did not actually drop the
  collection due to caching.

  Because the `drop` operation was not carried out, this caused misleading error
  messages when trying to re-create the collection (e.g. `cannot create collection:
  duplicate name`).

* fixed ALT-introduced characters for arangosh console input on Windows

  The Windows readline port was not able to handle characters that are built
  using CTRL or ALT keys. Regular characters entered using the CTRL or ALT keys
  were silently swallowed and not passed to the terminal input handler.

  This did not seem to cause problems for the US keyboard layout, but was a
  severe issue for keyboard layouts that require the ALT (or ALT-GR) key to
  construct characters. For example, entering the character `{` with a German
  keyboard layout requires pressing ALT-GR + 9.

* fixed issue #665: Hash/skiplist combo madness bit my ass

  this fixes a problem with missing/non-deterministic rollbacks of inserts in
  case of a unique constraint violation into a collection with multiple secondary
  indexes (with at least one of them unique)

* fixed issue #664: ArangoDB installer on Windows requires drive c:

* partly fixed issue #662: ArangoDB on Windows hanging

  This fixes dropping databases on Windows. In previous 1.4 versions on Windows,
  one shape collection file was not unloaded and removed when dropping a database,
  leaving one directory and one shape collection file in the otherwise-dropped
  database directory.

* fixed issue #660: updated documentation on indexes


v1.4.1 (2013-11-08)
-------------------

* performance improvements for skip-list deletes


v1.4.1-rc1 (2013-11-07)
-----------------------

* fixed issue #635: Web-Interface should have a "Databases" Menu for Management

* fixed issue #624: Web-Interface is missing a Database selector

* fixed segfault in bitarray query

* fixed issue #656: Cannot create unique index through web interface

* fixed issue #654: bitarray index makes server down

* fixed issue #653: Slow query

* fixed issue #650: Randomness of any() should be improved

* made AQL `DOCUMENT()` function polymorphic and work with just one parameter.

  This allows using the `DOCUMENT` function like this:

      DOCUMENT('users/john')
      DOCUMENT([ 'users/john', 'users/amy' ])

  in addition to the existing use cases:

      DOCUMENT(users, 'users/john')
      DOCUMENT(users, 'john')
      DOCUMENT(users, [ 'users/john' ])
      DOCUMENT(users, [ 'users/john', 'users/amy' ])
      DOCUMENT(users, [ 'john', 'amy' ])

* simplified usage of ArangoDB batch API

  It is not necessary anymore to send the batch boundary in the HTTP `Content-Type`
  header. Previously, the batch API expected the client to send a Content-Type header
  of`multipart/form-data; boundary=<some boundary value>`. This is still supported in
  ArangoDB 2.0, but clients can now also omit this header. If the header is not
  present in a client request, ArangoDB will ignore the request content type and
  read the MIME boundary from the beginning of the request body.

  This also allows using the batch API with the Swagger "Try it out" feature (which is
  not too good at sending a different or even dynamic content-type request header).

* added API method GET `/_api/database/user`

  This returns the list of databases a specific user can see without changing the
  username/passwd.

* issue #424: Documentation about IDs needs to be upgraded


v1.4.0 (2013-10-29)
-------------------

* fixed issue #648: /batch API is missing from Web Interface API Documentation (Swagger)

* fixed issue #647: Icon tooltips missing

* fixed issue #646: index creation in web interface

* fixed issue #645: Allow jumping from edge to linked vertices

* merged PR for issue #643: Some minor corrections and a link to "Downloads"

* fixed issue #642: Completion of error handling

* fixed issue #639: compiling v1.4 on maverick produces warnings on -Wstrict-null-sentinel

* fixed issue #634: Web interface bug: Escape does not always propagate

* fixed issue #620: added startup option `--server.default-api-compatibility`

  This adds the following changes to the ArangoDB server and clients:
  - the server provides a new startup option `--server.default-api-compatibility`.
    This option can be used to determine the compatibility of (some) server API
    return values. The value for this parameter is a server version number,
    calculated as follows: `10000 * major + 100 * minor` (e.g. `10400` for ArangoDB
    1.3). The default value is `10400` (1.4), the minimum allowed value is `10300`
    (1.3).

    When setting this option to a value lower than the current server version,
    the server might respond with old-style results to "old" clients, increasing
    compatibility with "old" (non-up-to-date) clients.

  - the server will on each incoming request check for an HTTP header
    `x-arango-version`. Clients can optionally set this header to the API
    version number they support. For example, if a client sends the HTTP header
    `x-arango-version: 10300`, the server will pick this up and might send ArangoDB
    1.3-style responses in some situations.

    Setting either the startup parameter or using the HTTP header (or both) allows
    running "old" clients with newer versions of ArangoDB, without having to adjust
    the clients too much.

  - the `location` headers returned by the server for the APIs `/_api/document/...`
    and `/_api/collection/...` will have different values depending on the used API
    version. If the API compatibility is `10300`, the `location` headers returned
    will look like this:

        location: /_api/document/....

    whereas when an API compatibility of `10400` or higher is used, the `location`
    headers will look like this:

        location: /_db/<database name>/_api/document/...

  Please note that even in the presence of this, old API versions still may not
  be supported forever by the server.

* fixed issue #643: Some minor corrections and a link to "Downloads" by @frankmayer

* started issue #642: Completion of error handling

* fixed issue #639: compiling v1.4 on maverick produces warnings on
  -Wstrict-null-sentinel

* fixed issue #621: Standard Config needs to be fixed

* added function to manage indexes (web interface)

* improved server shutdown time by signaling shutdown to applicationserver,
  logging, cleanup and compactor threads

* added foxx-manager `replace` command

* added foxx-manager `installed` command (a more intuitive alias for `list`)

* fixed issue #617: Swagger API is missing '/_api/version'

* fixed issue #615: Swagger API: Some commands have no parameter entry forms

* fixed issue #614: API : Typo in : Request URL /_api/database/current

* fixed issue #609: Graph viz tool - different background color

* fixed issue #608: arangosh config files - eventually missing in the manual

* fixed issue #607: Admin interface: no core documentation

* fixed issue #603: Aardvark Foxx App Manager

* fixed a bug in type-mapping between AQL user functions and the AQL layer

  The bug caused errors like the following when working with collection documents
  in an AQL user function:

      TypeError: Cannot assign to read only property '_id' of #<ShapedJson>

* create less system collections when creating a new database

  This is achieved by deferring collection creation until the collections are actually
  needed by ArangoDB. The following collections are affected by the change:
  - `_fishbowl`
  - `_structures`


v1.4.0-beta2 (2013-10-14)
-------------------------

* fixed compaction on Windows

  The compaction on Windows did not ftruncate the cleaned datafiles to a smaller size.
  This has been fixed so not only the content of the files is cleaned but also files
  are re-created with potentially smaller sizes.

* only the following system collections will be excluded from replication from now on:
  - `_replication`
  - `_trx`
  - `_users`
  - `_aal`
  - `_fishbowl`
  - `_modules`
  - `_routing`

  Especially the following system collections will now be included in replication:
  - `_aqlfunctions`
  - `_graphs`

  In previous versions of ArangoDB, all system collections were excluded from the
  replication.

  The change also caused a change in the replication logger and applier:
  in previous versions of ArangoDB, only a collection's id was logged for an operation.
  This has not caused problems for non-system collections but for system collections
  there ids might differ. In addition to a collection id ArangoDB will now also log the
  name of a collection for each replication event.

  The replication applier will now look for the collection name attribute in logged
  events preferably.

* added database selection to arango-dfdb

* provide foxx-manager, arangodump, and arangorestore in Windows build

* ArangoDB 1.4 will refuse to start if option `--javascript.app-path` is not set.

* added startup option `--server.allow-method-override`

  This option can be set to allow overriding the HTTP request method in a request using
  one of the following custom headers:

  - x-http-method-override
  - x-http-method
  - x-method-override

  This allows bypassing proxies and tools that would otherwise just let certain types of
  requests pass. Enabling this option may impose a security risk, so it should only be
  used in very controlled environments.

  The default value for this option is `false` (no method overriding allowed).

* added "details" URL parameter for bulk import API

  Setting the `details` URL parameter to `true` in a call to POST `/_api/import` will make
  the import return details about non-imported documents in the `details` attribute. If
  `details` is `false` or omitted, no `details` attribute will be present in the response.
  This is the same behavior that previous ArangoDB versions exposed.

* added "complete" option for bulk import API

  Setting the `complete` URL parameter to `true` in a call to POST `/_api/import` will make
  the import completely fail if at least one of documents cannot be imported successfully.

  It defaults to `false`, which will make ArangoDB continue importing the other documents
  from the import even if some documents cannot be imported. This is the same behavior that
  previous ArangoDB versions exposed.

* added missing swagger documentation for `/_api/log`

* calling `/_api/logs` (or `/_admin/logs`) is only permitted from the `_system` database now.

  Calling this API method for/from other database will result in an HTTP 400.

' ported fix from https://github.com/novus/nvd3/commit/0894152def263b8dee60192f75f66700cea532cc

  This prevents JavaScript errors from occurring in Chrome when in the admin interface,
  section "Dashboard".

* show current database name in web interface (bottom right corner)

* added missing documentation for /_api/import in swagger API docs

* allow specification of database name for replication sync command replication applier

  This allows syncing from a master database with a different name than the slave database.

* issue #601: Show DB in prompt

  arangosh now displays the database name as part of the prompt by default.

  Can change the prompt by using the `--prompt` option, e.g.

      > arangosh --prompt "my db is named \"%d\"> "


v1.4.0-beta1 (2013-10-01)
-------------------------

* make the Foxx manager use per-database app directories

  Each database now has its own subdirectory for Foxx applications. Each database
  can thus use different Foxx applications if required. A Foxx app for a specific
  database resides in `<app-path>/databases/<database-name>/<app-name>`.

  System apps are shared between all databases. They reside in `<app-path>/system/<app-name>`.

* only trigger an engine reset in development mode for URLs starting with `/dev/`

  This prevents ArangoDB from reloading all Foxx applications when it is not
  actually necessary.

* changed error code from 10 (bad parameter) to 1232 (invalid key generator) for
  errors that are due to an invalid key generator specification when creating a new
  collection

* automatic detection of content-type / mime-type for Foxx assets based on filenames,
  added possibility to override auto detection

* added endpoint management API at `/_api/endpoint`

* changed HTTP return code of PUT `/_api/cursor` from 400 to 404 in case a
  non-existing cursor is referred to

* issue #360: added support for asynchronous requests

  Incoming HTTP requests with the headers `x-arango-async: true` or
  `x-arango-async: store` will be answered by the server instantly with a generic
  HTTP 202 (Accepted) response.

  The actual requests will be queued and processed by the server asynchronously,
  allowing the client to continue sending other requests without waiting for the
  server to process the actually requested operation.

  The exact point in time when a queued request is executed is undefined. If an
  error occurs during execution of an asynchronous request, the client will not
  be notified by the server.

  The maximum size of the asynchronous task queue can be controlled using the new
  option `--scheduler.maximal-queue-size`. If the queue contains this many number of
  tasks and a new asynchronous request comes in, the server will reject it with an
  HTTP 500 (internal server error) response.

  Results of incoming requests marked with header `x-arango-async: true` will be
  discarded by the server immediately. Clients have no way of accessing the result
  of such asynchronously executed request. This is just _fire and forget_.

  To later retrieve the result of an asynchronously executed request, clients can
  mark a request with the header `x-arango-async: keep`. This makes the server
  store the result of the request in memory until explicitly fetched by a client
  via the `/_api/job` API. The `/_api/job` API also provides methods for basic
  inspection of which pending or already finished requests there are on the server,
  plus ways for garbage collecting unneeded results.

* Added new option `--scheduler.maximal-queue-size`.

* issue #590: Manifest Lint

* added data dump and restore tools, arangodump and arangorestore.

  arangodump can be used to create a logical dump of an ArangoDB database, or
  just dedicated collections. It can be used to dump both a collection's structure
  (properties and indexes) and data (documents).

  arangorestore can be used to restore data from a dump created with arangodump.
  arangorestore currently does not re-create any indexes, and doesn't yet handle
  referenced documents in edges properly when doing just partial restores.
  This will be fixed until 1.4 stable.

* introduced `--server.database` option for arangosh, arangoimp, and arangob.

  The option allows these client tools to use a certain database for their actions.
  In arangosh, the current database can be switched at any time using the command

      db._useDatabase(<name>);

  When no database is specified, all client tools will assume they should use the
  default database `_system`. This is done for downwards-compatibility reasons.

* added basic multi database support (alpha)

  New databases can be created using the REST API POST `/_api/database` and the
  shell command `db._createDatabase(<name>)`.

  The default database in ArangoDB is called `_system`. This database is always
  present and cannot be deleted by the user. When an older version of ArangoDB is
  upgraded to 1.4, the previously only database will automatically become the
  `_system` database.

  New databases can be created with the above commands, and can be deleted with the
  REST API DELETE `/_api/database/<name>` or the shell command `db._dropDatabase(<name>);`.

  Deleting databases is still unstable in ArangoDB 1.4 alpha and might crash the
  server. This will be fixed until 1.4 stable.

  To access a specific database via the HTTP REST API, the `/_db/<name>/` prefix
  can be used in all URLs. ArangoDB will check if an incoming request starts with
  this prefix, and will automatically pick the database name from it. If the prefix
  is not there, ArangoDB will assume the request is made for the default database
  (`_system`). This is done for downwards-compatibility reasons.

  That means, the following URL pathnames are logically identical:

      /_api/document/mycollection/1234
      /_db/_system/document/mycollection/1234

  To access a different database (e.g. `test`), the URL pathname would look like this:

      /_db/test/document/mycollection/1234

  New databases can also be created and existing databases can only be dropped from
  within the default database (`_system`). It is not possible to drop the `_system`
  database itself.

  Cross-database operations are unintended and unsupported. The intention of the
  multi-database feature is to have the possibility to have a few databases managed
  by ArangoDB in parallel, but to only access one database at a time from a connection
  or a request.

  When accessing the web interface via the URL pathname `/_admin/html/` or `/_admin/aardvark`,
  the web interface for the default database (`_system`) will be displayed.
  To access the web interface for a different database, the database name can be
  put into the URLs as a prefix, e.g. `/_db/test/_admin/html` or
  `/_db/test/_admin/aardvark`.

  All internal request handlers and also all user-defined request handlers and actions
  (including Foxx) will only get to see the unprefixed URL pathnames (i.e. excluding
  any database name prefix). This is to ensure downwards-compatibility.

  To access the name of the requested database from any action (including Foxx), use
  use `req.database`.

  For example, when calling the URL `/myapp/myaction`, the content of `req.database`
  will be `_system` (the default database because no database got specified) and the
  content of `req.url` will be `/myapp/myaction`.

  When calling the URL `/_db/test/myapp/myaction`, the content of `req.database` will be
  `test`, and the content of `req.url` will still be `/myapp/myaction`.

* Foxx now excludes files starting with . (dot) when bundling assets

  This mitigates problems with editor swap files etc.

* made the web interface a Foxx application

  This change caused the files for the web interface to be moved from `html/admin` to
  `js/apps/aardvark` in the file system.

  The base URL for the admin interface changed from `_admin/html/index.html` to
  `_admin/aardvark/index.html`.

  The "old" redirection to `_admin/html/index.html` will now produce a 404 error.

  When starting ArangoDB with the `--upgrade` option, this will automatically be remedied
  by putting in a redirection from `/` to `/_admin/aardvark/index.html`, and from
  `/_admin/html/index.html` to `/_admin/aardvark/index.html`.

  This also obsoletes the following configuration (command-line) options:
  - `--server.admin-directory`
  - `--server.disable-admin-interface`

  when using these now obsolete options when the server is started, no error is produced
  for downwards-compatibility.

* changed User-Agent value sent by arangoimp, arangosh, and arangod from "VOC-Agent" to
  "ArangoDB"

* changed journal file creation behavior as follows:

  Previously, a journal file for a collection was always created when a collection was
  created. When a journal filled up and became full, the current journal was made a
  datafile, and a new (empty) journal was created automatically. There weren't many
  intended situations when a collection did not have at least one journal.

  This is changed now as follows:
  - when a collection is created, no journal file will be created automatically
  - when there is a write into a collection without a journal, the journal will be
    created lazily
  - when there is a write into a collection with a full journal, a new journal will
    be created automatically

  From the end user perspective, nothing should have changed, except that there is now
  less disk usage for empty collections. Disk usage of infrequently updated collections
  might also be reduced significantly by running the `rotate()` method of a collection,
  and not writing into a collection subsequently.

* added method `collection.rotate()`

  This allows premature rotation of a collection's current journal file into a (read-only)
  datafile. The purpose of using `rotate()` is to prematurely allow compaction (which is
  performed on datafiles only) on data, even if the journal was not filled up completely.

  Using `rotate()` may make sense in the following scenario:

      c = db._create("test");
      for (i = 0; i < 1000; ++i) {
        c.save(...); // insert lots of data here
      }

      ...
      c.truncate(); // collection is now empty
      // only data in datafiles will be compacted by following compaction runs
      // all data in the current journal would not be compacted

      // calling rotate will make the current journal a datafile, and thus make it
      // eligible for compaction
      c.rotate();

  Using `rotate()` may also be useful when data in a collection is known to not change
  in the immediate future. After having completed all write operations on a collection,
  performing a `rotate()` will reduce the size of the current journal to the actually
  required size (remember that journals are pre-allocated with a specific size) before
  making the journal a datafile. Thus `rotate()` may cause disk space savings, even if
  the datafiles does not qualify for compaction after rotation.

  Note: rotating the journal is asynchronous, so that the actual rotation may be executed
  after `rotate()` returns to the caller.

* changed compaction to merge small datafiles together (up to 3 datafiles are merged in
  a compaction run)

  In the regular case, this should leave less small datafiles stay around on disk and allow
  using less file descriptors in total.

* added AQL MINUS function

* added AQL UNION_DISTINCT function (more efficient than combination of `UNIQUE(UNION())`)

* updated mruby to 2013-08-22

* issue #587: Add db._create() in help for startup arangosh

* issue #586: Share a link on installation instructions in the User Manual

* issue #585: Bison 2.4 missing on Mac for custom build

* issue #584: Web interface images broken in devel

* issue #583: Small documentation update

* issue #581: Parameter binding for attributes

* issue #580: Small improvements (by @guidoreina)

* issue #577: Missing documentation for collection figures in implementor manual

* issue #576: Get disk usage for collections and graphs

  This extends the result of the REST API for /_api/collection/figures with
  the attributes `compactors.count`, `compactors.fileSize`, `shapefiles.count`,
  and `shapefiles.fileSize`.

* issue #575: installing devel version on mac (low prio)

* issue #574: Documentation (POST /_admin/routing/reload)

* issue #558: HTTP cursors, allow count to ignore LIMIT


v1.4.0-alpha1 (2013-08-02)
--------------------------

* added replication. check online manual for details.

* added server startup options `--server.disable-replication-logger` and
  `--server.disable-replication-applier`

* removed action deployment tool, this now handled with Foxx and its manager or
  by kaerus node utility

* fixed a server crash when using byExample / firstExample inside a transaction
  and the collection contained a usable hash/skiplist index for the example

* defineHttp now only expects a single context

* added collection detail dialog (web interface)

  Shows collection properties, figures (datafiles, journals, attributes, etc.)
  and indexes.

* added documents filter (web interface)

  Allows searching for documents based on attribute values. One or many filter
  conditions can be defined, using comparison operators such as '==', '<=', etc.

* improved AQL editor (web interface)

  Editor supports keyboard shortcuts (Submit, Undo, Redo, Select).
  Editor allows saving and reusing of user-defined queries.
  Added example queries to AQL editor.
  Added comment button.

* added document import (web interface)

  Allows upload of JSON-data from files. Files must have an extension of .json.

* added dashboard (web interface)

  Shows the status of replication and multiple system charts, e.g.
  Virtual Memory Size, Request Time, HTTP Connections etc.

* added API method `/_api/graph` to query all graphs with all properties.

* added example queries in web interface AQL editor

* added arango.reconnect(<host>) method for arangosh to dynamically switch server or
  user name

* added AQL range operator `..`

  The `..` operator can be used to easily iterate over a sequence of numeric
  values. It will produce a list of values in the defined range, with both bounding
  values included.

  Example:

      2010..2013

  will produce the following result:

      [ 2010, 2011, 2012, 2013 ]

* added AQL RANGE function

* added collection.first(count) and collection.last(count) document access functions

  These functions allow accessing the first or last n documents in a collection. The order
  is determined by document insertion/update time.

* added AQL INTERSECTION function

* INCOMPATIBLE CHANGE: changed AQL user function namespace resolution operator from `:` to `::`

  AQL user-defined functions were introduced in ArangoDB 1.3, and the namespace resolution
  operator for them was the single colon (`:`). A function call looked like this:

      RETURN mygroup:myfunc()

  The single colon caused an ambiguity in the AQL grammar, making it indistinguishable from
  named attributes or the ternary operator in some cases, e.g.

      { mygroup:myfunc ? mygroup:myfunc }

  The change of the namespace resolution operator from `:` to `::` fixes this ambiguity.

  Existing user functions in the database will be automatically fixed when starting ArangoDB
  1.4 with the `--upgrade` option. However, queries using user-defined functions need to be
  adjusted on the client side to use the new operator.

* allow multiple AQL LET declarations separated by comma, e.g.
  LET a = 1, b = 2, c = 3

* more useful AQL error messages

  The error position (line/column) is more clearly indicated for parse errors.
  Additionally, if a query references a collection that cannot be found, the error
  message will give a hint on the collection name

* changed return value for AQL `DOCUMENT` function in case document is not found

  Previously, when the AQL `DOCUMENT` function was called with the id of a document and
  the document could not be found, it returned `undefined`. This value is not part of the
  JSON type system and this has caused some problems.
  Starting with ArangoDB 1.4, the `DOCUMENT` function will return `null` if the document
  looked for cannot be found.

  In case the function is called with a list of documents, it will continue to return all
  found documents, and will not return `null` for non-found documents. This has not changed.

* added single line comments for AQL

  Single line comments can be started with a double forward slash: `//`.
  They end at the end of the line, or the end of the query string, whichever is first.

* fixed documentation issues #567, #568, #571.

* added collection.checksum(<withData>) method to calculate CRC checksums for
  collections

  This can be used to
  - check if data in a collection has changed
  - compare the contents of two collections on different ArangoDB instances

* issue #565: add description line to aal.listAvailable()

* fixed several out-of-memory situations when double freeing or invalid memory
  accesses could happen

* less msyncing during the creation of collections

  This is achieved by not syncing the initial (standard) markers in shapes collections.
  After all standard markers are written, the shapes collection will get synced.

* renamed command-line option `--log.filter` to `--log.source-filter` to avoid
  misunderstandings

* introduced new command-line option `--log.content-filter` to optionally restrict
  logging to just specific log messages (containing the filter string, case-sensitive).

  For example, to filter on just log entries which contain `ArangoDB`, use:

      --log.content-filter "ArangoDB"

* added optional command-line option `--log.requests-file` to log incoming HTTP
  requests to a file.

  When used, all HTTP requests will be logged to the specified file, containing the
  client IP address, HTTP method, requests URL, HTTP response code, and size of the
  response body.

* added a signal handler for SIGUSR1 signal:

  when ArangoDB receives this signal, it will respond all further incoming requests
  with an HTTP 503 (Service Unavailable) error. This will be the case until another
  SIGUSR1 signal is caught. This will make ArangoDB start serving requests regularly
  again. Note: this is not implemented on Windows.

* limited maximum request URI length to 16384 bytes:

  Incoming requests with longer request URIs will be responded to with an HTTP
  414 (Request-URI Too Long) error.

* require version 1.0 or 1.1 in HTTP version signature of requests sent by clients:

  Clients sending requests with a non-HTTP 1.0 or non-HTTP 1.1 version number will
  be served with an HTTP 505 (HTTP Version Not Supported) error.

* updated manual on indexes:

  using system attributes such as `_id`, `_key`, `_from`, `_to`, `_rev` in indexes is
  disallowed and will be rejected by the server. This was the case since ArangoDB 1.3,
  but was not properly documented.

* issue #563: can aal become a default object?

  aal is now a prefab object in arangosh

* prevent certain system collections from being renamed, dropped, or even unloaded.

  Which restrictions there are for which system collections may vary from release to
  release, but users should in general not try to modify system collections directly
  anyway.

  Note: there are no such restrictions for user-created collections.

* issue #559: added Foxx documentation to user manual

* added server startup option `--server.authenticate-system-only`. This option can be
  used to restrict the need for HTTP authentication to internal functionality and APIs,
  such as `/_api/*` and `/_admin/*`.
  Setting this option to `true` will thus force authentication for the ArangoDB APIs
  and the web interface, but allow unauthenticated requests for other URLs (including
  user defined actions and Foxx applications).
  The default value of this option is `false`, meaning that if authentication is turned
  on, authentication is still required for *all* incoming requests. Only by setting the
  option to `true` this restriction is lifted and authentication becomes required for
  URLs starting with `/_` only.

  Please note that authentication still needs to be enabled regularly by setting the
  `--server.disable-authentication` parameter to `false`. Otherwise no authentication
  will be required for any URLs as before.

* protect collections against unloading when there are still document barriers around.

* extended cap constraints to optionally limit the active data size in a collection to
  a specific number of bytes.

  The arguments for creating a cap constraint are now:
  `collection.ensureCapConstraint(<count>, <byteSize>);`

  It is supported to specify just a count as in ArangoDB 1.3 and before, to specify
  just a fileSize, or both. The first met constraint will trigger the automated
  document removal.

* added `db._exists(doc)` and `collection.exists(doc)` for easy document existence checks

* added API `/_api/current-database` to retrieve information about the database the
  client is currently connected to (note: the API `/_api/current-database` has been
  removed in the meantime. The functionality is accessible via `/_api/database/current`
  now).

* ensure a proper order of tick values in datafiles/journals/compactors.
  any new files written will have the _tick values of their markers in order. for
  older files, there are edge cases at the beginning and end of the datafiles when
  _tick values are not properly in order.

* prevent caching of static pages in PathHandler.
  whenever a static page is requested that is served by the general PathHandler, the
  server will respond to HTTP GET requests with a "Cache-Control: max-age=86400" header.

* added "doCompact" attribute when creating collections and to collection.properties().
  The attribute controls whether collection datafiles are compacted.

* changed the HTTP return code from 400 to 404 for some cases when there is a referral
  to a non-existing collection or document.

* introduced error code 1909 `too many iterations` that is thrown when graph traversals
  hit the `maxIterations` threshold.

* optionally limit traversals to a certain number of iterations
  the limitation can be achieved via the traversal API by setting the `maxIterations`
  attribute, and also via the AQL `TRAVERSAL` and `TRAVERSAL_TREE` functions by setting
  the same attribute. If traversals are not limited by the end user, a server-defined
  limit for `maxIterations` may be used to prevent server-side traversals from running
  endlessly.

* added graph traversal API at `/_api/traversal`

* added "API" link in web interface, pointing to REST API generated with Swagger

* moved "About" link in web interface into "links" menu

* allow incremental access to the documents in a collection from out of AQL
  this allows reading documents from a collection chunks when a full collection scan
  is required. memory usage might be must lower in this case and queries might finish
  earlier if there is an additional LIMIT statement

* changed AQL COLLECT to use a stable sort, so any previous SORT order is preserved

* issue #547: Javascript error in the web interface

* issue #550: Make AQL graph functions support key in addition to id

* issue #526: Unable to escape when an errorneous command is entered into the js shell

* issue #523: Graph and vertex methods for the javascript api

* issue #517: Foxx: Route parameters with capital letters fail

* issue #512: Binded Parameters for LIMIT


v1.3.3 (2013-08-01)
-------------------

* issue #570: updateFishbowl() fails once

* updated and fixed generated examples

* issue #559: added Foxx documentation to user manual

* added missing error reporting for errors that happened during import of edges


v1.3.2 (2013-06-21)
-------------------

* fixed memleak in internal.download()

* made the shape-collection journal size adaptive:
  if too big shapes come in, a shape journal will be created with a big-enough size
  automatically. the maximum size of a shape journal is still restricted, but to a
  very big value that should never be reached in practice.

* fixed a segfault that occurred when inserting documents with a shape size bigger
  than the default shape journal size (2MB)

* fixed a locking issue in collection.truncate()

* fixed value overflow in accumulated filesizes reported by collection.figures()

* issue #545: AQL FILTER unnecessary (?) loop

* issue #549: wrong return code with --daemon


v1.3.1 (2013-05-24)
-------------------

* removed currently unused _ids collection

* fixed usage of --temp-path in aranogd and arangosh

* issue #540: suppress return of temporary internal variables in AQL

* issue #530: ReferenceError: ArangoError is not a constructor

* issue #535: Problem with AQL user functions javascript API

* set --javascript.app-path for test execution to prevent startup error

* issue #532: Graph _edgesCache returns invalid data?

* issue #531: Arangod errors

* issue #529: Really weird transaction issue

* fixed usage of --temp-path in aranogd and arangosh


v1.3.0 (2013-05-10)
-------------------

* fixed problem on restart ("datafile-xxx is not sealed") when server was killed
  during a compaction run

* fixed leak when using cursors with very small batchSize

* issue #508: `unregistergroup` function not mentioned in http interface docs

* issue #507: GET /_api/aqlfunction returns code inside parentheses

* fixed issue #489: Bug in aal.install

* fixed issue 505: statistics not populated on MacOS


v1.3.0-rc1 (2013-04-24)
-----------------------

* updated documentation for 1.3.0

* added node modules and npm packages

* changed compaction to only compact datafiles with more at least 10% of dead
  documents (byte size-wise)

* issue #498: fixed reload of authentication info when using
  `require("org/arangodb/users").reload()`

* issue #495: Passing an empty array to create a document results in a
  "phantom" document

* added more precision for requests statistics figures

* added "sum" attribute for individual statistics results in statistics API
  at /_admin/statistics

* made "limit" an optional parameter in AQL function NEAR().
  limit can now be either omitted completely, or set to 0. If so, an internal
  default value (currently 100) will be applied for the limit.

* issue #481

* added "attributes.count" to output of `collection.figures()`
  this also affects the REST API /_api/collection/<name>/figures

* added IndexedPropertyGetter for ShapedJson objects

* added API for user-defined AQL functions

* issue #475: A better error message for deleting a non-existent graph

* issue #474: Web interface problems with the JS Shell

* added missing documentation for AQL UNION function

* added transaction support.
  This provides ACID transactions for ArangoDB. Transactions can be invoked
  using the `db._executeTransaction()` function, or the `/_api/transaction`
  REST API.

* switched to semantic versioning (at least for alpha & alpha naming)

* added saveOrReplace() for server-side JS

v1.3.alpha1 (2013-04-05)
------------------------

* cleanup of Module, Package, ArangoApp and modules "internal", "fs", "console"

* use Error instead of string in throw to allow stack-trace

* issue #454: error while creation of Collection

* make `collection.count()` not recalculate the number of documents on the fly, but
  use some internal document counters.

* issue #457: invalid string value in web interface

* make datafile id (datafile->_fid) identical to the numeric part of the filename.
  E.g. the datafile `journal-123456.db` will now have a datafile marker with the same
  fid (i.e. `123456`) instead of a different value. This change will only affect
  datafiles that are created with 1.3 and not any older files.
  The intention behind this change is to make datafile debugging easier.

* consistently discard document attributes with reserved names (system attributes)
  but without any known meaning, for example `_test`, `_foo`, ...

  Previously, these attributes were saved with the document regularly in some cases,
  but were discarded in other cases.
  Now these attributes are discarded consistently. "Real" system attributes such as
  `_key`, `_from`, `_to` are not affected and will work as before.

  Additionally, attributes with an empty name (``) are discarded when documents are
  saved.

  Though using reserved or empty attribute names in documents was not really and
  consistently supported in previous versions of ArangoDB, this change might cause
  an incompatibility for clients that rely on this feature.

* added server startup flag `--database.force-sync-properties` to force syncing of
  collection properties on collection creation, deletion and on property update.
  The default value is true to mimic the behavior of previous versions of ArangoDB.
  If set to false, collection properties are written to disk but no call to sync()
  is made.

* added detailed output of server version and components for REST APIs
  `/_admin/version` and `/_api/version`. To retrieve this extended information,
  call the REST APIs with URL parameter `details=true`.

* issue #443: For git-based builds include commit hash in version

* adjust startup log output to be more compact, less verbose

* set the required minimum number of file descriptors to 256.
  On server start, this number is enforced on systems that have rlimit. If the limit
  cannot be enforced, starting the server will fail.
  Note: 256 is considered to be the absolute minimum value. Depending on the use case
  for ArangoDB, a much higher number of file descriptors should be used.

  To avoid checking & potentially changing the number of maximum open files, use the
  startup option `--server.descriptors-minimum 0`

* fixed shapedjson to json conversion for special numeric values (NaN, +inf, -inf).
  Before, "NaN", "inf", or "-inf" were written into the JSONified output, but these
  values are not allowed in JSON. Now, "null" is written to the JSONified output as
  required.

* added AQL functions VARIANCE_POPULATION(), VARIANCE_SAMPLE(), STDDEV_POPULATION(),
  STDDEV_SAMPLE(), AVERAGE(), MEDIAN() to calculate statistical values for lists

* added AQL SQRT() function

* added AQL TRIM(), LEFT() and RIGHT() string functions

* fixed issue #436: GET /_api/document on edge

* make AQL REVERSE() and LENGTH() functions work on strings, too

* disabled DOT generation in `make doxygen`. this speeds up docs generation

* renamed startup option `--dispatcher.report-intervall` to `--dispatcher.report-interval`

* renamed startup option `--scheduler.report-intervall` to `--scheduler.report-interval`

* slightly changed output of REST API method /_admin/log.
  Previously, the log messages returned also contained the date and log level, now
  they will only contain the log message, and no date and log level information.
  This information can be re-created by API users from the `timestamp` and `level`
  attributes of the result.

* removed configure option `--enable-zone-debug`
  memory zone debugging is now automatically turned on when compiling with ArangoDB
  `--enable-maintainer-mode`

* removed configure option `--enable-arangob`
  arangob is now always included in the build


v1.2.3 (XXXX-XX-XX)
-------------------

* added optional parameter `edgexamples` for AQL function EDGES() and NEIGHBORS()

* added AQL function NEIGHBORS()

* added freebsd support

* fixed firstExample() query with `_id` and `_key` attributes

* issue triAGENS/ArangoDB-PHP#55: AQL optimizer may have mis-optimized duplicate
  filter statements with limit


v1.2.2 (2013-03-26)
-------------------

* fixed save of objects with common sub-objects

* issue #459: fulltext internal memory allocation didn't scale well
  This fix improves loading times for collections with fulltext indexes that have
  lots of equal words indexed.

* issue #212: auto-increment support

  The feature can be used by creating a collection with the extra `keyOptions`
  attribute as follows:

      db._create("mycollection", { keyOptions: { type: "autoincrement", offset: 1, increment: 10, allowUserKeys: true } });

  The `type` attribute will make sure the keys will be auto-generated if no
  `_key` attribute is specified for a document.

  The `allowUserKeys` attribute determines whether users might still supply own
  `_key` values with documents or if this is considered an error.

  The `increment` value determines the actual increment value, whereas the `offset`
  value can be used to seed to value sequence with a specific starting value.
  This will be useful later in a multi-master setup, when multiple servers can use
  different auto-increment seed values and thus generate non-conflicting auto-increment values.

  The default values currently are:

  - `allowUserKeys`: `true`
  - `offset`: `0`
  - `increment`: `1`

  The only other available key generator type currently is `traditional`.
  The `traditional` key generator will auto-generate keys in a fashion as ArangoDB
  always did (some increasing integer value, with a more or less unpredictable
  increment value).

  Note that for the `traditional` key generator there is only the option to disallow
  user-supplied keys and give the server the sole responsibility for key generation.
  This can be achieved by setting the `allowUserKeys` property to `false`.

  This change also introduces the following errors that API implementors may want to check
  the return values for:

  - 1222: `document key unexpected`: will be raised when a document is created with
    a `_key` attribute, but the underlying collection was set up with the `keyOptions`
    attribute `allowUserKeys: false`.

  - 1225: `out of keys`: will be raised when the auto-increment key generator runs
    out of keys. This may happen when the next key to be generated is 2^64 or higher.
    In practice, this will only happen if the values for `increment` or `offset` are
    not set appropriately, or if users are allowed to supply own keys, those keys
    are near the 2^64 threshold, and later the auto-increment feature kicks in and
    generates keys that cross that threshold.

    In practice it should not occur with proper configuration and proper usage of the
    collections.

  This change may also affect the following REST APIs:
  - POST `/_api/collection`: the server does now accept the optional `keyOptions`
    attribute in the second parameter
  - GET `/_api/collection/properties`: will return the `keyOptions` attribute as part
    of the collection's properties. The previous optional attribute `createOptions`
    is now gone.

* fixed `ArangoStatement.explain()` method with bind variables

* fixed misleading "cursor not found" error message in arangosh that occurred when
  `count()` was called for client-side cursors

* fixed handling of empty attribute names, which may have crashed the server under
  certain circumstances before

* fixed usage of invalid pointer in error message output when index description could
  not be opened


v1.2.1 (2013-03-14)
-------------------

* issue #444: please darken light color in arangosh

* issue #442: pls update post install info on osx

* fixed conversion of special double values (NaN, -inf, +inf) when converting from
  shapedjson to JSON

* fixed compaction of markers (location of _key was not updated correctly in memory,
  leading to _keys pointing to undefined memory after datafile rotation)

* fixed edge index key pointers to use document master pointer plus offset instead
  of direct _key address

* fixed case when server could not create any more journal or compactor files.
  Previously a wrong status code may have been returned, and not being able to create
  a new compactor file may have led to an infinite loop with error message
  "could not create compactor".

* fixed value truncation for numeric filename parts when renaming datafiles/journals


v1.2.0 (2013-03-01)
-------------------

* by default statistics are now switch off; in order to enable comment out
  the "disable-statistics = yes" line in "arangod.conf"

* fixed issue #435: csv parser skips data at buffer border

* added server startup option `--server.disable-statistics` to turn off statistics
  gathering without recompilation of ArangoDB.
  This partly addresses issue #432.

* fixed dropping of indexes without collection name, e.g.
  `db.xxx.dropIndex("123456");`
  Dropping an index like this failed with an assertion error.

* fixed issue #426: arangoimp should be able to import edges into edge collections

* fixed issue #425: In case of conflict ArangoDB returns HTTP 400 Bad request
  (with 1207 Error) instead of HTTP 409 Conflict

* fixed too greedy token consumption in AQL for negative values:
  e.g. in the statement `RETURN { a: 1 -2 }` the minus token was consumed as part
  of the value `-2`, and not interpreted as the binary arithmetic operator


v1.2.beta3 (2013-02-22)
-----------------------

* issue #427: ArangoDB Importer Manual has no navigation links (previous|home|next)

* issue #319: Documentation missing for Emergency console and incomplete for datafile debugger.

* issue #370: add documentation for reloadRouting and flushServerModules

* issue #393: added REST API for user management at /_api/user

* issue #393, #128: added simple cryptographic functions for user actions in module "crypto":
  * require("org/arangodb/crypto").md5()
  * require("org/arangodb/crypto").sha256()
  * require("org/arangodb/crypto").rand()

* added replaceByExample() Javascript and REST API method

* added updateByExample() Javascript and REST API method

* added optional "limit" parameter for removeByExample() Javascript and REST API method

* fixed issue #413

* updated bundled V8 version from 3.9.4 to 3.16.14.1
  Note: the Windows version used a more recent version (3.14.0.1) and was not updated.

* fixed issue #404: keep original request url in request object


v1.2.beta2 (2013-02-15)
-----------------------

* fixed issue #405: 1.2 compile warnings

* fixed issue #333: [debian] Group "arangodb" is not used when starting vie init.d script

* added optional parameter 'excludeSystem' to GET /_api/collection
  This parameter can be used to disable returning system collections in the list
  of all collections.

* added AQL functions KEEP() and UNSET()

* fixed issue #348: "HTTP Interface for Administration and Monitoring"
  documentation errors.

* fix stringification of specific positive int64 values. Stringification of int64
  values with the upper 32 bits cleared and the 33rd bit set were broken.

* issue #395:  Collection properties() function should return 'isSystem' for
  Javascript and REST API

* make server stop after upgrade procedure when invoked with `--upgrade option`.
  When started with the `--upgrade` option, the server will perfom
  the upgrade, and then exit with a status code indicating the result of the
  upgrade (0 = success, 1 = failure). To start the server regularly in either
  daemon or console mode, the `--upgrade` option must not be specified.
  This change was introduced to allow init.d scripts check the result of
  the upgrade procedure, even in case an upgrade was successful.
  this was introduced as part of issue #391.

* added AQL function EDGES()

* added more crash-protection when reading corrupted collections at startup

* added documentation for AQL function CONTAINS()

* added AQL function LIKE()

* replaced redundant error return code 1520 (Unable to open collection) with error code
  1203 (Collection not found). These error codes have the same meanings, but one of
  them was returned from AQL queries only, the other got thrown by other parts of
  ArangoDB. Now, error 1203 (Collection not found) is used in AQL too in case a
  non-existing collection is used.

v1.2.beta1 (2013-02-01)
-----------------------

* fixed issue #382: [Documentation error] Maschine... should be Machine...

* unified history file locations for arangod, arangosh, and arangoirb.
  - The readline history for arangod (emergency console) is now stored in file
    $HOME/.arangod. It was stored in $HOME/.arango before.
  - The readline history for arangosh is still stored in $HOME/.arangosh.
  - The readline history for arangoirb is now stored in $HOME/.arangoirb. It was
    stored in $HOME/.arango-mrb before.

* fixed issue #381: _users user should have a unique constraint

* allow negative list indexes in AQL to access elements from the end of a list,
  e.g. ```RETURN values[-1]``` will return the last element of the `values` list.

* collection ids, index ids, cursor ids, and document revision ids created and
  returned by ArangoDB are now returned as strings with numeric content inside.
  This is done to prevent some value overrun/truncation in any part of the
  complete client/server workflow.
  In ArangoDB 1.1 and before, these values were previously returned as
  (potentially very big) integer values. This may cause problems (clipping, overrun,
  precision loss) for clients that do not support big integers natively and store
  such values in IEEE754 doubles internally. This type loses precision after about
  52 bits and is thus not safe to hold an id.
  Javascript and 32 bit-PHP are examples for clients that may cause such problems.
  Therefore, ids are now returned by ArangoDB as strings, with the string
  content being the integer value as before.

  Example for documents ("_rev" attribute):
  - Document returned by ArangoDB 1.1: { "_rev": 1234, ... }
  - Document returned by ArangoDB 1.2: { "_rev": "1234", ... }

  Example for collections ("id" attribute / "_id" property):
  - Collection returned by ArangoDB 1.1: { "id": 9327643, "name": "test", ... }
  - Collection returned by ArangoDB 1.2: { "id": "9327643", "name": "test", ... }

  Example for cursors ("id" attribute):
  - Collection returned by ArangoDB 1.1: { "id": 11734292, "hasMore": true, ... }
  - Collection returned by ArangoDB 1.2: { "id": "11734292", "hasMore": true, ... }

* global variables are not automatically available anymore when starting the
  arangod Javascript emergency console (i.e. ```arangod --console```).

  Especially, the variables `db`, `edges`, and `internal` are not available
  anymore. `db` and `internal` can be made available in 1.2 by
  ```var db = require("org/arangodb").db;``` and
  ```var internal = require("internal");```, respectively.
  The reason for this change is to get rid of global variables in the server
  because this will allow more specific inclusion of functionality.

  For convenience, the global variable `db` is still available by default in
  arangosh. The global variable `edges`, which since ArangoDB 1.1 was kind of
  a redundant wrapper of `db`, has been removed in 1.2 completely.
  Please use `db` instead, and if creating an edge collection, use the explicit
  ```db._createEdgeCollection()``` command.

* issue #374: prevent endless redirects when calling admin interface with
  unexpected URLs

* issue #373: TRAVERSAL() `trackPaths` option does not work. Instead `paths` does work

* issue #358: added support for CORS

* honor optional waitForSync property for document removal, replace, update, and
  save operations in arangosh. The waitForSync parameter for these operations
  was previously honored by the REST API and on the server-side, but not when
  the waitForSync parameter was specified for a document operation in arangosh.

* calls to db.collection.figures() and /_api/collection/<collection>/figures now
  additionally return the number of shapes used in the collection in the
  extra attribute "shapes.count"

* added AQL TRAVERSAL_TREE() function to return a hierarchical result from a traversal

* added AQL TRAVERSAL() function to return the results from a traversal

* added AQL function ATTRIBUTES() to return the attribute names of a document

* removed internal server-side AQL functions from global scope.

  Now the AQL internal functions can only be accessed via the exports of the
  ahuacatl module, which can be included via ```require("org/arangodb/ahuacatl")```.
  It shouldn't be necessary for clients to access this module at all, but
  internal code may use this module.

  The previously global AQL-related server-side functions were moved to the
  internal namespace. This produced the following function name changes on
  the server:

     old name              new name
     ------------------------------------------------------
     AHUACATL_RUN       => require("internal").AQL_QUERY
     AHUACATL_EXPLAIN   => require("internal").AQL_EXPLAIN
     AHUACATL_PARSE     => require("internal").AQL_PARSE

  Again, clients shouldn't have used these functions at all as there is the
  ArangoStatement object to execute AQL queries.

* fixed issue #366: Edges index returns strange description

* added AQL function MATCHES() to check a document against a list of examples

* added documentation and tests for db.collection.removeByExample

* added --progress option for arangoimp. This will show the percentage of the input
  file that has been processed by arangoimp while the import is still running. It can
  be used as a rough indicator of progress for the entire import.

* make the server log documents that cannot be imported via /_api/import into the
  logfile using the warning log level. This may help finding illegal documents in big
  import runs.

* check on server startup whether the database directory and all collection directories
  are writable. if not, the server startup will be aborted. this prevents serious
  problems with collections being non-writable and this being detected at some pointer
  after the server has been started

* allow the following AQL constructs: FUNC(...)[...], FUNC(...).attribute

* fixed issue #361: Bug in Admin Interface. Header disappears when clicking new collection

* Added in-memory only collections

  Added collection creation parameter "isVolatile":
  if set to true, the collection is created as an in-memory only collection,
  meaning that all document data of that collection will reside in memory only,
  and will not be stored permanently to disk.
  This means that all collection data will be lost when the collection is unloaded
  or the server is shut down.
  As this collection type does not have datafile disk overhead for the regular
  document operations, it may be faster than normal disk-backed collections. The
  actual performance gains strongly depend on the underlying OS, filesystem, and
  settings though.
  This collection type should be used for caches only and not for any sensible data
  that cannot be re-created otherwise.
  Some platforms, namely Windows, currently do not support this collection type.
  When creating an in-memory collection on such platform, an error message will be
  returned by ArangoDB telling the user the platform does not support it.

  Note: in-memory collections are an experimental feature. The feature might
  change drastically or even be removed altogether in a future version of ArangoDB.

* fixed issue #353: Please include "pretty print" in Emergency Console

* fixed issue #352: "pretty print" console.log
  This was achieved by adding the dump() function for the "internal" object

* reduced insertion time for edges index
  Inserting into the edges index now avoids costly comparisons in case of a hash
  collision, reducing the prefilling/loading timer for bigger edge collections

* added fulltext queries to AQL via FULLTEXT() function. This allows search
  fulltext indexes from an AQL query to find matching documents

* added fulltext index type. This index type allows indexing words and prefixes of
  words from a specific document attribute. The index can be queries using a
  SimpleQueryFull object, the HTTP REST API at /_api/simple/fulltext, or via AQL

* added collection.revision() method to determine whether a collection has changed.
  The revision method returns a revision string that can be used by client programs
  for equality/inequality comparisons. The value returned by the revision method
  should be treated by clients as an opaque string and clients should not try to
  figure out the sense of the revision id. This is still useful enough to check
  whether data in a collection has changed.

* issue #346: adaptively determine NUMBER_HEADERS_PER_BLOCK

* issue #338: arangosh cursor positioning problems

* issue #326: use limit optimization with filters

* issue #325: use index to avoid sorting

* issue #324: add limit optimization to AQL

* removed arango-password script and added Javascript functionality to add/delete
  users instead. The functionality is contained in module `users` and can be invoked
  as follows from arangosh and arangod:
  * require("users").save("name", "passwd");
  * require("users").replace("name", "newPasswd");
  * require("users").remove("name");
  * require("users").reload();
  These functions are intentionally not offered via the web interface.
  This also addresses issue #313

* changed print output in arangosh and the web interface for JSON objects.
  Previously, printing a JSON object in arangosh resulted in the attribute values
  being printed as proper JSON, but attribute names were printed unquoted and
  unescaped. This was fine for the purpose of arangosh, but lead to invalid
  JSON being produced. Now, arangosh will produce valid JSON that can be used
  to send it back to ArangoDB or use it with arangoimp etc.

* fixed issue #300: allow importing documents via the REST /_api/import API
  from a JSON list, too.
  So far, the API only supported importing from a format that had one JSON object
  on each line. This is sometimes inconvenient, e.g. when the result of an AQL
  query or any other list is to be imported. This list is a JSON list and does not
  necessary have a document per line if pretty-printed.
  arangoimp now supports the JSON list format, too. However, the format requires
  arangoimp and the server to read the entire dataset at once. If the dataset is
  too big (bigger than --max-upload-size) then the import will be rejected. Even if
  increased, the entire list must fit in memory on both the client and the server,
  and this may be more resource-intensive than importing individual lines in chunks.

* removed unused parameter --reuse-ids for arangoimp. This parameter did not have
  any effect in 1.2, was never publicly announced and did evil (TM) things.

* fixed issue #297 (partly): added whitespace between command line and
  command result in arangosh, added shell colors for better usability

* fixed issue #296: system collections not usable from AQL

* fixed issue #295: deadlock on shutdown

* fixed issue #293: AQL queries should exploit edges index

* fixed issue #292: use index when filtering on _key in AQL

* allow user-definable document keys
  users can now define their own document keys by using the _key attribute
  when creating new documents or edges. Once specified, the value of _key is
  immutable.
  The restrictions for user-defined key values are:
  * the key must be at most 254 bytes long
  * it must consist of the letters a-z (lower or upper case), the digits 0-9,
    the underscore (_) or dash (-) characters only
  * any other characters, especially multi-byte sequences, whitespace or
    punctuation characters cannot be used inside key values

  Specifying a document key is optional when creating new documents. If no
  document key is specified, ArangoDB will create a document key itself.
  There are no guarantees about the format and pattern of auto-generated document
  keys other than the above restrictions.
  Clients should therefore treat auto-generated document keys as opaque values.
  Keys can be used to look up and reference documents, e.g.:
  * saving a document: `db.users.save({ "_key": "fred", ... })`
  * looking up a document: `db.users.document("fred")`
  * referencing other documents: `edges.relations.save("users/fred", "users/john", ...)`

  This change is downwards-compatible to ArangoDB 1.1 because in ArangoDB 1.1
  users were not able to define their own keys. If the user does not supply a _key
  attribute when creating a document, ArangoDB 1.2 will still generate a key of
  its own as ArangoDB 1.1 did. However, all documents returned by ArangoDB 1.2 will
  include a _key attribute and clients should be able to handle that (e.g. by
  ignoring it if not needed). Documents returned will still include the _id attribute
  as in ArangoDB 1.1.

* require collection names everywhere where a collection id was allowed in
  ArangoDB 1.1 & 1.0
  This change requires clients to use a collection name in place of a collection id
  at all places the client deals with collections.
  Examples:
  * creating edges: the _from and _to attributes must now contain collection names instead
    of collection ids: `edges.relations.save("test/my-key1", "test/my-key2", ...)`
  * retrieving edges: the returned _from and _to attributes now will contain collection
    names instead of ids, too: _from: `test/fred` instead of `1234/3455`
  * looking up documents: db.users.document("fred") or db._document("users/fred")

  Collection names must be used in REST API calls instead of collection ids, too.
  This change is thus not completely downwards-compatible to ArangoDB 1.1. ArangoDB 1.1
  required users to use collection ids in many places instead of collection names.
  This was unintuitive and caused overhead in cases when just the collection name was
  known on client-side but not its id. This overhead can now be avoided so clients can
  work with the collection names directly. There is no need to work with collection ids
  on the client side anymore.
  This change will likely require adjustments to API calls issued by clients, and also
  requires a change in how clients handle the _id value of returned documents. Previously,
  the _id value of returned documents contained the collection id, a slash separator and
  the document number. Since 1.2, _id will contain the collection name, a slash separator
  and the document key. The same applies to the _from and _to attribute values of edges
  that are returned by ArangoDB.

  Also removed (now unnecessary) location header in responses of the collections REST API.
  The location header was previously returned because it was necessary for clients.
  When clients created a collection, they specified the collection name. The collection
  id was generated on the server, but the client needed to use the server-generated
  collection id for further API calls, e.g. when creating edges etc. Therefore, the
  full collection URL, also containing the collection id, was returned by the server in
  responses to the collection API, in the HTTP location header.
  Returning the location header has become unnecessary in ArangoDB 1.2 because users
  can access collections by name and do not need to care about collection ids.


v1.1.3 (2013-XX-XX)
-------------------

* fix case when an error message was looked up for an error code but no error
  message was found. In this case a NULL ptr was returned and not checked everywhere.
  The place this error popped up was when inserting into a non-unique hash index
  failed with a specific, invalid error code.

* fixed issue #381:  db._collection("_users").getIndexes();

* fixed issue #379: arango-password fatal issue javscript.startup-directory

* fixed issue #372: Command-Line Options for the Authentication and Authorization


v1.1.2 (2013-01-20)
-------------------

* upgraded to mruby 2013-01-20 583983385b81c21f82704b116eab52d606a609f4

* fixed issue #357: Some spelling and grammar errors

* fixed issue #355: fix quotes in pdf manual

* fixed issue #351: Strange arangosh error message for long running query

* fixed randomly hanging connections in arangosh on MacOS

* added "any" query method: this returns a random document from a collection. It
  is also available via REST HTTP at /_api/simple/any.

* added deployment tool

* added getPeerVertex

* small fix for logging of long messages: the last character of log messages longer
  than 256 bytes was not logged.

* fixed truncation of human-readable log messages for web interface: the trailing \0
  byte was not appended for messages longer than 256 bytes

* fixed issue #341: ArangoDB crashes when stressed with Batch jobs
  Contrary to the issue title, this did not have anything to do with batch jobs but
  with too high memory usage. The memory usage of ArangoDB is now reduced for cases
   when there are lots of small collections with few documents each

* started with issue #317: Feature Request (from Google Groups): DATE handling

* backported issue #300: Extend arangoImp to Allow importing resultset-like
  (list of documents) formatted files

* fixed issue #337: "WaitForSync" on new collection does not work on Win/X64

* fixed issue #336: Collections REST API docs

* fixed issue #335: mmap errors due to wrong memory address calculation

* fixed issue #332: arangoimp --use-ids parameter seems to have no impact

* added option '--server.disable-authentication' for arangosh as well. No more passwd
  prompts if not needed

* fixed issue #330: session logging for arangosh

* fixed issue #329: Allow passing script file(s) as parameters for arangosh to run

* fixed issue #328: 1.1 compile warnings

* fixed issue #327: Javascript parse errors in front end


v1.1.1 (2012-12-18)
-------------------

* fixed issue #339: DELETE /_api/cursor/cursor-identifier return incollect errorNum

  The fix for this has led to a signature change of the function actions.resultNotFound().
  The meaning of parameter #3 for This function has changed from the error message string
  to the error code. The error message string is now parameter #4.
  Any client code that uses this function in custom actions must be adjusted.

* fixed issue #321: Problem upgrading arangodb 1.0.4 to 1.1.0 with Homebrew (OSX 10.8.2)

* fixed issue #230: add navigation and search for online documentation

* fixed issue #315: Strange result in PATH

* fixed issue #323: Wrong function returned in error message of AQL CHAR_LENGTH()

* fixed some log errors on startup / shutdown due to pid file handling and changing
  of directories


v1.1.0 (2012-12-05)
-------------------

* WARNING:
  arangod now performs a database version check at startup. It will look for a file
  named "VERSION" in its database directory. If the file is not present, arangod will
  perform an automatic upgrade of the database directory. This should be the normal
  case when upgrading from ArangoDB 1.0 to ArangoDB 1.1.

  If the VERSION file is present but is from an older version of ArangoDB, arangod
  will refuse to start and ask the user to run a manual upgrade first. A manual upgrade
  can be performed by starting arangod with the option `--upgrade`.

  This upgrade procedure shall ensure that users have full control over when they
  perform any updates/upgrades of their data, and can plan backups accordingly. The
  procedure also guarantees that the server is not run without any required system
  collections or with in incompatible data state.

* added AQL function DOCUMENT() to retrieve a document by its _id value

* fixed issue #311: fixed segfault on unload

* fixed issue #309: renamed stub "import" button from web interface

* fixed issue #307: added WaitForSync column in collections list in in web interface

* fixed issue #306: naming in web interface

* fixed issue #304: do not clear AQL query text input when switching tabs in
  web interface

* fixed issue #303: added documentation about usage of var keyword in web interface

* fixed issue #301: PATCH does not work in web interface

# fixed issue #269: fix make distclean & clean

* fixed issue #296: system collections not usable from AQL

* fixed issue #295: deadlock on shutdown

* added collection type label to web interface

* fixed issue #290: the web interface now disallows creating non-edges in edge collections
  when creating collections via the web interface, the collection type must also be
  specified (default is document collection)

* fixed issue #289: tab-completion does not insert any spaces

* fixed issue #282: fix escaping in web interface

* made AQL function NOT_NULL take any number of arguments. Will now return its
  first argument that is not null, or null if all arguments are null. This is downwards
  compatible.

* changed misleading AQL function name NOT_LIST() to FIRST_LIST() and slightly changed
  the behavior. The function will now return its first argument that is a list, or null
  if none of the arguments are lists.
  This is mostly downwards-compatible. The only change to the previous implementation in
  1.1-beta will happen if two arguments were passed and the 1st and 2nd arguments were
  both no lists. In previous 1.1, the 2nd argument was returned as is, but now null
  will be returned.

* add AQL function FIRST_DOCUMENT(), with same behavior as FIRST_LIST(), but working
  with documents instead of lists.

* added UPGRADING help text

* fixed issue #284: fixed Javascript errors when adding edges/vertices without own
  attributes

* fixed issue #283: AQL LENGTH() now works on documents, too

* fixed issue #281: documentation for skip lists shows wrong example

* fixed AQL optimizer bug, related to OR-combined conditions that filtered on the
  same attribute but with different conditions

* fixed issue #277: allow usage of collection names when creating edges
  the fix of this issue also implies validation of collection names / ids passed to
  the REST edge create method. edges with invalid collection ids or names in the
  "from" or "to" values will be rejected and not saved


v1.1.beta2 (2012-11-13)
-----------------------

* fixed arangoirb compilation

* fixed doxygen


v1.1.beta1 (2012-10-24)
-----------------------

* fixed AQL optimizer bug

* WARNING:
  - the user has changed from "arango" to "arangodb", the start script has changed from
    "arangod" to "arangodb", the database directory has changed from "/var/arangodb" to
    "/var/lib/arangodb" to be compliant with various Linux policies

  - In 1.1, we have introduced types for collections: regular documents go into document
    collections, and edges go into edge collections. The prefixing (db.xxx vs. edges.xxx)
    works slightly different in 1.1: edges.xxx can still be used to access collections,
    however, it will not determine the type of existing collections anymore. To create an
    edge collection 1.1, you can use db._createEdgeCollection() or edges._create().
    And there's of course also db._createDocumentCollection().
    db._create() is also still there and will create a document collection by default,
    whereas edges._create() will create an edge collection.

  - the admin web interface that was previously available via the simple URL suffix /
    is now available via a dedicated URL suffix only: /_admin/html
    The reason for this is that routing and URLs are now subject to changes by the end user,
    and only URLs parts prefixed with underscores (e.g. /_admin or /_api) are reserved
    for ArangoDB's internal usage.

* the server now handles requests with invalid Content-Length header values as follows:
  - if Content-Length is negative, the server will respond instantly with HTTP 411
    (length required)

  - if Content-Length is positive but shorter than the supplied body, the server will
    respond with HTTP 400 (bad request)

  - if Content-Length is positive but longer than the supplied body, the server will
    wait for the client to send the missing bytes. The server allows 90 seconds for this
    and will close the connection if the client does not send the remaining data

  - if Content-Length is bigger than the maximum allowed size (512 MB), the server will
    fail with HTTP 413 (request entity too large).

  - if the length of the HTTP headers is greater than the maximum allowed size (1 MB),
    the server will fail with HTTP 431 (request header fields too large)

* issue #265: allow optional base64 encoding/decoding of action response data

* issue #252: create _modules collection using arango-upgrade (note: arango-upgrade was
  finally replaced by the `--upgrade` option for arangod)

* issue #251: allow passing arbitrary options to V8 engine using new command line option:
  --javascript.v8-options. Using this option, the Harmony features or other settings in
  v8 can be enabled if the end user requires them

* issue #248: allow AQL optimizer to pull out completely uncorrelated subqueries to the
  top level, resulting in less repeated evaluation of the subquery

* upgraded to Doxygen 1.8.0

* issue #247: added AQL function MERGE_RECURSIVE

* issue #246: added clear() function in arangosh

* issue #245: Documentation: Central place for naming rules/limits inside ArangoDB

* reduced size of hash index elements by 50 %, allowing more index elements to fit in
  memory

* issue #235: GUI Shell throws Error:ReferenceError: db is not defined

* issue #229: methods marked as "under construction"

* issue #228: remove unfinished APIs (/_admin/config/*)

* having the OpenSSL library installed is now a prerequisite to compiling ArangoDB
  Also removed the --enable-ssl configure option because ssl is always required.

* added AQL functions TO_LIST, NOT_LIST

* issue #224: add optional Content-Id for batch requests

* issue #221: more documentation on AQL explain functionality. Also added
  ArangoStatement.explain() client method

* added db._createStatement() method on server as well (was previously available
  on the client only)

* issue #219: continue in case of "document not found" error in PATHS() function

* issue #213: make waitForSync overridable on specific actions

* changed AQL optimizer to use indexes in more cases. Previously, indexes might
  not have been used when in a reference expression the inner collection was
  specified last. Example: FOR u1 IN users FOR u2 IN users FILTER u1._id == u2._id
  Previously, this only checked whether an index could be used for u2._id (not
  possible). It was not checked whether an index on u1._id could be used (possible).
  Now, for expressions that have references/attribute names on both sides of the
  above as above, indexes are checked for both sides.

* issue #204: extend the CSV import by TSV and by user configurable
  separator character(s)

* issue #180: added support for batch operations

* added startup option --server.backlog-size
  this allows setting the value of the backlog for the listen() system call.
  the default value is 10, the maximum value is platform-dependent

* introduced new configure option "--enable-maintainer-mode" for
  ArangoDB maintainers. this option replaces the previous compile switches
  --with-boost-test, --enable-bison, --enable-flex and --enable-errors-dependency
  the individual configure options have been removed. --enable-maintainer-mode
  turns them all on.

* removed potentially unused configure option --enable-memfail

* fixed issue #197: HTML web interface calls /_admin/user-manager/session

* fixed issue #195: VERSION file in database directory

* fixed issue #193: REST API HEAD request returns a message body on 404

* fixed issue #188: intermittent issues with 1.0.0
  (server-side cursors not cleaned up in all cases, pthreads deadlock issue)

* issue #189: key store should use ISO datetime format bug

* issue #187: run arango-upgrade on server start (note: arango-upgrade was finally
  replaced by the `--upgrade` option for arangod)n

* fixed issue #183: strange unittest error

* fixed issue #182: manual pages

* fixed issue #181: use getaddrinfo

* moved default database directory to "/var/lib/arangodb" in accordance with
  http://www.pathname.com/fhs/pub/fhs-2.3.html

* fixed issue #179: strange text in import manual

* fixed issue #178: test for aragoimp is missing

* fixed issue #177: a misleading error message was returned if unknown variables
  were used in certain positions in an AQL query.

* fixed issue #176: explain how to use AQL from the arangosh

* issue #175: re-added hidden (and deprecated) option --server.http-port. This
  option is only there to be downwards-compatible to Arango 1.0.

* fixed issue #174: missing Documentation for `within`

* fixed issue #170: add db.<coll_name>.all().toArray() to arangosh help screen

* fixed issue #169: missing argument in Simple Queries

* added program arango-upgrade. This program must be run after installing ArangoDB
  and after upgrading from a previous version of ArangoDB. The arango-upgrade script
  will ensure all system collections are created and present in the correct state.
  It will also perform any necessary data updates.
  Note: arango-upgrade was finally replaced by the `--upgrade` option for arangod.

* issue #153: edge collection should be a flag for a collection
  collections now have a type so that the distinction between document and edge
  collections can now be done at runtime using a collection's type value.
  A collection's type can be queried in Javascript using the <collection>.type() method.

  When new collections are created using db._create(), they will be document
  collections by default. When edge._create() is called, an edge collection will be created.
  To explicitly create a collection of a specific/different type, use the methods
  _createDocumentCollection() or _createEdgeCollection(), which are available for
  both the db and the edges object.
  The Javascript objects ArangoEdges and ArangoEdgesCollection have been removed
  completely.
  All internal and test code has been adjusted for this, and client code
  that uses edges.* should also still work because edges is still there and creates
  edge collections when _create() is called.

  INCOMPATIBLE CHANGE: Client code might still need to be changed in the following aspect:
  Previously, collections did not have a type so documents and edges could be inserted
  in the same collection. This is now disallowed. Edges can only be inserted into
  edge collections now. As there were no collection types in 1.0, ArangoDB will perform
  an automatic upgrade when migrating from 1.0 to 1.1.
  The automatic upgrade will check every collection and determine its type as follows:
  - if among the first 50 documents in the collection there are documents with
    attributes "_from" and "_to", the collection is typed as an edge collection
  - if among the first 50 documents in the collection there are no documents with
    attributes "_from" and "_to", the collection is made as a document collection

* issue #150: call V8 garbage collection on server periodically

* issue #110: added support for partial updates

  The REST API for documents now offers an HTTP PATCH method to partially update
  documents. Overwriting/replacing documents is still available via the HTTP PUT method
  as before. The Javascript API in the shell also offers a new update() method in extension to
  the previously existing replace() method.


v1.0.4 (2012-11-12)
-------------------

* issue #275: strange error message in arangosh 1.0.3 at startup


v1.0.3 (2012-11-08)
-------------------

* fixed AQL optimizer bug

* issue #273: fixed segfault in arangosh on HTTP 40x

* issue #265: allow optional base64 encoding/decoding of action response data

* issue #252: _modules collection not created automatically


v1.0.2 (2012-10-22)
-------------------

* repository CentOS-X.Y moved to CentOS-X, same for Debian

* bugfix for rollback from edges

* bugfix for hash indexes

* bugfix for StringBuffer::erase_front

* added autoload for modules

* added AQL function TO_LIST


v1.0.1 (2012-09-30)
-------------------

* draft for issue #165: front-end application howto

* updated mruby to cf8fdea4a6598aa470e698e8cbc9b9b492319d

* fix for issue #190: install doesn't create log directory

* fix for issue #194: potential race condition between creating and dropping collections

* fix for issue #193: REST API HEAD request returns a message body on 404

* fix for issue #188: intermittent issues with 1.0.0

* fix for issue #163: server cannot create collection because of abandoned files

* fix for issue #150: call V8 garbage collection on server periodically


v1.0.0 (2012-08-17)
-------------------

* fix for issue #157: check for readline and ncurses headers, not only libraries


v1.0.beta4 (2012-08-15)
-----------------------

* fix for issue #152: fix memleak for barriers


v1.0.beta3 (2012-08-10)
-----------------------

* fix for issue #151: Memleak, collection data not removed

* fix for issue #149: Inconsistent port for admin interface

* fix for issue #163: server cannot create collection because of abandoned files

* fix for issue #157: check for readline and ncurses headers, not only libraries

* fix for issue #108: db.<collection>.truncate() inefficient

* fix for issue #109: added startup note about cached collection names and how to
  refresh them

* fix for issue #156: fixed memleaks in /_api/import

* fix for issue #59: added tests for /_api/import

* modified return value for calls to /_api/import: now, the attribute "empty" is
  returned as well, stating the number of empty lines in the input. Also changed the
  return value of the error code attribute ("errorNum") from 1100 ("corrupted datafile")
  to 400 ("bad request") in case invalid/unexpected JSON data was sent to the server.
  This error code is more appropriate as no datafile is broken but just input data is
  incorrect.

* fix for issue #152: Memleak for barriers

* fix for issue #151: Memleak, collection data not removed

* value of --database.maximal-journal-size parameter is now validated on startup. If
  value is smaller than the minimum value (currently 1048576), an error is thrown and
  the server will not start. Before this change, the global value of maximal journal
  size was not validated at server start, but only on collection level

* increased sleep value in statistics creation loop from 10 to 500 microseconds. This
  reduces accuracy of statistics values somewhere after the decimal points but saves
  CPU time.

* avoid additional sync() calls when writing partial shape data (attribute name data)
  to disk. sync() will still be called when the shape marker (will be written after
  the attributes) is written to disk

* issue #147: added flag --database.force-sync-shapes to force synching of shape data
  to disk. The default value is true so it is the same behavior as in version 1.0.
  if set to false, shape data is synched to disk if waitForSync for the collection is
  set to true, otherwise, shape data is not synched.

* fix for issue #145: strange issue on Travis: added epsilon for numeric comparison in
  geo index

* fix for issue #136: adjusted message during indexing

* issue #131: added timeout for HTTP keep-alive connections. The default value is 300
  seconds. There is a startup parameter server.keep-alive-timeout to configure the value.
  Setting it to 0 will disable keep-alive entirely on the server.

* fix for issue #137: AQL optimizer should use indexes for ref accesses with
  2 named attributes


v1.0.beta2 (2012-08-03)
-----------------------

* fix for issue #134: improvements for centos RPM

* fixed problem with disable-admin-interface in config file


v1.0.beta1 (2012-07-29)
-----------------------

* fixed issue #118: We need a collection "debugger"

* fixed issue #126: Access-Shaper must be cached

* INCOMPATIBLE CHANGE: renamed parameters "connect-timeout" and "request-timeout"
  for arangosh and arangoimp to "--server.connect-timeout" and "--server.request-timeout"

* INCOMPATIBLE CHANGE: authorization is now required on the server side
  Clients sending requests without HTTP authorization will be rejected with HTTP 401
  To allow backwards compatibility, the server can be started with the option
  "--server.disable-authentication"

* added options "--server.username" and "--server.password" for arangosh and arangoimp
  These parameters must be used to specify the user and password to be used when
  connecting to the server. If no password is given on the command line, arangosh/
  arangoimp will interactively prompt for a password.
  If no user name is specified on the command line, the default user "root" will be
  used.

* added startup option "--server.ssl-cipher-list" to determine which ciphers to
  use in SSL context. also added SSL_OP_CIPHER_SERVER_PREFERENCE to SSL default
  options so ciphers are tried in server and not in client order

* changed default SSL protocol to TLSv1 instead of SSLv2

* changed log-level of SSL-related messages

* added SSL connections if server is compiled with OpenSSL support. Use --help-ssl

* INCOMPATIBLE CHANGE: removed startup option "--server.admin-port".
  The new endpoints feature (see --server.endpoint) allows opening multiple endpoints
  anyway, and the distinction between admin and "other" endpoints can be emulated
  later using privileges.

* INCOMPATIBLE CHANGE: removed startup options "--port", "--server.port", and
  "--server.http-port" for arangod.
  These options have been replaced by the new "--server.endpoint" parameter

* INCOMPATIBLE CHANGE: removed startup option "--server" for arangosh and arangoimp.
  These options have been replaced by the new "--server.endpoint" parameter

* Added "--server.endpoint" option to arangod, arangosh, and arangoimp.
  For arangod, this option allows specifying the bind endpoints for the server
  The server can be bound to one or multiple endpoints at once. For arangosh
  and arangoimp, the option specifies the server endpoint to connect to.
  The following endpoint syntax is currently supported:
  - tcp://host:port or http@tcp://host:port (HTTP over IPv4)
  - tcp://[host]:port or http@tcp://[host]:port (HTTP over IPv6)
  - ssl://host:port or http@tcp://host:port (HTTP over SSL-encrypted IPv4)
  - ssl://[host]:port or http@tcp://[host]:port (HTTP over SSL-encrypted IPv6)
  - unix:///path/to/socket or http@unix:///path/to/socket (HTTP over UNIX socket)

  If no port is specified, the default port of 8529 will be used.

* INCOMPATIBLE CHANGE: removed startup options "--server.require-keep-alive" and
  "--server.secure-require-keep-alive".
  The server will now behave as follows which should be more conforming to the
  HTTP standard:
  * if a client sends a "Connection: close" header, the server will close the
    connection
  * if a client sends a "Connection: keep-alive" header, the server will not
    close the connection
  * if a client does not send any "Connection" header, the server will assume
    "keep-alive" if the request was an HTTP/1.1 request, and "close" if the
    request was an HTTP/1.0 request

* (minimal) internal optimizations for HTTP request parsing and response header
  handling

* fixed Unicode unescaping bugs for \f and surrogate pairs in BasicsC/strings.c

* changed implementation of TRI_BlockCrc32 algorithm to use 8 bytes at a time

* fixed issue #122: arangod doesn't start if <log.file> cannot be created

* fixed issue #121: wrong collection size reported

* fixed issue #98: Unable to change journalSize

* fixed issue #88: fds not closed

* fixed escaping of document data in HTML admin front end

* added HTTP basic authentication, this is always turned on

* added server startup option --server.disable-admin-interface to turn off the
  HTML admin interface

* honor server startup option --database.maximal-journal-size when creating new
  collections without specific journalsize setting. Previously, these
  collections were always created with journal file sizes of 32 MB and the
  --database.maximal-journal-size setting was ignored

* added server startup option --database.wait-for-sync to control the default
  behavior

* renamed "--unit-tests" to "--javascript.unit-tests"


v1.0.alpha3 (2012-06-30)
------------------------

* fixed issue #116: createCollection=create option doesn't work

* fixed issue #115: Compilation issue under OSX 10.7 Lion & 10.8 Mountain Lion
  (homebrew)

* fixed issue #114: image not found

* fixed issue #111: crash during "make unittests"

* fixed issue #104: client.js -> ARANGO_QUIET is not defined


v1.0.alpha2 (2012-06-24)
------------------------

* fixed issue #112: do not accept document with duplicate attribute names

* fixed issue #103: Should we cleanup the directory structure

* fixed issue #100: "count" attribute exists in cursor response with "count:
  false"

* fixed issue #84 explain command

* added new MRuby version (2012-06-02)

* added --log.filter

* cleanup of command line options:
** --startup.directory => --javascript.startup-directory
** --quite => --quiet
** --gc.interval => --javascript.gc-interval
** --startup.modules-path => --javascript.modules-path
** --action.system-directory => --javascript.action-directory
** --javascript.action-threads => removed (is now the same pool as --server.threads)

* various bug-fixes

* support for import

* added option SKIP_RANGES=1 for make unittests

* fixed several range-related assertion failures in the AQL query optimizer

* fixed AQL query optimizations for some edge cases (e.g. nested subqueries with
  invalid constant filter expressions)


v1.0.alpha1 (2012-05-28)
------------------------

Alpha Release of ArangoDB 1.0<|MERGE_RESOLUTION|>--- conflicted
+++ resolved
@@ -1,12 +1,10 @@
 devel
 -----
-
-<<<<<<< HEAD
 
 * Fixed an issue with the index estimates in RocksDB in the case a transaction is aborted.
   Former the index estimates were modified if the transaction commited or not.
   Now they will only be modified if the transaction commited successfully.
-=======
+
 * UI: optimized error messages for invalid query bind parameter
 
 * Truncate in RocksDB will now do intermediate commits every 10.000 documents
@@ -19,7 +17,6 @@
   less evictions from block cache
 
 * Updated Swagger UI to version 3.9.0
->>>>>>> 876cf472
 
 * issue #1190: added option `--create-database` for arangoimport
 
