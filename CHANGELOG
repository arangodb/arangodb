--- conflicted
+++ resolved
@@ -1,11 +1,9 @@
 v3.3.25 (2019-XX-XX)
 --------------------
 
-<<<<<<< HEAD
 * Fixed cut'n'pasting code from the documentation into arangosh.
-=======
+
 * Fixed bug in MoveShard::abort which causes a duplicate entry in the follower list. (Internal Bug #4378)
->>>>>>> 62908a7d
 
 * Correct rocksdb statistics to report sums from column families instead of
   single value from default column family.
