--- conflicted
+++ resolved
@@ -1,11 +1,8 @@
 v3.3.14 (XXXX-XX-XX)
 --------------------
 
-<<<<<<< HEAD
-=======
 * fixed issue #6076: Segmentation fault after AQL query
 
->>>>>>> 40edf315
 * fixed issue #5884: Subquery nodes are no longer created on DBServers
 
 * fixed issue #6031: Broken LIMIT in nested list iterations 
