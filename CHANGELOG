devel
-----

<<<<<<< HEAD
* potential fix for issue #3581: Unexpected "rocksdb unique constraint 
  violated" with unique hash index
=======
* fix agency precondition check for complex objects
>>>>>>> 151c717d

* introduce `enforceReplicationFactor`: An optional parameter controlling
  if the server should bail out during collection creation if there are not
  enough DBServers available for the desired `replicationFactor`.

* fixed issue #3516: Show execution time in arangosh
    
  this change adds more dynamic prompt components for arangosh
  The following components are now available for dynamic prompts, 
  settable via the `--console.prompt` option in arangosh:
    
  - '%t': current time as timestamp
  - '%p': duration of last command in seconds
  - '%d': name of current database
  - '%e': current endpoint
  - '%E': current endpoint without protocol
  - '%u': current user
    
  The time a command takes can be displayed easily by starting arangosh with `--console.prompt "%p> "`.

* make the ArangoShell refill its collection cache when a yet-unknown collection
  is first accessed. This fixes the following problem:

      arangosh1> db._collections();  // shell1 lists all collections
      arangosh2> db._create("test"); // shell2 now creates a new collection 'test'
      arangosh1> db.test.insert({}); // shell1 is not aware of the collection created
                                     // in shell2, so the insert will fail

* make AQL `DISTINCT` not change the order of the results it is applied on

* enable JEMalloc background thread for purging and returning unused memory
  back to the operating system (Linux only)

* incremental transfer of initial collection data now can handle partial 
  responses for a chunk, allowing the leader/master to send smaller chunks 
  (in terms of HTTP response size) and limit memory usage

* initial creation of shards for cluster collections is now faster with
  replicationFactor values bigger than 1. this is achieved by an optimization
  for the case when the collection on the leader is still empty

* potential fix for issue #3517: several "filesystem full" errors in logs 
  while there's a lot of disk space

* added C++ implementations for AQL function `SUBSTRING()`, `LEFT()`, `RIGHT()` and `TRIM()`

* make AQL `DISTINCT` not change the order of the results it is applied on

* show C++ function name of call site in ArangoDB log output

  This requires option `--log.line-number` to be set to *true*

* UI: added word wrapping to query editor

* UI: fixed wrong user attribute name validation, issue #3228

* make AQL return a proper error message in case of a unique key constraint
  violation. previously it only returned the generic "unique constraint violated"
  error message but omitted the details about which index caused the problem.

  This addresses https://stackoverflow.com/questions/46427126/arangodb-3-2-unique-constraint-violation-id-or-key

* added option `--server.local-authentication`

* UI: added user roles

* added config option `--log.color` to toggle colorful logging to terminal

* added config option `--log.thread-name` to additionally log thread names

* usernames must not start with `:role:`, added new options:
    --server.authentication-timeout
    --ldap.roles-attribute-name
    --ldap.roles-transformation
    --ldap.roles-search
    --ldap.superuser-role
    --ldap.roles-include
    --ldap.roles-exclude

* performance improvements for full collection scans and a few other operations
  in MMFiles engine

* added `--rocksdb.encryption-key-generator` for enterprise

* removed `--compat28` parameter from arangodump and replication API
  
  old Arango versions will no longer be supported by these tools.

* increase the recommended value for `/proc/sys/vm/max_map_count` to a value
  eight times as high as the previous recommended value. Increasing the
  values helps to prevent an ArangoDB server from running out of memory mappings.

  The raised minimum recommended value may lead to ArangoDB showing some startup
  warnings as follows:

      WARNING {memory} maximum number of memory mappings per process is 65530, which seems too low. it is recommended to set it to at least 512000
      WARNING {memory} execute 'sudo sysctl -w "vm.max_map_count=512000"'


v3.2.7 (XXXX-XX-XX)
-------------------

* fixed issue #3403: How to kill long running AQL queries with the browser console's
  AQL (display issue)

* fixed issue #3549: server reading ENGINE config file fails on common standard 
  newline character

* upgraded bundled V8 engine to bugfix version v5.7.492.77

  the upgrade fixes a memory leak in upstream V8 described in 
  https://bugs.chromium.org/p/v8/issues/detail?id=5945 that will result in memory
  chunks only getting uncommitted but not unmapped

* UI: fixed error notifications for collection modifications


v3.2.6 (2017-10-26)
-------------------

* UI: fixed event cleanup in cluster shards view

* UI: reduced cluster dashboard api calls

* fixed a permission problem that prevented collection contents to be displayed
  in the web interface

* removed posix_fadvise call from RocksDB's PosixSequentialFile::Read(). This is 
  consistent with Facebook PR 2573 (#3505)

  this fix should improve the performance of the replication with the RocksDB
  storage engine

* allow changing of collection replication factor for existing collections

* UI: replicationFactor of a collection is now changeable in a cluster
  environment

* several fixes for the cluster agency

* fixed undefined behavior in the RocksDB-based geo index

* fixed Foxxmaster failover

* purging or removing the Debian/Ubuntu arangodb3 packages now properly stops
  the arangod instance before actuallying purging or removing


v3.2.5 (2017-10-16)
-------------------

* general-graph module and _api/gharial now accept cluster options
  for collection creation. It is now possible to set replicationFactor and
  numberOfShards for all collections created via this graph object.
  So adding a new collection will not result in a singleShard and
  no replication anymore.

* fixed issue #3408: Hard crash in query for pagination

* minimum number of V8 contexts in console mode must be 2, not 1. this is
  required to ensure the console gets one dedicated V8 context and all other
  operations have at least one extra context. This requirement was not enforced
  anymore.

* fixed issue #3395: AQL: cannot instantiate CollectBlock with undetermined 
  aggregation method

* UI: fixed wrong user attribute name validation, issue #3228

* fix potential overflow in CRC marker check when a corrupted CRC marker 
  is found at the very beginning of an MMFiles datafile

* UI: fixed unresponsive events in cluster shards view

* Add statistics about the V8 context counts and number of available/active/busy
  threads we expose through the server statistics interface.


v3.2.4 (2017-09-26)
-------------------

* UI: no default index selected during index creation

* UI: added replicationFactor option during SmartGraph creation

* make the MMFiles compactor perform less writes during normal compaction
  operation

  This partially fixes issue #3144

* make the MMFiles compactor configurable

  The following options have been added:

* `--compaction.db-sleep-time`: sleep interval between two compaction runs
    (in s)
  * `--compaction.min-interval"`: minimum sleep time between two compaction
     runs (in s)
  * `--compaction.min-small-data-file-size`: minimal filesize threshold
    original datafiles have to be below for a compaction
  * `--compaction.dead-documents-threshold`: minimum unused count of documents
    in a datafile
  * `--compaction.dead-size-threshold`: how many bytes of the source data file
    are allowed to be unused at most
  * `--compaction.dead-size-percent-threshold`: how many percent of the source
    datafile should be unused at least
  * `--compaction.max-files`: Maximum number of files to merge to one file
  * `--compaction.max-result-file-size`: how large may the compaction result
    file become (in bytes)
  * `--compaction.max-file-size-factor`: how large the resulting file may
    be in comparison to the collection's `--database.maximal-journal-size' setting`

* fix downwards-incompatibility in /_api/explain REST handler

* fix Windows implementation for fs.getTempPath() to also create a
  sub-directory as we do on linux

* fixed a multi-threading issue in cluster-internal communication

* performance improvements for traversals and edge lookups

* removed internal memory zone handling code. the memory zones were a leftover
  from the early ArangoDB days and did not provide any value in the current
  implementation.

* (Enterprise only) added `skipInaccessibleCollections` option for AQL queries:
  if set, AQL queries (especially graph traversals) will treat collections to
  which a user has no access rights to as if these collections were empty.

* adjusted scheduler thread handling to start and stop less threads in
  normal operations

* leader-follower replication catchup code has been rewritten in C++

* early stage AQL optimization now also uses the C++ implementations of
  AQL functions if present. Previously it always referred to the JavaScript
  implementations and ignored the C++ implementations. This change gives
  more flexibility to the AQL optimizer.

* ArangoDB tty log output is now colored for log messages with levels
  FATAL, ERR and WARN.

* changed the return values of AQL functions `REGEX_TEST` and `REGEX_REPLACE`
  to `null` when the input regex is invalid. Previous versions of ArangoDB
  partly returned `false` for invalid regexes and partly `null`.

* added `--log.role` option for arangod

  When set to `true`, this option will make the ArangoDB logger print a single
  character with the server's role into each logged message. The roles are:

  - U: undefined/unclear (used at startup)
  - S: single server
  - C: coordinator
  - P: primary
  - A: agent

  The default value for this option is `false`, so no roles will be logged.


v3.2.3 (2017-09-07)
-------------------

* fixed issue #3106: orphan collections could not be registered in general-graph module

* fixed wrong selection of the database inside the internal cluster js api

* added startup option `--server.check-max-memory-mappings` to make arangod check
  the number of memory mappings currently used by the process and compare it with
  the maximum number of allowed mappings as determined by /proc/sys/vm/max_map_count

  The default value is `true`, so the checks will be performed. When the current
  number of mappings exceeds 90% of the maximum number of mappings, the creation
  of further V8 contexts will be deferred.

  Note that this option is effective on Linux systems only.

* arangoimp now has a `--remove-attribute` option

* added V8 context lifetime control options
  `--javascript.v8-contexts-max-invocations` and `--javascript.v8-contexts-max-age`

  These options allow specifying after how many invocations a used V8 context is
  disposed, or after what time a V8 context is disposed automatically after its
  creation. If either of the two thresholds is reached, an idl V8 context will be
  disposed.

  The default value of `--javascript.v8-contexts-max-invocations` is 0, meaning that
  the maximum number of invocations per context is unlimited. The default value
  for `--javascript.v8-contexts-max-age` is 60 seconds.

* fixed wrong UI cluster health information

* fixed issue #3070: Add index in _jobs collection

* fixed issue #3125: HTTP Foxx API JSON parsing

* fixed issue #3120: Foxx queue: job isn't running when server.authentication = true

* fixed supervision failure detection and handling, which happened with simultaneous
  agency leadership change


v3.2.2 (2017-08-23)
-------------------

* make "Rebalance shards" button work in selected database only, and not make
  it rebalance the shards of all databases

* fixed issue #2847: adjust the response of the DELETE `/_api/users/database/*` calls

* fixed issue #3075: Error when upgrading arangoDB on linux ubuntu 16.04

* fixed a buffer overrun in linenoise console input library for long input strings

* increase size of the linenoise input buffer to 8 KB

* abort compilation if the detected GCC or CLANG isn't in the range of compilers
  we support

* fixed spurious cluster hangups by always sending AQL-query related requests
  to the correct servers, even after failover or when a follower drops

  The problem with the previous shard-based approach was that responsibilities
  for shards may change from one server to another at runtime, after the query
  was already instanciated. The coordinator and other parts of the query then
  sent further requests for the query to the servers now responsible for the
  shards.
  However, an AQL query must send all further requests to the same servers on
  which the query was originally instanciated, even in case of failover.
  Otherwise this would potentially send requests to servers that do not know
  about the query, and would also send query shutdown requests to the wrong
  servers, leading to abandoned queries piling up and using resources until
  they automatically time out.

* fixed issue with RocksDB engine acquiring the collection count values too
  early, leading to the collection count values potentially being slightly off
  even in exclusive transactions (for which the exclusive access should provide
  an always-correct count value)

* fixed some issues in leader-follower catch-up code, specifically for the
  RocksDB engine

* make V8 log fatal errors to syslog before it terminates the process.
  This change is effective on Linux only.

* fixed issue with MMFiles engine creating superfluous collection journals
  on shutdown

* fixed issue #3067: Upgrade from 3.2 to 3.2.1 reset autoincrement keys

* fixed issue #3044: ArangoDB server shutdown unexpectedly

* fixed issue #3039: Incorrect filter interpretation

* fixed issue #3037: Foxx, internal server error when I try to add a new service

* improved MMFiles fulltext index document removal performance
  and fulltext index query performance for bigger result sets

* ui: fixed a display bug within the slow and running queries view

* ui: fixed a bug when success event triggers twice in a modal

* ui: fixed the appearance of the documents filter

* ui: graph vertex collections not restricted to 10 anymore

* fixed issue #2835: UI detection of JWT token in case of server restart or upgrade

* upgrade jemalloc version to 5.0.1

  This fixes problems with the memory allocator returing "out of memory" when
  calling munmap to free memory in order to return it to the OS.

  It seems that calling munmap on Linux can increase the number of mappings, at least
  when a region is partially unmapped. This can lead to the process exceeding its
  maximum number of mappings, and munmap and future calls to mmap returning errors.

  jemalloc version 5.0.1 does not have the `--enable-munmap` configure option anymore,
  so the problem is avoided. To return memory to the OS eventually, jemalloc 5's
  background purge threads are used on Linux.

* fixed issue #2978: log something more obvious when you log a Buffer

* fixed issue #2982: AQL parse error?

* fixed issue #3125: HTTP Foxx API Json parsing

v3.2.1 (2017-08-09)
-------------------

* added C++ implementations for AQL functions `LEFT()`, `RIGHT()` and `TRIM()`

* fixed docs for issue #2968: Collection _key autoincrement value increases on error

* fixed issue #3011: Optimizer rule reduce-extraction-to-projection breaks queries

* Now allowing to restore users in a sharded environment as well
  It is still not possible to restore collections that are sharded
  differently than by _key.

* fixed an issue with restoring of system collections and user rights.
  It was not possible to restore users into an authenticated server.

* fixed issue #2977: Documentation for db._createDatabase is wrong

* ui: added bind parameters to slow query history view

* fixed issue #1751: Slow Query API should provide bind parameters, webui should display them

* ui: fixed a bug when moving multiple documents was not possible

* fixed docs for issue #2968: Collection _key autoincrement value increases on error

* AQL CHAR_LENGTH(null) returns now 0. Since AQL TO_STRING(null) is '' (string of length 0)

* ui: now supports single js file upload for Foxx services in addition to zip files

* fixed a multi-threading issue in the agency when callElection was called
  while the Supervision was calling updateSnapshot

* added startup option `--query.tracking-with-bindvars`

  This option controls whether the list of currently running queries
  and the list of slow queries should contain the bind variables used
  in the queries or not.

  The option can be changed at runtime using the commands

      // enables tracking of bind variables
      // set to false to turn tracking of bind variables off
      var value = true;
      require("@arangodb/aql/queries").properties({
        trackBindVars: value
      });

* index selectivity estimates are now available in the cluster as well

* fixed issue #2943: loadIndexesIntoMemory not returning the same structure
  as the rest of the collection APIs

* fixed issue #2949: ArangoError 1208: illegal name

* fixed issue #2874: Collection properties do not return `isVolatile`
  attribute

* potential fix for issue #2939: Segmentation fault when starting
  coordinator node

* fixed issue #2810: out of memory error when running UPDATE/REPLACE
  on medium-size collection

* fix potential deadlock errors in collector thread

* disallow the usage of volatile collections in the RocksDB engine
  by throwing an error when a collection is created with attribute
  `isVolatile` set to `true`.
  Volatile collections are unsupported by the RocksDB engine, so
  creating them should not succeed and silently create a non-volatile
  collection

* prevent V8 from issuing SIGILL instructions when it runs out of memory

  Now arangod will attempt to log a FATAL error into its logfile in case V8
  runs out of memory. In case V8 runs out of memory, it will still terminate the
  entire process. But at least there should be something in the ArangoDB logs
  indicating what the problem was. Apart from that, the arangod process should
  now be exited with SIGABRT rather than SIGILL as it shouldn't return into the
  V8 code that aborted the process with `__builtin_trap`.

  this potentially fixes issue #2920: DBServer crashing automatically post upgrade to 3.2

* Foxx queues and tasks now ensure that the scripts in them run with the same
  permissions as the Foxx code who started the task / queue

* fixed issue #2928: Offset problems

* fixed issue #2876: wrong skiplist index usage in edge collection

* fixed issue #2868: cname missing from logger-follow results in rocksdb

* fixed issue #2889: Traversal query using incorrect collection id

* fixed issue #2884: AQL traversal uniqueness constraints "propagating" to other traversals? Weird results

* arangoexport: added `--query` option for passing an AQL query to export the result

* fixed issue #2879: No result when querying for the last record of a query

* ui: allows now to edit default access level for collections in database
  _system for all users except the root user.

* The _users collection is no longer accessible outside the arngod process, _queues is always read-only

* added new option "--rocksdb.max-background-jobs"

* removed options "--rocksdb.max-background-compactions", "--rocksdb.base-background-compactions" and "--rocksdb.max-background-flushes"

* option "--rocksdb.compaction-read-ahead-size" now defaults to 2MB

* change Windows build so that RocksDB doesn't enforce AVX optimizations by default
  This fixes startup crashes on servers that do not have AVX CPU extensions

* speed up RocksDB secondary index creation and dropping

* removed RocksDB note in Geo index docs


v3.2.0 (2017-07-20)
-------------------

* fixed UI issues

* fixed multi-threading issues in Pregel

* fixed Foxx resilience

* added command-line option `--javascript.allow-admin-execute`

  This option can be used to control whether user-defined JavaScript code
  is allowed to be executed on server by sending via HTTP to the API endpoint
  `/_admin/execute`  with an authenticated user account.
  The default value is `false`, which disables the execution of user-defined
  code. This is also the recommended setting for production. In test environments,
  it may be convenient to turn the option on in order to send arbitrary setup
  or teardown commands for execution on the server.


v3.2.beta6 (2017-07-18)
-----------------------

* various bugfixes


v3.2.beta5 (2017-07-16)
-----------------------

* numerous bugfixes


v3.2.beta4 (2017-07-04)
-----------------------

* ui: fixed document view _from and _to linking issue for special characters

* added function `db._parse(query)` for parsing an AQL query and returning information about it

* fixed one medium priority and two low priority security user interface
  issues found by owasp zap.

* ui: added index deduplicate options

* ui: fixed renaming of collections for the rocksdb storage engine

* documentation and js fixes for secondaries

* RocksDB storage format was changed, users of the previous beta/alpha versions
  must delete the database directory and re-import their data

* enabled permissions on database and collection level

* added and changed some user related REST APIs
    * added `PUT /_api/user/{user}/database/{database}/{collection}` to change collection permission
    * added `GET /_api/user/{user}/database/{database}/{collection}`
    * added optional `full` parameter to the `GET /_api/user/{user}/database/` REST call

* added user functions in the arangoshell `@arangodb/users` module
    * added `grantCollection` and `revokeCollection` functions
    * added `permission(user, database, collection)` to retrieve collection specific rights

* added "deduplicate" attribute for array indexes, which controls whether inserting
  duplicate index values from the same document into a unique array index will lead to
  an error or not:

      // with deduplicate = true, which is the default value:
      db._create("test");
      db.test.ensureIndex({ type: "hash", fields: ["tags[*]"], deduplicate: true });
      db.test.insert({ tags: ["a", "b"] });
      db.test.insert({ tags: ["c", "d", "c"] }); // will work, because deduplicate = true
      db.test.insert({ tags: ["a"] }); // will fail

      // with deduplicate = false
      db._create("test");
      db.test.ensureIndex({ type: "hash", fields: ["tags[*]"], deduplicate: false });
      db.test.insert({ tags: ["a", "b"] });
      db.test.insert({ tags: ["c", "d", "c"] }); // will not work, because deduplicate = false
      db.test.insert({ tags: ["a"] }); // will fail

  The "deduplicate" attribute is now also accepted by the index creation HTTP
  API endpoint POST /_api/index and is returned by GET /_api/index.

* added optimizer rule "remove-filters-covered-by-traversal"

* Debian/Ubuntu installer: make messages about future package upgrades more clear

* fix a hangup in VST

  The problem happened when the two first chunks of a VST message arrived
  together on a connection that was newly switched to VST.

* fix deletion of outdated WAL files in RocksDB engine

* make use of selectivity estimates in hash, skiplist and persistent indexes
  in RocksDB engine

* changed VM overcommit recommendation for user-friendliness

* fix a shutdown bug in the cluster: a destroyed query could still be active

* do not terminate the entire server process if a temp file cannot be created
  (Windows only)

* fix log output in the front-end, it stopped in case of too many messages


v3.2.beta3 (2017-06-27)
-----------------------

* numerous bugfixes


v3.2.beta2 (2017-06-20)
-----------------------

* potentially fixed issue #2559: Duplicate _key generated on insertion

* fix invalid results (too many) when a skipping LIMIT was used for a
  traversal. `LIMIT x` or `LIMIT 0, x` were not affected, but `LIMIT s, x`
  may have returned too many results

* fix races in SSL communication code

* fix invalid locking in JWT authentication cache, which could have
  crashed the server

* fix invalid first group results for sorted AQL COLLECT when LIMIT
  was used

* fix potential race, which could make arangod hang on startup

* removed `exception` field from transaction error result; users should throw
  explicit `Error` instances to return custom exceptions (addresses issue #2561)

* fixed issue #2613: Reduce log level when Foxx manager tries to self heal missing database

* add a read only mode for users and collection level authorization

* removed `exception` field from transaction error result; users should throw
  explicit `Error` instances to return custom exceptions (addresses issue #2561)

* fixed issue #2677: Foxx disabling development mode creates non-deterministic service bundle

* fixed issue #2684: Legacy service UI not working


v3.2.beta1 (2017-06-12)
-----------------------

* provide more context for index errors (addresses issue #342)

* arangod now validates several OS/environment settings on startup and warns if
  the settings are non-ideal. Most of the checks are executed on Linux systems only.

* fixed issue #2515: The replace-or-with-in optimization rule might prevent use of indexes

* added `REGEX_REPLACE` AQL function

* the RocksDB storage format was changed, users of the previous alpha versions
  must delete the database directory and re-import their data

* added server startup option `--query.fail-on-warning`

  setting this option to `true` will abort any AQL query with an exception if
  it causes a warning at runtime. The value can be overridden per query by
  setting the `failOnWarning` attribute in a query's options.

* added --rocksdb.num-uncompressed-levels to adjust number of non-compressed levels

* added checks for memory managment and warn (i. e. if hugepages are enabled)

* set default SSL cipher suite string to "HIGH:!EXPORT:!aNULL@STRENGTH"

* fixed issue #2469: Authentication = true does not protect foxx-routes

* fixed issue #2459: compile success but can not run with rocksdb

* `--server.maximal-queue-size` is now an absolute maximum. If the queue is
  full, then 503 is returned. Setting it to 0 means "no limit".

* (Enterprise only) added authentication against an LDAP server

* fixed issue #2083: Foxx services aren't distributed to all coordinators

* fixed issue #2384: new coordinators don't pick up existing Foxx services

* fixed issue #2408: Foxx service validation causes unintended side-effects

* extended HTTP API with routes for managing Foxx services

* added distinction between hasUser and authorized within Foxx
  (cluster internal requests are authorized requests but don't have a user)

* arangoimp now has a `--threads` option to enable parallel imports of data

* PR #2514: Foxx services that can't be fixed by self-healing now serve a 503 error

* added `time` function to `@arangodb` module


v3.2.alpha4 (2017-04-25)
------------------------

* fixed issue #2450: Bad optimization plan on simple query

* fixed issue #2448: ArangoDB Web UI takes no action when Delete button is clicked

* fixed issue #2442: Frontend shows already deleted databases during login

* added 'x-content-type-options: nosniff' to avoid MSIE bug

* set default value for `--ssl.protocol` from TLSv1 to TLSv1.2.

* AQL breaking change in cluster:
  The SHORTEST_PATH statement using edge-collection names instead
  of a graph name now requires to explicitly name the vertex-collection names
  within the AQL query in the cluster. It can be done by adding `WITH <name>`
  at the beginning of the query.

  Example:
  ```
  FOR v,e IN OUTBOUND SHORTEST_PATH @start TO @target edges [...]
  ```

  Now has to be:

  ```
  WITH vertices
  FOR v,e IN OUTBOUND SHORTEST_PATH @start TO @target edges [...]
  ```

  This change is due to avoid dead-lock sitations in clustered case.
  An error stating the above is included.

* add implicit use of geo indexes when using SORT/FILTER in AQL, without
  the need to use the special-purpose geo AQL functions `NEAR` or `WITHIN`.

  the special purpose `NEAR` AQL function can now be substituted with the
  following AQL (provided there is a geo index present on the `doc.latitude`
  and `doc.longitude` attributes):

      FOR doc in geoSort
        SORT DISTANCE(doc.latitude, doc.longitude, 0, 0)
        LIMIT 5
        RETURN doc

  `WITHIN` can be substituted with the following AQL:

      FOR doc in geoFilter
        FILTER DISTANCE(doc.latitude, doc.longitude, 0, 0) < 2000
        RETURN doc

  Compared to using the special purpose AQL functions this approach has the
  advantage that it is more composable, and will also honor any `LIMIT` values
  used in the AQL query.

* potential fix for shutdown hangs on OSX

* added KB, MB, GB prefix for integer parameters, % for integer parameters
  with a base value

* added JEMALLOC 4.5.0

* added `--vm.resident-limit` and `--vm.path` for file-backed memory mapping
  after reaching a configurable maximum RAM size

* try recommended limit for file descriptors in case of unlimited
  hard limit

* issue #2413: improve logging in case of lock timeout and deadlocks

* added log topic attribute to /_admin/log api

* removed internal build option `USE_DEV_TIMERS`

  Enabling this option activated some proprietary timers for only selected
  events in arangod. Instead better use `perf` to gather timings.


v3.2.alpha3 (2017-03-22)
------------------------

* increase default collection lock timeout from 30 to 900 seconds

* added function `db._engine()` for retrieval of storage engine information at
  server runtime

  There is also an HTTP REST handler at GET /_api/engine that returns engine
  information.

* require at least cmake 3.2 for building ArangoDB

* make arangod start with less V8 JavaScript contexts

  This speeds up the server start (a little bit) and makes it use less memory.
  Whenever a V8 context is needed by a Foxx action or some other operation and
  there is no usable V8 context, a new one will be created dynamically now.

  Up to `--javascript.v8-contexts` V8 contexts will be created, so this option
  will change its meaning. Previously as many V8 contexts as specified by this
  option were created at server start, and the number of V8 contexts did not
  change at runtime. Now up to this number of V8 contexts will be in use at the
  same time, but the actual number of V8 contexts is dynamic.

  The garbage collector thread will automatically delete unused V8 contexts after
  a while. The number of spare contexts will go down to as few as configured in
  the new option `--javascript.v8-contexts-minimum`. Actually that many V8 contexts
  are also created at server start.

  The first few requests in new V8 contexts will take longer than in contexts
  that have been there already. Performance may therefore suffer a bit for the
  initial requests sent to ArangoDB or when there are only few but performance-
  critical situations in which new V8 contexts will be created. If this is a
  concern, it can easily be fixed by setting `--javascipt.v8-contexts-minimum`
  and `--javascript.v8-contexts` to a relatively high value, which will guarantee
  that many number of V8 contexts to be created at startup and kept around even
  when unused.

  Waiting for an unused V8 context will now also abort if no V8 context can be
  acquired/created after 120 seconds.

* improved diagnostic messages written to logfiles by supervisor process

* fixed issue #2367

* added "bindVars" to attributes of currently running and slow queries

* added "jsonl" as input file type for arangoimp

* upgraded version of bundled zlib library from 1.2.8 to 1.2.11

* added input file type `auto` for arangoimp so it can automatically detect the
  type of the input file from the filename extension

* fixed variables parsing in GraphQL

* added `--translate` option for arangoimp to translate attribute names from
  the input files to attriubte names expected by ArangoDB

  The `--translate` option can be specified multiple times (once per translation
  to be executed). The following example renames the "id" column from the input
  file to "_key", and the "from" column to "_from", and the "to" column to "_to":

      arangoimp --type csv --file data.csv --translate "id=_key" --translate "from=_from" --translate "to=_to"

  `--translate` works for CSV and TSV inputs only.

* changed default value for `--server.max-packet-size` from 128 MB to 256 MB

* fixed issue #2350

* fixed issue #2349

* fixed issue #2346

* fixed issue #2342

* change default string truncation length from 80 characters to 256 characters for
  `print`/`printShell` functions in ArangoShell and arangod. This will emit longer
  prefixes of string values before truncating them with `...`, which is helpful
  for debugging.

* always validate incoming JSON HTTP requests for duplicate attribute names

  Incoming JSON data with duplicate attribute names will now be rejected as
  invalid. Previous versions of ArangoDB only validated the uniqueness of
  attribute names inside incoming JSON for some API endpoints, but not
  consistently for all APIs.

* don't let read-only transactions block the WAL collector

* allow passing own `graphql-sync` module instance to Foxx GraphQL router

* arangoexport can now export to csv format

* arangoimp: fixed issue #2214

* Foxx: automatically add CORS response headers

* added "OPTIONS" to CORS `access-control-allow-methods` header

* Foxx: Fix arangoUser sometimes not being set correctly

* fixed issue #1974


v3.2.alpha2 (2017-02-20)
------------------------

* ui: fixed issue #2065

* ui: fixed a dashboard related memory issue

* Internal javascript rest actions will now hide their stack traces to the client
  unless maintainer mode is activated. Instead they will always log to the logfile

* Removed undocumented internal HTTP API:
  * PUT _api/edges

  The documented GET _api/edges and the undocumented POST _api/edges remains unmodified.

* updated V8 version to 5.7.0.0

* change undocumented behaviour in case of invalid revision ids in
  If-Match and If-None-Match headers from 400 (BAD) to 412 (PRECONDITION
  FAILED).

* change undocumented behaviour in case of invalid revision ids in
  JavaScript document operations from 1239 ("illegal document revision")
  to 1200 ("conflict").

* added data export tool, arangoexport.

  arangoexport can be used to export collections to json, jsonl or xml
  and export a graph or collections to xgmml.

* fixed a race condition when closing a connection

* raised default hard limit on threads for very small to 64

* fixed negative counting of http connection in UI


v3.2.alpha1 (2017-02-05)
------------------------

* added figure `httpRequests` to AQL query statistics

* removed revisions cache intermediate layer implementation

* obsoleted startup options `--database.revision-cache-chunk-size` and
  `--database.revision-cache-target-size`

* fix potential port number over-/underruns

* added startup option `--log.shorten-filenames` for controlling whether filenames
  in log messages should be shortened to just the filename with the absolute path

* removed IndexThreadFeature, made `--database.index-threads` option obsolete

* changed index filling to make it more parallel, dispatch tasks to boost::asio

* more detailed stacktraces in Foxx apps

* generated Foxx services now use swagger tags


v3.1.24 (XXXX-XX-XX)
--------------------

* fixed one more LIMIT issue in traversals


v3.1.23 (2017-06-19)
--------------------

* potentially fixed issue #2559: Duplicate _key generated on insertion

* fix races in SSL communication code

* fix invalid results (too many) when a skipping LIMIT was used for a
  traversal. `LIMIT x` or `LIMIT 0, x` were not affected, but `LIMIT s, x`
  may have returned too many results

* fix invalid first group results for sorted AQL COLLECT when LIMIT
  was used

* fix invalid locking in JWT authentication cache, which could have
  crashed the server

* fix undefined behavior in traverser when traversals were used inside
  a FOR loop


v3.1.22 (2017-06-07)
--------------------

* fixed issue #2505: Problem with export + report of a bug

* documented changed behavior of WITH

* fixed ui glitch in aardvark

* avoid agency compaction bug

* fixed issue #2283: disabled proxy communication internally


v3.1.21 (2017-05-22)
--------------------

* fixed issue #2488:  AQL operator IN error when data use base64 chars

* more randomness in seeding RNG

v3.1.20 (2016-05-16)
--------------------

* fixed incorrect sorting for distributeShardsLike

* improve reliability of AgencyComm communication with Agency

* fixed shard numbering bug, where ids were erouneously incremented by 1

* remove an unnecessary precondition in createCollectionCoordinator

* funny fail rotation fix

* fix in SimpleHttpClient for correct advancement of readBufferOffset

* forward SIG_HUP in supervisor process to the server process to fix logrotaion
  You need to stop the remaining arangod server process manually for the upgrade to work.


v3.1.19 (2017-04-28)
--------------------

* Fixed a StackOverflow issue in Traversal and ShortestPath. Occured if many (>1000) input
  values in a row do not return any result. Fixes issue: #2445

* fixed issue #2448

* fixed issue #2442

* added 'x-content-type-options: nosniff' to avoid MSIE bug

* fixed issue #2441

* fixed issue #2440

* Fixed a StackOverflow issue in Traversal and ShortestPath. Occured if many (>1000) input
  values in a row do not return any result. Fixes issue: #2445

* fix occasional hanging shutdowns on OS X


v3.1.18 (2017-04-18)
--------------------

* fixed error in continuous synchronization of collections

* fixed spurious hangs on server shutdown

* better error messages during restore collection

* completely overhaul supervision. More detailed tests

* Fixed a dead-lock situation in cluster traversers, it could happen in
  rare cases if the computation on one DBServer could be completed much earlier
  than the other server. It could also be restricted to SmartGraphs only.

* (Enterprise only) Fixed a bug in SmartGraph DepthFirstSearch. In some
  more complicated queries, the maxDepth limit of 1 was not considered strictly
  enough, causing the traverser to do unlimited depth searches.

* fixed issue #2415

* fixed issue #2422

* fixed issue #1974


v3.1.17 (2017-04-04)
--------------------

* (Enterprise only) fixed a bug where replicationFactor was not correctly
  forwarded in SmartGraph creation.

* fixed issue #2404

* fixed issue #2397

* ui - fixed smart graph option not appearing

* fixed issue #2389

* fixed issue #2400


v3.1.16 (2017-03-27)
--------------------

* fixed issue #2392

* try to raise file descriptors to at least 8192, warn otherwise

* ui - aql editor improvements + updated ace editor version (memory leak)

* fixed lost HTTP requests

* ui - fixed some event issues

* avoid name resolution when given connection string is a valid ip address

* helps with issue #1842, bug in COLLECT statement in connection with LIMIT.

* fix locking bug in cluster traversals

* increase lock timeout defaults

* increase various cluster timeouts

* limit default target size for revision cache to 1GB, which is better for
  tight RAM situations (used to be 40% of (totalRAM - 1GB), use
  --database.revision-cache-target-size <VALUEINBYTES> to get back the
  old behaviour

* fixed a bug with restarted servers indicating status as "STARTUP"
  rather that "SERVING" in Nodes UI.


v3.1.15 (2017-03-20)
--------------------

* add logrotate configuration as requested in #2355

* fixed issue #2376

* ui - changed document api due a chrome bug

* ui - fixed a submenu bug

* added endpoint /_api/cluster/endpoints in cluster case to get all
  coordinator endpoints

* fix documentation of /_api/endpoint, declaring this API obsolete.

* Foxx response objects now have a `type` method for manipulating the content-type header

* Foxx tests now support `xunit` and `tap` reporters


v3.1.14 (2017-03-13)
--------------------

* ui - added feature request (multiple start nodes within graph viewer) #2317

* added missing locks to authentication cache methods

* ui - added feature request (multiple start nodes within graph viewer) #2317

* ui - fixed wrong merge of statistics information from different coordinators

* ui - fixed issue #2316

* ui - fixed wrong protocol usage within encrypted environment

* fixed compile error on Mac Yosemite

* minor UI fixes


v3.1.13 (2017-03-06)
--------------------

* fixed variables parsing in GraphQL

* fixed issue #2214

* fixed issue #2342

* changed thread handling to queue only user requests on coordinator

* use exponential backoff when waiting for collection locks

* repair short name server lookup in cluster in the case of a removed
  server


v3.1.12 (2017-02-28)
--------------------

* disable shell color escape sequences on Windows

* fixed issue #2326

* fixed issue #2320

* fixed issue #2315

* fixed a race condition when closing a connection

* raised default hard limit on threads for very small to 64

* fixed negative counting of http connection in UI

* fixed a race when renaming collections

* fixed a race when dropping databases


v3.1.11 (2017-02-17)
--------------------

* fixed a race between connection closing and sending out last chunks of data to clients
  when the "Connection: close" HTTP header was set in requests

* ui: optimized smart graph creation usability

* ui: fixed #2308

* fixed a race in async task cancellation via `require("@arangodb/tasks").unregisterTask()`

* fixed spuriously hanging threads in cluster AQL that could sit idle for a few minutes

* fixed potential numeric overflow for big index ids in index deletion API

* fixed sort issue in cluster, occurring when one of the local sort buffers of a
  GatherNode was empty

* reduce number of HTTP requests made for certain kinds of join queries in cluster,
  leading to speedup of some join queries

* supervision deals with demised coordinators correctly again

* implement a timeout in TraverserEngineRegistry

* agent communication reduced in large batches of append entries RPCs

* inception no longer estimates RAFT timings

* compaction in agents has been moved to a separate thread

* replicated logs hold local timestamps

* supervision jobs failed leader and failed follower revisited for
  function in precarious stability situations

* fixed bug in random number generator for 64bit int


v3.1.10 (2017-02-02)
--------------------

* updated versions of bundled node modules:
  - joi: from 8.4.2 to 9.2.0
  - joi-to-json-schema: from 2.2.0 to 2.3.0
  - sinon: from 1.17.4 to 1.17.6
  - lodash: from 4.13.1 to 4.16.6

* added shortcut for AQL ternary operator
  instead of `condition ? true-part : false-part` it is now possible to also use a
  shortcut variant `condition ? : false-part`, e.g.

      FOR doc IN docs RETURN doc.value ?: 'not present'

  instead of

      FOR doc IN docs RETURN doc.value ? doc.value : 'not present'

* fixed wrong sorting order in cluster, if an index was used to sort with many
  shards.

* added --replication-factor, --number-of-shards and --wait-for-sync to arangobench

* turn on UTF-8 string validation for VelocyPack values received via VST connections

* fixed issue #2257

* upgraded Boost version to 1.62.0

* added optional detail flag for db.<collection>.count()
  setting the flag to `true` will make the count operation returned the per-shard
  counts for the collection:

      db._create("test", { numberOfShards: 10 });
      for (i = 0; i < 1000; ++i) {
        db.test.insert({value: i});
      }
      db.test.count(true);

      {
        "s100058" : 99,
        "s100057" : 103,
        "s100056" : 100,
        "s100050" : 94,
        "s100055" : 90,
        "s100054" : 122,
        "s100051" : 109,
        "s100059" : 99,
        "s100053" : 95,
        "s100052" : 89
      }

* added optional memory limit for AQL queries:

      db._query("FOR i IN 1..100000 SORT i RETURN i", {}, { options: { memoryLimit: 100000 } });

  This option limits the default maximum amount of memory (in bytes) that a single
  AQL query can use.
  When a single AQL query reaches the specified limit value, the query will be
  aborted with a *resource limit exceeded* exception. In a cluster, the memory
  accounting is done per shard, so the limit value is effectively a memory limit per
  query per shard.

  The global limit value can be overriden per query by setting the *memoryLimit*
  option value for individual queries when running an AQL query.

* added server startup option `--query.memory-limit`

* added convenience function to create vertex-centric indexes.

  Usage: `db.collection.ensureVertexCentricIndex("label", {type: "hash", direction: "outbound"})`
  That will create an index that can be used on OUTBOUND with filtering on the
  edge attribute `label`.

* change default log output for tools to stdout (instead of stderr)

* added option -D to define a configuration file environment key=value

* changed encoding behavior for URLs encoded in the C++ code of ArangoDB:
  previously the special characters `-`, `_`, `~` and `.` were returned as-is
  after URL-encoding, now `.` will be encoded to be `%2e`.
  This also changes the behavior of how incoming URIs are processed: previously
  occurrences of `..` in incoming request URIs were collapsed (e.g. `a/../b/` was
  collapsed to a plain `b/`). Now `..` in incoming request URIs are not collapsed.

* Foxx request URL suffix is no longer unescaped

* @arangodb/request option json now defaults to `true` if the response body is not empty and encoding is not explicitly set to `null` (binary).
  The option can still be set to `false` to avoid unnecessary attempts at parsing the response as JSON.

* Foxx configuration values for unknown options will be discarded when saving the configuration in production mode using the web interface

* module.context.dependencies is now immutable

* process.stdout.isTTY now returns `true` in arangosh and when running arangod with the `--console` flag

* add support for Swagger tags in Foxx


v3.1.9 (XXXX-XX-XX)
-------------------

* macos CLI package: store databases and apps in the users home directory

* ui: fixed re-login issue within a non system db, when tab was closed

* fixed a race in the VelocyStream Commtask implementation

* fixed issue #2256


v3.1.8 (2017-01-09)
-------------------

* add Windows silent installer

* add handling of debug symbols during Linux & windows release builds.

* fixed issue #2181

* fixed issue #2248: reduce V8 max old space size from 3 GB to 1 GB on 32 bit systems

* upgraded Boost version to 1.62.0

* fixed issue #2238

* fixed issue #2234

* agents announce new endpoints in inception phase to leader

* agency leadership accepts updatet endpoints to given uuid

* unified endpoints replace localhost with 127.0.0.1

* fix several problems within an authenticated cluster


v3.1.7 (2016-12-29)
-------------------

* fixed one too many elections in RAFT

* new agency comm backported from devel


v3.1.6 (2016-12-20)
-------------------

* fixed issue #2227

* fixed issue #2220

* agency constituent/agent bug fixes in race conditions picking up
  leadership

* supervision does not need waking up anymore as it is running
  regardless

* agents challenge their leadership more rigorously


v3.1.5 (2016-12-16)
-------------------

* lowered default value of `--database.revision-cache-target-size` from 75% of
  RAM to less than 40% of RAM

* fixed issue #2218

* fixed issue #2217

* Foxx router.get/post/etc handler argument can no longer accidentally omitted

* fixed issue #2223


v3.1.4 (2016-12-08)
-------------------

* fixed issue #2211

* fixed issue #2204

* at cluster start, coordinators wait until at least one DBserver is there,
  and either at least two DBservers are there or 15s have passed, before they
  initiate the bootstrap of system collections.

* more robust agency startup from devel

* supervision's AddFollower adds many followers at once

* supervision has new FailedFollower job

* agency's Node has new method getArray

* agency RAFT timing estimates more conservative in waitForSync
  scenario

* agency RAFT timing estimates capped at maximum 2.0/10.0 for low/high


v3.1.3 (2016-12-02)
-------------------

* fix a traversal bug when using skiplist indexes:
  if we have a skiplist of ["a", "unused", "_from"] and a traversal like:
  FOR v,e,p IN OUTBOUND @start @@edges
    FILTER p.edges[0].a == 'foo'
    RETURN v
  And the above index applied on "a" is considered better than EdgeIndex, than
  the executor got into undefined behaviour.

* fix endless loop when trying to create a collection with replicationFactor: -1


v3.1.2 (2016-11-24)
-------------------

* added support for descriptions field in Foxx dependencies

* (Enterprise only) fixed a bug in the statistic report for SmartGraph traversals.
Now they state correctly how many documents were fetched from the index and how many
have been filtered.

* Prevent uniform shard distribution when replicationFactor == numServers

v3.1.1 (2016-11-15)
-------------------

* fixed issue #2176

* fixed issue #2168

* display index usage of traversals in AQL explainer output (previously missing)

* fixed issue #2163

* preserve last-used HLC value across server starts

* allow more control over handling of pre-3.1 _rev values

  this changes the server startup option `--database.check-30-revisions` from a boolean (true/false)
  parameter to a string parameter with the following possible values:

  - "fail":
    will validate _rev values of 3.0 collections on collection loading and throw an exception when invalid _rev values are found.
    in this case collections with invalid _rev values are marked as corrupted and cannot be used in the ArangoDB 3.1 instance.
    the fix procedure for such collections is to export the collections from 3.0 database with arangodump and restore them in 3.1 with arangorestore.
    collections that do not contain invalid _rev values are marked as ok and will not be re-checked on following loads.
    collections that contain invalid _rev values will be re-checked on following loads.

  - "true":
    will validate _rev values of 3.0 collections on collection loading and print a warning when invalid _rev values are found.
    in this case collections with invalid _rev values can be used in the ArangoDB 3.1 instance.
    however, subsequent operations on documents with invalid _rev values may silently fail or fail with explicit errors.
    the fix procedure for such collections is to export the collections from 3.0 database with arangodump and restore them in 3.1 with arangorestore.
    collections that do not contain invalid _rev values are marked as ok and will not be re-checked on following loads.
    collections that contain invalid _rev values will be re-checked on following loads.

  - "false":
    will not validate _rev values on collection loading and not print warnings.
    no hint is given when invalid _rev values are found.
    subsequent operations on documents with invalid _rev values may silently fail or fail with explicit errors.
    this setting does not affect whether collections are re-checked later.
    collections will be re-checked on following loads if `--database.check-30-revisions` is later set to either `true` or `fail`.

  The change also suppresses warnings that were printed when collections were restored using arangorestore, and the restore
  data contained invalid _rev values. Now these warnings are suppressed, and new HLC _rev values are generated for these documents
  as before.

* added missing functions to AQL syntax highlighter in web interface

* fixed display of `ANY` direction in traversal explainer output (direction `ANY` was shown as either
  `INBOUND` or `OUTBOUND`)

* changed behavior of toJSON() function when serializing an object before saving it in the database

  if an object provides a toJSON() function, this function is still called for serializing it.
  the change is that the result of toJSON() is not stringified anymore, but saved as is. previous
  versions of ArangoDB called toJSON() and after that additionally stringified its result.

  This change will affect the saving of JS Buffer objects, which will now be saved as arrays of
  bytes instead of a comma-separated string of the Buffer's byte contents.

* allow creating unique indexes on more attributes than present in shardKeys

  The following combinations of shardKeys and indexKeys are allowed/not allowed:

  shardKeys     indexKeys
      a             a        ok
      a             b    not ok
      a           a b        ok
    a b             a    not ok
    a b             b    not ok
    a b           a b        ok
    a b         a b c        ok
  a b c           a b    not ok
  a b c         a b c        ok

* fixed wrong version in web interface login screen (EE only)

* make web interface not display an exclamation mark next to ArangoDB version number 3.1

* fixed search for arbitrary document attributes in web interface in case multiple
  search values were used on different attribute names. in this case, the search always
  produced an empty result

* disallow updating `_from` and `_to` values of edges in Smart Graphs. Updating these
  attributes would lead to potential redistribution of edges to other shards, which must be
  avoided.

* fixed issue #2148

* updated graphql-sync dependency to 0.6.2

* fixed issue #2156

* fixed CRC4 assembly linkage


v3.1.0 (2016-10-29)
-------------------

* AQL breaking change in cluster:

  from ArangoDB 3.1 onwards `WITH` is required for traversals in a
  clustered environment in order to avoid deadlocks.

  Note that for queries that access only a single collection or that have all
  collection names specified somewhere else in the query string, there is no
  need to use *WITH*. *WITH* is only useful when the AQL query parser cannot
  automatically figure out which collections are going to be used by the query.
  *WITH* is only useful for queries that dynamically access collections, e.g.
  via traversals, shortest path operations or the *DOCUMENT()* function.

  more info can be found [here](https://github.com/arangodb/arangodb/blob/devel/Documentation/Books/AQL/Operations/With.md)

* added AQL function `DISTANCE` to calculate the distance between two arbitrary
  coordinates (haversine formula)

* fixed issue #2110

* added Auto-aptation of RAFT timings as calculations only


v3.1.rc2 (2016-10-10)
---------------------

* second release candidate


v3.1.rc1 (2016-09-30)
---------------------

* first release candidate


v3.1.alpha2 (2016-09-01)
------------------------

* added module.context.createDocumentationRouter to replace module.context.apiDocumentation

* bug in RAFT implementation of reads. dethroned leader still answered requests in isolation

* ui: added new graph viewer

* ui: aql-editor added tabular & graph display

* ui: aql-editor improved usability

* ui: aql-editor: query profiling support

* fixed issue #2109

* fixed issue #2111

* fixed issue #2075

* added AQL function `DISTANCE` to calculate the distance between two arbitrary
  coordinates (haversine formula)

* rewrote scheduler and dispatcher based on boost::asio

  parameters changed:
    `--scheduler.threads` and `--server.threads` are now merged into a single one: `--server.threads`

    hidden `--server.extra-threads` has been removed

    hidden `--server.aql-threads` has been removed

    hidden `--server.backend` has been removed

    hidden `--server.show-backends` has been removed

    hidden `--server.thread-affinity` has been removed

* fixed issue #2086

* fixed issue #2079

* fixed issue #2071

  make the AQL query optimizer inject filter condition expressions referred to
  by variables during filter condition aggregation.
  For example, in the following query

      FOR doc IN collection
        LET cond1 = (doc.value == 1)
        LET cond2 = (doc.value == 2)
        FILTER cond1 || cond2
        RETURN { doc, cond1, cond2 }

  the optimizer will now inject the conditions for `cond1` and `cond2` into the filter
  condition `cond1 || cond2`, expanding it to `(doc.value == 1) || (doc.value == 2)`
  and making these conditions available for index searching.

  Note that the optimizer previously already injected some conditions into other
  conditions, but only if the variable that defined the condition was not used
  elsewhere. For example, the filter condition in the query

      FOR doc IN collection
        LET cond = (doc.value == 1)
        FILTER cond
        RETURN { doc }

  already got optimized before because `cond` was only used once in the query and
  the optimizer decided to inject it into the place where it was used.

  This only worked for variables that were referred to once in the query.
  When a variable was used multiple times, the condition was not injected as
  in the following query:

      FOR doc IN collection
        LET cond = (doc.value == 1)
        FILTER cond
        RETURN { doc, cond }

  The fix for #2070 now will enable this optimization so that the query can
  use an index on `doc.value` if available.

* changed behavior of AQL array comparison operators for empty arrays:
  * `ALL` and `ANY` now always return `false` when the left-hand operand is an
    empty array. The behavior for non-empty arrays does not change:
    * `[] ALL == 1` will return `false`
    * `[1] ALL == 1` will return `true`
    * `[1, 2] ALL == 1` will return `false`
    * `[2, 2] ALL == 1` will return `false`
    * `[] ANY == 1` will return `false`
    * `[1] ANY == 1` will return `true`
    * `[1, 2] ANY == 1` will return `true`
    * `[2, 2] ANY == 1` will return `false`
  * `NONE` now always returns `true` when the left-hand operand is an empty array.
    The behavior for non-empty arrays does not change:
    * `[] NONE == 1` will return `true`
    * `[1] NONE == 1` will return `false`
    * `[1, 2] NONE == 1` will return `false`
    * `[2, 2] NONE == 1` will return `true`

* added experimental AQL functions `JSON_STRINGIFY` and `JSON_PARSE`

* added experimental support for incoming gzip-compressed requests

* added HTTP REST APIs for online loglevel adjustments:

  - GET `/_admin/log/level` returns the current loglevel settings
  - PUT `/_admin/log/level` modifies the current loglevel settings

* PATCH /_api/gharial/{graph-name}/vertex/{collection-name}/{vertex-key}
  - changed default value for keepNull to true

* PATCH /_api/gharial/{graph-name}/edge/{collection-name}/{edge-key}
  - changed default value for keepNull to true

* renamed `maximalSize` attribute in parameter.json files to `journalSize`

  The `maximalSize` attribute will still be picked up from collections that
  have not been adjusted. Responses from the replication API will now also use
  `journalSize` instead of `maximalSize`.

* added `--cluster.system-replication-factor` in order to adjust the
  replication factor for new system collections

* fixed issue #2012

* added a memory expection in case V8 memory gets too low

* added Optimizer Rule for other indexes in Traversals
  this allows AQL traversals to use other indexes than the edge index.
  So traversals with filters on edges can now make use of more specific
  indexes, e.g.

      FOR v, e, p IN 2 OUTBOUND @start @@edge FILTER p.edges[0].foo == "bar"

  will prefer a Hash Index on [_from, foo] above the EdgeIndex.

* fixed epoch computation in hybrid logical clock

* fixed thread affinity

* replaced require("internal").db by require("@arangodb").db

* added option `--skip-lines` for arangoimp
  this allows skipping the first few lines from the import file in case the
  CSV or TSV import are used

* fixed periodic jobs: there should be only one instance running - even if it
  runs longer than the period

* improved performance of primary index and edge index lookups

* optimizations for AQL `[*]` operator in case no filter, no projection and
  no offset/limit are used

* added AQL function `OUTERSECTION` to return the symmetric difference of its
  input arguments

* Foxx manifests of installed services are now saved to disk with indentation

* Foxx tests and scripts in development mode should now always respect updated
  files instead of loading stale modules

* When disabling Foxx development mode the setup script is now re-run

* Foxx now provides an easy way to directly serve GraphQL requests using the
  `@arangodb/foxx/graphql` module and the bundled `graphql-sync` dependency

* Foxx OAuth2 module now correctly passes the `access_token` to the OAuth2 server

* added iconv-lite and timezone modules

* web interface now allows installing GitHub and zip services in legacy mode

* added module.context.createDocumentationRouter to replace module.context.apiDocumentation

* bug in RAFT implementation of reads. dethroned leader still answered
  requests in isolation

* all lambdas in ClusterInfo might have been left with dangling references.

* Agency bug fix for handling of empty json objects as values.

* Foxx tests no longer support the Mocha QUnit interface as this resulted in weird
  inconsistencies in the BDD and TDD interfaces. This fixes the TDD interface
  as well as out-of-sequence problems when using the BDD before/after functions.

* updated bundled JavaScript modules to latest versions; joi has been updated from 8.4 to 9.2
  (see [joi 9.0.0 release notes](https://github.com/hapijs/joi/issues/920) for information on
  breaking changes and new features)

* fixed issue #2139

* updated graphql-sync dependency to 0.6.2

* fixed issue #2156


v3.0.13 (XXXX-XX-XX)
--------------------

* fixed issue #2315

* fixed issue #2210


v3.0.12 (2016-11-23)
--------------------

* fixed issue #2176

* fixed issue #2168

* fixed issues #2149, #2159

* fixed error reporting for issue #2158

* fixed assembly linkage bug in CRC4 module

* added support for descriptions field in Foxx dependencies


v3.0.11 (2016-11-08)
--------------------

* fixed issue #2140: supervisor dies instead of respawning child

* fixed issue #2131: use shard key value entered by user in web interface

* fixed issue #2129: cannot kill a long-run query

* fixed issue #2110

* fixed issue #2081

* fixed issue #2038

* changes to Foxx service configuration or dependencies should now be
  stored correctly when options are cleared or omitted

* Foxx tests no longer support the Mocha QUnit interface as this resulted in weird
  inconsistencies in the BDD and TDD interfaces. This fixes the TDD interface
  as well as out-of-sequence problems when using the BDD before/after functions.

* fixed issue #2148


v3.0.10 (2016-09-26)
--------------------

* fixed issue #2072

* fixed issue #2070

* fixed slow cluster starup issues. supervision will demonstrate more
  patience with db servers


v3.0.9 (2016-09-21)
-------------------

* fixed issue #2064

* fixed issue #2060

* speed up `collection.any()` and skiplist index creation

* fixed multiple issues where ClusterInfo bug hung agency in limbo
  timeouting on multiple collection and database callbacks


v3.0.8 (2016-09-14)
-------------------

* fixed issue #2052

* fixed issue #2005

* fixed issue #2039

* fixed multiple issues where ClusterInfo bug hung agency in limbo
  timeouting on multiple collection and database callbacks


v3.0.7 (2016-09-05)
-------------------

* new supervision job handles db server failure during collection creation.


v3.0.6 (2016-09-02)
-------------------

* fixed issue #2026

* slightly better error diagnostics for AQL query compilation and replication

* fixed issue #2018

* fixed issue #2015

* fixed issue #2012

* fixed wrong default value for arangoimp's `--on-duplicate` value

* fix execution of AQL traversal expressions when there are multiple
  conditions that refer to variables set outside the traversal

* properly return HTTP 503 in JS actions when backend is gone

* supervision creates new key in agency for failed servers

* new shards will not be allocated on failed or cleaned servers


v3.0.5 (2016-08-18)
-------------------

* execute AQL ternary operator via C++ if possible

* fixed issue #1977

* fixed extraction of _id attribute in AQL traversal conditions

* fix SSL agency endpoint

* Minimum RAFT timeout was one order of magnitude to short.

* Optimized RAFT RPCs from leader to followers for efficiency.

* Optimized RAFT RPC handling on followers with respect to compaction.

* Fixed bug in handling of duplicates and overlapping logs

* Fixed bug in supervision take over after leadership change.

v3.0.4 (2016-08-01)
-------------------

* added missing lock for periodic jobs access

* fix multiple foxx related cluster issues

* fix handling of empty AQL query strings

* fixed issue in `INTERSECTION` AQL function with duplicate elements
  in the source arrays

* fixed issue #1970

* fixed issue #1968

* fixed issue #1967

* fixed issue #1962

* fixed issue #1959

* replaced require("internal").db by require("@arangodb").db

* fixed issue #1954

* fixed issue #1953

* fixed issue #1950

* fixed issue #1949

* fixed issue #1943

* fixed segfault in V8, by backporting https://bugs.chromium.org/p/v8/issues/detail?id=5033

* Foxx OAuth2 module now correctly passes the `access_token` to the OAuth2 server

* fixed credentialed CORS requests properly respecting --http.trusted-origin

* fixed a crash in V8Periodic task (forgotten lock)

* fixed two bugs in synchronous replication (syncCollectionFinalize)


v3.0.3 (2016-07-17)
-------------------

* fixed issue #1942

* fixed issue #1941

* fixed array index batch insertion issues for hash indexes that caused problems when
  no elements remained for insertion

* fixed AQL MERGE() function with External objects originating from traversals

* fixed some logfile recovery errors with error message "document not found"

* fixed issue #1937

* fixed issue #1936

* improved performance of arangorestore in clusters with synchronous
  replication

* Foxx tests and scripts in development mode should now always respect updated
  files instead of loading stale modules

* When disabling Foxx development mode the setup script is now re-run

* Foxx manifests of installed services are now saved to disk with indentation


v3.0.2 (2016-07-09)
-------------------

* fixed assertion failure in case multiple remove operations were used in the same query

* fixed upsert behavior in case upsert was used in a loop with the same document example

* fixed issue #1930

* don't expose local file paths in Foxx error messages.

* fixed issue #1929

* make arangodump dump the attribute `isSystem` when dumping the structure
  of a collection, additionally make arangorestore not fail when the attribute
  is missing

* fixed "Could not extract custom attribute" issue when using COLLECT with
  MIN/MAX functions in some contexts

* honor presence of persistent index for sorting

* make AQL query optimizer not skip "use-indexes-rule", even if enough
  plans have been created already

* make AQL optimizer not skip "use-indexes-rule", even if enough execution plans
  have been created already

* fix double precision value loss in VelocyPack JSON parser

* added missing SSL support for arangorestore

* improved cluster import performance

* fix Foxx thumbnails on DC/OS

* fix Foxx configuration not being saved

* fix Foxx app access from within the frontend on DC/OS

* add option --default-replication-factor to arangorestore and simplify
  the control over the number of shards when restoring

* fix a bug in the VPack -> V8 conversion if special attributes _key,
  _id, _rev, _from and _to had non-string values, which is allowed
  below the top level

* fix malloc_usable_size for darwin


v3.0.1 (2016-06-30)
-------------------

* fixed periodic jobs: there should be only one instance running - even if it
  runs longer than the period

* increase max. number of collections in AQL queries from 32 to 256

* fixed issue #1916: header "authorization" is required" when opening
  services page

* fixed issue #1915: Explain: member out of range

* fixed issue #1914: fix unterminated buffer

* don't remove lockfile if we are the same (now stale) pid
  fixes docker setups (our pid will always be 1)

* do not use revision id comparisons in compaction for determining whether a
  revision is obsolete, but marker memory addresses
  this ensures revision ids don't matter when compacting documents

* escape Unicode characters in JSON HTTP responses
  this converts UTF-8 characters in HTTP responses of arangod into `\uXXXX`
  escape sequences. This makes the HTTP responses fit into the 7 bit ASCII
  character range, which speeds up HTTP response parsing for some clients,
  namely node.js/v8

* add write before read collections when starting a user transaction
  this allows specifying the same collection in both read and write mode without
  unintended side effects

* fixed buffer overrun that occurred when building very large result sets

* index lookup optimizations for primary index and edge index

* fixed "collection is a nullptr" issue when starting a traversal from a transaction

* enable /_api/import on coordinator servers


v3.0.0 (2016-06-22)
-------------------

* minor GUI fixxes

* fix for replication and nonces


v3.0.0-rc3 (2016-06-19)
-----------------------

* renamed various Foxx errors to no longer refer to Foxx services as apps

* adjusted various error messages in Foxx to be more informative

* specifying "files" in a Foxx manifest to be mounted at the service root
  no longer results in 404s when trying to access non-file routes

* undeclared path parameters in Foxx no longer break the service

* trusted reverse proxy support is now handled more consistently

* ArangoDB request compatibility and user are now exposed in Foxx

* all bundled NPM modules have been upgraded to their latest versions


v3.0.0-rc2 (2016-06-12)
-----------------------

* added option `--server.max-packet-size` for client tools

* renamed option `--server.ssl-protocol` to `--ssl.protocol` in client tools
  (was already done for arangod, but overlooked for client tools)

* fix handling of `--ssl.protocol` value 5 (TLS v1.2) in client tools, which
  claimed to support it but didn't

* config file can use '@include' to include a different config file as base


v3.0.0-rc1 (2016-06-10)
-----------------------

* the user management has changed: it now has users that are independent of
  databases. A user can have one or more database assigned to the user.

* forward ported V8 Comparator bugfix for inline heuristics from
  https://github.com/v8/v8/commit/5ff7901e24c2c6029114567de5a08ed0f1494c81

* changed to-string conversion for AQL objects and arrays, used by the AQL
  function `TO_STRING()` and implicit to-string casts in AQL

  - arrays are now converted into their JSON-stringify equivalents, e.g.

    - `[ ]` is now converted to `[]`
    - `[ 1, 2, 3 ]` is now converted to `[1,2,3]`
    - `[ "test", 1, 2 ] is now converted to `["test",1,2]`

    Previous versions of ArangoDB converted arrays with no members into the
    empty string, and non-empty arrays into a comma-separated list of member
    values, without the surrounding angular brackets. Additionally, string
    array members were not enclosed in quotes in the result string:

    - `[ ]` was converted to ``
    - `[ 1, 2, 3 ]` was converted to `1,2,3`
    - `[ "test", 1, 2 ] was converted to `test,1,2`

  - objects are now converted to their JSON-stringify equivalents, e.g.

    - `{ }` is converted to `{}`
    - `{ a: 1, b: 2 }` is converted to `{"a":1,"b":2}`
    - `{ "test" : "foobar" }` is converted to `{"test":"foobar"}`

    Previous versions of ArangoDB always converted objects into the string
    `[object Object]`

  This change affects also the AQL functions `CONCAT()` and `CONCAT_SEPARATOR()`
  which treated array values differently in previous versions. Previous versions
  of ArangoDB automatically flattened array values on the first level of the array,
  e.g. `CONCAT([1, 2, 3, [ 4, 5, 6 ]])` produced `1,2,3,4,5,6`. Now this will produce
  `[1,2,3,[4,5,6]]`. To flatten array members on the top level, you can now use
  the more explicit `CONCAT(FLATTEN([1, 2, 3, [4, 5, 6]], 1))`.

* added C++ implementations for AQL functions `SLICE()`, `CONTAINS()` and
  `RANDOM_TOKEN()`

* as a consequence of the upgrade to V8 version 5, the implementation of the
  JavaScript `Buffer` object had to be changed. JavaScript `Buffer` objects in
  ArangoDB now always store their data on the heap. There is no shared pool
  for small Buffer values, and no pointing into existing Buffer data when
  extracting slices. This change may increase the cost of creating Buffers with
  short contents or when peeking into existing Buffers, but was required for
  safer memory management and to prevent leaks.

* the `db` object's function `_listDatabases()` was renamed to just `_databases()`
  in order to make it more consistent with the existing `_collections()` function.
  Additionally the `db` object's `_listEndpoints()` function was renamed to just
  `_endpoints()`.

* changed default value of `--server.authentication` from `false` to `true` in
  configuration files etc/relative/arangod.conf and etc/arangodb/arangod.conf.in.
  This means the server will be started with authentication enabled by default,
  requiring all client connections to provide authentication data when connecting
  to ArangoDB. Authentication can still be turned off via setting the value of
  `--server.authentication` to `false` in ArangoDB's configuration files or by
  specifying the option on the command-line.

* Changed result format for querying all collections via the API GET `/_api/collection`.

  Previous versions of ArangoDB returned an object with an attribute named `collections`
  and an attribute named `names`. Both contained all available collections, but
  `collections` contained the collections as an array, and `names` contained the
  collections again, contained in an object in which the attribute names were the
  collection names, e.g.

  ```
  {
    "collections": [
      {"id":"5874437","name":"test","isSystem":false,"status":3,"type":2},
      {"id":"17343237","name":"something","isSystem":false,"status":3,"type":2},
      ...
    ],
    "names": {
      "test": {"id":"5874437","name":"test","isSystem":false,"status":3,"type":2},
      "something": {"id":"17343237","name":"something","isSystem":false,"status":3,"type":2},
      ...
    }
  }
  ```
  This result structure was redundant, and therefore has been simplified to just

  ```
  {
    "result": [
      {"id":"5874437","name":"test","isSystem":false,"status":3,"type":2},
      {"id":"17343237","name":"something","isSystem":false,"status":3,"type":2},
      ...
    ]
  }
  ```

  in ArangoDB 3.0.

* added AQL functions `TYPENAME()` and `HASH()`

* renamed arangob tool to arangobench

* added AQL string comparison operator `LIKE`

  The operator can be used to compare strings like this:

      value LIKE search

  The operator is currently implemented by calling the already existing AQL
  function `LIKE`.

  This change also makes `LIKE` an AQL keyword. Using `LIKE` in either case as
  an attribute or collection name in AQL thus requires quoting.

* make AQL optimizer rule "remove-unnecessary-calculations" fire in more cases

  The rule will now remove calculations that are used exactly once in other
  expressions (e.g. `LET a = doc RETURN a.value`) and calculations,
  or calculations that are just references (e.g. `LET a = b`).

* renamed AQL optimizer rule "merge-traversal-filter" to "optimize-traversals"
  Additionally, the optimizer rule will remove unused edge and path result variables
  from the traversal in case they are specified in the `FOR` section of the traversal,
  but not referenced later in the query. This saves constructing edges and paths
  results.

* added AQL optimizer rule "inline-subqueries"

  This rule can pull out certain subqueries that are used as an operand to a `FOR`
  loop one level higher, eliminating the subquery completely. For example, the query

      FOR i IN (FOR j IN [1,2,3] RETURN j) RETURN i

  will be transformed by the rule to:

      FOR i IN [1,2,3] RETURN i

  The query

      FOR name IN (FOR doc IN _users FILTER doc.status == 1 RETURN doc.name) LIMIT 2 RETURN name

  will be transformed into

      FOR tmp IN _users FILTER tmp.status == 1 LIMIT 2 RETURN tmp.name

  The rule will only fire when the subquery is used as an operand to a `FOR` loop, and
  if the subquery does not contain a `COLLECT` with an `INTO` variable.

* added new endpoint "srv://" for DNS service records

* The result order of the AQL functions VALUES and ATTRIBUTES has never been
  guaranteed and it only had the "correct" ordering by accident when iterating
  over objects that were not loaded from the database. This accidental behavior
  is now changed by introduction of VelocyPack. No ordering is guaranteed unless
  you specify the sort parameter.

* removed configure option `--enable-logger`

* added AQL array comparison operators

  All AQL comparison operators now also exist in an array variant. In the
  array variant, the operator is preceded with one of the keywords *ALL*, *ANY*
  or *NONE*. Using one of these keywords changes the operator behavior to
  execute the comparison operation for all, any, or none of its left hand
  argument values. It is therefore expected that the left hand argument
  of an array operator is an array.

  Examples:

      [ 1, 2, 3 ] ALL IN [ 2, 3, 4 ]   // false
      [ 1, 2, 3 ] ALL IN [ 1, 2, 3 ]   // true
      [ 1, 2, 3 ] NONE IN [ 3 ]        // false
      [ 1, 2, 3 ] NONE IN [ 23, 42 ]   // true
      [ 1, 2, 3 ] ANY IN [ 4, 5, 6 ]   // false
      [ 1, 2, 3 ] ANY IN [ 1, 42 ]     // true
      [ 1, 2, 3 ] ANY == 2             // true
      [ 1, 2, 3 ] ANY == 4             // false
      [ 1, 2, 3 ] ANY > 0              // true
      [ 1, 2, 3 ] ANY <= 1             // true
      [ 1, 2, 3 ] NONE < 99            // false
      [ 1, 2, 3 ] NONE > 10            // true
      [ 1, 2, 3 ] ALL > 2              // false
      [ 1, 2, 3 ] ALL > 0              // true
      [ 1, 2, 3 ] ALL >= 3             // false
      ["foo", "bar"] ALL != "moo"      // true
      ["foo", "bar"] NONE == "bar"     // false
      ["foo", "bar"] ANY == "foo"      // true

* improved AQL optimizer to remove unnecessary sort operations in more cases

* allow enclosing AQL identifiers in forward ticks in addition to using
  backward ticks

  This allows for convenient writing of AQL queries in JavaScript template strings
  (which are delimited with backticks themselves), e.g.

      var q = `FOR doc IN ´collection´ RETURN doc.´name´`;

* allow to set `print.limitString` to configure the number of characters
  to output before truncating

* make logging configurable per log "topic"

  `--log.level <level>` sets the global log level to <level>, e.g. `info`,
  `debug`, `trace`.

  `--log.level topic=<level>` sets the log level for a specific topic.
  Currently, the following topics exist: `collector`, `compactor`, `mmap`,
  `performance`, `queries`, and `requests`. `performance` and `requests` are
  set to FATAL by default. `queries` is set to info. All others are
  set to the global level by default.

  The new log option `--log.output <definition>` allows directing the global
  or per-topic log output to different outputs. The output definition
  "<definition>" can be one of

    "-" for stdin
    "+" for stderr
    "syslog://<syslog-facility>"
    "syslog://<syslog-facility>/<application-name>"
    "file://<relative-path>"

  The option can be specified multiple times in order to configure the output
  for different log topics. To set up a per-topic output configuration, use
  `--log.output <topic>=<definition>`, e.g.

    queries=file://queries.txt

  logs all queries to the file "queries.txt".

* the option `--log.requests-file` is now deprecated. Instead use

    `--log.level requests=info`
    `--log.output requests=file://requests.txt`

* the option `--log.facility` is now deprecated. Instead use

    `--log.output requests=syslog://facility`

* the option `--log.performance` is now deprecated. Instead use

    `--log.level performance=trace`

* removed option `--log.source-filter`

* removed configure option `--enable-logger`

* change collection directory names to include a random id component at the end

  The new pattern is `collection-<id>-<random>`, where `<id>` is the collection
  id and `<random>` is a random number. Previous versions of ArangoDB used a
  pattern `collection-<id>` without the random number.

  ArangoDB 3.0 understands both the old and name directory name patterns.

* removed mostly unused internal spin-lock implementation

* removed support for pre-Windows 7-style locks. This removes compatibility for
  Windows versions older than Windows 7 (e.g. Windows Vista, Windows XP) and
  Windows 2008R2 (e.g. Windows 2008).

* changed names of sub-threads started by arangod

* added option `--default-number-of-shards` to arangorestore, allowing creating
  collections with a specifiable number of shards from a non-cluster dump

* removed support for CoffeeScript source files

* removed undocumented SleepAndRequeue

* added WorkMonitor to inspect server threads

* when downloading a Foxx service from the web interface the suggested filename
  is now based on the service's mount path instead of simply "app.zip"

* the `@arangodb/request` response object now stores the parsed JSON response
  body in a property `json` instead of `body` when the request was made using the
  `json` option. The `body` instead contains the response body as a string.

* the Foxx API has changed significantly, 2.8 services are still supported
  using a backwards-compatible "legacy mode"


v2.8.12 (XXXX-XX-XX)
--------------------

* issue #2091: decrease connect timeout to 5 seconds on startup

* fixed issue #2072

* slightly better error diagnostics for some replication errors

* fixed issue #1977

* fixed issue in `INTERSECTION` AQL function with duplicate elements
  in the source arrays

* fixed issue #1962

* fixed issue #1959

* export aqlQuery template handler as require('org/arangodb').aql for forwards-compatibility


v2.8.11 (2016-07-13)
--------------------

* fixed array index batch insertion issues for hash indexes that caused problems when
  no elements remained for insertion

* fixed issue #1937


v2.8.10 (2016-07-01)
--------------------

* make sure next local _rev value used for a document is at least as high as the
  _rev value supplied by external sources such as replication

* make adding a collection in both read- and write-mode to a transaction behave as
  expected (write includes read). This prevents the `unregister collection used in
  transaction` error

* fixed sometimes invalid result for `byExample(...).count()` when an index plus
  post-filtering was used

* fixed "collection is a nullptr" issue when starting a traversal from a transaction

* honor the value of startup option `--database.wait-for-sync` (that is used to control
  whether new collections are created with `waitForSync` set to `true` by default) also
  when creating collections via the HTTP API (and thus the ArangoShell). When creating
  a collection via these mechanisms, the option was ignored so far, which was inconsistent.

* fixed issue #1826: arangosh --javascript.execute: internal error (geo index issue)

* fixed issue #1823: Arango crashed hard executing very simple query on windows


v2.8.9 (2016-05-13)
-------------------

* fixed escaping and quoting of extra parameters for executables in Mac OS X App

* added "waiting for" status variable to web interface collection figures view

* fixed undefined behavior in query cache invaldation

* fixed access to /_admin/statistics API in case statistics are disable via option
  `--server.disable-statistics`

* Foxx manager will no longer fail hard when Foxx store is unreachable unless installing
  a service from the Foxx store (e.g. when behind a firewall or GitHub is unreachable).


v2.8.8 (2016-04-19)
-------------------

* fixed issue #1805: Query: internal error (location: arangod/Aql/AqlValue.cpp:182).
  Please report this error to arangodb.com (while executing)

* allow specifying collection name prefixes for `_from` and `_to` in arangoimp:

  To avoid specifying complete document ids (consisting of collection names and document
  keys) for *_from* and *_to* values when importing edges with arangoimp, there are now
  the options *--from-collection-prefix* and *--to-collection-prefix*.

  If specified, these values will be automatically prepended to each value in *_from*
  (or *_to* resp.). This allows specifying only document keys inside *_from* and/or *_to*.

  *Example*

      > arangoimp --from-collection-prefix users --to-collection-prefix products ...

  Importing the following document will then create an edge between *users/1234* and
  *products/4321*:

  ```js
  { "_from" : "1234", "_to" : "4321", "desc" : "users/1234 is connected to products/4321" }
  ```

* requests made with the interactive system API documentation in the web interface
  (Swagger) will now respect the active database instead of always using `_system`


v2.8.7 (2016-04-07)
-------------------

* optimized primary=>secondary failover

* fix to-boolean conversion for documents in AQL

* expose the User-Agent HTTP header from the ArangoShell since Github seems to
  require it now, and we use the ArangoShell for fetching Foxx repositories from Github

* work with http servers that only send

* fixed potential race condition between compactor and collector threads

* fix removal of temporary directories on arangosh exit

* javadoc-style comments in Foxx services are no longer interpreted as
  Foxx comments outside of controller/script/exports files (#1748)

* removed remaining references to class syntax for Foxx Model and Repository
  from the documentation

* added a safe-guard for corrupted master-pointer


v2.8.6 (2016-03-23)
-------------------

* arangosh can now execute JavaScript script files that contain a shebang
  in the first line of the file. This allows executing script files directly.

  Provided there is a script file `/path/to/script.js` with the shebang
  `#!arangosh --javascript.execute`:

      > cat /path/to/script.js
      #!arangosh --javascript.execute
      print("hello from script.js");

  If the script file is made executable

      > chmod a+x /path/to/script.js

  it can be invoked on the shell directly and use arangosh for its execution:

      > /path/to/script.js
      hello from script.js

  This did not work in previous versions of ArangoDB, as the whole script contents
  (including the shebang) were treated as JavaScript code.
  Now shebangs in script files will now be ignored for all files passed to arangosh's
  `--javascript.execute` parameter.

  The alternative way of executing a JavaScript file with arangosh still works:

      > arangosh --javascript.execute /path/to/script.js
      hello from script.js

* added missing reset of traversal state for nested traversals.
  The state of nested traversals (a traversal in an AQL query that was
  located in a repeatedly executed subquery or inside another FOR loop)
  was not reset properly, so that multiple invocations of the same nested
  traversal with different start vertices led to the nested traversal
  always using the start vertex provided on the first invocation.

* fixed issue #1781: ArangoDB startup time increased tremendously

* fixed issue #1783: SIGHUP should rotate the log


v2.8.5 (2016-03-11)
-------------------

* Add OpenSSL handler for TLS V1.2 as sugested by kurtkincaid in #1771

* fixed issue #1765 (The webinterface should display the correct query time)
  and #1770 (Display ACTUAL query time in aardvark's AQL editor)

* Windows: the unhandled exception handler now calls the windows logging
  facilities directly without locks.
  This fixes lockups on crashes from the logging framework.

* improve nullptr handling in logger.

* added new endpoint "srv://" for DNS service records

* `org/arangodb/request` no longer sets the content-type header to the
  string "undefined" when no content-type header should be sent (issue #1776)


v2.8.4 (2016-03-01)
-------------------

* global modules are no longer incorrectly resolved outside the ArangoDB
  JavaScript directory or the Foxx service's root directory (issue #1577)

* improved error messages from Foxx and JavaScript (issues #1564, #1565, #1744)


v2.8.3 (2016-02-22)
-------------------

* fixed AQL filter condition collapsing for deeply-nested cases, potentially
  enabling usage of indexes in some dedicated cases

* added parentheses in AQL explain command output to correctly display precedence
  of logical and arithmetic operators

* Foxx Model event listeners defined on the model are now correctly invoked by
  the Repository methods (issue #1665)

* Deleting a Foxx service in the frontend should now always succeed even if the
  files no longer exist on the file system (issue #1358)

* Routing actions loaded from the database no longer throw exceptions when
  trying to load other modules using "require"

* The `org/arangodb/request` response object now sets a property `json` to the
  parsed JSON response body in addition to overwriting the `body` property when
  the request was made using the `json` option.

* Improved Windows stability

* Fixed a bug in the interactive API documentation that would escape slashes
  in document-handle fields. Document handles are now provided as separate
  fields for collection name and document key.


v2.8.2 (2016-02-09)
-------------------

* the continuous replication applier will now prevent the master's WAL logfiles
  from being removed if they are still needed by the applier on the slave. This
  should help slaves that suffered from masters garbage collection WAL logfiles
  which would have been needed by the slave later.

  The initial synchronization will block removal of still needed WAL logfiles
  on the master for 10 minutes initially, and will extend this period when further
  requests are made to the master. Initial synchronization hands over its handle
  for blocking logfile removal to the continuous replication when started via
  the *setupReplication* function. In this case, continuous replication will
  extend the logfile removal blocking period for the required WAL logfiles when
  the slave makes additional requests.

  All handles that block logfile removal will time out automatically after at
  most 5 minutes should a master not be contacted by the slave anymore (e.g. in
  case the slave's replication is turned off, the slaves loses the connection
  to the master or the slave goes down).

* added all-in-one function *setupReplication* to synchronize data from master
  to slave and start the continuous replication:

      require("@arangodb/replication").setupReplication(configuration);

  The command will return when the initial synchronization is finished and the
  continuous replication has been started, or in case the initial synchronization
  has failed.

  If the initial synchronization is successful, the command will store the given
  configuration on the slave. It also configures the continuous replication to start
  automatically if the slave is restarted, i.e. *autoStart* is set to *true*.

  If the command is run while the slave's replication applier is already running,
  it will first stop the running applier, drop its configuration and do a
  resynchronization of data with the master. It will then use the provided configration,
  overwriting any previously existing replication configuration on the slave.

  The following example demonstrates how to use the command for setting up replication
  for the *_system* database. Note that it should be run on the slave and not the
  master:

      db._useDatabase("_system");
      require("@arangodb/replication").setupReplication({
        endpoint: "tcp://master.domain.org:8529",
        username: "myuser",
        password: "mypasswd",
        verbose: false,
        includeSystem: false,
        incremental: true,
        autoResync: true
      });

* the *sync* and *syncCollection* functions now always start the data synchronization
  as an asynchronous server job. The call to *sync* or *syncCollection* will block
  until synchronization is either complete or has failed with an error. The functions
  will automatically poll the slave periodically for status updates.

  The main benefit is that the connection to the slave does not need to stay open
  permanently and is thus not affected by timeout issues. Additionally the caller does
  not need to query the synchronization status from the slave manually as this is
  now performed automatically by these functions.

* fixed undefined behavior when explaining some types of AQL traversals, fixed
  display of some types of traversals in AQL explain output


v2.8.1 (2016-01-29)
-------------------

* Improved AQL Pattern matching by allowing to specify a different traversal
  direction for one or many of the edge collections.

      FOR v, e, p IN OUTBOUND @start @@ec1, INBOUND @@ec2, @@ec3

  will traverse *ec1* and *ec3* in the OUTBOUND direction and for *ec2* it will use
  the INBOUND direction. These directions can be combined in arbitrary ways, the
  direction defined after *IN [steps]* will we used as default direction and can
  be overriden for specific collections.
  This feature is only available for collection lists, it is not possible to
  combine it with graph names.

* detect more types of transaction deadlocks early

* fixed display of relational operators in traversal explain output

* fixed undefined behavior in AQL function `PARSE_IDENTIFIER`

* added "engines" field to Foxx services generated in the admin interface

* added AQL function `IS_SAME_COLLECTION`:

  *IS_SAME_COLLECTION(collection, document)*: Return true if *document* has the same
  collection id as the collection specified in *collection*. *document* can either be
  a [document handle](../Glossary/README.md#document-handle) string, or a document with
  an *_id* attribute. The function does not validate whether the collection actually
  contains the specified document, but only compares the name of the specified collection
  with the collection name part of the specified document.
  If *document* is neither an object with an *id* attribute nor a *string* value,
  the function will return *null* and raise a warning.

      /* true */
      IS_SAME_COLLECTION('_users', '_users/my-user')
      IS_SAME_COLLECTION('_users', { _id: '_users/my-user' })

      /* false */
      IS_SAME_COLLECTION('_users', 'foobar/baz')
      IS_SAME_COLLECTION('_users', { _id: 'something/else' })


v2.8.0 (2016-01-25)
-------------------

* avoid recursive locking


v2.8.0-beta8 (2016-01-19)
-------------------------

* improved internal datafile statistics for compaction and compaction triggering
  conditions, preventing excessive growth of collection datafiles under some
  workloads. This should also fix issue #1596.

* renamed AQL optimizer rule `remove-collect-into` to `remove-collect-variables`

* fixed primary and edge index lookups prematurely aborting searches when the
  specified id search value contained a different collection than the collection
  the index was created for


v2.8.0-beta7 (2016-01-06)
-------------------------

* added vm.runInThisContext

* added AQL keyword `AGGREGATE` for use in AQL `COLLECT` statement

  Using `AGGREGATE` allows more efficient aggregation (incrementally while building
  the groups) than previous versions of AQL, which built group aggregates afterwards
  from the total of all group values.

  `AGGREGATE` can be used inside a `COLLECT` statement only. If used, it must follow
  the declaration of grouping keys:

      FOR doc IN collection
        COLLECT gender = doc.gender AGGREGATE minAge = MIN(doc.age), maxAge = MAX(doc.age)
        RETURN { gender, minAge, maxAge }

  or, if no grouping keys are used, it can follow the `COLLECT` keyword:

      FOR doc IN collection
        COLLECT AGGREGATE minAge = MIN(doc.age), maxAge = MAX(doc.age)
        RETURN {
  minAge, maxAge
}

  Only specific expressions are allowed on the right-hand side of each `AGGREGATE`
  assignment:

  - on the top level the expression must be a call to one of the supported aggregation
    functions `LENGTH`, `MIN`, `MAX`, `SUM`, `AVERAGE`, `STDDEV_POPULATION`, `STDDEV_SAMPLE`,
    `VARIANCE_POPULATION`, or `VARIANCE_SAMPLE`

  - the expression must not refer to variables introduced in the `COLLECT` itself

* Foxx: mocha test paths with wildcard characters (asterisks) now work on Windows

* reserved AQL keyword `NONE` for future use

* web interface: fixed a graph display bug concerning dashboard view

* web interface: fixed several bugs during the dashboard initialize process

* web interface: included several bugfixes: #1597, #1611, #1623

* AQL query optimizer now converts `LENGTH(collection-name)` to an optimized
  expression that returns the number of documents in a collection

* adjusted the behavior of the expansion (`[*]`) operator in AQL for non-array values

  In ArangoDB 2.8, calling the expansion operator on a non-array value will always
  return an empty array. Previous versions of ArangoDB expanded non-array values by
  calling the `TO_ARRAY()` function for the value, which for example returned an
  array with a single value for boolean, numeric and string input values, and an array
  with the object's values for an object input value. This behavior was inconsistent
  with how the expansion operator works for the array indexes in 2.8, so the behavior
  is now unified:

  - if the left-hand side operand of `[*]` is an array, the array will be returned as
    is when calling `[*]` on it
  - if the left-hand side operand of `[*]` is not an array, an empty array will be
    returned by `[*]`

  AQL queries that rely on the old behavior can be changed by either calling `TO_ARRAY`
  explicitly or by using the `[*]` at the correct position.

  The following example query will change its result in 2.8 compared to 2.7:

      LET values = "foo" RETURN values[*]

  In 2.7 the query has returned the array `[ "foo" ]`, but in 2.8 it will return an
  empty array `[ ]`. To make it return the array `[ "foo" ]` again, an explicit
  `TO_ARRAY` function call is needed in 2.8 (which in this case allows the removal
  of the `[*]` operator altogether). This also works in 2.7:

      LET values = "foo" RETURN TO_ARRAY(values)

  Another example:

      LET values = [ { name: "foo" }, { name: "bar" } ]
      RETURN values[*].name[*]

  The above returned `[ [ "foo" ], [ "bar" ] ] in 2.7. In 2.8 it will return
  `[ [ ], [ ] ]`, because the value of `name` is not an array. To change the results
  to the 2.7 style, the query can be changed to

      LET values = [ { name: "foo" }, { name: "bar" } ]
      RETURN values[* RETURN TO_ARRAY(CURRENT.name)]

  The above also works in 2.7.
  The following types of queries won't change:

      LET values = [ 1, 2, 3 ] RETURN values[*]
      LET values = [ { name: "foo" }, { name: "bar" } ] RETURN values[*].name
      LET values = [ { names: [ "foo", "bar" ] }, { names: [ "baz" ] } ] RETURN values[*].names[*]
      LET values = [ { names: [ "foo", "bar" ] }, { names: [ "baz" ] } ] RETURN values[*].names[**]

* slightly adjusted V8 garbage collection strategy so that collection eventually
  happens in all contexts that hold V8 external references to documents and
  collections.

  also adjusted default value of `--javascript.gc-frequency` from 10 seconds to
  15 seconds, as less internal operations are carried out in JavaScript.

* fixes for AQL optimizer and traversal

* added `--create-collection-type` option to arangoimp

  This allows specifying the type of the collection to be created when
  `--create-collection` is set to `true`.

* Foxx export cache should no longer break if a broken app is loaded in the
  web admin interface.


v2.8.0-beta2 (2015-12-16)
-------------------------

* added AQL query optimizer rule "sort-in-values"

  This rule pre-sorts the right-hand side operand of the `IN` and `NOT IN`
  operators so the operation can use a binary search with logarithmic complexity
  instead of a linear search. The rule is applied when the right-hand side
  operand of an `IN` or `NOT IN` operator in a filter condition is a variable that
  is defined in a different loop/scope than the operator itself. Additionally,
  the filter condition must consist of solely the `IN` or `NOT IN` operation
  in order to avoid any side-effects.

* changed collection status terminology in web interface for collections for
  which an unload request has been issued from `in the process of being unloaded`
  to `will be unloaded`.

* unloading a collection via the web interface will now trigger garbage collection
  in all v8 contexts and force a WAL flush. This increases the chances of perfoming
  the unload faster.

* added the following attributes to the result of `collection.figures()` and the
  corresponding HTTP API at `PUT /_api/collection/<name>/figures`:

  - `documentReferences`: The number of references to documents in datafiles
    that JavaScript code currently holds. This information can be used for
    debugging compaction and unload issues.
  - `waitingFor`: An optional string value that contains information about
    which object type is at the head of the collection's cleanup queue. This
    information can be used for debugging compaction and unload issues.
  - `compactionStatus.time`: The point in time the compaction for the collection
    was last executed. This information can be used for debugging compaction
    issues.
  - `compactionStatus.message`: The action that was performed when the compaction
    was last run for the collection. This information can be used for debugging
    compaction issues.

  Note: `waitingFor` and `compactionStatus` may be empty when called on a coordinator
  in a cluster.

* the compaction will now provide queryable status info that can be used to track
  its progress. The compaction status is displayed in the web interface, too.

* better error reporting for arangodump and arangorestore

* arangodump will now fail by default when trying to dump edges that
  refer to already dropped collections. This can be circumvented by
  specifying the option `--force true` when invoking arangodump

* fixed cluster upgrade procedure

* the AQL functions `NEAR` and `WITHIN` now have stricter validations
  for their input parameters `limit`, `radius` and `distance`. They may now throw
  exceptions when invalid parameters are passed that may have not led
  to exceptions in previous versions.

* deprecation warnings now log stack traces

* Foxx: improved backwards compatibility with 2.5 and 2.6

  - reverted Model and Repository back to non-ES6 "classes" because of
    compatibility issues when using the extend method with a constructor

  - removed deprecation warnings for extend and controller.del

  - restored deprecated method Model.toJSONSchema

  - restored deprecated `type`, `jwt` and `sessionStorageApp` options
    in Controller#activateSessions

* Fixed a deadlock problem in the cluster


v2.8.0-beta1 (2015-12-06)
-------------------------

* added AQL function `IS_DATESTRING(value)`

  Returns true if *value* is a string that can be used in a date function.
  This includes partial dates such as *2015* or *2015-10* and strings containing
  invalid dates such as *2015-02-31*. The function will return false for all
  non-string values, even if some of them may be usable in date functions.


v2.8.0-alpha1 (2015-12-03)
--------------------------

* added AQL keywords `GRAPH`, `OUTBOUND`, `INBOUND` and `ANY` for use in graph
  traversals, reserved AQL keyword `ALL` for future use

  Usage of these keywords as collection names, variable names or attribute names
  in AQL queries will not be possible without quoting. For example, the following
  AQL query will still work as it uses a quoted collection name and a quoted
  attribute name:

      FOR doc IN `OUTBOUND`
        RETURN doc.`any`

* issue #1593: added AQL `POW` function for exponentation

* added cluster execution site info in explain output for AQL queries

* replication improvements:

  - added `autoResync` configuration parameter for continuous replication.

    When set to `true`, a replication slave will automatically trigger a full data
    re-synchronization with the master when the master cannot provide the log data
    the slave had asked for. Note that `autoResync` will only work when the option
    `requireFromPresent` is also set to `true` for the continuous replication, or
    when the continuous syncer is started and detects that no start tick is present.

    Automatic re-synchronization may transfer a lot of data from the master to the
    slave and may be expensive. It is therefore turned off by default.
    When turned off, the slave will never perform an automatic re-synchronization
    with the master.

  - added `idleMinWaitTime` and `idleMaxWaitTime` configuration parameters for
    continuous replication.

    These parameters can be used to control the minimum and maximum wait time the
    slave will (intentionally) idle and not poll for master log changes in case the
    master had sent the full logs already.
    The `idleMaxWaitTime` value will only be used when `adapativePolling` is set
    to `true`. When `adaptivePolling` is disable, only `idleMinWaitTime` will be
    used as a constant time span in which the slave will not poll the master for
    further changes. The default values are 0.5 seconds for `idleMinWaitTime` and
    2.5 seconds for `idleMaxWaitTime`, which correspond to the hard-coded values
    used in previous versions of ArangoDB.

  - added `initialSyncMaxWaitTime` configuration parameter for initial and continuous
    replication

    This option controls the maximum wait time (in seconds) that the initial
    synchronization will wait for a response from the master when fetching initial
    collection data. If no response is received within this time period, the initial
    synchronization will give up and fail. This option is also relevant for
    continuous replication in case *autoResync* is set to *true*, as then the
    continuous replication may trigger a full data re-synchronization in case
    the master cannot the log data the slave had asked for.

  - HTTP requests sent from the slave to the master during initial synchronization
    will now be retried if they fail with connection problems.

  - the initial synchronization now logs its progress so it can be queried using
    the regular replication status check APIs.

  - added `async` attribute for `sync` and `syncCollection` operations called from
    the ArangoShell. Setthing this attribute to `true` will make the synchronization
    job on the server go into the background, so that the shell does not block. The
    status of the started asynchronous synchronization job can be queried from the
    ArangoShell like this:

        /* starts initial synchronization */
        var replication = require("@arangodb/replication");
        var id = replication.sync({
          endpoint: "tcp://master.domain.org:8529",
          username: "myuser",
          password: "mypasswd",
          async: true
       });

       /* now query the id of the returned async job and print the status */
       print(replication.getSyncResult(id));

    The result of `getSyncResult()` will be `false` while the server-side job
    has not completed, and different to `false` if it has completed. When it has
    completed, all job result details will be returned by the call to `getSyncResult()`.


* fixed non-deterministic query results in some cluster queries

* fixed issue #1589

* return HTTP status code 410 (gone) instead of HTTP 408 (request timeout) for
  server-side operations that are canceled / killed. Sending 410 instead of 408
  prevents clients from re-starting the same (canceled) operation. Google Chrome
  for example sends the HTTP request again in case it is responded with an HTTP
  408, and this is exactly the opposite of the desired behavior when an operation
  is canceled / killed by the user.

* web interface: queries in AQL editor now cancelable

* web interface: dashboard - added replication information

* web interface: AQL editor now supports bind parameters

* added startup option `--server.hide-product-header` to make the server not send
  the HTTP response header `"Server: ArangoDB"` in its HTTP responses. By default,
  the option is turned off so the header is still sent as usual.

* added new AQL function `UNSET_RECURSIVE` to recursively unset attritutes from
  objects/documents

* switched command-line editor in ArangoShell and arangod to linenoise-ng

* added automatic deadlock detection for transactions

  In case a deadlock is detected, a multi-collection operation may be rolled back
  automatically and fail with error 29 (`deadlock detected`). Client code for
  operations containing more than one collection should be aware of this potential
  error and handle it accordingly, either by giving up or retrying the transaction.

* Added C++ implementations for the AQL arithmetic operations and the following
  AQL functions:
  - ABS
  - APPEND
  - COLLECTIONS
  - CURRENT_DATABASE
  - DOCUMENT
  - EDGES
  - FIRST
  - FIRST_DOCUMENT
  - FIRST_LIST
  - FLATTEN
  - FLOOR
  - FULLTEXT
  - LAST
  - MEDIAN
  - MERGE_RECURSIVE
  - MINUS
  - NEAR
  - NOT_NULL
  - NTH
  - PARSE_IDENTIFIER
  - PERCENTILE
  - POP
  - POSITION
  - PUSH
  - RAND
  - RANGE
  - REMOVE_NTH
  - REMOVE_VALUE
  - REMOVE_VALUES
  - ROUND
  - SHIFT
  - SQRT
  - STDDEV_POPULATION
  - STDDEV_SAMPLE
  - UNSHIFT
  - VARIANCE_POPULATION
  - VARIANCE_SAMPLE
  - WITHIN
  - ZIP

* improved performance of skipping over many documents in an AQL query when no
  indexes and no filters are used, e.g.

      FOR doc IN collection
        LIMIT 1000000, 10
        RETURN doc

* Added array indexes

  Hash indexes and skiplist indexes can now optionally be defined for array values
  so they index individual array members.

  To define an index for array values, the attribute name is extended with the
  expansion operator `[*]` in the index definition:

      arangosh> db.colName.ensureHashIndex("tags[*]");

  When given the following document

      { tags: [ "AQL", "ArangoDB", "Index" ] }

  the index will now contain the individual values `"AQL"`, `"ArangoDB"` and `"Index"`.

  Now the index can be used for finding all documents having `"ArangoDB"` somewhere in their
  tags array using the following AQL query:

      FOR doc IN colName
        FILTER "ArangoDB" IN doc.tags[*]
        RETURN doc

* rewrote AQL query optimizer rule `use-index-range` and renamed it to `use-indexes`.
  The name change affects rule names in the optimizer's output.

* rewrote AQL execution node `IndexRangeNode` and renamed it to `IndexNode`. The name
  change affects node names in the optimizer's explain output.

* added convenience function `db._explain(query)` for human-readable explanation
  of AQL queries

* module resolution as used by `require` now behaves more like in node.js

* the `org/arangodb/request` module now returns response bodies for error responses
  by default. The old behavior of not returning bodies for error responses can be
  re-enabled by explicitly setting the option `returnBodyOnError` to `false` (#1437)


v2.7.6 (2016-01-30)
-------------------

* detect more types of transaction deadlocks early


v2.7.5 (2016-01-22)
-------------------

* backported added automatic deadlock detection for transactions

  In case a deadlock is detected, a multi-collection operation may be rolled back
  automatically and fail with error 29 (`deadlock detected`). Client code for
  operations containing more than one collection should be aware of this potential
  error and handle it accordingly, either by giving up or retrying the transaction.

* improved internal datafile statistics for compaction and compaction triggering
  conditions, preventing excessive growth of collection datafiles under some
  workloads. This should also fix issue #1596.

* Foxx export cache should no longer break if a broken app is loaded in the
  web admin interface.

* Foxx: removed some incorrect deprecation warnings.

* Foxx: mocha test paths with wildcard characters (asterisks) now work on Windows


v2.7.4 (2015-12-21)
-------------------

* slightly adjusted V8 garbage collection strategy so that collection eventually
  happens in all contexts that hold V8 external references to documents and
  collections.

* added the following attributes to the result of `collection.figures()` and the
  corresponding HTTP API at `PUT /_api/collection/<name>/figures`:

  - `documentReferences`: The number of references to documents in datafiles
    that JavaScript code currently holds. This information can be used for
    debugging compaction and unload issues.
  - `waitingFor`: An optional string value that contains information about
    which object type is at the head of the collection's cleanup queue. This
    information can be used for debugging compaction and unload issues.
  - `compactionStatus.time`: The point in time the compaction for the collection
    was last executed. This information can be used for debugging compaction
    issues.
  - `compactionStatus.message`: The action that was performed when the compaction
    was last run for the collection. This information can be used for debugging
    compaction issues.

  Note: `waitingFor` and `compactionStatus` may be empty when called on a coordinator
  in a cluster.

* the compaction will now provide queryable status info that can be used to track
  its progress. The compaction status is displayed in the web interface, too.


v2.7.3 (2015-12-17)
-------------------

* fixed some replication value conversion issues when replication applier properties
  were set via ArangoShell

* fixed disappearing of documents for collections transferred via `sync` or
  `syncCollection` if the collection was dropped right before synchronization
  and drop and (re-)create collection markers were located in the same WAL file


* fixed an issue where overwriting the system sessions collection would break
  the web interface when authentication is enabled

v2.7.2 (2015-12-01)
-------------------

* replication improvements:

  - added `autoResync` configuration parameter for continuous replication.

    When set to `true`, a replication slave will automatically trigger a full data
    re-synchronization with the master when the master cannot provide the log data
    the slave had asked for. Note that `autoResync` will only work when the option
    `requireFromPresent` is also set to `true` for the continuous replication, or
    when the continuous syncer is started and detects that no start tick is present.

    Automatic re-synchronization may transfer a lot of data from the master to the
    slave and may be expensive. It is therefore turned off by default.
    When turned off, the slave will never perform an automatic re-synchronization
    with the master.

  - added `idleMinWaitTime` and `idleMaxWaitTime` configuration parameters for
    continuous replication.

    These parameters can be used to control the minimum and maximum wait time the
    slave will (intentionally) idle and not poll for master log changes in case the
    master had sent the full logs already.
    The `idleMaxWaitTime` value will only be used when `adapativePolling` is set
    to `true`. When `adaptivePolling` is disable, only `idleMinWaitTime` will be
    used as a constant time span in which the slave will not poll the master for
    further changes. The default values are 0.5 seconds for `idleMinWaitTime` and
    2.5 seconds for `idleMaxWaitTime`, which correspond to the hard-coded values
    used in previous versions of ArangoDB.

  - added `initialSyncMaxWaitTime` configuration parameter for initial and continuous
    replication

    This option controls the maximum wait time (in seconds) that the initial
    synchronization will wait for a response from the master when fetching initial
    collection data. If no response is received within this time period, the initial
    synchronization will give up and fail. This option is also relevant for
    continuous replication in case *autoResync* is set to *true*, as then the
    continuous replication may trigger a full data re-synchronization in case
    the master cannot the log data the slave had asked for.

  - HTTP requests sent from the slave to the master during initial synchronization
    will now be retried if they fail with connection problems.

  - the initial synchronization now logs its progress so it can be queried using
    the regular replication status check APIs.

* fixed non-deterministic query results in some cluster queries

* added missing lock instruction for primary index in compactor size calculation

* fixed issue #1589

* fixed issue #1583

* fixed undefined behavior when accessing the top level of a document with the `[*]`
  operator

* fixed potentially invalid pointer access in shaper when the currently accessed
  document got re-located by the WAL collector at the very same time

* Foxx: optional configuration options no longer log validation errors when assigned
  empty values (#1495)

* Foxx: constructors provided to Repository and Model sub-classes via extend are
  now correctly called (#1592)


v2.7.1 (2015-11-07)
-------------------

* switch to linenoise next generation

* exclude `_apps` collection from replication

  The slave has its own `_apps` collection which it populates on server start.
  When replicating data from the master to the slave, the data from the master may
  clash with the slave's own data in the `_apps` collection. Excluding the `_apps`
  collection from replication avoids this.

* disable replication appliers when starting in modes `--upgrade`, `--no-server`
  and `--check-upgrade`

* more detailed output in arango-dfdb

* fixed "no start tick" issue in replication applier

  This error could occur after restarting a slave server after a shutdown
  when no data was ever transferred from the master to the slave via the
  continuous replication

* fixed problem during SSL client connection abort that led to scheduler thread
  staying at 100% CPU saturation

* fixed potential segfault in AQL `NEIGHBORS` function implementation when C++ function
  variant was used and collection names were passed as strings

* removed duplicate target for some frontend JavaScript files from the Makefile

* make AQL function `MERGE()` work on a single array parameter, too.
  This allows combining the attributes of multiple objects from an array into
  a single object, e.g.

      RETURN MERGE([
        { foo: 'bar' },
        { quux: 'quetzalcoatl', ruled: true },
        { bar: 'baz', foo: 'done' }
      ])

  will now return:

      {
        "foo": "done",
        "quux": "quetzalcoatl",
        "ruled": true,
        "bar": "baz"
      }

* fixed potential deadlock in collection status changing on Windows

* fixed hard-coded `incremental` parameter in shell implementation of
  `syncCollection` function in replication module

* fix for GCC5: added check for '-stdlib' option


v2.7.0 (2015-10-09)
-------------------

* fixed request statistics aggregation
  When arangod was started in supervisor mode, the request statistics always showed
  0 requests, as the statistics aggregation thread did not run then.

* read server configuration files before dropping privileges. this ensures that
  the SSL keyfile specified in the configuration can be read with the server's start
  privileges (i.e. root when using a standard ArangoDB package).

* fixed replication with a 2.6 replication configuration and issues with a 2.6 master

* raised default value of `--server.descriptors-minimum` to 1024

* allow Foxx apps to be installed underneath URL path `/_open/`, so they can be
  (intentionally) accessed without authentication.

* added *allowImplicit* sub-attribute in collections declaration of transactions.
  The *allowImplicit* attributes allows making transactions fail should they
  read-access a collection that was not explicitly declared in the *collections*
  array of the transaction.

* added "special" password ARANGODB_DEFAULT_ROOT_PASSWORD. If you pass
  ARANGODB_DEFAULT_ROOT_PASSWORD as password, it will read the password
  from the environment variable ARANGODB_DEFAULT_ROOT_PASSWORD


v2.7.0-rc2 (2015-09-22)
-----------------------

* fix over-eager datafile compaction

  This should reduce the need to compact directly after loading a collection when a
  collection datafile contained many insertions and updates for the same documents. It
  should also prevent from re-compacting already merged datafiles in case not many
  changes were made. Compaction will also make fewer index lookups than before.

* added `syncCollection()` function in module `org/arangodb/replication`

  This allows synchronizing the data of a single collection from a master to a slave
  server. Synchronization can either restore the whole collection by transferring all
  documents from the master to the slave, or incrementally by only transferring documents
  that differ. This is done by partitioning the collection's entire key space into smaller
  chunks and comparing the data chunk-wise between master and slave. Only chunks that are
  different will be re-transferred.

  The `syncCollection()` function can be used as follows:

      require("org/arangodb/replication").syncCollection(collectionName, options);

  e.g.

      require("org/arangodb/replication").syncCollection("myCollection", {
        endpoint: "tcp://127.0.0.1:8529",  /* master */
        username: "root",                  /* username for master */
        password: "secret",                /* password for master */
        incremental: true                  /* use incremental mode */
      });


* additionally allow the following characters in document keys:

  `(` `)` `+` `,` `=` `;` `$` `!` `*` `'` `%`


v2.7.0-rc1 (2015-09-17)
-----------------------

* removed undocumented server-side-only collection functions:
  * collection.OFFSET()
  * collection.NTH()
  * collection.NTH2()
  * collection.NTH3()

* upgraded Swagger to version 2.0 for the Documentation

  This gives the user better prepared test request structures.
  More conversions will follow so finally client libraries can be auto-generated.

* added extra AQL functions for date and time calculation and manipulation.
  These functions were contributed by GitHub users @CoDEmanX and @friday.
  A big thanks for their work!

  The following extra date functions are available from 2.7 on:

  * `DATE_DAYOFYEAR(date)`: Returns the day of year number of *date*.
    The return values range from 1 to 365, or 366 in a leap year respectively.

  * `DATE_ISOWEEK(date)`: Returns the ISO week date of *date*.
    The return values range from 1 to 53. Monday is considered the first day of the week.
    There are no fractional weeks, thus the last days in December may belong to the first
    week of the next year, and the first days in January may be part of the previous year's
    last week.

  * `DATE_LEAPYEAR(date)`: Returns whether the year of *date* is a leap year.

  * `DATE_QUARTER(date)`: Returns the quarter of the given date (1-based):
    * 1: January, February, March
    * 2: April, May, June
    * 3: July, August, September
    * 4: October, November, December

  - *DATE_DAYS_IN_MONTH(date)*: Returns the number of days in *date*'s month (28..31).

  * `DATE_ADD(date, amount, unit)`: Adds *amount* given in *unit* to *date* and
    returns the calculated date.

    *unit* can be either of the following to specify the time unit to add or
    subtract (case-insensitive):
    - y, year, years
    - m, month, months
    - w, week, weeks
    - d, day, days
    - h, hour, hours
    - i, minute, minutes
    - s, second, seconds
    - f, millisecond, milliseconds

    *amount* is the number of *unit*s to add (positive value) or subtract
    (negative value).

  * `DATE_SUBTRACT(date, amount, unit)`: Subtracts *amount* given in *unit* from
    *date* and returns the calculated date.

    It works the same as `DATE_ADD()`, except that it subtracts. It is equivalent
    to calling `DATE_ADD()` with a negative amount, except that `DATE_SUBTRACT()`
    can also subtract ISO durations. Note that negative ISO durations are not
    supported (i.e. starting with `-P`, like `-P1Y`).

  * `DATE_DIFF(date1, date2, unit, asFloat)`: Calculate the difference
    between two dates in given time *unit*, optionally with decimal places.
    Returns a negative value if *date1* is greater than *date2*.

  * `DATE_COMPARE(date1, date2, unitRangeStart, unitRangeEnd)`: Compare two
    partial dates and return true if they match, false otherwise. The parts to
    compare are defined by a range of time units.

    The full range is: years, months, days, hours, minutes, seconds, milliseconds.
    Pass the unit to start from as *unitRangeStart*, and the unit to end with as
    *unitRangeEnd*. All units in between will be compared. Leave out *unitRangeEnd*
    to only compare *unitRangeStart*.

  * `DATE_FORMAT(date, format)`: Format a date according to the given format string.
    It supports the following placeholders (case-insensitive):
    - %t: timestamp, in milliseconds since midnight 1970-01-01
    - %z: ISO date (0000-00-00T00:00:00.000Z)
    - %w: day of week (0..6)
    - %y: year (0..9999)
    - %yy: year (00..99), abbreviated (last two digits)
    - %yyyy: year (0000..9999), padded to length of 4
    - %yyyyyy: year (-009999 .. +009999), with sign prefix and padded to length of 6
    - %m: month (1..12)
    - %mm: month (01..12), padded to length of 2
    - %d: day (1..31)
    - %dd: day (01..31), padded to length of 2
    - %h: hour (0..23)
    - %hh: hour (00..23), padded to length of 2
    - %i: minute (0..59)
    - %ii: minute (00..59), padded to length of 2
    - %s: second (0..59)
    - %ss: second (00..59), padded to length of 2
    - %f: millisecond (0..999)
    - %fff: millisecond (000..999), padded to length of 3
    - %x: day of year (1..366)
    - %xxx: day of year (001..366), padded to length of 3
    - %k: ISO week date (1..53)
    - %kk: ISO week date (01..53), padded to length of 2
    - %l: leap year (0 or 1)
    - %q: quarter (1..4)
    - %a: days in month (28..31)
    - %mmm: abbreviated English name of month (Jan..Dec)
    - %mmmm: English name of month (January..December)
    - %www: abbreviated English name of weekday (Sun..Sat)
    - %wwww: English name of weekday (Sunday..Saturday)
    - %&: special escape sequence for rare occasions
    - %%: literal %
    - %: ignored

* new WAL logfiles and datafiles are now created non-sparse

  This prevents SIGBUS signals being raised when memory of a sparse datafile is accessed
  and the disk is full and the accessed file part is not actually disk-backed. In
  this case the mapped memory region is not necessarily backed by physical memory, and
  accessing the memory may raise SIGBUS and crash arangod.

* the `internal.download()` function and the module `org/arangodb/request` used some
  internal library function that handled the sending of HTTP requests from inside of
  ArangoDB. This library unconditionally set an HTTP header `Accept-Encoding: gzip`
  in all outgoing HTTP requests.

  This has been fixed in 2.7, so `Accept-Encoding: gzip` is not set automatically anymore.
  Additionally, the header `User-Agent: ArangoDB` is not set automatically either. If
  client applications desire to send these headers, they are free to add it when
  constructing the requests using the `download` function or the request module.

* fixed issue #1436: org/arangodb/request advertises deflate without supporting it

* added template string generator function `aqlQuery` for generating AQL queries

  This can be used to generate safe AQL queries with JavaScript parameter
  variables or expressions easily:

      var name = 'test';
      var attributeName = '_key';
      var query = aqlQuery`FOR u IN users FILTER u.name == ${name} RETURN u.${attributeName}`;
      db._query(query);

* report memory usage for document header data (revision id, pointer to data etc.)
  in `db.collection.figures()`. The memory used for document headers will now
  show up in the already existing attribute `indexes.size`. Due to that, the index
  sizes reported by `figures()` in 2.7 will be higher than those reported by 2.6,
  but the 2.7 values are more accurate.

* IMPORTANT CHANGE: the filenames in dumps created by arangodump now contain
  not only the name of the dumped collection, but also an additional 32-digit hash
  value. This is done to prevent overwriting dump files in case-insensitive file
  systems when there exist multiple collections with the same name (but with
  different cases).

  For example, if a database has two collections: `test` and `Test`, previous
  versions of ArangoDB created the files

  * `test.structure.json` and `test.data.json` for collection `test`
  * `Test.structure.json` and `Test.data.json` for collection `Test`

  This did not work for case-insensitive filesystems, because the files for the
  second collection would have overwritten the files of the first. arangodump in
  2.7 will create the following filenames instead:

  * `test_098f6bcd4621d373cade4e832627b4f6.structure.json` and `test_098f6bcd4621d373cade4e832627b4f6.data.json`
  * `Test_0cbc6611f5540bd0809a388dc95a615b.structure.json` and `Test_0cbc6611f5540bd0809a388dc95a615b.data.json`

  These filenames will be unambiguous even in case-insensitive filesystems.

* IMPORTANT CHANGE: make arangod actually close lingering client connections
  when idle for at least the duration specified via `--server.keep-alive-timeout`.
  In previous versions of ArangoDB, connections were not closed by the server
  when the timeout was reached and the client was still connected. Now the
  connection is properly closed by the server in case of timeout. Client
  applications relying on the old behavior may now need to reconnect to the
  server when their idle connections time out and get closed (note: connections
  being idle for a long time may be closed by the OS or firewalls anyway -
  client applications should be aware of that and try to reconnect).

* IMPORTANT CHANGE: when starting arangod, the server will drop the process
  privileges to the specified values in options `--server.uid` and `--server.gid`
  instantly after parsing the startup options.

  That means when either `--server.uid` or `--server.gid` are set, the privilege
  change will happen earlier. This may prevent binding the server to an endpoint
  with a port number lower than 1024 if the arangodb user has no privileges
  for that. Previous versions of ArangoDB changed the privileges later, so some
  startup actions were still carried out under the invoking user (i.e. likely
  *root* when started via init.d or system scripts) and especially binding to
  low port numbers was still possible there.

  The default privileges for user *arangodb* will not be sufficient for binding
  to port numbers lower than 1024. To have an ArangoDB 2.7 bind to a port number
  lower than 1024, it needs to be started with either a different privileged user,
  or the privileges of the *arangodb* user have to raised manually beforehand.

* added AQL optimizer rule `patch-update-statements`

* Linux startup scripts and systemd configuration for arangod now try to
  adjust the NOFILE (number of open files) limits for the process. The limit
  value is set to 131072 (128k) when ArangoDB is started via start/stop
  commands

* When ArangoDB is started/stopped manually via the start/stop commands, the
  main process will wait for up to 10 seconds after it forks the supervisor
  and arangod child processes. If the startup fails within that period, the
  start/stop script will fail with an exit code other than zero. If the
  startup of the supervisor or arangod is still ongoing after 10 seconds,
  the main program will still return with exit code 0. The limit of 10 seconds
  is arbitrary because the time required for a startup is not known in advance.

* added startup option `--database.throw-collection-not-loaded-error`

  Accessing a not-yet loaded collection will automatically load a collection
  on first access. This flag controls what happens in case an operation
  would need to wait for another thread to finalize loading a collection. If
  set to *true*, then the first operation that accesses an unloaded collection
  will load it. Further threads that try to access the same collection while
  it is still loading immediately fail with an error (1238, *collection not loaded*).
  This is to prevent all server threads from being blocked while waiting on the
  same collection to finish loading. When the first thread has completed loading
  the collection, the collection becomes regularly available, and all operations
  from that point on can be carried out normally, and error 1238 will not be
  thrown anymore for that collection.

  If set to *false*, the first thread that accesses a not-yet loaded collection
  will still load it. Other threads that try to access the collection while
  loading will not fail with error 1238 but instead block until the collection
  is fully loaded. This configuration might lead to all server threads being
  blocked because they are all waiting for the same collection to complete
  loading. Setting the option to *true* will prevent this from happening, but
  requires clients to catch error 1238 and react on it (maybe by scheduling
  a retry for later).

  The default value is *false*.

* added better control-C support in arangosh

  When CTRL-C is pressed in arangosh, it will now print a `^C` first. Pressing
  CTRL-C again will reset the prompt if something was entered before, or quit
  arangosh if no command was entered directly before.

  This affects the arangosh version build with Readline-support only (Linux
  and MacOS).

  The MacOS version of ArangoDB for Homebrew now depends on Readline, too. The
  Homebrew formula has been changed accordingly.
  When self-compiling ArangoDB on MacOS without Homebrew, Readline now is a
  prerequisite.

* increased default value for collection-specific `indexBuckets` value from 1 to 8

  Collections created from 2.7 on will use the new default value of `8` if not
  overridden on collection creation or later using
  `collection.properties({ indexBuckets: ... })`.

  The `indexBuckets` value determines the number of buckets to use for indexes of
  type `primary`, `hash` and `edge`. Having multiple index buckets allows splitting
  an index into smaller components, which can be filled in parallel when a collection
  is loading. Additionally, resizing and reallocation of indexes are faster and
  less intrusive if the index uses multiple buckets, because resize and reallocation
  will affect only data in a single bucket instead of all index values.

  The index buckets will be filled in parallel when loading a collection if the collection
  has an `indexBuckets` value greater than 1 and the collection contains a significant
  amount of documents/edges (the current threshold is 256K documents but this value
  may change in future versions of ArangoDB).

* changed HTTP client to use poll instead of select on Linux and MacOS

  This affects the ArangoShell and user-defined JavaScript code running inside
  arangod that initiates its own HTTP calls.

  Using poll instead of select allows using arbitrary high file descriptors
  (bigger than the compiled in FD_SETSIZE). Server connections are still handled using
  epoll, which has never been affected by FD_SETSIZE.

* implemented AQL `LIKE` function using ICU regexes

* added `RETURN DISTINCT` for AQL queries to return unique results:

      FOR doc IN collection
        RETURN DISTINCT doc.status

  This change also introduces `DISTINCT` as an AQL keyword.

* removed `createNamedQueue()` and `addJob()` functions from org/arangodb/tasks

* use less locks and more atomic variables in the internal dispatcher
  and V8 context handling implementations. This leads to improved throughput in
  some ArangoDB internals and allows for higher HTTP request throughput for
  many operations.

  A short overview of the improvements can be found here:

  https://www.arangodb.com/2015/08/throughput-enhancements/

* added shorthand notation for attribute names in AQL object literals:

      LET name = "Peter"
      LET age = 42
      RETURN { name, age }

  The above is the shorthand equivalent of the generic form

      LET name = "Peter"
      LET age = 42
      RETURN { name : name, age : age }

* removed configure option `--enable-timings`

  This option did not have any effect.

* removed configure option `--enable-figures`

  This option previously controlled whether HTTP request statistics code was
  compiled into ArangoDB or not. The previous default value was `true` so
  statistics code was available in official packages. Setting the option to
  `false` led to compile errors so it is doubtful the default value was
  ever changed. By removing the option some internal statistics code was also
  simplified.

* removed run-time manipulation methods for server endpoints:

  * `db._removeEndpoint()`
  * `db._configureEndpoint()`
  * HTTP POST `/_api/endpoint`
  * HTTP DELETE `/_api/endpoint`

* AQL query result cache

  The query result cache can optionally cache the complete results of all or selected AQL queries.
  It can be operated in the following modes:

  * `off`: the cache is disabled. No query results will be stored
  * `on`: the cache will store the results of all AQL queries unless their `cache`
    attribute flag is set to `false`
  * `demand`: the cache will store the results of AQL queries that have their
    `cache` attribute set to `true`, but will ignore all others

  The mode can be set at server startup using the `--database.query-cache-mode` configuration
  option and later changed at runtime.

  The following HTTP REST APIs have been added for controlling the query cache:

  * HTTP GET `/_api/query-cache/properties`: returns the global query cache configuration
  * HTTP PUT `/_api/query-cache/properties`: modifies the global query cache configuration
  * HTTP DELETE `/_api/query-cache`: invalidates all results in the query cache

  The following JavaScript functions have been added for controlling the query cache:

  * `require("org/arangodb/aql/cache").properties()`: returns the global query cache configuration
  * `require("org/arangodb/aql/cache").properties(properties)`: modifies the global query cache configuration
  * `require("org/arangodb/aql/cache").clear()`: invalidates all results in the query cache

* do not link arangoimp against V8

* AQL function call arguments optimization

  This will lead to arguments in function calls inside AQL queries not being copied but passed
  by reference. This may speed up calls to functions with bigger argument values or queries that
  call functions a lot of times.

* upgraded V8 version to 4.3.61

* removed deprecated AQL `SKIPLIST` function.

  This function was introduced in older versions of ArangoDB with a less powerful query optimizer to
  retrieve data from a skiplist index using a `LIMIT` clause. It was marked as deprecated in ArangoDB
  2.6.

  Since ArangoDB 2.3 the behavior of the `SKIPLIST` function can be emulated using regular AQL
  constructs, e.g.

      FOR doc IN @@collection
        FILTER doc.value >= @value
        SORT doc.value DESC
        LIMIT 1
        RETURN doc

* the `skip()` function for simple queries does not accept negative input any longer.
  This feature was deprecated in 2.6.0.

* fix exception handling

  In some cases JavaScript exceptions would re-throw without information of the original problem.
  Now the original exception is logged for failure analysis.

* based REST API method PUT `/_api/simple/all` on the cursor API and make it use AQL internally.

  The change speeds up this REST API method and will lead to additional query information being
  returned by the REST API. Clients can use this extra information or ignore it.

* Foxx Queue job success/failure handlers arguments have changed from `(jobId, jobData, result, jobFailures)` to `(result, jobData, job)`.

* added Foxx Queue job options `repeatTimes`, `repeatUntil` and `repeatDelay` to automatically re-schedule jobs when they are completed.

* added Foxx manifest configuration type `password` to mask values in the web interface.

* fixed default values in Foxx manifest configurations sometimes not being used as defaults.

* fixed optional parameters in Foxx manifest configurations sometimes not being cleared correctly.

* Foxx dependencies can now be marked as optional using a slightly more verbose syntax in your manifest file.

* converted Foxx constructors to ES6 classes so you can extend them using class syntax.

* updated aqb to 2.0.

* updated chai to 3.0.

* Use more madvise calls to speed up things when memory is tight, in particular
  at load time but also for random accesses later.

* Overhauled web interface

  The web interface now has a new design.

  The API documentation for ArangoDB has been moved from "Tools" to "Links" in the web interface.

  The "Applications" tab in the web interfaces has been renamed to "Services".


v2.6.12 (2015-12-02)
--------------------

* fixed disappearing of documents for collections transferred via `sync` if the
  the collection was dropped right before synchronization and drop and (re-)create
  collection markers were located in the same WAL file

* added missing lock instruction for primary index in compactor size calculation

* fixed issue #1589

* fixed issue #1583

* Foxx: optional configuration options no longer log validation errors when assigned
  empty values (#1495)


v2.6.11 (2015-11-18)
--------------------

* fixed potentially invalid pointer access in shaper when the currently accessed
  document got re-located by the WAL collector at the very same time


v2.6.10 (2015-11-10)
--------------------

* disable replication appliers when starting in modes `--upgrade`, `--no-server`
  and `--check-upgrade`

* more detailed output in arango-dfdb

* fixed potential deadlock in collection status changing on Windows

* issue #1521: Can't dump/restore with user and password


v2.6.9 (2015-09-29)
-------------------

* added "special" password ARANGODB_DEFAULT_ROOT_PASSWORD. If you pass
  ARANGODB_DEFAULT_ROOT_PASSWORD as password, it will read the password
  from the environment variable ARANGODB_DEFAULT_ROOT_PASSWORD

* fixed failing AQL skiplist, sort and limit combination

  When using a Skiplist index on an attribute (say "a") and then using sort
  and skip on this attribute caused the result to be empty e.g.:

    require("internal").db.test.ensureSkiplist("a");
    require("internal").db._query("FOR x IN test SORT x.a LIMIT 10, 10");

  Was always empty no matter how many documents are stored in test.
  This is now fixed.

v2.6.8 (2015-09-09)
-------------------

* ARM only:

  The ArangoDB packages for ARM require the kernel to allow unaligned memory access.
  How the kernel handles unaligned memory access is configurable at runtime by
  checking and adjusting the contents `/proc/cpu/alignment`.

  In order to operate on ARM, ArangoDB requires the bit 1 to be set. This will
  make the kernel trap and adjust unaligned memory accesses. If this bit is not
  set, the kernel may send a SIGBUS signal to ArangoDB and terminate it.

  To set bit 1 in `/proc/cpu/alignment` use the following command as a privileged
  user (e.g. root):

      echo "2" > /proc/cpu/alignment

  Note that this setting affects all user processes and not just ArangoDB. Setting
  the alignment with the above command will also not make the setting permanent,
  so it will be lost after a restart of the system. In order to make the setting
  permanent, it should be executed during system startup or before starting arangod.

  The ArangoDB start/stop scripts do not adjust the alignment setting, but rely on
  the environment to have the correct alignment setting already. The reason for this
  is that the alignment settings also affect all other user processes (which ArangoDB
  is not aware of) and thus may have side-effects outside of ArangoDB. It is therefore
  more reasonable to have the system administrator carry out the change.


v2.6.7 (2015-08-25)
-------------------

* improved AssocMulti index performance when resizing.

  This makes the edge index perform less I/O when under memory pressure.


v2.6.6 (2015-08-23)
-------------------

* added startup option `--server.additional-threads` to create separate queues
  for slow requests.


v2.6.5 (2015-08-17)
-------------------

* added startup option `--database.throw-collection-not-loaded-error`

  Accessing a not-yet loaded collection will automatically load a collection
  on first access. This flag controls what happens in case an operation
  would need to wait for another thread to finalize loading a collection. If
  set to *true*, then the first operation that accesses an unloaded collection
  will load it. Further threads that try to access the same collection while
  it is still loading immediately fail with an error (1238, *collection not loaded*).
  This is to prevent all server threads from being blocked while waiting on the
  same collection to finish loading. When the first thread has completed loading
  the collection, the collection becomes regularly available, and all operations
  from that point on can be carried out normally, and error 1238 will not be
  thrown anymore for that collection.

  If set to *false*, the first thread that accesses a not-yet loaded collection
  will still load it. Other threads that try to access the collection while
  loading will not fail with error 1238 but instead block until the collection
  is fully loaded. This configuration might lead to all server threads being
  blocked because they are all waiting for the same collection to complete
  loading. Setting the option to *true* will prevent this from happening, but
  requires clients to catch error 1238 and react on it (maybe by scheduling
  a retry for later).

  The default value is *false*.

* fixed busy wait loop in scheduler threads that sometimes consumed 100% CPU while
  waiting for events on connections closed unexpectedly by the client side

* handle attribute `indexBuckets` when restoring collections via arangorestore.
  Previously the `indexBuckets` attribute value from the dump was ignored, and the
   server default value for `indexBuckets` was used when restoring a collection.

* fixed "EscapeValue already set error" crash in V8 actions that might have occurred when
  canceling V8-based operations.


v2.6.4 (2015-08-01)
-------------------

* V8: Upgrade to version 4.1.0.27 - this is intended to be the stable V8 version.

* fixed issue #1424: Arango shell should not processing arrows pushing on keyboard


v2.6.3 (2015-07-21)
-------------------

* issue #1409: Document values with null character truncated


v2.6.2 (2015-07-04)
-------------------

* fixed issue #1383: bindVars for HTTP API doesn't work with empty string

* fixed handling of default values in Foxx manifest configurations

* fixed handling of optional parameters in Foxx manifest configurations

* fixed a reference error being thrown in Foxx queues when a function-based job type is used that is not available and no options object is passed to queue.push


v2.6.1 (2015-06-24)
-------------------

* Add missing swagger files to cmake build. fixes #1368

* fixed documentation errors


v2.6.0 (2015-06-20)
-------------------

* using negative values for `SimpleQuery.skip()` is deprecated.
  This functionality will be removed in future versions of ArangoDB.

* The following simple query functions are now deprecated:

  * collection.near
  * collection.within
  * collection.geo
  * collection.fulltext
  * collection.range
  * collection.closedRange

  This also lead to the following REST API methods being deprecated from now on:

  * PUT /_api/simple/near
  * PUT /_api/simple/within
  * PUT /_api/simple/fulltext
  * PUT /_api/simple/range

  It is recommended to replace calls to these functions or APIs with equivalent AQL queries,
  which are more flexible because they can be combined with other operations:

      FOR doc IN NEAR(@@collection, @latitude, @longitude, @limit)
        RETURN doc

      FOR doc IN WITHIN(@@collection, @latitude, @longitude, @radius, @distanceAttributeName)
        RETURN doc

      FOR doc IN FULLTEXT(@@collection, @attributeName, @queryString, @limit)
        RETURN doc

      FOR doc IN @@collection
        FILTER doc.value >= @left && doc.value < @right
        LIMIT @skip, @limit
        RETURN doc`

  The above simple query functions and REST API methods may be removed in future versions
  of ArangoDB.

* deprecated now-obsolete AQL `SKIPLIST` function

  The function was introduced in older versions of ArangoDB with a less powerful query optimizer to
  retrieve data from a skiplist index using a `LIMIT` clause.

  Since 2.3 the same goal can be achieved by using regular AQL constructs, e.g.

      FOR doc IN collection FILTER doc.value >= @value SORT doc.value DESC LIMIT 1 RETURN doc

* fixed issues when switching the database inside tasks and during shutdown of database cursors

  These features were added during 2.6 alpha stage so the fixes affect devel/2.6-alpha builds only

* issue #1360: improved foxx-manager help

* added `--enable-tcmalloc` configure option.

  When this option is set, arangod and the client tools will be linked against tcmalloc, which replaces
  the system allocator. When the option is set, a tcmalloc library must be present on the system under
  one of the names `libtcmalloc`, `libtcmalloc_minimal` or `libtcmalloc_debug`.

  As this is a configure option, it is supported for manual builds on Linux-like systems only. tcmalloc
  support is currently experimental.

* issue #1353: Windows: HTTP API - incorrect path in errorMessage

* issue #1347: added option `--create-database` for arangorestore.

  Setting this option to `true` will now create the target database if it does not exist. When creating
  the target database, the username and passwords passed to arangorestore will be used to create an
  initial user for the new database.

* issue #1345: advanced debug information for User Functions

* issue #1341: Can't use bindvars in UPSERT

* fixed vulnerability in JWT implementation.

* changed default value of option `--database.ignore-datafile-errors` from `true` to `false`

  If the new default value of `false` is used, then arangod will refuse loading collections that contain
  datafiles with CRC mismatches or other errors. A collection with datafile errors will then become
  unavailable. This prevents follow up errors from happening.

  The only way to access such collection is to use the datafile debugger (arango-dfdb) and try to repair
  or truncate the datafile with it.

  If `--database.ignore-datafile-errors` is set to `true`, then collections will become available
  even if parts of their data cannot be loaded. This helps availability, but may cause (partial) data
  loss and follow up errors.

* added server startup option `--server.session-timeout` for controlling the timeout of user sessions
  in the web interface

* add sessions and cookie authentication for ArangoDB's web interface

  ArangoDB's built-in web interface now uses sessions. Session information ids are stored in cookies,
  so clients using the web interface must accept cookies in order to use it

* web interface: display query execution time in AQL editor

* web interface: renamed AQL query *submit* button to *execute*

* web interface: added query explain feature in AQL editor

* web interface: demo page added. only working if demo data is available, hidden otherwise

* web interface: added support for custom app scripts with optional arguments and results

* web interface: mounted apps that need to be configured are now indicated in the app overview

* web interface: added button for running tests to app details

* web interface: added button for configuring app dependencies to app details

* web interface: upgraded API documentation to use Swagger 2

* INCOMPATIBLE CHANGE

  removed startup option `--log.severity`

  The docs for `--log.severity` mentioned lots of severities (e.g. `exception`, `technical`, `functional`, `development`)
  but only a few severities (e.g. `all`, `human`) were actually used, with `human` being the default and `all` enabling the
  additional logging of requests. So the option pretended to control a lot of things which it actually didn't. Additionally,
  the option `--log.requests-file` was around for a long time already, also controlling request logging.

  Because the `--log.severity` option effectively did not control that much, it was removed. A side effect of removing the
  option is that 2.5 installations which used `--log.severity all` will not log requests after the upgrade to 2.6. This can
  be adjusted by setting the `--log.requests-file` option.

* add backtrace to fatal log events

* added optional `limit` parameter for AQL function `FULLTEXT`

* make fulltext index also index text values contained in direct sub-objects of the indexed
  attribute.

  Previous versions of ArangoDB only indexed the attribute value if it was a string. Sub-attributes
  of the index attribute were ignored when fulltext indexing.

  Now, if the index attribute value is an object, the object's values will each be included in the
  fulltext index if they are strings. If the index attribute value is an array, the array's values
  will each be included in the fulltext index if they are strings.

  For example, with a fulltext index present on the `translations` attribute, the following text
  values will now be indexed:

      var c = db._create("example");
      c.ensureFulltextIndex("translations");
      c.insert({ translations: { en: "fox", de: "Fuchs", fr: "renard", ru: "лиса" } });
      c.insert({ translations: "Fox is the English translation of the German word Fuchs" });
      c.insert({ translations: [ "ArangoDB", "document", "database", "Foxx" ] });

      c.fulltext("translations", "лиса").toArray();       // returns only first document
      c.fulltext("translations", "Fox").toArray();        // returns first and second documents
      c.fulltext("translations", "prefix:Fox").toArray(); // returns all three documents

* added batch document removal and lookup commands:

      collection.lookupByKeys(keys)
      collection.removeByKeys(keys)

  These commands can be used to perform multi-document lookup and removal operations efficiently
  from the ArangoShell. The argument to these operations is an array of document keys.

  Also added HTTP APIs for batch document commands:

  * PUT /_api/simple/lookup-by-keys
  * PUT /_api/simple/remove-by-keys

* properly prefix document address URLs with the current database name for calls to the REST
  API method GET `/_api/document?collection=...` (that method will return partial URLs to all
  documents in the collection).

  Previous versions of ArangoDB returned the URLs starting with `/_api/` but without the current
  database name, e.g. `/_api/document/mycollection/mykey`. Starting with 2.6, the response URLs
  will include the database name as well, e.g. `/_db/_system/_api/document/mycollection/mykey`.

* added dedicated collection export HTTP REST API

  ArangoDB now provides a dedicated collection export API, which can take snapshots of entire
  collections more efficiently than the general-purpose cursor API. The export API is useful
  to transfer the contents of an entire collection to a client application. It provides optional
  filtering on specific attributes.

  The export API is available at endpoint `POST /_api/export?collection=...`. The API has the
  same return value structure as the already established cursor API (`POST /_api/cursor`).

  An introduction to the export API is given in this blog post:
  http://jsteemann.github.io/blog/2015/04/04/more-efficient-data-exports/

* subquery optimizations for AQL queries

  This optimization avoids copying intermediate results into subqueries that are not required
  by the subquery.

  A brief description can be found here:
  http://jsteemann.github.io/blog/2015/05/04/subquery-optimizations/

* return value optimization for AQL queries

  This optimization avoids copying the final query result inside the query's main `ReturnNode`.

  A brief description can be found here:
  http://jsteemann.github.io/blog/2015/05/04/return-value-optimization-for-aql/

* speed up AQL queries containing big `IN` lists for index lookups

  `IN` lists used for index lookups had performance issues in previous versions of ArangoDB.
  These issues have been addressed in 2.6 so using bigger `IN` lists for filtering is much
  faster.

  A brief description can be found here:
  http://jsteemann.github.io/blog/2015/05/07/in-list-improvements/

* allow `@` and `.` characters in document keys, too

  This change also leads to document keys being URL-encoded when returned in HTTP `location`
  response headers.

* added alternative implementation for AQL COLLECT

  The alternative method uses a hash table for grouping and does not require its input elements
  to be sorted. It will be taken into account by the optimizer for `COLLECT` statements that do
  not use an `INTO` clause.

  In case a `COLLECT` statement can use the hash table variant, the optimizer will create an extra
  plan for it at the beginning of the planning phase. In this plan, no extra `SORT` node will be
  added in front of the `COLLECT` because the hash table variant of `COLLECT` does not require
  sorted input. Instead, a `SORT` node will be added after it to sort its output. This `SORT` node
  may be optimized away again in later stages. If the sort order of the result is irrelevant to
  the user, adding an extra `SORT null` after a hash `COLLECT` operation will allow the optimizer to
  remove the sorts altogether.

  In addition to the hash table variant of `COLLECT`, the optimizer will modify the original plan
  to use the regular `COLLECT` implementation. As this implementation requires sorted input, the
  optimizer will insert a `SORT` node in front of the `COLLECT`. This `SORT` node may be optimized
  away in later stages.

  The created plans will then be shipped through the regular optimization pipeline. In the end,
  the optimizer will pick the plan with the lowest estimated total cost as usual. The hash table
  variant does not require an up-front sort of the input, and will thus be preferred over the
  regular `COLLECT` if the optimizer estimates many input elements for the `COLLECT` node and
  cannot use an index to sort them.

  The optimizer can be explicitly told to use the regular *sorted* variant of `COLLECT` by
  suffixing a `COLLECT` statement with `OPTIONS { "method" : "sorted" }`. This will override the
  optimizer guesswork and only produce the *sorted* variant of `COLLECT`.

  A blog post on the new `COLLECT` implementation can be found here:
  http://jsteemann.github.io/blog/2015/04/22/collecting-with-a-hash-table/

* refactored HTTP REST API for cursors

  The HTTP REST API for cursors (`/_api/cursor`) has been refactored to improve its performance
  and use less memory.

  A post showing some of the performance improvements can be found here:
  http://jsteemann.github.io/blog/2015/04/01/improvements-for-the-cursor-api/

* simplified return value syntax for data-modification AQL queries

  ArangoDB 2.4 since version allows to return results from data-modification AQL queries. The
  syntax for this was quite limited and verbose:

      FOR i IN 1..10
        INSERT { value: i } IN test
        LET inserted = NEW
        RETURN inserted

  The `LET inserted = NEW RETURN inserted` was required literally to return the inserted
  documents. No calculations could be made using the inserted documents.

  This is now more flexible. After a data-modification clause (e.g. `INSERT`, `UPDATE`, `REPLACE`,
  `REMOVE`, `UPSERT`) there can follow any number of `LET` calculations. These calculations can
  refer to the pseudo-values `OLD` and `NEW` that are created by the data-modification statements.

  This allows returning projections of inserted or updated documents, e.g.:

      FOR i IN 1..10
        INSERT { value: i } IN test
        RETURN { _key: NEW._key, value: i }

  Still not every construct is allowed after a data-modification clause. For example, no functions
  can be called that may access documents.

  More information can be found here:
  http://jsteemann.github.io/blog/2015/03/27/improvements-for-data-modification-queries/

* added AQL `UPSERT` statement

  This adds an `UPSERT` statement to AQL that is a combination of both `INSERT` and `UPDATE` /
  `REPLACE`. The `UPSERT` will search for a matching document using a user-provided example.
  If no document matches the example, the *insert* part of the `UPSERT` statement will be
  executed. If there is a match, the *update* / *replace* part will be carried out:

      UPSERT { page: 'index.html' }                 /* search example */
        INSERT { page: 'index.html', pageViews: 1 } /* insert part */
        UPDATE { pageViews: OLD.pageViews + 1 }     /* update part */
        IN pageViews

  `UPSERT` can be used with an `UPDATE` or `REPLACE` clause. The `UPDATE` clause will perform
  a partial update of the found document, whereas the `REPLACE` clause will replace the found
  document entirely. The `UPDATE` or `REPLACE` parts can refer to the pseudo-value `OLD`, which
  contains all attributes of the found document.

  `UPSERT` statements can optionally return values. In the following query, the return
  attribute `found` will return the found document before the `UPDATE` was applied. If no
  document was found, `found` will contain a value of `null`. The `updated` result attribute will
  contain the inserted / updated document:

      UPSERT { page: 'index.html' }                 /* search example */
        INSERT { page: 'index.html', pageViews: 1 } /* insert part */
        UPDATE { pageViews: OLD.pageViews + 1 }     /* update part */
        IN pageViews
        RETURN { found: OLD, updated: NEW }

  A more detailed description of `UPSERT` can be found here:
  http://jsteemann.github.io/blog/2015/03/27/preview-of-the-upsert-command/

* adjusted default configuration value for `--server.backlog-size` from 10 to 64.

* issue #1231: bug xor feature in AQL: LENGTH(null) == 4

  This changes the behavior of the AQL `LENGTH` function as follows:

  - if the single argument to `LENGTH()` is `null`, then the result will now be `0`. In previous
    versions of ArangoDB, the result of `LENGTH(null)` was `4`.

  - if the single argument to `LENGTH()` is `true`, then the result will now be `1`. In previous
    versions of ArangoDB, the result of `LENGTH(true)` was `4`.

  - if the single argument to `LENGTH()` is `false`, then the result will now be `0`. In previous
    versions of ArangoDB, the result of `LENGTH(false)` was `5`.

  The results of `LENGTH()` with string, numeric, array object argument values do not change.

* issue #1298: Bulk import if data already exists (#1298)

  This change extends the HTTP REST API for bulk imports as follows:

  When documents are imported and the `_key` attribute is specified for them, the import can be
  used for inserting and updating/replacing documents. Previously, the import could be used for
  inserting new documents only, and re-inserting a document with an existing key would have failed
  with a *unique key constraint violated* error.

  The above behavior is still the default. However, the API now allows controlling the behavior
  in case of a unique key constraint error via the optional URL parameter `onDuplicate`.

  This parameter can have one of the following values:

  - `error`: when a unique key constraint error occurs, do not import or update the document but
    report an error. This is the default.

  - `update`: when a unique key constraint error occurs, try to (partially) update the existing
    document with the data specified in the import. This may still fail if the document would
    violate secondary unique indexes. Only the attributes present in the import data will be
    updated and other attributes already present will be preserved. The number of updated documents
    will be reported in the `updated` attribute of the HTTP API result.

  - `replace`: when a unique key constraint error occurs, try to fully replace the existing
    document with the data specified in the import. This may still fail if the document would
    violate secondary unique indexes. The number of replaced documents will be reported in the
    `updated` attribute of the HTTP API result.

  - `ignore`: when a unique key constraint error occurs, ignore this error. There will be no
    insert, update or replace for the particular document. Ignored documents will be reported
    separately in the `ignored` attribute of the HTTP API result.

  The result of the HTTP import API will now contain the attributes `ignored` and `updated`, which
  contain the number of ignored and updated documents respectively. These attributes will contain a
  value of zero unless the `onDuplicate` URL parameter is set to either `update` or `replace`
  (in this case the `updated` attribute may contain non-zero values) or `ignore` (in this case the
  `ignored` attribute may contain a non-zero value).

  To support the feature, arangoimp also has a new command line option `--on-duplicate` which can
  have one of the values `error`, `update`, `replace`, `ignore`. The default value is `error`.

  A few examples for using arangoimp with the `--on-duplicate` option can be found here:
  http://jsteemann.github.io/blog/2015/04/14/updating-documents-with-arangoimp/

* changed behavior of `db._query()` in the ArangoShell:

  if the command's result is printed in the shell, the first 10 results will be printed. Previously
  only a basic description of the underlying query result cursor was printed. Additionally, if the
  cursor result contains more than 10 results, the cursor is assigned to a global variable `more`,
  which can be used to iterate over the cursor result.

  Example:

      arangosh [_system]> db._query("FOR i IN 1..15 RETURN i")
      [object ArangoQueryCursor, count: 15, hasMore: true]

      [
        1,
        2,
        3,
        4,
        5,
        6,
        7,
        8,
        9,
        10
      ]

      type 'more' to show more documents


      arangosh [_system]> more
      [object ArangoQueryCursor, count: 15, hasMore: false]

      [
        11,
        12,
        13,
        14,
        15
      ]

* Disallow batchSize value 0 in HTTP `POST /_api/cursor`:

  The HTTP REST API `POST /_api/cursor` does not accept a `batchSize` parameter value of
  `0` any longer. A batch size of 0 never made much sense, but previous versions of ArangoDB
  did not check for this value. Now creating a cursor using a `batchSize` value 0 will
  result in an HTTP 400 error response

* REST Server: fix memory leaks when failing to add jobs

* 'EDGES' AQL Function

  The AQL function `EDGES` got a new fifth option parameter.
  Right now only one option is available: 'includeVertices'. This is a boolean parameter
  that allows to modify the result of the `EDGES` function.
  Default is 'includeVertices: false' which does not have any effect.
  'includeVertices: true' modifies the result, such that
  {vertex: <vertexDocument>, edge: <edgeDocument>} is returned.

* INCOMPATIBLE CHANGE:

  The result format of the AQL function `NEIGHBORS` has been changed.
  Before it has returned an array of objects containing 'vertex' and 'edge'.
  Now it will only contain the vertex directly.
  Also an additional option 'includeData' has been added.
  This is used to define if only the 'vertex._id' value should be returned (false, default),
  or if the vertex should be looked up in the collection and the complete JSON should be returned
  (true).
  Using only the id values can lead to significantly improved performance if this is the only information
  required.

  In order to get the old result format prior to ArangoDB 2.6, please use the function EDGES instead.
  Edges allows for a new option 'includeVertices' which, set to true, returns exactly the format of NEIGHBORS.
  Example:

      NEIGHBORS(<vertexCollection>, <edgeCollection>, <vertex>, <direction>, <example>)

  This can now be achieved by:

      EDGES(<edgeCollection>, <vertex>, <direction>, <example>, {includeVertices: true})

  If you are nesting several NEIGHBORS steps you can speed up their performance in the following way:

  Old Example:

  FOR va IN NEIGHBORS(Users, relations, 'Users/123', 'outbound') FOR vc IN NEIGHBORS(Products, relations, va.vertex._id, 'outbound') RETURN vc

  This can now be achieved by:

  FOR va IN NEIGHBORS(Users, relations, 'Users/123', 'outbound') FOR vc IN NEIGHBORS(Products, relations, va, 'outbound', null, {includeData: true}) RETURN vc
                                                                                                          ^^^^                  ^^^^^^^^^^^^^^^^^^^
                                                                                                  Use intermediate directly     include Data for final

* INCOMPATIBLE CHANGE:

  The AQL function `GRAPH_NEIGHBORS` now provides an additional option `includeData`.
  This option allows controlling whether the function should return the complete vertices
  or just their IDs. Returning only the IDs instead of the full vertices can lead to
  improved performance .

  If provided, `includeData` is set to `true`, all vertices in the result will be returned
  with all their attributes. The default value of `includeData` is `false`.
  This makes the default function results incompatible with previous versions of ArangoDB.

  To get the old result style in ArangoDB 2.6, please set the options as follows in calls
  to `GRAPH_NEIGHBORS`:

      GRAPH_NEIGHBORS(<graph>, <vertex>, { includeData: true })

* INCOMPATIBLE CHANGE:

  The AQL function `GRAPH_COMMON_NEIGHBORS` now provides an additional option `includeData`.
  This option allows controlling whether the function should return the complete vertices
  or just their IDs. Returning only the IDs instead of the full vertices can lead to
  improved performance .

  If provided, `includeData` is set to `true`, all vertices in the result will be returned
  with all their attributes. The default value of `includeData` is `false`.
  This makes the default function results incompatible with previous versions of ArangoDB.

  To get the old result style in ArangoDB 2.6, please set the options as follows in calls
  to `GRAPH_COMMON_NEIGHBORS`:

      GRAPH_COMMON_NEIGHBORS(<graph>, <vertexExamples1>, <vertexExamples2>, { includeData: true }, { includeData: true })

* INCOMPATIBLE CHANGE:

  The AQL function `GRAPH_SHORTEST_PATH` now provides an additional option `includeData`.
  This option allows controlling whether the function should return the complete vertices
  and edges or just their IDs. Returning only the IDs instead of full vertices and edges
  can lead to improved performance .

  If provided, `includeData` is set to `true`, all vertices and edges in the result will
  be returned with all their attributes. There is also an optional parameter `includePath` of
  type object.
  It has two optional sub-attributes `vertices` and `edges`, both of type boolean.
  Both can be set individually and the result will include all vertices on the path if
  `includePath.vertices == true` and all edges if `includePath.edges == true` respectively.

  The default value of `includeData` is `false`, and paths are now excluded by default.
  This makes the default function results incompatible with previous versions of ArangoDB.

  To get the old result style in ArangoDB 2.6, please set the options as follows in calls
  to `GRAPH_SHORTEST_PATH`:

      GRAPH_SHORTEST_PATH(<graph>, <source>, <target>, { includeData: true, includePath: { edges: true, vertices: true } })

  The attributes `startVertex` and `vertex` that were present in the results of `GRAPH_SHORTEST_PATH`
  in previous versions of ArangoDB will not be produced in 2.6. To calculate these attributes in 2.6,
  please extract the first and last elements from the `vertices` result attribute.

* INCOMPATIBLE CHANGE:

  The AQL function `GRAPH_DISTANCE_TO` will now return only the id the destination vertex
  in the `vertex` attribute, and not the full vertex data with all vertex attributes.

* INCOMPATIBLE CHANGE:

  All graph measurements functions in JavaScript module `general-graph` that calculated a
  single figure previously returned an array containing just the figure. Now these functions
  will return the figure directly and not put it inside an array.

  The affected functions are:

  * `graph._absoluteEccentricity`
  * `graph._eccentricity`
  * `graph._absoluteCloseness`
  * `graph._closeness`
  * `graph._absoluteBetweenness`
  * `graph._betweenness`
  * `graph._radius`
  * `graph._diameter`

* Create the `_graphs` collection in new databases with `waitForSync` attribute set to `false`

  The previous `waitForSync` value was `true`, so default the behavior when creating and dropping
  graphs via the HTTP REST API changes as follows if the new settings are in effect:

  * `POST /_api/graph` by default returns `HTTP 202` instead of `HTTP 201`
  * `DELETE /_api/graph/graph-name` by default returns `HTTP 202` instead of `HTTP 201`

  If the `_graphs` collection still has its `waitForSync` value set to `true`, then the HTTP status
  code will not change.

* Upgraded ICU to version 54; this increases performance in many places.
  based on https://code.google.com/p/chromium/issues/detail?id=428145

* added support for HTTP push aka chunked encoding

* issue #1051: add info whether server is running in service or user mode?

  This will add a "mode" attribute to the result of the result of HTTP GET `/_api/version?details=true`

  "mode" can have the following values:

  - `standalone`: server was started manually (e.g. on command-line)
  - `service`: service is running as Windows service, in daemon mode or under the supervisor

* improve system error messages in Windows port

* increased default value of `--server.request-timeout` from 300 to 1200 seconds for client tools
  (arangosh, arangoimp, arangodump, arangorestore)

* increased default value of `--server.connect-timeout` from 3 to 5 seconds for client tools
  (arangosh, arangoimp, arangodump, arangorestore)

* added startup option `--server.foxx-queues-poll-interval`

  This startup option controls the frequency with which the Foxx queues manager is checking
  the queue (or queues) for jobs to be executed.

  The default value is `1` second. Lowering this value will result in the queue manager waking
  up and checking the queues more frequently, which may increase CPU usage of the server.
  When not using Foxx queues, this value can be raised to save some CPU time.

* added startup option `--server.foxx-queues`

  This startup option controls whether the Foxx queue manager will check queue and job entries.
  Disabling this option can reduce server load but will prevent jobs added to Foxx queues from
  being processed at all.

  The default value is `true`, enabling the Foxx queues feature.

* make Foxx queues really database-specific.

  Foxx queues were and are stored in a database-specific collection `_queues`. However, a global
  cache variable for the queues led to the queue names being treated database-independently, which
  was wrong.

  Since 2.6, Foxx queues names are truly database-specific, so the same queue name can be used in
  two different databases for two different queues. Until then, it is advisable to think of queues
  as already being database-specific, and using the database name as a queue name prefix to be
  avoid name conflicts, e.g.:

      var queueName = "myQueue";
      var Foxx = require("org/arangodb/foxx");
      Foxx.queues.create(db._name() + ":" + queueName);

* added support for Foxx queue job types defined as app scripts.

  The old job types introduced in 2.4 are still supported but are known to cause issues in 2.5
  and later when the server is restarted or the job types are not defined in every thread.

  The new job types avoid this issue by storing an explicit mount path and script name rather
  than an assuming the job type is defined globally. It is strongly recommended to convert your
  job types to the new script-based system.

* renamed Foxx sessions option "sessionStorageApp" to "sessionStorage". The option now also accepts session storages directly.

* Added the following JavaScript methods for file access:
  * fs.copyFile() to copy single files
  * fs.copyRecursive() to copy directory trees
  * fs.chmod() to set the file permissions (non-Windows only)

* Added process.env for accessing the process environment from JavaScript code

* Cluster: kickstarter shutdown routines will more precisely follow the shutdown of its nodes.

* Cluster: don't delete agency connection objects that are currently in use.

* Cluster: improve passing along of HTTP errors

* fixed issue #1247: debian init script problems

* multi-threaded index creation on collection load

  When a collection contains more than one secondary index, they can be built in memory in
  parallel when the collection is loaded. How many threads are used for parallel index creation
  is determined by the new configuration parameter `--database.index-threads`. If this is set
  to 0, indexes are built by the opening thread only and sequentially. This is equivalent to
  the behavior in 2.5 and before.

* speed up building up primary index when loading collections

* added `count` attribute to `parameters.json` files of collections. This attribute indicates
  the number of live documents in the collection on unload. It is read when the collection is
  (re)loaded to determine the initial size for the collection's primary index

* removed remainders of MRuby integration, removed arangoirb

* simplified `controllers` property in Foxx manifests. You can now specify a filename directly
  if you only want to use a single file mounted at the base URL of your Foxx app.

* simplified `exports` property in Foxx manifests. You can now specify a filename directly if
  you only want to export variables from a single file in your Foxx app.

* added support for node.js-style exports in Foxx exports. Your Foxx exports file can now export
  arbitrary values using the `module.exports` property instead of adding properties to the
  `exports` object.

* added `scripts` property to Foxx manifests. You should now specify the `setup` and `teardown`
  files as properties of the `scripts` object in your manifests and can define custom,
  app-specific scripts that can be executed from the web interface or the CLI.

* added `tests` property to Foxx manifests. You can now define test cases using the `mocha`
  framework which can then be executed inside ArangoDB.

* updated `joi` package to 6.0.8.

* added `extendible` package.

* added Foxx model lifecycle events to repositories. See #1257.

* speed up resizing of edge index.

* allow to split an edge index into buckets which are resized individually.
  This is controlled by the `indexBuckets` attribute in the `properties`
  of the collection.

* fix a cluster deadlock bug in larger clusters by marking a thread waiting
  for a lock on a DBserver as blocked


v2.5.7 (2015-08-02)
-------------------

* V8: Upgrade to version 4.1.0.27 - this is intended to be the stable V8 version.


v2.5.6 (2015-07-21)
-------------------

* alter Windows build infrastructure so we can properly store pdb files.

* potentially fixed issue #1313: Wrong metric calculation at dashboard

  Escape whitespace in process name when scanning /proc/pid/stats

  This fixes statistics values read from that file

* Fixed variable naming in AQL `COLLECT INTO` results in case the COLLECT is placed
  in a subquery which itself is followed by other constructs that require variables


v2.5.5 (2015-05-29)
-------------------

* fixed vulnerability in JWT implementation.

* fixed format string for reading /proc/pid/stat

* take into account barriers used in different V8 contexts


v2.5.4 (2015-05-14)
-------------------

* added startup option `--log.performance`: specifying this option at startup will log
  performance-related info messages, mainly timings via the regular logging mechanisms

* cluster fixes

* fix for recursive copy under Windows


v2.5.3 (2015-04-29)
-------------------

* Fix fs.move to work across filesystem borders; Fixes Foxx app installation problems;
  issue #1292.

* Fix Foxx app install when installed on a different drive on Windows

* issue #1322: strange AQL result

* issue #1318: Inconsistent db._create() syntax

* issue #1315: queries to a collection fail with an empty response if the
  collection contains specific JSON data

* issue #1300: Make arangodump not fail if target directory exists but is empty

* allow specifying higher values than SOMAXCONN for `--server.backlog-size`

  Previously, arangod would not start when a `--server.backlog-size` value was
  specified that was higher than the platform's SOMAXCONN header value.

  Now, arangod will use the user-provided value for `--server.backlog-size` and
  pass it to the listen system call even if the value is higher than SOMAXCONN.
  If the user-provided value is higher than SOMAXCONN, arangod will log a warning
  on startup.

* Fixed a cluster deadlock bug. Mark a thread that is in a RemoteBlock as
  blocked to allow for additional dispatcher threads to be started.

* Fix locking in cluster by using another ReadWriteLock class for collections.

* Add a second DispatcherQueue for AQL in the cluster. This fixes a
  cluster-AQL thread explosion bug.


v2.5.2 (2015-04-11)
-------------------

* modules stored in _modules are automatically flushed when changed

* added missing query-id parameter in documentation of HTTP DELETE `/_api/query` endpoint

* added iterator for edge index in AQL queries

  this change may lead to less edges being read when used together with a LIMIT clause

* make graph viewer in web interface issue less expensive queries for determining
  a random vertex from the graph, and for determining vertex attributes

* issue #1285: syntax error, unexpected $undefined near '@_to RETURN obj

  this allows AQL bind parameter names to also start with underscores

* moved /_api/query to C++

* issue #1289: Foxx models created from database documents expose an internal method

* added `Foxx.Repository#exists`

* parallelize initialization of V8 context in multiple threads

* fixed a possible crash when the debug-level was TRACE

* cluster: do not initialize statistics collection on each
  coordinator, this fixes a race condition at startup

* cluster: fix a startup race w.r.t. the _configuration collection

* search for db:// JavaScript modules only after all local files have been
  considered, this speeds up the require command in a cluster considerably

* general cluster speedup in certain areas


v2.5.1 (2015-03-19)
-------------------

* fixed bug that caused undefined behavior when an AQL query was killed inside
  a calculation block

* fixed memleaks in AQL query cleanup in case out-of-memory errors are thrown

* by default, Debian and RedHat packages are built with debug symbols

* added option `--database.ignore-logfile-errors`

  This option controls how collection datafiles with a CRC mismatch are treated.

  If set to `false`, CRC mismatch errors in collection datafiles will lead
  to a collection not being loaded at all. If a collection needs to be loaded
  during WAL recovery, the WAL recovery will also abort (if not forced with
  `--wal.ignore-recovery-errors true`). Setting this flag to `false` protects
  users from unintentionally using a collection with corrupted datafiles, from
  which only a subset of the original data can be recovered.

  If set to `true`, CRC mismatch errors in collection datafiles will lead to
  the datafile being partially loaded. All data up to until the mismatch will
  be loaded. This will enable users to continue with collection datafiles
  that are corrupted, but will result in only a partial load of the data.
  The WAL recovery will still abort when encountering a collection with a
  corrupted datafile, at least if `--wal.ignore-recovery-errors` is not set to
  `true`.

  The default value is *true*, so for collections with corrupted datafiles
  there might be partial data loads once the WAL recovery has finished. If
  the WAL recovery will need to load a collection with a corrupted datafile,
  it will still stop when using the default values.

* INCOMPATIBLE CHANGE:

  make the arangod server refuse to start if during startup it finds a non-readable
  `parameter.json` file for a database or a collection.

  Stopping the startup process in this case requires manual intervention (fixing
  the unreadable files), but prevents follow-up errors due to ignored databases or
  collections from happening.

* datafiles and `parameter.json` files written by arangod are now created with read and write
  privileges for the arangod process user, and with read and write privileges for the arangod
  process group.

  Previously, these files were created with user read and write permissions only.

* INCOMPATIBLE CHANGE:

  abort WAL recovery if one of the collection's datafiles cannot be opened

* INCOMPATIBLE CHANGE:

  never try to raise the privileges after dropping them, this can lead to a race condition while
  running the recovery

  If you require to run ArangoDB on a port lower than 1024, you must run ArangoDB as root.

* fixed inefficiencies in `remove` methods of general-graph module

* added option `--database.slow-query-threshold` for controlling the default AQL slow query
  threshold value on server start

* add system error strings for Windows on many places

* rework service startup so we announce 'RUNNING' only when we're finished starting.

* use the Windows eventlog for FATAL and ERROR - log messages

* fix service handling in NSIS Windows installer, specify human readable name

* add the ICU_DATA environment variable to the fatal error messages

* fixed issue #1265: arangod crashed with SIGSEGV

* fixed issue #1241: Wildcards in examples


v2.5.0 (2015-03-09)
-------------------

* installer fixes for Windows

* fix for downloading Foxx

* fixed issue #1258: http pipelining not working?


v2.5.0-beta4 (2015-03-05)
-------------------------

* fixed issue #1247: debian init script problems


v2.5.0-beta3 (2015-02-27)
-------------------------

* fix Windows install path calculation in arango

* fix Windows logging of long strings

* fix possible undefinedness of const strings in Windows


v2.5.0-beta2 (2015-02-23)
-------------------------

* fixed issue #1256: agency binary not found #1256

* fixed issue #1230: API: document/col-name/_key and cursor return different floats

* front-end: dashboard tries not to (re)load statistics if user has no access

* V8: Upgrade to version 3.31.74.1

* etcd: Upgrade to version 2.0 - This requires go 1.3 to compile at least.

* refuse to startup if ICU wasn't initialized, this will i.e. prevent errors from being printed,
  and libraries from being loaded.

* front-end: unwanted removal of index table header after creating new index

* fixed issue #1248: chrome: applications filtering not working

* fixed issue #1198: queries remain in aql editor (front-end) if you navigate through different tabs

* Simplify usage of Foxx

  Thanks to our user feedback we learned that Foxx is a powerful, yet rather complicated concept.
  With this release we tried to make it less complicated while keeping all its strength.
  That includes a rewrite of the documentation as well as some code changes as listed below:

  * Moved Foxx applications to a different folder.

    The naming convention now is: <app-path>/_db/<dbname>/<mountpoint>/APP
    Before it was: <app-path>/databases/<dbname>/<appname>:<appversion>
    This caused some trouble as apps where cached based on name and version and updates did not apply.
    Hence the path on filesystem and the app's access URL had no relation to one another.
    Now the path on filesystem is identical to the URL (except for slashes and the appended APP)

  * Rewrite of Foxx routing

    The routing of Foxx has been exposed to major internal changes we adjusted because of user feedback.
    This allows us to set the development mode per mountpoint without having to change paths and hold
    apps at separate locations.

  * Foxx Development mode

    The development mode used until 2.4 is gone. It has been replaced by a much more mature version.
    This includes the deprecation of the javascript.dev-app-path parameter, which is useless since 2.5.
    Instead of having two separate app directories for production and development, apps now reside in
    one place, which is used for production as well as for development.
    Apps can still be put into development mode, changing their behavior compared to production mode.
    Development mode apps are still reread from disk at every request, and still they ship more debug
    output.

    This change has also made the startup options `--javascript.frontend-development-mode` and
    `--javascript.dev-app-path` obsolete. The former option will not have any effect when set, and the
    latter option is only read and used during the upgrade to 2.5 and does not have any effects later.

  * Foxx install process

    Installing Foxx apps has been a two step process: import them into ArangoDB and mount them at a
    specific mountpoint. These operations have been joined together. You can install an app at one
    mountpoint, that's it. No fetch, mount, unmount, purge cycle anymore. The commands have been
    simplified to just:

    * install: get your Foxx app up and running
    * uninstall: shut it down and erase it from disk

  * Foxx error output

    Until 2.4 the errors produced by Foxx were not optimal. Often, the error message was just
    `unable to parse manifest` and contained only an internal stack trace.
    In 2.5 we made major improvements there, including a much more fine-grained error output that
    helps you debug your Foxx apps. The error message printed is now much closer to its source and
    should help you track it down.

    Also we added the default handlers for unhandled errors in Foxx apps:

    * You will get a nice internal error page whenever your Foxx app is called but was not installed
      due to any error
    * You will get a proper error message when having an uncaught error appears in any app route

    In production mode the messages above will NOT contain any information about your Foxx internals
    and are safe to be exposed to third party users.
    In development mode the messages above will contain the stacktrace (if available), making it easier for
    your in-house devs to track down errors in the application.

* added `console` object to Foxx apps. All Foxx apps now have a console object implementing
  the familiar Console API in their global scope, which can be used to log diagnostic
  messages to the database.

* added `org/arangodb/request` module, which provides a simple API for making HTTP requests
  to external services.

* added optimizer rule `propagate-constant-attributes`

  This rule will look inside `FILTER` conditions for constant value equality comparisons,
  and insert the constant values in other places in `FILTER`s. For example, the rule will
  insert `42` instead of `i.value` in the second `FILTER` of the following query:

      FOR i IN c1 FOR j IN c2 FILTER i.value == 42 FILTER j.value == i.value RETURN 1

* added `filtered` value to AQL query execution statistics

  This value indicates how many documents were filtered by `FilterNode`s in the AQL query.
  Note that `IndexRangeNode`s can also filter documents by selecting only the required ranges
  from the index. The `filtered` value will not include the work done by `IndexRangeNode`s,
  but only the work performed by `FilterNode`s.

* added support for sparse hash and skiplist indexes

  Hash and skiplist indexes can optionally be made sparse. Sparse indexes exclude documents
  in which at least one of the index attributes is either not set or has a value of `null`.

  As such documents are excluded from sparse indexes, they may contain fewer documents than
  their non-sparse counterparts. This enables faster indexing and can lead to reduced memory
  usage in case the indexed attribute does occur only in some, but not all documents of the
  collection. Sparse indexes will also reduce the number of collisions in non-unique hash
  indexes in case non-existing or optional attributes are indexed.

  In order to create a sparse index, an object with the attribute `sparse` can be added to
  the index creation commands:

      db.collection.ensureHashIndex(attributeName, { sparse: true });
      db.collection.ensureHashIndex(attributeName1, attributeName2, { sparse: true });
      db.collection.ensureUniqueConstraint(attributeName, { sparse: true });
      db.collection.ensureUniqueConstraint(attributeName1, attributeName2, { sparse: true });

      db.collection.ensureSkiplist(attributeName, { sparse: true });
      db.collection.ensureSkiplist(attributeName1, attributeName2, { sparse: true });
      db.collection.ensureUniqueSkiplist(attributeName, { sparse: true });
      db.collection.ensureUniqueSkiplist(attributeName1, attributeName2, { sparse: true });

  Note that in place of the above specialized index creation commands, it is recommended to use
  the more general index creation command `ensureIndex`:

  ```js
  db.collection.ensureIndex({ type: "hash", sparse: true, unique: true, fields: [ attributeName ] });
  db.collection.ensureIndex({ type: "skiplist", sparse: false, unique: false, fields: [ "a", "b" ] });
  ```

  When not explicitly set, the `sparse` attribute defaults to `false` for new indexes.

  This causes a change in behavior when creating a unique hash index without specifying the
  sparse flag: in 2.4, unique hash indexes were implicitly sparse, always excluding `null` values.
  There was no option to control this behavior, and sparsity was neither supported for non-unique
  hash indexes nor skiplists in 2.4. This implicit sparsity of unique hash indexes was considered
  an inconsistency, and therefore the behavior was cleaned up in 2.5. As of 2.5, indexes will
  only be created sparse if sparsity is explicitly requested. Existing unique hash indexes from 2.4
  or before will automatically be migrated so they are still sparse after the upgrade to 2.5.

  Geo indexes are implicitly sparse, meaning documents without the indexed location attribute or
  containing invalid location coordinate values will be excluded from the index automatically. This
  is also a change when compared to pre-2.5 behavior, when documents with missing or invalid
  coordinate values may have caused errors on insertion when the geo index' `unique` flag was set
  and its `ignoreNull` flag was not.

  This was confusing and has been rectified in 2.5. The method `ensureGeoConstaint()` now does the
  same as `ensureGeoIndex()`. Furthermore, the attributes `constraint`, `unique`, `ignoreNull` and
  `sparse` flags are now completely ignored when creating geo indexes.

  The same is true for fulltext indexes. There is no need to specify non-uniqueness or sparsity for
  geo or fulltext indexes. They will always be non-unique and sparse.

  As sparse indexes may exclude some documents, they cannot be used for every type of query.
  Sparse hash indexes cannot be used to find documents for which at least one of the indexed
  attributes has a value of `null`. For example, the following AQL query cannot use a sparse
  index, even if one was created on attribute `attr`:

      FOR doc In collection
        FILTER doc.attr == null
        RETURN doc

  If the lookup value is non-constant, a sparse index may or may not be used, depending on
  the other types of conditions in the query. If the optimizer can safely determine that
  the lookup value cannot be `null`, a sparse index may be used. When uncertain, the optimizer
  will not make use of a sparse index in a query in order to produce correct results.

  For example, the following queries cannot use a sparse index on `attr` because the optimizer
  will not know beforehand whether the comparison values for `doc.attr` will include `null`:

      FOR doc In collection
        FILTER doc.attr == SOME_FUNCTION(...)
        RETURN doc

      FOR other IN otherCollection
        FOR doc In collection
          FILTER doc.attr == other.attr
          RETURN doc

  Sparse skiplist indexes can be used for sorting if the optimizer can safely detect that the
  index range does not include `null` for any of the index attributes.

* inspection of AQL data-modification queries will now detect if the data-modification part
  of the query can run in lockstep with the data retrieval part of the query, or if the data
  retrieval part must be executed before the data modification can start.

  Executing the two in lockstep allows using much smaller buffers for intermediate results
  and starts the actual data-modification operations much earlier than if the two phases
  were executed separately.

* Allow dynamic attribute names in AQL object literals

  This allows using arbitrary expressions to construct attribute names in object
  literals specified in AQL queries. To disambiguate expressions and other unquoted
  attribute names, dynamic attribute names need to be enclosed in brackets (`[` and `]`).
  Example:

      FOR i IN 1..100
        RETURN { [ CONCAT('value-of-', i) ] : i }

* make AQL optimizer rule "use-index-for-sort" remove sort also in case a non-sorted
  index (e.g. a hash index) is used for only equality lookups and all sort attributes
  are covered by the index.

  Example that does not require an extra sort (needs hash index on `value`):

      FOR doc IN collection FILTER doc.value == 1 SORT doc.value RETURN doc

  Another example that does not require an extra sort (with hash index on `value1`, `value2`):

      FOR doc IN collection FILTER doc.value1 == 1 && doc.value2 == 2 SORT doc.value1, doc.value2 RETURN doc

* make AQL optimizer rule "use-index-for-sort" remove sort also in case the sort criteria
  excludes the left-most index attributes, but the left-most index attributes are used
  by the index for equality-only lookups.

  Example that can use the index for sorting (needs skiplist index on `value1`, `value2`):

      FOR doc IN collection FILTER doc.value1 == 1 SORT doc.value2 RETURN doc

* added selectivity estimates for primary index, edge index, and hash index

  The selectivity estimates are returned by the `GET /_api/index` REST API method
  in a sub-attribute `selectivityEstimate` for each index that supports it. This
  attribute will be omitted for indexes that do not provide selectivity estimates.
  If provided, the selectivity estimate will be a numeric value between 0 and 1.

  Selectivity estimates will also be reported in the result of `collection.getIndexes()`
  for all indexes that support this. If no selectivity estimate can be determined for
  an index, the attribute `selectivityEstimate` will be omitted here, too.

  The web interface also shows selectivity estimates for each index that supports this.

  Currently the following index types can provide selectivity estimates:
  - primary index
  - edge index
  - hash index (unique and non-unique)

  No selectivity estimates will be provided when running in cluster mode.

* fixed issue #1226: arangod log issues

* added additional logger if arangod is started in foreground mode on a tty

* added AQL optimizer rule "move-calculations-down"

* use exclusive native SRWLocks on Windows instead of native mutexes

* added AQL functions `MD5`, `SHA1`, and `RANDOM_TOKEN`.

* reduced number of string allocations when parsing certain AQL queries

  parsing numbers (integers or doubles) does not require a string allocation
  per number anymore

* RequestContext#bodyParam now accepts arbitrary joi schemas and rejects invalid (but well-formed) request bodies.

* enforce that AQL user functions are wrapped inside JavaScript function () declarations

  AQL user functions were always expected to be wrapped inside a JavaScript function, but previously
  this was not enforced when registering a user function. Enforcing the AQL user functions to be contained
  inside functions prevents functions from doing some unexpected things that may have led to undefined
  behavior.

* Windows service uninstalling: only remove service if it points to the currently running binary,
  or --force was specified.

* Windows (debug only): print stacktraces on crash and run minidump

* Windows (cygwin): if you run arangosh in a cygwin shell or via ssh we will detect this and use
  the appropriate output functions.

* Windows: improve process management

* fix IPv6 reverse ip lookups - so far we only did IPv4 addresses.

* improve join documentation, add outer join example

* run jslint for unit tests too, to prevent "memory leaks" by global js objects with native code.

* fix error logging for exceptions - we wouldn't log the exception message itself so far.

* improve error reporting in the http client (Windows & *nix)

* improve error reports in cluster

* Standard errors can now contain custom messages.


v2.4.7 (XXXX-XX-XX)
-------------------

* fixed issue #1282: Geo WITHIN_RECTANGLE for nested lat/lng


v2.4.6 (2015-03-18)
-------------------

* added option `--database.ignore-logfile-errors`

  This option controls how collection datafiles with a CRC mismatch are treated.

  If set to `false`, CRC mismatch errors in collection datafiles will lead
  to a collection not being loaded at all. If a collection needs to be loaded
  during WAL recovery, the WAL recovery will also abort (if not forced with
  `--wal.ignore-recovery-errors true`). Setting this flag to `false` protects
  users from unintentionally using a collection with corrupted datafiles, from
  which only a subset of the original data can be recovered.

  If set to `true`, CRC mismatch errors in collection datafiles will lead to
  the datafile being partially loaded. All data up to until the mismatch will
  be loaded. This will enable users to continue with a collection datafiles
  that are corrupted, but will result in only a partial load of the data.
  The WAL recovery will still abort when encountering a collection with a
  corrupted datafile, at least if `--wal.ignore-recovery-errors` is not set to
  `true`.

  The default value is *true*, so for collections with corrupted datafiles
  there might be partial data loads once the WAL recovery has finished. If
  the WAL recovery will need to load a collection with a corrupted datafile,
  it will still stop when using the default values.

* INCOMPATIBLE CHANGE:

  make the arangod server refuse to start if during startup it finds a non-readable
  `parameter.json` file for a database or a collection.

  Stopping the startup process in this case requires manual intervention (fixing
  the unreadable files), but prevents follow-up errors due to ignored databases or
  collections from happening.

* datafiles and `parameter.json` files written by arangod are now created with read and write
  privileges for the arangod process user, and with read and write privileges for the arangod
  process group.

  Previously, these files were created with user read and write permissions only.

* INCOMPATIBLE CHANGE:

  abort WAL recovery if one of the collection's datafiles cannot be opened

* INCOMPATIBLE CHANGE:

  never try to raise the privileges after dropping them, this can lead to a race condition while
  running the recovery

  If you require to run ArangoDB on a port lower than 1024, you must run ArangoDB as root.

* fixed inefficiencies in `remove` methods of general-graph module

* added option `--database.slow-query-threshold` for controlling the default AQL slow query
  threshold value on server start


v2.4.5 (2015-03-16)
-------------------

* added elapsed time to HTTP request logging output (`--log.requests-file`)

* added AQL current and slow query tracking, killing of AQL queries

  This change enables retrieving the list of currently running AQL queries inside the selected database.
  AQL queries with an execution time beyond a certain threshold can be moved to a "slow query" facility
  and retrieved from there. Queries can also be killed by specifying the query id.

  This change adds the following HTTP REST APIs:

  - `GET /_api/query/current`: for retrieving the list of currently running queries
  - `GET /_api/query/slow`: for retrieving the list of slow queries
  - `DELETE /_api/query/slow`: for clearing the list of slow queries
  - `GET /_api/query/properties`: for retrieving the properties for query tracking
  - `PUT /_api/query/properties`: for adjusting the properties for query tracking
  - `DELETE /_api/query/<id>`: for killing an AQL query

  The following JavaScript APIs have been added:

  - require("org/arangodb/aql/queries").current();
  - require("org/arangodb/aql/queries").slow();
  - require("org/arangodb/aql/queries").clearSlow();
  - require("org/arangodb/aql/queries").properties();
  - require("org/arangodb/aql/queries").kill();

* fixed issue #1265: arangod crashed with SIGSEGV

* fixed issue #1241: Wildcards in examples

* fixed comment parsing in Foxx controllers


v2.4.4 (2015-02-24)
-------------------

* fixed the generation template for foxx apps. It now does not create deprecated functions anymore

* add custom visitor functionality for `GRAPH_NEIGHBORS` function, too

* increased default value of traversal option *maxIterations* to 100 times of its previous
  default value


v2.4.3 (2015-02-06)
-------------------

* fix multi-threading with openssl when running under Windows

* fix timeout on socket operations when running under Windows

* Fixed an error in Foxx routing which caused some apps that worked in 2.4.1 to fail with status 500: `undefined is not a function` errors in 2.4.2
  This error was occurring due to seldom internal rerouting introduced by the malformed application handler.


v2.4.2 (2015-01-30)
-------------------

* added custom visitor functionality for AQL traversals

  This allows more complex result processing in traversals triggered by AQL. A few examples
  are shown in [this article](http://jsteemann.github.io/blog/2015/01/28/using-custom-visitors-in-aql-graph-traversals/).

* improved number of results estimated for nodes of type EnumerateListNode and SubqueryNode
  in AQL explain output

* added AQL explain helper to explain arbitrary AQL queries

  The helper function prints the query execution plan and the indexes to be used in the
  query. It can be invoked from the ArangoShell or the web interface as follows:

      require("org/arangodb/aql/explainer").explain(query);

* enable use of indexes for certain AQL conditions with non-equality predicates, in
  case the condition(s) also refer to indexed attributes

  The following queries will now be able to use indexes:

      FILTER a.indexed == ... && a.indexed != ...
      FILTER a.indexed == ... && a.nonIndexed != ...
      FILTER a.indexed == ... && ! (a.indexed == ...)
      FILTER a.indexed == ... && ! (a.nonIndexed == ...)
      FILTER a.indexed == ... && ! (a.indexed != ...)
      FILTER a.indexed == ... && ! (a.nonIndexed != ...)
      FILTER (a.indexed == ... && a.nonIndexed == ...) || (a.indexed == ... && a.nonIndexed == ...)
      FILTER (a.indexed == ... && a.nonIndexed != ...) || (a.indexed == ... && a.nonIndexed != ...)

* Fixed spuriously occurring "collection not found" errors when running queries on local
  collections on a cluster DB server

* Fixed upload of Foxx applications to the server for apps exceeding approx. 1 MB zipped.

* Malformed Foxx applications will now return a more useful error when any route is requested.

  In Production a Foxx app mounted on /app will display an html page on /app/* stating a 503 Service temporarily not available.
  It will not state any information about your Application.
  Before it was a 404 Not Found without any information and not distinguishable from a correct not found on your route.

  In Development Mode the html page also contains information about the error occurred.

* Unhandled errors thrown in Foxx routes are now handled by the Foxx framework itself.

  In Production the route will return a status 500 with a body {error: "Error statement"}.
  In Development the route will return a status 500 with a body {error: "Error statement", stack: "..."}

  Before, it was status 500 with a plain text stack including ArangoDB internal routing information.

* The Applications tab in web interface will now request development apps more often.
  So if you have a fixed a syntax error in your app it should always be visible after reload.


v2.4.1 (2015-01-19)
-------------------

* improved WAL recovery output

* fixed certain OR optimizations in AQL optimizer

* better diagnostics for arangoimp

* fixed invalid result of HTTP REST API method `/_admin/foxx/rescan`

* fixed possible segmentation fault when passing a Buffer object into a V8 function
  as a parameter

* updated AQB module to 1.8.0.


v2.4.0 (2015-01-13)
-------------------

* updated AQB module to 1.7.0.

* fixed V8 integration-related crashes

* make `fs.move(src, dest)` also fail when both `src` and `dest` are
  existing directories. This ensures the same behavior of the move operation
  on different platforms.

* fixed AQL insert operation for multi-shard collections in cluster

* added optional return value for AQL data-modification queries.
  This allows returning the documents inserted, removed or updated with the query, e.g.

      FOR doc IN docs REMOVE doc._key IN docs LET removed = OLD RETURN removed
      FOR doc IN docs INSERT { } IN docs LET inserted = NEW RETURN inserted
      FOR doc IN docs UPDATE doc._key WITH { } IN docs LET previous = OLD RETURN previous
      FOR doc IN docs UPDATE doc._key WITH { } IN docs LET updated = NEW RETURN updated

  The variables `OLD` and `NEW` are automatically available when a `REMOVE`, `INSERT`,
  `UPDATE` or `REPLACE` statement is immediately followed by a `LET` statement.
  Note that the `LET` and `RETURN` statements in data-modification queries are not as
  flexible as the general versions of `LET` and `RETURN`. When returning documents from
  data-modification operations, only a single variable can be assigned using `LET`, and
  the assignment can only be either `OLD` or `NEW`, but not an arbitrary expression. The
  `RETURN` statement also allows using the just-created variable only, and no arbitrary
  expressions.


v2.4.0-beta1 (2014-12-26)
--------------------------

* fixed superstates in FoxxGenerator

* fixed issue #1065: Aardvark: added creation of documents and edges with _key property

* fixed issue #1198: Aardvark: current AQL editor query is now cached

* Upgraded V8 version from 3.16.14 to 3.29.59

  The built-in version of V8 has been upgraded from 3.16.14 to 3.29.59.
  This activates several ES6 (also dubbed *Harmony* or *ES.next*) features in
  ArangoDB, both in the ArangoShell and the ArangoDB server. They can be
  used for scripting and in server-side actions such as Foxx routes, traversals
  etc.

  The following ES6 features are available in ArangoDB 2.4 by default:

  * iterators
  * the `of` operator
  * symbols
  * predefined collections types (Map, Set etc.)
  * typed arrays

  Many other ES6 features are disabled by default, but can be made available by
  starting arangod or arangosh with the appropriate options:

  * arrow functions
  * proxies
  * generators
  * String, Array, and Number enhancements
  * constants
  * enhanced object and numeric literals

  To activate all these ES6 features in arangod or arangosh, start it with
  the following options:

      arangosh --javascript.v8-options="--harmony --harmony_generators"

  More details on the available ES6 features can be found in
  [this blog](https://jsteemann.github.io/blog/2014/12/19/using-es6-features-in-arangodb/).

* Added Foxx generator for building Hypermedia APIs

  A more detailed description is [here](https://www.arangodb.com/2014/12/08/building-hypermedia-apis-foxxgenerator)

* New `Applications` tab in web interface:

  The `applications` tab got a complete redesign.
  It will now only show applications that are currently running on ArangoDB.
  For a selected application, a new detailed view has been created.
  This view provides a better overview of the app:
  * author
  * license
  * version
  * contributors
  * download links
  * API documentation

  To install a new application, a new dialog is now available.
  It provides the features already available in the console application `foxx-manager` plus some more:
  * install an application from Github
  * install an application from a zip file
  * install an application from ArangoDB's application store
  * create a new application from scratch: this feature uses a generator to
    create a Foxx application with pre-defined CRUD methods for a given list
    of collections. The generated Foxx app can either be downloaded as a zip file or
    be installed on the server. Starting with a new Foxx app has never been easier.

* fixed issue #1102: Aardvark: Layout bug in documents overview

  The documents overview was entirely destroyed in some situations on Firefox.
  We replaced the plugin we used there.

* fixed issue #1168: Aardvark: pagination buttons jumping

* fixed issue #1161: Aardvark: Click on Import JSON imports previously uploaded file

* removed configure options `--enable-all-in-one-v8`, `--enable-all-in-one-icu`,
  and `--enable-all-in-one-libev`.

* global internal rename to fix naming incompatibilities with JSON:

  Internal functions with names containing `array` have been renamed to `object`,
  internal functions with names containing `list` have been renamed to `array`.
  The renaming was mainly done in the C++ parts. The documentation has also been
  adjusted so that the correct JSON type names are used in most places.

  The change also led to the addition of a few function aliases in AQL:

  * `TO_LIST` now is an alias of the new `TO_ARRAY`
  * `IS_LIST` now is an alias of the new `IS_ARRAY`
  * `IS_DOCUMENT` now is an alias of the new `IS_OBJECT`

  The changed also renamed the option `mergeArrays` to `mergeObjects` for AQL
  data-modification query options and HTTP document modification API

* AQL: added optimizer rule "remove-filter-covered-by-index"

  This rule removes FilterNodes and CalculationNodes from an execution plan if the
  filter is already covered by a previous IndexRangeNode. Removing the CalculationNode
  and the FilterNode will speed up query execution because the query requires less
  computation.

* AQL: added optimizer rule "remove-sort-rand"

  This rule removes a `SORT RAND()` expression from a query and moves the random
  iteration into the appropriate `EnumerateCollectionNode`. This is more efficient
  than individually enumerating and then sorting randomly.

* AQL: range optimizations for IN and OR

  This change enables usage of indexes for several additional cases. Filters containing
  the `IN` operator can now make use of indexes, and multiple OR- or AND-combined filter
  conditions can now also use indexes if the filters are accessing the same indexed
  attribute.

  Here are a few examples of queries that can now use indexes but couldn't before:

    FOR doc IN collection
      FILTER doc.indexedAttribute == 1 || doc.indexedAttribute > 99
      RETURN doc

    FOR doc IN collection
      FILTER doc.indexedAttribute IN [ 3, 42 ] || doc.indexedAttribute > 99
      RETURN doc

    FOR doc IN collection
      FILTER (doc.indexedAttribute > 2 && doc.indexedAttribute < 10) ||
             (doc.indexedAttribute > 23 && doc.indexedAttribute < 42)
      RETURN doc

* fixed issue #500: AQL parentheses issue

  This change allows passing subqueries as AQL function parameters without using
  duplicate brackets (e.g. `FUNC(query)` instead of `FUNC((query))`

* added optional `COUNT` clause to AQL `COLLECT`

  This allows more efficient group count calculation queries, e.g.

      FOR doc IN collection
        COLLECT age = doc.age WITH COUNT INTO length
        RETURN { age: age, count: length }

  A count-only query is also possible:

      FOR doc IN collection
        COLLECT WITH COUNT INTO length
        RETURN length

* fixed missing makeDirectory when fetching a Foxx application from a zip file

* fixed issue #1134: Change the default endpoint to localhost

  This change will modify the IP address ArangoDB listens on to 127.0.0.1 by default.
  This will make new ArangoDB installations unaccessible from clients other than
  localhost unless changed. This is a security feature.

  To make ArangoDB accessible from any client, change the server's configuration
  (`--server.endpoint`) to either `tcp://0.0.0.0:8529` or the server's publicly
  visible IP address.

* deprecated `Repository#modelPrototype`. Use `Repository#model` instead.

* IMPORTANT CHANGE: by default, system collections are included in replication and all
  replication API return values. This will lead to user accounts and credentials
  data being replicated from master to slave servers. This may overwrite
  slave-specific database users.

  If this is undesired, the `_users` collection can be excluded from replication
  easily by setting the `includeSystem` attribute to `false` in the following commands:

  * replication.sync({ includeSystem: false });
  * replication.applier.properties({ includeSystem: false });

  This will exclude all system collections (including `_aqlfunctions`, `_graphs` etc.)
  from the initial synchronization and the continuous replication.

  If this is also undesired, it is also possible to specify a list of collections to
  exclude from the initial synchronization and the continuous replication using the
  `restrictCollections` attribute, e.g.:

      replication.applier.properties({
        includeSystem: true,
        restrictType: "exclude",
        restrictCollections: [ "_users", "_graphs", "foo" ]
      });

  The HTTP API methods for fetching the replication inventory and for dumping collections
  also support the `includeSystem` control flag via a URL parameter.

* removed DEPRECATED replication methods:
  * `replication.logger.start()`
  * `replication.logger.stop()`
  * `replication.logger.properties()`
  * HTTP PUT `/_api/replication/logger-start`
  * HTTP PUT `/_api/replication/logger-stop`
  * HTTP GET `/_api/replication/logger-config`
  * HTTP PUT `/_api/replication/logger-config`

* fixed issue #1174, which was due to locking problems in distributed
  AQL execution

* improved cluster locking for AQL avoiding deadlocks

* use DistributeNode for modifying queries with REPLACE and UPDATE, if
  possible


v2.3.6 (2015-XX-XX)
-------------------

* fixed AQL subquery optimization that produced wrong result when multiple subqueries
  directly followed each other and and a directly following `LET` statement did refer
  to any but the first subquery.


v2.3.5 (2015-01-16)
-------------------

* fixed intermittent 404 errors in Foxx apps after mounting or unmounting apps

* fixed issue #1200: Expansion operator results in "Cannot call method 'forEach' of null"

* fixed issue #1199: Cannot unlink root node of plan


v2.3.4 (2014-12-23)
-------------------

* fixed cerberus path for MyArangoDB


v2.3.3 (2014-12-17)
-------------------

* fixed error handling in instantiation of distributed AQL queries, this
  also fixes a bug in cluster startup with many servers

* issue #1185: parse non-fractional JSON numbers with exponent (e.g. `4e-261`)

* issue #1159: allow --server.request-timeout and --server.connect-timeout of 0


v2.3.2 (2014-12-09)
-------------------

* fixed issue #1177: Fix bug in the user app's storage

* fixed issue #1173: AQL Editor "Save current query" resets user password

* fixed missing makeDirectory when fetching a Foxx application from a zip file

* put in warning about default changed: fixed issue #1134: Change the default endpoint to localhost

* fixed issue #1163: invalid fullCount value returned from AQL

* fixed range operator precedence

* limit default maximum number of plans created by AQL optimizer to 256 (from 1024)

* make AQL optimizer not generate an extra plan if an index can be used, but modify
  existing plans in place

* fixed AQL cursor ttl (time-to-live) issue

  Any user-specified cursor ttl value was not honored since 2.3.0.

* fixed segfault in AQL query hash index setup with unknown shapes

* fixed memleaks

* added AQL optimizer rule for removing `INTO` from a `COLLECT` statement if not needed

* fixed issue #1131

  This change provides the `KEEP` clause for `COLLECT ... INTO`. The `KEEP` clause
  allows controlling which variables will be kept in the variable created by `INTO`.

* fixed issue #1147, must protect dispatcher ID for etcd

v2.3.1 (2014-11-28)
-------------------

* recreate password if missing during upgrade

* fixed issue #1126

* fixed non-working subquery index optimizations

* do not restrict summary of Foxx applications to 60 characters

* fixed display of "required" path parameters in Foxx application documentation

* added more optimizations of constants values in AQL FILTER conditions

* fixed invalid or-to-in optimization for FILTERs containing comparisons
  with boolean values

* fixed replication of `_graphs` collection

* added AQL list functions `PUSH`, `POP`, `UNSHIFT`, `SHIFT`, `REMOVE_VALUES`,
  `REMOVE_VALUE`, `REMOVE_NTH` and `APPEND`

* added AQL functions `CALL` and `APPLY` to dynamically call other functions

* fixed AQL optimizer cost estimation for LIMIT node

* prevent Foxx queues from permanently writing to the journal even when
  server is idle

* fixed AQL COLLECT statement with INTO clause, which copied more variables
  than v2.2 and thus lead to too much memory consumption.
  This deals with #1107.

* fixed AQL COLLECT statement, this concerned every COLLECT statement,
  only the first group had access to the values of the variables before
  the COLLECT statement. This deals with #1127.

* fixed some AQL internals, where sometimes too many items were
  fetched from upstream in the presence of a LIMIT clause. This should
  generally improve performance.


v2.3.0 (2014-11-18)
-------------------

* fixed syslog flags. `--log.syslog` is deprecated and setting it has no effect,
  `--log.facility` now works as described. Application name has been changed from
  `triagens` to `arangod`. It can be changed using `--log.application`. The syslog
  will only contain the actual log message. The datetime prefix is omitted.

* fixed deflate in SimpleHttpClient

* fixed issue #1104: edgeExamples broken or changed

* fixed issue #1103: Error while importing user queries

* fixed issue #1100: AQL: HAS() fails on doc[attribute_name]

* fixed issue #1098: runtime error when creating graph vertex

* hide system applications in **Applications** tab by default

  Display of system applications can be toggled by using the *system applications*
  toggle in the UI.

* added HTTP REST API for managing tasks (`/_api/tasks`)

* allow passing character lists as optional parameter to AQL functions `TRIM`,
  `LTRIM` and `RTRIM`

  These functions now support trimming using custom character lists. If no character
  lists are specified, all whitespace characters will be removed as previously:

      TRIM("  foobar\t \r\n ")         // "foobar"
      TRIM(";foo;bar;baz, ", "; ")     // "foo;bar;baz"

* added AQL string functions `LTRIM`, `RTRIM`, `FIND_FIRST`, `FIND_LAST`, `SPLIT`,
  `SUBSTITUTE`

* added AQL functions `ZIP`, `VALUES` and `PERCENTILE`

* made AQL functions `CONCAT` and `CONCAT_SEPARATOR` work with list arguments

* dynamically create extra dispatcher threads if required

* fixed issue #1097: schemas in the API docs no longer show required properties as optional


v2.3.0-beta2 (2014-11-08)
-------------------------

* front-end: new icons for uploading and downloading JSON documents into a collection

* front-end: fixed documents pagination css display error

* front-end: fixed flickering of the progress view

* front-end: fixed missing event for documents filter function

* front-end: jsoneditor: added CMD+Return (Mac) CTRL+Return (Linux/Win) shortkey for
  saving a document

* front-end: added information tooltip for uploading json documents.

* front-end: added database management view to the collapsed navigation menu

* front-end: added collection truncation feature

* fixed issue #1086: arangoimp: Odd errors if arguments are not given properly

* performance improvements for AQL queries that use JavaScript-based expressions
  internally

* added AQL geo functions `WITHIN_RECTANGLE` and `IS_IN_POLYGON`

* fixed non-working query results download in AQL editor of web interface

* removed debug print message in AQL editor query export routine

* fixed issue #1075: Aardvark: user name required even if auth is off #1075

  The fix for this prefills the username input field with the current user's
  account name if any and `root` (the default username) otherwise. Additionally,
  the tooltip text has been slightly adjusted.

* fixed issue #1069: Add 'raw' link to swagger ui so that the raw swagger
  json can easily be retrieved

  This adds a link to the Swagger API docs to an application's detail view in
  the **Applications** tab of the web interface. The link produces the Swagger
  JSON directly. If authentication is turned on, the link requires authentication,
  too.

* documentation updates


v2.3.0-beta1 (2014-11-01)
-------------------------

* added dedicated `NOT IN` operator for AQL

  Previously, a `NOT IN` was only achievable by writing a negated `IN` condition:

      FOR i IN ... FILTER ! (i IN [ 23, 42 ]) ...

  This can now alternatively be expressed more intuitively as follows:

      FOR i IN ... FILTER i NOT IN [ 23, 42 ] ...

* added alternative logical operator syntax for AQL

  Previously, the logical operators in AQL could only be written as:
  - `&&`: logical and
  - `||`: logical or
  - `!`: negation

  ArangoDB 2.3 introduces the alternative variants for these operators:
  - `AND`: logical and
  - `OR`: logical or
  - `NOT`: negation

  The new syntax is just an alternative to the old syntax, allowing easier
  migration from SQL. The old syntax is still fully supported and will be.

* improved output of `ArangoStatement.parse()` and POST `/_api/query`

  If an AQL query can be parsed without problems, The return value of
  `ArangoStatement.parse()` now contains an attribute `ast` with the abstract
  syntax tree of the query (before optimizations). Though this is an internal
  representation of the query and is subject to change, it can be used to inspect
  how ArangoDB interprets a given query.

* improved `ArangoStatement.explain()` and POST `/_api/explain`

  The commands for explaining AQL queries have been improved.

* added command-line option `--javascript.v8-contexts` to control the number of
  V8 contexts created in arangod.

  Previously, the number of V8 contexts was equal to the number of server threads
  (as specified by option `--server.threads`).

  However, it may be sensible to create different amounts of threads and V8
  contexts. If the option is not specified, the number of V8 contexts created
  will be equal to the number of server threads. Thus no change in configuration
  is required to keep the old behavior.

  If you are using the default config files or merge them with your local config
  files, please review if the default number of server threads is okay in your
  environment. Additionally you should verify that the number of V8 contexts
  created (as specified in option `--javascript.v8-contexts`) is okay.

* the number of server.threads specified is now the minimum of threads
  started. There are situation in which threads are waiting for results of
  distributed database servers. In this case the number of threads is
  dynamically increased.

* removed index type "bitarray"

  Bitarray indexes were only half-way documented and integrated in previous versions
  of ArangoDB so their benefit was limited. The support for bitarray indexes has
  thus been removed in ArangoDB 2.3. It is not possible to create indexes of type
  "bitarray" with ArangoDB 2.3.

  When a collection is opened that contains a bitarray index definition created
  with a previous version of ArangoDB, ArangoDB will ignore it and log the following
  warning:

      index type 'bitarray' is not supported in this version of ArangoDB and is ignored

  Future versions of ArangoDB may automatically remove such index definitions so the
  warnings will eventually disappear.

* removed internal "_admin/modules/flush" in order to fix requireApp

* added basic support for handling binary data in Foxx

  Requests with binary payload can be processed in Foxx applications by
  using the new method `res.rawBodyBuffer()`. This will return the unparsed request
  body as a Buffer object.

  There is now also the method `req.requestParts()` available in Foxx to retrieve
  the individual components of a multipart HTTP request.

  Buffer objects can now be used when setting the response body of any Foxx action.
  Additionally, `res.send()` has been added as a convenience method for returning
  strings, JSON objects or buffers from a Foxx action:

      res.send("<p>some HTML</p>");
      res.send({ success: true });
      res.send(new Buffer("some binary data"));

  The convenience method `res.sendFile()` can now be used to easily return the
  contents of a file from a Foxx action:

      res.sendFile(applicationContext.foxxFilename("image.png"));

  `fs.write` now accepts not only strings but also Buffer objects as second parameter:

      fs.write(filename, "some data");
      fs.write(filename, new Buffer("some binary data"));

  `fs.readBuffer` can be used to return the contents of a file in a Buffer object.

* improved performance of insertion into non-unique hash indexes significantly in case
  many duplicate keys are used in the index

* issue #1042: set time zone in log output

  the command-line option `--log.use-local-time` was added to print dates and times in
  the server-local timezone instead of UTC

* command-line options that require a boolean value now validate the
  value given on the command-line

  This prevents issues if no value is specified for an option that
  requires a boolean value. For example, the following command-line would
  have caused trouble in 2.2, because `--server.endpoint` would have been
  used as the value for the `--server.disable-authentication` options
  (which requires a boolean value):

      arangod --server.disable-authentication --server.endpoint tcp://127.0.0.1:8529 data

  In 2.3, running this command will fail with an error and requires to
  be modified to:

      arangod --server.disable-authentication true --server.endpoint tcp://127.0.0.1:8529 data

* improved performance of CSV import in arangoimp

* fixed issue #1027: Stack traces are off-by-one

* fixed issue #1026: Modules loaded in different files within the same app
  should refer to the same module

* fixed issue #1025: Traversal not as expected in undirected graph

* added a _relation function in the general-graph module.

  This deprecated _directedRelation and _undirectedRelation.
  ArangoDB does not offer any constraints for undirected edges
  which caused some confusion of users how undirected relations
  have to be handled. Relation now only supports directed relations
  and the user can actively simulate undirected relations.

* changed return value of Foxx.applicationContext#collectionName:

  Previously, the function could return invalid collection names because
  invalid characters were not replaced in the application name prefix, only
  in the collection name passed.

  Now, the function replaces invalid characters also in the application name
  prefix, which might to slightly different results for application names that
  contained any characters outside the ranges [a-z], [A-Z] and [0-9].

* prevent XSS in AQL editor and logs view

* integrated tutorial into ArangoShell and web interface

* added option `--backslash-escape` for arangoimp when running CSV file imports

* front-end: added download feature for (filtered) documents

* front-end: added download feature for the results of a user query

* front-end: added function to move documents to another collection

* front-end: added sort-by attribute to the documents filter

* front-end: added sorting feature to database, graph management and user management view.

* issue #989: front-end: Databases view not refreshing after deleting a database

* issue #991: front-end: Database search broken

* front-end: added infobox which shows more information about a document (_id, _rev, _key) or
  an edge (_id, _rev, _key, _from, _to). The from and to attributes are clickable and redirect
  to their document location.

* front-end: added edit-mode for deleting multiple documents at the same time.

* front-end: added delete button to the detailed document/edge view.

* front-end: added visual feedback for saving documents/edges inside the editor (error/success).

* front-end: added auto-focusing for the first input field in a modal.

* front-end: added validation for user input in a modal.

* front-end: user defined queries are now stored inside the database and are bound to the current
  user, instead of using the local storage functionality of the browsers. The outcome of this is
  that user defined queries are now independently usable from any device. Also queries can now be
  edited through the standard document editor of the front-end through the _users collection.

* front-end: added import and export functionality for user defined queries.

* front-end: added new keywords and functions to the aql-editor theme

* front-end: applied tile-style to the graph view

* front-end: now using the new graph api including multi-collection support

* front-end: foxx apps are now deletable

* front-end: foxx apps are now installable and updateable through github, if github is their
  origin.

* front-end: added foxx app version control. Multiple versions of a single foxx app are now
  installable and easy to manage and are also arranged in groups.

* front-end: the user-set filter of a collection is now stored until the user navigates to
  another collection.

* front-end: fetching and filtering of documents, statistics, and query operations are now
  handled with asynchronous ajax calls.

* front-end: added progress indicator if the front-end is waiting for a server operation.

* front-end: fixed wrong count of documents in the documents view of a collection.

* front-end: fixed unexpected styling of the manage db view and navigation.

* front-end: fixed wrong handling of select fields in a modal view.

* front-end: fixed wrong positioning of some tooltips.

* automatically call `toJSON` function of JavaScript objects (if present)
  when serializing them into database documents. This change allows
  storing JavaScript date objects in the database in a sensible manner.


v2.2.7 (2014-11-19)
-------------------

* fixed issue #998: Incorrect application URL for non-system Foxx apps

* fixed issue #1079: AQL editor: keyword WITH in UPDATE query is not highlighted

* fix memory leak in cluster nodes

* fixed registration of AQL user-defined functions in Web UI (JS shell)

* fixed error display in Web UI for certain errors
  (now error message is printed instead of 'undefined')

* fixed issue #1059: bug in js module console

* fixed issue #1056: "fs": zip functions fail with passwords

* fixed issue #1063: Docs: measuring unit of --wal.logfile-size?

* fixed issue #1062: Docs: typo in 14.2 Example data


v2.2.6 (2014-10-20)
-------------------

* fixed issue #972: Compilation Issue

* fixed issue #743: temporary directories are now unique and one can read
  off the tool that created them, if empty, they are removed atexit

* Highly improved performance of all AQL GRAPH_* functions.

* Orphan collections in general graphs can now be found via GRAPH_VERTICES
  if either "any" or no direction is defined

* Fixed documentation for AQL function GRAPH_NEIGHBORS.
  The option "vertexCollectionRestriction" is meant to filter the target
  vertices only, and should not filter the path.

* Fixed a bug in GRAPH_NEIGHBORS which enforced only empty results
  under certain conditions


v2.2.5 (2014-10-09)
-------------------

* fixed issue #961: allow non-JSON values in undocument request bodies

* fixed issue 1028: libicu is now statically linked

* fixed cached lookups of collections on the server, which may have caused spurious
  problems after collection rename operations


v2.2.4 (2014-10-01)
-------------------

* fixed accessing `_from` and `_to` attributes in `collection.byExample` and
  `collection.firstExample`

  These internal attributes were not handled properly in the mentioned functions, so
  searching for them did not always produce documents

* fixed issue #1030: arangoimp 2.2.3 crashing, not logging on large Windows CSV file

* fixed issue #1025: Traversal not as expected in undirected graph

* fixed issue #1020

  This requires re-introducing the startup option `--database.force-sync-properties`.

  This option can again be used to force fsyncs of collection, index and database properties
  stored as JSON strings on disk in files named `parameter.json`. Syncing these files after
  a write may be necessary if the underlying storage does not sync file contents by itself
  in a "sensible" amount of time after a file has been written and closed.

  The default value is `true` so collection, index and database properties will always be
  synced to disk immediately. This affects creating, renaming and dropping collections as
  well as creating and dropping databases and indexes. Each of these operations will perform
  an additional fsync on the `parameter.json` file if the option is set to `true`.

  It might be sensible to set this option to `false` for workloads that create and drop a
  lot of collections (e.g. test runs).

  Document operations such as creating, updating and dropping documents are not affected
  by this option.

* fixed issue #1016: AQL editor bug

* fixed issue #1014: WITHIN function returns wrong distance

* fixed AQL shortest path calculation in function `GRAPH_SHORTEST_PATH` to return
  complete vertex objects instead of just vertex ids

* allow changing of attributes of documents stored in server-side JavaScript variables

  Previously, the following did not work:

      var doc = db.collection.document(key);
      doc._key = "abc"; // overwriting internal attributes not supported
      doc.value = 123;  // overwriting existing attributes not supported

  Now, modifying documents stored in server-side variables (e.g. `doc` in the above case)
  is supported. Modifying the variables will not update the documents in the database,
  but will modify the JavaScript object (which can be written back to the database using
  `db.collection.update` or `db.collection.replace`)

* fixed issue #997: arangoimp apparently doesn't support files >2gig on Windows

  large file support (requires using `_stat64` instead of `stat`) is now supported on
  Windows


v2.2.3 (2014-09-02)
-------------------

* added `around` for Foxx controller

* added `type` option for HTTP API `GET /_api/document?collection=...`

  This allows controlling the type of results to be returned. By default, paths to
  documents will be returned, e.g.

      [
        `/_api/document/test/mykey1`,
        `/_api/document/test/mykey2`,
        ...
      ]

  To return a list of document ids instead of paths, the `type` URL parameter can be
  set to `id`:

      [
        `test/mykey1`,
        `test/mykey2`,
        ...
      ]

  To return a list of document keys only, the `type` URL parameter can be set to `key`:

      [
        `mykey1`,
        `mykey2`,
        ...
      ]


* properly capitalize HTTP response header field names in case the `x-arango-async`
  HTTP header was used in a request.

* fixed several documentation issues

* speedup for several general-graph functions, AQL functions starting with `GRAPH_`
  and traversals


v2.2.2 (2014-08-08)
-------------------

* allow storing non-reserved attribute names starting with an underscore

  Previous versions of ArangoDB parsed away all attribute names that started with an
  underscore (e.g. `_test', '_foo', `_bar`) on all levels of a document (root level
  and sub-attribute levels). While this behavior was documented, it was unintuitive and
  prevented storing documents inside other documents, e.g.:

      {
        "_key" : "foo",
        "_type" : "mydoc",
        "references" : [
          {
            "_key" : "something",
            "_rev" : "...",
            "value" : 1
          },
          {
            "_key" : "something else",
            "_rev" : "...",
            "value" : 2
          }
        ]
      }

  In the above example, previous versions of ArangoDB removed all attributes and
  sub-attributes that started with underscores, meaning the embedded documents would lose
  some of their attributes. 2.2.2 should preserve such attributes, and will also allow
  storing user-defined attribute names on the top-level even if they start with underscores
  (such as `_type` in the above example).

* fix conversion of JavaScript String, Number and Boolean objects to JSON.

  Objects created in JavaScript using `new Number(...)`, `new String(...)`, or
  `new Boolean(...)` were not converted to JSON correctly.

* fixed a race condition on task registration (i.e. `require("org/arangodb/tasks").register()`)

  this race condition led to undefined behavior when a just-created task with no offset and
  no period was instantly executed and deleted by the task scheduler, before the `register`
  function returned to the caller.

* changed run-tests.sh to execute all suitable tests.

* switch to new version of gyp

* fixed upgrade button


v2.2.1 (2014-07-24)
-------------------

* fixed hanging write-ahead log recovery for certain cases that involved dropping
  databases

* fixed issue with --check-version: when creating a new database the check failed

* issue #947 Foxx applicationContext missing some properties

* fixed issue with --check-version: when creating a new database the check failed

* added startup option `--wal.suppress-shape-information`

  Setting this option to `true` will reduce memory and disk space usage and require
  less CPU time when modifying documents or edges. It should therefore be turned on
  for standalone ArangoDB servers. However, for servers that are used as replication
  masters, setting this option to `true` will effectively disable the usage of the
  write-ahead log for replication, so it should be set to `false` for any replication
  master servers.

  The default value for this option is `false`.

* added optional `ttl` attribute to specify result cursor expiration for HTTP API method
  `POST /_api/cursor`

  The `ttl` attribute can be used to prevent cursor results from timing out too early.

* issue #947: Foxx applicationContext missing some properties

* (reported by Christian Neubauer):

  The problem was that in Google's V8, signed and unsigned chars are not always declared cleanly.
  so we need to force v8 to compile with forced signed chars which is done by the Flag:
    -fsigned-char
  at least it is enough to follow the instructions of compiling arango on rasperry
  and add "CFLAGS='-fsigned-char'" to the make command of V8 and remove the armv7=0

* Fixed a bug with the replication client. In the case of single document
  transactions the collection was not write locked.


v2.2.0 (2014-07-10)
-------------------

* The replication methods `logger.start`, `logger.stop` and `logger.properties` are
  no-ops in ArangoDB 2.2 as there is no separate replication logger anymore. Data changes
  are logged into the write-ahead log in ArangoDB 2.2, and not separately by the
  replication logger. The replication logger object is still there in ArangoDB 2.2 to
  ensure backwards-compatibility, however, logging cannot be started, stopped or
  configured anymore. Using any of these methods will do nothing.

  This also affects the following HTTP API methods:
  - `PUT /_api/replication/logger-start`
  - `PUT /_api/replication/logger-stop`
  - `GET /_api/replication/logger-config`
  - `PUT /_api/replication/logger-config`

  Using any of these methods is discouraged from now on as they will be removed in
  future versions of ArangoDB.

* INCOMPATIBLE CHANGE: replication of transactions has changed. Previously, transactions
  were logged on a master in one big block and shipped to a slave in one block, too.
  Now transactions will be logged and replicated as separate entries, allowing transactions
  to be bigger and also ensure replication progress.

  This change also affects the behavior of the `stop` method of the replication applier.
  If the replication applier is now stopped manually using the `stop` method and later
  restarted using the `start` method, any transactions that were unfinished at the
  point of stopping will be aborted on a slave, even if they later commit on the master.

  In ArangoDB 2.2, stopping the replication applier manually should be avoided unless the
  goal is to stop replication permanently or to do a full resync with the master anyway.
  If the replication applier still must be stopped, it should be made sure that the
  slave has fetched and applied all pending operations from a master, and that no
  extra transactions are started on the master before the `stop` command on the slave
  is executed.

  Replication of transactions in ArangoDB 2.2 might also lock the involved collections on
  the slave while a transaction is either committed or aborted on the master and the
  change has been replicated to the slave. This change in behavior may be important for
  slave servers that are used for read-scaling. In order to avoid long lasting collection
  locks on the slave, transactions should be kept small.

  The `_replication` system collection is not used anymore in ArangoDB 2.2 and its usage is
  discouraged.

* INCOMPATIBLE CHANGE: the figures reported by the `collection.figures` method
  now only reflect documents and data contained in the journals and datafiles of
  collections. Documents or deletions contained only in the write-ahead log will
  not influence collection figures until the write-ahead log garbage collection
  kicks in. The figures for a collection might therefore underreport the total
  resource usage of a collection.

  Additionally, the attributes `lastTick` and `uncollectedLogfileEntries` have been
  added to the result of the `figures` operation and the HTTP API method
  `PUT /_api/collection/figures`

* added `insert` method as an alias for `save`. Documents can now be inserted into
  a collection using either method:

      db.test.save({ foo: "bar" });
      db.test.insert({ foo: "bar" });

* added support for data-modification AQL queries

* added AQL keywords `INSERT`, `UPDATE`, `REPLACE` and `REMOVE` (and `WITH`) to
  support data-modification AQL queries.

  Unquoted usage of these keywords for attribute names in AQL queries will likely
  fail in ArangoDB 2.2. If any such attribute name needs to be used in a query, it
  should be enclosed in backticks to indicate the usage of a literal attribute
  name.

  For example, the following query will fail in ArangoDB 2.2 with a parse error:

      FOR i IN foo RETURN i.remove

  and needs to be rewritten like this:

      FOR i IN foo RETURN i.`remove`

* disallow storing of JavaScript objects that contain JavaScript native objects
  of type `Date`, `Function`, `RegExp` or `External`, e.g.

      db.test.save({ foo: /bar/ });
      db.test.save({ foo: new Date() });

  will now print

      Error: <data> cannot be converted into JSON shape: could not shape document

  Previously, objects of these types were silently converted into an empty object
  (i.e. `{ }`).

  To store such objects in a collection, explicitly convert them into strings
  like this:

      db.test.save({ foo: String(/bar/) });
      db.test.save({ foo: String(new Date()) });

* The replication methods `logger.start`, `logger.stop` and `logger.properties` are
  no-ops in ArangoDB 2.2 as there is no separate replication logger anymore. Data changes
  are logged into the write-ahead log in ArangoDB 2.2, and not separately by the
  replication logger. The replication logger object is still there in ArangoDB 2.2 to
  ensure backwards-compatibility, however, logging cannot be started, stopped or
  configured anymore. Using any of these methods will do nothing.

  This also affects the following HTTP API methods:
  - `PUT /_api/replication/logger-start`
  - `PUT /_api/replication/logger-stop`
  - `GET /_api/replication/logger-config`
  - `PUT /_api/replication/logger-config`

  Using any of these methods is discouraged from now on as they will be removed in
  future versions of ArangoDB.

* INCOMPATIBLE CHANGE: replication of transactions has changed. Previously, transactions
  were logged on a master in one big block and shipped to a slave in one block, too.
  Now transactions will be logged and replicated as separate entries, allowing transactions
  to be bigger and also ensure replication progress.

  This change also affects the behavior of the `stop` method of the replication applier.
  If the replication applier is now stopped manually using the `stop` method and later
  restarted using the `start` method, any transactions that were unfinished at the
  point of stopping will be aborted on a slave, even if they later commit on the master.

  In ArangoDB 2.2, stopping the replication applier manually should be avoided unless the
  goal is to stop replication permanently or to do a full resync with the master anyway.
  If the replication applier still must be stopped, it should be made sure that the
  slave has fetched and applied all pending operations from a master, and that no
  extra transactions are started on the master before the `stop` command on the slave
  is executed.

  Replication of transactions in ArangoDB 2.2 might also lock the involved collections on
  the slave while a transaction is either committed or aborted on the master and the
  change has been replicated to the slave. This change in behavior may be important for
  slave servers that are used for read-scaling. In order to avoid long lasting collection
  locks on the slave, transactions should be kept small.

  The `_replication` system collection is not used anymore in ArangoDB 2.2 and its usage is
  discouraged.

* INCOMPATIBLE CHANGE: the figures reported by the `collection.figures` method
  now only reflect documents and data contained in the journals and datafiles of
  collections. Documents or deletions contained only in the write-ahead log will
  not influence collection figures until the write-ahead log garbage collection
  kicks in. The figures for a collection might therefore underreport the total
  resource usage of a collection.

  Additionally, the attributes `lastTick` and `uncollectedLogfileEntries` have been
  added to the result of the `figures` operation and the HTTP API method
  `PUT /_api/collection/figures`

* added `insert` method as an alias for `save`. Documents can now be inserted into
  a collection using either method:

      db.test.save({ foo: "bar" });
      db.test.insert({ foo: "bar" });

* added support for data-modification AQL queries

* added AQL keywords `INSERT`, `UPDATE`, `REPLACE` and `REMOVE` (and `WITH`) to
  support data-modification AQL queries.

  Unquoted usage of these keywords for attribute names in AQL queries will likely
  fail in ArangoDB 2.2. If any such attribute name needs to be used in a query, it
  should be enclosed in backticks to indicate the usage of a literal attribute
  name.

  For example, the following query will fail in ArangoDB 2.2 with a parse error:

      FOR i IN foo RETURN i.remove

  and needs to be rewritten like this:

      FOR i IN foo RETURN i.`remove`

* disallow storing of JavaScript objects that contain JavaScript native objects
  of type `Date`, `Function`, `RegExp` or `External`, e.g.

      db.test.save({ foo: /bar/ });
      db.test.save({ foo: new Date() });

  will now print

      Error: <data> cannot be converted into JSON shape: could not shape document

  Previously, objects of these types were silently converted into an empty object
  (i.e. `{ }`).

  To store such objects in a collection, explicitly convert them into strings
  like this:

      db.test.save({ foo: String(/bar/) });
      db.test.save({ foo: String(new Date()) });

* honor startup option `--server.disable-statistics` when deciding whether or not
  to start periodic statistics collection jobs

  Previously, the statistics collection jobs were started even if the server was
  started with the `--server.disable-statistics` flag being set to `true`

* removed startup option `--random.no-seed`

  This option had no effect in previous versions of ArangoDB and was thus removed.

* removed startup option `--database.remove-on-drop`

  This option was used for debugging only.

* removed startup option `--database.force-sync-properties`

  This option is now superfluous as collection properties are now stored in the
  write-ahead log.

* introduced write-ahead log

  All write operations in an ArangoDB server instance are automatically logged
  to the server's write-ahead log. The write-ahead log is a set of append-only
  logfiles, and it is used in case of a crash recovery and for replication.
  Data from the write-ahead log will eventually be moved into the journals or
  datafiles of collections, allowing the server to remove older write-ahead log
  logfiles. Figures of collections will be updated when data are moved from the
  write-ahead log into the journals or datafiles of collections.

  Cross-collection transactions in ArangoDB should benefit considerably by this
  change, as less writes than in previous versions are required to ensure the data
  of multiple collections are atomically and durably committed. All data-modifying
  operations inside transactions (insert, update, remove) will write their
  operations into the write-ahead log directly, making transactions with multiple
  operations also require less physical memory than in previous versions of ArangoDB,
  that required all transaction data to fit into RAM.

  The `_trx` system collection is not used anymore in ArangoDB 2.2 and its usage is
  discouraged.

  The data in the write-ahead log can also be used in the replication context.
  The `_replication` collection that was used in previous versions of ArangoDB to
  store all changes on the server is not used anymore in ArangoDB 2.2. Instead,
  slaves can read from a master's write-ahead log to get informed about most
  recent changes. This removes the need to store data-modifying operations in
  both the actual place and the `_replication` collection.

* removed startup option `--server.disable-replication-logger`

  This option is superfluous in ArangoDB 2.2. There is no dedicated replication
  logger in ArangoDB 2.2. There is now always the write-ahead log, and it is also
  used as the server's replication log. Specifying the startup option
  `--server.disable-replication-logger` will do nothing in ArangoDB 2.2, but the
  option should not be used anymore as it might be removed in a future version.

* changed behavior of replication logger

  There is no dedicated replication logger in ArangoDB 2.2 as there is the
  write-ahead log now. The existing APIs for starting and stopping the replication
  logger still exist in ArangoDB 2.2 for downwards-compatibility, but calling
  the start or stop operations are no-ops in ArangoDB 2.2. When querying the
  replication logger status via the API, the server will always report that the
  replication logger is running. Configuring the replication logger is a no-op
  in ArangoDB 2.2, too. Changing the replication logger configuration has no
  effect. Instead, the write-ahead log configuration can be changed.

* removed MRuby integration for arangod

  ArangoDB had an experimental MRuby integration in some of the publish builds.
  This wasn't continuously developed, and so it has been removed in ArangoDB 2.2.

  This change has led to the following startup options being superfluous:

  - `--ruby.gc-interval`
  - `--ruby.action-directory`
  - `--ruby.modules-path`
  - `--ruby.startup-directory`

  Specifying these startup options will do nothing in ArangoDB 2.2, but the
  options should be avoided from now on as they might be removed in future versions.

* reclaim index memory when last document in collection is deleted

  Previously, deleting documents from a collection did not lead to index sizes being
  reduced. Instead, the already allocated index memory was re-used when a collection
  was refilled.

  Now, index memory for primary indexes and hash indexes is reclaimed instantly when
  the last document from a collection is removed.

* inlined and optimized functions in hash indexes

* added AQL TRANSLATE function

  This function can be used to perform lookups from static lists, e.g.

      LET countryNames = { US: "United States", UK: "United Kingdom", FR: "France" }
      RETURN TRANSLATE("FR", countryNames)

* fixed datafile debugger

* fixed check-version for empty directory

* moved try/catch block to the top of routing chain

* added mountedApp function for foxx-manager

* fixed issue #883: arango 2.1 - when starting multi-machine cluster, UI web
  does not change to cluster overview

* fixed dfdb: should not start any other V8 threads

* cleanup of version-check, added module org/arangodb/database-version,
  added --check-version option

* fixed issue #881: [2.1.0] Bombarded (every 10 sec or so) with
  "WARNING format string is corrupt" when in non-system DB Dashboard

* specialized primary index implementation to allow faster hash table
  rebuilding and reduce lookups in datafiles for the actual value of `_key`.

* issue #862: added `--overwrite` option to arangoimp

* removed number of property lookups for documents during AQL queries that
  access documents

* prevent buffering of long print results in arangosh's and arangod's print
  command

  this change will emit buffered intermediate print results and discard the
  output buffer to quickly deliver print results to the user, and to prevent
  constructing very large buffers for large results

* removed sorting of attribute names for use in a collection's shaper

  sorting attribute names was done on document insert to keep attributes
  of a collection in sorted order for faster comparisons. The sort order
  of attributes was only used in one particular and unlikely case, so it
  was removed. Collections with many different attribute names should
  benefit from this change by faster inserts and slightly less memory usage.

* fixed a bug in arangodump which got the collection name in _from and _to
  attributes of edges wrong (all were "_unknown")

* fixed a bug in arangorestore which did not recognize wrong _from and _to
  attributes of edges

* improved error detection and reporting in arangorestore


v2.1.1 (2014-06-06)
-------------------

* fixed dfdb: should not start any other V8 threads

* signature for collection functions was modified

  The basic change was the substitution of the input parameter of the
  function by an generic options object which can contain multiple
  option parameter of the function.
  Following functions were modified
  remove
  removeBySample
  replace
  replaceBySample
  update
  updateBySample

  Old signature is yet supported but it will be removed in future versions

v2.1.0 (2014-05-29)
-------------------

* implemented upgrade procedure for clusters

* fixed communication issue with agency which prevented reconnect
  after an agent failure

* fixed cluster dashboard in the case that one but not all servers
  in the cluster are down

* fixed a bug with coordinators creating local database objects
  in the wrong order (_system needs to be done first)

* improved cluster dashboard


v2.1.0-rc2 (2014-05-25)
-----------------------

* fixed issue #864: Inconsistent behavior of AQL REVERSE(list) function


v2.1.0-rc1 (XXXX-XX-XX)
-----------------------

* added server-side periodic task management functions:

  - require("org/arangodb/tasks").register(): registers a periodic task
  - require("org/arangodb/tasks").unregister(): unregisters and removes a
    periodic task
  - require("org/arangodb/tasks").get(): retrieves a specific tasks or all
    existing tasks

  the previous undocumented function `internal.definePeriodic` is now
  deprecated and will be removed in a future release.

* decrease the size of some seldom used system collections on creation.

  This will make these collections use less disk space and mapped memory.

* added AQL date functions

* added AQL FLATTEN() list function

* added index memory statistics to `db.<collection>.figures()` function

  The `figures` function will now return a sub-document `indexes`, which lists
  the number of indexes in the `count` sub-attribute, and the total memory
  usage of the indexes in bytes in the `size` sub-attribute.

* added AQL CURRENT_DATABASE() function

  This function returns the current database's name.

* added AQL CURRENT_USER() function

  This function returns the current user from an AQL query. The current user is the
  username that was specified in the `Authorization` HTTP header of the request. If
  authentication is turned off or the query was executed outside a request context,
  the function will return `null`.

* fixed issue #796: Searching with newline chars broken?

  fixed slightly different handling of backslash escape characters in a few
  AQL functions. Now handling of escape sequences should be consistent, and
  searching for newline characters should work the same everywhere

* added OpenSSL version check for configure

  It will report all OpenSSL versions < 1.0.1g as being too old.
  `configure` will only complain about an outdated OpenSSL version but not stop.

* require C++ compiler support (requires g++ 4.8, clang++ 3.4 or Visual Studio 13)

* less string copying returning JSONified documents from ArangoDB, e.g. via
  HTTP GET `/_api/document/<collection>/<document>`

* issue #798: Lower case http headers from arango

  This change allows returning capitalized HTTP headers, e.g.
  `Content-Length` instead of `content-length`.
  The HTTP spec says that headers are case-insensitive, but
  in fact several clients rely on a specific case in response
  headers.
  This change will capitalize HTTP headers if the `X-Arango-Version`
  request header is sent by the client and contains a value of at
  least `20100` (for version 2.1). The default value for the
  compatibility can also be set at server start, using the
  `--server.default-api-compatibility` option.

* simplified usage of `db._createStatement()`

  Previously, the function could not be called with a query string parameter as
  follows:

      db._createStatement(queryString);

  Calling it as above resulted in an error because the function expected an
  object as its parameter. From now on, it's possible to call the function with
  just the query string.

* make ArangoDB not send back a `WWW-Authenticate` header to a client in case the
  client sends the `X-Omit-WWW-Authenticate` HTTP header.

  This is done to prevent browsers from showing their built-in HTTP authentication
  dialog for AJAX requests that require authentication.
  ArangoDB will still return an HTTP 401 (Unauthorized) if the request doesn't
  contain valid credentials, but it will omit the `WWW-Authenticate` header,
  allowing clients to bypass the browser's authentication dialog.

* added REST API method HTTP GET `/_api/job/job-id` to query the status of an
  async job without potentially fetching it from the list of done jobs

* fixed non-intuitive behavior in jobs API: previously, querying the status
  of an async job via the API HTTP PUT `/_api/job/job-id` removed a currently
  executing async job from the list of queryable jobs on the server.
  Now, when querying the result of an async job that is still executing,
  the job is kept in the list of queryable jobs so its result can be fetched
  by a subsequent request.

* use a new data structure for the edge index of an edge collection. This
  improves the performance for the creation of the edge index and in
  particular speeds up removal of edges in graphs. Note however that
  this change might change the order in which edges starting at
  or ending in a vertex are returned. However, this order was never
  guaranteed anyway and it is not sensible to guarantee any particular
  order.

* provide a size hint to edge and hash indexes when initially filling them
  this will lead to less re-allocations when populating these indexes

  this may speed up building indexes when opening an existing collection

* don't requeue identical context methods in V8 threads in case a method is
  already registered

* removed arangod command line option `--database.remove-on-compacted`

* export the sort attribute for graph traversals to the HTTP interface

* add support for arangodump/arangorestore for clusters


v2.0.8 (XXXX-XX-XX)
-------------------

* fixed too-busy iteration over skiplists

  Even when a skiplist query was restricted by a limit clause, the skiplist
  index was queried without the limit. this led to slower-than-necessary
  execution times.

* fixed timeout overflows on 32 bit systems

  this bug has led to problems when select was called with a high timeout
  value (2000+ seconds) on 32bit systems that don't have a forgiving select
  implementation. when the call was made on these systems, select failed
  so no data would be read or sent over the connection

  this might have affected some cluster-internal operations.

* fixed ETCD issues on 32 bit systems

  ETCD was non-functional on 32 bit systems at all. The first call to the
  watch API crashed it. This was because atomic operations worked on data
  structures that were not properly aligned on 32 bit systems.

* fixed issue #848: db.someEdgeCollection.inEdge does not return correct
  value when called the 2nd time after a .save to the edge collection


v2.0.7 (2014-05-05)
-------------------

* issue #839: Foxx Manager missing "unfetch"

* fixed a race condition at startup

  this fixes undefined behavior in case the logger was involved directly at
  startup, before the logger initialization code was called. This should have
  occurred only for code that was executed before the invocation of main(),
  e.g. during ctor calls of statically defined objects.


v2.0.6 (2014-04-22)
-------------------

* fixed issue #835: arangosh doesn't show correct database name



v2.0.5 (2014-04-21)
-------------------

* Fixed a caching problem in IE JS Shell

* added cancelation for async jobs

* upgraded to new gyp for V8

* new Windows installer


v2.0.4 (2014-04-14)
-------------------

* fixed cluster authentication front-end issues for Firefox and IE, there are
  still problems with Chrome


v2.0.3 (2014-04-14)
-------------------

* fixed AQL optimizer bug

* fixed front-end issues

* added password change dialog


v2.0.2 (2014-04-06)
-------------------

* during cluster startup, do not log (somewhat expected) connection errors with
  log level error, but with log level info

* fixed dashboard modals

* fixed connection check for cluster planning front end: firefox does
  not support async:false

* document how to persist a cluster plan in order to relaunch an existing
  cluster later


v2.0.1 (2014-03-31)
-------------------

* make ArangoDB not send back a `WWW-Authenticate` header to a client in case the
  client sends the `X-Omit-WWW-Authenticate` HTTP header.

  This is done to prevent browsers from showing their built-in HTTP authentication
  dialog for AJAX requests that require authentication.
  ArangoDB will still return an HTTP 401 (Unauthorized) if the request doesn't
  contain valid credentials, but it will omit the `WWW-Authenticate` header,
  allowing clients to bypass the browser's authentication dialog.

* fixed isses in arango-dfdb:

  the dfdb was not able to unload certain system collections, so these couldn't be
  inspected with the dfdb sometimes. Additionally, it did not truncate corrupt
  markers from datafiles under some circumstances

* added `changePassword` attribute for users

* fixed non-working "save" button in collection edit view of web interface
  clicking the save button did nothing. one had to press enter in one of the input
  fields to send modified form data

* fixed V8 compile error on MacOS X

* prevent `body length: -9223372036854775808` being logged in development mode for
  some Foxx HTTP responses

* fixed several bugs in web interface dashboard

* fixed issue #783: coffee script not working in manifest file

* fixed issue #783: coffee script not working in manifest file

* fixed issue #781: Cant save current query from AQL editor ui

* bumped version in `X-Arango-Version` compatibility header sent by arangosh and other
  client tools from `1.5` to `2.0`.

* fixed startup options for arango-dfdb, added details option for arango-dfdb

* fixed display of missing error messages and codes in arangosh

* when creating a collection via the web interface, the collection type was always
  "document", regardless of the user's choice


v2.0.0 (2014-03-10)
-------------------

* first 2.0 release


v2.0.0-rc2 (2014-03-07)
-----------------------

* fixed cluster authorization


v2.0.0-rc1 (2014-02-28)
-----------------------

* added sharding :-)

* added collection._dbName attribute to query the name of the database from a collection

  more detailed documentation on the sharding and cluster features can be found in the user
  manual, section **Sharding**

* INCOMPATIBLE CHANGE: using complex values in AQL filter conditions with operators other
  than equality (e.g. >=, >, <=, <) will disable usage of skiplist indexes for filter
  evaluation.

  For example, the following queries will be affected by change:

      FOR doc IN docs FILTER doc.value < { foo: "bar" } RETURN doc
      FOR doc IN docs FILTER doc.value >= [ 1, 2, 3 ] RETURN doc

  The following queries will not be affected by the change:

      FOR doc IN docs FILTER doc.value == 1 RETURN doc
      FOR doc IN docs FILTER doc.value == "foo" RETURN doc
      FOR doc IN docs FILTER doc.value == [ 1, 2, 3 ] RETURN doc
      FOR doc IN docs FILTER doc.value == { foo: "bar" } RETURN doc

* INCOMPATIBLE CHANGE: removed undocumented method `collection.saveOrReplace`

  this feature was never advertised nor documented nor tested.

* INCOMPATIBLE CHANGE: removed undocumented REST API method `/_api/simple/BY-EXAMPLE-HASH`

  this feature was never advertised nor documented nor tested.

* added explicit startup parameter `--server.reuse-address`

  This flag can be used to control whether sockets should be acquired with the SO_REUSEADDR
  flag.

  Regardless of this setting, sockets on Windows are always acquired using the
  SO_EXCLUSIVEADDRUSE flag.

* removed undocumented REST API method GET `/_admin/database-name`

* added user validation API at POST `/_api/user/<username>`

* slightly improved users management API in `/_api/user`:

  Previously, when creating a new user via HTTP POST, the username needed to be
  passed in an attribute `username`. When users were returned via this API,
  the usernames were returned in an attribute named `user`. This was slightly
  confusing and was changed in 2.0 as follows:

  - when adding a user via HTTP POST, the username can be specified in an attribute
  `user`. If this attribute is not used, the API will look into the attribute `username`
  as before and use that value.
  - when users are returned via HTTP GET, the usernames are still returned in an
    attribute `user`.

  This change should be fully downwards-compatible with the previous version of the API.

* added AQL SLICE function to extract slices from lists

* made module loader more node compatible

* the startup option `--javascript.package-path` for arangosh is now deprecated and does
  nothing. Using it will not cause an error, but the option is ignored.

* added coffee script support

* Several UI improvements.

* Exchanged icons in the graphviewer toolbar

* always start networking and HTTP listeners when starting the server (even in
  console mode)

* allow vertex and edge filtering with user-defined functions in TRAVERSAL,
  TRAVERSAL_TREE and SHORTEST_PATH AQL functions:

      // using user-defined AQL functions for edge and vertex filtering
      RETURN TRAVERSAL(friends, friendrelations, "friends/john", "outbound", {
        followEdges: "myfunctions::checkedge",
        filterVertices: "myfunctions::checkvertex"
      })

      // using the following custom filter functions
      var aqlfunctions = require("org/arangodb/aql/functions");
      aqlfunctions.register("myfunctions::checkedge", function (config, vertex, edge, path) {
        return (edge.type !== 'dislikes'); // don't follow these edges
      }, false);

      aqlfunctions.register("myfunctions::checkvertex", function (config, vertex, path) {
        if (vertex.isDeleted || ! vertex.isActive) {
          return [ "prune", "exclude" ]; // exclude these and don't follow them
        }
        return [ ]; // include everything else
      }, false);

* fail if invalid `strategy`, `order` or `itemOrder` attribute values
  are passed to the AQL TRAVERSAL function. Omitting these attributes
  is not considered an error, but specifying an invalid value for any
  of these attributes will make an AQL query fail.

* issue #751: Create database through API should return HTTP status code 201

  By default, the server now returns HTTP 201 (created) when creating a new
  database successfully. To keep compatibility with older ArangoDB versions, the
  startup parameter `--server.default-api-compatibility` can be set to a value
  of `10400` to indicate API compatibility with ArangoDB 1.4. The compatibility
  can also be enforced by setting the `X-Arango-Version` HTTP header in a
  client request to this API on a per-request basis.

* allow direct access from the `db` object to collections whose names start
  with an underscore (e.g. db._users).

  Previously, access to such collections via the `db` object was possible from
  arangosh, but not from arangod (and thus Foxx and actions). The only way
  to access such collections from these places was via the `db._collection(<name>)`
  workaround.

* allow `\n` (as well as `\r\n`) as line terminator in batch requests sent to
  `/_api/batch` HTTP API.

* use `--data-binary` instead of `--data` parameter in generated cURL examples

* issue #703: Also show path of logfile for fm.config()

* issue #675: Dropping a collection used in "graph" module breaks the graph

* added "static" Graph.drop() method for graphs API

* fixed issue #695: arangosh server.password error

* use pretty-printing in `--console` mode by default

* simplified ArangoDB startup options

  Some startup options are now superfluous or their usage is simplified. The
  following options have been changed:

  * `--javascript.modules-path`: this option has been removed. The modules paths
    are determined by arangod and arangosh automatically based on the value of
    `--javascript.startup-directory`.

    If the option is set on startup, it is ignored so startup will not abort with
    an error `unrecognized option`.

  * `--javascript.action-directory`: this option has been removed. The actions
    directory is determined by arangod automatically based on the value of
    `--javascript.startup-directory`.

    If the option is set on startup, it is ignored so startup will not abort with
    an error `unrecognized option`.

  * `--javascript.package-path`: this option is still available but it is not
    required anymore to set the standard package paths (e.g. `js/npm`). arangod
    will automatically use this standard package path regardless of whether it
    was specified via the options.

    It is possible to use this option to add additional package paths to the
    standard value.

  Configuration files included with arangod are adjusted accordingly.

* layout of the graphs tab adapted to better fit with the other tabs

* database selection is moved to the bottom right corner of the web interface

* removed priority queue index type

  this feature was never advertised nor documented nor tested.

* display internal attributes in document source view of web interface

* removed separate shape collections

  When upgrading to ArangoDB 2.0, existing collections will be converted to include
  shapes and attribute markers in the datafiles instead of using separate files for
  shapes.

  When a collection is converted, existing shapes from the SHAPES directory will
  be written to a new datafile in the collection directory, and the SHAPES directory
  will be removed afterwards.

  This saves up to 2 MB of memory and disk space for each collection
  (savings are higher, the less different shapes there are in a collection).
  Additionally, one less file descriptor per opened collection will be used.

  When creating a new collection, the amount of sync calls may be reduced. The same
  may be true for documents with yet-unknown shapes. This may help performance
  in these cases.

* added AQL functions `NTH` and `POSITION`

* added signal handler for arangosh to save last command in more cases

* added extra prompt placeholders for arangosh:
  - `%e`: current endpoint
  - `%u`: current user

* added arangosh option `--javascript.gc-interval` to control amount of
  garbage collection performed by arangosh

* fixed issue #651: Allow addEdge() to take vertex ids in the JS library

* removed command-line option `--log.format`

  In previous versions, this option did not have an effect for most log messages, so
  it got removed.

* removed C++ logger implementation

  Logging inside ArangoDB is now done using the LOG_XXX() macros. The LOGGER_XXX()
  macros are gone.

* added collection status "loading"


v1.4.16 (XXXX-XX-XX)
--------------------

* fixed too eager datafile deletion

  this issue could have caused a crash when the compaction had marked datafiles as obsolete
  and they were removed while "old" temporary query results still pointed to the old datafile
  positions

* fixed issue #826: Replication fails when a collection's configuration changes


v1.4.15 (2014-04-19)
--------------------

* bugfix for AQL query optimizer

  the following type of query was too eagerly optimized, leading to errors in code-generation:

      LET a = (FOR i IN [] RETURN i) LET b = (FOR i IN [] RETURN i) RETURN 1

  the problem occurred when both lists in the subqueries were empty. In this case invalid code
  was generated and the query couldn't be executed.


v1.4.14 (2014-04-05)
--------------------

* fixed race conditions during shape / attribute insertion

  A race condition could have led to spurious `cannot find attribute #xx` or
  `cannot find shape #xx` (where xx is a number) warning messages being logged
  by the server. This happened when a new attribute was inserted and at the same
  time was queried by another thread.

  Also fixed a race condition that may have occurred when a thread tried to
  access the shapes / attributes hash tables while they were resized. In this
  cases, the shape / attribute may have been hashed to a wrong slot.

* fixed a memory barrier / cpu synchronization problem with libev, affecting
  Windows with Visual Studio 2013 (probably earlier versions are affected, too)

  The issue is described in detail here:
  http://lists.schmorp.de/pipermail/libev/2014q1/002318.html


v1.4.13 (2014-03-14)
--------------------

* added diagnostic output for Foxx application upload

* allow dump & restore from ArangoDB 1.4 with an ArangoDB 2.0 server

* allow startup options `temp-path` and `default-language` to be specified from the arangod
  configuration file and not only from the command line

* fixed too eager compaction

  The compaction will now wait for several seconds before trying to re-compact the same
  collection. Additionally, some other limits have been introduced for the compaction.


v1.4.12 (2014-03-05)
--------------------

* fixed display bug in web interface which caused the following problems:
  - documents were displayed in web interface as being empty
  - document attributes view displayed many attributes with content "undefined"
  - document source view displayed many attributes with name "TYPEOF" and value "undefined"
  - an alert popping up in the browser with message "Datatables warning..."

* re-introduced old-style read-write locks to supports Windows versions older than
  Windows 2008R2 and Windows 7. This should re-enable support for Windows Vista and
  Windows 2008.


v1.4.11 (2014-02-27)
--------------------

* added SHORTEST_PATH AQL function

  this calculates the shortest paths between two vertices, using the Dijkstra
  algorithm, employing a min-heap

  By default, ArangoDB does not know the distance between any two vertices and
  will use a default distance of 1. A custom distance function can be registered
  as an AQL user function to make the distance calculation use any document
  attributes or custom logic:

      RETURN SHORTEST_PATH(cities, motorways, "cities/CGN", "cities/MUC", "outbound", {
        paths: true,
        distance: "myfunctions::citydistance"
      })

      // using the following custom distance function
      var aqlfunctions = require("org/arangodb/aql/functions");
      aqlfunctions.register("myfunctions::distance", function (config, vertex1, vertex2, edge) {
        return Math.sqrt(Math.pow(vertex1.x - vertex2.x) + Math.pow(vertex1.y - vertex2.y));
      }, false);

* fixed bug in Graph.pathTo function

* fixed small memleak in AQL optimizer

* fixed access to potentially uninitialized variable when collection had a cap constraint


v1.4.10 (2014-02-21)
--------------------

* fixed graph constructor to allow graph with some parameter to be used

* added node.js "events" and "stream"

* updated npm packages

* added loading of .json file

* Fixed http return code in graph api with waitForSync parameter.

* Fixed documentation in graph, simple and index api.

* removed 2 tests due to change in ruby library.

* issue #756: set access-control-expose-headers on CORS response

  the following headers are now whitelisted by ArangoDB in CORS responses:
  - etag
  - content-encoding
  - content-length
  - location
  - server
  - x-arango-errors
  - x-arango-async-id


v1.4.9 (2014-02-07)
-------------------

* return a document's current etag in response header for HTTP HEAD requests on
  documents that return an HTTP 412 (precondition failed) error. This allows
  retrieving the document's current revision easily.

* added AQL function `SKIPLIST` to directly access skiplist indexes from AQL

  This is a shortcut method to use a skiplist index for retrieving specific documents in
  indexed order. The function capability is rather limited, but it may be used
  for several cases to speed up queries. The documents are returned in index order if
  only one condition is used.

      /* return all documents with mycollection.created > 12345678 */
      FOR doc IN SKIPLIST(mycollection, { created: [[ '>', 12345678 ]] })
        RETURN doc

      /* return first document with mycollection.created > 12345678 */
      FOR doc IN SKIPLIST(mycollection, { created: [[ '>', 12345678 ]] }, 0, 1)
        RETURN doc

      /* return all documents with mycollection.created between 12345678 and 123456790 */
      FOR doc IN SKIPLIST(mycollection, { created: [[ '>', 12345678 ], [ '<=', 123456790 ]] })
        RETURN doc

      /* return all documents with mycollection.a equal 1 and .b equal 2 */
      FOR doc IN SKIPLIST(mycollection, { a: [[ '==', 1 ]], b: [[ '==', 2 ]] })
        RETURN doc

  The function requires a skiplist index with the exact same attributes to
  be present on the specified collection. All attributes present in the skiplist
  index must be specified in the conditions specified for the `SKIPLIST` function.
  Attribute declaration order is important, too: attributes must be specified in the
  same order in the condition as they have been declared in the skiplist index.

* added command-line option `--server.disable-authentication-unix-sockets`

  with this option, authentication can be disabled for all requests coming
  in via UNIX domain sockets, enabling clients located on the same host as
  the ArangoDB server to connect without authentication.
  Other connections (e.g. TCP/IP) are not affected by this option.

  The default value for this option is `false`.
  Note: this option is only supported on platforms that support Unix domain
  sockets.

* call global arangod instance destructor on shutdown

* issue #755: TRAVERSAL does not use strategy, order and itemOrder options

  these options were not honored when configuring a traversal via the AQL
  TRAVERSAL function. Now, these options are used if specified.

* allow vertex and edge filtering with user-defined functions in TRAVERSAL,
  TRAVERSAL_TREE and SHORTEST_PATH AQL functions:

      // using user-defined AQL functions for edge and vertex filtering
      RETURN TRAVERSAL(friends, friendrelations, "friends/john", "outbound", {
        followEdges: "myfunctions::checkedge",
        filterVertices: "myfunctions::checkvertex"
      })

      // using the following custom filter functions
      var aqlfunctions = require("org/arangodb/aql/functions");
      aqlfunctions.register("myfunctions::checkedge", function (config, vertex, edge, path) {
        return (edge.type !== 'dislikes'); // don't follow these edges
      }, false);

      aqlfunctions.register("myfunctions::checkvertex", function (config, vertex, path) {
        if (vertex.isDeleted || ! vertex.isActive) {
          return [ "prune", "exclude" ]; // exclude these and don't follow them
        }
        return [ ]; // include everything else
      }, false);

* issue #748: add vertex filtering to AQL's TRAVERSAL[_TREE]() function


v1.4.8 (2014-01-31)
-------------------

* install foxx apps in the web interface

* fixed a segfault in the import API


v1.4.7 (2014-01-23)
-------------------

* issue #744: Add usage example arangoimp from Command line

* issue #738: added __dirname, __filename pseudo-globals. Fixes #733. (@by pluma)

* mount all Foxx applications in system apps directory on startup


v1.4.6 (2014-01-20)
-------------------

* issue #736: AQL function to parse collection and key from document handle

* added fm.rescan() method for Foxx-Manager

* fixed issue #734: foxx cookie and route problem

* added method `fm.configJson` for arangosh

* include `startupPath` in result of API `/_api/foxx/config`


v1.4.5 (2014-01-15)
-------------------

* fixed issue #726: Alternate Windows Install Method

* fixed issue #716: dpkg -P doesn't remove everything

* fixed bugs in description of HTTP API `_api/index`

* fixed issue #732: Rest API GET revision number

* added missing documentation for several methods in HTTP API `/_api/edge/...`

* fixed typos in description of HTTP API `_api/document`

* defer evaluation of AQL subqueries and logical operators (lazy evaluation)

* Updated font in WebFrontend, it now contains a version that renders properly on Windows

* generally allow function return values as call parameters to AQL functions

* fixed potential deadlock in global context method execution

* added override file "arangod.conf.local" (and co)


v1.4.4 (2013-12-24)
-------------------

* uid and gid are now set in the scripts, there is no longer a separate config file for
  arangod when started from a script

* foxx-manager is now an alias for arangosh

* arango-dfdb is now an alias for arangod, moved from bin to sbin

* changed from readline to linenoise for Windows

* added --install-service and --uninstall-service for Windows

* removed --daemon and --supervisor for Windows

* arangosh and arangod now uses the config-file which maps the binary name, i. e. if you
  rename arangosh to foxx-manager it will use the config file foxx-manager.conf

* fixed lock file for Windows

* fixed issue #711, #687: foxx-manager throws internal errors

* added `--server.ssl-protocol` option for client tools
  this allows connecting from arangosh, arangoimp, arangoimp etc. to an ArangoDB
  server that uses a non-default value for `--server.ssl-protocol`. The default
  value for the SSL protocol is 4 (TLSv1). If the server is configured to use a
  different protocol, it was not possible to connect to it with the client tools.

* added more detailed request statistics

  This adds the number of async-executed HTTP requests plus the number of HTTP
  requests per individual HTTP method type.

* added `--force` option for arangorestore
  this option allows continuing a restore operation even if the server reports errors
  in the middle of the restore operation

* better error reporting for arangorestore
  in case the server returned an HTTP error, arangorestore previously reported this
  error as `internal error` without any details only. Now server-side errors are
  reported by arangorestore with the server's error message

* include more system collections in dumps produced by arangodump
  previously some system collections were intentionally excluded from dumps, even if the
  dump was run with `--include-system-collections`. for example, the collections `_aal`,
  `_modules`, `_routing`, and `_users` were excluded. This makes sense in a replication
  context but not always in a dump context.
  When specifying `--include-system-collections`, arangodump will now include the above-
  mentioned collections in the dump, too. Some other system collections are still excluded
  even when the dump is run with `--include-system-collections`, for example `_replication`
  and `_trx`.

* fixed issue #701: ArangoStatement undefined in arangosh

* fixed typos in configuration files


v1.4.3 (2013-11-25)
-------------------

* fixed a segfault in the AQL optimizer, occurring when a constant non-list value was
  used on the right-hand side of an IN operator that had a collection attribute on the
  left-hand side

* issue #662:

  Fixed access violation errors (crashes) in the Windows version, occurring under some
  circumstances when accessing databases with multiple clients in parallel

* fixed issue #681: Problem with ArchLinux PKGBUILD configuration


v1.4.2 (2013-11-20)
-------------------

* fixed issue #669: Tiny documentation update

* ported Windows version to use native Windows API SRWLocks (slim read-write locks)
  and condition variables instead of homemade versions

  MSDN states the following about the compatibility of SRWLocks and Condition Variables:

      Minimum supported client:
      Windows Server 2008 [desktop apps | Windows Store apps]

      Minimum supported server:
      Windows Vista [desktop apps | Windows Store apps]

* fixed issue #662: ArangoDB on Windows hanging

  This fixes a deadlock issue that occurred on Windows when documents were written to
  a collection at the same time when some other thread tried to drop the collection.

* fixed file-based logging in Windows

  the logger complained on startup if the specified log file already existed

* fixed startup of server in daemon mode (`--daemon` startup option)

* fixed a segfault in the AQL optimizer

* issue #671: Method graph.measurement does not exist

* changed Windows condition variable implementation to use Windows native
  condition variables

  This is an attempt to fix spurious Windows hangs as described in issue #662.

* added documentation for JavaScript traversals

* added --code-page command-line option for Windows version of arangosh

* fixed a problem when creating edges via the web interface.

  The problem only occurred if a collection was created with type "document
  collection" via the web interface, and afterwards was dropped and re-created
  with type "edge collection". If the web interface page was not reloaded,
  the old collection type (document) was cached, making the subsequent creation
  of edges into the (seeming-to-be-document) collection fail.

  The fix is to not cache the collection type in the web interface. Users of
  an older version of the web interface can reload the collections page if they
  are affected.

* fixed a caching problem in arangosh: if a collection was created using the web
  interface, and then removed via arangosh, arangosh did not actually drop the
  collection due to caching.

  Because the `drop` operation was not carried out, this caused misleading error
  messages when trying to re-create the collection (e.g. `cannot create collection:
  duplicate name`).

* fixed ALT-introduced characters for arangosh console input on Windows

  The Windows readline port was not able to handle characters that are built
  using CTRL or ALT keys. Regular characters entered using the CTRL or ALT keys
  were silently swallowed and not passed to the terminal input handler.

  This did not seem to cause problems for the US keyboard layout, but was a
  severe issue for keyboard layouts that require the ALT (or ALT-GR) key to
  construct characters. For example, entering the character `{` with a German
  keyboard layout requires pressing ALT-GR + 9.

* fixed issue #665: Hash/skiplist combo madness bit my ass

  this fixes a problem with missing/non-deterministic rollbacks of inserts in
  case of a unique constraint violation into a collection with multiple secondary
  indexes (with at least one of them unique)

* fixed issue #664: ArangoDB installer on Windows requires drive c:

* partly fixed issue #662: ArangoDB on Windows hanging

  This fixes dropping databases on Windows. In previous 1.4 versions on Windows,
  one shape collection file was not unloaded and removed when dropping a database,
  leaving one directory and one shape collection file in the otherwise-dropped
  database directory.

* fixed issue #660: updated documentation on indexes


v1.4.1 (2013-11-08)
-------------------

* performance improvements for skip-list deletes


v1.4.1-rc1 (2013-11-07)
-----------------------

* fixed issue #635: Web-Interface should have a "Databases" Menu for Management

* fixed issue #624: Web-Interface is missing a Database selector

* fixed segfault in bitarray query

* fixed issue #656: Cannot create unique index through web interface

* fixed issue #654: bitarray index makes server down

* fixed issue #653: Slow query

* fixed issue #650: Randomness of any() should be improved

* made AQL `DOCUMENT()` function polymorphic and work with just one parameter.

  This allows using the `DOCUMENT` function like this:

      DOCUMENT('users/john')
      DOCUMENT([ 'users/john', 'users/amy' ])

  in addition to the existing use cases:

      DOCUMENT(users, 'users/john')
      DOCUMENT(users, 'john')
      DOCUMENT(users, [ 'users/john' ])
      DOCUMENT(users, [ 'users/john', 'users/amy' ])
      DOCUMENT(users, [ 'john', 'amy' ])

* simplified usage of ArangoDB batch API

  It is not necessary anymore to send the batch boundary in the HTTP `Content-Type`
  header. Previously, the batch API expected the client to send a Content-Type header
  of`multipart/form-data; boundary=<some boundary value>`. This is still supported in
  ArangoDB 2.0, but clients can now also omit this header. If the header is not
  present in a client request, ArangoDB will ignore the request content type and
  read the MIME boundary from the beginning of the request body.

  This also allows using the batch API with the Swagger "Try it out" feature (which is
  not too good at sending a different or even dynamic content-type request header).

* added API method GET `/_api/database/user`

  This returns the list of databases a specific user can see without changing the
  username/passwd.

* issue #424: Documentation about IDs needs to be upgraded


v1.4.0 (2013-10-29)
-------------------

* fixed issue #648: /batch API is missing from Web Interface API Documentation (Swagger)

* fixed issue #647: Icon tooltips missing

* fixed issue #646: index creation in web interface

* fixed issue #645: Allow jumping from edge to linked vertices

* merged PR for issue #643: Some minor corrections and a link to "Downloads"

* fixed issue #642: Completion of error handling

* fixed issue #639: compiling v1.4 on maverick produces warnings on -Wstrict-null-sentinel

* fixed issue #634: Web interface bug: Escape does not always propagate

* fixed issue #620: added startup option `--server.default-api-compatibility`

  This adds the following changes to the ArangoDB server and clients:
  - the server provides a new startup option `--server.default-api-compatibility`.
    This option can be used to determine the compatibility of (some) server API
    return values. The value for this parameter is a server version number,
    calculated as follows: `10000 * major + 100 * minor` (e.g. `10400` for ArangoDB
    1.3). The default value is `10400` (1.4), the minimum allowed value is `10300`
    (1.3).

    When setting this option to a value lower than the current server version,
    the server might respond with old-style results to "old" clients, increasing
    compatibility with "old" (non-up-to-date) clients.

  - the server will on each incoming request check for an HTTP header
    `x-arango-version`. Clients can optionally set this header to the API
    version number they support. For example, if a client sends the HTTP header
    `x-arango-version: 10300`, the server will pick this up and might send ArangoDB
    1.3-style responses in some situations.

    Setting either the startup parameter or using the HTTP header (or both) allows
    running "old" clients with newer versions of ArangoDB, without having to adjust
    the clients too much.

  - the `location` headers returned by the server for the APIs `/_api/document/...`
    and `/_api/collection/...` will have different values depending on the used API
    version. If the API compatibility is `10300`, the `location` headers returned
    will look like this:

        location: /_api/document/....

    whereas when an API compatibility of `10400` or higher is used, the `location`
    headers will look like this:

        location: /_db/<database name>/_api/document/...

  Please note that even in the presence of this, old API versions still may not
  be supported forever by the server.

* fixed issue #643: Some minor corrections and a link to "Downloads" by @frankmayer

* started issue #642: Completion of error handling

* fixed issue #639: compiling v1.4 on maverick produces warnings on
  -Wstrict-null-sentinel

* fixed issue #621: Standard Config needs to be fixed

* added function to manage indexes (web interface)

* improved server shutdown time by signaling shutdown to applicationserver,
  logging, cleanup and compactor threads

* added foxx-manager `replace` command

* added foxx-manager `installed` command (a more intuitive alias for `list`)

* fixed issue #617: Swagger API is missing '/_api/version'

* fixed issue #615: Swagger API: Some commands have no parameter entry forms

* fixed issue #614: API : Typo in : Request URL /_api/database/current

* fixed issue #609: Graph viz tool - different background color

* fixed issue #608: arangosh config files - eventually missing in the manual

* fixed issue #607: Admin interface: no core documentation

* fixed issue #603: Aardvark Foxx App Manager

* fixed a bug in type-mapping between AQL user functions and the AQL layer

  The bug caused errors like the following when working with collection documents
  in an AQL user function:

      TypeError: Cannot assign to read only property '_id' of #<ShapedJson>

* create less system collections when creating a new database

  This is achieved by deferring collection creation until the collections are actually
  needed by ArangoDB. The following collections are affected by the change:
  - `_fishbowl`
  - `_structures`


v1.4.0-beta2 (2013-10-14)
-------------------------

* fixed compaction on Windows

  The compaction on Windows did not ftruncate the cleaned datafiles to a smaller size.
  This has been fixed so not only the content of the files is cleaned but also files
  are re-created with potentially smaller sizes.

* only the following system collections will be excluded from replication from now on:
  - `_replication`
  - `_trx`
  - `_users`
  - `_aal`
  - `_fishbowl`
  - `_modules`
  - `_routing`

  Especially the following system collections will now be included in replication:
  - `_aqlfunctions`
  - `_graphs`

  In previous versions of ArangoDB, all system collections were excluded from the
  replication.

  The change also caused a change in the replication logger and applier:
  in previous versions of ArangoDB, only a collection's id was logged for an operation.
  This has not caused problems for non-system collections but for system collections
  there ids might differ. In addition to a collection id ArangoDB will now also log the
  name of a collection for each replication event.

  The replication applier will now look for the collection name attribute in logged
  events preferably.

* added database selection to arango-dfdb

* provide foxx-manager, arangodump, and arangorestore in Windows build

* ArangoDB 1.4 will refuse to start if option `--javascript.app-path` is not set.

* added startup option `--server.allow-method-override`

  This option can be set to allow overriding the HTTP request method in a request using
  one of the following custom headers:

  - x-http-method-override
  - x-http-method
  - x-method-override

  This allows bypassing proxies and tools that would otherwise just let certain types of
  requests pass. Enabling this option may impose a security risk, so it should only be
  used in very controlled environments.

  The default value for this option is `false` (no method overriding allowed).

* added "details" URL parameter for bulk import API

  Setting the `details` URL parameter to `true` in a call to POST `/_api/import` will make
  the import return details about non-imported documents in the `details` attribute. If
  `details` is `false` or omitted, no `details` attribute will be present in the response.
  This is the same behavior that previous ArangoDB versions exposed.

* added "complete" option for bulk import API

  Setting the `complete` URL parameter to `true` in a call to POST `/_api/import` will make
  the import completely fail if at least one of documents cannot be imported successfully.

  It defaults to `false`, which will make ArangoDB continue importing the other documents
  from the import even if some documents cannot be imported. This is the same behavior that
  previous ArangoDB versions exposed.

* added missing swagger documentation for `/_api/log`

* calling `/_api/logs` (or `/_admin/logs`) is only permitted from the `_system` database now.

  Calling this API method for/from other database will result in an HTTP 400.

' ported fix from https://github.com/novus/nvd3/commit/0894152def263b8dee60192f75f66700cea532cc

  This prevents JavaScript errors from occurring in Chrome when in the admin interface,
  section "Dashboard".

* show current database name in web interface (bottom right corner)

* added missing documentation for /_api/import in swagger API docs

* allow specification of database name for replication sync command replication applier

  This allows syncing from a master database with a different name than the slave database.

* issue #601: Show DB in prompt

  arangosh now displays the database name as part of the prompt by default.

  Can change the prompt by using the `--prompt` option, e.g.

      > arangosh --prompt "my db is named \"%d\"> "


v1.4.0-beta1 (2013-10-01)
-------------------------

* make the Foxx manager use per-database app directories

  Each database now has its own subdirectory for Foxx applications. Each database
  can thus use different Foxx applications if required. A Foxx app for a specific
  database resides in `<app-path>/databases/<database-name>/<app-name>`.

  System apps are shared between all databases. They reside in `<app-path>/system/<app-name>`.

* only trigger an engine reset in development mode for URLs starting with `/dev/`

  This prevents ArangoDB from reloading all Foxx applications when it is not
  actually necessary.

* changed error code from 10 (bad parameter) to 1232 (invalid key generator) for
  errors that are due to an invalid key generator specification when creating a new
  collection

* automatic detection of content-type / mime-type for Foxx assets based on filenames,
  added possibility to override auto detection

* added endpoint management API at `/_api/endpoint`

* changed HTTP return code of PUT `/_api/cursor` from 400 to 404 in case a
  non-existing cursor is referred to

* issue #360: added support for asynchronous requests

  Incoming HTTP requests with the headers `x-arango-async: true` or
  `x-arango-async: store` will be answered by the server instantly with a generic
  HTTP 202 (Accepted) response.

  The actual requests will be queued and processed by the server asynchronously,
  allowing the client to continue sending other requests without waiting for the
  server to process the actually requested operation.

  The exact point in time when a queued request is executed is undefined. If an
  error occurs during execution of an asynchronous request, the client will not
  be notified by the server.

  The maximum size of the asynchronous task queue can be controlled using the new
  option `--scheduler.maximal-queue-size`. If the queue contains this many number of
  tasks and a new asynchronous request comes in, the server will reject it with an
  HTTP 500 (internal server error) response.

  Results of incoming requests marked with header `x-arango-async: true` will be
  discarded by the server immediately. Clients have no way of accessing the result
  of such asynchronously executed request. This is just _fire and forget_.

  To later retrieve the result of an asynchronously executed request, clients can
  mark a request with the header `x-arango-async: keep`. This makes the server
  store the result of the request in memory until explicitly fetched by a client
  via the `/_api/job` API. The `/_api/job` API also provides methods for basic
  inspection of which pending or already finished requests there are on the server,
  plus ways for garbage collecting unneeded results.

* Added new option `--scheduler.maximal-queue-size`.

* issue #590: Manifest Lint

* added data dump and restore tools, arangodump and arangorestore.

  arangodump can be used to create a logical dump of an ArangoDB database, or
  just dedicated collections. It can be used to dump both a collection's structure
  (properties and indexes) and data (documents).

  arangorestore can be used to restore data from a dump created with arangodump.
  arangorestore currently does not re-create any indexes, and doesn't yet handle
  referenced documents in edges properly when doing just partial restores.
  This will be fixed until 1.4 stable.

* introduced `--server.database` option for arangosh, arangoimp, and arangob.

  The option allows these client tools to use a certain database for their actions.
  In arangosh, the current database can be switched at any time using the command

      db._useDatabase(<name>);

  When no database is specified, all client tools will assume they should use the
  default database `_system`. This is done for downwards-compatibility reasons.

* added basic multi database support (alpha)

  New databases can be created using the REST API POST `/_api/database` and the
  shell command `db._createDatabase(<name>)`.

  The default database in ArangoDB is called `_system`. This database is always
  present and cannot be deleted by the user. When an older version of ArangoDB is
  upgraded to 1.4, the previously only database will automatically become the
  `_system` database.

  New databases can be created with the above commands, and can be deleted with the
  REST API DELETE `/_api/database/<name>` or the shell command `db._dropDatabase(<name>);`.

  Deleting databases is still unstable in ArangoDB 1.4 alpha and might crash the
  server. This will be fixed until 1.4 stable.

  To access a specific database via the HTTP REST API, the `/_db/<name>/` prefix
  can be used in all URLs. ArangoDB will check if an incoming request starts with
  this prefix, and will automatically pick the database name from it. If the prefix
  is not there, ArangoDB will assume the request is made for the default database
  (`_system`). This is done for downwards-compatibility reasons.

  That means, the following URL pathnames are logically identical:

      /_api/document/mycollection/1234
      /_db/_system/document/mycollection/1234

  To access a different database (e.g. `test`), the URL pathname would look like this:

      /_db/test/document/mycollection/1234

  New databases can also be created and existing databases can only be dropped from
  within the default database (`_system`). It is not possible to drop the `_system`
  database itself.

  Cross-database operations are unintended and unsupported. The intention of the
  multi-database feature is to have the possibility to have a few databases managed
  by ArangoDB in parallel, but to only access one database at a time from a connection
  or a request.

  When accessing the web interface via the URL pathname `/_admin/html/` or `/_admin/aardvark`,
  the web interface for the default database (`_system`) will be displayed.
  To access the web interface for a different database, the database name can be
  put into the URLs as a prefix, e.g. `/_db/test/_admin/html` or
  `/_db/test/_admin/aardvark`.

  All internal request handlers and also all user-defined request handlers and actions
  (including Foxx) will only get to see the unprefixed URL pathnames (i.e. excluding
  any database name prefix). This is to ensure downwards-compatibility.

  To access the name of the requested database from any action (including Foxx), use
  use `req.database`.

  For example, when calling the URL `/myapp/myaction`, the content of `req.database`
  will be `_system` (the default database because no database got specified) and the
  content of `req.url` will be `/myapp/myaction`.

  When calling the URL `/_db/test/myapp/myaction`, the content of `req.database` will be
  `test`, and the content of `req.url` will still be `/myapp/myaction`.

* Foxx now excludes files starting with . (dot) when bundling assets

  This mitigates problems with editor swap files etc.

* made the web interface a Foxx application

  This change caused the files for the web interface to be moved from `html/admin` to
  `js/apps/aardvark` in the file system.

  The base URL for the admin interface changed from `_admin/html/index.html` to
  `_admin/aardvark/index.html`.

  The "old" redirection to `_admin/html/index.html` will now produce a 404 error.

  When starting ArangoDB with the `--upgrade` option, this will automatically be remedied
  by putting in a redirection from `/` to `/_admin/aardvark/index.html`, and from
  `/_admin/html/index.html` to `/_admin/aardvark/index.html`.

  This also obsoletes the following configuration (command-line) options:
  - `--server.admin-directory`
  - `--server.disable-admin-interface`

  when using these now obsolete options when the server is started, no error is produced
  for downwards-compatibility.

* changed User-Agent value sent by arangoimp, arangosh, and arangod from "VOC-Agent" to
  "ArangoDB"

* changed journal file creation behavior as follows:

  Previously, a journal file for a collection was always created when a collection was
  created. When a journal filled up and became full, the current journal was made a
  datafile, and a new (empty) journal was created automatically. There weren't many
  intended situations when a collection did not have at least one journal.

  This is changed now as follows:
  - when a collection is created, no journal file will be created automatically
  - when there is a write into a collection without a journal, the journal will be
    created lazily
  - when there is a write into a collection with a full journal, a new journal will
    be created automatically

  From the end user perspective, nothing should have changed, except that there is now
  less disk usage for empty collections. Disk usage of infrequently updated collections
  might also be reduced significantly by running the `rotate()` method of a collection,
  and not writing into a collection subsequently.

* added method `collection.rotate()`

  This allows premature rotation of a collection's current journal file into a (read-only)
  datafile. The purpose of using `rotate()` is to prematurely allow compaction (which is
  performed on datafiles only) on data, even if the journal was not filled up completely.

  Using `rotate()` may make sense in the following scenario:

      c = db._create("test");
      for (i = 0; i < 1000; ++i) {
        c.save(...); // insert lots of data here
      }

      ...
      c.truncate(); // collection is now empty
      // only data in datafiles will be compacted by following compaction runs
      // all data in the current journal would not be compacted

      // calling rotate will make the current journal a datafile, and thus make it
      // eligible for compaction
      c.rotate();

  Using `rotate()` may also be useful when data in a collection is known to not change
  in the immediate future. After having completed all write operations on a collection,
  performing a `rotate()` will reduce the size of the current journal to the actually
  required size (remember that journals are pre-allocated with a specific size) before
  making the journal a datafile. Thus `rotate()` may cause disk space savings, even if
  the datafiles does not qualify for compaction after rotation.

  Note: rotating the journal is asynchronous, so that the actual rotation may be executed
  after `rotate()` returns to the caller.

* changed compaction to merge small datafiles together (up to 3 datafiles are merged in
  a compaction run)

  In the regular case, this should leave less small datafiles stay around on disk and allow
  using less file descriptors in total.

* added AQL MINUS function

* added AQL UNION_DISTINCT function (more efficient than combination of `UNIQUE(UNION())`)

* updated mruby to 2013-08-22

* issue #587: Add db._create() in help for startup arangosh

* issue #586: Share a link on installation instructions in the User Manual

* issue #585: Bison 2.4 missing on Mac for custom build

* issue #584: Web interface images broken in devel

* issue #583: Small documentation update

* issue #581: Parameter binding for attributes

* issue #580: Small improvements (by @guidoreina)

* issue #577: Missing documentation for collection figures in implementor manual

* issue #576: Get disk usage for collections and graphs

  This extends the result of the REST API for /_api/collection/figures with
  the attributes `compactors.count`, `compactors.fileSize`, `shapefiles.count`,
  and `shapefiles.fileSize`.

* issue #575: installing devel version on mac (low prio)

* issue #574: Documentation (POST /_admin/routing/reload)

* issue #558: HTTP cursors, allow count to ignore LIMIT


v1.4.0-alpha1 (2013-08-02)
--------------------------

* added replication. check online manual for details.

* added server startup options `--server.disable-replication-logger` and
  `--server.disable-replication-applier`

* removed action deployment tool, this now handled with Foxx and its manager or
  by kaerus node utility

* fixed a server crash when using byExample / firstExample inside a transaction
  and the collection contained a usable hash/skiplist index for the example

* defineHttp now only expects a single context

* added collection detail dialog (web interface)

  Shows collection properties, figures (datafiles, journals, attributes, etc.)
  and indexes.

* added documents filter (web interface)

  Allows searching for documents based on attribute values. One or many filter
  conditions can be defined, using comparison operators such as '==', '<=', etc.

* improved AQL editor (web interface)

  Editor supports keyboard shortcuts (Submit, Undo, Redo, Select).
  Editor allows saving and reusing of user-defined queries.
  Added example queries to AQL editor.
  Added comment button.

* added document import (web interface)

  Allows upload of JSON-data from files. Files must have an extension of .json.

* added dashboard (web interface)

  Shows the status of replication and multiple system charts, e.g.
  Virtual Memory Size, Request Time, HTTP Connections etc.

* added API method `/_api/graph` to query all graphs with all properties.

* added example queries in web interface AQL editor

* added arango.reconnect(<host>) method for arangosh to dynamically switch server or
  user name

* added AQL range operator `..`

  The `..` operator can be used to easily iterate over a sequence of numeric
  values. It will produce a list of values in the defined range, with both bounding
  values included.

  Example:

      2010..2013

  will produce the following result:

      [ 2010, 2011, 2012, 2013 ]

* added AQL RANGE function

* added collection.first(count) and collection.last(count) document access functions

  These functions allow accessing the first or last n documents in a collection. The order
  is determined by document insertion/update time.

* added AQL INTERSECTION function

* INCOMPATIBLE CHANGE: changed AQL user function namespace resolution operator from `:` to `::`

  AQL user-defined functions were introduced in ArangoDB 1.3, and the namespace resolution
  operator for them was the single colon (`:`). A function call looked like this:

      RETURN mygroup:myfunc()

  The single colon caused an ambiguity in the AQL grammar, making it indistinguishable from
  named attributes or the ternary operator in some cases, e.g.

      { mygroup:myfunc ? mygroup:myfunc }

  The change of the namespace resolution operator from `:` to `::` fixes this ambiguity.

  Existing user functions in the database will be automatically fixed when starting ArangoDB
  1.4 with the `--upgrade` option. However, queries using user-defined functions need to be
  adjusted on the client side to use the new operator.

* allow multiple AQL LET declarations separated by comma, e.g.
  LET a = 1, b = 2, c = 3

* more useful AQL error messages

  The error position (line/column) is more clearly indicated for parse errors.
  Additionally, if a query references a collection that cannot be found, the error
  message will give a hint on the collection name

* changed return value for AQL `DOCUMENT` function in case document is not found

  Previously, when the AQL `DOCUMENT` function was called with the id of a document and
  the document could not be found, it returned `undefined`. This value is not part of the
  JSON type system and this has caused some problems.
  Starting with ArangoDB 1.4, the `DOCUMENT` function will return `null` if the document
  looked for cannot be found.

  In case the function is called with a list of documents, it will continue to return all
  found documents, and will not return `null` for non-found documents. This has not changed.

* added single line comments for AQL

  Single line comments can be started with a double forward slash: `//`.
  They end at the end of the line, or the end of the query string, whichever is first.

* fixed documentation issues #567, #568, #571.

* added collection.checksum(<withData>) method to calculate CRC checksums for
  collections

  This can be used to
  - check if data in a collection has changed
  - compare the contents of two collections on different ArangoDB instances

* issue #565: add description line to aal.listAvailable()

* fixed several out-of-memory situations when double freeing or invalid memory
  accesses could happen

* less msyncing during the creation of collections

  This is achieved by not syncing the initial (standard) markers in shapes collections.
  After all standard markers are written, the shapes collection will get synced.

* renamed command-line option `--log.filter` to `--log.source-filter` to avoid
  misunderstandings

* introduced new command-line option `--log.content-filter` to optionally restrict
  logging to just specific log messages (containing the filter string, case-sensitive).

  For example, to filter on just log entries which contain `ArangoDB`, use:

      --log.content-filter "ArangoDB"

* added optional command-line option `--log.requests-file` to log incoming HTTP
  requests to a file.

  When used, all HTTP requests will be logged to the specified file, containing the
  client IP address, HTTP method, requests URL, HTTP response code, and size of the
  response body.

* added a signal handler for SIGUSR1 signal:

  when ArangoDB receives this signal, it will respond all further incoming requests
  with an HTTP 503 (Service Unavailable) error. This will be the case until another
  SIGUSR1 signal is caught. This will make ArangoDB start serving requests regularly
  again. Note: this is not implemented on Windows.

* limited maximum request URI length to 16384 bytes:

  Incoming requests with longer request URIs will be responded to with an HTTP
  414 (Request-URI Too Long) error.

* require version 1.0 or 1.1 in HTTP version signature of requests sent by clients:

  Clients sending requests with a non-HTTP 1.0 or non-HTTP 1.1 version number will
  be served with an HTTP 505 (HTTP Version Not Supported) error.

* updated manual on indexes:

  using system attributes such as `_id`, `_key`, `_from`, `_to`, `_rev` in indexes is
  disallowed and will be rejected by the server. This was the case since ArangoDB 1.3,
  but was not properly documented.

* issue #563: can aal become a default object?

  aal is now a prefab object in arangosh

* prevent certain system collections from being renamed, dropped, or even unloaded.

  Which restrictions there are for which system collections may vary from release to
  release, but users should in general not try to modify system collections directly
  anyway.

  Note: there are no such restrictions for user-created collections.

* issue #559: added Foxx documentation to user manual

* added server startup option `--server.authenticate-system-only`. This option can be
  used to restrict the need for HTTP authentication to internal functionality and APIs,
  such as `/_api/*` and `/_admin/*`.
  Setting this option to `true` will thus force authentication for the ArangoDB APIs
  and the web interface, but allow unauthenticated requests for other URLs (including
  user defined actions and Foxx applications).
  The default value of this option is `false`, meaning that if authentication is turned
  on, authentication is still required for *all* incoming requests. Only by setting the
  option to `true` this restriction is lifted and authentication becomes required for
  URLs starting with `/_` only.

  Please note that authentication still needs to be enabled regularly by setting the
  `--server.disable-authentication` parameter to `false`. Otherwise no authentication
  will be required for any URLs as before.

* protect collections against unloading when there are still document barriers around.

* extended cap constraints to optionally limit the active data size in a collection to
  a specific number of bytes.

  The arguments for creating a cap constraint are now:
  `collection.ensureCapConstraint(<count>, <byteSize>);`

  It is supported to specify just a count as in ArangoDB 1.3 and before, to specify
  just a fileSize, or both. The first met constraint will trigger the automated
  document removal.

* added `db._exists(doc)` and `collection.exists(doc)` for easy document existence checks

* added API `/_api/current-database` to retrieve information about the database the
  client is currently connected to (note: the API `/_api/current-database` has been
  removed in the meantime. The functionality is accessible via `/_api/database/current`
  now).

* ensure a proper order of tick values in datafiles/journals/compactors.
  any new files written will have the _tick values of their markers in order. for
  older files, there are edge cases at the beginning and end of the datafiles when
  _tick values are not properly in order.

* prevent caching of static pages in PathHandler.
  whenever a static page is requested that is served by the general PathHandler, the
  server will respond to HTTP GET requests with a "Cache-Control: max-age=86400" header.

* added "doCompact" attribute when creating collections and to collection.properties().
  The attribute controls whether collection datafiles are compacted.

* changed the HTTP return code from 400 to 404 for some cases when there is a referral
  to a non-existing collection or document.

* introduced error code 1909 `too many iterations` that is thrown when graph traversals
  hit the `maxIterations` threshold.

* optionally limit traversals to a certain number of iterations
  the limitation can be achieved via the traversal API by setting the `maxIterations`
  attribute, and also via the AQL `TRAVERSAL` and `TRAVERSAL_TREE` functions by setting
  the same attribute. If traversals are not limited by the end user, a server-defined
  limit for `maxIterations` may be used to prevent server-side traversals from running
  endlessly.

* added graph traversal API at `/_api/traversal`

* added "API" link in web interface, pointing to REST API generated with Swagger

* moved "About" link in web interface into "links" menu

* allow incremental access to the documents in a collection from out of AQL
  this allows reading documents from a collection chunks when a full collection scan
  is required. memory usage might be must lower in this case and queries might finish
  earlier if there is an additional LIMIT statement

* changed AQL COLLECT to use a stable sort, so any previous SORT order is preserved

* issue #547: Javascript error in the web interface

* issue #550: Make AQL graph functions support key in addition to id

* issue #526: Unable to escape when an errorneous command is entered into the js shell

* issue #523: Graph and vertex methods for the javascript api

* issue #517: Foxx: Route parameters with capital letters fail

* issue #512: Binded Parameters for LIMIT


v1.3.3 (2013-08-01)
-------------------

* issue #570: updateFishbowl() fails once

* updated and fixed generated examples

* issue #559: added Foxx documentation to user manual

* added missing error reporting for errors that happened during import of edges


v1.3.2 (2013-06-21)
-------------------

* fixed memleak in internal.download()

* made the shape-collection journal size adaptive:
  if too big shapes come in, a shape journal will be created with a big-enough size
  automatically. the maximum size of a shape journal is still restricted, but to a
  very big value that should never be reached in practice.

* fixed a segfault that occurred when inserting documents with a shape size bigger
  than the default shape journal size (2MB)

* fixed a locking issue in collection.truncate()

* fixed value overflow in accumulated filesizes reported by collection.figures()

* issue #545: AQL FILTER unnecessary (?) loop

* issue #549: wrong return code with --daemon


v1.3.1 (2013-05-24)
-------------------

* removed currently unused _ids collection

* fixed usage of --temp-path in aranogd and arangosh

* issue #540: suppress return of temporary internal variables in AQL

* issue #530: ReferenceError: ArangoError is not a constructor

* issue #535: Problem with AQL user functions javascript API

* set --javascript.app-path for test execution to prevent startup error

* issue #532: Graph _edgesCache returns invalid data?

* issue #531: Arangod errors

* issue #529: Really weird transaction issue

* fixed usage of --temp-path in aranogd and arangosh


v1.3.0 (2013-05-10)
-------------------

* fixed problem on restart ("datafile-xxx is not sealed") when server was killed
  during a compaction run

* fixed leak when using cursors with very small batchSize

* issue #508: `unregistergroup` function not mentioned in http interface docs

* issue #507: GET /_api/aqlfunction returns code inside parentheses

* fixed issue #489: Bug in aal.install

* fixed issue 505: statistics not populated on MacOS


v1.3.0-rc1 (2013-04-24)
-----------------------

* updated documentation for 1.3.0

* added node modules and npm packages

* changed compaction to only compact datafiles with more at least 10% of dead
  documents (byte size-wise)

* issue #498: fixed reload of authentication info when using
  `require("org/arangodb/users").reload()`

* issue #495: Passing an empty array to create a document results in a
  "phantom" document

* added more precision for requests statistics figures

* added "sum" attribute for individual statistics results in statistics API
  at /_admin/statistics

* made "limit" an optional parameter in AQL function NEAR().
  limit can now be either omitted completely, or set to 0. If so, an internal
  default value (currently 100) will be applied for the limit.

* issue #481

* added "attributes.count" to output of `collection.figures()`
  this also affects the REST API /_api/collection/<name>/figures

* added IndexedPropertyGetter for ShapedJson objects

* added API for user-defined AQL functions

* issue #475: A better error message for deleting a non-existent graph

* issue #474: Web interface problems with the JS Shell

* added missing documentation for AQL UNION function

* added transaction support.
  This provides ACID transactions for ArangoDB. Transactions can be invoked
  using the `db._executeTransaction()` function, or the `/_api/transaction`
  REST API.

* switched to semantic versioning (at least for alpha & alpha naming)

* added saveOrReplace() for server-side JS

v1.3.alpha1 (2013-04-05)
------------------------

* cleanup of Module, Package, ArangoApp and modules "internal", "fs", "console"

* use Error instead of string in throw to allow stack-trace

* issue #454: error while creation of Collection

* make `collection.count()` not recalculate the number of documents on the fly, but
  use some internal document counters.

* issue #457: invalid string value in web interface

* make datafile id (datafile->_fid) identical to the numeric part of the filename.
  E.g. the datafile `journal-123456.db` will now have a datafile marker with the same
  fid (i.e. `123456`) instead of a different value. This change will only affect
  datafiles that are created with 1.3 and not any older files.
  The intention behind this change is to make datafile debugging easier.

* consistently discard document attributes with reserved names (system attributes)
  but without any known meaning, for example `_test`, `_foo`, ...

  Previously, these attributes were saved with the document regularly in some cases,
  but were discarded in other cases.
  Now these attributes are discarded consistently. "Real" system attributes such as
  `_key`, `_from`, `_to` are not affected and will work as before.

  Additionally, attributes with an empty name (``) are discarded when documents are
  saved.

  Though using reserved or empty attribute names in documents was not really and
  consistently supported in previous versions of ArangoDB, this change might cause
  an incompatibility for clients that rely on this feature.

* added server startup flag `--database.force-sync-properties` to force syncing of
  collection properties on collection creation, deletion and on property update.
  The default value is true to mimic the behavior of previous versions of ArangoDB.
  If set to false, collection properties are written to disk but no call to sync()
  is made.

* added detailed output of server version and components for REST APIs
  `/_admin/version` and `/_api/version`. To retrieve this extended information,
  call the REST APIs with URL parameter `details=true`.

* issue #443: For git-based builds include commit hash in version

* adjust startup log output to be more compact, less verbose

* set the required minimum number of file descriptors to 256.
  On server start, this number is enforced on systems that have rlimit. If the limit
  cannot be enforced, starting the server will fail.
  Note: 256 is considered to be the absolute minimum value. Depending on the use case
  for ArangoDB, a much higher number of file descriptors should be used.

  To avoid checking & potentially changing the number of maximum open files, use the
  startup option `--server.descriptors-minimum 0`

* fixed shapedjson to json conversion for special numeric values (NaN, +inf, -inf).
  Before, "NaN", "inf", or "-inf" were written into the JSONified output, but these
  values are not allowed in JSON. Now, "null" is written to the JSONified output as
  required.

* added AQL functions VARIANCE_POPULATION(), VARIANCE_SAMPLE(), STDDEV_POPULATION(),
  STDDEV_SAMPLE(), AVERAGE(), MEDIAN() to calculate statistical values for lists

* added AQL SQRT() function

* added AQL TRIM(), LEFT() and RIGHT() string functions

* fixed issue #436: GET /_api/document on edge

* make AQL REVERSE() and LENGTH() functions work on strings, too

* disabled DOT generation in `make doxygen`. this speeds up docs generation

* renamed startup option `--dispatcher.report-intervall` to `--dispatcher.report-interval`

* renamed startup option `--scheduler.report-intervall` to `--scheduler.report-interval`

* slightly changed output of REST API method /_admin/log.
  Previously, the log messages returned also contained the date and log level, now
  they will only contain the log message, and no date and log level information.
  This information can be re-created by API users from the `timestamp` and `level`
  attributes of the result.

* removed configure option `--enable-zone-debug`
  memory zone debugging is now automatically turned on when compiling with ArangoDB
  `--enable-maintainer-mode`

* removed configure option `--enable-arangob`
  arangob is now always included in the build


v1.2.3 (XXXX-XX-XX)
-------------------

* added optional parameter `edgexamples` for AQL function EDGES() and NEIGHBORS()

* added AQL function NEIGHBORS()

* added freebsd support

* fixed firstExample() query with `_id` and `_key` attributes

* issue triAGENS/ArangoDB-PHP#55: AQL optimizer may have mis-optimized duplicate
  filter statements with limit


v1.2.2 (2013-03-26)
-------------------

* fixed save of objects with common sub-objects

* issue #459: fulltext internal memory allocation didn't scale well
  This fix improves loading times for collections with fulltext indexes that have
  lots of equal words indexed.

* issue #212: auto-increment support

  The feature can be used by creating a collection with the extra `keyOptions`
  attribute as follows:

      db._create("mycollection", { keyOptions: { type: "autoincrement", offset: 1, increment: 10, allowUserKeys: true } });

  The `type` attribute will make sure the keys will be auto-generated if no
  `_key` attribute is specified for a document.

  The `allowUserKeys` attribute determines whether users might still supply own
  `_key` values with documents or if this is considered an error.

  The `increment` value determines the actual increment value, whereas the `offset`
  value can be used to seed to value sequence with a specific starting value.
  This will be useful later in a multi-master setup, when multiple servers can use
  different auto-increment seed values and thus generate non-conflicting auto-increment values.

  The default values currently are:

  - `allowUserKeys`: `true`
  - `offset`: `0`
  - `increment`: `1`

  The only other available key generator type currently is `traditional`.
  The `traditional` key generator will auto-generate keys in a fashion as ArangoDB
  always did (some increasing integer value, with a more or less unpredictable
  increment value).

  Note that for the `traditional` key generator there is only the option to disallow
  user-supplied keys and give the server the sole responsibility for key generation.
  This can be achieved by setting the `allowUserKeys` property to `false`.

  This change also introduces the following errors that API implementors may want to check
  the return values for:

  - 1222: `document key unexpected`: will be raised when a document is created with
    a `_key` attribute, but the underlying collection was set up with the `keyOptions`
    attribute `allowUserKeys: false`.

  - 1225: `out of keys`: will be raised when the auto-increment key generator runs
    out of keys. This may happen when the next key to be generated is 2^64 or higher.
    In practice, this will only happen if the values for `increment` or `offset` are
    not set appropriately, or if users are allowed to supply own keys, those keys
    are near the 2^64 threshold, and later the auto-increment feature kicks in and
    generates keys that cross that threshold.

    In practice it should not occur with proper configuration and proper usage of the
    collections.

  This change may also affect the following REST APIs:
  - POST `/_api/collection`: the server does now accept the optional `keyOptions`
    attribute in the second parameter
  - GET `/_api/collection/properties`: will return the `keyOptions` attribute as part
    of the collection's properties. The previous optional attribute `createOptions`
    is now gone.

* fixed `ArangoStatement.explain()` method with bind variables

* fixed misleading "cursor not found" error message in arangosh that occurred when
  `count()` was called for client-side cursors

* fixed handling of empty attribute names, which may have crashed the server under
  certain circumstances before

* fixed usage of invalid pointer in error message output when index description could
  not be opened


v1.2.1 (2013-03-14)
-------------------

* issue #444: please darken light color in arangosh

* issue #442: pls update post install info on osx

* fixed conversion of special double values (NaN, -inf, +inf) when converting from
  shapedjson to JSON

* fixed compaction of markers (location of _key was not updated correctly in memory,
  leading to _keys pointing to undefined memory after datafile rotation)

* fixed edge index key pointers to use document master pointer plus offset instead
  of direct _key address

* fixed case when server could not create any more journal or compactor files.
  Previously a wrong status code may have been returned, and not being able to create
  a new compactor file may have led to an infinite loop with error message
  "could not create compactor".

* fixed value truncation for numeric filename parts when renaming datafiles/journals


v1.2.0 (2013-03-01)
-------------------

* by default statistics are now switch off; in order to enable comment out
  the "disable-statistics = yes" line in "arangod.conf"

* fixed issue #435: csv parser skips data at buffer border

* added server startup option `--server.disable-statistics` to turn off statistics
  gathering without recompilation of ArangoDB.
  This partly addresses issue #432.

* fixed dropping of indexes without collection name, e.g.
  `db.xxx.dropIndex("123456");`
  Dropping an index like this failed with an assertion error.

* fixed issue #426: arangoimp should be able to import edges into edge collections

* fixed issue #425: In case of conflict ArangoDB returns HTTP 400 Bad request
  (with 1207 Error) instead of HTTP 409 Conflict

* fixed too greedy token consumption in AQL for negative values:
  e.g. in the statement `RETURN { a: 1 -2 }` the minus token was consumed as part
  of the value `-2`, and not interpreted as the binary arithmetic operator


v1.2.beta3 (2013-02-22)
-----------------------

* issue #427: ArangoDB Importer Manual has no navigation links (previous|home|next)

* issue #319: Documentation missing for Emergency console and incomplete for datafile debugger.

* issue #370: add documentation for reloadRouting and flushServerModules

* issue #393: added REST API for user management at /_api/user

* issue #393, #128: added simple cryptographic functions for user actions in module "crypto":
  * require("org/arangodb/crypto").md5()
  * require("org/arangodb/crypto").sha256()
  * require("org/arangodb/crypto").rand()

* added replaceByExample() Javascript and REST API method

* added updateByExample() Javascript and REST API method

* added optional "limit" parameter for removeByExample() Javascript and REST API method

* fixed issue #413

* updated bundled V8 version from 3.9.4 to 3.16.14.1
  Note: the Windows version used a more recent version (3.14.0.1) and was not updated.

* fixed issue #404: keep original request url in request object


v1.2.beta2 (2013-02-15)
-----------------------

* fixed issue #405: 1.2 compile warnings

* fixed issue #333: [debian] Group "arangodb" is not used when starting vie init.d script

* added optional parameter 'excludeSystem' to GET /_api/collection
  This parameter can be used to disable returning system collections in the list
  of all collections.

* added AQL functions KEEP() and UNSET()

* fixed issue #348: "HTTP Interface for Administration and Monitoring"
  documentation errors.

* fix stringification of specific positive int64 values. Stringification of int64
  values with the upper 32 bits cleared and the 33rd bit set were broken.

* issue #395:  Collection properties() function should return 'isSystem' for
  Javascript and REST API

* make server stop after upgrade procedure when invoked with `--upgrade option`.
  When started with the `--upgrade` option, the server will perfom
  the upgrade, and then exit with a status code indicating the result of the
  upgrade (0 = success, 1 = failure). To start the server regularly in either
  daemon or console mode, the `--upgrade` option must not be specified.
  This change was introduced to allow init.d scripts check the result of
  the upgrade procedure, even in case an upgrade was successful.
  this was introduced as part of issue #391.

* added AQL function EDGES()

* added more crash-protection when reading corrupted collections at startup

* added documentation for AQL function CONTAINS()

* added AQL function LIKE()

* replaced redundant error return code 1520 (Unable to open collection) with error code
  1203 (Collection not found). These error codes have the same meanings, but one of
  them was returned from AQL queries only, the other got thrown by other parts of
  ArangoDB. Now, error 1203 (Collection not found) is used in AQL too in case a
  non-existing collection is used.

v1.2.beta1 (2013-02-01)
-----------------------

* fixed issue #382: [Documentation error] Maschine... should be Machine...

* unified history file locations for arangod, arangosh, and arangoirb.
  - The readline history for arangod (emergency console) is now stored in file
    $HOME/.arangod. It was stored in $HOME/.arango before.
  - The readline history for arangosh is still stored in $HOME/.arangosh.
  - The readline history for arangoirb is now stored in $HOME/.arangoirb. It was
    stored in $HOME/.arango-mrb before.

* fixed issue #381: _users user should have a unique constraint

* allow negative list indexes in AQL to access elements from the end of a list,
  e.g. ```RETURN values[-1]``` will return the last element of the `values` list.

* collection ids, index ids, cursor ids, and document revision ids created and
  returned by ArangoDB are now returned as strings with numeric content inside.
  This is done to prevent some value overrun/truncation in any part of the
  complete client/server workflow.
  In ArangoDB 1.1 and before, these values were previously returned as
  (potentially very big) integer values. This may cause problems (clipping, overrun,
  precision loss) for clients that do not support big integers natively and store
  such values in IEEE754 doubles internally. This type loses precision after about
  52 bits and is thus not safe to hold an id.
  Javascript and 32 bit-PHP are examples for clients that may cause such problems.
  Therefore, ids are now returned by ArangoDB as strings, with the string
  content being the integer value as before.

  Example for documents ("_rev" attribute):
  - Document returned by ArangoDB 1.1: { "_rev": 1234, ... }
  - Document returned by ArangoDB 1.2: { "_rev": "1234", ... }

  Example for collections ("id" attribute / "_id" property):
  - Collection returned by ArangoDB 1.1: { "id": 9327643, "name": "test", ... }
  - Collection returned by ArangoDB 1.2: { "id": "9327643", "name": "test", ... }

  Example for cursors ("id" attribute):
  - Collection returned by ArangoDB 1.1: { "id": 11734292, "hasMore": true, ... }
  - Collection returned by ArangoDB 1.2: { "id": "11734292", "hasMore": true, ... }

* global variables are not automatically available anymore when starting the
  arangod Javascript emergency console (i.e. ```arangod --console```).

  Especially, the variables `db`, `edges`, and `internal` are not available
  anymore. `db` and `internal` can be made available in 1.2 by
  ```var db = require("org/arangodb").db;``` and
  ```var internal = require("internal");```, respectively.
  The reason for this change is to get rid of global variables in the server
  because this will allow more specific inclusion of functionality.

  For convenience, the global variable `db` is still available by default in
  arangosh. The global variable `edges`, which since ArangoDB 1.1 was kind of
  a redundant wrapper of `db`, has been removed in 1.2 completely.
  Please use `db` instead, and if creating an edge collection, use the explicit
  ```db._createEdgeCollection()``` command.

* issue #374: prevent endless redirects when calling admin interface with
  unexpected URLs

* issue #373: TRAVERSAL() `trackPaths` option does not work. Instead `paths` does work

* issue #358: added support for CORS

* honor optional waitForSync property for document removal, replace, update, and
  save operations in arangosh. The waitForSync parameter for these operations
  was previously honored by the REST API and on the server-side, but not when
  the waitForSync parameter was specified for a document operation in arangosh.

* calls to db.collection.figures() and /_api/collection/<collection>/figures now
  additionally return the number of shapes used in the collection in the
  extra attribute "shapes.count"

* added AQL TRAVERSAL_TREE() function to return a hierarchical result from a traversal

* added AQL TRAVERSAL() function to return the results from a traversal

* added AQL function ATTRIBUTES() to return the attribute names of a document

* removed internal server-side AQL functions from global scope.

  Now the AQL internal functions can only be accessed via the exports of the
  ahuacatl module, which can be included via ```require("org/arangodb/ahuacatl")```.
  It shouldn't be necessary for clients to access this module at all, but
  internal code may use this module.

  The previously global AQL-related server-side functions were moved to the
  internal namespace. This produced the following function name changes on
  the server:

     old name              new name
     ------------------------------------------------------
     AHUACATL_RUN       => require("internal").AQL_QUERY
     AHUACATL_EXPLAIN   => require("internal").AQL_EXPLAIN
     AHUACATL_PARSE     => require("internal").AQL_PARSE

  Again, clients shouldn't have used these functions at all as there is the
  ArangoStatement object to execute AQL queries.

* fixed issue #366: Edges index returns strange description

* added AQL function MATCHES() to check a document against a list of examples

* added documentation and tests for db.collection.removeByExample

* added --progress option for arangoimp. This will show the percentage of the input
  file that has been processed by arangoimp while the import is still running. It can
  be used as a rough indicator of progress for the entire import.

* make the server log documents that cannot be imported via /_api/import into the
  logfile using the warning log level. This may help finding illegal documents in big
  import runs.

* check on server startup whether the database directory and all collection directories
  are writable. if not, the server startup will be aborted. this prevents serious
  problems with collections being non-writable and this being detected at some pointer
  after the server has been started

* allow the following AQL constructs: FUNC(...)[...], FUNC(...).attribute

* fixed issue #361: Bug in Admin Interface. Header disappears when clicking new collection

* Added in-memory only collections

  Added collection creation parameter "isVolatile":
  if set to true, the collection is created as an in-memory only collection,
  meaning that all document data of that collection will reside in memory only,
  and will not be stored permanently to disk.
  This means that all collection data will be lost when the collection is unloaded
  or the server is shut down.
  As this collection type does not have datafile disk overhead for the regular
  document operations, it may be faster than normal disk-backed collections. The
  actual performance gains strongly depend on the underlying OS, filesystem, and
  settings though.
  This collection type should be used for caches only and not for any sensible data
  that cannot be re-created otherwise.
  Some platforms, namely Windows, currently do not support this collection type.
  When creating an in-memory collection on such platform, an error message will be
  returned by ArangoDB telling the user the platform does not support it.

  Note: in-memory collections are an experimental feature. The feature might
  change drastically or even be removed altogether in a future version of ArangoDB.

* fixed issue #353: Please include "pretty print" in Emergency Console

* fixed issue #352: "pretty print" console.log
  This was achieved by adding the dump() function for the "internal" object

* reduced insertion time for edges index
  Inserting into the edges index now avoids costly comparisons in case of a hash
  collision, reducing the prefilling/loading timer for bigger edge collections

* added fulltext queries to AQL via FULLTEXT() function. This allows search
  fulltext indexes from an AQL query to find matching documents

* added fulltext index type. This index type allows indexing words and prefixes of
  words from a specific document attribute. The index can be queries using a
  SimpleQueryFull object, the HTTP REST API at /_api/simple/fulltext, or via AQL

* added collection.revision() method to determine whether a collection has changed.
  The revision method returns a revision string that can be used by client programs
  for equality/inequality comparisons. The value returned by the revision method
  should be treated by clients as an opaque string and clients should not try to
  figure out the sense of the revision id. This is still useful enough to check
  whether data in a collection has changed.

* issue #346: adaptively determine NUMBER_HEADERS_PER_BLOCK

* issue #338: arangosh cursor positioning problems

* issue #326: use limit optimization with filters

* issue #325: use index to avoid sorting

* issue #324: add limit optimization to AQL

* removed arango-password script and added Javascript functionality to add/delete
  users instead. The functionality is contained in module `users` and can be invoked
  as follows from arangosh and arangod:
  * require("users").save("name", "passwd");
  * require("users").replace("name", "newPasswd");
  * require("users").remove("name");
  * require("users").reload();
  These functions are intentionally not offered via the web interface.
  This also addresses issue #313

* changed print output in arangosh and the web interface for JSON objects.
  Previously, printing a JSON object in arangosh resulted in the attribute values
  being printed as proper JSON, but attribute names were printed unquoted and
  unescaped. This was fine for the purpose of arangosh, but lead to invalid
  JSON being produced. Now, arangosh will produce valid JSON that can be used
  to send it back to ArangoDB or use it with arangoimp etc.

* fixed issue #300: allow importing documents via the REST /_api/import API
  from a JSON list, too.
  So far, the API only supported importing from a format that had one JSON object
  on each line. This is sometimes inconvenient, e.g. when the result of an AQL
  query or any other list is to be imported. This list is a JSON list and does not
  necessary have a document per line if pretty-printed.
  arangoimp now supports the JSON list format, too. However, the format requires
  arangoimp and the server to read the entire dataset at once. If the dataset is
  too big (bigger than --max-upload-size) then the import will be rejected. Even if
  increased, the entire list must fit in memory on both the client and the server,
  and this may be more resource-intensive than importing individual lines in chunks.

* removed unused parameter --reuse-ids for arangoimp. This parameter did not have
  any effect in 1.2, was never publicly announced and did evil (TM) things.

* fixed issue #297 (partly): added whitespace between command line and
  command result in arangosh, added shell colors for better usability

* fixed issue #296: system collections not usable from AQL

* fixed issue #295: deadlock on shutdown

* fixed issue #293: AQL queries should exploit edges index

* fixed issue #292: use index when filtering on _key in AQL

* allow user-definable document keys
  users can now define their own document keys by using the _key attribute
  when creating new documents or edges. Once specified, the value of _key is
  immutable.
  The restrictions for user-defined key values are:
  * the key must be at most 254 bytes long
  * it must consist of the letters a-z (lower or upper case), the digits 0-9,
    the underscore (_) or dash (-) characters only
  * any other characters, especially multi-byte sequences, whitespace or
    punctuation characters cannot be used inside key values

  Specifying a document key is optional when creating new documents. If no
  document key is specified, ArangoDB will create a document key itself.
  There are no guarantees about the format and pattern of auto-generated document
  keys other than the above restrictions.
  Clients should therefore treat auto-generated document keys as opaque values.
  Keys can be used to look up and reference documents, e.g.:
  * saving a document: `db.users.save({ "_key": "fred", ... })`
  * looking up a document: `db.users.document("fred")`
  * referencing other documents: `edges.relations.save("users/fred", "users/john", ...)`

  This change is downwards-compatible to ArangoDB 1.1 because in ArangoDB 1.1
  users were not able to define their own keys. If the user does not supply a _key
  attribute when creating a document, ArangoDB 1.2 will still generate a key of
  its own as ArangoDB 1.1 did. However, all documents returned by ArangoDB 1.2 will
  include a _key attribute and clients should be able to handle that (e.g. by
  ignoring it if not needed). Documents returned will still include the _id attribute
  as in ArangoDB 1.1.

* require collection names everywhere where a collection id was allowed in
  ArangoDB 1.1 & 1.0
  This change requires clients to use a collection name in place of a collection id
  at all places the client deals with collections.
  Examples:
  * creating edges: the _from and _to attributes must now contain collection names instead
    of collection ids: `edges.relations.save("test/my-key1", "test/my-key2", ...)`
  * retrieving edges: the returned _from and _to attributes now will contain collection
    names instead of ids, too: _from: `test/fred` instead of `1234/3455`
  * looking up documents: db.users.document("fred") or db._document("users/fred")

  Collection names must be used in REST API calls instead of collection ids, too.
  This change is thus not completely downwards-compatible to ArangoDB 1.1. ArangoDB 1.1
  required users to use collection ids in many places instead of collection names.
  This was unintuitive and caused overhead in cases when just the collection name was
  known on client-side but not its id. This overhead can now be avoided so clients can
  work with the collection names directly. There is no need to work with collection ids
  on the client side anymore.
  This change will likely require adjustments to API calls issued by clients, and also
  requires a change in how clients handle the _id value of returned documents. Previously,
  the _id value of returned documents contained the collection id, a slash separator and
  the document number. Since 1.2, _id will contain the collection name, a slash separator
  and the document key. The same applies to the _from and _to attribute values of edges
  that are returned by ArangoDB.

  Also removed (now unnecessary) location header in responses of the collections REST API.
  The location header was previously returned because it was necessary for clients.
  When clients created a collection, they specified the collection name. The collection
  id was generated on the server, but the client needed to use the server-generated
  collection id for further API calls, e.g. when creating edges etc. Therefore, the
  full collection URL, also containing the collection id, was returned by the server in
  responses to the collection API, in the HTTP location header.
  Returning the location header has become unnecessary in ArangoDB 1.2 because users
  can access collections by name and do not need to care about collection ids.


v1.1.3 (2013-XX-XX)
-------------------

* fix case when an error message was looked up for an error code but no error
  message was found. In this case a NULL ptr was returned and not checked everywhere.
  The place this error popped up was when inserting into a non-unique hash index
  failed with a specific, invalid error code.

* fixed issue #381:  db._collection("_users").getIndexes();

* fixed issue #379: arango-password fatal issue javscript.startup-directory

* fixed issue #372: Command-Line Options for the Authentication and Authorization


v1.1.2 (2013-01-20)
-------------------

* upgraded to mruby 2013-01-20 583983385b81c21f82704b116eab52d606a609f4

* fixed issue #357: Some spelling and grammar errors

* fixed issue #355: fix quotes in pdf manual

* fixed issue #351: Strange arangosh error message for long running query

* fixed randomly hanging connections in arangosh on MacOS

* added "any" query method: this returns a random document from a collection. It
  is also available via REST HTTP at /_api/simple/any.

* added deployment tool

* added getPeerVertex

* small fix for logging of long messages: the last character of log messages longer
  than 256 bytes was not logged.

* fixed truncation of human-readable log messages for web interface: the trailing \0
  byte was not appended for messages longer than 256 bytes

* fixed issue #341: ArangoDB crashes when stressed with Batch jobs
  Contrary to the issue title, this did not have anything to do with batch jobs but
  with too high memory usage. The memory usage of ArangoDB is now reduced for cases
   when there are lots of small collections with few documents each

* started with issue #317: Feature Request (from Google Groups): DATE handling

* backported issue #300: Extend arangoImp to Allow importing resultset-like
  (list of documents) formatted files

* fixed issue #337: "WaitForSync" on new collection does not work on Win/X64

* fixed issue #336: Collections REST API docs

* fixed issue #335: mmap errors due to wrong memory address calculation

* fixed issue #332: arangoimp --use-ids parameter seems to have no impact

* added option '--server.disable-authentication' for arangosh as well. No more passwd
  prompts if not needed

* fixed issue #330: session logging for arangosh

* fixed issue #329: Allow passing script file(s) as parameters for arangosh to run

* fixed issue #328: 1.1 compile warnings

* fixed issue #327: Javascript parse errors in front end


v1.1.1 (2012-12-18)
-------------------

* fixed issue #339: DELETE /_api/cursor/cursor-identifier return incollect errorNum

  The fix for this has led to a signature change of the function actions.resultNotFound().
  The meaning of parameter #3 for This function has changed from the error message string
  to the error code. The error message string is now parameter #4.
  Any client code that uses this function in custom actions must be adjusted.

* fixed issue #321: Problem upgrading arangodb 1.0.4 to 1.1.0 with Homebrew (OSX 10.8.2)

* fixed issue #230: add navigation and search for online documentation

* fixed issue #315: Strange result in PATH

* fixed issue #323: Wrong function returned in error message of AQL CHAR_LENGTH()

* fixed some log errors on startup / shutdown due to pid file handling and changing
  of directories


v1.1.0 (2012-12-05)
-------------------

* WARNING:
  arangod now performs a database version check at startup. It will look for a file
  named "VERSION" in its database directory. If the file is not present, arangod will
  perform an automatic upgrade of the database directory. This should be the normal
  case when upgrading from ArangoDB 1.0 to ArangoDB 1.1.

  If the VERSION file is present but is from an older version of ArangoDB, arangod
  will refuse to start and ask the user to run a manual upgrade first. A manual upgrade
  can be performed by starting arangod with the option `--upgrade`.

  This upgrade procedure shall ensure that users have full control over when they
  perform any updates/upgrades of their data, and can plan backups accordingly. The
  procedure also guarantees that the server is not run without any required system
  collections or with in incompatible data state.

* added AQL function DOCUMENT() to retrieve a document by its _id value

* fixed issue #311: fixed segfault on unload

* fixed issue #309: renamed stub "import" button from web interface

* fixed issue #307: added WaitForSync column in collections list in in web interface

* fixed issue #306: naming in web interface

* fixed issue #304: do not clear AQL query text input when switching tabs in
  web interface

* fixed issue #303: added documentation about usage of var keyword in web interface

* fixed issue #301: PATCH does not work in web interface

# fixed issue #269: fix make distclean & clean

* fixed issue #296: system collections not usable from AQL

* fixed issue #295: deadlock on shutdown

* added collection type label to web interface

* fixed issue #290: the web interface now disallows creating non-edges in edge collections
  when creating collections via the web interface, the collection type must also be
  specified (default is document collection)

* fixed issue #289: tab-completion does not insert any spaces

* fixed issue #282: fix escaping in web interface

* made AQL function NOT_NULL take any number of arguments. Will now return its
  first argument that is not null, or null if all arguments are null. This is downwards
  compatible.

* changed misleading AQL function name NOT_LIST() to FIRST_LIST() and slightly changed
  the behavior. The function will now return its first argument that is a list, or null
  if none of the arguments are lists.
  This is mostly downwards-compatible. The only change to the previous implementation in
  1.1-beta will happen if two arguments were passed and the 1st and 2nd arguments were
  both no lists. In previous 1.1, the 2nd argument was returned as is, but now null
  will be returned.

* add AQL function FIRST_DOCUMENT(), with same behavior as FIRST_LIST(), but working
  with documents instead of lists.

* added UPGRADING help text

* fixed issue #284: fixed Javascript errors when adding edges/vertices without own
  attributes

* fixed issue #283: AQL LENGTH() now works on documents, too

* fixed issue #281: documentation for skip lists shows wrong example

* fixed AQL optimizer bug, related to OR-combined conditions that filtered on the
  same attribute but with different conditions

* fixed issue #277: allow usage of collection names when creating edges
  the fix of this issue also implies validation of collection names / ids passed to
  the REST edge create method. edges with invalid collection ids or names in the
  "from" or "to" values will be rejected and not saved


v1.1.beta2 (2012-11-13)
-----------------------

* fixed arangoirb compilation

* fixed doxygen


v1.1.beta1 (2012-10-24)
-----------------------

* fixed AQL optimizer bug

* WARNING:
  - the user has changed from "arango" to "arangodb", the start script has changed from
    "arangod" to "arangodb", the database directory has changed from "/var/arangodb" to
    "/var/lib/arangodb" to be compliant with various Linux policies

  - In 1.1, we have introduced types for collections: regular documents go into document
    collections, and edges go into edge collections. The prefixing (db.xxx vs. edges.xxx)
    works slightly different in 1.1: edges.xxx can still be used to access collections,
    however, it will not determine the type of existing collections anymore. To create an
    edge collection 1.1, you can use db._createEdgeCollection() or edges._create().
    And there's of course also db._createDocumentCollection().
    db._create() is also still there and will create a document collection by default,
    whereas edges._create() will create an edge collection.

  - the admin web interface that was previously available via the simple URL suffix /
    is now available via a dedicated URL suffix only: /_admin/html
    The reason for this is that routing and URLs are now subject to changes by the end user,
    and only URLs parts prefixed with underscores (e.g. /_admin or /_api) are reserved
    for ArangoDB's internal usage.

* the server now handles requests with invalid Content-Length header values as follows:
  - if Content-Length is negative, the server will respond instantly with HTTP 411
    (length required)

  - if Content-Length is positive but shorter than the supplied body, the server will
    respond with HTTP 400 (bad request)

  - if Content-Length is positive but longer than the supplied body, the server will
    wait for the client to send the missing bytes. The server allows 90 seconds for this
    and will close the connection if the client does not send the remaining data

  - if Content-Length is bigger than the maximum allowed size (512 MB), the server will
    fail with HTTP 413 (request entity too large).

  - if the length of the HTTP headers is greater than the maximum allowed size (1 MB),
    the server will fail with HTTP 431 (request header fields too large)

* issue #265: allow optional base64 encoding/decoding of action response data

* issue #252: create _modules collection using arango-upgrade (note: arango-upgrade was
  finally replaced by the `--upgrade` option for arangod)

* issue #251: allow passing arbitrary options to V8 engine using new command line option:
  --javascript.v8-options. Using this option, the Harmony features or other settings in
  v8 can be enabled if the end user requires them

* issue #248: allow AQL optimizer to pull out completely uncorrelated subqueries to the
  top level, resulting in less repeated evaluation of the subquery

* upgraded to Doxygen 1.8.0

* issue #247: added AQL function MERGE_RECURSIVE

* issue #246: added clear() function in arangosh

* issue #245: Documentation: Central place for naming rules/limits inside ArangoDB

* reduced size of hash index elements by 50 %, allowing more index elements to fit in
  memory

* issue #235: GUI Shell throws Error:ReferenceError: db is not defined

* issue #229: methods marked as "under construction"

* issue #228: remove unfinished APIs (/_admin/config/*)

* having the OpenSSL library installed is now a prerequisite to compiling ArangoDB
  Also removed the --enable-ssl configure option because ssl is always required.

* added AQL functions TO_LIST, NOT_LIST

* issue #224: add optional Content-Id for batch requests

* issue #221: more documentation on AQL explain functionality. Also added
  ArangoStatement.explain() client method

* added db._createStatement() method on server as well (was previously available
  on the client only)

* issue #219: continue in case of "document not found" error in PATHS() function

* issue #213: make waitForSync overridable on specific actions

* changed AQL optimizer to use indexes in more cases. Previously, indexes might
  not have been used when in a reference expression the inner collection was
  specified last. Example: FOR u1 IN users FOR u2 IN users FILTER u1._id == u2._id
  Previously, this only checked whether an index could be used for u2._id (not
  possible). It was not checked whether an index on u1._id could be used (possible).
  Now, for expressions that have references/attribute names on both sides of the
  above as above, indexes are checked for both sides.

* issue #204: extend the CSV import by TSV and by user configurable
  separator character(s)

* issue #180: added support for batch operations

* added startup option --server.backlog-size
  this allows setting the value of the backlog for the listen() system call.
  the default value is 10, the maximum value is platform-dependent

* introduced new configure option "--enable-maintainer-mode" for
  ArangoDB maintainers. this option replaces the previous compile switches
  --with-boost-test, --enable-bison, --enable-flex and --enable-errors-dependency
  the individual configure options have been removed. --enable-maintainer-mode
  turns them all on.

* removed potentially unused configure option --enable-memfail

* fixed issue #197: HTML web interface calls /_admin/user-manager/session

* fixed issue #195: VERSION file in database directory

* fixed issue #193: REST API HEAD request returns a message body on 404

* fixed issue #188: intermittent issues with 1.0.0
  (server-side cursors not cleaned up in all cases, pthreads deadlock issue)

* issue #189: key store should use ISO datetime format bug

* issue #187: run arango-upgrade on server start (note: arango-upgrade was finally
  replaced by the `--upgrade` option for arangod)n

* fixed issue #183: strange unittest error

* fixed issue #182: manual pages

* fixed issue #181: use getaddrinfo

* moved default database directory to "/var/lib/arangodb" in accordance with
  http://www.pathname.com/fhs/pub/fhs-2.3.html

* fixed issue #179: strange text in import manual

* fixed issue #178: test for aragoimp is missing

* fixed issue #177: a misleading error message was returned if unknown variables
  were used in certain positions in an AQL query.

* fixed issue #176: explain how to use AQL from the arangosh

* issue #175: re-added hidden (and deprecated) option --server.http-port. This
  option is only there to be downwards-compatible to Arango 1.0.

* fixed issue #174: missing Documentation for `within`

* fixed issue #170: add db.<coll_name>.all().toArray() to arangosh help screen

* fixed issue #169: missing argument in Simple Queries

* added program arango-upgrade. This program must be run after installing ArangoDB
  and after upgrading from a previous version of ArangoDB. The arango-upgrade script
  will ensure all system collections are created and present in the correct state.
  It will also perform any necessary data updates.
  Note: arango-upgrade was finally replaced by the `--upgrade` option for arangod.

* issue #153: edge collection should be a flag for a collection
  collections now have a type so that the distinction between document and edge
  collections can now be done at runtime using a collection's type value.
  A collection's type can be queried in Javascript using the <collection>.type() method.

  When new collections are created using db._create(), they will be document
  collections by default. When edge._create() is called, an edge collection will be created.
  To explicitly create a collection of a specific/different type, use the methods
  _createDocumentCollection() or _createEdgeCollection(), which are available for
  both the db and the edges object.
  The Javascript objects ArangoEdges and ArangoEdgesCollection have been removed
  completely.
  All internal and test code has been adjusted for this, and client code
  that uses edges.* should also still work because edges is still there and creates
  edge collections when _create() is called.

  INCOMPATIBLE CHANGE: Client code might still need to be changed in the following aspect:
  Previously, collections did not have a type so documents and edges could be inserted
  in the same collection. This is now disallowed. Edges can only be inserted into
  edge collections now. As there were no collection types in 1.0, ArangoDB will perform
  an automatic upgrade when migrating from 1.0 to 1.1.
  The automatic upgrade will check every collection and determine its type as follows:
  - if among the first 50 documents in the collection there are documents with
    attributes "_from" and "_to", the collection is typed as an edge collection
  - if among the first 50 documents in the collection there are no documents with
    attributes "_from" and "_to", the collection is made as a document collection

* issue #150: call V8 garbage collection on server periodically

* issue #110: added support for partial updates

  The REST API for documents now offers an HTTP PATCH method to partially update
  documents. Overwriting/replacing documents is still available via the HTTP PUT method
  as before. The Javascript API in the shell also offers a new update() method in extension to
  the previously existing replace() method.


v1.0.4 (2012-11-12)
-------------------

* issue #275: strange error message in arangosh 1.0.3 at startup


v1.0.3 (2012-11-08)
-------------------

* fixed AQL optimizer bug

* issue #273: fixed segfault in arangosh on HTTP 40x

* issue #265: allow optional base64 encoding/decoding of action response data

* issue #252: _modules collection not created automatically


v1.0.2 (2012-10-22)
-------------------

* repository CentOS-X.Y moved to CentOS-X, same for Debian

* bugfix for rollback from edges

* bugfix for hash indexes

* bugfix for StringBuffer::erase_front

* added autoload for modules

* added AQL function TO_LIST


v1.0.1 (2012-09-30)
-------------------

* draft for issue #165: front-end application howto

* updated mruby to cf8fdea4a6598aa470e698e8cbc9b9b492319d

* fix for issue #190: install doesn't create log directory

* fix for issue #194: potential race condition between creating and dropping collections

* fix for issue #193: REST API HEAD request returns a message body on 404

* fix for issue #188: intermittent issues with 1.0.0

* fix for issue #163: server cannot create collection because of abandoned files

* fix for issue #150: call V8 garbage collection on server periodically


v1.0.0 (2012-08-17)
-------------------

* fix for issue #157: check for readline and ncurses headers, not only libraries


v1.0.beta4 (2012-08-15)
-----------------------

* fix for issue #152: fix memleak for barriers


v1.0.beta3 (2012-08-10)
-----------------------

* fix for issue #151: Memleak, collection data not removed

* fix for issue #149: Inconsistent port for admin interface

* fix for issue #163: server cannot create collection because of abandoned files

* fix for issue #157: check for readline and ncurses headers, not only libraries

* fix for issue #108: db.<collection>.truncate() inefficient

* fix for issue #109: added startup note about cached collection names and how to
  refresh them

* fix for issue #156: fixed memleaks in /_api/import

* fix for issue #59: added tests for /_api/import

* modified return value for calls to /_api/import: now, the attribute "empty" is
  returned as well, stating the number of empty lines in the input. Also changed the
  return value of the error code attribute ("errorNum") from 1100 ("corrupted datafile")
  to 400 ("bad request") in case invalid/unexpected JSON data was sent to the server.
  This error code is more appropriate as no datafile is broken but just input data is
  incorrect.

* fix for issue #152: Memleak for barriers

* fix for issue #151: Memleak, collection data not removed

* value of --database.maximal-journal-size parameter is now validated on startup. If
  value is smaller than the minimum value (currently 1048576), an error is thrown and
  the server will not start. Before this change, the global value of maximal journal
  size was not validated at server start, but only on collection level

* increased sleep value in statistics creation loop from 10 to 500 microseconds. This
  reduces accuracy of statistics values somewhere after the decimal points but saves
  CPU time.

* avoid additional sync() calls when writing partial shape data (attribute name data)
  to disk. sync() will still be called when the shape marker (will be written after
  the attributes) is written to disk

* issue #147: added flag --database.force-sync-shapes to force synching of shape data
  to disk. The default value is true so it is the same behavior as in version 1.0.
  if set to false, shape data is synched to disk if waitForSync for the collection is
  set to true, otherwise, shape data is not synched.

* fix for issue #145: strange issue on Travis: added epsilon for numeric comparison in
  geo index

* fix for issue #136: adjusted message during indexing

* issue #131: added timeout for HTTP keep-alive connections. The default value is 300
  seconds. There is a startup parameter server.keep-alive-timeout to configure the value.
  Setting it to 0 will disable keep-alive entirely on the server.

* fix for issue #137: AQL optimizer should use indexes for ref accesses with
  2 named attributes


v1.0.beta2 (2012-08-03)
-----------------------

* fix for issue #134: improvements for centos RPM

* fixed problem with disable-admin-interface in config file


v1.0.beta1 (2012-07-29)
-----------------------

* fixed issue #118: We need a collection "debugger"

* fixed issue #126: Access-Shaper must be cached

* INCOMPATIBLE CHANGE: renamed parameters "connect-timeout" and "request-timeout"
  for arangosh and arangoimp to "--server.connect-timeout" and "--server.request-timeout"

* INCOMPATIBLE CHANGE: authorization is now required on the server side
  Clients sending requests without HTTP authorization will be rejected with HTTP 401
  To allow backwards compatibility, the server can be started with the option
  "--server.disable-authentication"

* added options "--server.username" and "--server.password" for arangosh and arangoimp
  These parameters must be used to specify the user and password to be used when
  connecting to the server. If no password is given on the command line, arangosh/
  arangoimp will interactively prompt for a password.
  If no user name is specified on the command line, the default user "root" will be
  used.

* added startup option "--server.ssl-cipher-list" to determine which ciphers to
  use in SSL context. also added SSL_OP_CIPHER_SERVER_PREFERENCE to SSL default
  options so ciphers are tried in server and not in client order

* changed default SSL protocol to TLSv1 instead of SSLv2

* changed log-level of SSL-related messages

* added SSL connections if server is compiled with OpenSSL support. Use --help-ssl

* INCOMPATIBLE CHANGE: removed startup option "--server.admin-port".
  The new endpoints feature (see --server.endpoint) allows opening multiple endpoints
  anyway, and the distinction between admin and "other" endpoints can be emulated
  later using privileges.

* INCOMPATIBLE CHANGE: removed startup options "--port", "--server.port", and
  "--server.http-port" for arangod.
  These options have been replaced by the new "--server.endpoint" parameter

* INCOMPATIBLE CHANGE: removed startup option "--server" for arangosh and arangoimp.
  These options have been replaced by the new "--server.endpoint" parameter

* Added "--server.endpoint" option to arangod, arangosh, and arangoimp.
  For arangod, this option allows specifying the bind endpoints for the server
  The server can be bound to one or multiple endpoints at once. For arangosh
  and arangoimp, the option specifies the server endpoint to connect to.
  The following endpoint syntax is currently supported:
  - tcp://host:port or http@tcp://host:port (HTTP over IPv4)
  - tcp://[host]:port or http@tcp://[host]:port (HTTP over IPv6)
  - ssl://host:port or http@tcp://host:port (HTTP over SSL-encrypted IPv4)
  - ssl://[host]:port or http@tcp://[host]:port (HTTP over SSL-encrypted IPv6)
  - unix:///path/to/socket or http@unix:///path/to/socket (HTTP over UNIX socket)

  If no port is specified, the default port of 8529 will be used.

* INCOMPATIBLE CHANGE: removed startup options "--server.require-keep-alive" and
  "--server.secure-require-keep-alive".
  The server will now behave as follows which should be more conforming to the
  HTTP standard:
  * if a client sends a "Connection: close" header, the server will close the
    connection
  * if a client sends a "Connection: keep-alive" header, the server will not
    close the connection
  * if a client does not send any "Connection" header, the server will assume
    "keep-alive" if the request was an HTTP/1.1 request, and "close" if the
    request was an HTTP/1.0 request

* (minimal) internal optimizations for HTTP request parsing and response header
  handling

* fixed Unicode unescaping bugs for \f and surrogate pairs in BasicsC/strings.c

* changed implementation of TRI_BlockCrc32 algorithm to use 8 bytes at a time

* fixed issue #122: arangod doesn't start if <log.file> cannot be created

* fixed issue #121: wrong collection size reported

* fixed issue #98: Unable to change journalSize

* fixed issue #88: fds not closed

* fixed escaping of document data in HTML admin front end

* added HTTP basic authentication, this is always turned on

* added server startup option --server.disable-admin-interface to turn off the
  HTML admin interface

* honor server startup option --database.maximal-journal-size when creating new
  collections without specific journalsize setting. Previously, these
  collections were always created with journal file sizes of 32 MB and the
  --database.maximal-journal-size setting was ignored

* added server startup option --database.wait-for-sync to control the default
  behavior

* renamed "--unit-tests" to "--javascript.unit-tests"


v1.0.alpha3 (2012-06-30)
------------------------

* fixed issue #116: createCollection=create option doesn't work

* fixed issue #115: Compilation issue under OSX 10.7 Lion & 10.8 Mountain Lion
  (homebrew)

* fixed issue #114: image not found

* fixed issue #111: crash during "make unittests"

* fixed issue #104: client.js -> ARANGO_QUIET is not defined


v1.0.alpha2 (2012-06-24)
------------------------

* fixed issue #112: do not accept document with duplicate attribute names

* fixed issue #103: Should we cleanup the directory structure

* fixed issue #100: "count" attribute exists in cursor response with "count:
  false"

* fixed issue #84 explain command

* added new MRuby version (2012-06-02)

* added --log.filter

* cleanup of command line options:
** --startup.directory => --javascript.startup-directory
** --quite => --quiet
** --gc.interval => --javascript.gc-interval
** --startup.modules-path => --javascript.modules-path
** --action.system-directory => --javascript.action-directory
** --javascript.action-threads => removed (is now the same pool as --server.threads)

* various bug-fixes

* support for import

* added option SKIP_RANGES=1 for make unittests

* fixed several range-related assertion failures in the AQL query optimizer

* fixed AQL query optimizations for some edge cases (e.g. nested subqueries with
  invalid constant filter expressions)


v1.0.alpha1 (2012-05-28)
------------------------

Alpha Release of ArangoDB 1.0<|MERGE_RESOLUTION|>--- conflicted
+++ resolved
@@ -1,12 +1,10 @@
 devel
 -----
 
-<<<<<<< HEAD
 * potential fix for issue #3581: Unexpected "rocksdb unique constraint 
   violated" with unique hash index
-=======
+
 * fix agency precondition check for complex objects
->>>>>>> 151c717d
 
 * introduce `enforceReplicationFactor`: An optional parameter controlling
   if the server should bail out during collection creation if there are not
