devel
-----

<<<<<<< HEAD
* fix races in SSL communication code

* fix invalid locking in JWT authentication cache, which could have
  crashed the server

* fix invalid first group results for sorted AQL COLLECT when LIMIT
  was used

* fix potential race, which could make arangod hang on startup

=======
* removed `exception` field from transaction error result; users should throw
  explicit `Error` instances to return custom exceptions (addresses issue #2561)
>>>>>>> 4d7720b4

v3.2.beta1 (2017-06-12)
-----------------------

* provide more context for index errors (addresses issue #342)

* arangod now validates several OS/environment settings on startup and warns if
  the settings are non-ideal. Most of the checks are executed on Linux systems only.

* fixed issue #2515: The replace-or-with-in optimization rule might prevent use of indexes

* added `REGEX_REPLACE` AQL function

* the RocksDB storage format was changed, users of the previous alpha versions
  must delete the database directory and re-import their data

* added server startup option `--query.fail-on-warning`

  setting this option to `true` will abort any AQL query with an exception if
  it causes a warning at runtime. The value can be overridden per query by
  setting the `failOnWarning` attribute in a query's options.

* added --rocksdb.num-uncompressed-levels to adjust number of non-compressed levels

* added checks for memory managment and warn (i. e. if hugepages are enabled)

* set default SSL cipher suite string to "HIGH:!EXPORT:!aNULL@STRENGTH"

* fixed issue #2469: Authentication = true does not protect foxx-routes

* fixed issue #2459: compile success but can not run with rocksdb

* `--server.maximal-queue-size` is now an absolute maximum. If the queue is
  full, then 503 is returned. Setting it to 0 means "no limit".

* (Enterprise only) added authentication against an LDAP server

* fixed issue #2083: Foxx services aren't distributed to all coordinators

* fixed issue #2384: new coordinators don't pick up existing Foxx services

* fixed issue #2408: Foxx service validation causes unintended side-effects

* extended HTTP API with routes for managing Foxx services

* added distinction between hasUser and authorized within Foxx
  (cluster internal requests are authorized requests but don't have a user)

* arangoimp now has a `--threads` option to enable parallel imports of data

* PR #2514: Foxx services that can't be fixed by self-healing now serve a 503 error

* added `time` function to `@arangodb` module


v3.2.alpha4 (2017-04-25)
------------------------

* fixed issue #2450: Bad optimization plan on simple query

* fixed issue #2448: ArangoDB Web UI takes no action when Delete button is clicked

* fixed issue #2442: Frontend shows already deleted databases during login

* added 'x-content-type-options: nosniff' to avoid MSIE bug

* set default value for `--ssl.protocol` from TLSv1 to TLSv1.2.

* AQL breaking change in cluster:
  The SHORTEST_PATH statement using edge-collection names instead
  of a graph name now requires to explicitly name the vertex-collection names
  within the AQL query in the cluster. It can be done by adding `WITH <name>`
  at the beginning of the query.

  Example:
  ```
  FOR v,e IN OUTBOUND SHORTEST_PATH @start TO @target edges [...]
  ```

  Now has to be:

  ```
  WITH vertices
  FOR v,e IN OUTBOUND SHORTEST_PATH @start TO @target edges [...]
  ```

  This change is due to avoid dead-lock sitations in clustered case.
  An error stating the above is included.

* add implicit use of geo indexes when using SORT/FILTER in AQL, without
  the need to use the special-purpose geo AQL functions `NEAR` or `WITHIN`.

  the special purpose `NEAR` AQL function can now be substituted with the
  following AQL (provided there is a geo index present on the `doc.latitude`
  and `doc.longitude` attributes):

      FOR doc in geoSort
        SORT DISTANCE(doc.latitude, doc.longitude, 0, 0)
        LIMIT 5
        RETURN doc

  `WITHIN` can be substituted with the following AQL:

      FOR doc in geoFilter
        FILTER DISTANCE(doc.latitude, doc.longitude, 0, 0) < 2000
        RETURN doc

  Compared to using the special purpose AQL functions this approach has the
  advantage that it is more composable, and will also honor any `LIMIT` values
  used in the AQL query.

* potential fix for shutdown hangs on OSX

* added KB, MB, GB prefix for integer parameters, % for integer parameters
  with a base value

* added JEMALLOC 4.5.0

* added `--vm.resident-limit` and `--vm.path` for file-backed memory mapping
  after reaching a configurable maximum RAM size

* try recommended limit for file descriptors in case of unlimited
  hard limit

* issue #2413: improve logging in case of lock timeout and deadlocks

* added log topic attribute to /_admin/log api

* removed internal build option `USE_DEV_TIMERS`

  Enabling this option activated some proprietary timers for only selected
  events in arangod. Instead better use `perf` to gather timings.


v3.2.alpha3 (2017-03-22)
------------------------

* increase default collection lock timeout from 30 to 900 seconds

* added function `db._engine()` for retrieval of storage engine information at
  server runtime

  There is also an HTTP REST handler at GET /_api/engine that returns engine
  information.

* require at least cmake 3.2 for building ArangoDB

* make arangod start with less V8 JavaScript contexts

  This speeds up the server start (a little bit) and makes it use less memory.
  Whenever a V8 context is needed by a Foxx action or some other operation and
  there is no usable V8 context, a new one will be created dynamically now.

  Up to `--javascript.v8-contexts` V8 contexts will be created, so this option
  will change its meaning. Previously as many V8 contexts as specified by this
  option were created at server start, and the number of V8 contexts did not
  change at runtime. Now up to this number of V8 contexts will be in use at the
  same time, but the actual number of V8 contexts is dynamic.

  The garbage collector thread will automatically delete unused V8 contexts after
  a while. The number of spare contexts will go down to as few as configured in
  the new option `--javascript.v8-contexts-minimum`. Actually that many V8 contexts
  are also created at server start.

  The first few requests in new V8 contexts will take longer than in contexts
  that have been there already. Performance may therefore suffer a bit for the
  initial requests sent to ArangoDB or when there are only few but performance-
  critical situations in which new V8 contexts will be created. If this is a
  concern, it can easily be fixed by setting `--javascipt.v8-contexts-minimum`
  and `--javascript.v8-contexts` to a relatively high value, which will guarantee
  that many number of V8 contexts to be created at startup and kept around even
  when unused.

  Waiting for an unused V8 context will now also abort if no V8 context can be
  acquired/created after 120 seconds.

* improved diagnostic messages written to logfiles by supervisor process

* fixed issue #2367

* added "bindVars" to attributes of currently running and slow queries

* added "jsonl" as input file type for arangoimp

* upgraded version of bundled zlib library from 1.2.8 to 1.2.11

* added input file type `auto` for arangoimp so it can automatically detect the
  type of the input file from the filename extension

* fixed variables parsing in GraphQL

* added `--translate` option for arangoimp to translate attribute names from
  the input files to attriubte names expected by ArangoDB

  The `--translate` option can be specified multiple times (once per translation
  to be executed). The following example renames the "id" column from the input
  file to "_key", and the "from" column to "_from", and the "to" column to "_to":

      arangoimp --type csv --file data.csv --translate "id=_key" --translate "from=_from" --translate "to=_to"

  `--translate` works for CSV and TSV inputs only.

* changed default value for `--server.max-packet-size` from 128 MB to 256 MB

* fixed issue #2350

* fixed issue #2349

* fixed issue #2346

* fixed issue #2342

* change default string truncation length from 80 characters to 256 characters for
  `print`/`printShell` functions in ArangoShell and arangod. This will emit longer
  prefixes of string values before truncating them with `...`, which is helpful
  for debugging.

* always validate incoming JSON HTTP requests for duplicate attribute names

  Incoming JSON data with duplicate attribute names will now be rejected as
  invalid. Previous versions of ArangoDB only validated the uniqueness of
  attribute names inside incoming JSON for some API endpoints, but not
  consistently for all APIs.

* don't let read-only transactions block the WAL collector

* allow passing own `graphql-sync` module instance to Foxx GraphQL router

* arangoexport can now export to csv format

* arangoimp: fixed issue #2214

* Foxx: automatically add CORS response headers

* added "OPTIONS" to CORS `access-control-allow-methods` header

* Foxx: Fix arangoUser sometimes not being set correctly

* fixed issue #1974


v3.2.alpha2 (2017-02-20)
------------------------

* ui: fixed issue #2065

* ui: fixed a dashboard related memory issue

* Internal javascript rest actions will now hide their stack traces to the client
  unless maintainer mode is activated. Instead they will always log to the logfile

* Removed undocumented internal HTTP API:
  * PUT _api/edges

  The documented GET _api/edges and the undocumented POST _api/edges remains unmodified.

* updated V8 version to 5.7.0.0

* change undocumented behaviour in case of invalid revision ids in
  If-Match and If-None-Match headers from 400 (BAD) to 412 (PRECONDITION
  FAILED).

* change undocumented behaviour in case of invalid revision ids in
  JavaScript document operations from 1239 ("illegal document revision")
  to 1200 ("conflict").

* added data export tool, arangoexport.

  arangoexport can be used to export collections to json, jsonl or xml
  and export a graph or collections to xgmml.

* fixed a race condition when closing a connection

* raised default hard limit on threads for very small to 64

* fixed negative counting of http connection in UI


v3.2.alpha1 (2017-02-05)
------------------------

* added figure `httpRequests` to AQL query statistics

* removed revisions cache intermediate layer implementation

* obsoleted startup options `--database.revision-cache-chunk-size` and
  `--database.revision-cache-target-size`

* fix potential port number over-/underruns

* added startup option `--log.shorten-filenames` for controlling whether filenames
  in log messages should be shortened to just the filename with the absolute path

* removed IndexThreadFeature, made `--database.index-threads` option obsolete

* changed index filling to make it more parallel, dispatch tasks to boost::asio

* more detailed stacktraces in Foxx apps

* generated Foxx services now use swagger tags


v3.1.23 (XXXX-XX-XX)
--------------------

* fix invalid first group results for sorted AQL COLLECT when LIMIT
  was used

* fix invalid locking in JWT authentication cache, which could have
  crashed the server

* fix undefined behavior in traverser when traversals were used inside
  a FOR loop


v3.1.22 (2017-06-07)
--------------------

* fixed issue #2505: Problem with export + report of a bug

* documented changed behavior of WITH

* fixed ui glitch in aardvark

* avoid agency compaction bug

* fixed issue #2283: disabled proxy communication internally


v3.1.21 (2017-05-22)
--------------------

* fixed issue #2488:  AQL operator IN error when data use base64 chars

* more randomness in seeding RNG

v3.1.20 (2016-05-16)
--------------------

* fixed incorrect sorting for distributeShardsLike

* improve reliability of AgencyComm communication with Agency

* fixed shard numbering bug, where ids were erouneously incremented by 1

* remove an unnecessary precondition in createCollectionCoordinator

* funny fail rotation fix

* fix in SimpleHttpClient for correct advancement of readBufferOffset

* forward SIG_HUP in supervisor process to the server process to fix logrotaion
  You need to stop the remaining arangod server process manually for the upgrade to work.


v3.1.19 (2017-04-28)
--------------------

* Fixed a StackOverflow issue in Traversal and ShortestPath. Occured if many (>1000) input
  values in a row do not return any result. Fixes issue: #2445

* fixed issue #2448

* fixed issue #2442

* added 'x-content-type-options: nosniff' to avoid MSIE bug

* fixed issue #2441

* fixed issue #2440

* Fixed a StackOverflow issue in Traversal and ShortestPath. Occured if many (>1000) input
  values in a row do not return any result. Fixes issue: #2445

* fix occasional hanging shutdowns on OS X


v3.1.18 (2017-04-18)
--------------------

* fixed error in continuous synchronization of collections

* fixed spurious hangs on server shutdown

* better error messages during restore collection

* completely overhaul supervision. More detailed tests

* Fixed a dead-lock situation in cluster traversers, it could happen in
  rare cases if the computation on one DBServer could be completed much earlier
  than the other server. It could also be restricted to SmartGraphs only.

* (Enterprise only) Fixed a bug in SmartGraph DepthFirstSearch. In some
  more complicated queries, the maxDepth limit of 1 was not considered strictly
  enough, causing the traverser to do unlimited depth searches.

* fixed issue #2415

* fixed issue #2422

* fixed issue #1974


v3.1.17 (2017-04-04)
--------------------

* (Enterprise only) fixed a bug where replicationFactor was not correctly
  forwarded in SmartGraph creation.

* fixed issue #2404

* fixed issue #2397

* ui - fixed smart graph option not appearing

* fixed issue #2389

* fixed issue #2400


v3.1.16 (2017-03-27)
--------------------

* fixed issue #2392

* try to raise file descriptors to at least 8192, warn otherwise

* ui - aql editor improvements + updated ace editor version (memory leak)

* fixed lost HTTP requests

* ui - fixed some event issues

* avoid name resolution when given connection string is a valid ip address

* helps with issue #1842, bug in COLLECT statement in connection with LIMIT.

* fix locking bug in cluster traversals

* increase lock timeout defaults

* increase various cluster timeouts

* limit default target size for revision cache to 1GB, which is better for
  tight RAM situations (used to be 40% of (totalRAM - 1GB), use
  --database.revision-cache-target-size <VALUEINBYTES> to get back the
  old behaviour

* fixed a bug with restarted servers indicating status as "STARTUP"
  rather that "SERVING" in Nodes UI.


v3.1.15 (2017-03-20)
--------------------

* add logrotate configuration as requested in #2355

* fixed issue #2376

* ui - changed document api due a chrome bug

* ui - fixed a submenu bug

* added endpoint /_api/cluster/endpoints in cluster case to get all
  coordinator endpoints

* fix documentation of /_api/endpoint, declaring this API obsolete.

* Foxx response objects now have a `type` method for manipulating the content-type header

* Foxx tests now support `xunit` and `tap` reporters


v3.1.14 (2017-03-13)
--------------------

* ui - added feature request (multiple start nodes within graph viewer) #2317

* added missing locks to authentication cache methods

* ui - added feature request (multiple start nodes within graph viewer) #2317

* ui - fixed wrong merge of statistics information from different coordinators

* ui - fixed issue #2316

* ui - fixed wrong protocol usage within encrypted environment

* fixed compile error on Mac Yosemite

* minor UI fixes


v3.1.13 (2017-03-06)
--------------------

* fixed variables parsing in GraphQL

* fixed issue #2214

* fixed issue #2342

* changed thread handling to queue only user requests on coordinator

* use exponential backoff when waiting for collection locks

* repair short name server lookup in cluster in the case of a removed
  server


v3.1.12 (2017-02-28)
--------------------

* disable shell color escape sequences on Windows

* fixed issue #2326

* fixed issue #2320

* fixed issue #2315

* fixed a race condition when closing a connection

* raised default hard limit on threads for very small to 64

* fixed negative counting of http connection in UI

* fixed a race when renaming collections

* fixed a race when dropping databases


v3.1.11 (2017-02-17)
--------------------

* fixed a race between connection closing and sending out last chunks of data to clients
  when the "Connection: close" HTTP header was set in requests

* ui: optimized smart graph creation usability

* ui: fixed #2308

* fixed a race in async task cancellation via `require("@arangodb/tasks").unregisterTask()`

* fixed spuriously hanging threads in cluster AQL that could sit idle for a few minutes

* fixed potential numeric overflow for big index ids in index deletion API

* fixed sort issue in cluster, occurring when one of the local sort buffers of a
  GatherNode was empty

* reduce number of HTTP requests made for certain kinds of join queries in cluster,
  leading to speedup of some join queries

* supervision deals with demised coordinators correctly again

* implement a timeout in TraverserEngineRegistry

* agent communication reduced in large batches of append entries RPCs

* inception no longer estimates RAFT timings

* compaction in agents has been moved to a separate thread

* replicated logs hold local timestamps

* supervision jobs failed leader and failed follower revisited for
  function in precarious stability situations

* fixed bug in random number generator for 64bit int


v3.1.10 (2017-02-02)
--------------------

* updated versions of bundled node modules:
  - joi: from 8.4.2 to 9.2.0
  - joi-to-json-schema: from 2.2.0 to 2.3.0
  - sinon: from 1.17.4 to 1.17.6
  - lodash: from 4.13.1 to 4.16.6

* added shortcut for AQL ternary operator
  instead of `condition ? true-part : false-part` it is now possible to also use a
  shortcut variant `condition ? : false-part`, e.g.

      FOR doc IN docs RETURN doc.value ?: 'not present'

  instead of

      FOR doc IN docs RETURN doc.value ? doc.value : 'not present'

* fixed wrong sorting order in cluster, if an index was used to sort with many
  shards.

* added --replication-factor, --number-of-shards and --wait-for-sync to arangobench

* turn on UTF-8 string validation for VelocyPack values received via VST connections

* fixed issue #2257

* upgraded Boost version to 1.62.0

* added optional detail flag for db.<collection>.count()
  setting the flag to `true` will make the count operation returned the per-shard
  counts for the collection:

      db._create("test", { numberOfShards: 10 });
      for (i = 0; i < 1000; ++i) {
        db.test.insert({value: i});
      }
      db.test.count(true);

      {
	"s100058" : 99,
	"s100057" : 103,
	"s100056" : 100,
	"s100050" : 94,
	"s100055" : 90,
	"s100054" : 122,
	"s100051" : 109,
	"s100059" : 99,
	"s100053" : 95,
	"s100052" : 89
      }

* added optional memory limit for AQL queries:

      db._query("FOR i IN 1..100000 SORT i RETURN i", {}, { options: { memoryLimit: 100000 } });

  This option limits the default maximum amount of memory (in bytes) that a single
  AQL query can use.
  When a single AQL query reaches the specified limit value, the query will be
  aborted with a *resource limit exceeded* exception. In a cluster, the memory
  accounting is done per shard, so the limit value is effectively a memory limit per
  query per shard.

  The global limit value can be overriden per query by setting the *memoryLimit*
  option value for individual queries when running an AQL query.

* added server startup option `--query.memory-limit`

* added convenience function to create vertex-centric indexes.

  Usage: `db.collection.ensureVertexCentricIndex("label", {type: "hash", direction: "outbound"})`
  That will create an index that can be used on OUTBOUND with filtering on the
  edge attribute `label`.

* change default log output for tools to stdout (instead of stderr)

* added option -D to define a configuration file environment key=value

* changed encoding behavior for URLs encoded in the C++ code of ArangoDB:
  previously the special characters `-`, `_`, `~` and `.` were returned as-is
  after URL-encoding, now `.` will be encoded to be `%2e`.
  This also changes the behavior of how incoming URIs are processed: previously
  occurrences of `..` in incoming request URIs were collapsed (e.g. `a/../b/` was
  collapsed to a plain `b/`). Now `..` in incoming request URIs are not collapsed.

* Foxx request URL suffix is no longer unescaped

* @arangodb/request option json now defaults to `true` if the response body is not empty and encoding is not explicitly set to `null` (binary).
  The option can still be set to `false` to avoid unnecessary attempts at parsing the response as JSON.

* Foxx configuration values for unknown options will be discarded when saving the configuration in production mode using the web interface

* module.context.dependencies is now immutable

* process.stdout.isTTY now returns `true` in arangosh and when running arangod with the `--console` flag

* add support for Swagger tags in Foxx


v3.1.9 (XXXX-XX-XX)
-------------------

* macos CLI package: store databases and apps in the users home directory

* ui: fixed re-login issue within a non system db, when tab was closed

* fixed a race in the VelocyStream Commtask implementation

* fixed issue #2256


v3.1.8 (2017-01-09)
-------------------

* add Windows silent installer

* add handling of debug symbols during Linux & windows release builds.

* fixed issue #2181

* fixed issue #2248: reduce V8 max old space size from 3 GB to 1 GB on 32 bit systems

* upgraded Boost version to 1.62.0

* fixed issue #2238

* fixed issue #2234

* agents announce new endpoints in inception phase to leader

* agency leadership accepts updatet endpoints to given uuid

* unified endpoints replace localhost with 127.0.0.1

* fix several problems within an authenticated cluster


v3.1.7 (2016-12-29)
-------------------

* fixed one too many elections in RAFT

* new agency comm backported from devel


v3.1.6 (2016-12-20)
-------------------

* fixed issue #2227

* fixed issue #2220

* agency constituent/agent bug fixes in race conditions picking up
  leadership

* supervision does not need waking up anymore as it is running
  regardless

* agents challenge their leadership more rigorously


v3.1.5 (2016-12-16)
-------------------

* lowered default value of `--database.revision-cache-target-size` from 75% of
  RAM to less than 40% of RAM

* fixed issue #2218

* fixed issue #2217

* Foxx router.get/post/etc handler argument can no longer accidentally omitted

* fixed issue #2223


v3.1.4 (2016-12-08)
-------------------

* fixed issue #2211

* fixed issue #2204

* at cluster start, coordinators wait until at least one DBserver is there,
  and either at least two DBservers are there or 15s have passed, before they
  initiate the bootstrap of system collections.

* more robust agency startup from devel

* supervision's AddFollower adds many followers at once

* supervision has new FailedFollower job

* agency's Node has new method getArray

* agency RAFT timing estimates more conservative in waitForSync
  scenario

* agency RAFT timing estimates capped at maximum 2.0/10.0 for low/high


v3.1.3 (2016-12-02)
-------------------

* fix a traversal bug when using skiplist indexes:
  if we have a skiplist of ["a", "unused", "_from"] and a traversal like:
  FOR v,e,p IN OUTBOUND @start @@edges
    FILTER p.edges[0].a == 'foo'
    RETURN v
  And the above index applied on "a" is considered better than EdgeIndex, than
  the executor got into undefined behaviour.

* fix endless loop when trying to create a collection with replicationFactor: -1


v3.1.2 (2016-11-24)
-------------------

* added support for descriptions field in Foxx dependencies

* (Enterprise only) fixed a bug in the statistic report for SmartGraph traversals.
Now they state correctly how many documents were fetched from the index and how many
have been filtered.

* Prevent uniform shard distribution when replicationFactor == numServers

v3.1.1 (2016-11-15)
-------------------

* fixed issue #2176

* fixed issue #2168

* display index usage of traversals in AQL explainer output (previously missing)

* fixed isuse #2163

* preserve last-used HLC value across server starts

* allow more control over handling of pre-3.1 _rev values

  this changes the server startup option `--database.check-30-revisions` from a boolean (true/false)
  parameter to a string parameter with the following possible values:

  - "fail":
    will validate _rev values of 3.0 collections on collection loading and throw an exception when invalid _rev values are found.
    in this case collections with invalid _rev values are marked as corrupted and cannot be used in the ArangoDB 3.1 instance.
    the fix procedure for such collections is to export the collections from 3.0 database with arangodump and restore them in 3.1 with arangorestore.
    collections that do not contain invalid _rev values are marked as ok and will not be re-checked on following loads.
    collections that contain invalid _rev values will be re-checked on following loads.

  - "true":
    will validate _rev values of 3.0 collections on collection loading and print a warning when invalid _rev values are found.
    in this case collections with invalid _rev values can be used in the ArangoDB 3.1 instance.
    however, subsequent operations on documents with invalid _rev values may silently fail or fail with explicit errors.
    the fix procedure for such collections is to export the collections from 3.0 database with arangodump and restore them in 3.1 with arangorestore.
    collections that do not contain invalid _rev values are marked as ok and will not be re-checked on following loads.
    collections that contain invalid _rev values will be re-checked on following loads.

  - "false":
    will not validate _rev values on collection loading and not print warnings.
    no hint is given when invalid _rev values are found.
    subsequent operations on documents with invalid _rev values may silently fail or fail with explicit errors.
    this setting does not affect whether collections are re-checked later.
    collections will be re-checked on following loads if `--database.check-30-revisions` is later set to either `true` or `fail`.

  The change also suppresses warnings that were printed when collections were restored using arangorestore, and the restore
  data contained invalid _rev values. Now these warnings are suppressed, and new HLC _rev values are generated for these documents
  as before.

* added missing functions to AQL syntax highlighter in web interface

* fixed display of `ANY` direction in traversal explainer output (direction `ANY` was shown as either
  `INBOUND` or `OUTBOUND`)

* changed behavior of toJSON() function when serializing an object before saving it in the database

  if an object provides a toJSON() function, this function is still called for serializing it.
  the change is that the result of toJSON() is not stringified anymore, but saved as is. previous
  versions of ArangoDB called toJSON() and after that additionally stringified its result.

  This change will affect the saving of JS Buffer objects, which will now be saved as arrays of
  bytes instead of a comma-separated string of the Buffer's byte contents.

* allow creating unique indexes on more attributes than present in shardKeys

  The following combinations of shardKeys and indexKeys are allowed/not allowed:

  shardKeys     indexKeys
      a             a        ok
      a             b    not ok
      a           a b        ok
    a b             a    not ok
    a b             b    not ok
    a b           a b        ok
    a b         a b c        ok
  a b c           a b    not ok
  a b c         a b c        ok

* fixed wrong version in web interface login screen (EE only)

* make web interface not display an exclamation mark next to ArangoDB version number 3.1

* fixed search for arbitrary document attributes in web interface in case multiple
  search values were used on different attribute names. in this case, the search always
  produced an empty result

* disallow updating `_from` and `_to` values of edges in Smart Graphs. Updating these
  attributes would lead to potential redistribution of edges to other shards, which must be
  avoided.

* fixed issue #2148

* updated graphql-sync dependency to 0.6.2

* fixed issue #2156

* fixed CRC4 assembly linkage


v3.1.0 (2016-10-29)
-------------------

* AQL breaking change in cluster:

  from ArangoDB 3.1 onwards `WITH` is required for traversals in a
  clustered environment in order to avoid deadlocks.

  Note that for queries that access only a single collection or that have all
  collection names specified somewhere else in the query string, there is no
  need to use *WITH*. *WITH* is only useful when the AQL query parser cannot
  automatically figure out which collections are going to be used by the query.
  *WITH* is only useful for queries that dynamically access collections, e.g.
  via traversals, shortest path operations or the *DOCUMENT()* function.

  more info can be found [here](https://github.com/arangodb/arangodb/blob/devel/Documentation/Books/AQL/Operations/With.md)

* added AQL function `DISTANCE` to calculate the distance between two arbitrary
  coordinates (haversine formula)

* fixed issue #2110

* added Auto-aptation of RAFT timings as calculations only


v3.1.rc2 (2016-10-10)
---------------------

* second release candidate


v3.1.rc1 (2016-09-30)
---------------------

* first release candidate


v3.1.alpha2 (2016-09-01)
------------------------

* added module.context.createDocumentationRouter to replace module.context.apiDocumentation

* bug in RAFT implementation of reads. dethroned leader still answered requests in isolation

* ui: added new graph viewer

* ui: aql-editor added tabular & graph display

* ui: aql-editor improved usability

* ui: aql-editor: query profiling support

* fixed issue #2109

* fixed issue #2111

* fixed issue #2075

* added AQL function `DISTANCE` to calculate the distance between two arbitrary
  coordinates (haversine formula)

* rewrote scheduler and dispatcher based on boost::asio

  parameters changed:
    `--scheduler.threads` and `--server.threads` are now merged into a single one: `--server.threads`

    hidden `--server.extra-threads` has been removed

    hidden `--server.aql-threads` has been removed

    hidden `--server.backend` has been removed

    hidden `--server.show-backends` has been removed

    hidden `--server.thread-affinity` has been removed

* fixed issue #2086

* fixed issue #2079

* fixed issue #2071

  make the AQL query optimizer inject filter condition expressions referred to
  by variables during filter condition aggregation.
  For example, in the following query

      FOR doc IN collection
        LET cond1 = (doc.value == 1)
        LET cond2 = (doc.value == 2)
        FILTER cond1 || cond2
        RETURN { doc, cond1, cond2 }

  the optimizer will now inject the conditions for `cond1` and `cond2` into the filter
  condition `cond1 || cond2`, expanding it to `(doc.value == 1) || (doc.value == 2)`
  and making these conditions available for index searching.

  Note that the optimizer previously already injected some conditions into other
  conditions, but only if the variable that defined the condition was not used
  elsewhere. For example, the filter condition in the query

      FOR doc IN collection
        LET cond = (doc.value == 1)
        FILTER cond
        RETURN { doc }

  already got optimized before because `cond` was only used once in the query and
  the optimizer decided to inject it into the place where it was used.

  This only worked for variables that were referred to once in the query.
  When a variable was used multiple times, the condition was not injected as
  in the following query:

      FOR doc IN collection
        LET cond = (doc.value == 1)
        FILTER cond
        RETURN { doc, cond }

  The fix for #2070 now will enable this optimization so that the query can
  use an index on `doc.value` if available.

* changed behavior of AQL array comparison operators for empty arrays:
  * `ALL` and `ANY` now always return `false` when the left-hand operand is an
    empty array. The behavior for non-empty arrays does not change:
    * `[] ALL == 1` will return `false`
    * `[1] ALL == 1` will return `true`
    * `[1, 2] ALL == 1` will return `false`
    * `[2, 2] ALL == 1` will return `false`
    * `[] ANY == 1` will return `false`
    * `[1] ANY == 1` will return `true`
    * `[1, 2] ANY == 1` will return `true`
    * `[2, 2] ANY == 1` will return `false`
  * `NONE` now always returns `true` when the left-hand operand is an empty array.
    The behavior for non-empty arrays does not change:
    * `[] NONE == 1` will return `true`
    * `[1] NONE == 1` will return `false`
    * `[1, 2] NONE == 1` will return `false`
    * `[2, 2] NONE == 1` will return `true`

* added experimental AQL functions `JSON_STRINGIFY` and `JSON_PARSE`

* added experimental support for incoming gzip-compressed requests

* added HTTP REST APIs for online loglevel adjustments:

  - GET `/_admin/log/level` returns the current loglevel settings
  - PUT `/_admin/log/level` modifies the current loglevel settings

* PATCH /_api/gharial/{graph-name}/vertex/{collection-name}/{vertex-key}
  - changed default value for keepNull to true

* PATCH /_api/gharial/{graph-name}/edge/{collection-name}/{edge-key}
  - changed default value for keepNull to true

* renamed `maximalSize` attribute in parameter.json files to `journalSize`

  The `maximalSize` attribute will still be picked up from collections that
  have not been adjusted. Responses from the replication API will now also use
  `journalSize` instead of `maximalSize`.

* added `--cluster.system-replication-factor` in order to adjust the
  replication factor for new system collections

* fixed issue #2012

* added a memory expection in case V8 memory gets too low

* added Optimizer Rule for other indexes in Traversals
  this allows AQL traversals to use other indexes than the edge index.
  So traversals with filters on edges can now make use of more specific
  indexes, e.g.

      FOR v, e, p IN 2 OUTBOUND @start @@edge FILTER p.edges[0].foo == "bar"

  will prefer a Hash Index on [_from, foo] above the EdgeIndex.

* fixed epoch computation in hybrid logical clock

* fixed thread affinity

* replaced require("internal").db by require("@arangodb").db

* added option `--skip-lines` for arangoimp
  this allows skipping the first few lines from the import file in case the
  CSV or TSV import are used

* fixed periodic jobs: there should be only one instance running - even if it
  runs longer than the period

* improved performance of primary index and edge index lookups

* optimizations for AQL `[*]` operator in case no filter, no projection and
  no offset/limit are used

* added AQL function `OUTERSECTION` to return the symmetric difference of its
  input arguments

* Foxx manifests of installed services are now saved to disk with indentation

* Foxx tests and scripts in development mode should now always respect updated
  files instead of loading stale modules

* When disabling Foxx development mode the setup script is now re-run

* Foxx now provides an easy way to directly serve GraphQL requests using the
  `@arangodb/foxx/graphql` module and the bundled `graphql-sync` dependency

* Foxx OAuth2 module now correctly passes the `access_token` to the OAuth2 server

* added iconv-lite and timezone modules

* web interface now allows installing GitHub and zip services in legacy mode

* added module.context.createDocumentationRouter to replace module.context.apiDocumentation

* bug in RAFT implementation of reads. dethroned leader still answered
  requests in isolation

* all lambdas in ClusterInfo might have been left with dangling references.

* Agency bug fix for handling of empty json objects as values.

* Foxx tests no longer support the Mocha QUnit interface as this resulted in weird
  inconsistencies in the BDD and TDD interfaces. This fixes the TDD interface
  as well as out-of-sequence problems when using the BDD before/after functions.

* updated bundled JavaScript modules to latest versions; joi has been updated from 8.4 to 9.2
  (see [joi 9.0.0 release notes](https://github.com/hapijs/joi/issues/920) for information on
  breaking changes and new features)

* fixed issue #2139

* updated graphql-sync dependency to 0.6.2

* fixed issue #2156


v3.0.13 (XXXX-XX-XX)
--------------------

* fixed issue #2315

* fixed issue #2210


v3.0.12 (2016-11-23)
--------------------

* fixed issue #2176

* fixed issue #2168

* fixed issues #2149, #2159

* fixed error reporting for issue #2158

* fixed assembly linkage bug in CRC4 module

* added support for descriptions field in Foxx dependencies


v3.0.11 (2016-11-08)
--------------------

* fixed issue #2140: supervisor dies instead of respawning child

* fixed issue #2131: use shard key value entered by user in web interface

* fixed issue #2129: cannot kill a long-run query

* fixed issue #2110

* fixed issue #2081

* fixed issue #2038

* changes to Foxx service configuration or dependencies should now be
  stored correctly when options are cleared or omitted

* Foxx tests no longer support the Mocha QUnit interface as this resulted in weird
  inconsistencies in the BDD and TDD interfaces. This fixes the TDD interface
  as well as out-of-sequence problems when using the BDD before/after functions.

* fixed issue #2148


v3.0.10 (2016-09-26)
--------------------

* fixed issue #2072

* fixed issue #2070

* fixed slow cluster starup issues. supervision will demonstrate more
  patience with db servers


v3.0.9 (2016-09-21)
-------------------

* fixed issue #2064

* fixed issue #2060

* speed up `collection.any()` and skiplist index creation

* fixed multiple issues where ClusterInfo bug hung agency in limbo
  timeouting on multiple collection and database callbacks


v3.0.8 (2016-09-14)
-------------------

* fixed issue #2052

* fixed issue #2005

* fixed issue #2039

* fixed multiple issues where ClusterInfo bug hung agency in limbo
  timeouting on multiple collection and database callbacks


v3.0.7 (2016-09-05)
-------------------

* new supervision job handles db server failure during collection creation.


v3.0.6 (2016-09-02)
-------------------

* fixed issue #2026

* slightly better error diagnostics for AQL query compilation and replication

* fixed issue #2018

* fixed issue #2015

* fixed issue #2012

* fixed wrong default value for arangoimp's `--on-duplicate` value

* fix execution of AQL traversal expressions when there are multiple
  conditions that refer to variables set outside the traversal

* properly return HTTP 503 in JS actions when backend is gone

* supervision creates new key in agency for failed servers

* new shards will not be allocated on failed or cleaned servers


v3.0.5 (2016-08-18)
-------------------

* execute AQL ternary operator via C++ if possible

* fixed issue #1977

* fixed extraction of _id attribute in AQL traversal conditions

* fix SSL agency endpoint

* Minimum RAFT timeout was one order of magnitude to short.

* Optimized RAFT RPCs from leader to followers for efficiency.

* Optimized RAFT RPC handling on followers with respect to compaction.

* Fixed bug in handling of duplicates and overlapping logs

* Fixed bug in supervision take over after leadership change.

v3.0.4 (2016-08-01)
-------------------

* added missing lock for periodic jobs access

* fix multiple foxx related cluster issues

* fix handling of empty AQL query strings

* fixed issue in `INTERSECTION` AQL function with duplicate elements
  in the source arrays

* fixed issue #1970

* fixed issue #1968

* fixed issue #1967

* fixed issue #1962

* fixed issue #1959

* replaced require("internal").db by require("@arangodb").db

* fixed issue #1954

* fixed issue #1953

* fixed issue #1950

* fixed issue #1949

* fixed issue #1943

* fixed segfault in V8, by backporting https://bugs.chromium.org/p/v8/issues/detail?id=5033

* Foxx OAuth2 module now correctly passes the `access_token` to the OAuth2 server

* fixed credentialed CORS requests properly respecting --http.trusted-origin

* fixed a crash in V8Periodic task (forgotten lock)

* fixed two bugs in synchronous replication (syncCollectionFinalize)


v3.0.3 (2016-07-17)
-------------------

* fixed issue #1942

* fixed issue #1941

* fixed array index batch insertion issues for hash indexes that caused problems when
  no elements remained for insertion

* fixed AQL MERGE() function with External objects originating from traversals

* fixed some logfile recovery errors with error message "document not found"

* fixed issue #1937

* fixed issue #1936

* improved performance of arangorestore in clusters with synchronous
  replication

* Foxx tests and scripts in development mode should now always respect updated
  files instead of loading stale modules

* When disabling Foxx development mode the setup script is now re-run

* Foxx manifests of installed services are now saved to disk with indentation


v3.0.2 (2016-07-09)
-------------------

* fixed assertion failure in case multiple remove operations were used in the same query

* fixed upsert behavior in case upsert was used in a loop with the same document example

* fixed issue #1930

* don't expose local file paths in Foxx error messages.

* fixed issue #1929

* make arangodump dump the attribute `isSystem` when dumping the structure
  of a collection, additionally make arangorestore not fail when the attribute
  is missing

* fixed "Could not extract custom attribute" issue when using COLLECT with
  MIN/MAX functions in some contexts

* honor presence of persistent index for sorting

* make AQL query optimizer not skip "use-indexes-rule", even if enough
  plans have been created already

* make AQL optimizer not skip "use-indexes-rule", even if enough execution plans
  have been created already

* fix double precision value loss in VelocyPack JSON parser

* added missing SSL support for arangorestore

* improved cluster import performance

* fix Foxx thumbnails on DC/OS

* fix Foxx configuration not being saved

* fix Foxx app access from within the frontend on DC/OS

* add option --default-replication-factor to arangorestore and simplify
  the control over the number of shards when restoring

* fix a bug in the VPack -> V8 conversion if special attributes _key,
  _id, _rev, _from and _to had non-string values, which is allowed
  below the top level

* fix malloc_usable_size for darwin


v3.0.1 (2016-06-30)
-------------------

* fixed periodic jobs: there should be only one instance running - even if it
  runs longer than the period

* increase max. number of collections in AQL queries from 32 to 256

* fixed issue #1916: header "authorization" is required" when opening
  services page

* fixed issue #1915: Explain: member out of range

* fixed issue #1914: fix unterminated buffer

* don't remove lockfile if we are the same (now stale) pid
  fixes docker setups (our pid will always be 1)

* do not use revision id comparisons in compaction for determining whether a
  revision is obsolete, but marker memory addresses
  this ensures revision ids don't matter when compacting documents

* escape Unicode characters in JSON HTTP responses
  this converts UTF-8 characters in HTTP responses of arangod into `\uXXXX`
  escape sequences. This makes the HTTP responses fit into the 7 bit ASCII
  character range, which speeds up HTTP response parsing for some clients,
  namely node.js/v8

* add write before read collections when starting a user transaction
  this allows specifying the same collection in both read and write mode without
  unintended side effects

* fixed buffer overrun that occurred when building very large result sets

* index lookup optimizations for primary index and edge index

* fixed "collection is a nullptr" issue when starting a traversal from a transaction

* enable /_api/import on coordinator servers


v3.0.0 (2016-06-22)
-------------------

* minor GUI fixxes

* fix for replication and nonces


v3.0.0-rc3 (2016-06-19)
-----------------------

* renamed various Foxx errors to no longer refer to Foxx services as apps

* adjusted various error messages in Foxx to be more informative

* specifying "files" in a Foxx manifest to be mounted at the service root
  no longer results in 404s when trying to access non-file routes

* undeclared path parameters in Foxx no longer break the service

* trusted reverse proxy support is now handled more consistently

* ArangoDB request compatibility and user are now exposed in Foxx

* all bundled NPM modules have been upgraded to their latest versions


v3.0.0-rc2 (2016-06-12)
-----------------------

* added option `--server.max-packet-size` for client tools

* renamed option `--server.ssl-protocol` to `--ssl.protocol` in client tools
  (was already done for arangod, but overlooked for client tools)

* fix handling of `--ssl.protocol` value 5 (TLS v1.2) in client tools, which
  claimed to support it but didn't

* config file can use '@include' to include a different config file as base


v3.0.0-rc1 (2016-06-10)
-----------------------

* the user management has changed: it now has users that are independent of
  databases. A user can have one or more database assigned to the user.

* forward ported V8 Comparator bugfix for inline heuristics from
  https://github.com/v8/v8/commit/5ff7901e24c2c6029114567de5a08ed0f1494c81

* changed to-string conversion for AQL objects and arrays, used by the AQL
  function `TO_STRING()` and implicit to-string casts in AQL

  - arrays are now converted into their JSON-stringify equivalents, e.g.

    - `[ ]` is now converted to `[]`
    - `[ 1, 2, 3 ]` is now converted to `[1,2,3]`
    - `[ "test", 1, 2 ] is now converted to `["test",1,2]`

    Previous versions of ArangoDB converted arrays with no members into the
    empty string, and non-empty arrays into a comma-separated list of member
    values, without the surrounding angular brackets. Additionally, string
    array members were not enclosed in quotes in the result string:

    - `[ ]` was converted to ``
    - `[ 1, 2, 3 ]` was converted to `1,2,3`
    - `[ "test", 1, 2 ] was converted to `test,1,2`

  - objects are now converted to their JSON-stringify equivalents, e.g.

    - `{ }` is converted to `{}`
    - `{ a: 1, b: 2 }` is converted to `{"a":1,"b":2}`
    - `{ "test" : "foobar" }` is converted to `{"test":"foobar"}`

    Previous versions of ArangoDB always converted objects into the string
    `[object Object]`

  This change affects also the AQL functions `CONCAT()` and `CONCAT_SEPARATOR()`
  which treated array values differently in previous versions. Previous versions
  of ArangoDB automatically flattened array values on the first level of the array,
  e.g. `CONCAT([1, 2, 3, [ 4, 5, 6 ]])` produced `1,2,3,4,5,6`. Now this will produce
  `[1,2,3,[4,5,6]]`. To flatten array members on the top level, you can now use
  the more explicit `CONCAT(FLATTEN([1, 2, 3, [4, 5, 6]], 1))`.

* added C++ implementations for AQL functions `SLICE()`, `CONTAINS()` and
  `RANDOM_TOKEN()`

* as a consequence of the upgrade to V8 version 5, the implementation of the
  JavaScript `Buffer` object had to be changed. JavaScript `Buffer` objects in
  ArangoDB now always store their data on the heap. There is no shared pool
  for small Buffer values, and no pointing into existing Buffer data when
  extracting slices. This change may increase the cost of creating Buffers with
  short contents or when peeking into existing Buffers, but was required for
  safer memory management and to prevent leaks.

* the `db` object's function `_listDatabases()` was renamed to just `_databases()`
  in order to make it more consistent with the existing `_collections()` function.
  Additionally the `db` object's `_listEndpoints()` function was renamed to just
  `_endpoints()`.

* changed default value of `--server.authentication` from `false` to `true` in
  configuration files etc/relative/arangod.conf and etc/arangodb/arangod.conf.in.
  This means the server will be started with authentication enabled by default,
  requiring all client connections to provide authentication data when connecting
  to ArangoDB. Authentication can still be turned off via setting the value of
  `--server.authentication` to `false` in ArangoDB's configuration files or by
  specifying the option on the command-line.

* Changed result format for querying all collections via the API GET `/_api/collection`.

  Previous versions of ArangoDB returned an object with an attribute named `collections`
  and an attribute named `names`. Both contained all available collections, but
  `collections` contained the collections as an array, and `names` contained the
  collections again, contained in an object in which the attribute names were the
  collection names, e.g.

  ```
  {
    "collections": [
      {"id":"5874437","name":"test","isSystem":false,"status":3,"type":2},
      {"id":"17343237","name":"something","isSystem":false,"status":3,"type":2},
      ...
    ],
    "names": {
      "test": {"id":"5874437","name":"test","isSystem":false,"status":3,"type":2},
      "something": {"id":"17343237","name":"something","isSystem":false,"status":3,"type":2},
      ...
    }
  }
  ```
  This result structure was redundant, and therefore has been simplified to just

  ```
  {
    "result": [
      {"id":"5874437","name":"test","isSystem":false,"status":3,"type":2},
      {"id":"17343237","name":"something","isSystem":false,"status":3,"type":2},
      ...
    ]
  }
  ```

  in ArangoDB 3.0.

* added AQL functions `TYPENAME()` and `HASH()`

* renamed arangob tool to arangobench

* added AQL string comparison operator `LIKE`

  The operator can be used to compare strings like this:

      value LIKE search

  The operator is currently implemented by calling the already existing AQL
  function `LIKE`.

  This change also makes `LIKE` an AQL keyword. Using `LIKE` in either case as
  an attribute or collection name in AQL thus requires quoting.

* make AQL optimizer rule "remove-unnecessary-calculations" fire in more cases

  The rule will now remove calculations that are used exactly once in other
  expressions (e.g. `LET a = doc RETURN a.value`) and calculations,
  or calculations that are just references (e.g. `LET a = b`).

* renamed AQL optimizer rule "merge-traversal-filter" to "optimize-traversals"
  Additionally, the optimizer rule will remove unused edge and path result variables
  from the traversal in case they are specified in the `FOR` section of the traversal,
  but not referenced later in the query. This saves constructing edges and paths
  results.

* added AQL optimizer rule "inline-subqueries"

  This rule can pull out certain subqueries that are used as an operand to a `FOR`
  loop one level higher, eliminating the subquery completely. For example, the query

      FOR i IN (FOR j IN [1,2,3] RETURN j) RETURN i

  will be transformed by the rule to:

      FOR i IN [1,2,3] RETURN i

  The query

      FOR name IN (FOR doc IN _users FILTER doc.status == 1 RETURN doc.name) LIMIT 2 RETURN name

  will be transformed into

      FOR tmp IN _users FILTER tmp.status == 1 LIMIT 2 RETURN tmp.name

  The rule will only fire when the subquery is used as an operand to a `FOR` loop, and
  if the subquery does not contain a `COLLECT` with an `INTO` variable.

* added new endpoint "srv://" for DNS service records

* The result order of the AQL functions VALUES and ATTRIBUTES has never been
  guaranteed and it only had the "correct" ordering by accident when iterating
  over objects that were not loaded from the database. This accidental behavior
  is now changed by introduction of VelocyPack. No ordering is guaranteed unless
  you specify the sort parameter.

* removed configure option `--enable-logger`

* added AQL array comparison operators

  All AQL comparison operators now also exist in an array variant. In the
  array variant, the operator is preceded with one of the keywords *ALL*, *ANY*
  or *NONE*. Using one of these keywords changes the operator behavior to
  execute the comparison operation for all, any, or none of its left hand
  argument values. It is therefore expected that the left hand argument
  of an array operator is an array.

  Examples:

      [ 1, 2, 3 ] ALL IN [ 2, 3, 4 ]   // false
      [ 1, 2, 3 ] ALL IN [ 1, 2, 3 ]   // true
      [ 1, 2, 3 ] NONE IN [ 3 ]        // false
      [ 1, 2, 3 ] NONE IN [ 23, 42 ]   // true
      [ 1, 2, 3 ] ANY IN [ 4, 5, 6 ]   // false
      [ 1, 2, 3 ] ANY IN [ 1, 42 ]     // true
      [ 1, 2, 3 ] ANY == 2             // true
      [ 1, 2, 3 ] ANY == 4             // false
      [ 1, 2, 3 ] ANY > 0              // true
      [ 1, 2, 3 ] ANY <= 1             // true
      [ 1, 2, 3 ] NONE < 99            // false
      [ 1, 2, 3 ] NONE > 10            // true
      [ 1, 2, 3 ] ALL > 2              // false
      [ 1, 2, 3 ] ALL > 0              // true
      [ 1, 2, 3 ] ALL >= 3             // false
      ["foo", "bar"] ALL != "moo"      // true
      ["foo", "bar"] NONE == "bar"     // false
      ["foo", "bar"] ANY == "foo"      // true

* improved AQL optimizer to remove unnecessary sort operations in more cases

* allow enclosing AQL identifiers in forward ticks in addition to using
  backward ticks

  This allows for convenient writing of AQL queries in JavaScript template strings
  (which are delimited with backticks themselves), e.g.

      var q = `FOR doc IN ´collection´ RETURN doc.´name´`;

* allow to set `print.limitString` to configure the number of characters
  to output before truncating

* make logging configurable per log "topic"

  `--log.level <level>` sets the global log level to <level>, e.g. `info`,
  `debug`, `trace`.

  `--log.level topic=<level>` sets the log level for a specific topic.
  Currently, the following topics exist: `collector`, `compactor`, `mmap`,
  `performance`, `queries`, and `requests`. `performance` and `requests` are
  set to FATAL by default. `queries` is set to info. All others are
  set to the global level by default.

  The new log option `--log.output <definition>` allows directing the global
  or per-topic log output to different outputs. The output definition
  "<definition>" can be one of

    "-" for stdin
    "+" for stderr
    "syslog://<syslog-facility>"
    "syslog://<syslog-facility>/<application-name>"
    "file://<relative-path>"

  The option can be specified multiple times in order to configure the output
  for different log topics. To set up a per-topic output configuration, use
  `--log.output <topic>=<definition>`, e.g.

    queries=file://queries.txt

  logs all queries to the file "queries.txt".

* the option `--log.requests-file` is now deprecated. Instead use

    `--log.level requests=info`
    `--log.output requests=file://requests.txt`

* the option `--log.facility` is now deprecated. Instead use

    `--log.output requests=syslog://facility`

* the option `--log.performance` is now deprecated. Instead use

    `--log.level performance=trace`

* removed option `--log.source-filter`

* removed configure option `--enable-logger`

* change collection directory names to include a random id component at the end

  The new pattern is `collection-<id>-<random>`, where `<id>` is the collection
  id and `<random>` is a random number. Previous versions of ArangoDB used a
  pattern `collection-<id>` without the random number.

  ArangoDB 3.0 understands both the old and name directory name patterns.

* removed mostly unused internal spin-lock implementation

* removed support for pre-Windows 7-style locks. This removes compatibility for
  Windows versions older than Windows 7 (e.g. Windows Vista, Windows XP) and
  Windows 2008R2 (e.g. Windows 2008).

* changed names of sub-threads started by arangod

* added option `--default-number-of-shards` to arangorestore, allowing creating
  collections with a specifiable number of shards from a non-cluster dump

* removed support for CoffeeScript source files

* removed undocumented SleepAndRequeue

* added WorkMonitor to inspect server threads

* when downloading a Foxx service from the web interface the suggested filename
  is now based on the service's mount path instead of simply "app.zip"

* the `@arangodb/request` response object now stores the parsed JSON response
  body in a property `json` instead of `body` when the request was made using the
  `json` option. The `body` instead contains the response body as a string.

* the Foxx API has changed significantly, 2.8 services are still supported
  using a backwards-compatible "legacy mode"


v2.8.12 (XXXX-XX-XX)
--------------------

* issue #2091: decrease connect timeout to 5 seconds on startup

* fixed issue #2072

* slightly better error diagnostics for some replication errors

* fixed issue #1977

* fixed issue in `INTERSECTION` AQL function with duplicate elements
  in the source arrays

* fixed issue #1962

* fixed issue #1959

* export aqlQuery template handler as require('org/arangodb').aql for forwards-compatibility


v2.8.11 (2016-07-13)
--------------------

* fixed array index batch insertion issues for hash indexes that caused problems when
  no elements remained for insertion

* fixed issue #1937


v2.8.10 (2016-07-01)
--------------------

* make sure next local _rev value used for a document is at least as high as the
  _rev value supplied by external sources such as replication

* make adding a collection in both read- and write-mode to a transaction behave as
  expected (write includes read). This prevents the `unregister collection used in
  transaction` error

* fixed sometimes invalid result for `byExample(...).count()` when an index plus
  post-filtering was used

* fixed "collection is a nullptr" issue when starting a traversal from a transaction

* honor the value of startup option `--database.wait-for-sync` (that is used to control
  whether new collections are created with `waitForSync` set to `true` by default) also
  when creating collections via the HTTP API (and thus the ArangoShell). When creating
  a collection via these mechanisms, the option was ignored so far, which was inconsistent.

* fixed issue #1826: arangosh --javascript.execute: internal error (geo index issue)

* fixed issue #1823: Arango crashed hard executing very simple query on windows


v2.8.9 (2016-05-13)
-------------------

* fixed escaping and quoting of extra parameters for executables in Mac OS X App

* added "waiting for" status variable to web interface collection figures view

* fixed undefined behavior in query cache invaldation

* fixed access to /_admin/statistics API in case statistics are disable via option
  `--server.disable-statistics`

* Foxx manager will no longer fail hard when Foxx store is unreachable unless installing
  a service from the Foxx store (e.g. when behind a firewall or GitHub is unreachable).


v2.8.8 (2016-04-19)
-------------------

* fixed issue #1805: Query: internal error (location: arangod/Aql/AqlValue.cpp:182).
  Please report this error to arangodb.com (while executing)

* allow specifying collection name prefixes for `_from` and `_to` in arangoimp:

  To avoid specifying complete document ids (consisting of collection names and document
  keys) for *_from* and *_to* values when importing edges with arangoimp, there are now
  the options *--from-collection-prefix* and *--to-collection-prefix*.

  If specified, these values will be automatically prepended to each value in *_from*
  (or *_to* resp.). This allows specifying only document keys inside *_from* and/or *_to*.

  *Example*

      > arangoimp --from-collection-prefix users --to-collection-prefix products ...

  Importing the following document will then create an edge between *users/1234* and
  *products/4321*:

  ```js
  { "_from" : "1234", "_to" : "4321", "desc" : "users/1234 is connected to products/4321" }
  ```

* requests made with the interactive system API documentation in the web interface
  (Swagger) will now respect the active database instead of always using `_system`


v2.8.7 (2016-04-07)
-------------------

* optimized primary=>secondary failover

* fix to-boolean conversion for documents in AQL

* expose the User-Agent HTTP header from the ArangoShell since Github seems to
  require it now, and we use the ArangoShell for fetching Foxx repositories from Github

* work with http servers that only send

* fixed potential race condition between compactor and collector threads

* fix removal of temporary directories on arangosh exit

* javadoc-style comments in Foxx services are no longer interpreted as
  Foxx comments outside of controller/script/exports files (#1748)

* removed remaining references to class syntax for Foxx Model and Repository
  from the documentation

* added a safe-guard for corrupted master-pointer


v2.8.6 (2016-03-23)
-------------------

* arangosh can now execute JavaScript script files that contain a shebang
  in the first line of the file. This allows executing script files directly.

  Provided there is a script file `/path/to/script.js` with the shebang
  `#!arangosh --javascript.execute`:

      > cat /path/to/script.js
      #!arangosh --javascript.execute
      print("hello from script.js");

  If the script file is made executable

      > chmod a+x /path/to/script.js

  it can be invoked on the shell directly and use arangosh for its execution:

      > /path/to/script.js
      hello from script.js

  This did not work in previous versions of ArangoDB, as the whole script contents
  (including the shebang) were treated as JavaScript code.
  Now shebangs in script files will now be ignored for all files passed to arangosh's
  `--javascript.execute` parameter.

  The alternative way of executing a JavaScript file with arangosh still works:

      > arangosh --javascript.execute /path/to/script.js
      hello from script.js

* added missing reset of traversal state for nested traversals.
  The state of nested traversals (a traversal in an AQL query that was
  located in a repeatedly executed subquery or inside another FOR loop)
  was not reset properly, so that multiple invocations of the same nested
  traversal with different start vertices led to the nested traversal
  always using the start vertex provided on the first invocation.

* fixed issue #1781: ArangoDB startup time increased tremendously

* fixed issue #1783: SIGHUP should rotate the log


v2.8.5 (2016-03-11)
-------------------

* Add OpenSSL handler for TLS V1.2 as sugested by kurtkincaid in #1771

* fixed issue #1765 (The webinterface should display the correct query time)
  and #1770 (Display ACTUAL query time in aardvark's AQL editor)

* Windows: the unhandled exception handler now calls the windows logging
  facilities directly without locks.
  This fixes lockups on crashes from the logging framework.

* improve nullptr handling in logger.

* added new endpoint "srv://" for DNS service records

* `org/arangodb/request` no longer sets the content-type header to the
  string "undefined" when no content-type header should be sent (issue #1776)


v2.8.4 (2016-03-01)
-------------------

* global modules are no longer incorrectly resolved outside the ArangoDB
  JavaScript directory or the Foxx service's root directory (issue #1577)

* improved error messages from Foxx and JavaScript (issues #1564, #1565, #1744)


v2.8.3 (2016-02-22)
-------------------

* fixed AQL filter condition collapsing for deeply-nested cases, potentially
  enabling usage of indexes in some dedicated cases

* added parentheses in AQL explain command output to correctly display precedence
  of logical and arithmetic operators

* Foxx Model event listeners defined on the model are now correctly invoked by
  the Repository methods (issue #1665)

* Deleting a Foxx service in the frontend should now always succeed even if the
  files no longer exist on the file system (issue #1358)

* Routing actions loaded from the database no longer throw exceptions when
  trying to load other modules using "require"

* The `org/arangodb/request` response object now sets a property `json` to the
  parsed JSON response body in addition to overwriting the `body` property when
  the request was made using the `json` option.

* Improved Windows stability

* Fixed a bug in the interactive API documentation that would escape slashes
  in document-handle fields. Document handles are now provided as separate
  fields for collection name and document key.


v2.8.2 (2016-02-09)
-------------------

* the continuous replication applier will now prevent the master's WAL logfiles
  from being removed if they are still needed by the applier on the slave. This
  should help slaves that suffered from masters garbage collection WAL logfiles
  which would have been needed by the slave later.

  The initial synchronization will block removal of still needed WAL logfiles
  on the master for 10 minutes initially, and will extend this period when further
  requests are made to the master. Initial synchronization hands over its handle
  for blocking logfile removal to the continuous replication when started via
  the *setupReplication* function. In this case, continuous replication will
  extend the logfile removal blocking period for the required WAL logfiles when
  the slave makes additional requests.

  All handles that block logfile removal will time out automatically after at
  most 5 minutes should a master not be contacted by the slave anymore (e.g. in
  case the slave's replication is turned off, the slaves loses the connection
  to the master or the slave goes down).

* added all-in-one function *setupReplication* to synchronize data from master
  to slave and start the continuous replication:

      require("@arangodb/replication").setupReplication(configuration);

  The command will return when the initial synchronization is finished and the
  continuous replication has been started, or in case the initial synchronization
  has failed.

  If the initial synchronization is successful, the command will store the given
  configuration on the slave. It also configures the continuous replication to start
  automatically if the slave is restarted, i.e. *autoStart* is set to *true*.

  If the command is run while the slave's replication applier is already running,
  it will first stop the running applier, drop its configuration and do a
  resynchronization of data with the master. It will then use the provided configration,
  overwriting any previously existing replication configuration on the slave.

  The following example demonstrates how to use the command for setting up replication
  for the *_system* database. Note that it should be run on the slave and not the
  master:

      db._useDatabase("_system");
      require("@arangodb/replication").setupReplication({
        endpoint: "tcp://master.domain.org:8529",
        username: "myuser",
        password: "mypasswd",
        verbose: false,
        includeSystem: false,
        incremental: true,
        autoResync: true
      });

* the *sync* and *syncCollection* functions now always start the data synchronization
  as an asynchronous server job. The call to *sync* or *syncCollection* will block
  until synchronization is either complete or has failed with an error. The functions
  will automatically poll the slave periodically for status updates.

  The main benefit is that the connection to the slave does not need to stay open
  permanently and is thus not affected by timeout issues. Additionally the caller does
  not need to query the synchronization status from the slave manually as this is
  now performed automatically by these functions.

* fixed undefined behavior when explaining some types of AQL traversals, fixed
  display of some types of traversals in AQL explain output


v2.8.1 (2016-01-29)
-------------------

* Improved AQL Pattern matching by allowing to specify a different traversal
  direction for one or many of the edge collections.

      FOR v, e, p IN OUTBOUND @start @@ec1, INBOUND @@ec2, @@ec3

  will traverse *ec1* and *ec3* in the OUTBOUND direction and for *ec2* it will use
  the INBOUND direction. These directions can be combined in arbitrary ways, the
  direction defined after *IN [steps]* will we used as default direction and can
  be overriden for specific collections.
  This feature is only available for collection lists, it is not possible to
  combine it with graph names.

* detect more types of transaction deadlocks early

* fixed display of relational operators in traversal explain output

* fixed undefined behavior in AQL function `PARSE_IDENTIFIER`

* added "engines" field to Foxx services generated in the admin interface

* added AQL function `IS_SAME_COLLECTION`:

  *IS_SAME_COLLECTION(collection, document)*: Return true if *document* has the same
  collection id as the collection specified in *collection*. *document* can either be
  a [document handle](../Glossary/README.md#document-handle) string, or a document with
  an *_id* attribute. The function does not validate whether the collection actually
  contains the specified document, but only compares the name of the specified collection
  with the collection name part of the specified document.
  If *document* is neither an object with an *id* attribute nor a *string* value,
  the function will return *null* and raise a warning.

      /* true */
      IS_SAME_COLLECTION('_users', '_users/my-user')
      IS_SAME_COLLECTION('_users', { _id: '_users/my-user' })

      /* false */
      IS_SAME_COLLECTION('_users', 'foobar/baz')
      IS_SAME_COLLECTION('_users', { _id: 'something/else' })


v2.8.0 (2016-01-25)
-------------------

* avoid recursive locking


v2.8.0-beta8 (2016-01-19)
-------------------------

* improved internal datafile statistics for compaction and compaction triggering
  conditions, preventing excessive growth of collection datafiles under some
  workloads. This should also fix issue #1596.

* renamed AQL optimizer rule `remove-collect-into` to `remove-collect-variables`

* fixed primary and edge index lookups prematurely aborting searches when the
  specified id search value contained a different collection than the collection
  the index was created for


v2.8.0-beta7 (2016-01-06)
-------------------------

* added vm.runInThisContext

* added AQL keyword `AGGREGATE` for use in AQL `COLLECT` statement

  Using `AGGREGATE` allows more efficient aggregation (incrementally while building
  the groups) than previous versions of AQL, which built group aggregates afterwards
  from the total of all group values.

  `AGGREGATE` can be used inside a `COLLECT` statement only. If used, it must follow
  the declaration of grouping keys:

      FOR doc IN collection
        COLLECT gender = doc.gender AGGREGATE minAge = MIN(doc.age), maxAge = MAX(doc.age)
        RETURN { gender, minAge, maxAge }

  or, if no grouping keys are used, it can follow the `COLLECT` keyword:

      FOR doc IN collection
        COLLECT AGGREGATE minAge = MIN(doc.age), maxAge = MAX(doc.age)
        RETURN {
  minAge, maxAge
}

  Only specific expressions are allowed on the right-hand side of each `AGGREGATE`
  assignment:

  - on the top level the expression must be a call to one of the supported aggregation
    functions `LENGTH`, `MIN`, `MAX`, `SUM`, `AVERAGE`, `STDDEV_POPULATION`, `STDDEV_SAMPLE`,
    `VARIANCE_POPULATION`, or `VARIANCE_SAMPLE`

  - the expression must not refer to variables introduced in the `COLLECT` itself

* Foxx: mocha test paths with wildcard characters (asterisks) now work on Windows

* reserved AQL keyword `NONE` for future use

* web interface: fixed a graph display bug concerning dashboard view

* web interface: fixed several bugs during the dashboard initialize process

* web interface: included several bugfixes: #1597, #1611, #1623

* AQL query optimizer now converts `LENGTH(collection-name)` to an optimized
  expression that returns the number of documents in a collection

* adjusted the behavior of the expansion (`[*]`) operator in AQL for non-array values

  In ArangoDB 2.8, calling the expansion operator on a non-array value will always
  return an empty array. Previous versions of ArangoDB expanded non-array values by
  calling the `TO_ARRAY()` function for the value, which for example returned an
  array with a single value for boolean, numeric and string input values, and an array
  with the object's values for an object input value. This behavior was inconsistent
  with how the expansion operator works for the array indexes in 2.8, so the behavior
  is now unified:

  - if the left-hand side operand of `[*]` is an array, the array will be returned as
    is when calling `[*]` on it
  - if the left-hand side operand of `[*]` is not an array, an empty array will be
    returned by `[*]`

  AQL queries that rely on the old behavior can be changed by either calling `TO_ARRAY`
  explicitly or by using the `[*]` at the correct position.

  The following example query will change its result in 2.8 compared to 2.7:

      LET values = "foo" RETURN values[*]

  In 2.7 the query has returned the array `[ "foo" ]`, but in 2.8 it will return an
  empty array `[ ]`. To make it return the array `[ "foo" ]` again, an explicit
  `TO_ARRAY` function call is needed in 2.8 (which in this case allows the removal
  of the `[*]` operator altogether). This also works in 2.7:

      LET values = "foo" RETURN TO_ARRAY(values)

  Another example:

      LET values = [ { name: "foo" }, { name: "bar" } ]
      RETURN values[*].name[*]

  The above returned `[ [ "foo" ], [ "bar" ] ] in 2.7. In 2.8 it will return
  `[ [ ], [ ] ]`, because the value of `name` is not an array. To change the results
  to the 2.7 style, the query can be changed to

      LET values = [ { name: "foo" }, { name: "bar" } ]
      RETURN values[* RETURN TO_ARRAY(CURRENT.name)]

  The above also works in 2.7.
  The following types of queries won't change:

      LET values = [ 1, 2, 3 ] RETURN values[*]
      LET values = [ { name: "foo" }, { name: "bar" } ] RETURN values[*].name
      LET values = [ { names: [ "foo", "bar" ] }, { names: [ "baz" ] } ] RETURN values[*].names[*]
      LET values = [ { names: [ "foo", "bar" ] }, { names: [ "baz" ] } ] RETURN values[*].names[**]

* slightly adjusted V8 garbage collection strategy so that collection eventually
  happens in all contexts that hold V8 external references to documents and
  collections.

  also adjusted default value of `--javascript.gc-frequency` from 10 seconds to
  15 seconds, as less internal operations are carried out in JavaScript.

* fixes for AQL optimizer and traversal

* added `--create-collection-type` option to arangoimp

  This allows specifying the type of the collection to be created when
  `--create-collection` is set to `true`.

* Foxx export cache should no longer break if a broken app is loaded in the
  web admin interface.


v2.8.0-beta2 (2015-12-16)
-------------------------

* added AQL query optimizer rule "sort-in-values"

  This rule pre-sorts the right-hand side operand of the `IN` and `NOT IN`
  operators so the operation can use a binary search with logarithmic complexity
  instead of a linear search. The rule is applied when the right-hand side
  operand of an `IN` or `NOT IN` operator in a filter condition is a variable that
  is defined in a different loop/scope than the operator itself. Additionally,
  the filter condition must consist of solely the `IN` or `NOT IN` operation
  in order to avoid any side-effects.

* changed collection status terminology in web interface for collections for
  which an unload request has been issued from `in the process of being unloaded`
  to `will be unloaded`.

* unloading a collection via the web interface will now trigger garbage collection
  in all v8 contexts and force a WAL flush. This increases the chances of perfoming
  the unload faster.

* added the following attributes to the result of `collection.figures()` and the
  corresponding HTTP API at `PUT /_api/collection/<name>/figures`:

  - `documentReferences`: The number of references to documents in datafiles
    that JavaScript code currently holds. This information can be used for
    debugging compaction and unload issues.
  - `waitingFor`: An optional string value that contains information about
    which object type is at the head of the collection's cleanup queue. This
    information can be used for debugging compaction and unload issues.
  - `compactionStatus.time`: The point in time the compaction for the collection
    was last executed. This information can be used for debugging compaction
    issues.
  - `compactionStatus.message`: The action that was performed when the compaction
    was last run for the collection. This information can be used for debugging
    compaction issues.

  Note: `waitingFor` and `compactionStatus` may be empty when called on a coordinator
  in a cluster.

* the compaction will now provide queryable status info that can be used to track
  its progress. The compaction status is displayed in the web interface, too.

* better error reporting for arangodump and arangorestore

* arangodump will now fail by default when trying to dump edges that
  refer to already dropped collections. This can be circumvented by
  specifying the option `--force true` when invoking arangodump

* fixed cluster upgrade procedure

* the AQL functions `NEAR` and `WITHIN` now have stricter validations
  for their input parameters `limit`, `radius` and `distance`. They may now throw
  exceptions when invalid parameters are passed that may have not led
  to exceptions in previous versions.

* deprecation warnings now log stack traces

* Foxx: improved backwards compatibility with 2.5 and 2.6

  - reverted Model and Repository back to non-ES6 "classes" because of
    compatibility issues when using the extend method with a constructor

  - removed deprecation warnings for extend and controller.del

  - restored deprecated method Model.toJSONSchema

  - restored deprecated `type`, `jwt` and `sessionStorageApp` options
    in Controller#activateSessions

* Fixed a deadlock problem in the cluster


v2.8.0-beta1 (2015-12-06)
-------------------------

* added AQL function `IS_DATESTRING(value)`

  Returns true if *value* is a string that can be used in a date function.
  This includes partial dates such as *2015* or *2015-10* and strings containing
  invalid dates such as *2015-02-31*. The function will return false for all
  non-string values, even if some of them may be usable in date functions.


v2.8.0-alpha1 (2015-12-03)
--------------------------

* added AQL keywords `GRAPH`, `OUTBOUND`, `INBOUND` and `ANY` for use in graph
  traversals, reserved AQL keyword `ALL` for future use

  Usage of these keywords as collection names, variable names or attribute names
  in AQL queries will not be possible without quoting. For example, the following
  AQL query will still work as it uses a quoted collection name and a quoted
  attribute name:

      FOR doc IN `OUTBOUND`
        RETURN doc.`any`

* issue #1593: added AQL `POW` function for exponentation

* added cluster execution site info in explain output for AQL queries

* replication improvements:

  - added `autoResync` configuration parameter for continuous replication.

    When set to `true`, a replication slave will automatically trigger a full data
    re-synchronization with the master when the master cannot provide the log data
    the slave had asked for. Note that `autoResync` will only work when the option
    `requireFromPresent` is also set to `true` for the continuous replication, or
    when the continuous syncer is started and detects that no start tick is present.

    Automatic re-synchronization may transfer a lot of data from the master to the
    slave and may be expensive. It is therefore turned off by default.
    When turned off, the slave will never perform an automatic re-synchronization
    with the master.

  - added `idleMinWaitTime` and `idleMaxWaitTime` configuration parameters for
    continuous replication.

    These parameters can be used to control the minimum and maximum wait time the
    slave will (intentionally) idle and not poll for master log changes in case the
    master had sent the full logs already.
    The `idleMaxWaitTime` value will only be used when `adapativePolling` is set
    to `true`. When `adaptivePolling` is disable, only `idleMinWaitTime` will be
    used as a constant time span in which the slave will not poll the master for
    further changes. The default values are 0.5 seconds for `idleMinWaitTime` and
    2.5 seconds for `idleMaxWaitTime`, which correspond to the hard-coded values
    used in previous versions of ArangoDB.

  - added `initialSyncMaxWaitTime` configuration parameter for initial and continuous
    replication

    This option controls the maximum wait time (in seconds) that the initial
    synchronization will wait for a response from the master when fetching initial
    collection data. If no response is received within this time period, the initial
    synchronization will give up and fail. This option is also relevant for
    continuous replication in case *autoResync* is set to *true*, as then the
    continuous replication may trigger a full data re-synchronization in case
    the master cannot the log data the slave had asked for.

  - HTTP requests sent from the slave to the master during initial synchronization
    will now be retried if they fail with connection problems.

  - the initial synchronization now logs its progress so it can be queried using
    the regular replication status check APIs.

  - added `async` attribute for `sync` and `syncCollection` operations called from
    the ArangoShell. Setthing this attribute to `true` will make the synchronization
    job on the server go into the background, so that the shell does not block. The
    status of the started asynchronous synchronization job can be queried from the
    ArangoShell like this:

        /* starts initial synchronization */
        var replication = require("@arangodb/replication");
        var id = replication.sync({
          endpoint: "tcp://master.domain.org:8529",
          username: "myuser",
          password: "mypasswd",
          async: true
       });

       /* now query the id of the returned async job and print the status */
       print(replication.getSyncResult(id));

    The result of `getSyncResult()` will be `false` while the server-side job
    has not completed, and different to `false` if it has completed. When it has
    completed, all job result details will be returned by the call to `getSyncResult()`.


* fixed non-deterministic query results in some cluster queries

* fixed issue #1589

* return HTTP status code 410 (gone) instead of HTTP 408 (request timeout) for
  server-side operations that are canceled / killed. Sending 410 instead of 408
  prevents clients from re-starting the same (canceled) operation. Google Chrome
  for example sends the HTTP request again in case it is responded with an HTTP
  408, and this is exactly the opposite of the desired behavior when an operation
  is canceled / killed by the user.

* web interface: queries in AQL editor now cancelable

* web interface: dashboard - added replication information

* web interface: AQL editor now supports bind parameters

* added startup option `--server.hide-product-header` to make the server not send
  the HTTP response header `"Server: ArangoDB"` in its HTTP responses. By default,
  the option is turned off so the header is still sent as usual.

* added new AQL function `UNSET_RECURSIVE` to recursively unset attritutes from
  objects/documents

* switched command-line editor in ArangoShell and arangod to linenoise-ng

* added automatic deadlock detection for transactions

  In case a deadlock is detected, a multi-collection operation may be rolled back
  automatically and fail with error 29 (`deadlock detected`). Client code for
  operations containing more than one collection should be aware of this potential
  error and handle it accordingly, either by giving up or retrying the transaction.

* Added C++ implementations for the AQL arithmetic operations and the following
  AQL functions:
  - ABS
  - APPEND
  - COLLECTIONS
  - CURRENT_DATABASE
  - DOCUMENT
  - EDGES
  - FIRST
  - FIRST_DOCUMENT
  - FIRST_LIST
  - FLATTEN
  - FLOOR
  - FULLTEXT
  - LAST
  - MEDIAN
  - MERGE_RECURSIVE
  - MINUS
  - NEAR
  - NOT_NULL
  - NTH
  - PARSE_IDENTIFIER
  - PERCENTILE
  - POP
  - POSITION
  - PUSH
  - RAND
  - RANGE
  - REMOVE_NTH
  - REMOVE_VALUE
  - REMOVE_VALUES
  - ROUND
  - SHIFT
  - SQRT
  - STDDEV_POPULATION
  - STDDEV_SAMPLE
  - UNSHIFT
  - VARIANCE_POPULATION
  - VARIANCE_SAMPLE
  - WITHIN
  - ZIP

* improved performance of skipping over many documents in an AQL query when no
  indexes and no filters are used, e.g.

      FOR doc IN collection
        LIMIT 1000000, 10
        RETURN doc

* Added array indexes

  Hash indexes and skiplist indexes can now optionally be defined for array values
  so they index individual array members.

  To define an index for array values, the attribute name is extended with the
  expansion operator `[*]` in the index definition:

      arangosh> db.colName.ensureHashIndex("tags[*]");

  When given the following document

      { tags: [ "AQL", "ArangoDB", "Index" ] }

  the index will now contain the individual values `"AQL"`, `"ArangoDB"` and `"Index"`.

  Now the index can be used for finding all documents having `"ArangoDB"` somewhere in their
  tags array using the following AQL query:

      FOR doc IN colName
        FILTER "ArangoDB" IN doc.tags[*]
        RETURN doc

* rewrote AQL query optimizer rule `use-index-range` and renamed it to `use-indexes`.
  The name change affects rule names in the optimizer's output.

* rewrote AQL execution node `IndexRangeNode` and renamed it to `IndexNode`. The name
  change affects node names in the optimizer's explain output.

* added convenience function `db._explain(query)` for human-readable explanation
  of AQL queries

* module resolution as used by `require` now behaves more like in node.js

* the `org/arangodb/request` module now returns response bodies for error responses
  by default. The old behavior of not returning bodies for error responses can be
  re-enabled by explicitly setting the option `returnBodyOnError` to `false` (#1437)


v2.7.6 (2016-01-30)
-------------------

* detect more types of transaction deadlocks early


v2.7.5 (2016-01-22)
-------------------

* backported added automatic deadlock detection for transactions

  In case a deadlock is detected, a multi-collection operation may be rolled back
  automatically and fail with error 29 (`deadlock detected`). Client code for
  operations containing more than one collection should be aware of this potential
  error and handle it accordingly, either by giving up or retrying the transaction.

* improved internal datafile statistics for compaction and compaction triggering
  conditions, preventing excessive growth of collection datafiles under some
  workloads. This should also fix issue #1596.

* Foxx export cache should no longer break if a broken app is loaded in the
  web admin interface.

* Foxx: removed some incorrect deprecation warnings.

* Foxx: mocha test paths with wildcard characters (asterisks) now work on Windows


v2.7.4 (2015-12-21)
-------------------

* slightly adjusted V8 garbage collection strategy so that collection eventually
  happens in all contexts that hold V8 external references to documents and
  collections.

* added the following attributes to the result of `collection.figures()` and the
  corresponding HTTP API at `PUT /_api/collection/<name>/figures`:

  - `documentReferences`: The number of references to documents in datafiles
    that JavaScript code currently holds. This information can be used for
    debugging compaction and unload issues.
  - `waitingFor`: An optional string value that contains information about
    which object type is at the head of the collection's cleanup queue. This
    information can be used for debugging compaction and unload issues.
  - `compactionStatus.time`: The point in time the compaction for the collection
    was last executed. This information can be used for debugging compaction
    issues.
  - `compactionStatus.message`: The action that was performed when the compaction
    was last run for the collection. This information can be used for debugging
    compaction issues.

  Note: `waitingFor` and `compactionStatus` may be empty when called on a coordinator
  in a cluster.

* the compaction will now provide queryable status info that can be used to track
  its progress. The compaction status is displayed in the web interface, too.


v2.7.3 (2015-12-17)
-------------------

* fixed some replication value conversion issues when replication applier properties
  were set via ArangoShell

* fixed disappearing of documents for collections transferred via `sync` or
  `syncCollection` if the collection was dropped right before synchronization
  and drop and (re-)create collection markers were located in the same WAL file


* fixed an issue where overwriting the system sessions collection would break
  the web interface when authentication is enabled

v2.7.2 (2015-12-01)
-------------------

* replication improvements:

  - added `autoResync` configuration parameter for continuous replication.

    When set to `true`, a replication slave will automatically trigger a full data
    re-synchronization with the master when the master cannot provide the log data
    the slave had asked for. Note that `autoResync` will only work when the option
    `requireFromPresent` is also set to `true` for the continuous replication, or
    when the continuous syncer is started and detects that no start tick is present.

    Automatic re-synchronization may transfer a lot of data from the master to the
    slave and may be expensive. It is therefore turned off by default.
    When turned off, the slave will never perform an automatic re-synchronization
    with the master.

  - added `idleMinWaitTime` and `idleMaxWaitTime` configuration parameters for
    continuous replication.

    These parameters can be used to control the minimum and maximum wait time the
    slave will (intentionally) idle and not poll for master log changes in case the
    master had sent the full logs already.
    The `idleMaxWaitTime` value will only be used when `adapativePolling` is set
    to `true`. When `adaptivePolling` is disable, only `idleMinWaitTime` will be
    used as a constant time span in which the slave will not poll the master for
    further changes. The default values are 0.5 seconds for `idleMinWaitTime` and
    2.5 seconds for `idleMaxWaitTime`, which correspond to the hard-coded values
    used in previous versions of ArangoDB.

  - added `initialSyncMaxWaitTime` configuration parameter for initial and continuous
    replication

    This option controls the maximum wait time (in seconds) that the initial
    synchronization will wait for a response from the master when fetching initial
    collection data. If no response is received within this time period, the initial
    synchronization will give up and fail. This option is also relevant for
    continuous replication in case *autoResync* is set to *true*, as then the
    continuous replication may trigger a full data re-synchronization in case
    the master cannot the log data the slave had asked for.

  - HTTP requests sent from the slave to the master during initial synchronization
    will now be retried if they fail with connection problems.

  - the initial synchronization now logs its progress so it can be queried using
    the regular replication status check APIs.

* fixed non-deterministic query results in some cluster queries

* added missing lock instruction for primary index in compactor size calculation

* fixed issue #1589

* fixed issue #1583

* fixed undefined behavior when accessing the top level of a document with the `[*]`
  operator

* fixed potentially invalid pointer access in shaper when the currently accessed
  document got re-located by the WAL collector at the very same time

* Foxx: optional configuration options no longer log validation errors when assigned
  empty values (#1495)

* Foxx: constructors provided to Repository and Model sub-classes via extend are
  now correctly called (#1592)


v2.7.1 (2015-11-07)
-------------------

* switch to linenoise next generation

* exclude `_apps` collection from replication

  The slave has its own `_apps` collection which it populates on server start.
  When replicating data from the master to the slave, the data from the master may
  clash with the slave's own data in the `_apps` collection. Excluding the `_apps`
  collection from replication avoids this.

* disable replication appliers when starting in modes `--upgrade`, `--no-server`
  and `--check-upgrade`

* more detailed output in arango-dfdb

* fixed "no start tick" issue in replication applier

  This error could occur after restarting a slave server after a shutdown
  when no data was ever transferred from the master to the slave via the
  continuous replication

* fixed problem during SSL client connection abort that led to scheduler thread
  staying at 100% CPU saturation

* fixed potential segfault in AQL `NEIGHBORS` function implementation when C++ function
  variant was used and collection names were passed as strings

* removed duplicate target for some frontend JavaScript files from the Makefile

* make AQL function `MERGE()` work on a single array parameter, too.
  This allows combining the attributes of multiple objects from an array into
  a single object, e.g.

      RETURN MERGE([
        { foo: 'bar' },
        { quux: 'quetzalcoatl', ruled: true },
        { bar: 'baz', foo: 'done' }
      ])

  will now return:

      {
        "foo": "done",
        "quux": "quetzalcoatl",
        "ruled": true,
        "bar": "baz"
      }

* fixed potential deadlock in collection status changing on Windows

* fixed hard-coded `incremental` parameter in shell implementation of
  `syncCollection` function in replication module

* fix for GCC5: added check for '-stdlib' option


v2.7.0 (2015-10-09)
-------------------

* fixed request statistics aggregation
  When arangod was started in supervisor mode, the request statistics always showed
  0 requests, as the statistics aggregation thread did not run then.

* read server configuration files before dropping privileges. this ensures that
  the SSL keyfile specified in the configuration can be read with the server's start
  privileges (i.e. root when using a standard ArangoDB package).

* fixed replication with a 2.6 replication configuration and issues with a 2.6 master

* raised default value of `--server.descriptors-minimum` to 1024

* allow Foxx apps to be installed underneath URL path `/_open/`, so they can be
  (intentionally) accessed without authentication.

* added *allowImplicit* sub-attribute in collections declaration of transactions.
  The *allowImplicit* attributes allows making transactions fail should they
  read-access a collection that was not explicitly declared in the *collections*
  array of the transaction.

* added "special" password ARANGODB_DEFAULT_ROOT_PASSWORD. If you pass
  ARANGODB_DEFAULT_ROOT_PASSWORD as password, it will read the password
  from the environment variable ARANGODB_DEFAULT_ROOT_PASSWORD


v2.7.0-rc2 (2015-09-22)
-----------------------

* fix over-eager datafile compaction

  This should reduce the need to compact directly after loading a collection when a
  collection datafile contained many insertions and updates for the same documents. It
  should also prevent from re-compacting already merged datafiles in case not many
  changes were made. Compaction will also make fewer index lookups than before.

* added `syncCollection()` function in module `org/arangodb/replication`

  This allows synchronizing the data of a single collection from a master to a slave
  server. Synchronization can either restore the whole collection by transferring all
  documents from the master to the slave, or incrementally by only transferring documents
  that differ. This is done by partitioning the collection's entire key space into smaller
  chunks and comparing the data chunk-wise between master and slave. Only chunks that are
  different will be re-transferred.

  The `syncCollection()` function can be used as follows:

      require("org/arangodb/replication").syncCollection(collectionName, options);

  e.g.

      require("org/arangodb/replication").syncCollection("myCollection", {
        endpoint: "tcp://127.0.0.1:8529",  /* master */
        username: "root",                  /* username for master */
        password: "secret",                /* password for master */
        incremental: true                  /* use incremental mode */
      });


* additionally allow the following characters in document keys:

  `(` `)` `+` `,` `=` `;` `$` `!` `*` `'` `%`


v2.7.0-rc1 (2015-09-17)
-----------------------

* removed undocumented server-side-only collection functions:
  * collection.OFFSET()
  * collection.NTH()
  * collection.NTH2()
  * collection.NTH3()

* upgraded Swagger to version 2.0 for the Documentation

  This gives the user better prepared test request structures.
  More conversions will follow so finally client libraries can be auto-generated.

* added extra AQL functions for date and time calculation and manipulation.
  These functions were contributed by GitHub users @CoDEmanX and @friday.
  A big thanks for their work!

  The following extra date functions are available from 2.7 on:

  * `DATE_DAYOFYEAR(date)`: Returns the day of year number of *date*.
    The return values range from 1 to 365, or 366 in a leap year respectively.

  * `DATE_ISOWEEK(date)`: Returns the ISO week date of *date*.
    The return values range from 1 to 53. Monday is considered the first day of the week.
    There are no fractional weeks, thus the last days in December may belong to the first
    week of the next year, and the first days in January may be part of the previous year's
    last week.

  * `DATE_LEAPYEAR(date)`: Returns whether the year of *date* is a leap year.

  * `DATE_QUARTER(date)`: Returns the quarter of the given date (1-based):
    * 1: January, February, March
    * 2: April, May, June
    * 3: July, August, September
    * 4: October, November, December

  - *DATE_DAYS_IN_MONTH(date)*: Returns the number of days in *date*'s month (28..31).

  * `DATE_ADD(date, amount, unit)`: Adds *amount* given in *unit* to *date* and
    returns the calculated date.

    *unit* can be either of the following to specify the time unit to add or
    subtract (case-insensitive):
    - y, year, years
    - m, month, months
    - w, week, weeks
    - d, day, days
    - h, hour, hours
    - i, minute, minutes
    - s, second, seconds
    - f, millisecond, milliseconds

    *amount* is the number of *unit*s to add (positive value) or subtract
    (negative value).

  * `DATE_SUBTRACT(date, amount, unit)`: Subtracts *amount* given in *unit* from
    *date* and returns the calculated date.

    It works the same as `DATE_ADD()`, except that it subtracts. It is equivalent
    to calling `DATE_ADD()` with a negative amount, except that `DATE_SUBTRACT()`
    can also subtract ISO durations. Note that negative ISO durations are not
    supported (i.e. starting with `-P`, like `-P1Y`).

  * `DATE_DIFF(date1, date2, unit, asFloat)`: Calculate the difference
    between two dates in given time *unit*, optionally with decimal places.
    Returns a negative value if *date1* is greater than *date2*.

  * `DATE_COMPARE(date1, date2, unitRangeStart, unitRangeEnd)`: Compare two
    partial dates and return true if they match, false otherwise. The parts to
    compare are defined by a range of time units.

    The full range is: years, months, days, hours, minutes, seconds, milliseconds.
    Pass the unit to start from as *unitRangeStart*, and the unit to end with as
    *unitRangeEnd*. All units in between will be compared. Leave out *unitRangeEnd*
    to only compare *unitRangeStart*.

  * `DATE_FORMAT(date, format)`: Format a date according to the given format string.
    It supports the following placeholders (case-insensitive):
    - %t: timestamp, in milliseconds since midnight 1970-01-01
    - %z: ISO date (0000-00-00T00:00:00.000Z)
    - %w: day of week (0..6)
    - %y: year (0..9999)
    - %yy: year (00..99), abbreviated (last two digits)
    - %yyyy: year (0000..9999), padded to length of 4
    - %yyyyyy: year (-009999 .. +009999), with sign prefix and padded to length of 6
    - %m: month (1..12)
    - %mm: month (01..12), padded to length of 2
    - %d: day (1..31)
    - %dd: day (01..31), padded to length of 2
    - %h: hour (0..23)
    - %hh: hour (00..23), padded to length of 2
    - %i: minute (0..59)
    - %ii: minute (00..59), padded to length of 2
    - %s: second (0..59)
    - %ss: second (00..59), padded to length of 2
    - %f: millisecond (0..999)
    - %fff: millisecond (000..999), padded to length of 3
    - %x: day of year (1..366)
    - %xxx: day of year (001..366), padded to length of 3
    - %k: ISO week date (1..53)
    - %kk: ISO week date (01..53), padded to length of 2
    - %l: leap year (0 or 1)
    - %q: quarter (1..4)
    - %a: days in month (28..31)
    - %mmm: abbreviated English name of month (Jan..Dec)
    - %mmmm: English name of month (January..December)
    - %www: abbreviated English name of weekday (Sun..Sat)
    - %wwww: English name of weekday (Sunday..Saturday)
    - %&: special escape sequence for rare occasions
    - %%: literal %
    - %: ignored

* new WAL logfiles and datafiles are now created non-sparse

  This prevents SIGBUS signals being raised when memory of a sparse datafile is accessed
  and the disk is full and the accessed file part is not actually disk-backed. In
  this case the mapped memory region is not necessarily backed by physical memory, and
  accessing the memory may raise SIGBUS and crash arangod.

* the `internal.download()` function and the module `org/arangodb/request` used some
  internal library function that handled the sending of HTTP requests from inside of
  ArangoDB. This library unconditionally set an HTTP header `Accept-Encoding: gzip`
  in all outgoing HTTP requests.

  This has been fixed in 2.7, so `Accept-Encoding: gzip` is not set automatically anymore.
  Additionally, the header `User-Agent: ArangoDB` is not set automatically either. If
  client applications desire to send these headers, they are free to add it when
  constructing the requests using the `download` function or the request module.

* fixed issue #1436: org/arangodb/request advertises deflate without supporting it

* added template string generator function `aqlQuery` for generating AQL queries

  This can be used to generate safe AQL queries with JavaScript parameter
  variables or expressions easily:

      var name = 'test';
      var attributeName = '_key';
      var query = aqlQuery`FOR u IN users FILTER u.name == ${name} RETURN u.${attributeName}`;
      db._query(query);

* report memory usage for document header data (revision id, pointer to data etc.)
  in `db.collection.figures()`. The memory used for document headers will now
  show up in the already existing attribute `indexes.size`. Due to that, the index
  sizes reported by `figures()` in 2.7 will be higher than those reported by 2.6,
  but the 2.7 values are more accurate.

* IMPORTANT CHANGE: the filenames in dumps created by arangodump now contain
  not only the name of the dumped collection, but also an additional 32-digit hash
  value. This is done to prevent overwriting dump files in case-insensitive file
  systems when there exist multiple collections with the same name (but with
  different cases).

  For example, if a database has two collections: `test` and `Test`, previous
  versions of ArangoDB created the files

  * `test.structure.json` and `test.data.json` for collection `test`
  * `Test.structure.json` and `Test.data.json` for collection `Test`

  This did not work for case-insensitive filesystems, because the files for the
  second collection would have overwritten the files of the first. arangodump in
  2.7 will create the following filenames instead:

  * `test_098f6bcd4621d373cade4e832627b4f6.structure.json` and `test_098f6bcd4621d373cade4e832627b4f6.data.json`
  * `Test_0cbc6611f5540bd0809a388dc95a615b.structure.json` and `Test_0cbc6611f5540bd0809a388dc95a615b.data.json`

  These filenames will be unambiguous even in case-insensitive filesystems.

* IMPORTANT CHANGE: make arangod actually close lingering client connections
  when idle for at least the duration specified via `--server.keep-alive-timeout`.
  In previous versions of ArangoDB, connections were not closed by the server
  when the timeout was reached and the client was still connected. Now the
  connection is properly closed by the server in case of timeout. Client
  applications relying on the old behavior may now need to reconnect to the
  server when their idle connections time out and get closed (note: connections
  being idle for a long time may be closed by the OS or firewalls anyway -
  client applications should be aware of that and try to reconnect).

* IMPORTANT CHANGE: when starting arangod, the server will drop the process
  privileges to the specified values in options `--server.uid` and `--server.gid`
  instantly after parsing the startup options.

  That means when either `--server.uid` or `--server.gid` are set, the privilege
  change will happen earlier. This may prevent binding the server to an endpoint
  with a port number lower than 1024 if the arangodb user has no privileges
  for that. Previous versions of ArangoDB changed the privileges later, so some
  startup actions were still carried out under the invoking user (i.e. likely
  *root* when started via init.d or system scripts) and especially binding to
  low port numbers was still possible there.

  The default privileges for user *arangodb* will not be sufficient for binding
  to port numbers lower than 1024. To have an ArangoDB 2.7 bind to a port number
  lower than 1024, it needs to be started with either a different privileged user,
  or the privileges of the *arangodb* user have to raised manually beforehand.

* added AQL optimizer rule `patch-update-statements`

* Linux startup scripts and systemd configuration for arangod now try to
  adjust the NOFILE (number of open files) limits for the process. The limit
  value is set to 131072 (128k) when ArangoDB is started via start/stop
  commands

* When ArangoDB is started/stopped manually via the start/stop commands, the
  main process will wait for up to 10 seconds after it forks the supervisor
  and arangod child processes. If the startup fails within that period, the
  start/stop script will fail with an exit code other than zero. If the
  startup of the supervisor or arangod is still ongoing after 10 seconds,
  the main program will still return with exit code 0. The limit of 10 seconds
  is arbitrary because the time required for a startup is not known in advance.

* added startup option `--database.throw-collection-not-loaded-error`

  Accessing a not-yet loaded collection will automatically load a collection
  on first access. This flag controls what happens in case an operation
  would need to wait for another thread to finalize loading a collection. If
  set to *true*, then the first operation that accesses an unloaded collection
  will load it. Further threads that try to access the same collection while
  it is still loading immediately fail with an error (1238, *collection not loaded*).
  This is to prevent all server threads from being blocked while waiting on the
  same collection to finish loading. When the first thread has completed loading
  the collection, the collection becomes regularly available, and all operations
  from that point on can be carried out normally, and error 1238 will not be
  thrown anymore for that collection.

  If set to *false*, the first thread that accesses a not-yet loaded collection
  will still load it. Other threads that try to access the collection while
  loading will not fail with error 1238 but instead block until the collection
  is fully loaded. This configuration might lead to all server threads being
  blocked because they are all waiting for the same collection to complete
  loading. Setting the option to *true* will prevent this from happening, but
  requires clients to catch error 1238 and react on it (maybe by scheduling
  a retry for later).

  The default value is *false*.

* added better control-C support in arangosh

  When CTRL-C is pressed in arangosh, it will now print a `^C` first. Pressing
  CTRL-C again will reset the prompt if something was entered before, or quit
  arangosh if no command was entered directly before.

  This affects the arangosh version build with Readline-support only (Linux
  and MacOS).

  The MacOS version of ArangoDB for Homebrew now depends on Readline, too. The
  Homebrew formula has been changed accordingly.
  When self-compiling ArangoDB on MacOS without Homebrew, Readline now is a
  prerequisite.

* increased default value for collection-specific `indexBuckets` value from 1 to 8

  Collections created from 2.7 on will use the new default value of `8` if not
  overridden on collection creation or later using
  `collection.properties({ indexBuckets: ... })`.

  The `indexBuckets` value determines the number of buckets to use for indexes of
  type `primary`, `hash` and `edge`. Having multiple index buckets allows splitting
  an index into smaller components, which can be filled in parallel when a collection
  is loading. Additionally, resizing and reallocation of indexes are faster and
  less intrusive if the index uses multiple buckets, because resize and reallocation
  will affect only data in a single bucket instead of all index values.

  The index buckets will be filled in parallel when loading a collection if the collection
  has an `indexBuckets` value greater than 1 and the collection contains a significant
  amount of documents/edges (the current threshold is 256K documents but this value
  may change in future versions of ArangoDB).

* changed HTTP client to use poll instead of select on Linux and MacOS

  This affects the ArangoShell and user-defined JavaScript code running inside
  arangod that initiates its own HTTP calls.

  Using poll instead of select allows using arbitrary high file descriptors
  (bigger than the compiled in FD_SETSIZE). Server connections are still handled using
  epoll, which has never been affected by FD_SETSIZE.

* implemented AQL `LIKE` function using ICU regexes

* added `RETURN DISTINCT` for AQL queries to return unique results:

      FOR doc IN collection
        RETURN DISTINCT doc.status

  This change also introduces `DISTINCT` as an AQL keyword.

* removed `createNamedQueue()` and `addJob()` functions from org/arangodb/tasks

* use less locks and more atomic variables in the internal dispatcher
  and V8 context handling implementations. This leads to improved throughput in
  some ArangoDB internals and allows for higher HTTP request throughput for
  many operations.

  A short overview of the improvements can be found here:

  https://www.arangodb.com/2015/08/throughput-enhancements/

* added shorthand notation for attribute names in AQL object literals:

      LET name = "Peter"
      LET age = 42
      RETURN { name, age }

  The above is the shorthand equivalent of the generic form

      LET name = "Peter"
      LET age = 42
      RETURN { name : name, age : age }

* removed configure option `--enable-timings`

  This option did not have any effect.

* removed configure option `--enable-figures`

  This option previously controlled whether HTTP request statistics code was
  compiled into ArangoDB or not. The previous default value was `true` so
  statistics code was available in official packages. Setting the option to
  `false` led to compile errors so it is doubtful the default value was
  ever changed. By removing the option some internal statistics code was also
  simplified.

* removed run-time manipulation methods for server endpoints:

  * `db._removeEndpoint()`
  * `db._configureEndpoint()`
  * HTTP POST `/_api/endpoint`
  * HTTP DELETE `/_api/endpoint`

* AQL query result cache

  The query result cache can optionally cache the complete results of all or selected AQL queries.
  It can be operated in the following modes:

  * `off`: the cache is disabled. No query results will be stored
  * `on`: the cache will store the results of all AQL queries unless their `cache`
    attribute flag is set to `false`
  * `demand`: the cache will store the results of AQL queries that have their
    `cache` attribute set to `true`, but will ignore all others

  The mode can be set at server startup using the `--database.query-cache-mode` configuration
  option and later changed at runtime.

  The following HTTP REST APIs have been added for controlling the query cache:

  * HTTP GET `/_api/query-cache/properties`: returns the global query cache configuration
  * HTTP PUT `/_api/query-cache/properties`: modifies the global query cache configuration
  * HTTP DELETE `/_api/query-cache`: invalidates all results in the query cache

  The following JavaScript functions have been added for controlling the query cache:

  * `require("org/arangodb/aql/cache").properties()`: returns the global query cache configuration
  * `require("org/arangodb/aql/cache").properties(properties)`: modifies the global query cache configuration
  * `require("org/arangodb/aql/cache").clear()`: invalidates all results in the query cache

* do not link arangoimp against V8

* AQL function call arguments optimization

  This will lead to arguments in function calls inside AQL queries not being copied but passed
  by reference. This may speed up calls to functions with bigger argument values or queries that
  call functions a lot of times.

* upgraded V8 version to 4.3.61

* removed deprecated AQL `SKIPLIST` function.

  This function was introduced in older versions of ArangoDB with a less powerful query optimizer to
  retrieve data from a skiplist index using a `LIMIT` clause. It was marked as deprecated in ArangoDB
  2.6.

  Since ArangoDB 2.3 the behavior of the `SKIPLIST` function can be emulated using regular AQL
  constructs, e.g.

      FOR doc IN @@collection
        FILTER doc.value >= @value
        SORT doc.value DESC
        LIMIT 1
        RETURN doc

* the `skip()` function for simple queries does not accept negative input any longer.
  This feature was deprecated in 2.6.0.

* fix exception handling

  In some cases JavaScript exceptions would re-throw without information of the original problem.
  Now the original exception is logged for failure analysis.

* based REST API method PUT `/_api/simple/all` on the cursor API and make it use AQL internally.

  The change speeds up this REST API method and will lead to additional query information being
  returned by the REST API. Clients can use this extra information or ignore it.

* Foxx Queue job success/failure handlers arguments have changed from `(jobId, jobData, result, jobFailures)` to `(result, jobData, job)`.

* added Foxx Queue job options `repeatTimes`, `repeatUntil` and `repeatDelay` to automatically re-schedule jobs when they are completed.

* added Foxx manifest configuration type `password` to mask values in the web interface.

* fixed default values in Foxx manifest configurations sometimes not being used as defaults.

* fixed optional parameters in Foxx manifest configurations sometimes not being cleared correctly.

* Foxx dependencies can now be marked as optional using a slightly more verbose syntax in your manifest file.

* converted Foxx constructors to ES6 classes so you can extend them using class syntax.

* updated aqb to 2.0.

* updated chai to 3.0.

* Use more madvise calls to speed up things when memory is tight, in particular
  at load time but also for random accesses later.

* Overhauled web interface

  The web interface now has a new design.

  The API documentation for ArangoDB has been moved from "Tools" to "Links" in the web interface.

  The "Applications" tab in the web interfaces has been renamed to "Services".


v2.6.12 (2015-12-02)
--------------------

* fixed disappearing of documents for collections transferred via `sync` if the
  the collection was dropped right before synchronization and drop and (re-)create
  collection markers were located in the same WAL file

* added missing lock instruction for primary index in compactor size calculation

* fixed issue #1589

* fixed issue #1583

* Foxx: optional configuration options no longer log validation errors when assigned
  empty values (#1495)


v2.6.11 (2015-11-18)
--------------------

* fixed potentially invalid pointer access in shaper when the currently accessed
  document got re-located by the WAL collector at the very same time


v2.6.10 (2015-11-10)
--------------------

* disable replication appliers when starting in modes `--upgrade`, `--no-server`
  and `--check-upgrade`

* more detailed output in arango-dfdb

* fixed potential deadlock in collection status changing on Windows

* issue #1521: Can't dump/restore with user and password


v2.6.9 (2015-09-29)
-------------------

* added "special" password ARANGODB_DEFAULT_ROOT_PASSWORD. If you pass
  ARANGODB_DEFAULT_ROOT_PASSWORD as password, it will read the password
  from the environment variable ARANGODB_DEFAULT_ROOT_PASSWORD

* fixed failing AQL skiplist, sort and limit combination

  When using a Skiplist index on an attribute (say "a") and then using sort
  and skip on this attribute caused the result to be empty e.g.:

    require("internal").db.test.ensureSkiplist("a");
    require("internal").db._query("FOR x IN test SORT x.a LIMIT 10, 10");

  Was always empty no matter how many documents are stored in test.
  This is now fixed.

v2.6.8 (2015-09-09)
-------------------

* ARM only:

  The ArangoDB packages for ARM require the kernel to allow unaligned memory access.
  How the kernel handles unaligned memory access is configurable at runtime by
  checking and adjusting the contents `/proc/cpu/alignment`.

  In order to operate on ARM, ArangoDB requires the bit 1 to be set. This will
  make the kernel trap and adjust unaligned memory accesses. If this bit is not
  set, the kernel may send a SIGBUS signal to ArangoDB and terminate it.

  To set bit 1 in `/proc/cpu/alignment` use the following command as a privileged
  user (e.g. root):

      echo "2" > /proc/cpu/alignment

  Note that this setting affects all user processes and not just ArangoDB. Setting
  the alignment with the above command will also not make the setting permanent,
  so it will be lost after a restart of the system. In order to make the setting
  permanent, it should be executed during system startup or before starting arangod.

  The ArangoDB start/stop scripts do not adjust the alignment setting, but rely on
  the environment to have the correct alignment setting already. The reason for this
  is that the alignment settings also affect all other user processes (which ArangoDB
  is not aware of) and thus may have side-effects outside of ArangoDB. It is therefore
  more reasonable to have the system administrator carry out the change.


v2.6.7 (2015-08-25)
-------------------

* improved AssocMulti index performance when resizing.

  This makes the edge index perform less I/O when under memory pressure.


v2.6.6 (2015-08-23)
-------------------

* added startup option `--server.additional-threads` to create separate queues
  for slow requests.


v2.6.5 (2015-08-17)
-------------------

* added startup option `--database.throw-collection-not-loaded-error`

  Accessing a not-yet loaded collection will automatically load a collection
  on first access. This flag controls what happens in case an operation
  would need to wait for another thread to finalize loading a collection. If
  set to *true*, then the first operation that accesses an unloaded collection
  will load it. Further threads that try to access the same collection while
  it is still loading immediately fail with an error (1238, *collection not loaded*).
  This is to prevent all server threads from being blocked while waiting on the
  same collection to finish loading. When the first thread has completed loading
  the collection, the collection becomes regularly available, and all operations
  from that point on can be carried out normally, and error 1238 will not be
  thrown anymore for that collection.

  If set to *false*, the first thread that accesses a not-yet loaded collection
  will still load it. Other threads that try to access the collection while
  loading will not fail with error 1238 but instead block until the collection
  is fully loaded. This configuration might lead to all server threads being
  blocked because they are all waiting for the same collection to complete
  loading. Setting the option to *true* will prevent this from happening, but
  requires clients to catch error 1238 and react on it (maybe by scheduling
  a retry for later).

  The default value is *false*.

* fixed busy wait loop in scheduler threads that sometimes consumed 100% CPU while
  waiting for events on connections closed unexpectedly by the client side

* handle attribute `indexBuckets` when restoring collections via arangorestore.
  Previously the `indexBuckets` attribute value from the dump was ignored, and the
   server default value for `indexBuckets` was used when restoring a collection.

* fixed "EscapeValue already set error" crash in V8 actions that might have occurred when
  canceling V8-based operations.


v2.6.4 (2015-08-01)
-------------------

* V8: Upgrade to version 4.1.0.27 - this is intended to be the stable V8 version.

* fixed issue #1424: Arango shell should not processing arrows pushing on keyboard


v2.6.3 (2015-07-21)
-------------------

* issue #1409: Document values with null character truncated


v2.6.2 (2015-07-04)
-------------------

* fixed issue #1383: bindVars for HTTP API doesn't work with empty string

* fixed handling of default values in Foxx manifest configurations

* fixed handling of optional parameters in Foxx manifest configurations

* fixed a reference error being thrown in Foxx queues when a function-based job type is used that is not available and no options object is passed to queue.push


v2.6.1 (2015-06-24)
-------------------

* Add missing swagger files to cmake build. fixes #1368

* fixed documentation errors


v2.6.0 (2015-06-20)
-------------------

* using negative values for `SimpleQuery.skip()` is deprecated.
  This functionality will be removed in future versions of ArangoDB.

* The following simple query functions are now deprecated:

  * collection.near
  * collection.within
  * collection.geo
  * collection.fulltext
  * collection.range
  * collection.closedRange

  This also lead to the following REST API methods being deprecated from now on:

  * PUT /_api/simple/near
  * PUT /_api/simple/within
  * PUT /_api/simple/fulltext
  * PUT /_api/simple/range

  It is recommended to replace calls to these functions or APIs with equivalent AQL queries,
  which are more flexible because they can be combined with other operations:

      FOR doc IN NEAR(@@collection, @latitude, @longitude, @limit)
        RETURN doc

      FOR doc IN WITHIN(@@collection, @latitude, @longitude, @radius, @distanceAttributeName)
        RETURN doc

      FOR doc IN FULLTEXT(@@collection, @attributeName, @queryString, @limit)
        RETURN doc

      FOR doc IN @@collection
        FILTER doc.value >= @left && doc.value < @right
        LIMIT @skip, @limit
        RETURN doc`

  The above simple query functions and REST API methods may be removed in future versions
  of ArangoDB.

* deprecated now-obsolete AQL `SKIPLIST` function

  The function was introduced in older versions of ArangoDB with a less powerful query optimizer to
  retrieve data from a skiplist index using a `LIMIT` clause.

  Since 2.3 the same goal can be achieved by using regular AQL constructs, e.g.

      FOR doc IN collection FILTER doc.value >= @value SORT doc.value DESC LIMIT 1 RETURN doc

* fixed issues when switching the database inside tasks and during shutdown of database cursors

  These features were added during 2.6 alpha stage so the fixes affect devel/2.6-alpha builds only

* issue #1360: improved foxx-manager help

* added `--enable-tcmalloc` configure option.

  When this option is set, arangod and the client tools will be linked against tcmalloc, which replaces
  the system allocator. When the option is set, a tcmalloc library must be present on the system under
  one of the names `libtcmalloc`, `libtcmalloc_minimal` or `libtcmalloc_debug`.

  As this is a configure option, it is supported for manual builds on Linux-like systems only. tcmalloc
  support is currently experimental.

* issue #1353: Windows: HTTP API - incorrect path in errorMessage

* issue #1347: added option `--create-database` for arangorestore.

  Setting this option to `true` will now create the target database if it does not exist. When creating
  the target database, the username and passwords passed to arangorestore will be used to create an
  initial user for the new database.

* issue #1345: advanced debug information for User Functions

* issue #1341: Can't use bindvars in UPSERT

* fixed vulnerability in JWT implementation.

* changed default value of option `--database.ignore-datafile-errors` from `true` to `false`

  If the new default value of `false` is used, then arangod will refuse loading collections that contain
  datafiles with CRC mismatches or other errors. A collection with datafile errors will then become
  unavailable. This prevents follow up errors from happening.

  The only way to access such collection is to use the datafile debugger (arango-dfdb) and try to repair
  or truncate the datafile with it.

  If `--database.ignore-datafile-errors` is set to `true`, then collections will become available
  even if parts of their data cannot be loaded. This helps availability, but may cause (partial) data
  loss and follow up errors.

* added server startup option `--server.session-timeout` for controlling the timeout of user sessions
  in the web interface

* add sessions and cookie authentication for ArangoDB's web interface

  ArangoDB's built-in web interface now uses sessions. Session information ids are stored in cookies,
  so clients using the web interface must accept cookies in order to use it

* web interface: display query execution time in AQL editor

* web interface: renamed AQL query *submit* button to *execute*

* web interface: added query explain feature in AQL editor

* web interface: demo page added. only working if demo data is available, hidden otherwise

* web interface: added support for custom app scripts with optional arguments and results

* web interface: mounted apps that need to be configured are now indicated in the app overview

* web interface: added button for running tests to app details

* web interface: added button for configuring app dependencies to app details

* web interface: upgraded API documentation to use Swagger 2

* INCOMPATIBLE CHANGE

  removed startup option `--log.severity`

  The docs for `--log.severity` mentioned lots of severities (e.g. `exception`, `technical`, `functional`, `development`)
  but only a few severities (e.g. `all`, `human`) were actually used, with `human` being the default and `all` enabling the
  additional logging of requests. So the option pretended to control a lot of things which it actually didn't. Additionally,
  the option `--log.requests-file` was around for a long time already, also controlling request logging.

  Because the `--log.severity` option effectively did not control that much, it was removed. A side effect of removing the
  option is that 2.5 installations which used `--log.severity all` will not log requests after the upgrade to 2.6. This can
  be adjusted by setting the `--log.requests-file` option.

* add backtrace to fatal log events

* added optional `limit` parameter for AQL function `FULLTEXT`

* make fulltext index also index text values contained in direct sub-objects of the indexed
  attribute.

  Previous versions of ArangoDB only indexed the attribute value if it was a string. Sub-attributes
  of the index attribute were ignored when fulltext indexing.

  Now, if the index attribute value is an object, the object's values will each be included in the
  fulltext index if they are strings. If the index attribute value is an array, the array's values
  will each be included in the fulltext index if they are strings.

  For example, with a fulltext index present on the `translations` attribute, the following text
  values will now be indexed:

      var c = db._create("example");
      c.ensureFulltextIndex("translations");
      c.insert({ translations: { en: "fox", de: "Fuchs", fr: "renard", ru: "лиса" } });
      c.insert({ translations: "Fox is the English translation of the German word Fuchs" });
      c.insert({ translations: [ "ArangoDB", "document", "database", "Foxx" ] });

      c.fulltext("translations", "лиса").toArray();       // returns only first document
      c.fulltext("translations", "Fox").toArray();        // returns first and second documents
      c.fulltext("translations", "prefix:Fox").toArray(); // returns all three documents

* added batch document removal and lookup commands:

      collection.lookupByKeys(keys)
      collection.removeByKeys(keys)

  These commands can be used to perform multi-document lookup and removal operations efficiently
  from the ArangoShell. The argument to these operations is an array of document keys.

  Also added HTTP APIs for batch document commands:

  * PUT /_api/simple/lookup-by-keys
  * PUT /_api/simple/remove-by-keys

* properly prefix document address URLs with the current database name for calls to the REST
  API method GET `/_api/document?collection=...` (that method will return partial URLs to all
  documents in the collection).

  Previous versions of ArangoDB returned the URLs starting with `/_api/` but without the current
  database name, e.g. `/_api/document/mycollection/mykey`. Starting with 2.6, the response URLs
  will include the database name as well, e.g. `/_db/_system/_api/document/mycollection/mykey`.

* added dedicated collection export HTTP REST API

  ArangoDB now provides a dedicated collection export API, which can take snapshots of entire
  collections more efficiently than the general-purpose cursor API. The export API is useful
  to transfer the contents of an entire collection to a client application. It provides optional
  filtering on specific attributes.

  The export API is available at endpoint `POST /_api/export?collection=...`. The API has the
  same return value structure as the already established cursor API (`POST /_api/cursor`).

  An introduction to the export API is given in this blog post:
  http://jsteemann.github.io/blog/2015/04/04/more-efficient-data-exports/

* subquery optimizations for AQL queries

  This optimization avoids copying intermediate results into subqueries that are not required
  by the subquery.

  A brief description can be found here:
  http://jsteemann.github.io/blog/2015/05/04/subquery-optimizations/

* return value optimization for AQL queries

  This optimization avoids copying the final query result inside the query's main `ReturnNode`.

  A brief description can be found here:
  http://jsteemann.github.io/blog/2015/05/04/return-value-optimization-for-aql/

* speed up AQL queries containing big `IN` lists for index lookups

  `IN` lists used for index lookups had performance issues in previous versions of ArangoDB.
  These issues have been addressed in 2.6 so using bigger `IN` lists for filtering is much
  faster.

  A brief description can be found here:
  http://jsteemann.github.io/blog/2015/05/07/in-list-improvements/

* allow `@` and `.` characters in document keys, too

  This change also leads to document keys being URL-encoded when returned in HTTP `location`
  response headers.

* added alternative implementation for AQL COLLECT

  The alternative method uses a hash table for grouping and does not require its input elements
  to be sorted. It will be taken into account by the optimizer for `COLLECT` statements that do
  not use an `INTO` clause.

  In case a `COLLECT` statement can use the hash table variant, the optimizer will create an extra
  plan for it at the beginning of the planning phase. In this plan, no extra `SORT` node will be
  added in front of the `COLLECT` because the hash table variant of `COLLECT` does not require
  sorted input. Instead, a `SORT` node will be added after it to sort its output. This `SORT` node
  may be optimized away again in later stages. If the sort order of the result is irrelevant to
  the user, adding an extra `SORT null` after a hash `COLLECT` operation will allow the optimizer to
  remove the sorts altogether.

  In addition to the hash table variant of `COLLECT`, the optimizer will modify the original plan
  to use the regular `COLLECT` implementation. As this implementation requires sorted input, the
  optimizer will insert a `SORT` node in front of the `COLLECT`. This `SORT` node may be optimized
  away in later stages.

  The created plans will then be shipped through the regular optimization pipeline. In the end,
  the optimizer will pick the plan with the lowest estimated total cost as usual. The hash table
  variant does not require an up-front sort of the input, and will thus be preferred over the
  regular `COLLECT` if the optimizer estimates many input elements for the `COLLECT` node and
  cannot use an index to sort them.

  The optimizer can be explicitly told to use the regular *sorted* variant of `COLLECT` by
  suffixing a `COLLECT` statement with `OPTIONS { "method" : "sorted" }`. This will override the
  optimizer guesswork and only produce the *sorted* variant of `COLLECT`.

  A blog post on the new `COLLECT` implementation can be found here:
  http://jsteemann.github.io/blog/2015/04/22/collecting-with-a-hash-table/

* refactored HTTP REST API for cursors

  The HTTP REST API for cursors (`/_api/cursor`) has been refactored to improve its performance
  and use less memory.

  A post showing some of the performance improvements can be found here:
  http://jsteemann.github.io/blog/2015/04/01/improvements-for-the-cursor-api/

* simplified return value syntax for data-modification AQL queries

  ArangoDB 2.4 since version allows to return results from data-modification AQL queries. The
  syntax for this was quite limited and verbose:

      FOR i IN 1..10
        INSERT { value: i } IN test
        LET inserted = NEW
        RETURN inserted

  The `LET inserted = NEW RETURN inserted` was required literally to return the inserted
  documents. No calculations could be made using the inserted documents.

  This is now more flexible. After a data-modification clause (e.g. `INSERT`, `UPDATE`, `REPLACE`,
  `REMOVE`, `UPSERT`) there can follow any number of `LET` calculations. These calculations can
  refer to the pseudo-values `OLD` and `NEW` that are created by the data-modification statements.

  This allows returning projections of inserted or updated documents, e.g.:

      FOR i IN 1..10
        INSERT { value: i } IN test
        RETURN { _key: NEW._key, value: i }

  Still not every construct is allowed after a data-modification clause. For example, no functions
  can be called that may access documents.

  More information can be found here:
  http://jsteemann.github.io/blog/2015/03/27/improvements-for-data-modification-queries/

* added AQL `UPSERT` statement

  This adds an `UPSERT` statement to AQL that is a combination of both `INSERT` and `UPDATE` /
  `REPLACE`. The `UPSERT` will search for a matching document using a user-provided example.
  If no document matches the example, the *insert* part of the `UPSERT` statement will be
  executed. If there is a match, the *update* / *replace* part will be carried out:

      UPSERT { page: 'index.html' }                 /* search example */
        INSERT { page: 'index.html', pageViews: 1 } /* insert part */
        UPDATE { pageViews: OLD.pageViews + 1 }     /* update part */
        IN pageViews

  `UPSERT` can be used with an `UPDATE` or `REPLACE` clause. The `UPDATE` clause will perform
  a partial update of the found document, whereas the `REPLACE` clause will replace the found
  document entirely. The `UPDATE` or `REPLACE` parts can refer to the pseudo-value `OLD`, which
  contains all attributes of the found document.

  `UPSERT` statements can optionally return values. In the following query, the return
  attribute `found` will return the found document before the `UPDATE` was applied. If no
  document was found, `found` will contain a value of `null`. The `updated` result attribute will
  contain the inserted / updated document:

      UPSERT { page: 'index.html' }                 /* search example */
        INSERT { page: 'index.html', pageViews: 1 } /* insert part */
        UPDATE { pageViews: OLD.pageViews + 1 }     /* update part */
        IN pageViews
        RETURN { found: OLD, updated: NEW }

  A more detailed description of `UPSERT` can be found here:
  http://jsteemann.github.io/blog/2015/03/27/preview-of-the-upsert-command/

* adjusted default configuration value for `--server.backlog-size` from 10 to 64.

* issue #1231: bug xor feature in AQL: LENGTH(null) == 4

  This changes the behavior of the AQL `LENGTH` function as follows:

  - if the single argument to `LENGTH()` is `null`, then the result will now be `0`. In previous
    versions of ArangoDB, the result of `LENGTH(null)` was `4`.

  - if the single argument to `LENGTH()` is `true`, then the result will now be `1`. In previous
    versions of ArangoDB, the result of `LENGTH(true)` was `4`.

  - if the single argument to `LENGTH()` is `false`, then the result will now be `0`. In previous
    versions of ArangoDB, the result of `LENGTH(false)` was `5`.

  The results of `LENGTH()` with string, numeric, array object argument values do not change.

* issue #1298: Bulk import if data already exists (#1298)

  This change extends the HTTP REST API for bulk imports as follows:

  When documents are imported and the `_key` attribute is specified for them, the import can be
  used for inserting and updating/replacing documents. Previously, the import could be used for
  inserting new documents only, and re-inserting a document with an existing key would have failed
  with a *unique key constraint violated* error.

  The above behavior is still the default. However, the API now allows controlling the behavior
  in case of a unique key constraint error via the optional URL parameter `onDuplicate`.

  This parameter can have one of the following values:

  - `error`: when a unique key constraint error occurs, do not import or update the document but
    report an error. This is the default.

  - `update`: when a unique key constraint error occurs, try to (partially) update the existing
    document with the data specified in the import. This may still fail if the document would
    violate secondary unique indexes. Only the attributes present in the import data will be
    updated and other attributes already present will be preserved. The number of updated documents
    will be reported in the `updated` attribute of the HTTP API result.

  - `replace`: when a unique key constraint error occurs, try to fully replace the existing
    document with the data specified in the import. This may still fail if the document would
    violate secondary unique indexes. The number of replaced documents will be reported in the
    `updated` attribute of the HTTP API result.

  - `ignore`: when a unique key constraint error occurs, ignore this error. There will be no
    insert, update or replace for the particular document. Ignored documents will be reported
    separately in the `ignored` attribute of the HTTP API result.

  The result of the HTTP import API will now contain the attributes `ignored` and `updated`, which
  contain the number of ignored and updated documents respectively. These attributes will contain a
  value of zero unless the `onDuplicate` URL parameter is set to either `update` or `replace`
  (in this case the `updated` attribute may contain non-zero values) or `ignore` (in this case the
  `ignored` attribute may contain a non-zero value).

  To support the feature, arangoimp also has a new command line option `--on-duplicate` which can
  have one of the values `error`, `update`, `replace`, `ignore`. The default value is `error`.

  A few examples for using arangoimp with the `--on-duplicate` option can be found here:
  http://jsteemann.github.io/blog/2015/04/14/updating-documents-with-arangoimp/

* changed behavior of `db._query()` in the ArangoShell:

  if the command's result is printed in the shell, the first 10 results will be printed. Previously
  only a basic description of the underlying query result cursor was printed. Additionally, if the
  cursor result contains more than 10 results, the cursor is assigned to a global variable `more`,
  which can be used to iterate over the cursor result.

  Example:

      arangosh [_system]> db._query("FOR i IN 1..15 RETURN i")
      [object ArangoQueryCursor, count: 15, hasMore: true]

      [
        1,
        2,
        3,
        4,
        5,
        6,
        7,
        8,
        9,
        10
      ]

      type 'more' to show more documents


      arangosh [_system]> more
      [object ArangoQueryCursor, count: 15, hasMore: false]

      [
        11,
        12,
        13,
        14,
        15
      ]

* Disallow batchSize value 0 in HTTP `POST /_api/cursor`:

  The HTTP REST API `POST /_api/cursor` does not accept a `batchSize` parameter value of
  `0` any longer. A batch size of 0 never made much sense, but previous versions of ArangoDB
  did not check for this value. Now creating a cursor using a `batchSize` value 0 will
  result in an HTTP 400 error response

* REST Server: fix memory leaks when failing to add jobs

* 'EDGES' AQL Function

  The AQL function `EDGES` got a new fifth option parameter.
  Right now only one option is available: 'includeVertices'. This is a boolean parameter
  that allows to modify the result of the `EDGES` function.
  Default is 'includeVertices: false' which does not have any effect.
  'includeVertices: true' modifies the result, such that
  {vertex: <vertexDocument>, edge: <edgeDocument>} is returned.

* INCOMPATIBLE CHANGE:

  The result format of the AQL function `NEIGHBORS` has been changed.
  Before it has returned an array of objects containing 'vertex' and 'edge'.
  Now it will only contain the vertex directly.
  Also an additional option 'includeData' has been added.
  This is used to define if only the 'vertex._id' value should be returned (false, default),
  or if the vertex should be looked up in the collection and the complete JSON should be returned
  (true).
  Using only the id values can lead to significantly improved performance if this is the only information
  required.

  In order to get the old result format prior to ArangoDB 2.6, please use the function EDGES instead.
  Edges allows for a new option 'includeVertices' which, set to true, returns exactly the format of NEIGHBORS.
  Example:

      NEIGHBORS(<vertexCollection>, <edgeCollection>, <vertex>, <direction>, <example>)

  This can now be achieved by:

      EDGES(<edgeCollection>, <vertex>, <direction>, <example>, {includeVertices: true})

  If you are nesting several NEIGHBORS steps you can speed up their performance in the following way:

  Old Example:

  FOR va IN NEIGHBORS(Users, relations, 'Users/123', 'outbound') FOR vc IN NEIGHBORS(Products, relations, va.vertex._id, 'outbound') RETURN vc

  This can now be achieved by:

  FOR va IN NEIGHBORS(Users, relations, 'Users/123', 'outbound') FOR vc IN NEIGHBORS(Products, relations, va, 'outbound', null, {includeData: true}) RETURN vc
                                                                                                          ^^^^                  ^^^^^^^^^^^^^^^^^^^
                                                                                                  Use intermediate directly     include Data for final

* INCOMPATIBLE CHANGE:

  The AQL function `GRAPH_NEIGHBORS` now provides an additional option `includeData`.
  This option allows controlling whether the function should return the complete vertices
  or just their IDs. Returning only the IDs instead of the full vertices can lead to
  improved performance .

  If provided, `includeData` is set to `true`, all vertices in the result will be returned
  with all their attributes. The default value of `includeData` is `false`.
  This makes the default function results incompatible with previous versions of ArangoDB.

  To get the old result style in ArangoDB 2.6, please set the options as follows in calls
  to `GRAPH_NEIGHBORS`:

      GRAPH_NEIGHBORS(<graph>, <vertex>, { includeData: true })

* INCOMPATIBLE CHANGE:

  The AQL function `GRAPH_COMMON_NEIGHBORS` now provides an additional option `includeData`.
  This option allows controlling whether the function should return the complete vertices
  or just their IDs. Returning only the IDs instead of the full vertices can lead to
  improved performance .

  If provided, `includeData` is set to `true`, all vertices in the result will be returned
  with all their attributes. The default value of `includeData` is `false`.
  This makes the default function results incompatible with previous versions of ArangoDB.

  To get the old result style in ArangoDB 2.6, please set the options as follows in calls
  to `GRAPH_COMMON_NEIGHBORS`:

      GRAPH_COMMON_NEIGHBORS(<graph>, <vertexExamples1>, <vertexExamples2>, { includeData: true }, { includeData: true })

* INCOMPATIBLE CHANGE:

  The AQL function `GRAPH_SHORTEST_PATH` now provides an additional option `includeData`.
  This option allows controlling whether the function should return the complete vertices
  and edges or just their IDs. Returning only the IDs instead of full vertices and edges
  can lead to improved performance .

  If provided, `includeData` is set to `true`, all vertices and edges in the result will
  be returned with all their attributes. There is also an optional parameter `includePath` of
  type object.
  It has two optional sub-attributes `vertices` and `edges`, both of type boolean.
  Both can be set individually and the result will include all vertices on the path if
  `includePath.vertices == true` and all edges if `includePath.edges == true` respectively.

  The default value of `includeData` is `false`, and paths are now excluded by default.
  This makes the default function results incompatible with previous versions of ArangoDB.

  To get the old result style in ArangoDB 2.6, please set the options as follows in calls
  to `GRAPH_SHORTEST_PATH`:

      GRAPH_SHORTEST_PATH(<graph>, <source>, <target>, { includeData: true, includePath: { edges: true, vertices: true } })

  The attributes `startVertex` and `vertex` that were present in the results of `GRAPH_SHORTEST_PATH`
  in previous versions of ArangoDB will not be produced in 2.6. To calculate these attributes in 2.6,
  please extract the first and last elements from the `vertices` result attribute.

* INCOMPATIBLE CHANGE:

  The AQL function `GRAPH_DISTANCE_TO` will now return only the id the destination vertex
  in the `vertex` attribute, and not the full vertex data with all vertex attributes.

* INCOMPATIBLE CHANGE:

  All graph measurements functions in JavaScript module `general-graph` that calculated a
  single figure previously returned an array containing just the figure. Now these functions
  will return the figure directly and not put it inside an array.

  The affected functions are:

  * `graph._absoluteEccentricity`
  * `graph._eccentricity`
  * `graph._absoluteCloseness`
  * `graph._closeness`
  * `graph._absoluteBetweenness`
  * `graph._betweenness`
  * `graph._radius`
  * `graph._diameter`

* Create the `_graphs` collection in new databases with `waitForSync` attribute set to `false`

  The previous `waitForSync` value was `true`, so default the behavior when creating and dropping
  graphs via the HTTP REST API changes as follows if the new settings are in effect:

  * `POST /_api/graph` by default returns `HTTP 202` instead of `HTTP 201`
  * `DELETE /_api/graph/graph-name` by default returns `HTTP 202` instead of `HTTP 201`

  If the `_graphs` collection still has its `waitForSync` value set to `true`, then the HTTP status
  code will not change.

* Upgraded ICU to version 54; this increases performance in many places.
  based on https://code.google.com/p/chromium/issues/detail?id=428145

* added support for HTTP push aka chunked encoding

* issue #1051: add info whether server is running in service or user mode?

  This will add a "mode" attribute to the result of the result of HTTP GET `/_api/version?details=true`

  "mode" can have the following values:

  - `standalone`: server was started manually (e.g. on command-line)
  - `service`: service is running as Windows service, in daemon mode or under the supervisor

* improve system error messages in Windows port

* increased default value of `--server.request-timeout` from 300 to 1200 seconds for client tools
  (arangosh, arangoimp, arangodump, arangorestore)

* increased default value of `--server.connect-timeout` from 3 to 5 seconds for client tools
  (arangosh, arangoimp, arangodump, arangorestore)

* added startup option `--server.foxx-queues-poll-interval`

  This startup option controls the frequency with which the Foxx queues manager is checking
  the queue (or queues) for jobs to be executed.

  The default value is `1` second. Lowering this value will result in the queue manager waking
  up and checking the queues more frequently, which may increase CPU usage of the server.
  When not using Foxx queues, this value can be raised to save some CPU time.

* added startup option `--server.foxx-queues`

  This startup option controls whether the Foxx queue manager will check queue and job entries.
  Disabling this option can reduce server load but will prevent jobs added to Foxx queues from
  being processed at all.

  The default value is `true`, enabling the Foxx queues feature.

* make Foxx queues really database-specific.

  Foxx queues were and are stored in a database-specific collection `_queues`. However, a global
  cache variable for the queues led to the queue names being treated database-independently, which
  was wrong.

  Since 2.6, Foxx queues names are truly database-specific, so the same queue name can be used in
  two different databases for two different queues. Until then, it is advisable to think of queues
  as already being database-specific, and using the database name as a queue name prefix to be
  avoid name conflicts, e.g.:

      var queueName = "myQueue";
      var Foxx = require("org/arangodb/foxx");
      Foxx.queues.create(db._name() + ":" + queueName);

* added support for Foxx queue job types defined as app scripts.

  The old job types introduced in 2.4 are still supported but are known to cause issues in 2.5
  and later when the server is restarted or the job types are not defined in every thread.

  The new job types avoid this issue by storing an explicit mount path and script name rather
  than an assuming the job type is defined globally. It is strongly recommended to convert your
  job types to the new script-based system.

* renamed Foxx sessions option "sessionStorageApp" to "sessionStorage". The option now also accepts session storages directly.

* Added the following JavaScript methods for file access:
  * fs.copyFile() to copy single files
  * fs.copyRecursive() to copy directory trees
  * fs.chmod() to set the file permissions (non-Windows only)

* Added process.env for accessing the process environment from JavaScript code

* Cluster: kickstarter shutdown routines will more precisely follow the shutdown of its nodes.

* Cluster: don't delete agency connection objects that are currently in use.

* Cluster: improve passing along of HTTP errors

* fixed issue #1247: debian init script problems

* multi-threaded index creation on collection load

  When a collection contains more than one secondary index, they can be built in memory in
  parallel when the collection is loaded. How many threads are used for parallel index creation
  is determined by the new configuration parameter `--database.index-threads`. If this is set
  to 0, indexes are built by the opening thread only and sequentially. This is equivalent to
  the behavior in 2.5 and before.

* speed up building up primary index when loading collections

* added `count` attribute to `parameters.json` files of collections. This attribute indicates
  the number of live documents in the collection on unload. It is read when the collection is
  (re)loaded to determine the initial size for the collection's primary index

* removed remainders of MRuby integration, removed arangoirb

* simplified `controllers` property in Foxx manifests. You can now specify a filename directly
  if you only want to use a single file mounted at the base URL of your Foxx app.

* simplified `exports` property in Foxx manifests. You can now specify a filename directly if
  you only want to export variables from a single file in your Foxx app.

* added support for node.js-style exports in Foxx exports. Your Foxx exports file can now export
  arbitrary values using the `module.exports` property instead of adding properties to the
  `exports` object.

* added `scripts` property to Foxx manifests. You should now specify the `setup` and `teardown`
  files as properties of the `scripts` object in your manifests and can define custom,
  app-specific scripts that can be executed from the web interface or the CLI.

* added `tests` property to Foxx manifests. You can now define test cases using the `mocha`
  framework which can then be executed inside ArangoDB.

* updated `joi` package to 6.0.8.

* added `extendible` package.

* added Foxx model lifecycle events to repositories. See #1257.

* speed up resizing of edge index.

* allow to split an edge index into buckets which are resized individually.
  This is controlled by the `indexBuckets` attribute in the `properties`
  of the collection.

* fix a cluster deadlock bug in larger clusters by marking a thread waiting
  for a lock on a DBserver as blocked


v2.5.7 (2015-08-02)
-------------------

* V8: Upgrade to version 4.1.0.27 - this is intended to be the stable V8 version.


v2.5.6 (2015-07-21)
-------------------

* alter Windows build infrastructure so we can properly store pdb files.

* potentially fixed issue #1313: Wrong metric calculation at dashboard

  Escape whitespace in process name when scanning /proc/pid/stats

  This fixes statistics values read from that file

* Fixed variable naming in AQL `COLLECT INTO` results in case the COLLECT is placed
  in a subquery which itself is followed by other constructs that require variables


v2.5.5 (2015-05-29)
-------------------

* fixed vulnerability in JWT implementation.

* fixed format string for reading /proc/pid/stat

* take into account barriers used in different V8 contexts


v2.5.4 (2015-05-14)
-------------------

* added startup option `--log.performance`: specifying this option at startup will log
  performance-related info messages, mainly timings via the regular logging mechanisms

* cluster fixes

* fix for recursive copy under Windows


v2.5.3 (2015-04-29)
-------------------

* Fix fs.move to work across filesystem borders; Fixes Foxx app installation problems;
  issue #1292.

* Fix Foxx app install when installed on a different drive on Windows

* issue #1322: strange AQL result

* issue #1318: Inconsistent db._create() syntax

* issue #1315: queries to a collection fail with an empty response if the
  collection contains specific JSON data

* issue #1300: Make arangodump not fail if target directory exists but is empty

* allow specifying higher values than SOMAXCONN for `--server.backlog-size`

  Previously, arangod would not start when a `--server.backlog-size` value was
  specified that was higher than the platform's SOMAXCONN header value.

  Now, arangod will use the user-provided value for `--server.backlog-size` and
  pass it to the listen system call even if the value is higher than SOMAXCONN.
  If the user-provided value is higher than SOMAXCONN, arangod will log a warning
  on startup.

* Fixed a cluster deadlock bug. Mark a thread that is in a RemoteBlock as
  blocked to allow for additional dispatcher threads to be started.

* Fix locking in cluster by using another ReadWriteLock class for collections.

* Add a second DispatcherQueue for AQL in the cluster. This fixes a
  cluster-AQL thread explosion bug.


v2.5.2 (2015-04-11)
-------------------

* modules stored in _modules are automatically flushed when changed

* added missing query-id parameter in documentation of HTTP DELETE `/_api/query` endpoint

* added iterator for edge index in AQL queries

  this change may lead to less edges being read when used together with a LIMIT clause

* make graph viewer in web interface issue less expensive queries for determining
  a random vertex from the graph, and for determining vertex attributes

* issue #1285: syntax error, unexpected $undefined near '@_to RETURN obj

  this allows AQL bind parameter names to also start with underscores

* moved /_api/query to C++

* issue #1289: Foxx models created from database documents expose an internal method

* added `Foxx.Repository#exists`

* parallelize initialization of V8 context in multiple threads

* fixed a possible crash when the debug-level was TRACE

* cluster: do not initialize statistics collection on each
  coordinator, this fixes a race condition at startup

* cluster: fix a startup race w.r.t. the _configuration collection

* search for db:// JavaScript modules only after all local files have been
  considered, this speeds up the require command in a cluster considerably

* general cluster speedup in certain areas


v2.5.1 (2015-03-19)
-------------------

* fixed bug that caused undefined behavior when an AQL query was killed inside
  a calculation block

* fixed memleaks in AQL query cleanup in case out-of-memory errors are thrown

* by default, Debian and RedHat packages are built with debug symbols

* added option `--database.ignore-logfile-errors`

  This option controls how collection datafiles with a CRC mismatch are treated.

  If set to `false`, CRC mismatch errors in collection datafiles will lead
  to a collection not being loaded at all. If a collection needs to be loaded
  during WAL recovery, the WAL recovery will also abort (if not forced with
  `--wal.ignore-recovery-errors true`). Setting this flag to `false` protects
  users from unintentionally using a collection with corrupted datafiles, from
  which only a subset of the original data can be recovered.

  If set to `true`, CRC mismatch errors in collection datafiles will lead to
  the datafile being partially loaded. All data up to until the mismatch will
  be loaded. This will enable users to continue with collection datafiles
  that are corrupted, but will result in only a partial load of the data.
  The WAL recovery will still abort when encountering a collection with a
  corrupted datafile, at least if `--wal.ignore-recovery-errors` is not set to
  `true`.

  The default value is *true*, so for collections with corrupted datafiles
  there might be partial data loads once the WAL recovery has finished. If
  the WAL recovery will need to load a collection with a corrupted datafile,
  it will still stop when using the default values.

* INCOMPATIBLE CHANGE:

  make the arangod server refuse to start if during startup it finds a non-readable
  `parameter.json` file for a database or a collection.

  Stopping the startup process in this case requires manual intervention (fixing
  the unreadable files), but prevents follow-up errors due to ignored databases or
  collections from happening.

* datafiles and `parameter.json` files written by arangod are now created with read and write
  privileges for the arangod process user, and with read and write privileges for the arangod
  process group.

  Previously, these files were created with user read and write permissions only.

* INCOMPATIBLE CHANGE:

  abort WAL recovery if one of the collection's datafiles cannot be opened

* INCOMPATIBLE CHANGE:

  never try to raise the privileges after dropping them, this can lead to a race condition while
  running the recovery

  If you require to run ArangoDB on a port lower than 1024, you must run ArangoDB as root.

* fixed inefficiencies in `remove` methods of general-graph module

* added option `--database.slow-query-threshold` for controlling the default AQL slow query
  threshold value on server start

* add system error strings for Windows on many places

* rework service startup so we announce 'RUNNING' only when we're finished starting.

* use the Windows eventlog for FATAL and ERROR - log messages

* fix service handling in NSIS Windows installer, specify human readable name

* add the ICU_DATA environment variable to the fatal error messages

* fixed issue #1265: arangod crashed with SIGSEGV

* fixed issue #1241: Wildcards in examples


v2.5.0 (2015-03-09)
-------------------

* installer fixes for Windows

* fix for downloading Foxx

* fixed issue #1258: http pipelining not working?


v2.5.0-beta4 (2015-03-05)
-------------------------

* fixed issue #1247: debian init script problems


v2.5.0-beta3 (2015-02-27)
-------------------------

* fix Windows install path calculation in arango

* fix Windows logging of long strings

* fix possible undefinedness of const strings in Windows


v2.5.0-beta2 (2015-02-23)
-------------------------

* fixed issue #1256: agency binary not found #1256

* fixed issue #1230: API: document/col-name/_key and cursor return different floats

* front-end: dashboard tries not to (re)load statistics if user has no access

* V8: Upgrade to version 3.31.74.1

* etcd: Upgrade to version 2.0 - This requires go 1.3 to compile at least.

* refuse to startup if ICU wasn't initialized, this will i.e. prevent errors from being printed,
  and libraries from being loaded.

* front-end: unwanted removal of index table header after creating new index

* fixed issue #1248: chrome: applications filtering not working

* fixed issue #1198: queries remain in aql editor (front-end) if you navigate through different tabs

* Simplify usage of Foxx

  Thanks to our user feedback we learned that Foxx is a powerful, yet rather complicated concept.
  With this release we tried to make it less complicated while keeping all its strength.
  That includes a rewrite of the documentation as well as some code changes as listed below:

  * Moved Foxx applications to a different folder.

    The naming convention now is: <app-path>/_db/<dbname>/<mountpoint>/APP
    Before it was: <app-path>/databases/<dbname>/<appname>:<appversion>
    This caused some trouble as apps where cached based on name and version and updates did not apply.
    Hence the path on filesystem and the app's access URL had no relation to one another.
    Now the path on filesystem is identical to the URL (except for slashes and the appended APP)

  * Rewrite of Foxx routing

    The routing of Foxx has been exposed to major internal changes we adjusted because of user feedback.
    This allows us to set the development mode per mountpoint without having to change paths and hold
    apps at separate locations.

  * Foxx Development mode

    The development mode used until 2.4 is gone. It has been replaced by a much more mature version.
    This includes the deprecation of the javascript.dev-app-path parameter, which is useless since 2.5.
    Instead of having two separate app directories for production and development, apps now reside in
    one place, which is used for production as well as for development.
    Apps can still be put into development mode, changing their behavior compared to production mode.
    Development mode apps are still reread from disk at every request, and still they ship more debug
    output.

    This change has also made the startup options `--javascript.frontend-development-mode` and
    `--javascript.dev-app-path` obsolete. The former option will not have any effect when set, and the
    latter option is only read and used during the upgrade to 2.5 and does not have any effects later.

  * Foxx install process

    Installing Foxx apps has been a two step process: import them into ArangoDB and mount them at a
    specific mountpoint. These operations have been joined together. You can install an app at one
    mountpoint, that's it. No fetch, mount, unmount, purge cycle anymore. The commands have been
    simplified to just:

    * install: get your Foxx app up and running
    * uninstall: shut it down and erase it from disk

  * Foxx error output

    Until 2.4 the errors produced by Foxx were not optimal. Often, the error message was just
    `unable to parse manifest` and contained only an internal stack trace.
    In 2.5 we made major improvements there, including a much more fine-grained error output that
    helps you debug your Foxx apps. The error message printed is now much closer to its source and
    should help you track it down.

    Also we added the default handlers for unhandled errors in Foxx apps:

    * You will get a nice internal error page whenever your Foxx app is called but was not installed
      due to any error
    * You will get a proper error message when having an uncaught error appears in any app route

    In production mode the messages above will NOT contain any information about your Foxx internals
    and are safe to be exposed to third party users.
    In development mode the messages above will contain the stacktrace (if available), making it easier for
    your in-house devs to track down errors in the application.

* added `console` object to Foxx apps. All Foxx apps now have a console object implementing
  the familiar Console API in their global scope, which can be used to log diagnostic
  messages to the database.

* added `org/arangodb/request` module, which provides a simple API for making HTTP requests
  to external services.

* added optimizer rule `propagate-constant-attributes`

  This rule will look inside `FILTER` conditions for constant value equality comparisons,
  and insert the constant values in other places in `FILTER`s. For example, the rule will
  insert `42` instead of `i.value` in the second `FILTER` of the following query:

      FOR i IN c1 FOR j IN c2 FILTER i.value == 42 FILTER j.value == i.value RETURN 1

* added `filtered` value to AQL query execution statistics

  This value indicates how many documents were filtered by `FilterNode`s in the AQL query.
  Note that `IndexRangeNode`s can also filter documents by selecting only the required ranges
  from the index. The `filtered` value will not include the work done by `IndexRangeNode`s,
  but only the work performed by `FilterNode`s.

* added support for sparse hash and skiplist indexes

  Hash and skiplist indexes can optionally be made sparse. Sparse indexes exclude documents
  in which at least one of the index attributes is either not set or has a value of `null`.

  As such documents are excluded from sparse indexes, they may contain fewer documents than
  their non-sparse counterparts. This enables faster indexing and can lead to reduced memory
  usage in case the indexed attribute does occur only in some, but not all documents of the
  collection. Sparse indexes will also reduce the number of collisions in non-unique hash
  indexes in case non-existing or optional attributes are indexed.

  In order to create a sparse index, an object with the attribute `sparse` can be added to
  the index creation commands:

      db.collection.ensureHashIndex(attributeName, { sparse: true });
      db.collection.ensureHashIndex(attributeName1, attributeName2, { sparse: true });
      db.collection.ensureUniqueConstraint(attributeName, { sparse: true });
      db.collection.ensureUniqueConstraint(attributeName1, attributeName2, { sparse: true });

      db.collection.ensureSkiplist(attributeName, { sparse: true });
      db.collection.ensureSkiplist(attributeName1, attributeName2, { sparse: true });
      db.collection.ensureUniqueSkiplist(attributeName, { sparse: true });
      db.collection.ensureUniqueSkiplist(attributeName1, attributeName2, { sparse: true });

  Note that in place of the above specialized index creation commands, it is recommended to use
  the more general index creation command `ensureIndex`:

  ```js
  db.collection.ensureIndex({ type: "hash", sparse: true, unique: true, fields: [ attributeName ] });
  db.collection.ensureIndex({ type: "skiplist", sparse: false, unique: false, fields: [ "a", "b" ] });
  ```

  When not explicitly set, the `sparse` attribute defaults to `false` for new indexes.

  This causes a change in behavior when creating a unique hash index without specifying the
  sparse flag: in 2.4, unique hash indexes were implicitly sparse, always excluding `null` values.
  There was no option to control this behavior, and sparsity was neither supported for non-unique
  hash indexes nor skiplists in 2.4. This implicit sparsity of unique hash indexes was considered
  an inconsistency, and therefore the behavior was cleaned up in 2.5. As of 2.5, indexes will
  only be created sparse if sparsity is explicitly requested. Existing unique hash indexes from 2.4
  or before will automatically be migrated so they are still sparse after the upgrade to 2.5.

  Geo indexes are implicitly sparse, meaning documents without the indexed location attribute or
  containing invalid location coordinate values will be excluded from the index automatically. This
  is also a change when compared to pre-2.5 behavior, when documents with missing or invalid
  coordinate values may have caused errors on insertion when the geo index' `unique` flag was set
  and its `ignoreNull` flag was not.

  This was confusing and has been rectified in 2.5. The method `ensureGeoConstaint()` now does the
  same as `ensureGeoIndex()`. Furthermore, the attributes `constraint`, `unique`, `ignoreNull` and
  `sparse` flags are now completely ignored when creating geo indexes.

  The same is true for fulltext indexes. There is no need to specify non-uniqueness or sparsity for
  geo or fulltext indexes. They will always be non-unique and sparse.

  As sparse indexes may exclude some documents, they cannot be used for every type of query.
  Sparse hash indexes cannot be used to find documents for which at least one of the indexed
  attributes has a value of `null`. For example, the following AQL query cannot use a sparse
  index, even if one was created on attribute `attr`:

      FOR doc In collection
        FILTER doc.attr == null
        RETURN doc

  If the lookup value is non-constant, a sparse index may or may not be used, depending on
  the other types of conditions in the query. If the optimizer can safely determine that
  the lookup value cannot be `null`, a sparse index may be used. When uncertain, the optimizer
  will not make use of a sparse index in a query in order to produce correct results.

  For example, the following queries cannot use a sparse index on `attr` because the optimizer
  will not know beforehand whether the comparison values for `doc.attr` will include `null`:

      FOR doc In collection
        FILTER doc.attr == SOME_FUNCTION(...)
        RETURN doc

      FOR other IN otherCollection
        FOR doc In collection
          FILTER doc.attr == other.attr
          RETURN doc

  Sparse skiplist indexes can be used for sorting if the optimizer can safely detect that the
  index range does not include `null` for any of the index attributes.

* inspection of AQL data-modification queries will now detect if the data-modification part
  of the query can run in lockstep with the data retrieval part of the query, or if the data
  retrieval part must be executed before the data modification can start.

  Executing the two in lockstep allows using much smaller buffers for intermediate results
  and starts the actual data-modification operations much earlier than if the two phases
  were executed separately.

* Allow dynamic attribute names in AQL object literals

  This allows using arbitrary expressions to construct attribute names in object
  literals specified in AQL queries. To disambiguate expressions and other unquoted
  attribute names, dynamic attribute names need to be enclosed in brackets (`[` and `]`).
  Example:

      FOR i IN 1..100
        RETURN { [ CONCAT('value-of-', i) ] : i }

* make AQL optimizer rule "use-index-for-sort" remove sort also in case a non-sorted
  index (e.g. a hash index) is used for only equality lookups and all sort attributes
  are covered by the index.

  Example that does not require an extra sort (needs hash index on `value`):

      FOR doc IN collection FILTER doc.value == 1 SORT doc.value RETURN doc

  Another example that does not require an extra sort (with hash index on `value1`, `value2`):

      FOR doc IN collection FILTER doc.value1 == 1 && doc.value2 == 2 SORT doc.value1, doc.value2 RETURN doc

* make AQL optimizer rule "use-index-for-sort" remove sort also in case the sort criteria
  excludes the left-most index attributes, but the left-most index attributes are used
  by the index for equality-only lookups.

  Example that can use the index for sorting (needs skiplist index on `value1`, `value2`):

      FOR doc IN collection FILTER doc.value1 == 1 SORT doc.value2 RETURN doc

* added selectivity estimates for primary index, edge index, and hash index

  The selectivity estimates are returned by the `GET /_api/index` REST API method
  in a sub-attribute `selectivityEstimate` for each index that supports it. This
  attribute will be omitted for indexes that do not provide selectivity estimates.
  If provided, the selectivity estimate will be a numeric value between 0 and 1.

  Selectivity estimates will also be reported in the result of `collection.getIndexes()`
  for all indexes that support this. If no selectivity estimate can be determined for
  an index, the attribute `selectivityEstimate` will be omitted here, too.

  The web interface also shows selectivity estimates for each index that supports this.

  Currently the following index types can provide selectivity estimates:
  - primary index
  - edge index
  - hash index (unique and non-unique)

  No selectivity estimates will be provided when running in cluster mode.

* fixed issue #1226: arangod log issues

* added additional logger if arangod is started in foreground mode on a tty

* added AQL optimizer rule "move-calculations-down"

* use exclusive native SRWLocks on Windows instead of native mutexes

* added AQL functions `MD5`, `SHA1`, and `RANDOM_TOKEN`.

* reduced number of string allocations when parsing certain AQL queries

  parsing numbers (integers or doubles) does not require a string allocation
  per number anymore

* RequestContext#bodyParam now accepts arbitrary joi schemas and rejects invalid (but well-formed) request bodies.

* enforce that AQL user functions are wrapped inside JavaScript function () declarations

  AQL user functions were always expected to be wrapped inside a JavaScript function, but previously
  this was not enforced when registering a user function. Enforcing the AQL user functions to be contained
  inside functions prevents functions from doing some unexpected things that may have led to undefined
  behavior.

* Windows service uninstalling: only remove service if it points to the currently running binary,
  or --force was specified.

* Windows (debug only): print stacktraces on crash and run minidump

* Windows (cygwin): if you run arangosh in a cygwin shell or via ssh we will detect this and use
  the appropriate output functions.

* Windows: improve process management

* fix IPv6 reverse ip lookups - so far we only did IPv4 addresses.

* improve join documentation, add outer join example

* run jslint for unit tests too, to prevent "memory leaks" by global js objects with native code.

* fix error logging for exceptions - we wouldn't log the exception message itself so far.

* improve error reporting in the http client (Windows & *nix)

* improve error reports in cluster

* Standard errors can now contain custom messages.


v2.4.7 (XXXX-XX-XX)
-------------------

* fixed issue #1282: Geo WITHIN_RECTANGLE for nested lat/lng


v2.4.6 (2015-03-18)
-------------------

* added option `--database.ignore-logfile-errors`

  This option controls how collection datafiles with a CRC mismatch are treated.

  If set to `false`, CRC mismatch errors in collection datafiles will lead
  to a collection not being loaded at all. If a collection needs to be loaded
  during WAL recovery, the WAL recovery will also abort (if not forced with
  `--wal.ignore-recovery-errors true`). Setting this flag to `false` protects
  users from unintentionally using a collection with corrupted datafiles, from
  which only a subset of the original data can be recovered.

  If set to `true`, CRC mismatch errors in collection datafiles will lead to
  the datafile being partially loaded. All data up to until the mismatch will
  be loaded. This will enable users to continue with a collection datafiles
  that are corrupted, but will result in only a partial load of the data.
  The WAL recovery will still abort when encountering a collection with a
  corrupted datafile, at least if `--wal.ignore-recovery-errors` is not set to
  `true`.

  The default value is *true*, so for collections with corrupted datafiles
  there might be partial data loads once the WAL recovery has finished. If
  the WAL recovery will need to load a collection with a corrupted datafile,
  it will still stop when using the default values.

* INCOMPATIBLE CHANGE:

  make the arangod server refuse to start if during startup it finds a non-readable
  `parameter.json` file for a database or a collection.

  Stopping the startup process in this case requires manual intervention (fixing
  the unreadable files), but prevents follow-up errors due to ignored databases or
  collections from happening.

* datafiles and `parameter.json` files written by arangod are now created with read and write
  privileges for the arangod process user, and with read and write privileges for the arangod
  process group.

  Previously, these files were created with user read and write permissions only.

* INCOMPATIBLE CHANGE:

  abort WAL recovery if one of the collection's datafiles cannot be opened

* INCOMPATIBLE CHANGE:

  never try to raise the privileges after dropping them, this can lead to a race condition while
  running the recovery

  If you require to run ArangoDB on a port lower than 1024, you must run ArangoDB as root.

* fixed inefficiencies in `remove` methods of general-graph module

* added option `--database.slow-query-threshold` for controlling the default AQL slow query
  threshold value on server start


v2.4.5 (2015-03-16)
-------------------

* added elapsed time to HTTP request logging output (`--log.requests-file`)

* added AQL current and slow query tracking, killing of AQL queries

  This change enables retrieving the list of currently running AQL queries inside the selected database.
  AQL queries with an execution time beyond a certain threshold can be moved to a "slow query" facility
  and retrieved from there. Queries can also be killed by specifying the query id.

  This change adds the following HTTP REST APIs:

  - `GET /_api/query/current`: for retrieving the list of currently running queries
  - `GET /_api/query/slow`: for retrieving the list of slow queries
  - `DELETE /_api/query/slow`: for clearing the list of slow queries
  - `GET /_api/query/properties`: for retrieving the properties for query tracking
  - `PUT /_api/query/properties`: for adjusting the properties for query tracking
  - `DELETE /_api/query/<id>`: for killing an AQL query

  The following JavaScript APIs have been added:

  - require("org/arangodb/aql/queries").current();
  - require("org/arangodb/aql/queries").slow();
  - require("org/arangodb/aql/queries").clearSlow();
  - require("org/arangodb/aql/queries").properties();
  - require("org/arangodb/aql/queries").kill();

* fixed issue #1265: arangod crashed with SIGSEGV

* fixed issue #1241: Wildcards in examples

* fixed comment parsing in Foxx controllers


v2.4.4 (2015-02-24)
-------------------

* fixed the generation template for foxx apps. It now does not create deprecated functions anymore

* add custom visitor functionality for `GRAPH_NEIGHBORS` function, too

* increased default value of traversal option *maxIterations* to 100 times of its previous
  default value


v2.4.3 (2015-02-06)
-------------------

* fix multi-threading with openssl when running under Windows

* fix timeout on socket operations when running under Windows

* Fixed an error in Foxx routing which caused some apps that worked in 2.4.1 to fail with status 500: `undefined is not a function` errors in 2.4.2
  This error was occurring due to seldom internal rerouting introduced by the malformed application handler.


v2.4.2 (2015-01-30)
-------------------

* added custom visitor functionality for AQL traversals

  This allows more complex result processing in traversals triggered by AQL. A few examples
  are shown in [this article](http://jsteemann.github.io/blog/2015/01/28/using-custom-visitors-in-aql-graph-traversals/).

* improved number of results estimated for nodes of type EnumerateListNode and SubqueryNode
  in AQL explain output

* added AQL explain helper to explain arbitrary AQL queries

  The helper function prints the query execution plan and the indexes to be used in the
  query. It can be invoked from the ArangoShell or the web interface as follows:

      require("org/arangodb/aql/explainer").explain(query);

* enable use of indexes for certain AQL conditions with non-equality predicates, in
  case the condition(s) also refer to indexed attributes

  The following queries will now be able to use indexes:

      FILTER a.indexed == ... && a.indexed != ...
      FILTER a.indexed == ... && a.nonIndexed != ...
      FILTER a.indexed == ... && ! (a.indexed == ...)
      FILTER a.indexed == ... && ! (a.nonIndexed == ...)
      FILTER a.indexed == ... && ! (a.indexed != ...)
      FILTER a.indexed == ... && ! (a.nonIndexed != ...)
      FILTER (a.indexed == ... && a.nonIndexed == ...) || (a.indexed == ... && a.nonIndexed == ...)
      FILTER (a.indexed == ... && a.nonIndexed != ...) || (a.indexed == ... && a.nonIndexed != ...)

* Fixed spuriously occurring "collection not found" errors when running queries on local
  collections on a cluster DB server

* Fixed upload of Foxx applications to the server for apps exceeding approx. 1 MB zipped.

* Malformed Foxx applications will now return a more useful error when any route is requested.

  In Production a Foxx app mounted on /app will display an html page on /app/* stating a 503 Service temporarily not available.
  It will not state any information about your Application.
  Before it was a 404 Not Found without any information and not distinguishable from a correct not found on your route.

  In Development Mode the html page also contains information about the error occurred.

* Unhandled errors thrown in Foxx routes are now handled by the Foxx framework itself.

  In Production the route will return a status 500 with a body {error: "Error statement"}.
  In Development the route will return a status 500 with a body {error: "Error statement", stack: "..."}

  Before, it was status 500 with a plain text stack including ArangoDB internal routing information.

* The Applications tab in web interface will now request development apps more often.
  So if you have a fixed a syntax error in your app it should always be visible after reload.


v2.4.1 (2015-01-19)
-------------------

* improved WAL recovery output

* fixed certain OR optimizations in AQL optimizer

* better diagnostics for arangoimp

* fixed invalid result of HTTP REST API method `/_admin/foxx/rescan`

* fixed possible segmentation fault when passing a Buffer object into a V8 function
  as a parameter

* updated AQB module to 1.8.0.


v2.4.0 (2015-01-13)
-------------------

* updated AQB module to 1.7.0.

* fixed V8 integration-related crashes

* make `fs.move(src, dest)` also fail when both `src` and `dest` are
  existing directories. This ensures the same behavior of the move operation
  on different platforms.

* fixed AQL insert operation for multi-shard collections in cluster

* added optional return value for AQL data-modification queries.
  This allows returning the documents inserted, removed or updated with the query, e.g.

      FOR doc IN docs REMOVE doc._key IN docs LET removed = OLD RETURN removed
      FOR doc IN docs INSERT { } IN docs LET inserted = NEW RETURN inserted
      FOR doc IN docs UPDATE doc._key WITH { } IN docs LET previous = OLD RETURN previous
      FOR doc IN docs UPDATE doc._key WITH { } IN docs LET updated = NEW RETURN updated

  The variables `OLD` and `NEW` are automatically available when a `REMOVE`, `INSERT`,
  `UPDATE` or `REPLACE` statement is immediately followed by a `LET` statement.
  Note that the `LET` and `RETURN` statements in data-modification queries are not as
  flexible as the general versions of `LET` and `RETURN`. When returning documents from
  data-modification operations, only a single variable can be assigned using `LET`, and
  the assignment can only be either `OLD` or `NEW`, but not an arbitrary expression. The
  `RETURN` statement also allows using the just-created variable only, and no arbitrary
  expressions.


v2.4.0-beta1 (2014-12-26)
--------------------------

* fixed superstates in FoxxGenerator

* fixed issue #1065: Aardvark: added creation of documents and edges with _key property

* fixed issue #1198: Aardvark: current AQL editor query is now cached

* Upgraded V8 version from 3.16.14 to 3.29.59

  The built-in version of V8 has been upgraded from 3.16.14 to 3.29.59.
  This activates several ES6 (also dubbed *Harmony* or *ES.next*) features in
  ArangoDB, both in the ArangoShell and the ArangoDB server. They can be
  used for scripting and in server-side actions such as Foxx routes, traversals
  etc.

  The following ES6 features are available in ArangoDB 2.4 by default:

  * iterators
  * the `of` operator
  * symbols
  * predefined collections types (Map, Set etc.)
  * typed arrays

  Many other ES6 features are disabled by default, but can be made available by
  starting arangod or arangosh with the appropriate options:

  * arrow functions
  * proxies
  * generators
  * String, Array, and Number enhancements
  * constants
  * enhanced object and numeric literals

  To activate all these ES6 features in arangod or arangosh, start it with
  the following options:

      arangosh --javascript.v8-options="--harmony --harmony_generators"

  More details on the available ES6 features can be found in
  [this blog](https://jsteemann.github.io/blog/2014/12/19/using-es6-features-in-arangodb/).

* Added Foxx generator for building Hypermedia APIs

  A more detailed description is [here](https://www.arangodb.com/2014/12/08/building-hypermedia-apis-foxxgenerator)

* New `Applications` tab in web interface:

  The `applications` tab got a complete redesign.
  It will now only show applications that are currently running on ArangoDB.
  For a selected application, a new detailed view has been created.
  This view provides a better overview of the app:
  * author
  * license
  * version
  * contributors
  * download links
  * API documentation

  To install a new application, a new dialog is now available.
  It provides the features already available in the console application `foxx-manager` plus some more:
  * install an application from Github
  * install an application from a zip file
  * install an application from ArangoDB's application store
  * create a new application from scratch: this feature uses a generator to
    create a Foxx application with pre-defined CRUD methods for a given list
    of collections. The generated Foxx app can either be downloaded as a zip file or
    be installed on the server. Starting with a new Foxx app has never been easier.

* fixed issue #1102: Aardvark: Layout bug in documents overview

  The documents overview was entirely destroyed in some situations on Firefox.
  We replaced the plugin we used there.

* fixed issue #1168: Aardvark: pagination buttons jumping

* fixed issue #1161: Aardvark: Click on Import JSON imports previously uploaded file

* removed configure options `--enable-all-in-one-v8`, `--enable-all-in-one-icu`,
  and `--enable-all-in-one-libev`.

* global internal rename to fix naming incompatibilities with JSON:

  Internal functions with names containing `array` have been renamed to `object`,
  internal functions with names containing `list` have been renamed to `array`.
  The renaming was mainly done in the C++ parts. The documentation has also been
  adjusted so that the correct JSON type names are used in most places.

  The change also led to the addition of a few function aliases in AQL:

  * `TO_LIST` now is an alias of the new `TO_ARRAY`
  * `IS_LIST` now is an alias of the new `IS_ARRAY`
  * `IS_DOCUMENT` now is an alias of the new `IS_OBJECT`

  The changed also renamed the option `mergeArrays` to `mergeObjects` for AQL
  data-modification query options and HTTP document modification API

* AQL: added optimizer rule "remove-filter-covered-by-index"

  This rule removes FilterNodes and CalculationNodes from an execution plan if the
  filter is already covered by a previous IndexRangeNode. Removing the CalculationNode
  and the FilterNode will speed up query execution because the query requires less
  computation.

* AQL: added optimizer rule "remove-sort-rand"

  This rule removes a `SORT RAND()` expression from a query and moves the random
  iteration into the appropriate `EnumerateCollectionNode`. This is more efficient
  than individually enumerating and then sorting randomly.

* AQL: range optimizations for IN and OR

  This change enables usage of indexes for several additional cases. Filters containing
  the `IN` operator can now make use of indexes, and multiple OR- or AND-combined filter
  conditions can now also use indexes if the filters are accessing the same indexed
  attribute.

  Here are a few examples of queries that can now use indexes but couldn't before:

    FOR doc IN collection
      FILTER doc.indexedAttribute == 1 || doc.indexedAttribute > 99
      RETURN doc

    FOR doc IN collection
      FILTER doc.indexedAttribute IN [ 3, 42 ] || doc.indexedAttribute > 99
      RETURN doc

    FOR doc IN collection
      FILTER (doc.indexedAttribute > 2 && doc.indexedAttribute < 10) ||
             (doc.indexedAttribute > 23 && doc.indexedAttribute < 42)
      RETURN doc

* fixed issue #500: AQL parentheses issue

  This change allows passing subqueries as AQL function parameters without using
  duplicate brackets (e.g. `FUNC(query)` instead of `FUNC((query))`

* added optional `COUNT` clause to AQL `COLLECT`

  This allows more efficient group count calculation queries, e.g.

      FOR doc IN collection
        COLLECT age = doc.age WITH COUNT INTO length
        RETURN { age: age, count: length }

  A count-only query is also possible:

      FOR doc IN collection
        COLLECT WITH COUNT INTO length
        RETURN length

* fixed missing makeDirectory when fetching a Foxx application from a zip file

* fixed issue #1134: Change the default endpoint to localhost

  This change will modify the IP address ArangoDB listens on to 127.0.0.1 by default.
  This will make new ArangoDB installations unaccessible from clients other than
  localhost unless changed. This is a security feature.

  To make ArangoDB accessible from any client, change the server's configuration
  (`--server.endpoint`) to either `tcp://0.0.0.0:8529` or the server's publicly
  visible IP address.

* deprecated `Repository#modelPrototype`. Use `Repository#model` instead.

* IMPORTANT CHANGE: by default, system collections are included in replication and all
  replication API return values. This will lead to user accounts and credentials
  data being replicated from master to slave servers. This may overwrite
  slave-specific database users.

  If this is undesired, the `_users` collection can be excluded from replication
  easily by setting the `includeSystem` attribute to `false` in the following commands:

  * replication.sync({ includeSystem: false });
  * replication.applier.properties({ includeSystem: false });

  This will exclude all system collections (including `_aqlfunctions`, `_graphs` etc.)
  from the initial synchronization and the continuous replication.

  If this is also undesired, it is also possible to specify a list of collections to
  exclude from the initial synchronization and the continuous replication using the
  `restrictCollections` attribute, e.g.:

      replication.applier.properties({
        includeSystem: true,
        restrictType: "exclude",
        restrictCollections: [ "_users", "_graphs", "foo" ]
      });

  The HTTP API methods for fetching the replication inventory and for dumping collections
  also support the `includeSystem` control flag via a URL parameter.

* removed DEPRECATED replication methods:
  * `replication.logger.start()`
  * `replication.logger.stop()`
  * `replication.logger.properties()`
  * HTTP PUT `/_api/replication/logger-start`
  * HTTP PUT `/_api/replication/logger-stop`
  * HTTP GET `/_api/replication/logger-config`
  * HTTP PUT `/_api/replication/logger-config`

* fixed issue #1174, which was due to locking problems in distributed
  AQL execution

* improved cluster locking for AQL avoiding deadlocks

* use DistributeNode for modifying queries with REPLACE and UPDATE, if
  possible


v2.3.6 (2015-XX-XX)
-------------------

* fixed AQL subquery optimization that produced wrong result when multiple subqueries
  directly followed each other and and a directly following `LET` statement did refer
  to any but the first subquery.


v2.3.5 (2015-01-16)
-------------------

* fixed intermittent 404 errors in Foxx apps after mounting or unmounting apps

* fixed issue #1200: Expansion operator results in "Cannot call method 'forEach' of null"

* fixed issue #1199: Cannot unlink root node of plan


v2.3.4 (2014-12-23)
-------------------

* fixed cerberus path for MyArangoDB


v2.3.3 (2014-12-17)
-------------------

* fixed error handling in instantiation of distributed AQL queries, this
  also fixes a bug in cluster startup with many servers

* issue #1185: parse non-fractional JSON numbers with exponent (e.g. `4e-261`)

* issue #1159: allow --server.request-timeout and --server.connect-timeout of 0


v2.3.2 (2014-12-09)
-------------------

* fixed issue #1177: Fix bug in the user app's storage

* fixed issue #1173: AQL Editor "Save current query" resets user password

* fixed missing makeDirectory when fetching a Foxx application from a zip file

* put in warning about default changed: fixed issue #1134: Change the default endpoint to localhost

* fixed issue #1163: invalid fullCount value returned from AQL

* fixed range operator precedence

* limit default maximum number of plans created by AQL optimizer to 256 (from 1024)

* make AQL optimizer not generate an extra plan if an index can be used, but modify
  existing plans in place

* fixed AQL cursor ttl (time-to-live) issue

  Any user-specified cursor ttl value was not honored since 2.3.0.

* fixed segfault in AQL query hash index setup with unknown shapes

* fixed memleaks

* added AQL optimizer rule for removing `INTO` from a `COLLECT` statement if not needed

* fixed issue #1131

  This change provides the `KEEP` clause for `COLLECT ... INTO`. The `KEEP` clause
  allows controlling which variables will be kept in the variable created by `INTO`.

* fixed issue #1147, must protect dispatcher ID for etcd

v2.3.1 (2014-11-28)
-------------------

* recreate password if missing during upgrade

* fixed issue #1126

* fixed non-working subquery index optimizations

* do not restrict summary of Foxx applications to 60 characters

* fixed display of "required" path parameters in Foxx application documentation

* added more optimizations of constants values in AQL FILTER conditions

* fixed invalid or-to-in optimization for FILTERs containing comparisons
  with boolean values

* fixed replication of `_graphs` collection

* added AQL list functions `PUSH`, `POP`, `UNSHIFT`, `SHIFT`, `REMOVE_VALUES`,
  `REMOVE_VALUE`, `REMOVE_NTH` and `APPEND`

* added AQL functions `CALL` and `APPLY` to dynamically call other functions

* fixed AQL optimizer cost estimation for LIMIT node

* prevent Foxx queues from permanently writing to the journal even when
  server is idle

* fixed AQL COLLECT statement with INTO clause, which copied more variables
  than v2.2 and thus lead to too much memory consumption.
  This deals with #1107.

* fixed AQL COLLECT statement, this concerned every COLLECT statement,
  only the first group had access to the values of the variables before
  the COLLECT statement. This deals with #1127.

* fixed some AQL internals, where sometimes too many items were
  fetched from upstream in the presence of a LIMIT clause. This should
  generally improve performance.


v2.3.0 (2014-11-18)
-------------------

* fixed syslog flags. `--log.syslog` is deprecated and setting it has no effect,
  `--log.facility` now works as described. Application name has been changed from
  `triagens` to `arangod`. It can be changed using `--log.application`. The syslog
  will only contain the actual log message. The datetime prefix is omitted.

* fixed deflate in SimpleHttpClient

* fixed issue #1104: edgeExamples broken or changed

* fixed issue #1103: Error while importing user queries

* fixed issue #1100: AQL: HAS() fails on doc[attribute_name]

* fixed issue #1098: runtime error when creating graph vertex

* hide system applications in **Applications** tab by default

  Display of system applications can be toggled by using the *system applications*
  toggle in the UI.

* added HTTP REST API for managing tasks (`/_api/tasks`)

* allow passing character lists as optional parameter to AQL functions `TRIM`,
  `LTRIM` and `RTRIM`

  These functions now support trimming using custom character lists. If no character
  lists are specified, all whitespace characters will be removed as previously:

      TRIM("  foobar\t \r\n ")         // "foobar"
      TRIM(";foo;bar;baz, ", "; ")     // "foo;bar;baz"

* added AQL string functions `LTRIM`, `RTRIM`, `FIND_FIRST`, `FIND_LAST`, `SPLIT`,
  `SUBSTITUTE`

* added AQL functions `ZIP`, `VALUES` and `PERCENTILE`

* made AQL functions `CONCAT` and `CONCAT_SEPARATOR` work with list arguments

* dynamically create extra dispatcher threads if required

* fixed issue #1097: schemas in the API docs no longer show required properties as optional


v2.3.0-beta2 (2014-11-08)
-------------------------

* front-end: new icons for uploading and downloading JSON documents into a collection

* front-end: fixed documents pagination css display error

* front-end: fixed flickering of the progress view

* front-end: fixed missing event for documents filter function

* front-end: jsoneditor: added CMD+Return (Mac) CTRL+Return (Linux/Win) shortkey for
  saving a document

* front-end: added information tooltip for uploading json documents.

* front-end: added database management view to the collapsed navigation menu

* front-end: added collection truncation feature

* fixed issue #1086: arangoimp: Odd errors if arguments are not given properly

* performance improvements for AQL queries that use JavaScript-based expressions
  internally

* added AQL geo functions `WITHIN_RECTANGLE` and `IS_IN_POLYGON`

* fixed non-working query results download in AQL editor of web interface

* removed debug print message in AQL editor query export routine

* fixed issue #1075: Aardvark: user name required even if auth is off #1075

  The fix for this prefills the username input field with the current user's
  account name if any and `root` (the default username) otherwise. Additionally,
  the tooltip text has been slightly adjusted.

* fixed issue #1069: Add 'raw' link to swagger ui so that the raw swagger
  json can easily be retrieved

  This adds a link to the Swagger API docs to an application's detail view in
  the **Applications** tab of the web interface. The link produces the Swagger
  JSON directly. If authentication is turned on, the link requires authentication,
  too.

* documentation updates


v2.3.0-beta1 (2014-11-01)
-------------------------

* added dedicated `NOT IN` operator for AQL

  Previously, a `NOT IN` was only achievable by writing a negated `IN` condition:

      FOR i IN ... FILTER ! (i IN [ 23, 42 ]) ...

  This can now alternatively be expressed more intuitively as follows:

      FOR i IN ... FILTER i NOT IN [ 23, 42 ] ...

* added alternative logical operator syntax for AQL

  Previously, the logical operators in AQL could only be written as:
  - `&&`: logical and
  - `||`: logical or
  - `!`: negation

  ArangoDB 2.3 introduces the alternative variants for these operators:
  - `AND`: logical and
  - `OR`: logical or
  - `NOT`: negation

  The new syntax is just an alternative to the old syntax, allowing easier
  migration from SQL. The old syntax is still fully supported and will be.

* improved output of `ArangoStatement.parse()` and POST `/_api/query`

  If an AQL query can be parsed without problems, The return value of
  `ArangoStatement.parse()` now contains an attribute `ast` with the abstract
  syntax tree of the query (before optimizations). Though this is an internal
  representation of the query and is subject to change, it can be used to inspect
  how ArangoDB interprets a given query.

* improved `ArangoStatement.explain()` and POST `/_api/explain`

  The commands for explaining AQL queries have been improved.

* added command-line option `--javascript.v8-contexts` to control the number of
  V8 contexts created in arangod.

  Previously, the number of V8 contexts was equal to the number of server threads
  (as specified by option `--server.threads`).

  However, it may be sensible to create different amounts of threads and V8
  contexts. If the option is not specified, the number of V8 contexts created
  will be equal to the number of server threads. Thus no change in configuration
  is required to keep the old behavior.

  If you are using the default config files or merge them with your local config
  files, please review if the default number of server threads is okay in your
  environment. Additionally you should verify that the number of V8 contexts
  created (as specified in option `--javascript.v8-contexts`) is okay.

* the number of server.threads specified is now the minimum of threads
  started. There are situation in which threads are waiting for results of
  distributed database servers. In this case the number of threads is
  dynamically increased.

* removed index type "bitarray"

  Bitarray indexes were only half-way documented and integrated in previous versions
  of ArangoDB so their benefit was limited. The support for bitarray indexes has
  thus been removed in ArangoDB 2.3. It is not possible to create indexes of type
  "bitarray" with ArangoDB 2.3.

  When a collection is opened that contains a bitarray index definition created
  with a previous version of ArangoDB, ArangoDB will ignore it and log the following
  warning:

      index type 'bitarray' is not supported in this version of ArangoDB and is ignored

  Future versions of ArangoDB may automatically remove such index definitions so the
  warnings will eventually disappear.

* removed internal "_admin/modules/flush" in order to fix requireApp

* added basic support for handling binary data in Foxx

  Requests with binary payload can be processed in Foxx applications by
  using the new method `res.rawBodyBuffer()`. This will return the unparsed request
  body as a Buffer object.

  There is now also the method `req.requestParts()` available in Foxx to retrieve
  the individual components of a multipart HTTP request.

  Buffer objects can now be used when setting the response body of any Foxx action.
  Additionally, `res.send()` has been added as a convenience method for returning
  strings, JSON objects or buffers from a Foxx action:

      res.send("<p>some HTML</p>");
      res.send({ success: true });
      res.send(new Buffer("some binary data"));

  The convenience method `res.sendFile()` can now be used to easily return the
  contents of a file from a Foxx action:

      res.sendFile(applicationContext.foxxFilename("image.png"));

  `fs.write` now accepts not only strings but also Buffer objects as second parameter:

      fs.write(filename, "some data");
      fs.write(filename, new Buffer("some binary data"));

  `fs.readBuffer` can be used to return the contents of a file in a Buffer object.

* improved performance of insertion into non-unique hash indexes significantly in case
  many duplicate keys are used in the index

* issue #1042: set time zone in log output

  the command-line option `--log.use-local-time` was added to print dates and times in
  the server-local timezone instead of UTC

* command-line options that require a boolean value now validate the
  value given on the command-line

  This prevents issues if no value is specified for an option that
  requires a boolean value. For example, the following command-line would
  have caused trouble in 2.2, because `--server.endpoint` would have been
  used as the value for the `--server.disable-authentication` options
  (which requires a boolean value):

      arangod --server.disable-authentication --server.endpoint tcp://127.0.0.1:8529 data

  In 2.3, running this command will fail with an error and requires to
  be modified to:

      arangod --server.disable-authentication true --server.endpoint tcp://127.0.0.1:8529 data

* improved performance of CSV import in arangoimp

* fixed issue #1027: Stack traces are off-by-one

* fixed issue #1026: Modules loaded in different files within the same app
  should refer to the same module

* fixed issue #1025: Traversal not as expected in undirected graph

* added a _relation function in the general-graph module.

  This deprecated _directedRelation and _undirectedRelation.
  ArangoDB does not offer any constraints for undirected edges
  which caused some confusion of users how undirected relations
  have to be handled. Relation now only supports directed relations
  and the user can actively simulate undirected relations.

* changed return value of Foxx.applicationContext#collectionName:

  Previously, the function could return invalid collection names because
  invalid characters were not replaced in the application name prefix, only
  in the collection name passed.

  Now, the function replaces invalid characters also in the application name
  prefix, which might to slightly different results for application names that
  contained any characters outside the ranges [a-z], [A-Z] and [0-9].

* prevent XSS in AQL editor and logs view

* integrated tutorial into ArangoShell and web interface

* added option `--backslash-escape` for arangoimp when running CSV file imports

* front-end: added download feature for (filtered) documents

* front-end: added download feature for the results of a user query

* front-end: added function to move documents to another collection

* front-end: added sort-by attribute to the documents filter

* front-end: added sorting feature to database, graph management and user management view.

* issue #989: front-end: Databases view not refreshing after deleting a database

* issue #991: front-end: Database search broken

* front-end: added infobox which shows more information about a document (_id, _rev, _key) or
  an edge (_id, _rev, _key, _from, _to). The from and to attributes are clickable and redirect
  to their document location.

* front-end: added edit-mode for deleting multiple documents at the same time.

* front-end: added delete button to the detailed document/edge view.

* front-end: added visual feedback for saving documents/edges inside the editor (error/success).

* front-end: added auto-focusing for the first input field in a modal.

* front-end: added validation for user input in a modal.

* front-end: user defined queries are now stored inside the database and are bound to the current
  user, instead of using the local storage functionality of the browsers. The outcome of this is
  that user defined queries are now independently usable from any device. Also queries can now be
  edited through the standard document editor of the front-end through the _users collection.

* front-end: added import and export functionality for user defined queries.

* front-end: added new keywords and functions to the aql-editor theme

* front-end: applied tile-style to the graph view

* front-end: now using the new graph api including multi-collection support

* front-end: foxx apps are now deletable

* front-end: foxx apps are now installable and updateable through github, if github is their
  origin.

* front-end: added foxx app version control. Multiple versions of a single foxx app are now
  installable and easy to manage and are also arranged in groups.

* front-end: the user-set filter of a collection is now stored until the user navigates to
  another collection.

* front-end: fetching and filtering of documents, statistics, and query operations are now
  handled with asynchronous ajax calls.

* front-end: added progress indicator if the front-end is waiting for a server operation.

* front-end: fixed wrong count of documents in the documents view of a collection.

* front-end: fixed unexpected styling of the manage db view and navigation.

* front-end: fixed wrong handling of select fields in a modal view.

* front-end: fixed wrong positioning of some tooltips.

* automatically call `toJSON` function of JavaScript objects (if present)
  when serializing them into database documents. This change allows
  storing JavaScript date objects in the database in a sensible manner.


v2.2.7 (2014-11-19)
-------------------

* fixed issue #998: Incorrect application URL for non-system Foxx apps

* fixed issue #1079: AQL editor: keyword WITH in UPDATE query is not highlighted

* fix memory leak in cluster nodes

* fixed registration of AQL user-defined functions in Web UI (JS shell)

* fixed error display in Web UI for certain errors
  (now error message is printed instead of 'undefined')

* fixed issue #1059: bug in js module console

* fixed issue #1056: "fs": zip functions fail with passwords

* fixed issue #1063: Docs: measuring unit of --wal.logfile-size?

* fixed issue #1062: Docs: typo in 14.2 Example data


v2.2.6 (2014-10-20)
-------------------

* fixed issue #972: Compilation Issue

* fixed issue #743: temporary directories are now unique and one can read
  off the tool that created them, if empty, they are removed atexit

* Highly improved performance of all AQL GRAPH_* functions.

* Orphan collections in general graphs can now be found via GRAPH_VERTICES
  if either "any" or no direction is defined

* Fixed documentation for AQL function GRAPH_NEIGHBORS.
  The option "vertexCollectionRestriction" is meant to filter the target
  vertices only, and should not filter the path.

* Fixed a bug in GRAPH_NEIGHBORS which enforced only empty results
  under certain conditions


v2.2.5 (2014-10-09)
-------------------

* fixed issue #961: allow non-JSON values in undocument request bodies

* fixed issue 1028: libicu is now statically linked

* fixed cached lookups of collections on the server, which may have caused spurious
  problems after collection rename operations


v2.2.4 (2014-10-01)
-------------------

* fixed accessing `_from` and `_to` attributes in `collection.byExample` and
  `collection.firstExample`

  These internal attributes were not handled properly in the mentioned functions, so
  searching for them did not always produce documents

* fixed issue #1030: arangoimp 2.2.3 crashing, not logging on large Windows CSV file

* fixed issue #1025: Traversal not as expected in undirected graph

* fixed issue #1020

  This requires re-introducing the startup option `--database.force-sync-properties`.

  This option can again be used to force fsyncs of collection, index and database properties
  stored as JSON strings on disk in files named `parameter.json`. Syncing these files after
  a write may be necessary if the underlying storage does not sync file contents by itself
  in a "sensible" amount of time after a file has been written and closed.

  The default value is `true` so collection, index and database properties will always be
  synced to disk immediately. This affects creating, renaming and dropping collections as
  well as creating and dropping databases and indexes. Each of these operations will perform
  an additional fsync on the `parameter.json` file if the option is set to `true`.

  It might be sensible to set this option to `false` for workloads that create and drop a
  lot of collections (e.g. test runs).

  Document operations such as creating, updating and dropping documents are not affected
  by this option.

* fixed issue #1016: AQL editor bug

* fixed issue #1014: WITHIN function returns wrong distance

* fixed AQL shortest path calculation in function `GRAPH_SHORTEST_PATH` to return
  complete vertex objects instead of just vertex ids

* allow changing of attributes of documents stored in server-side JavaScript variables

  Previously, the following did not work:

      var doc = db.collection.document(key);
      doc._key = "abc"; // overwriting internal attributes not supported
      doc.value = 123;  // overwriting existing attributes not supported

  Now, modifying documents stored in server-side variables (e.g. `doc` in the above case)
  is supported. Modifying the variables will not update the documents in the database,
  but will modify the JavaScript object (which can be written back to the database using
  `db.collection.update` or `db.collection.replace`)

* fixed issue #997: arangoimp apparently doesn't support files >2gig on Windows

  large file support (requires using `_stat64` instead of `stat`) is now supported on
  Windows


v2.2.3 (2014-09-02)
-------------------

* added `around` for Foxx controller

* added `type` option for HTTP API `GET /_api/document?collection=...`

  This allows controlling the type of results to be returned. By default, paths to
  documents will be returned, e.g.

      [
        `/_api/document/test/mykey1`,
        `/_api/document/test/mykey2`,
        ...
      ]

  To return a list of document ids instead of paths, the `type` URL parameter can be
  set to `id`:

      [
        `test/mykey1`,
        `test/mykey2`,
        ...
      ]

  To return a list of document keys only, the `type` URL parameter can be set to `key`:

      [
        `mykey1`,
        `mykey2`,
        ...
      ]


* properly capitalize HTTP response header field names in case the `x-arango-async`
  HTTP header was used in a request.

* fixed several documentation issues

* speedup for several general-graph functions, AQL functions starting with `GRAPH_`
  and traversals


v2.2.2 (2014-08-08)
-------------------

* allow storing non-reserved attribute names starting with an underscore

  Previous versions of ArangoDB parsed away all attribute names that started with an
  underscore (e.g. `_test', '_foo', `_bar`) on all levels of a document (root level
  and sub-attribute levels). While this behavior was documented, it was unintuitive and
  prevented storing documents inside other documents, e.g.:

      {
        "_key" : "foo",
        "_type" : "mydoc",
        "references" : [
          {
            "_key" : "something",
            "_rev" : "...",
            "value" : 1
          },
          {
            "_key" : "something else",
            "_rev" : "...",
            "value" : 2
          }
        ]
      }

  In the above example, previous versions of ArangoDB removed all attributes and
  sub-attributes that started with underscores, meaning the embedded documents would lose
  some of their attributes. 2.2.2 should preserve such attributes, and will also allow
  storing user-defined attribute names on the top-level even if they start with underscores
  (such as `_type` in the above example).

* fix conversion of JavaScript String, Number and Boolean objects to JSON.

  Objects created in JavaScript using `new Number(...)`, `new String(...)`, or
  `new Boolean(...)` were not converted to JSON correctly.

* fixed a race condition on task registration (i.e. `require("org/arangodb/tasks").register()`)

  this race condition led to undefined behavior when a just-created task with no offset and
  no period was instantly executed and deleted by the task scheduler, before the `register`
  function returned to the caller.

* changed run-tests.sh to execute all suitable tests.

* switch to new version of gyp

* fixed upgrade button


v2.2.1 (2014-07-24)
-------------------

* fixed hanging write-ahead log recovery for certain cases that involved dropping
  databases

* fixed issue with --check-version: when creating a new database the check failed

* issue #947 Foxx applicationContext missing some properties

* fixed issue with --check-version: when creating a new database the check failed

* added startup option `--wal.suppress-shape-information`

  Setting this option to `true` will reduce memory and disk space usage and require
  less CPU time when modifying documents or edges. It should therefore be turned on
  for standalone ArangoDB servers. However, for servers that are used as replication
  masters, setting this option to `true` will effectively disable the usage of the
  write-ahead log for replication, so it should be set to `false` for any replication
  master servers.

  The default value for this option is `false`.

* added optional `ttl` attribute to specify result cursor expiration for HTTP API method
  `POST /_api/cursor`

  The `ttl` attribute can be used to prevent cursor results from timing out too early.

* issue #947: Foxx applicationContext missing some properties

* (reported by Christian Neubauer):

  The problem was that in Google's V8, signed and unsigned chars are not always declared cleanly.
  so we need to force v8 to compile with forced signed chars which is done by the Flag:
    -fsigned-char
  at least it is enough to follow the instructions of compiling arango on rasperry
  and add "CFLAGS='-fsigned-char'" to the make command of V8 and remove the armv7=0

* Fixed a bug with the replication client. In the case of single document
  transactions the collection was not write locked.


v2.2.0 (2014-07-10)
-------------------

* The replication methods `logger.start`, `logger.stop` and `logger.properties` are
  no-ops in ArangoDB 2.2 as there is no separate replication logger anymore. Data changes
  are logged into the write-ahead log in ArangoDB 2.2, and not separately by the
  replication logger. The replication logger object is still there in ArangoDB 2.2 to
  ensure backwards-compatibility, however, logging cannot be started, stopped or
  configured anymore. Using any of these methods will do nothing.

  This also affects the following HTTP API methods:
  - `PUT /_api/replication/logger-start`
  - `PUT /_api/replication/logger-stop`
  - `GET /_api/replication/logger-config`
  - `PUT /_api/replication/logger-config`

  Using any of these methods is discouraged from now on as they will be removed in
  future versions of ArangoDB.

* INCOMPATIBLE CHANGE: replication of transactions has changed. Previously, transactions
  were logged on a master in one big block and shipped to a slave in one block, too.
  Now transactions will be logged and replicated as separate entries, allowing transactions
  to be bigger and also ensure replication progress.

  This change also affects the behavior of the `stop` method of the replication applier.
  If the replication applier is now stopped manually using the `stop` method and later
  restarted using the `start` method, any transactions that were unfinished at the
  point of stopping will be aborted on a slave, even if they later commit on the master.

  In ArangoDB 2.2, stopping the replication applier manually should be avoided unless the
  goal is to stop replication permanently or to do a full resync with the master anyway.
  If the replication applier still must be stopped, it should be made sure that the
  slave has fetched and applied all pending operations from a master, and that no
  extra transactions are started on the master before the `stop` command on the slave
  is executed.

  Replication of transactions in ArangoDB 2.2 might also lock the involved collections on
  the slave while a transaction is either committed or aborted on the master and the
  change has been replicated to the slave. This change in behavior may be important for
  slave servers that are used for read-scaling. In order to avoid long lasting collection
  locks on the slave, transactions should be kept small.

  The `_replication` system collection is not used anymore in ArangoDB 2.2 and its usage is
  discouraged.

* INCOMPATIBLE CHANGE: the figures reported by the `collection.figures` method
  now only reflect documents and data contained in the journals and datafiles of
  collections. Documents or deletions contained only in the write-ahead log will
  not influence collection figures until the write-ahead log garbage collection
  kicks in. The figures for a collection might therefore underreport the total
  resource usage of a collection.

  Additionally, the attributes `lastTick` and `uncollectedLogfileEntries` have been
  added to the result of the `figures` operation and the HTTP API method
  `PUT /_api/collection/figures`

* added `insert` method as an alias for `save`. Documents can now be inserted into
  a collection using either method:

      db.test.save({ foo: "bar" });
      db.test.insert({ foo: "bar" });

* added support for data-modification AQL queries

* added AQL keywords `INSERT`, `UPDATE`, `REPLACE` and `REMOVE` (and `WITH`) to
  support data-modification AQL queries.

  Unquoted usage of these keywords for attribute names in AQL queries will likely
  fail in ArangoDB 2.2. If any such attribute name needs to be used in a query, it
  should be enclosed in backticks to indicate the usage of a literal attribute
  name.

  For example, the following query will fail in ArangoDB 2.2 with a parse error:

      FOR i IN foo RETURN i.remove

  and needs to be rewritten like this:

      FOR i IN foo RETURN i.`remove`

* disallow storing of JavaScript objects that contain JavaScript native objects
  of type `Date`, `Function`, `RegExp` or `External`, e.g.

      db.test.save({ foo: /bar/ });
      db.test.save({ foo: new Date() });

  will now print

      Error: <data> cannot be converted into JSON shape: could not shape document

  Previously, objects of these types were silently converted into an empty object
  (i.e. `{ }`).

  To store such objects in a collection, explicitly convert them into strings
  like this:

      db.test.save({ foo: String(/bar/) });
      db.test.save({ foo: String(new Date()) });

* The replication methods `logger.start`, `logger.stop` and `logger.properties` are
  no-ops in ArangoDB 2.2 as there is no separate replication logger anymore. Data changes
  are logged into the write-ahead log in ArangoDB 2.2, and not separately by the
  replication logger. The replication logger object is still there in ArangoDB 2.2 to
  ensure backwards-compatibility, however, logging cannot be started, stopped or
  configured anymore. Using any of these methods will do nothing.

  This also affects the following HTTP API methods:
  - `PUT /_api/replication/logger-start`
  - `PUT /_api/replication/logger-stop`
  - `GET /_api/replication/logger-config`
  - `PUT /_api/replication/logger-config`

  Using any of these methods is discouraged from now on as they will be removed in
  future versions of ArangoDB.

* INCOMPATIBLE CHANGE: replication of transactions has changed. Previously, transactions
  were logged on a master in one big block and shipped to a slave in one block, too.
  Now transactions will be logged and replicated as separate entries, allowing transactions
  to be bigger and also ensure replication progress.

  This change also affects the behavior of the `stop` method of the replication applier.
  If the replication applier is now stopped manually using the `stop` method and later
  restarted using the `start` method, any transactions that were unfinished at the
  point of stopping will be aborted on a slave, even if they later commit on the master.

  In ArangoDB 2.2, stopping the replication applier manually should be avoided unless the
  goal is to stop replication permanently or to do a full resync with the master anyway.
  If the replication applier still must be stopped, it should be made sure that the
  slave has fetched and applied all pending operations from a master, and that no
  extra transactions are started on the master before the `stop` command on the slave
  is executed.

  Replication of transactions in ArangoDB 2.2 might also lock the involved collections on
  the slave while a transaction is either committed or aborted on the master and the
  change has been replicated to the slave. This change in behavior may be important for
  slave servers that are used for read-scaling. In order to avoid long lasting collection
  locks on the slave, transactions should be kept small.

  The `_replication` system collection is not used anymore in ArangoDB 2.2 and its usage is
  discouraged.

* INCOMPATIBLE CHANGE: the figures reported by the `collection.figures` method
  now only reflect documents and data contained in the journals and datafiles of
  collections. Documents or deletions contained only in the write-ahead log will
  not influence collection figures until the write-ahead log garbage collection
  kicks in. The figures for a collection might therefore underreport the total
  resource usage of a collection.

  Additionally, the attributes `lastTick` and `uncollectedLogfileEntries` have been
  added to the result of the `figures` operation and the HTTP API method
  `PUT /_api/collection/figures`

* added `insert` method as an alias for `save`. Documents can now be inserted into
  a collection using either method:

      db.test.save({ foo: "bar" });
      db.test.insert({ foo: "bar" });

* added support for data-modification AQL queries

* added AQL keywords `INSERT`, `UPDATE`, `REPLACE` and `REMOVE` (and `WITH`) to
  support data-modification AQL queries.

  Unquoted usage of these keywords for attribute names in AQL queries will likely
  fail in ArangoDB 2.2. If any such attribute name needs to be used in a query, it
  should be enclosed in backticks to indicate the usage of a literal attribute
  name.

  For example, the following query will fail in ArangoDB 2.2 with a parse error:

      FOR i IN foo RETURN i.remove

  and needs to be rewritten like this:

      FOR i IN foo RETURN i.`remove`

* disallow storing of JavaScript objects that contain JavaScript native objects
  of type `Date`, `Function`, `RegExp` or `External`, e.g.

      db.test.save({ foo: /bar/ });
      db.test.save({ foo: new Date() });

  will now print

      Error: <data> cannot be converted into JSON shape: could not shape document

  Previously, objects of these types were silently converted into an empty object
  (i.e. `{ }`).

  To store such objects in a collection, explicitly convert them into strings
  like this:

      db.test.save({ foo: String(/bar/) });
      db.test.save({ foo: String(new Date()) });

* honor startup option `--server.disable-statistics` when deciding whether or not
  to start periodic statistics collection jobs

  Previously, the statistics collection jobs were started even if the server was
  started with the `--server.disable-statistics` flag being set to `true`

* removed startup option `--random.no-seed`

  This option had no effect in previous versions of ArangoDB and was thus removed.

* removed startup option `--database.remove-on-drop`

  This option was used for debugging only.

* removed startup option `--database.force-sync-properties`

  This option is now superfluous as collection properties are now stored in the
  write-ahead log.

* introduced write-ahead log

  All write operations in an ArangoDB server instance are automatically logged
  to the server's write-ahead log. The write-ahead log is a set of append-only
  logfiles, and it is used in case of a crash recovery and for replication.
  Data from the write-ahead log will eventually be moved into the journals or
  datafiles of collections, allowing the server to remove older write-ahead log
  logfiles. Figures of collections will be updated when data are moved from the
  write-ahead log into the journals or datafiles of collections.

  Cross-collection transactions in ArangoDB should benefit considerably by this
  change, as less writes than in previous versions are required to ensure the data
  of multiple collections are atomically and durably committed. All data-modifying
  operations inside transactions (insert, update, remove) will write their
  operations into the write-ahead log directly, making transactions with multiple
  operations also require less physical memory than in previous versions of ArangoDB,
  that required all transaction data to fit into RAM.

  The `_trx` system collection is not used anymore in ArangoDB 2.2 and its usage is
  discouraged.

  The data in the write-ahead log can also be used in the replication context.
  The `_replication` collection that was used in previous versions of ArangoDB to
  store all changes on the server is not used anymore in ArangoDB 2.2. Instead,
  slaves can read from a master's write-ahead log to get informed about most
  recent changes. This removes the need to store data-modifying operations in
  both the actual place and the `_replication` collection.

* removed startup option `--server.disable-replication-logger`

  This option is superfluous in ArangoDB 2.2. There is no dedicated replication
  logger in ArangoDB 2.2. There is now always the write-ahead log, and it is also
  used as the server's replication log. Specifying the startup option
  `--server.disable-replication-logger` will do nothing in ArangoDB 2.2, but the
  option should not be used anymore as it might be removed in a future version.

* changed behavior of replication logger

  There is no dedicated replication logger in ArangoDB 2.2 as there is the
  write-ahead log now. The existing APIs for starting and stopping the replication
  logger still exist in ArangoDB 2.2 for downwards-compatibility, but calling
  the start or stop operations are no-ops in ArangoDB 2.2. When querying the
  replication logger status via the API, the server will always report that the
  replication logger is running. Configuring the replication logger is a no-op
  in ArangoDB 2.2, too. Changing the replication logger configuration has no
  effect. Instead, the write-ahead log configuration can be changed.

* removed MRuby integration for arangod

  ArangoDB had an experimental MRuby integration in some of the publish builds.
  This wasn't continuously developed, and so it has been removed in ArangoDB 2.2.

  This change has led to the following startup options being superfluous:

  - `--ruby.gc-interval`
  - `--ruby.action-directory`
  - `--ruby.modules-path`
  - `--ruby.startup-directory`

  Specifying these startup options will do nothing in ArangoDB 2.2, but the
  options should be avoided from now on as they might be removed in future versions.

* reclaim index memory when last document in collection is deleted

  Previously, deleting documents from a collection did not lead to index sizes being
  reduced. Instead, the already allocated index memory was re-used when a collection
  was refilled.

  Now, index memory for primary indexes and hash indexes is reclaimed instantly when
  the last document from a collection is removed.

* inlined and optimized functions in hash indexes

* added AQL TRANSLATE function

  This function can be used to perform lookups from static lists, e.g.

      LET countryNames = { US: "United States", UK: "United Kingdom", FR: "France" }
      RETURN TRANSLATE("FR", countryNames)

* fixed datafile debugger

* fixed check-version for empty directory

* moved try/catch block to the top of routing chain

* added mountedApp function for foxx-manager

* fixed issue #883: arango 2.1 - when starting multi-machine cluster, UI web
  does not change to cluster overview

* fixed dfdb: should not start any other V8 threads

* cleanup of version-check, added module org/arangodb/database-version,
  added --check-version option

* fixed issue #881: [2.1.0] Bombarded (every 10 sec or so) with
  "WARNING format string is corrupt" when in non-system DB Dashboard

* specialized primary index implementation to allow faster hash table
  rebuilding and reduce lookups in datafiles for the actual value of `_key`.

* issue #862: added `--overwrite` option to arangoimp

* removed number of property lookups for documents during AQL queries that
  access documents

* prevent buffering of long print results in arangosh's and arangod's print
  command

  this change will emit buffered intermediate print results and discard the
  output buffer to quickly deliver print results to the user, and to prevent
  constructing very large buffers for large results

* removed sorting of attribute names for use in a collection's shaper

  sorting attribute names was done on document insert to keep attributes
  of a collection in sorted order for faster comparisons. The sort order
  of attributes was only used in one particular and unlikely case, so it
  was removed. Collections with many different attribute names should
  benefit from this change by faster inserts and slightly less memory usage.

* fixed a bug in arangodump which got the collection name in _from and _to
  attributes of edges wrong (all were "_unknown")

* fixed a bug in arangorestore which did not recognize wrong _from and _to
  attributes of edges

* improved error detection and reporting in arangorestore


v2.1.1 (2014-06-06)
-------------------

* fixed dfdb: should not start any other V8 threads

* signature for collection functions was modified

  The basic change was the substitution of the input parameter of the
  function by an generic options object which can contain multiple
  option parameter of the function.
  Following functions were modified
  remove
  removeBySample
  replace
  replaceBySample
  update
  updateBySample

  Old signature is yet supported but it will be removed in future versions

v2.1.0 (2014-05-29)
-------------------

* implemented upgrade procedure for clusters

* fixed communication issue with agency which prevented reconnect
  after an agent failure

* fixed cluster dashboard in the case that one but not all servers
  in the cluster are down

* fixed a bug with coordinators creating local database objects
  in the wrong order (_system needs to be done first)

* improved cluster dashboard


v2.1.0-rc2 (2014-05-25)
-----------------------

* fixed issue #864: Inconsistent behavior of AQL REVERSE(list) function


v2.1.0-rc1 (XXXX-XX-XX)
-----------------------

* added server-side periodic task management functions:

  - require("org/arangodb/tasks").register(): registers a periodic task
  - require("org/arangodb/tasks").unregister(): unregisters and removes a
    periodic task
  - require("org/arangodb/tasks").get(): retrieves a specific tasks or all
    existing tasks

  the previous undocumented function `internal.definePeriodic` is now
  deprecated and will be removed in a future release.

* decrease the size of some seldom used system collections on creation.

  This will make these collections use less disk space and mapped memory.

* added AQL date functions

* added AQL FLATTEN() list function

* added index memory statistics to `db.<collection>.figures()` function

  The `figures` function will now return a sub-document `indexes`, which lists
  the number of indexes in the `count` sub-attribute, and the total memory
  usage of the indexes in bytes in the `size` sub-attribute.

* added AQL CURRENT_DATABASE() function

  This function returns the current database's name.

* added AQL CURRENT_USER() function

  This function returns the current user from an AQL query. The current user is the
  username that was specified in the `Authorization` HTTP header of the request. If
  authentication is turned off or the query was executed outside a request context,
  the function will return `null`.

* fixed issue #796: Searching with newline chars broken?

  fixed slightly different handling of backslash escape characters in a few
  AQL functions. Now handling of escape sequences should be consistent, and
  searching for newline characters should work the same everywhere

* added OpenSSL version check for configure

  It will report all OpenSSL versions < 1.0.1g as being too old.
  `configure` will only complain about an outdated OpenSSL version but not stop.

* require C++ compiler support (requires g++ 4.8, clang++ 3.4 or Visual Studio 13)

* less string copying returning JSONified documents from ArangoDB, e.g. via
  HTTP GET `/_api/document/<collection>/<document>`

* issue #798: Lower case http headers from arango

  This change allows returning capitalized HTTP headers, e.g.
  `Content-Length` instead of `content-length`.
  The HTTP spec says that headers are case-insensitive, but
  in fact several clients rely on a specific case in response
  headers.
  This change will capitalize HTTP headers if the `X-Arango-Version`
  request header is sent by the client and contains a value of at
  least `20100` (for version 2.1). The default value for the
  compatibility can also be set at server start, using the
  `--server.default-api-compatibility` option.

* simplified usage of `db._createStatement()`

  Previously, the function could not be called with a query string parameter as
  follows:

      db._createStatement(queryString);

  Calling it as above resulted in an error because the function expected an
  object as its parameter. From now on, it's possible to call the function with
  just the query string.

* make ArangoDB not send back a `WWW-Authenticate` header to a client in case the
  client sends the `X-Omit-WWW-Authenticate` HTTP header.

  This is done to prevent browsers from showing their built-in HTTP authentication
  dialog for AJAX requests that require authentication.
  ArangoDB will still return an HTTP 401 (Unauthorized) if the request doesn't
  contain valid credentials, but it will omit the `WWW-Authenticate` header,
  allowing clients to bypass the browser's authentication dialog.

* added REST API method HTTP GET `/_api/job/job-id` to query the status of an
  async job without potentially fetching it from the list of done jobs

* fixed non-intuitive behavior in jobs API: previously, querying the status
  of an async job via the API HTTP PUT `/_api/job/job-id` removed a currently
  executing async job from the list of queryable jobs on the server.
  Now, when querying the result of an async job that is still executing,
  the job is kept in the list of queryable jobs so its result can be fetched
  by a subsequent request.

* use a new data structure for the edge index of an edge collection. This
  improves the performance for the creation of the edge index and in
  particular speeds up removal of edges in graphs. Note however that
  this change might change the order in which edges starting at
  or ending in a vertex are returned. However, this order was never
  guaranteed anyway and it is not sensible to guarantee any particular
  order.

* provide a size hint to edge and hash indexes when initially filling them
  this will lead to less re-allocations when populating these indexes

  this may speed up building indexes when opening an existing collection

* don't requeue identical context methods in V8 threads in case a method is
  already registered

* removed arangod command line option `--database.remove-on-compacted`

* export the sort attribute for graph traversals to the HTTP interface

* add support for arangodump/arangorestore for clusters


v2.0.8 (XXXX-XX-XX)
-------------------

* fixed too-busy iteration over skiplists

  Even when a skiplist query was restricted by a limit clause, the skiplist
  index was queried without the limit. this led to slower-than-necessary
  execution times.

* fixed timeout overflows on 32 bit systems

  this bug has led to problems when select was called with a high timeout
  value (2000+ seconds) on 32bit systems that don't have a forgiving select
  implementation. when the call was made on these systems, select failed
  so no data would be read or sent over the connection

  this might have affected some cluster-internal operations.

* fixed ETCD issues on 32 bit systems

  ETCD was non-functional on 32 bit systems at all. The first call to the
  watch API crashed it. This was because atomic operations worked on data
  structures that were not properly aligned on 32 bit systems.

* fixed issue #848: db.someEdgeCollection.inEdge does not return correct
  value when called the 2nd time after a .save to the edge collection


v2.0.7 (2014-05-05)
-------------------

* issue #839: Foxx Manager missing "unfetch"

* fixed a race condition at startup

  this fixes undefined behavior in case the logger was involved directly at
  startup, before the logger initialization code was called. This should have
  occurred only for code that was executed before the invocation of main(),
  e.g. during ctor calls of statically defined objects.


v2.0.6 (2014-04-22)
-------------------

* fixed issue #835: arangosh doesn't show correct database name



v2.0.5 (2014-04-21)
-------------------

* Fixed a caching problem in IE JS Shell

* added cancelation for async jobs

* upgraded to new gyp for V8

* new Windows installer


v2.0.4 (2014-04-14)
-------------------

* fixed cluster authentication front-end issues for Firefox and IE, there are
  still problems with Chrome


v2.0.3 (2014-04-14)
-------------------

* fixed AQL optimizer bug

* fixed front-end issues

* added password change dialog


v2.0.2 (2014-04-06)
-------------------

* during cluster startup, do not log (somewhat expected) connection errors with
  log level error, but with log level info

* fixed dashboard modals

* fixed connection check for cluster planning front end: firefox does
  not support async:false

* document how to persist a cluster plan in order to relaunch an existing
  cluster later


v2.0.1 (2014-03-31)
-------------------

* make ArangoDB not send back a `WWW-Authenticate` header to a client in case the
  client sends the `X-Omit-WWW-Authenticate` HTTP header.

  This is done to prevent browsers from showing their built-in HTTP authentication
  dialog for AJAX requests that require authentication.
  ArangoDB will still return an HTTP 401 (Unauthorized) if the request doesn't
  contain valid credentials, but it will omit the `WWW-Authenticate` header,
  allowing clients to bypass the browser's authentication dialog.

* fixed isses in arango-dfdb:

  the dfdb was not able to unload certain system collections, so these couldn't be
  inspected with the dfdb sometimes. Additionally, it did not truncate corrupt
  markers from datafiles under some circumstances

* added `changePassword` attribute for users

* fixed non-working "save" button in collection edit view of web interface
  clicking the save button did nothing. one had to press enter in one of the input
  fields to send modified form data

* fixed V8 compile error on MacOS X

* prevent `body length: -9223372036854775808` being logged in development mode for
  some Foxx HTTP responses

* fixed several bugs in web interface dashboard

* fixed issue #783: coffee script not working in manifest file

* fixed issue #783: coffee script not working in manifest file

* fixed issue #781: Cant save current query from AQL editor ui

* bumped version in `X-Arango-Version` compatibility header sent by arangosh and other
  client tools from `1.5` to `2.0`.

* fixed startup options for arango-dfdb, added details option for arango-dfdb

* fixed display of missing error messages and codes in arangosh

* when creating a collection via the web interface, the collection type was always
  "document", regardless of the user's choice


v2.0.0 (2014-03-10)
-------------------

* first 2.0 release


v2.0.0-rc2 (2014-03-07)
-----------------------

* fixed cluster authorization


v2.0.0-rc1 (2014-02-28)
-----------------------

* added sharding :-)

* added collection._dbName attribute to query the name of the database from a collection

  more detailed documentation on the sharding and cluster features can be found in the user
  manual, section **Sharding**

* INCOMPATIBLE CHANGE: using complex values in AQL filter conditions with operators other
  than equality (e.g. >=, >, <=, <) will disable usage of skiplist indexes for filter
  evaluation.

  For example, the following queries will be affected by change:

      FOR doc IN docs FILTER doc.value < { foo: "bar" } RETURN doc
      FOR doc IN docs FILTER doc.value >= [ 1, 2, 3 ] RETURN doc

  The following queries will not be affected by the change:

      FOR doc IN docs FILTER doc.value == 1 RETURN doc
      FOR doc IN docs FILTER doc.value == "foo" RETURN doc
      FOR doc IN docs FILTER doc.value == [ 1, 2, 3 ] RETURN doc
      FOR doc IN docs FILTER doc.value == { foo: "bar" } RETURN doc

* INCOMPATIBLE CHANGE: removed undocumented method `collection.saveOrReplace`

  this feature was never advertised nor documented nor tested.

* INCOMPATIBLE CHANGE: removed undocumented REST API method `/_api/simple/BY-EXAMPLE-HASH`

  this feature was never advertised nor documented nor tested.

* added explicit startup parameter `--server.reuse-address`

  This flag can be used to control whether sockets should be acquired with the SO_REUSEADDR
  flag.

  Regardless of this setting, sockets on Windows are always acquired using the
  SO_EXCLUSIVEADDRUSE flag.

* removed undocumented REST API method GET `/_admin/database-name`

* added user validation API at POST `/_api/user/<username>`

* slightly improved users management API in `/_api/user`:

  Previously, when creating a new user via HTTP POST, the username needed to be
  passed in an attribute `username`. When users were returned via this API,
  the usernames were returned in an attribute named `user`. This was slightly
  confusing and was changed in 2.0 as follows:

  - when adding a user via HTTP POST, the username can be specified in an attribute
  `user`. If this attribute is not used, the API will look into the attribute `username`
  as before and use that value.
  - when users are returned via HTTP GET, the usernames are still returned in an
    attribute `user`.

  This change should be fully downwards-compatible with the previous version of the API.

* added AQL SLICE function to extract slices from lists

* made module loader more node compatible

* the startup option `--javascript.package-path` for arangosh is now deprecated and does
  nothing. Using it will not cause an error, but the option is ignored.

* added coffee script support

* Several UI improvements.

* Exchanged icons in the graphviewer toolbar

* always start networking and HTTP listeners when starting the server (even in
  console mode)

* allow vertex and edge filtering with user-defined functions in TRAVERSAL,
  TRAVERSAL_TREE and SHORTEST_PATH AQL functions:

      // using user-defined AQL functions for edge and vertex filtering
      RETURN TRAVERSAL(friends, friendrelations, "friends/john", "outbound", {
        followEdges: "myfunctions::checkedge",
        filterVertices: "myfunctions::checkvertex"
      })

      // using the following custom filter functions
      var aqlfunctions = require("org/arangodb/aql/functions");
      aqlfunctions.register("myfunctions::checkedge", function (config, vertex, edge, path) {
        return (edge.type !== 'dislikes'); // don't follow these edges
      }, false);

      aqlfunctions.register("myfunctions::checkvertex", function (config, vertex, path) {
        if (vertex.isDeleted || ! vertex.isActive) {
          return [ "prune", "exclude" ]; // exclude these and don't follow them
        }
        return [ ]; // include everything else
      }, false);

* fail if invalid `strategy`, `order` or `itemOrder` attribute values
  are passed to the AQL TRAVERSAL function. Omitting these attributes
  is not considered an error, but specifying an invalid value for any
  of these attributes will make an AQL query fail.

* issue #751: Create database through API should return HTTP status code 201

  By default, the server now returns HTTP 201 (created) when creating a new
  database successfully. To keep compatibility with older ArangoDB versions, the
  startup parameter `--server.default-api-compatibility` can be set to a value
  of `10400` to indicate API compatibility with ArangoDB 1.4. The compatibility
  can also be enforced by setting the `X-Arango-Version` HTTP header in a
  client request to this API on a per-request basis.

* allow direct access from the `db` object to collections whose names start
  with an underscore (e.g. db._users).

  Previously, access to such collections via the `db` object was possible from
  arangosh, but not from arangod (and thus Foxx and actions). The only way
  to access such collections from these places was via the `db._collection(<name>)`
  workaround.

* allow `\n` (as well as `\r\n`) as line terminator in batch requests sent to
  `/_api/batch` HTTP API.

* use `--data-binary` instead of `--data` parameter in generated cURL examples

* issue #703: Also show path of logfile for fm.config()

* issue #675: Dropping a collection used in "graph" module breaks the graph

* added "static" Graph.drop() method for graphs API

* fixed issue #695: arangosh server.password error

* use pretty-printing in `--console` mode by default

* simplified ArangoDB startup options

  Some startup options are now superfluous or their usage is simplified. The
  following options have been changed:

  * `--javascript.modules-path`: this option has been removed. The modules paths
    are determined by arangod and arangosh automatically based on the value of
    `--javascript.startup-directory`.

    If the option is set on startup, it is ignored so startup will not abort with
    an error `unrecognized option`.

  * `--javascript.action-directory`: this option has been removed. The actions
    directory is determined by arangod automatically based on the value of
    `--javascript.startup-directory`.

    If the option is set on startup, it is ignored so startup will not abort with
    an error `unrecognized option`.

  * `--javascript.package-path`: this option is still available but it is not
    required anymore to set the standard package paths (e.g. `js/npm`). arangod
    will automatically use this standard package path regardless of whether it
    was specified via the options.

    It is possible to use this option to add additional package paths to the
    standard value.

  Configuration files included with arangod are adjusted accordingly.

* layout of the graphs tab adapted to better fit with the other tabs

* database selection is moved to the bottom right corner of the web interface

* removed priority queue index type

  this feature was never advertised nor documented nor tested.

* display internal attributes in document source view of web interface

* removed separate shape collections

  When upgrading to ArangoDB 2.0, existing collections will be converted to include
  shapes and attribute markers in the datafiles instead of using separate files for
  shapes.

  When a collection is converted, existing shapes from the SHAPES directory will
  be written to a new datafile in the collection directory, and the SHAPES directory
  will be removed afterwards.

  This saves up to 2 MB of memory and disk space for each collection
  (savings are higher, the less different shapes there are in a collection).
  Additionally, one less file descriptor per opened collection will be used.

  When creating a new collection, the amount of sync calls may be reduced. The same
  may be true for documents with yet-unknown shapes. This may help performance
  in these cases.

* added AQL functions `NTH` and `POSITION`

* added signal handler for arangosh to save last command in more cases

* added extra prompt placeholders for arangosh:
  - `%e`: current endpoint
  - `%u`: current user

* added arangosh option `--javascript.gc-interval` to control amount of
  garbage collection performed by arangosh

* fixed issue #651: Allow addEdge() to take vertex ids in the JS library

* removed command-line option `--log.format`

  In previous versions, this option did not have an effect for most log messages, so
  it got removed.

* removed C++ logger implementation

  Logging inside ArangoDB is now done using the LOG_XXX() macros. The LOGGER_XXX()
  macros are gone.

* added collection status "loading"


v1.4.16 (XXXX-XX-XX)
--------------------

* fixed too eager datafile deletion

  this issue could have caused a crash when the compaction had marked datafiles as obsolete
  and they were removed while "old" temporary query results still pointed to the old datafile
  positions

* fixed issue #826: Replication fails when a collection's configuration changes


v1.4.15 (2014-04-19)
--------------------

* bugfix for AQL query optimizer

  the following type of query was too eagerly optimized, leading to errors in code-generation:

      LET a = (FOR i IN [] RETURN i) LET b = (FOR i IN [] RETURN i) RETURN 1

  the problem occurred when both lists in the subqueries were empty. In this case invalid code
  was generated and the query couldn't be executed.


v1.4.14 (2014-04-05)
--------------------

* fixed race conditions during shape / attribute insertion

  A race condition could have led to spurious `cannot find attribute #xx` or
  `cannot find shape #xx` (where xx is a number) warning messages being logged
  by the server. This happened when a new attribute was inserted and at the same
  time was queried by another thread.

  Also fixed a race condition that may have occurred when a thread tried to
  access the shapes / attributes hash tables while they were resized. In this
  cases, the shape / attribute may have been hashed to a wrong slot.

* fixed a memory barrier / cpu synchronization problem with libev, affecting
  Windows with Visual Studio 2013 (probably earlier versions are affected, too)

  The issue is described in detail here:
  http://lists.schmorp.de/pipermail/libev/2014q1/002318.html


v1.4.13 (2014-03-14)
--------------------

* added diagnostic output for Foxx application upload

* allow dump & restore from ArangoDB 1.4 with an ArangoDB 2.0 server

* allow startup options `temp-path` and `default-language` to be specified from the arangod
  configuration file and not only from the command line

* fixed too eager compaction

  The compaction will now wait for several seconds before trying to re-compact the same
  collection. Additionally, some other limits have been introduced for the compaction.


v1.4.12 (2014-03-05)
--------------------

* fixed display bug in web interface which caused the following problems:
  - documents were displayed in web interface as being empty
  - document attributes view displayed many attributes with content "undefined"
  - document source view displayed many attributes with name "TYPEOF" and value "undefined"
  - an alert popping up in the browser with message "Datatables warning..."

* re-introduced old-style read-write locks to supports Windows versions older than
  Windows 2008R2 and Windows 7. This should re-enable support for Windows Vista and
  Windows 2008.


v1.4.11 (2014-02-27)
--------------------

* added SHORTEST_PATH AQL function

  this calculates the shortest paths between two vertices, using the Dijkstra
  algorithm, employing a min-heap

  By default, ArangoDB does not know the distance between any two vertices and
  will use a default distance of 1. A custom distance function can be registered
  as an AQL user function to make the distance calculation use any document
  attributes or custom logic:

      RETURN SHORTEST_PATH(cities, motorways, "cities/CGN", "cities/MUC", "outbound", {
        paths: true,
        distance: "myfunctions::citydistance"
      })

      // using the following custom distance function
      var aqlfunctions = require("org/arangodb/aql/functions");
      aqlfunctions.register("myfunctions::distance", function (config, vertex1, vertex2, edge) {
        return Math.sqrt(Math.pow(vertex1.x - vertex2.x) + Math.pow(vertex1.y - vertex2.y));
      }, false);

* fixed bug in Graph.pathTo function

* fixed small memleak in AQL optimizer

* fixed access to potentially uninitialized variable when collection had a cap constraint


v1.4.10 (2014-02-21)
--------------------

* fixed graph constructor to allow graph with some parameter to be used

* added node.js "events" and "stream"

* updated npm packages

* added loading of .json file

* Fixed http return code in graph api with waitForSync parameter.

* Fixed documentation in graph, simple and index api.

* removed 2 tests due to change in ruby library.

* issue #756: set access-control-expose-headers on CORS response

  the following headers are now whitelisted by ArangoDB in CORS responses:
  - etag
  - content-encoding
  - content-length
  - location
  - server
  - x-arango-errors
  - x-arango-async-id


v1.4.9 (2014-02-07)
-------------------

* return a document's current etag in response header for HTTP HEAD requests on
  documents that return an HTTP 412 (precondition failed) error. This allows
  retrieving the document's current revision easily.

* added AQL function `SKIPLIST` to directly access skiplist indexes from AQL

  This is a shortcut method to use a skiplist index for retrieving specific documents in
  indexed order. The function capability is rather limited, but it may be used
  for several cases to speed up queries. The documents are returned in index order if
  only one condition is used.

      /* return all documents with mycollection.created > 12345678 */
      FOR doc IN SKIPLIST(mycollection, { created: [[ '>', 12345678 ]] })
        RETURN doc

      /* return first document with mycollection.created > 12345678 */
      FOR doc IN SKIPLIST(mycollection, { created: [[ '>', 12345678 ]] }, 0, 1)
        RETURN doc

      /* return all documents with mycollection.created between 12345678 and 123456790 */
      FOR doc IN SKIPLIST(mycollection, { created: [[ '>', 12345678 ], [ '<=', 123456790 ]] })
        RETURN doc

      /* return all documents with mycollection.a equal 1 and .b equal 2 */
      FOR doc IN SKIPLIST(mycollection, { a: [[ '==', 1 ]], b: [[ '==', 2 ]] })
        RETURN doc

  The function requires a skiplist index with the exact same attributes to
  be present on the specified collection. All attributes present in the skiplist
  index must be specified in the conditions specified for the `SKIPLIST` function.
  Attribute declaration order is important, too: attributes must be specified in the
  same order in the condition as they have been declared in the skiplist index.

* added command-line option `--server.disable-authentication-unix-sockets`

  with this option, authentication can be disabled for all requests coming
  in via UNIX domain sockets, enabling clients located on the same host as
  the ArangoDB server to connect without authentication.
  Other connections (e.g. TCP/IP) are not affected by this option.

  The default value for this option is `false`.
  Note: this option is only supported on platforms that support Unix domain
  sockets.

* call global arangod instance destructor on shutdown

* issue #755: TRAVERSAL does not use strategy, order and itemOrder options

  these options were not honored when configuring a traversal via the AQL
  TRAVERSAL function. Now, these options are used if specified.

* allow vertex and edge filtering with user-defined functions in TRAVERSAL,
  TRAVERSAL_TREE and SHORTEST_PATH AQL functions:

      // using user-defined AQL functions for edge and vertex filtering
      RETURN TRAVERSAL(friends, friendrelations, "friends/john", "outbound", {
        followEdges: "myfunctions::checkedge",
        filterVertices: "myfunctions::checkvertex"
      })

      // using the following custom filter functions
      var aqlfunctions = require("org/arangodb/aql/functions");
      aqlfunctions.register("myfunctions::checkedge", function (config, vertex, edge, path) {
        return (edge.type !== 'dislikes'); // don't follow these edges
      }, false);

      aqlfunctions.register("myfunctions::checkvertex", function (config, vertex, path) {
        if (vertex.isDeleted || ! vertex.isActive) {
          return [ "prune", "exclude" ]; // exclude these and don't follow them
        }
        return [ ]; // include everything else
      }, false);

* issue #748: add vertex filtering to AQL's TRAVERSAL[_TREE]() function


v1.4.8 (2014-01-31)
-------------------

* install foxx apps in the web interface

* fixed a segfault in the import API


v1.4.7 (2014-01-23)
-------------------

* issue #744: Add usage example arangoimp from Command line

* issue #738: added __dirname, __filename pseudo-globals. Fixes #733. (@by pluma)

* mount all Foxx applications in system apps directory on startup


v1.4.6 (2014-01-20)
-------------------

* issue #736: AQL function to parse collection and key from document handle

* added fm.rescan() method for Foxx-Manager

* fixed issue #734: foxx cookie and route problem

* added method `fm.configJson` for arangosh

* include `startupPath` in result of API `/_api/foxx/config`


v1.4.5 (2014-01-15)
-------------------

* fixed issue #726: Alternate Windows Install Method

* fixed issue #716: dpkg -P doesn't remove everything

* fixed bugs in description of HTTP API `_api/index`

* fixed issue #732: Rest API GET revision number

* added missing documentation for several methods in HTTP API `/_api/edge/...`

* fixed typos in description of HTTP API `_api/document`

* defer evaluation of AQL subqueries and logical operators (lazy evaluation)

* Updated font in WebFrontend, it now contains a version that renders properly on Windows

* generally allow function return values as call parameters to AQL functions

* fixed potential deadlock in global context method execution

* added override file "arangod.conf.local" (and co)


v1.4.4 (2013-12-24)
-------------------

* uid and gid are now set in the scripts, there is no longer a separate config file for
  arangod when started from a script

* foxx-manager is now an alias for arangosh

* arango-dfdb is now an alias for arangod, moved from bin to sbin

* changed from readline to linenoise for Windows

* added --install-service and --uninstall-service for Windows

* removed --daemon and --supervisor for Windows

* arangosh and arangod now uses the config-file which maps the binary name, i. e. if you
  rename arangosh to foxx-manager it will use the config file foxx-manager.conf

* fixed lock file for Windows

* fixed issue #711, #687: foxx-manager throws internal errors

* added `--server.ssl-protocol` option for client tools
  this allows connecting from arangosh, arangoimp, arangoimp etc. to an ArangoDB
  server that uses a non-default value for `--server.ssl-protocol`. The default
  value for the SSL protocol is 4 (TLSv1). If the server is configured to use a
  different protocol, it was not possible to connect to it with the client tools.

* added more detailed request statistics

  This adds the number of async-executed HTTP requests plus the number of HTTP
  requests per individual HTTP method type.

* added `--force` option for arangorestore
  this option allows continuing a restore operation even if the server reports errors
  in the middle of the restore operation

* better error reporting for arangorestore
  in case the server returned an HTTP error, arangorestore previously reported this
  error as `internal error` without any details only. Now server-side errors are
  reported by arangorestore with the server's error message

* include more system collections in dumps produced by arangodump
  previously some system collections were intentionally excluded from dumps, even if the
  dump was run with `--include-system-collections`. for example, the collections `_aal`,
  `_modules`, `_routing`, and `_users` were excluded. This makes sense in a replication
  context but not always in a dump context.
  When specifying `--include-system-collections`, arangodump will now include the above-
  mentioned collections in the dump, too. Some other system collections are still excluded
  even when the dump is run with `--include-system-collections`, for example `_replication`
  and `_trx`.

* fixed issue #701: ArangoStatement undefined in arangosh

* fixed typos in configuration files


v1.4.3 (2013-11-25)
-------------------

* fixed a segfault in the AQL optimizer, occurring when a constant non-list value was
  used on the right-hand side of an IN operator that had a collection attribute on the
  left-hand side

* issue #662:

  Fixed access violation errors (crashes) in the Windows version, occurring under some
  circumstances when accessing databases with multiple clients in parallel

* fixed issue #681: Problem with ArchLinux PKGBUILD configuration


v1.4.2 (2013-11-20)
-------------------

* fixed issue #669: Tiny documentation update

* ported Windows version to use native Windows API SRWLocks (slim read-write locks)
  and condition variables instead of homemade versions

  MSDN states the following about the compatibility of SRWLocks and Condition Variables:

      Minimum supported client:
      Windows Server 2008 [desktop apps | Windows Store apps]

      Minimum supported server:
      Windows Vista [desktop apps | Windows Store apps]

* fixed issue #662: ArangoDB on Windows hanging

  This fixes a deadlock issue that occurred on Windows when documents were written to
  a collection at the same time when some other thread tried to drop the collection.

* fixed file-based logging in Windows

  the logger complained on startup if the specified log file already existed

* fixed startup of server in daemon mode (`--daemon` startup option)

* fixed a segfault in the AQL optimizer

* issue #671: Method graph.measurement does not exist

* changed Windows condition variable implementation to use Windows native
  condition variables

  This is an attempt to fix spurious Windows hangs as described in issue #662.

* added documentation for JavaScript traversals

* added --code-page command-line option for Windows version of arangosh

* fixed a problem when creating edges via the web interface.

  The problem only occurred if a collection was created with type "document
  collection" via the web interface, and afterwards was dropped and re-created
  with type "edge collection". If the web interface page was not reloaded,
  the old collection type (document) was cached, making the subsequent creation
  of edges into the (seeming-to-be-document) collection fail.

  The fix is to not cache the collection type in the web interface. Users of
  an older version of the web interface can reload the collections page if they
  are affected.

* fixed a caching problem in arangosh: if a collection was created using the web
  interface, and then removed via arangosh, arangosh did not actually drop the
  collection due to caching.

  Because the `drop` operation was not carried out, this caused misleading error
  messages when trying to re-create the collection (e.g. `cannot create collection:
  duplicate name`).

* fixed ALT-introduced characters for arangosh console input on Windows

  The Windows readline port was not able to handle characters that are built
  using CTRL or ALT keys. Regular characters entered using the CTRL or ALT keys
  were silently swallowed and not passed to the terminal input handler.

  This did not seem to cause problems for the US keyboard layout, but was a
  severe issue for keyboard layouts that require the ALT (or ALT-GR) key to
  construct characters. For example, entering the character `{` with a German
  keyboard layout requires pressing ALT-GR + 9.

* fixed issue #665: Hash/skiplist combo madness bit my ass

  this fixes a problem with missing/non-deterministic rollbacks of inserts in
  case of a unique constraint violation into a collection with multiple secondary
  indexes (with at least one of them unique)

* fixed issue #664: ArangoDB installer on Windows requires drive c:

* partly fixed issue #662: ArangoDB on Windows hanging

  This fixes dropping databases on Windows. In previous 1.4 versions on Windows,
  one shape collection file was not unloaded and removed when dropping a database,
  leaving one directory and one shape collection file in the otherwise-dropped
  database directory.

* fixed issue #660: updated documentation on indexes


v1.4.1 (2013-11-08)
-------------------

* performance improvements for skip-list deletes


v1.4.1-rc1 (2013-11-07)
-----------------------

* fixed issue #635: Web-Interface should have a "Databases" Menu for Management

* fixed issue #624: Web-Interface is missing a Database selector

* fixed segfault in bitarray query

* fixed issue #656: Cannot create unique index through web interface

* fixed issue #654: bitarray index makes server down

* fixed issue #653: Slow query

* fixed issue #650: Randomness of any() should be improved

* made AQL `DOCUMENT()` function polymorphic and work with just one parameter.

  This allows using the `DOCUMENT` function like this:

      DOCUMENT('users/john')
      DOCUMENT([ 'users/john', 'users/amy' ])

  in addition to the existing use cases:

      DOCUMENT(users, 'users/john')
      DOCUMENT(users, 'john')
      DOCUMENT(users, [ 'users/john' ])
      DOCUMENT(users, [ 'users/john', 'users/amy' ])
      DOCUMENT(users, [ 'john', 'amy' ])

* simplified usage of ArangoDB batch API

  It is not necessary anymore to send the batch boundary in the HTTP `Content-Type`
  header. Previously, the batch API expected the client to send a Content-Type header
  of`multipart/form-data; boundary=<some boundary value>`. This is still supported in
  ArangoDB 2.0, but clients can now also omit this header. If the header is not
  present in a client request, ArangoDB will ignore the request content type and
  read the MIME boundary from the beginning of the request body.

  This also allows using the batch API with the Swagger "Try it out" feature (which is
  not too good at sending a different or even dynamic content-type request header).

* added API method GET `/_api/database/user`

  This returns the list of databases a specific user can see without changing the
  username/passwd.

* issue #424: Documentation about IDs needs to be upgraded


v1.4.0 (2013-10-29)
-------------------

* fixed issue #648: /batch API is missing from Web Interface API Documentation (Swagger)

* fixed issue #647: Icon tooltips missing

* fixed issue #646: index creation in web interface

* fixed issue #645: Allow jumping from edge to linked vertices

* merged PR for issue #643: Some minor corrections and a link to "Downloads"

* fixed issue #642: Completion of error handling

* fixed issue #639: compiling v1.4 on maverick produces warnings on -Wstrict-null-sentinel

* fixed issue #634: Web interface bug: Escape does not always propagate

* fixed issue #620: added startup option `--server.default-api-compatibility`

  This adds the following changes to the ArangoDB server and clients:
  - the server provides a new startup option `--server.default-api-compatibility`.
    This option can be used to determine the compatibility of (some) server API
    return values. The value for this parameter is a server version number,
    calculated as follows: `10000 * major + 100 * minor` (e.g. `10400` for ArangoDB
    1.3). The default value is `10400` (1.4), the minimum allowed value is `10300`
    (1.3).

    When setting this option to a value lower than the current server version,
    the server might respond with old-style results to "old" clients, increasing
    compatibility with "old" (non-up-to-date) clients.

  - the server will on each incoming request check for an HTTP header
    `x-arango-version`. Clients can optionally set this header to the API
    version number they support. For example, if a client sends the HTTP header
    `x-arango-version: 10300`, the server will pick this up and might send ArangoDB
    1.3-style responses in some situations.

    Setting either the startup parameter or using the HTTP header (or both) allows
    running "old" clients with newer versions of ArangoDB, without having to adjust
    the clients too much.

  - the `location` headers returned by the server for the APIs `/_api/document/...`
    and `/_api/collection/...` will have different values depending on the used API
    version. If the API compatibility is `10300`, the `location` headers returned
    will look like this:

        location: /_api/document/....

    whereas when an API compatibility of `10400` or higher is used, the `location`
    headers will look like this:

        location: /_db/<database name>/_api/document/...

  Please note that even in the presence of this, old API versions still may not
  be supported forever by the server.

* fixed issue #643: Some minor corrections and a link to "Downloads" by @frankmayer

* started issue #642: Completion of error handling

* fixed issue #639: compiling v1.4 on maverick produces warnings on
  -Wstrict-null-sentinel

* fixed issue #621: Standard Config needs to be fixed

* added function to manage indexes (web interface)

* improved server shutdown time by signaling shutdown to applicationserver,
  logging, cleanup and compactor threads

* added foxx-manager `replace` command

* added foxx-manager `installed` command (a more intuitive alias for `list`)

* fixed issue #617: Swagger API is missing '/_api/version'

* fixed issue #615: Swagger API: Some commands have no parameter entry forms

* fixed issue #614: API : Typo in : Request URL /_api/database/current

* fixed issue #609: Graph viz tool - different background color

* fixed issue #608: arangosh config files - eventually missing in the manual

* fixed issue #607: Admin interface: no core documentation

* fixed issue #603: Aardvark Foxx App Manager

* fixed a bug in type-mapping between AQL user functions and the AQL layer

  The bug caused errors like the following when working with collection documents
  in an AQL user function:

      TypeError: Cannot assign to read only property '_id' of #<ShapedJson>

* create less system collections when creating a new database

  This is achieved by deferring collection creation until the collections are actually
  needed by ArangoDB. The following collections are affected by the change:
  - `_fishbowl`
  - `_structures`


v1.4.0-beta2 (2013-10-14)
-------------------------

* fixed compaction on Windows

  The compaction on Windows did not ftruncate the cleaned datafiles to a smaller size.
  This has been fixed so not only the content of the files is cleaned but also files
  are re-created with potentially smaller sizes.

* only the following system collections will be excluded from replication from now on:
  - `_replication`
  - `_trx`
  - `_users`
  - `_aal`
  - `_fishbowl`
  - `_modules`
  - `_routing`

  Especially the following system collections will now be included in replication:
  - `_aqlfunctions`
  - `_graphs`

  In previous versions of ArangoDB, all system collections were excluded from the
  replication.

  The change also caused a change in the replication logger and applier:
  in previous versions of ArangoDB, only a collection's id was logged for an operation.
  This has not caused problems for non-system collections but for system collections
  there ids might differ. In addition to a collection id ArangoDB will now also log the
  name of a collection for each replication event.

  The replication applier will now look for the collection name attribute in logged
  events preferably.

* added database selection to arango-dfdb

* provide foxx-manager, arangodump, and arangorestore in Windows build

* ArangoDB 1.4 will refuse to start if option `--javascript.app-path` is not set.

* added startup option `--server.allow-method-override`

  This option can be set to allow overriding the HTTP request method in a request using
  one of the following custom headers:

  - x-http-method-override
  - x-http-method
  - x-method-override

  This allows bypassing proxies and tools that would otherwise just let certain types of
  requests pass. Enabling this option may impose a security risk, so it should only be
  used in very controlled environments.

  The default value for this option is `false` (no method overriding allowed).

* added "details" URL parameter for bulk import API

  Setting the `details` URL parameter to `true` in a call to POST `/_api/import` will make
  the import return details about non-imported documents in the `details` attribute. If
  `details` is `false` or omitted, no `details` attribute will be present in the response.
  This is the same behavior that previous ArangoDB versions exposed.

* added "complete" option for bulk import API

  Setting the `complete` URL parameter to `true` in a call to POST `/_api/import` will make
  the import completely fail if at least one of documents cannot be imported successfully.

  It defaults to `false`, which will make ArangoDB continue importing the other documents
  from the import even if some documents cannot be imported. This is the same behavior that
  previous ArangoDB versions exposed.

* added missing swagger documentation for `/_api/log`

* calling `/_api/logs` (or `/_admin/logs`) is only permitted from the `_system` database now.

  Calling this API method for/from other database will result in an HTTP 400.

' ported fix from https://github.com/novus/nvd3/commit/0894152def263b8dee60192f75f66700cea532cc

  This prevents JavaScript errors from occurring in Chrome when in the admin interface,
  section "Dashboard".

* show current database name in web interface (bottom right corner)

* added missing documentation for /_api/import in swagger API docs

* allow specification of database name for replication sync command replication applier

  This allows syncing from a master database with a different name than the slave database.

* issue #601: Show DB in prompt

  arangosh now displays the database name as part of the prompt by default.

  Can change the prompt by using the `--prompt` option, e.g.

      > arangosh --prompt "my db is named \"%d\"> "


v1.4.0-beta1 (2013-10-01)
-------------------------

* make the Foxx manager use per-database app directories

  Each database now has its own subdirectory for Foxx applications. Each database
  can thus use different Foxx applications if required. A Foxx app for a specific
  database resides in `<app-path>/databases/<database-name>/<app-name>`.

  System apps are shared between all databases. They reside in `<app-path>/system/<app-name>`.

* only trigger an engine reset in development mode for URLs starting with `/dev/`

  This prevents ArangoDB from reloading all Foxx applications when it is not
  actually necessary.

* changed error code from 10 (bad parameter) to 1232 (invalid key generator) for
  errors that are due to an invalid key generator specification when creating a new
  collection

* automatic detection of content-type / mime-type for Foxx assets based on filenames,
  added possibility to override auto detection

* added endpoint management API at `/_api/endpoint`

* changed HTTP return code of PUT `/_api/cursor` from 400 to 404 in case a
  non-existing cursor is referred to

* issue #360: added support for asynchronous requests

  Incoming HTTP requests with the headers `x-arango-async: true` or
  `x-arango-async: store` will be answered by the server instantly with a generic
  HTTP 202 (Accepted) response.

  The actual requests will be queued and processed by the server asynchronously,
  allowing the client to continue sending other requests without waiting for the
  server to process the actually requested operation.

  The exact point in time when a queued request is executed is undefined. If an
  error occurs during execution of an asynchronous request, the client will not
  be notified by the server.

  The maximum size of the asynchronous task queue can be controlled using the new
  option `--scheduler.maximal-queue-size`. If the queue contains this many number of
  tasks and a new asynchronous request comes in, the server will reject it with an
  HTTP 500 (internal server error) response.

  Results of incoming requests marked with header `x-arango-async: true` will be
  discarded by the server immediately. Clients have no way of accessing the result
  of such asynchronously executed request. This is just _fire and forget_.

  To later retrieve the result of an asynchronously executed request, clients can
  mark a request with the header `x-arango-async: keep`. This makes the server
  store the result of the request in memory until explicitly fetched by a client
  via the `/_api/job` API. The `/_api/job` API also provides methods for basic
  inspection of which pending or already finished requests there are on the server,
  plus ways for garbage collecting unneeded results.

* Added new option `--scheduler.maximal-queue-size`.

* issue #590: Manifest Lint

* added data dump and restore tools, arangodump and arangorestore.

  arangodump can be used to create a logical dump of an ArangoDB database, or
  just dedicated collections. It can be used to dump both a collection's structure
  (properties and indexes) and data (documents).

  arangorestore can be used to restore data from a dump created with arangodump.
  arangorestore currently does not re-create any indexes, and doesn't yet handle
  referenced documents in edges properly when doing just partial restores.
  This will be fixed until 1.4 stable.

* introduced `--server.database` option for arangosh, arangoimp, and arangob.

  The option allows these client tools to use a certain database for their actions.
  In arangosh, the current database can be switched at any time using the command

      db._useDatabase(<name>);

  When no database is specified, all client tools will assume they should use the
  default database `_system`. This is done for downwards-compatibility reasons.

* added basic multi database support (alpha)

  New databases can be created using the REST API POST `/_api/database` and the
  shell command `db._createDatabase(<name>)`.

  The default database in ArangoDB is called `_system`. This database is always
  present and cannot be deleted by the user. When an older version of ArangoDB is
  upgraded to 1.4, the previously only database will automatically become the
  `_system` database.

  New databases can be created with the above commands, and can be deleted with the
  REST API DELETE `/_api/database/<name>` or the shell command `db._dropDatabase(<name>);`.

  Deleting databases is still unstable in ArangoDB 1.4 alpha and might crash the
  server. This will be fixed until 1.4 stable.

  To access a specific database via the HTTP REST API, the `/_db/<name>/` prefix
  can be used in all URLs. ArangoDB will check if an incoming request starts with
  this prefix, and will automatically pick the database name from it. If the prefix
  is not there, ArangoDB will assume the request is made for the default database
  (`_system`). This is done for downwards-compatibility reasons.

  That means, the following URL pathnames are logically identical:

      /_api/document/mycollection/1234
      /_db/_system/document/mycollection/1234

  To access a different database (e.g. `test`), the URL pathname would look like this:

      /_db/test/document/mycollection/1234

  New databases can also be created and existing databases can only be dropped from
  within the default database (`_system`). It is not possible to drop the `_system`
  database itself.

  Cross-database operations are unintended and unsupported. The intention of the
  multi-database feature is to have the possibility to have a few databases managed
  by ArangoDB in parallel, but to only access one database at a time from a connection
  or a request.

  When accessing the web interface via the URL pathname `/_admin/html/` or `/_admin/aardvark`,
  the web interface for the default database (`_system`) will be displayed.
  To access the web interface for a different database, the database name can be
  put into the URLs as a prefix, e.g. `/_db/test/_admin/html` or
  `/_db/test/_admin/aardvark`.

  All internal request handlers and also all user-defined request handlers and actions
  (including Foxx) will only get to see the unprefixed URL pathnames (i.e. excluding
  any database name prefix). This is to ensure downwards-compatibility.

  To access the name of the requested database from any action (including Foxx), use
  use `req.database`.

  For example, when calling the URL `/myapp/myaction`, the content of `req.database`
  will be `_system` (the default database because no database got specified) and the
  content of `req.url` will be `/myapp/myaction`.

  When calling the URL `/_db/test/myapp/myaction`, the content of `req.database` will be
  `test`, and the content of `req.url` will still be `/myapp/myaction`.

* Foxx now excludes files starting with . (dot) when bundling assets

  This mitigates problems with editor swap files etc.

* made the web interface a Foxx application

  This change caused the files for the web interface to be moved from `html/admin` to
  `js/apps/aardvark` in the file system.

  The base URL for the admin interface changed from `_admin/html/index.html` to
  `_admin/aardvark/index.html`.

  The "old" redirection to `_admin/html/index.html` will now produce a 404 error.

  When starting ArangoDB with the `--upgrade` option, this will automatically be remedied
  by putting in a redirection from `/` to `/_admin/aardvark/index.html`, and from
  `/_admin/html/index.html` to `/_admin/aardvark/index.html`.

  This also obsoletes the following configuration (command-line) options:
  - `--server.admin-directory`
  - `--server.disable-admin-interface`

  when using these now obsolete options when the server is started, no error is produced
  for downwards-compatibility.

* changed User-Agent value sent by arangoimp, arangosh, and arangod from "VOC-Agent" to
  "ArangoDB"

* changed journal file creation behavior as follows:

  Previously, a journal file for a collection was always created when a collection was
  created. When a journal filled up and became full, the current journal was made a
  datafile, and a new (empty) journal was created automatically. There weren't many
  intended situations when a collection did not have at least one journal.

  This is changed now as follows:
  - when a collection is created, no journal file will be created automatically
  - when there is a write into a collection without a journal, the journal will be
    created lazily
  - when there is a write into a collection with a full journal, a new journal will
    be created automatically

  From the end user perspective, nothing should have changed, except that there is now
  less disk usage for empty collections. Disk usage of infrequently updated collections
  might also be reduced significantly by running the `rotate()` method of a collection,
  and not writing into a collection subsequently.

* added method `collection.rotate()`

  This allows premature rotation of a collection's current journal file into a (read-only)
  datafile. The purpose of using `rotate()` is to prematurely allow compaction (which is
  performed on datafiles only) on data, even if the journal was not filled up completely.

  Using `rotate()` may make sense in the following scenario:

      c = db._create("test");
      for (i = 0; i < 1000; ++i) {
        c.save(...); // insert lots of data here
      }

      ...
      c.truncate(); // collection is now empty
      // only data in datafiles will be compacted by following compaction runs
      // all data in the current journal would not be compacted

      // calling rotate will make the current journal a datafile, and thus make it
      // eligible for compaction
      c.rotate();

  Using `rotate()` may also be useful when data in a collection is known to not change
  in the immediate future. After having completed all write operations on a collection,
  performing a `rotate()` will reduce the size of the current journal to the actually
  required size (remember that journals are pre-allocated with a specific size) before
  making the journal a datafile. Thus `rotate()` may cause disk space savings, even if
  the datafiles does not qualify for compaction after rotation.

  Note: rotating the journal is asynchronous, so that the actual rotation may be executed
  after `rotate()` returns to the caller.

* changed compaction to merge small datafiles together (up to 3 datafiles are merged in
  a compaction run)

  In the regular case, this should leave less small datafiles stay around on disk and allow
  using less file descriptors in total.

* added AQL MINUS function

* added AQL UNION_DISTINCT function (more efficient than combination of `UNIQUE(UNION())`)

* updated mruby to 2013-08-22

* issue #587: Add db._create() in help for startup arangosh

* issue #586: Share a link on installation instructions in the User Manual

* issue #585: Bison 2.4 missing on Mac for custom build

* issue #584: Web interface images broken in devel

* issue #583: Small documentation update

* issue #581: Parameter binding for attributes

* issue #580: Small improvements (by @guidoreina)

* issue #577: Missing documentation for collection figures in implementor manual

* issue #576: Get disk usage for collections and graphs

  This extends the result of the REST API for /_api/collection/figures with
  the attributes `compactors.count`, `compactors.fileSize`, `shapefiles.count`,
  and `shapefiles.fileSize`.

* issue #575: installing devel version on mac (low prio)

* issue #574: Documentation (POST /_admin/routing/reload)

* issue #558: HTTP cursors, allow count to ignore LIMIT


v1.4.0-alpha1 (2013-08-02)
--------------------------

* added replication. check online manual for details.

* added server startup options `--server.disable-replication-logger` and
  `--server.disable-replication-applier`

* removed action deployment tool, this now handled with Foxx and its manager or
  by kaerus node utility

* fixed a server crash when using byExample / firstExample inside a transaction
  and the collection contained a usable hash/skiplist index for the example

* defineHttp now only expects a single context

* added collection detail dialog (web interface)

  Shows collection properties, figures (datafiles, journals, attributes, etc.)
  and indexes.

* added documents filter (web interface)

  Allows searching for documents based on attribute values. One or many filter
  conditions can be defined, using comparison operators such as '==', '<=', etc.

* improved AQL editor (web interface)

  Editor supports keyboard shortcuts (Submit, Undo, Redo, Select).
  Editor allows saving and reusing of user-defined queries.
  Added example queries to AQL editor.
  Added comment button.

* added document import (web interface)

  Allows upload of JSON-data from files. Files must have an extension of .json.

* added dashboard (web interface)

  Shows the status of replication and multiple system charts, e.g.
  Virtual Memory Size, Request Time, HTTP Connections etc.

* added API method `/_api/graph` to query all graphs with all properties.

* added example queries in web interface AQL editor

* added arango.reconnect(<host>) method for arangosh to dynamically switch server or
  user name

* added AQL range operator `..`

  The `..` operator can be used to easily iterate over a sequence of numeric
  values. It will produce a list of values in the defined range, with both bounding
  values included.

  Example:

      2010..2013

  will produce the following result:

      [ 2010, 2011, 2012, 2013 ]

* added AQL RANGE function

* added collection.first(count) and collection.last(count) document access functions

  These functions allow accessing the first or last n documents in a collection. The order
  is determined by document insertion/update time.

* added AQL INTERSECTION function

* INCOMPATIBLE CHANGE: changed AQL user function namespace resolution operator from `:` to `::`

  AQL user-defined functions were introduced in ArangoDB 1.3, and the namespace resolution
  operator for them was the single colon (`:`). A function call looked like this:

      RETURN mygroup:myfunc()

  The single colon caused an ambiguity in the AQL grammar, making it indistinguishable from
  named attributes or the ternary operator in some cases, e.g.

      { mygroup:myfunc ? mygroup:myfunc }

  The change of the namespace resolution operator from `:` to `::` fixes this ambiguity.

  Existing user functions in the database will be automatically fixed when starting ArangoDB
  1.4 with the `--upgrade` option. However, queries using user-defined functions need to be
  adjusted on the client side to use the new operator.

* allow multiple AQL LET declarations separated by comma, e.g.
  LET a = 1, b = 2, c = 3

* more useful AQL error messages

  The error position (line/column) is more clearly indicated for parse errors.
  Additionally, if a query references a collection that cannot be found, the error
  message will give a hint on the collection name

* changed return value for AQL `DOCUMENT` function in case document is not found

  Previously, when the AQL `DOCUMENT` function was called with the id of a document and
  the document could not be found, it returned `undefined`. This value is not part of the
  JSON type system and this has caused some problems.
  Starting with ArangoDB 1.4, the `DOCUMENT` function will return `null` if the document
  looked for cannot be found.

  In case the function is called with a list of documents, it will continue to return all
  found documents, and will not return `null` for non-found documents. This has not changed.

* added single line comments for AQL

  Single line comments can be started with a double forward slash: `//`.
  They end at the end of the line, or the end of the query string, whichever is first.

* fixed documentation issues #567, #568, #571.

* added collection.checksum(<withData>) method to calculate CRC checksums for
  collections

  This can be used to
  - check if data in a collection has changed
  - compare the contents of two collections on different ArangoDB instances

* issue #565: add description line to aal.listAvailable()

* fixed several out-of-memory situations when double freeing or invalid memory
  accesses could happen

* less msyncing during the creation of collections

  This is achieved by not syncing the initial (standard) markers in shapes collections.
  After all standard markers are written, the shapes collection will get synced.

* renamed command-line option `--log.filter` to `--log.source-filter` to avoid
  misunderstandings

* introduced new command-line option `--log.content-filter` to optionally restrict
  logging to just specific log messages (containing the filter string, case-sensitive).

  For example, to filter on just log entries which contain `ArangoDB`, use:

      --log.content-filter "ArangoDB"

* added optional command-line option `--log.requests-file` to log incoming HTTP
  requests to a file.

  When used, all HTTP requests will be logged to the specified file, containing the
  client IP address, HTTP method, requests URL, HTTP response code, and size of the
  response body.

* added a signal handler for SIGUSR1 signal:

  when ArangoDB receives this signal, it will respond all further incoming requests
  with an HTTP 503 (Service Unavailable) error. This will be the case until another
  SIGUSR1 signal is caught. This will make ArangoDB start serving requests regularly
  again. Note: this is not implemented on Windows.

* limited maximum request URI length to 16384 bytes:

  Incoming requests with longer request URIs will be responded to with an HTTP
  414 (Request-URI Too Long) error.

* require version 1.0 or 1.1 in HTTP version signature of requests sent by clients:

  Clients sending requests with a non-HTTP 1.0 or non-HTTP 1.1 version number will
  be served with an HTTP 505 (HTTP Version Not Supported) error.

* updated manual on indexes:

  using system attributes such as `_id`, `_key`, `_from`, `_to`, `_rev` in indexes is
  disallowed and will be rejected by the server. This was the case since ArangoDB 1.3,
  but was not properly documented.

* issue #563: can aal become a default object?

  aal is now a prefab object in arangosh

* prevent certain system collections from being renamed, dropped, or even unloaded.

  Which restrictions there are for which system collections may vary from release to
  release, but users should in general not try to modify system collections directly
  anyway.

  Note: there are no such restrictions for user-created collections.

* issue #559: added Foxx documentation to user manual

* added server startup option `--server.authenticate-system-only`. This option can be
  used to restrict the need for HTTP authentication to internal functionality and APIs,
  such as `/_api/*` and `/_admin/*`.
  Setting this option to `true` will thus force authentication for the ArangoDB APIs
  and the web interface, but allow unauthenticated requests for other URLs (including
  user defined actions and Foxx applications).
  The default value of this option is `false`, meaning that if authentication is turned
  on, authentication is still required for *all* incoming requests. Only by setting the
  option to `true` this restriction is lifted and authentication becomes required for
  URLs starting with `/_` only.

  Please note that authentication still needs to be enabled regularly by setting the
  `--server.disable-authentication` parameter to `false`. Otherwise no authentication
  will be required for any URLs as before.

* protect collections against unloading when there are still document barriers around.

* extended cap constraints to optionally limit the active data size in a collection to
  a specific number of bytes.

  The arguments for creating a cap constraint are now:
  `collection.ensureCapConstraint(<count>, <byteSize>);`

  It is supported to specify just a count as in ArangoDB 1.3 and before, to specify
  just a fileSize, or both. The first met constraint will trigger the automated
  document removal.

* added `db._exists(doc)` and `collection.exists(doc)` for easy document existence checks

* added API `/_api/current-database` to retrieve information about the database the
  client is currently connected to (note: the API `/_api/current-database` has been
  removed in the meantime. The functionality is accessible via `/_api/database/current`
  now).

* ensure a proper order of tick values in datafiles/journals/compactors.
  any new files written will have the _tick values of their markers in order. for
  older files, there are edge cases at the beginning and end of the datafiles when
  _tick values are not properly in order.

* prevent caching of static pages in PathHandler.
  whenever a static page is requested that is served by the general PathHandler, the
  server will respond to HTTP GET requests with a "Cache-Control: max-age=86400" header.

* added "doCompact" attribute when creating collections and to collection.properties().
  The attribute controls whether collection datafiles are compacted.

* changed the HTTP return code from 400 to 404 for some cases when there is a referral
  to a non-existing collection or document.

* introduced error code 1909 `too many iterations` that is thrown when graph traversals
  hit the `maxIterations` threshold.

* optionally limit traversals to a certain number of iterations
  the limitation can be achieved via the traversal API by setting the `maxIterations`
  attribute, and also via the AQL `TRAVERSAL` and `TRAVERSAL_TREE` functions by setting
  the same attribute. If traversals are not limited by the end user, a server-defined
  limit for `maxIterations` may be used to prevent server-side traversals from running
  endlessly.

* added graph traversal API at `/_api/traversal`

* added "API" link in web interface, pointing to REST API generated with Swagger

* moved "About" link in web interface into "links" menu

* allow incremental access to the documents in a collection from out of AQL
  this allows reading documents from a collection chunks when a full collection scan
  is required. memory usage might be must lower in this case and queries might finish
  earlier if there is an additional LIMIT statement

* changed AQL COLLECT to use a stable sort, so any previous SORT order is preserved

* issue #547: Javascript error in the web interface

* issue #550: Make AQL graph functions support key in addition to id

* issue #526: Unable to escape when an errorneous command is entered into the js shell

* issue #523: Graph and vertex methods for the javascript api

* issue #517: Foxx: Route parameters with capital letters fail

* issue #512: Binded Parameters for LIMIT


v1.3.3 (2013-08-01)
-------------------

* issue #570: updateFishbowl() fails once

* updated and fixed generated examples

* issue #559: added Foxx documentation to user manual

* added missing error reporting for errors that happened during import of edges


v1.3.2 (2013-06-21)
-------------------

* fixed memleak in internal.download()

* made the shape-collection journal size adaptive:
  if too big shapes come in, a shape journal will be created with a big-enough size
  automatically. the maximum size of a shape journal is still restricted, but to a
  very big value that should never be reached in practice.

* fixed a segfault that occurred when inserting documents with a shape size bigger
  than the default shape journal size (2MB)

* fixed a locking issue in collection.truncate()

* fixed value overflow in accumulated filesizes reported by collection.figures()

* issue #545: AQL FILTER unnecessary (?) loop

* issue #549: wrong return code with --daemon


v1.3.1 (2013-05-24)
-------------------

* removed currently unused _ids collection

* fixed usage of --temp-path in aranogd and arangosh

* issue #540: suppress return of temporary internal variables in AQL

* issue #530: ReferenceError: ArangoError is not a constructor

* issue #535: Problem with AQL user functions javascript API

* set --javascript.app-path for test execution to prevent startup error

* issue #532: Graph _edgesCache returns invalid data?

* issue #531: Arangod errors

* issue #529: Really weird transaction issue

* fixed usage of --temp-path in aranogd and arangosh


v1.3.0 (2013-05-10)
-------------------

* fixed problem on restart ("datafile-xxx is not sealed") when server was killed
  during a compaction run

* fixed leak when using cursors with very small batchSize

* issue #508: `unregistergroup` function not mentioned in http interface docs

* issue #507: GET /_api/aqlfunction returns code inside parentheses

* fixed issue #489: Bug in aal.install

* fixed issue 505: statistics not populated on MacOS


v1.3.0-rc1 (2013-04-24)
-----------------------

* updated documentation for 1.3.0

* added node modules and npm packages

* changed compaction to only compact datafiles with more at least 10% of dead
  documents (byte size-wise)

* issue #498: fixed reload of authentication info when using
  `require("org/arangodb/users").reload()`

* issue #495: Passing an empty array to create a document results in a
  "phantom" document

* added more precision for requests statistics figures

* added "sum" attribute for individual statistics results in statistics API
  at /_admin/statistics

* made "limit" an optional parameter in AQL function NEAR().
  limit can now be either omitted completely, or set to 0. If so, an internal
  default value (currently 100) will be applied for the limit.

* issue #481

* added "attributes.count" to output of `collection.figures()`
  this also affects the REST API /_api/collection/<name>/figures

* added IndexedPropertyGetter for ShapedJson objects

* added API for user-defined AQL functions

* issue #475: A better error message for deleting a non-existent graph

* issue #474: Web interface problems with the JS Shell

* added missing documentation for AQL UNION function

* added transaction support.
  This provides ACID transactions for ArangoDB. Transactions can be invoked
  using the `db._executeTransaction()` function, or the `/_api/transaction`
  REST API.

* switched to semantic versioning (at least for alpha & alpha naming)

* added saveOrReplace() for server-side JS

v1.3.alpha1 (2013-04-05)
------------------------

* cleanup of Module, Package, ArangoApp and modules "internal", "fs", "console"

* use Error instead of string in throw to allow stack-trace

* issue #454: error while creation of Collection

* make `collection.count()` not recalculate the number of documents on the fly, but
  use some internal document counters.

* issue #457: invalid string value in web interface

* make datafile id (datafile->_fid) identical to the numeric part of the filename.
  E.g. the datafile `journal-123456.db` will now have a datafile marker with the same
  fid (i.e. `123456`) instead of a different value. This change will only affect
  datafiles that are created with 1.3 and not any older files.
  The intention behind this change is to make datafile debugging easier.

* consistently discard document attributes with reserved names (system attributes)
  but without any known meaning, for example `_test`, `_foo`, ...

  Previously, these attributes were saved with the document regularly in some cases,
  but were discarded in other cases.
  Now these attributes are discarded consistently. "Real" system attributes such as
  `_key`, `_from`, `_to` are not affected and will work as before.

  Additionally, attributes with an empty name (``) are discarded when documents are
  saved.

  Though using reserved or empty attribute names in documents was not really and
  consistently supported in previous versions of ArangoDB, this change might cause
  an incompatibility for clients that rely on this feature.

* added server startup flag `--database.force-sync-properties` to force syncing of
  collection properties on collection creation, deletion and on property update.
  The default value is true to mimic the behavior of previous versions of ArangoDB.
  If set to false, collection properties are written to disk but no call to sync()
  is made.

* added detailed output of server version and components for REST APIs
  `/_admin/version` and `/_api/version`. To retrieve this extended information,
  call the REST APIs with URL parameter `details=true`.

* issue #443: For git-based builds include commit hash in version

* adjust startup log output to be more compact, less verbose

* set the required minimum number of file descriptors to 256.
  On server start, this number is enforced on systems that have rlimit. If the limit
  cannot be enforced, starting the server will fail.
  Note: 256 is considered to be the absolute minimum value. Depending on the use case
  for ArangoDB, a much higher number of file descriptors should be used.

  To avoid checking & potentially changing the number of maximum open files, use the
  startup option `--server.descriptors-minimum 0`

* fixed shapedjson to json conversion for special numeric values (NaN, +inf, -inf).
  Before, "NaN", "inf", or "-inf" were written into the JSONified output, but these
  values are not allowed in JSON. Now, "null" is written to the JSONified output as
  required.

* added AQL functions VARIANCE_POPULATION(), VARIANCE_SAMPLE(), STDDEV_POPULATION(),
  STDDEV_SAMPLE(), AVERAGE(), MEDIAN() to calculate statistical values for lists

* added AQL SQRT() function

* added AQL TRIM(), LEFT() and RIGHT() string functions

* fixed issue #436: GET /_api/document on edge

* make AQL REVERSE() and LENGTH() functions work on strings, too

* disabled DOT generation in `make doxygen`. this speeds up docs generation

* renamed startup option `--dispatcher.report-intervall` to `--dispatcher.report-interval`

* renamed startup option `--scheduler.report-intervall` to `--scheduler.report-interval`

* slightly changed output of REST API method /_admin/log.
  Previously, the log messages returned also contained the date and log level, now
  they will only contain the log message, and no date and log level information.
  This information can be re-created by API users from the `timestamp` and `level`
  attributes of the result.

* removed configure option `--enable-zone-debug`
  memory zone debugging is now automatically turned on when compiling with ArangoDB
  `--enable-maintainer-mode`

* removed configure option `--enable-arangob`
  arangob is now always included in the build


v1.2.3 (XXXX-XX-XX)
-------------------

* added optional parameter `edgexamples` for AQL function EDGES() and NEIGHBORS()

* added AQL function NEIGHBORS()

* added freebsd support

* fixed firstExample() query with `_id` and `_key` attributes

* issue triAGENS/ArangoDB-PHP#55: AQL optimizer may have mis-optimized duplicate
  filter statements with limit


v1.2.2 (2013-03-26)
-------------------

* fixed save of objects with common sub-objects

* issue #459: fulltext internal memory allocation didn't scale well
  This fix improves loading times for collections with fulltext indexes that have
  lots of equal words indexed.

* issue #212: auto-increment support

  The feature can be used by creating a collection with the extra `keyOptions`
  attribute as follows:

      db._create("mycollection", { keyOptions: { type: "autoincrement", offset: 1, increment: 10, allowUserKeys: true } });

  The `type` attribute will make sure the keys will be auto-generated if no
  `_key` attribute is specified for a document.

  The `allowUserKeys` attribute determines whether users might still supply own
  `_key` values with documents or if this is considered an error.

  The `increment` value determines the actual increment value, whereas the `offset`
  value can be used to seed to value sequence with a specific starting value.
  This will be useful later in a multi-master setup, when multiple servers can use
  different auto-increment seed values and thus generate non-conflicting auto-increment values.

  The default values currently are:

  - `allowUserKeys`: `true`
  - `offset`: `0`
  - `increment`: `1`

  The only other available key generator type currently is `traditional`.
  The `traditional` key generator will auto-generate keys in a fashion as ArangoDB
  always did (some increasing integer value, with a more or less unpredictable
  increment value).

  Note that for the `traditional` key generator there is only the option to disallow
  user-supplied keys and give the server the sole responsibility for key generation.
  This can be achieved by setting the `allowUserKeys` property to `false`.

  This change also introduces the following errors that API implementors may want to check
  the return values for:

  - 1222: `document key unexpected`: will be raised when a document is created with
    a `_key` attribute, but the underlying collection was set up with the `keyOptions`
    attribute `allowUserKeys: false`.

  - 1225: `out of keys`: will be raised when the auto-increment key generator runs
    out of keys. This may happen when the next key to be generated is 2^64 or higher.
    In practice, this will only happen if the values for `increment` or `offset` are
    not set appropriately, or if users are allowed to supply own keys, those keys
    are near the 2^64 threshold, and later the auto-increment feature kicks in and
    generates keys that cross that threshold.

    In practice it should not occur with proper configuration and proper usage of the
    collections.

  This change may also affect the following REST APIs:
  - POST `/_api/collection`: the server does now accept the optional `keyOptions`
    attribute in the second parameter
  - GET `/_api/collection/properties`: will return the `keyOptions` attribute as part
    of the collection's properties. The previous optional attribute `createOptions`
    is now gone.

* fixed `ArangoStatement.explain()` method with bind variables

* fixed misleading "cursor not found" error message in arangosh that occurred when
  `count()` was called for client-side cursors

* fixed handling of empty attribute names, which may have crashed the server under
  certain circumstances before

* fixed usage of invalid pointer in error message output when index description could
  not be opened


v1.2.1 (2013-03-14)
-------------------

* issue #444: please darken light color in arangosh

* issue #442: pls update post install info on osx

* fixed conversion of special double values (NaN, -inf, +inf) when converting from
  shapedjson to JSON

* fixed compaction of markers (location of _key was not updated correctly in memory,
  leading to _keys pointing to undefined memory after datafile rotation)

* fixed edge index key pointers to use document master pointer plus offset instead
  of direct _key address

* fixed case when server could not create any more journal or compactor files.
  Previously a wrong status code may have been returned, and not being able to create
  a new compactor file may have led to an infinite loop with error message
  "could not create compactor".

* fixed value truncation for numeric filename parts when renaming datafiles/journals


v1.2.0 (2013-03-01)
-------------------

* by default statistics are now switch off; in order to enable comment out
  the "disable-statistics = yes" line in "arangod.conf"

* fixed issue #435: csv parser skips data at buffer border

* added server startup option `--server.disable-statistics` to turn off statistics
  gathering without recompilation of ArangoDB.
  This partly addresses issue #432.

* fixed dropping of indexes without collection name, e.g.
  `db.xxx.dropIndex("123456");`
  Dropping an index like this failed with an assertion error.

* fixed issue #426: arangoimp should be able to import edges into edge collections

* fixed issue #425: In case of conflict ArangoDB returns HTTP 400 Bad request
  (with 1207 Error) instead of HTTP 409 Conflict

* fixed too greedy token consumption in AQL for negative values:
  e.g. in the statement `RETURN { a: 1 -2 }` the minus token was consumed as part
  of the value `-2`, and not interpreted as the binary arithmetic operator


v1.2.beta3 (2013-02-22)
-----------------------

* issue #427: ArangoDB Importer Manual has no navigation links (previous|home|next)

* issue #319: Documentation missing for Emergency console and incomplete for datafile debugger.

* issue #370: add documentation for reloadRouting and flushServerModules

* issue #393: added REST API for user management at /_api/user

* issue #393, #128: added simple cryptographic functions for user actions in module "crypto":
  * require("org/arangodb/crypto").md5()
  * require("org/arangodb/crypto").sha256()
  * require("org/arangodb/crypto").rand()

* added replaceByExample() Javascript and REST API method

* added updateByExample() Javascript and REST API method

* added optional "limit" parameter for removeByExample() Javascript and REST API method

* fixed issue #413

* updated bundled V8 version from 3.9.4 to 3.16.14.1
  Note: the Windows version used a more recent version (3.14.0.1) and was not updated.

* fixed issue #404: keep original request url in request object


v1.2.beta2 (2013-02-15)
-----------------------

* fixed issue #405: 1.2 compile warnings

* fixed issue #333: [debian] Group "arangodb" is not used when starting vie init.d script

* added optional parameter 'excludeSystem' to GET /_api/collection
  This parameter can be used to disable returning system collections in the list
  of all collections.

* added AQL functions KEEP() and UNSET()

* fixed issue #348: "HTTP Interface for Administration and Monitoring"
  documentation errors.

* fix stringification of specific positive int64 values. Stringification of int64
  values with the upper 32 bits cleared and the 33rd bit set were broken.

* issue #395:  Collection properties() function should return 'isSystem' for
  Javascript and REST API

* make server stop after upgrade procedure when invoked with `--upgrade option`.
  When started with the `--upgrade` option, the server will perfom
  the upgrade, and then exit with a status code indicating the result of the
  upgrade (0 = success, 1 = failure). To start the server regularly in either
  daemon or console mode, the `--upgrade` option must not be specified.
  This change was introduced to allow init.d scripts check the result of
  the upgrade procedure, even in case an upgrade was successful.
  this was introduced as part of issue #391.

* added AQL function EDGES()

* added more crash-protection when reading corrupted collections at startup

* added documentation for AQL function CONTAINS()

* added AQL function LIKE()

* replaced redundant error return code 1520 (Unable to open collection) with error code
  1203 (Collection not found). These error codes have the same meanings, but one of
  them was returned from AQL queries only, the other got thrown by other parts of
  ArangoDB. Now, error 1203 (Collection not found) is used in AQL too in case a
  non-existing collection is used.

v1.2.beta1 (2013-02-01)
-----------------------

* fixed issue #382: [Documentation error] Maschine... should be Machine...

* unified history file locations for arangod, arangosh, and arangoirb.
  - The readline history for arangod (emergency console) is now stored in file
    $HOME/.arangod. It was stored in $HOME/.arango before.
  - The readline history for arangosh is still stored in $HOME/.arangosh.
  - The readline history for arangoirb is now stored in $HOME/.arangoirb. It was
    stored in $HOME/.arango-mrb before.

* fixed issue #381: _users user should have a unique constraint

* allow negative list indexes in AQL to access elements from the end of a list,
  e.g. ```RETURN values[-1]``` will return the last element of the `values` list.

* collection ids, index ids, cursor ids, and document revision ids created and
  returned by ArangoDB are now returned as strings with numeric content inside.
  This is done to prevent some value overrun/truncation in any part of the
  complete client/server workflow.
  In ArangoDB 1.1 and before, these values were previously returned as
  (potentially very big) integer values. This may cause problems (clipping, overrun,
  precision loss) for clients that do not support big integers natively and store
  such values in IEEE754 doubles internally. This type loses precision after about
  52 bits and is thus not safe to hold an id.
  Javascript and 32 bit-PHP are examples for clients that may cause such problems.
  Therefore, ids are now returned by ArangoDB as strings, with the string
  content being the integer value as before.

  Example for documents ("_rev" attribute):
  - Document returned by ArangoDB 1.1: { "_rev": 1234, ... }
  - Document returned by ArangoDB 1.2: { "_rev": "1234", ... }

  Example for collections ("id" attribute / "_id" property):
  - Collection returned by ArangoDB 1.1: { "id": 9327643, "name": "test", ... }
  - Collection returned by ArangoDB 1.2: { "id": "9327643", "name": "test", ... }

  Example for cursors ("id" attribute):
  - Collection returned by ArangoDB 1.1: { "id": 11734292, "hasMore": true, ... }
  - Collection returned by ArangoDB 1.2: { "id": "11734292", "hasMore": true, ... }

* global variables are not automatically available anymore when starting the
  arangod Javascript emergency console (i.e. ```arangod --console```).

  Especially, the variables `db`, `edges`, and `internal` are not available
  anymore. `db` and `internal` can be made available in 1.2 by
  ```var db = require("org/arangodb").db;``` and
  ```var internal = require("internal");```, respectively.
  The reason for this change is to get rid of global variables in the server
  because this will allow more specific inclusion of functionality.

  For convenience, the global variable `db` is still available by default in
  arangosh. The global variable `edges`, which since ArangoDB 1.1 was kind of
  a redundant wrapper of `db`, has been removed in 1.2 completely.
  Please use `db` instead, and if creating an edge collection, use the explicit
  ```db._createEdgeCollection()``` command.

* issue #374: prevent endless redirects when calling admin interface with
  unexpected URLs

* issue #373: TRAVERSAL() `trackPaths` option does not work. Instead `paths` does work

* issue #358: added support for CORS

* honor optional waitForSync property for document removal, replace, update, and
  save operations in arangosh. The waitForSync parameter for these operations
  was previously honored by the REST API and on the server-side, but not when
  the waitForSync parameter was specified for a document operation in arangosh.

* calls to db.collection.figures() and /_api/collection/<collection>/figures now
  additionally return the number of shapes used in the collection in the
  extra attribute "shapes.count"

* added AQL TRAVERSAL_TREE() function to return a hierarchical result from a traversal

* added AQL TRAVERSAL() function to return the results from a traversal

* added AQL function ATTRIBUTES() to return the attribute names of a document

* removed internal server-side AQL functions from global scope.

  Now the AQL internal functions can only be accessed via the exports of the
  ahuacatl module, which can be included via ```require("org/arangodb/ahuacatl")```.
  It shouldn't be necessary for clients to access this module at all, but
  internal code may use this module.

  The previously global AQL-related server-side functions were moved to the
  internal namespace. This produced the following function name changes on
  the server:

     old name              new name
     ------------------------------------------------------
     AHUACATL_RUN       => require("internal").AQL_QUERY
     AHUACATL_EXPLAIN   => require("internal").AQL_EXPLAIN
     AHUACATL_PARSE     => require("internal").AQL_PARSE

  Again, clients shouldn't have used these functions at all as there is the
  ArangoStatement object to execute AQL queries.

* fixed issue #366: Edges index returns strange description

* added AQL function MATCHES() to check a document against a list of examples

* added documentation and tests for db.collection.removeByExample

* added --progress option for arangoimp. This will show the percentage of the input
  file that has been processed by arangoimp while the import is still running. It can
  be used as a rough indicator of progress for the entire import.

* make the server log documents that cannot be imported via /_api/import into the
  logfile using the warning log level. This may help finding illegal documents in big
  import runs.

* check on server startup whether the database directory and all collection directories
  are writable. if not, the server startup will be aborted. this prevents serious
  problems with collections being non-writable and this being detected at some pointer
  after the server has been started

* allow the following AQL constructs: FUNC(...)[...], FUNC(...).attribute

* fixed issue #361: Bug in Admin Interface. Header disappears when clicking new collection

* Added in-memory only collections

  Added collection creation parameter "isVolatile":
  if set to true, the collection is created as an in-memory only collection,
  meaning that all document data of that collection will reside in memory only,
  and will not be stored permanently to disk.
  This means that all collection data will be lost when the collection is unloaded
  or the server is shut down.
  As this collection type does not have datafile disk overhead for the regular
  document operations, it may be faster than normal disk-backed collections. The
  actual performance gains strongly depend on the underlying OS, filesystem, and
  settings though.
  This collection type should be used for caches only and not for any sensible data
  that cannot be re-created otherwise.
  Some platforms, namely Windows, currently do not support this collection type.
  When creating an in-memory collection on such platform, an error message will be
  returned by ArangoDB telling the user the platform does not support it.

  Note: in-memory collections are an experimental feature. The feature might
  change drastically or even be removed altogether in a future version of ArangoDB.

* fixed issue #353: Please include "pretty print" in Emergency Console

* fixed issue #352: "pretty print" console.log
  This was achieved by adding the dump() function for the "internal" object

* reduced insertion time for edges index
  Inserting into the edges index now avoids costly comparisons in case of a hash
  collision, reducing the prefilling/loading timer for bigger edge collections

* added fulltext queries to AQL via FULLTEXT() function. This allows search
  fulltext indexes from an AQL query to find matching documents

* added fulltext index type. This index type allows indexing words and prefixes of
  words from a specific document attribute. The index can be queries using a
  SimpleQueryFull object, the HTTP REST API at /_api/simple/fulltext, or via AQL

* added collection.revision() method to determine whether a collection has changed.
  The revision method returns a revision string that can be used by client programs
  for equality/inequality comparisons. The value returned by the revision method
  should be treated by clients as an opaque string and clients should not try to
  figure out the sense of the revision id. This is still useful enough to check
  whether data in a collection has changed.

* issue #346: adaptively determine NUMBER_HEADERS_PER_BLOCK

* issue #338: arangosh cursor positioning problems

* issue #326: use limit optimization with filters

* issue #325: use index to avoid sorting

* issue #324: add limit optimization to AQL

* removed arango-password script and added Javascript functionality to add/delete
  users instead. The functionality is contained in module `users` and can be invoked
  as follows from arangosh and arangod:
  * require("users").save("name", "passwd");
  * require("users").replace("name", "newPasswd");
  * require("users").remove("name");
  * require("users").reload();
  These functions are intentionally not offered via the web interface.
  This also addresses issue #313

* changed print output in arangosh and the web interface for JSON objects.
  Previously, printing a JSON object in arangosh resulted in the attribute values
  being printed as proper JSON, but attribute names were printed unquoted and
  unescaped. This was fine for the purpose of arangosh, but lead to invalid
  JSON being produced. Now, arangosh will produce valid JSON that can be used
  to send it back to ArangoDB or use it with arangoimp etc.

* fixed issue #300: allow importing documents via the REST /_api/import API
  from a JSON list, too.
  So far, the API only supported importing from a format that had one JSON object
  on each line. This is sometimes inconvenient, e.g. when the result of an AQL
  query or any other list is to be imported. This list is a JSON list and does not
  necessary have a document per line if pretty-printed.
  arangoimp now supports the JSON list format, too. However, the format requires
  arangoimp and the server to read the entire dataset at once. If the dataset is
  too big (bigger than --max-upload-size) then the import will be rejected. Even if
  increased, the entire list must fit in memory on both the client and the server,
  and this may be more resource-intensive than importing individual lines in chunks.

* removed unused parameter --reuse-ids for arangoimp. This parameter did not have
  any effect in 1.2, was never publicly announced and did evil (TM) things.

* fixed issue #297 (partly): added whitespace between command line and
  command result in arangosh, added shell colors for better usability

* fixed issue #296: system collections not usable from AQL

* fixed issue #295: deadlock on shutdown

* fixed issue #293: AQL queries should exploit edges index

* fixed issue #292: use index when filtering on _key in AQL

* allow user-definable document keys
  users can now define their own document keys by using the _key attribute
  when creating new documents or edges. Once specified, the value of _key is
  immutable.
  The restrictions for user-defined key values are:
  * the key must be at most 254 bytes long
  * it must consist of the letters a-z (lower or upper case), the digits 0-9,
    the underscore (_) or dash (-) characters only
  * any other characters, especially multi-byte sequences, whitespace or
    punctuation characters cannot be used inside key values

  Specifying a document key is optional when creating new documents. If no
  document key is specified, ArangoDB will create a document key itself.
  There are no guarantees about the format and pattern of auto-generated document
  keys other than the above restrictions.
  Clients should therefore treat auto-generated document keys as opaque values.
  Keys can be used to look up and reference documents, e.g.:
  * saving a document: `db.users.save({ "_key": "fred", ... })`
  * looking up a document: `db.users.document("fred")`
  * referencing other documents: `edges.relations.save("users/fred", "users/john", ...)`

  This change is downwards-compatible to ArangoDB 1.1 because in ArangoDB 1.1
  users were not able to define their own keys. If the user does not supply a _key
  attribute when creating a document, ArangoDB 1.2 will still generate a key of
  its own as ArangoDB 1.1 did. However, all documents returned by ArangoDB 1.2 will
  include a _key attribute and clients should be able to handle that (e.g. by
  ignoring it if not needed). Documents returned will still include the _id attribute
  as in ArangoDB 1.1.

* require collection names everywhere where a collection id was allowed in
  ArangoDB 1.1 & 1.0
  This change requires clients to use a collection name in place of a collection id
  at all places the client deals with collections.
  Examples:
  * creating edges: the _from and _to attributes must now contain collection names instead
    of collection ids: `edges.relations.save("test/my-key1", "test/my-key2", ...)`
  * retrieving edges: the returned _from and _to attributes now will contain collection
    names instead of ids, too: _from: `test/fred` instead of `1234/3455`
  * looking up documents: db.users.document("fred") or db._document("users/fred")

  Collection names must be used in REST API calls instead of collection ids, too.
  This change is thus not completely downwards-compatible to ArangoDB 1.1. ArangoDB 1.1
  required users to use collection ids in many places instead of collection names.
  This was unintuitive and caused overhead in cases when just the collection name was
  known on client-side but not its id. This overhead can now be avoided so clients can
  work with the collection names directly. There is no need to work with collection ids
  on the client side anymore.
  This change will likely require adjustments to API calls issued by clients, and also
  requires a change in how clients handle the _id value of returned documents. Previously,
  the _id value of returned documents contained the collection id, a slash separator and
  the document number. Since 1.2, _id will contain the collection name, a slash separator
  and the document key. The same applies to the _from and _to attribute values of edges
  that are returned by ArangoDB.

  Also removed (now unnecessary) location header in responses of the collections REST API.
  The location header was previously returned because it was necessary for clients.
  When clients created a collection, they specified the collection name. The collection
  id was generated on the server, but the client needed to use the server-generated
  collection id for further API calls, e.g. when creating edges etc. Therefore, the
  full collection URL, also containing the collection id, was returned by the server in
  responses to the collection API, in the HTTP location header.
  Returning the location header has become unnecessary in ArangoDB 1.2 because users
  can access collections by name and do not need to care about collection ids.


v1.1.3 (2013-XX-XX)
-------------------

* fix case when an error message was looked up for an error code but no error
  message was found. In this case a NULL ptr was returned and not checked everywhere.
  The place this error popped up was when inserting into a non-unique hash index
  failed with a specific, invalid error code.

* fixed issue #381:  db._collection("_users").getIndexes();

* fixed issue #379: arango-password fatal issue javscript.startup-directory

* fixed issue #372: Command-Line Options for the Authentication and Authorization


v1.1.2 (2013-01-20)
-------------------

* upgraded to mruby 2013-01-20 583983385b81c21f82704b116eab52d606a609f4

* fixed issue #357: Some spelling and grammar errors

* fixed issue #355: fix quotes in pdf manual

* fixed issue #351: Strange arangosh error message for long running query

* fixed randomly hanging connections in arangosh on MacOS

* added "any" query method: this returns a random document from a collection. It
  is also available via REST HTTP at /_api/simple/any.

* added deployment tool

* added getPeerVertex

* small fix for logging of long messages: the last character of log messages longer
  than 256 bytes was not logged.

* fixed truncation of human-readable log messages for web interface: the trailing \0
  byte was not appended for messages longer than 256 bytes

* fixed issue #341: ArangoDB crashes when stressed with Batch jobs
  Contrary to the issue title, this did not have anything to do with batch jobs but
  with too high memory usage. The memory usage of ArangoDB is now reduced for cases
   when there are lots of small collections with few documents each

* started with issue #317: Feature Request (from Google Groups): DATE handling

* backported issue #300: Extend arangoImp to Allow importing resultset-like
  (list of documents) formatted files

* fixed issue #337: "WaitForSync" on new collection does not work on Win/X64

* fixed issue #336: Collections REST API docs

* fixed issue #335: mmap errors due to wrong memory address calculation

* fixed issue #332: arangoimp --use-ids parameter seems to have no impact

* added option '--server.disable-authentication' for arangosh as well. No more passwd
  prompts if not needed

* fixed issue #330: session logging for arangosh

* fixed issue #329: Allow passing script file(s) as parameters for arangosh to run

* fixed issue #328: 1.1 compile warnings

* fixed issue #327: Javascript parse errors in front end


v1.1.1 (2012-12-18)
-------------------

* fixed issue #339: DELETE /_api/cursor/cursor-identifier return incollect errorNum

  The fix for this has led to a signature change of the function actions.resultNotFound().
  The meaning of parameter #3 for This function has changed from the error message string
  to the error code. The error message string is now parameter #4.
  Any client code that uses this function in custom actions must be adjusted.

* fixed issue #321: Problem upgrading arangodb 1.0.4 to 1.1.0 with Homebrew (OSX 10.8.2)

* fixed issue #230: add navigation and search for online documentation

* fixed issue #315: Strange result in PATH

* fixed issue #323: Wrong function returned in error message of AQL CHAR_LENGTH()

* fixed some log errors on startup / shutdown due to pid file handling and changing
  of directories


v1.1.0 (2012-12-05)
-------------------

* WARNING:
  arangod now performs a database version check at startup. It will look for a file
  named "VERSION" in its database directory. If the file is not present, arangod will
  perform an automatic upgrade of the database directory. This should be the normal
  case when upgrading from ArangoDB 1.0 to ArangoDB 1.1.

  If the VERSION file is present but is from an older version of ArangoDB, arangod
  will refuse to start and ask the user to run a manual upgrade first. A manual upgrade
  can be performed by starting arangod with the option `--upgrade`.

  This upgrade procedure shall ensure that users have full control over when they
  perform any updates/upgrades of their data, and can plan backups accordingly. The
  procedure also guarantees that the server is not run without any required system
  collections or with in incompatible data state.

* added AQL function DOCUMENT() to retrieve a document by its _id value

* fixed issue #311: fixed segfault on unload

* fixed issue #309: renamed stub "import" button from web interface

* fixed issue #307: added WaitForSync column in collections list in in web interface

* fixed issue #306: naming in web interface

* fixed issue #304: do not clear AQL query text input when switching tabs in
  web interface

* fixed issue #303: added documentation about usage of var keyword in web interface

* fixed issue #301: PATCH does not work in web interface

# fixed issue #269: fix make distclean & clean

* fixed issue #296: system collections not usable from AQL

* fixed issue #295: deadlock on shutdown

* added collection type label to web interface

* fixed issue #290: the web interface now disallows creating non-edges in edge collections
  when creating collections via the web interface, the collection type must also be
  specified (default is document collection)

* fixed issue #289: tab-completion does not insert any spaces

* fixed issue #282: fix escaping in web interface

* made AQL function NOT_NULL take any number of arguments. Will now return its
  first argument that is not null, or null if all arguments are null. This is downwards
  compatible.

* changed misleading AQL function name NOT_LIST() to FIRST_LIST() and slightly changed
  the behavior. The function will now return its first argument that is a list, or null
  if none of the arguments are lists.
  This is mostly downwards-compatible. The only change to the previous implementation in
  1.1-beta will happen if two arguments were passed and the 1st and 2nd arguments were
  both no lists. In previous 1.1, the 2nd argument was returned as is, but now null
  will be returned.

* add AQL function FIRST_DOCUMENT(), with same behavior as FIRST_LIST(), but working
  with documents instead of lists.

* added UPGRADING help text

* fixed issue #284: fixed Javascript errors when adding edges/vertices without own
  attributes

* fixed issue #283: AQL LENGTH() now works on documents, too

* fixed issue #281: documentation for skip lists shows wrong example

* fixed AQL optimizer bug, related to OR-combined conditions that filtered on the
  same attribute but with different conditions

* fixed issue #277: allow usage of collection names when creating edges
  the fix of this issue also implies validation of collection names / ids passed to
  the REST edge create method. edges with invalid collection ids or names in the
  "from" or "to" values will be rejected and not saved


v1.1.beta2 (2012-11-13)
-----------------------

* fixed arangoirb compilation

* fixed doxygen


v1.1.beta1 (2012-10-24)
-----------------------

* fixed AQL optimizer bug

* WARNING:
  - the user has changed from "arango" to "arangodb", the start script has changed from
    "arangod" to "arangodb", the database directory has changed from "/var/arangodb" to
    "/var/lib/arangodb" to be compliant with various Linux policies

  - In 1.1, we have introduced types for collections: regular documents go into document
    collections, and edges go into edge collections. The prefixing (db.xxx vs. edges.xxx)
    works slightly different in 1.1: edges.xxx can still be used to access collections,
    however, it will not determine the type of existing collections anymore. To create an
    edge collection 1.1, you can use db._createEdgeCollection() or edges._create().
    And there's of course also db._createDocumentCollection().
    db._create() is also still there and will create a document collection by default,
    whereas edges._create() will create an edge collection.

  - the admin web interface that was previously available via the simple URL suffix /
    is now available via a dedicated URL suffix only: /_admin/html
    The reason for this is that routing and URLs are now subject to changes by the end user,
    and only URLs parts prefixed with underscores (e.g. /_admin or /_api) are reserved
    for ArangoDB's internal usage.

* the server now handles requests with invalid Content-Length header values as follows:
  - if Content-Length is negative, the server will respond instantly with HTTP 411
    (length required)

  - if Content-Length is positive but shorter than the supplied body, the server will
    respond with HTTP 400 (bad request)

  - if Content-Length is positive but longer than the supplied body, the server will
    wait for the client to send the missing bytes. The server allows 90 seconds for this
    and will close the connection if the client does not send the remaining data

  - if Content-Length is bigger than the maximum allowed size (512 MB), the server will
    fail with HTTP 413 (request entity too large).

  - if the length of the HTTP headers is greater than the maximum allowed size (1 MB),
    the server will fail with HTTP 431 (request header fields too large)

* issue #265: allow optional base64 encoding/decoding of action response data

* issue #252: create _modules collection using arango-upgrade (note: arango-upgrade was
  finally replaced by the `--upgrade` option for arangod)

* issue #251: allow passing arbitrary options to V8 engine using new command line option:
  --javascript.v8-options. Using this option, the Harmony features or other settings in
  v8 can be enabled if the end user requires them

* issue #248: allow AQL optimizer to pull out completely uncorrelated subqueries to the
  top level, resulting in less repeated evaluation of the subquery

* upgraded to Doxygen 1.8.0

* issue #247: added AQL function MERGE_RECURSIVE

* issue #246: added clear() function in arangosh

* issue #245: Documentation: Central place for naming rules/limits inside ArangoDB

* reduced size of hash index elements by 50 %, allowing more index elements to fit in
  memory

* issue #235: GUI Shell throws Error:ReferenceError: db is not defined

* issue #229: methods marked as "under construction"

* issue #228: remove unfinished APIs (/_admin/config/*)

* having the OpenSSL library installed is now a prerequisite to compiling ArangoDB
  Also removed the --enable-ssl configure option because ssl is always required.

* added AQL functions TO_LIST, NOT_LIST

* issue #224: add optional Content-Id for batch requests

* issue #221: more documentation on AQL explain functionality. Also added
  ArangoStatement.explain() client method

* added db._createStatement() method on server as well (was previously available
  on the client only)

* issue #219: continue in case of "document not found" error in PATHS() function

* issue #213: make waitForSync overridable on specific actions

* changed AQL optimizer to use indexes in more cases. Previously, indexes might
  not have been used when in a reference expression the inner collection was
  specified last. Example: FOR u1 IN users FOR u2 IN users FILTER u1._id == u2._id
  Previously, this only checked whether an index could be used for u2._id (not
  possible). It was not checked whether an index on u1._id could be used (possible).
  Now, for expressions that have references/attribute names on both sides of the
  above as above, indexes are checked for both sides.

* issue #204: extend the CSV import by TSV and by user configurable
  separator character(s)

* issue #180: added support for batch operations

* added startup option --server.backlog-size
  this allows setting the value of the backlog for the listen() system call.
  the default value is 10, the maximum value is platform-dependent

* introduced new configure option "--enable-maintainer-mode" for
  ArangoDB maintainers. this option replaces the previous compile switches
  --with-boost-test, --enable-bison, --enable-flex and --enable-errors-dependency
  the individual configure options have been removed. --enable-maintainer-mode
  turns them all on.

* removed potentially unused configure option --enable-memfail

* fixed issue #197: HTML web interface calls /_admin/user-manager/session

* fixed issue #195: VERSION file in database directory

* fixed issue #193: REST API HEAD request returns a message body on 404

* fixed issue #188: intermittent issues with 1.0.0
  (server-side cursors not cleaned up in all cases, pthreads deadlock issue)

* issue #189: key store should use ISO datetime format bug

* issue #187: run arango-upgrade on server start (note: arango-upgrade was finally
  replaced by the `--upgrade` option for arangod)n

* fixed issue #183: strange unittest error

* fixed issue #182: manual pages

* fixed issue #181: use getaddrinfo

* moved default database directory to "/var/lib/arangodb" in accordance with
  http://www.pathname.com/fhs/pub/fhs-2.3.html

* fixed issue #179: strange text in import manual

* fixed issue #178: test for aragoimp is missing

* fixed issue #177: a misleading error message was returned if unknown variables
  were used in certain positions in an AQL query.

* fixed issue #176: explain how to use AQL from the arangosh

* issue #175: re-added hidden (and deprecated) option --server.http-port. This
  option is only there to be downwards-compatible to Arango 1.0.

* fixed issue #174: missing Documentation for `within`

* fixed issue #170: add db.<coll_name>.all().toArray() to arangosh help screen

* fixed issue #169: missing argument in Simple Queries

* added program arango-upgrade. This program must be run after installing ArangoDB
  and after upgrading from a previous version of ArangoDB. The arango-upgrade script
  will ensure all system collections are created and present in the correct state.
  It will also perform any necessary data updates.
  Note: arango-upgrade was finally replaced by the `--upgrade` option for arangod.

* issue #153: edge collection should be a flag for a collection
  collections now have a type so that the distinction between document and edge
  collections can now be done at runtime using a collection's type value.
  A collection's type can be queried in Javascript using the <collection>.type() method.

  When new collections are created using db._create(), they will be document
  collections by default. When edge._create() is called, an edge collection will be created.
  To explicitly create a collection of a specific/different type, use the methods
  _createDocumentCollection() or _createEdgeCollection(), which are available for
  both the db and the edges object.
  The Javascript objects ArangoEdges and ArangoEdgesCollection have been removed
  completely.
  All internal and test code has been adjusted for this, and client code
  that uses edges.* should also still work because edges is still there and creates
  edge collections when _create() is called.

  INCOMPATIBLE CHANGE: Client code might still need to be changed in the following aspect:
  Previously, collections did not have a type so documents and edges could be inserted
  in the same collection. This is now disallowed. Edges can only be inserted into
  edge collections now. As there were no collection types in 1.0, ArangoDB will perform
  an automatic upgrade when migrating from 1.0 to 1.1.
  The automatic upgrade will check every collection and determine its type as follows:
  - if among the first 50 documents in the collection there are documents with
    attributes "_from" and "_to", the collection is typed as an edge collection
  - if among the first 50 documents in the collection there are no documents with
    attributes "_from" and "_to", the collection is made as a document collection

* issue #150: call V8 garbage collection on server periodically

* issue #110: added support for partial updates

  The REST API for documents now offers an HTTP PATCH method to partially update
  documents. Overwriting/replacing documents is still available via the HTTP PUT method
  as before. The Javascript API in the shell also offers a new update() method in extension to
  the previously existing replace() method.


v1.0.4 (2012-11-12)
-------------------

* issue #275: strange error message in arangosh 1.0.3 at startup


v1.0.3 (2012-11-08)
-------------------

* fixed AQL optimizer bug

* issue #273: fixed segfault in arangosh on HTTP 40x

* issue #265: allow optional base64 encoding/decoding of action response data

* issue #252: _modules collection not created automatically


v1.0.2 (2012-10-22)
-------------------

* repository CentOS-X.Y moved to CentOS-X, same for Debian

* bugfix for rollback from edges

* bugfix for hash indexes

* bugfix for StringBuffer::erase_front

* added autoload for modules

* added AQL function TO_LIST


v1.0.1 (2012-09-30)
-------------------

* draft for issue #165: front-end application howto

* updated mruby to cf8fdea4a6598aa470e698e8cbc9b9b492319d

* fix for issue #190: install doesn't create log directory

* fix for issue #194: potential race condition between creating and dropping collections

* fix for issue #193: REST API HEAD request returns a message body on 404

* fix for issue #188: intermittent issues with 1.0.0

* fix for issue #163: server cannot create collection because of abandoned files

* fix for issue #150: call V8 garbage collection on server periodically


v1.0.0 (2012-08-17)
-------------------

* fix for issue #157: check for readline and ncurses headers, not only libraries


v1.0.beta4 (2012-08-15)
-----------------------

* fix for issue #152: fix memleak for barriers


v1.0.beta3 (2012-08-10)
-----------------------

* fix for issue #151: Memleak, collection data not removed

* fix for issue #149: Inconsistent port for admin interface

* fix for issue #163: server cannot create collection because of abandoned files

* fix for issue #157: check for readline and ncurses headers, not only libraries

* fix for issue #108: db.<collection>.truncate() inefficient

* fix for issue #109: added startup note about cached collection names and how to
  refresh them

* fix for issue #156: fixed memleaks in /_api/import

* fix for issue #59: added tests for /_api/import

* modified return value for calls to /_api/import: now, the attribute "empty" is
  returned as well, stating the number of empty lines in the input. Also changed the
  return value of the error code attribute ("errorNum") from 1100 ("corrupted datafile")
  to 400 ("bad request") in case invalid/unexpected JSON data was sent to the server.
  This error code is more appropriate as no datafile is broken but just input data is
  incorrect.

* fix for issue #152: Memleak for barriers

* fix for issue #151: Memleak, collection data not removed

* value of --database.maximal-journal-size parameter is now validated on startup. If
  value is smaller than the minimum value (currently 1048576), an error is thrown and
  the server will not start. Before this change, the global value of maximal journal
  size was not validated at server start, but only on collection level

* increased sleep value in statistics creation loop from 10 to 500 microseconds. This
  reduces accuracy of statistics values somewhere after the decimal points but saves
  CPU time.

* avoid additional sync() calls when writing partial shape data (attribute name data)
  to disk. sync() will still be called when the shape marker (will be written after
  the attributes) is written to disk

* issue #147: added flag --database.force-sync-shapes to force synching of shape data
  to disk. The default value is true so it is the same behavior as in version 1.0.
  if set to false, shape data is synched to disk if waitForSync for the collection is
  set to true, otherwise, shape data is not synched.

* fix for issue #145: strange issue on Travis: added epsilon for numeric comparison in
  geo index

* fix for issue #136: adjusted message during indexing

* issue #131: added timeout for HTTP keep-alive connections. The default value is 300
  seconds. There is a startup parameter server.keep-alive-timeout to configure the value.
  Setting it to 0 will disable keep-alive entirely on the server.

* fix for issue #137: AQL optimizer should use indexes for ref accesses with
  2 named attributes


v1.0.beta2 (2012-08-03)
-----------------------

* fix for issue #134: improvements for centos RPM

* fixed problem with disable-admin-interface in config file


v1.0.beta1 (2012-07-29)
-----------------------

* fixed issue #118: We need a collection "debugger"

* fixed issue #126: Access-Shaper must be cached

* INCOMPATIBLE CHANGE: renamed parameters "connect-timeout" and "request-timeout"
  for arangosh and arangoimp to "--server.connect-timeout" and "--server.request-timeout"

* INCOMPATIBLE CHANGE: authorization is now required on the server side
  Clients sending requests without HTTP authorization will be rejected with HTTP 401
  To allow backwards compatibility, the server can be started with the option
  "--server.disable-authentication"

* added options "--server.username" and "--server.password" for arangosh and arangoimp
  These parameters must be used to specify the user and password to be used when
  connecting to the server. If no password is given on the command line, arangosh/
  arangoimp will interactively prompt for a password.
  If no user name is specified on the command line, the default user "root" will be
  used.

* added startup option "--server.ssl-cipher-list" to determine which ciphers to
  use in SSL context. also added SSL_OP_CIPHER_SERVER_PREFERENCE to SSL default
  options so ciphers are tried in server and not in client order

* changed default SSL protocol to TLSv1 instead of SSLv2

* changed log-level of SSL-related messages

* added SSL connections if server is compiled with OpenSSL support. Use --help-ssl

* INCOMPATIBLE CHANGE: removed startup option "--server.admin-port".
  The new endpoints feature (see --server.endpoint) allows opening multiple endpoints
  anyway, and the distinction between admin and "other" endpoints can be emulated
  later using privileges.

* INCOMPATIBLE CHANGE: removed startup options "--port", "--server.port", and
  "--server.http-port" for arangod.
  These options have been replaced by the new "--server.endpoint" parameter

* INCOMPATIBLE CHANGE: removed startup option "--server" for arangosh and arangoimp.
  These options have been replaced by the new "--server.endpoint" parameter

* Added "--server.endpoint" option to arangod, arangosh, and arangoimp.
  For arangod, this option allows specifying the bind endpoints for the server
  The server can be bound to one or multiple endpoints at once. For arangosh
  and arangoimp, the option specifies the server endpoint to connect to.
  The following endpoint syntax is currently supported:
  - tcp://host:port or http@tcp://host:port (HTTP over IPv4)
  - tcp://[host]:port or http@tcp://[host]:port (HTTP over IPv6)
  - ssl://host:port or http@tcp://host:port (HTTP over SSL-encrypted IPv4)
  - ssl://[host]:port or http@tcp://[host]:port (HTTP over SSL-encrypted IPv6)
  - unix:///path/to/socket or http@unix:///path/to/socket (HTTP over UNIX socket)

  If no port is specified, the default port of 8529 will be used.

* INCOMPATIBLE CHANGE: removed startup options "--server.require-keep-alive" and
  "--server.secure-require-keep-alive".
  The server will now behave as follows which should be more conforming to the
  HTTP standard:
  * if a client sends a "Connection: close" header, the server will close the
    connection
  * if a client sends a "Connection: keep-alive" header, the server will not
    close the connection
  * if a client does not send any "Connection" header, the server will assume
    "keep-alive" if the request was an HTTP/1.1 request, and "close" if the
    request was an HTTP/1.0 request

* (minimal) internal optimizations for HTTP request parsing and response header
  handling

* fixed Unicode unescaping bugs for \f and surrogate pairs in BasicsC/strings.c

* changed implementation of TRI_BlockCrc32 algorithm to use 8 bytes at a time

* fixed issue #122: arangod doesn't start if <log.file> cannot be created

* fixed issue #121: wrong collection size reported

* fixed issue #98: Unable to change journalSize

* fixed issue #88: fds not closed

* fixed escaping of document data in HTML admin front end

* added HTTP basic authentication, this is always turned on

* added server startup option --server.disable-admin-interface to turn off the
  HTML admin interface

* honor server startup option --database.maximal-journal-size when creating new
  collections without specific journalsize setting. Previously, these
  collections were always created with journal file sizes of 32 MB and the
  --database.maximal-journal-size setting was ignored

* added server startup option --database.wait-for-sync to control the default
  behavior

* renamed "--unit-tests" to "--javascript.unit-tests"


v1.0.alpha3 (2012-06-30)
------------------------

* fixed issue #116: createCollection=create option doesn't work

* fixed issue #115: Compilation issue under OSX 10.7 Lion & 10.8 Mountain Lion
  (homebrew)

* fixed issue #114: image not found

* fixed issue #111: crash during "make unittests"

* fixed issue #104: client.js -> ARANGO_QUIET is not defined


v1.0.alpha2 (2012-06-24)
------------------------

* fixed issue #112: do not accept document with duplicate attribute names

* fixed issue #103: Should we cleanup the directory structure

* fixed issue #100: "count" attribute exists in cursor response with "count:
  false"

* fixed issue #84 explain command

* added new MRuby version (2012-06-02)

* added --log.filter

* cleanup of command line options:
** --startup.directory => --javascript.startup-directory
** --quite => --quiet
** --gc.interval => --javascript.gc-interval
** --startup.modules-path => --javascript.modules-path
** --action.system-directory => --javascript.action-directory
** --javascript.action-threads => removed (is now the same pool as --server.threads)

* various bug-fixes

* support for import

* added option SKIP_RANGES=1 for make unittests

* fixed several range-related assertion failures in the AQL query optimizer

* fixed AQL query optimizations for some edge cases (e.g. nested subqueries with
  invalid constant filter expressions)


v1.0.alpha1 (2012-05-28)
------------------------

Alpha Release of ArangoDB 1.0<|MERGE_RESOLUTION|>--- conflicted
+++ resolved
@@ -1,7 +1,6 @@
 devel
 -----
 
-<<<<<<< HEAD
 * fix races in SSL communication code
 
 * fix invalid locking in JWT authentication cache, which could have
@@ -12,10 +11,9 @@
 
 * fix potential race, which could make arangod hang on startup
 
-=======
 * removed `exception` field from transaction error result; users should throw
   explicit `Error` instances to return custom exceptions (addresses issue #2561)
->>>>>>> 4d7720b4
+
 
 v3.2.beta1 (2017-06-12)
 -----------------------
