devel
-----

<<<<<<< HEAD
* UI: added word wrapping to query editor
=======
* fixed issue #3395: AQL: cannot instantiate CollectBlock with undetermined 
  aggregation method

* minimum number of V8 contexts in console mode must be 2, not 1. this is
  required to ensure the console gets one dedicated V8 context and all other
  operations have at least one extra context. This requirement was not enforced
  anymore.

* UI: fixed wrong user attribute name validation, issue #3228

* make AQL return a proper error message in case of a unique key constraint
  violation. previously it only returned the generic "unique constraint violated"
  error message but omitted the details about which index caused the problem.

  This addresses https://stackoverflow.com/questions/46427126/arangodb-3-2-unique-constraint-violation-id-or-key

* fix potential overflow in CRC marker check when a corrupted CRC marker 
  is found at the very beginning of an MMFiles datafile

* added option `--server.local-authentication`

* UI: added user roles
>>>>>>> ce355f0d

* added config option `--log.color` to toggle colorful logging to terminal

* added config option `--log.thread-name` to additionally log thread names

* usernames must not start with `:role:`, added new options:
    --server.authentication-timeout
    --ldap.roles-attribute-name
    --ldap.roles-transformation
    --ldap.roles-search
    --ldap.superuser-role
    --ldap.roles-include
    --ldap.roles-exclude

* performance improvements for full collection scans and a few other operations
  in MMFiles engine

* added `--rocksdb.encryption-key-generator` for enterprise

* Add statistics about the V8 context counts and number of available/active/busy
 threads we expose through the server statistics interface.

* increase the recommended value for `/proc/sys/vm/max_map_count` to a value
  eight times as high as the previous recommended value. Increasing the
  values helps to prevent an ArangoDB server from running out of memory mappings.

  The raised minimum recommended value may lead to ArangoDB showing some startup
  warnings as follows:

      WARNING {memory} maximum number of memory mappings per process is 65530, which seems too low. it is recommended to set it to at least 512000
      WARNING {memory} execute 'sudo sysctl -w "vm.max_map_count=512000"'



v3.2.4 (2017-XX-XX)
-------------------

* UI: no default index selected during index creation

* UI: added replicationFactor option during SmartGraph creation

* make the MMFiles compactor perform less writes during normal compaction
  operation

  This partially fixes issue #3144

* make the MMFiles compactor configurable

  The following options have been added:

* `--compaction.db-sleep-time`: sleep interval between two compaction runs
    (in s)
  * `--compaction.min-interval"`: minimum sleep time between two compaction
     runs (in s)
  * `--compaction.min-small-data-file-size`: minimal filesize threshold
    original datafiles have to be below for a compaction
  * `--compaction.dead-documents-threshold`: minimum unused count of documents
    in a datafile
  * `--compaction.dead-size-threshold`: how many bytes of the source data file
    are allowed to be unused at most
  * `--compaction.dead-size-percent-threshold`: how many percent of the source
    datafile should be unused at least
  * `--compaction.max-files`: Maximum number of files to merge to one file
  * `--compaction.max-result-file-size`: how large may the compaction result
    file become (in bytes)
  * `--compaction.max-file-size-factor`: how large the resulting file may
    be in comparison to the collection's `--database.maximal-journal-size' setting`

* fix downwards-incompatibility in /_api/explain REST handler

* fix Windows implementation for fs.getTempPath() to also create a
  sub-directory as we do on linux

* fixed a multi-threading issue in cluster-internal communication

* performance improvements for traversals and edge lookups

* removed internal memory zone handling code. the memory zones were a leftover
  from the early ArangoDB days and did not provide any value in the current
  implementation.

* (Enterprise only) added `skipInaccessibleCollections` option for AQL queries:
  if set, AQL queries (especially graph traversals) will treat collections to
  which a user has no access rights to as if these collections were empty.

* adjusted scheduler thread handling to start and stop less threads in
  normal operations

* leader-follower replication catchup code has been rewritten in C++

* early stage AQL optimization now also uses the C++ implementations of
  AQL functions if present. Previously it always referred to the JavaScript
  implementations and ignored the C++ implementations. This change gives
  more flexibility to the AQL optimizer.

* ArangoDB tty log output is now colored for log messages with levels
  FATAL, ERR and WARN.

* changed the return values of AQL functions `REGEX_TEST` and `REGEX_REPLACE`
  to `null` when the input regex is invalid. Previous versions of ArangoDB
  partly returned `false` for invalid regexes and partly `null`.

* added `--log.role` option for arangod

  When set to `true`, this option will make the ArangoDB logger print a single
  character with the server's role into each logged message. The roles are:

  - U: undefined/unclear (used at startup)
  - S: single server
  - C: coordinator
  - P: primary
  - A: agent

  The default value for this option is `false`, so no roles will be logged.


v3.2.3 (2017-09-07)
-------------------

* fixed issue #3106: orphan collections could not be registered in general-graph module

* fixed wrong selection of the database inside the internal cluster js api

* added startup option `--server.check-max-memory-mappings` to make arangod check
  the number of memory mappings currently used by the process and compare it with
  the maximum number of allowed mappings as determined by /proc/sys/vm/max_map_count

  The default value is `true`, so the checks will be performed. When the current
  number of mappings exceeds 90% of the maximum number of mappings, the creation
  of further V8 contexts will be deferred.

  Note that this option is effective on Linux systems only.

* arangoimp now has a `--remove-attribute` option

* added V8 context lifetime control options
  `--javascript.v8-contexts-max-invocations` and `--javascript.v8-contexts-max-age`

  These options allow specifying after how many invocations a used V8 context is
  disposed, or after what time a V8 context is disposed automatically after its
  creation. If either of the two thresholds is reached, an idl V8 context will be
  disposed.

  The default value of `--javascript.v8-contexts-max-invocations` is 0, meaning that
  the maximum number of invocations per context is unlimited. The default value
  for `--javascript.v8-contexts-max-age` is 60 seconds.

* fixed wrong UI cluster health information

* fixed issue #3070: Add index in _jobs collection

* fixed issue #3125: HTTP Foxx API JSON parsing

* fixed issue #3120: Foxx queue: job isn't running when server.authentication = true

* fixed supervision failure detection and handling, which happened with simultaneous
  agency leadership change


v3.2.2 (2017-08-23)
-------------------

* make "Rebalance shards" button work in selected database only, and not make
  it rebalance the shards of all databases

* fixed issue #2847: adjust the response of the DELETE `/_api/users/database/*` calls

* fixed issue #3075: Error when upgrading arangoDB on linux ubuntu 16.04

* fixed a buffer overrun in linenoise console input library for long input strings

* increase size of the linenoise input buffer to 8 KB

* abort compilation if the detected GCC or CLANG isn't in the range of compilers
  we support

* fixed spurious cluster hangups by always sending AQL-query related requests
  to the correct servers, even after failover or when a follower drops

  The problem with the previous shard-based approach was that responsibilities
  for shards may change from one server to another at runtime, after the query
  was already instanciated. The coordinator and other parts of the query then
  sent further requests for the query to the servers now responsible for the
  shards.
  However, an AQL query must send all further requests to the same servers on
  which the query was originally instanciated, even in case of failover.
  Otherwise this would potentially send requests to servers that do not know
  about the query, and would also send query shutdown requests to the wrong
  servers, leading to abandoned queries piling up and using resources until
  they automatically time out.

* fixed issue with RocksDB engine acquiring the collection count values too
  early, leading to the collection count values potentially being slightly off
  even in exclusive transactions (for which the exclusive access should provide
  an always-correct count value)

* fixed some issues in leader-follower catch-up code, specifically for the
  RocksDB engine

* make V8 log fatal errors to syslog before it terminates the process.
  This change is effective on Linux only.

* fixed issue with MMFiles engine creating superfluous collection journals
  on shutdown

* fixed issue #3067: Upgrade from 3.2 to 3.2.1 reset autoincrement keys

* fixed issue #3044: ArangoDB server shutdown unexpectedly

* fixed issue #3039: Incorrect filter interpretation

* fixed issue #3037: Foxx, internal server error when I try to add a new service

* improved MMFiles fulltext index document removal performance
  and fulltext index query performance for bigger result sets

* ui: fixed a display bug within the slow and running queries view

* ui: fixed a bug when success event triggers twice in a modal

* ui: fixed the appearance of the documents filter

* ui: graph vertex collections not restricted to 10 anymore

* fixed issue #2835: UI detection of JWT token in case of server restart or upgrade

* upgrade jemalloc version to 5.0.1

  This fixes problems with the memory allocator returing "out of memory" when
  calling munmap to free memory in order to return it to the OS.

  It seems that calling munmap on Linux can increase the number of mappings, at least
  when a region is partially unmapped. This can lead to the process exceeding its
  maximum number of mappings, and munmap and future calls to mmap returning errors.

  jemalloc version 5.0.1 does not have the `--enable-munmap` configure option anymore,
  so the problem is avoided. To return memory to the OS eventually, jemalloc 5's
  background purge threads are used on Linux.

* fixed issue #2978: log something more obvious when you log a Buffer

* fixed issue #2982: AQL parse error?

* fixed issue #3125: HTTP Foxx API Json parsing

v3.2.1 (2017-08-09)
-------------------

* added C++ implementations for AQL functions `LEFT()`, `RIGHT()` and `TRIM()`

* fixed docs for issue #2968: Collection _key autoincrement value increases on error

* fixed issue #3011: Optimizer rule reduce-extraction-to-projection breaks queries

* Now allowing to restore users in a sharded environment as well
  It is still not possible to restore collections that are sharded
  differently than by _key.

* fixed an issue with restoring of system collections and user rights.
  It was not possible to restore users into an authenticated server.

* fixed issue #2977: Documentation for db._createDatabase is wrong

* ui: added bind parameters to slow query history view

* fixed issue #1751: Slow Query API should provide bind parameters, webui should display them

* ui: fixed a bug when moving multiple documents was not possible

* fixed docs for issue #2968: Collection _key autoincrement value increases on error

* AQL CHAR_LENGTH(null) returns now 0. Since AQL TO_STRING(null) is '' (string of length 0)

* ui: now supports single js file upload for Foxx services in addition to zip files

* fixed a multi-threading issue in the agency when callElection was called
  while the Supervision was calling updateSnapshot

* added startup option `--query.tracking-with-bindvars`

  This option controls whether the list of currently running queries
  and the list of slow queries should contain the bind variables used
  in the queries or not.

  The option can be changed at runtime using the commands

      // enables tracking of bind variables
      // set to false to turn tracking of bind variables off
      var value = true;
      require("@arangodb/aql/queries").properties({
        trackBindVars: value
      });

* index selectivity estimates are now available in the cluster as well

* fixed issue #2943: loadIndexesIntoMemory not returning the same structure
  as the rest of the collection APIs

* fixed issue #2949: ArangoError 1208: illegal name

* fixed issue #2874: Collection properties do not return `isVolatile`
  attribute

* potential fix for issue #2939: Segmentation fault when starting
  coordinator node

* fixed issue #2810: out of memory error when running UPDATE/REPLACE
  on medium-size collection

* fix potential deadlock errors in collector thread

* disallow the usage of volatile collections in the RocksDB engine
  by throwing an error when a collection is created with attribute
  `isVolatile` set to `true`.
  Volatile collections are unsupported by the RocksDB engine, so
  creating them should not succeed and silently create a non-volatile
  collection

* prevent V8 from issuing SIGILL instructions when it runs out of memory

  Now arangod will attempt to log a FATAL error into its logfile in case V8
  runs out of memory. In case V8 runs out of memory, it will still terminate the
  entire process. But at least there should be something in the ArangoDB logs
  indicating what the problem was. Apart from that, the arangod process should
  now be exited with SIGABRT rather than SIGILL as it shouldn't return into the
  V8 code that aborted the process with `__builtin_trap`.

  this potentially fixes issue #2920: DBServer crashing automatically post upgrade to 3.2

* Foxx queues and tasks now ensure that the scripts in them run with the same
  permissions as the Foxx code who started the task / queue

* fixed issue #2928: Offset problems

* fixed issue #2876: wrong skiplist index usage in edge collection

* fixed issue #2868: cname missing from logger-follow results in rocksdb

* fixed issue #2889: Traversal query using incorrect collection id

* fixed issue #2884: AQL traversal uniqueness constraints "propagating" to other traversals? Weird results

* arangoexport: added `--query` option for passing an AQL query to export the result

* fixed issue #2879: No result when querying for the last record of a query

* ui: allows now to edit default access level for collections in database
  _system for all users except the root user.

* The _users collection is no longer accessible outside the arngod process, _queues is always read-only

* added new option "--rocksdb.max-background-jobs"

* removed options "--rocksdb.max-background-compactions", "--rocksdb.base-background-compactions" and "--rocksdb.max-background-flushes"

* option "--rocksdb.compaction-read-ahead-size" now defaults to 2MB

* change Windows build so that RocksDB doesn't enforce AVX optimizations by default
  This fixes startup crashes on servers that do not have AVX CPU extensions

* speed up RocksDB secondary index creation and dropping

* removed RocksDB note in Geo index docs


v3.2.0 (2017-07-20)
-------------------

* fixed UI issues

* fixed multi-threading issues in Pregel

* fixed Foxx resilience

* added command-line option `--javascript.allow-admin-execute`

  This option can be used to control whether user-defined JavaScript code
  is allowed to be executed on server by sending via HTTP to the API endpoint
  `/_admin/execute`  with an authenticated user account.
  The default value is `false`, which disables the execution of user-defined
  code. This is also the recommended setting for production. In test environments,
  it may be convenient to turn the option on in order to send arbitrary setup
  or teardown commands for execution on the server.


v3.2.beta6 (2017-07-18)
-----------------------

* various bugfixes


v3.2.beta5 (2017-07-16)
-----------------------

* numerous bugfixes


v3.2.beta4 (2017-07-04)
-----------------------

* ui: fixed document view _from and _to linking issue for special characters

* added function `db._parse(query)` for parsing an AQL query and returning information about it

* fixed one medium priority and two low priority security user interface
  issues found by owasp zap.

* ui: added index deduplicate options

* ui: fixed renaming of collections for the rocksdb storage engine

* documentation and js fixes for secondaries

* RocksDB storage format was changed, users of the previous beta/alpha versions
  must delete the database directory and re-import their data

* enabled permissions on database and collection level

* added and changed some user related REST APIs
    * added `PUT /_api/user/{user}/database/{database}/{collection}` to change collection permission
    * added `GET /_api/user/{user}/database/{database}/{collection}`
    * added optional `full` parameter to the `GET /_api/user/{user}/database/` REST call

* added user functions in the arangoshell `@arangodb/users` module
    * added `grantCollection` and `revokeCollection` functions
    * added `permission(user, database, collection)` to retrieve collection specific rights

* added "deduplicate" attribute for array indexes, which controls whether inserting
  duplicate index values from the same document into a unique array index will lead to
  an error or not:

      // with deduplicate = true, which is the default value:
      db._create("test");
      db.test.ensureIndex({ type: "hash", fields: ["tags[*]"], deduplicate: true });
      db.test.insert({ tags: ["a", "b"] });
      db.test.insert({ tags: ["c", "d", "c"] }); // will work, because deduplicate = true
      db.test.insert({ tags: ["a"] }); // will fail

      // with deduplicate = false
      db._create("test");
      db.test.ensureIndex({ type: "hash", fields: ["tags[*]"], deduplicate: false });
      db.test.insert({ tags: ["a", "b"] });
      db.test.insert({ tags: ["c", "d", "c"] }); // will not work, because deduplicate = false
      db.test.insert({ tags: ["a"] }); // will fail

  The "deduplicate" attribute is now also accepted by the index creation HTTP
  API endpoint POST /_api/index and is returned by GET /_api/index.

* added optimizer rule "remove-filters-covered-by-traversal"

* Debian/Ubuntu installer: make messages about future package upgrades more clear

* fix a hangup in VST

  The problem happened when the two first chunks of a VST message arrived
  together on a connection that was newly switched to VST.

* fix deletion of outdated WAL files in RocksDB engine

* make use of selectivity estimates in hash, skiplist and persistent indexes
  in RocksDB engine

* changed VM overcommit recommendation for user-friendliness

* fix a shutdown bug in the cluster: a destroyed query could still be active

* do not terminate the entire server process if a temp file cannot be created
  (Windows only)

* fix log output in the front-end, it stopped in case of too many messages


v3.2.beta3 (2017-06-27)
-----------------------

* numerous bugfixes


v3.2.beta2 (2017-06-20)
-----------------------

* potentially fixed issue #2559: Duplicate _key generated on insertion

* fix invalid results (too many) when a skipping LIMIT was used for a
  traversal. `LIMIT x` or `LIMIT 0, x` were not affected, but `LIMIT s, x`
  may have returned too many results

* fix races in SSL communication code

* fix invalid locking in JWT authentication cache, which could have
  crashed the server

* fix invalid first group results for sorted AQL COLLECT when LIMIT
  was used

* fix potential race, which could make arangod hang on startup

* removed `exception` field from transaction error result; users should throw
  explicit `Error` instances to return custom exceptions (addresses issue #2561)

* fixed issue #2613: Reduce log level when Foxx manager tries to self heal missing database

* add a read only mode for users and collection level authorization

* removed `exception` field from transaction error result; users should throw
  explicit `Error` instances to return custom exceptions (addresses issue #2561)

* fixed issue #2677: Foxx disabling development mode creates non-deterministic service bundle

* fixed issue #2684: Legacy service UI not working


v3.2.beta1 (2017-06-12)
-----------------------

* provide more context for index errors (addresses issue #342)

* arangod now validates several OS/environment settings on startup and warns if
  the settings are non-ideal. Most of the checks are executed on Linux systems only.

* fixed issue #2515: The replace-or-with-in optimization rule might prevent use of indexes

* added `REGEX_REPLACE` AQL function

* the RocksDB storage format was changed, users of the previous alpha versions
  must delete the database directory and re-import their data

* added server startup option `--query.fail-on-warning`

  setting this option to `true` will abort any AQL query with an exception if
  it causes a warning at runtime. The value can be overridden per query by
  setting the `failOnWarning` attribute in a query's options.

* added --rocksdb.num-uncompressed-levels to adjust number of non-compressed levels

* added checks for memory managment and warn (i. e. if hugepages are enabled)

* set default SSL cipher suite string to "HIGH:!EXPORT:!aNULL@STRENGTH"

* fixed issue #2469: Authentication = true does not protect foxx-routes

* fixed issue #2459: compile success but can not run with rocksdb

* `--server.maximal-queue-size` is now an absolute maximum. If the queue is
  full, then 503 is returned. Setting it to 0 means "no limit".

* (Enterprise only) added authentication against an LDAP server

* fixed issue #2083: Foxx services aren't distributed to all coordinators

* fixed issue #2384: new coordinators don't pick up existing Foxx services

* fixed issue #2408: Foxx service validation causes unintended side-effects

* extended HTTP API with routes for managing Foxx services

* added distinction between hasUser and authorized within Foxx
  (cluster internal requests are authorized requests but don't have a user)

* arangoimp now has a `--threads` option to enable parallel imports of data

* PR #2514: Foxx services that can't be fixed by self-healing now serve a 503 error

* added `time` function to `@arangodb` module


v3.2.alpha4 (2017-04-25)
------------------------

* fixed issue #2450: Bad optimization plan on simple query

* fixed issue #2448: ArangoDB Web UI takes no action when Delete button is clicked

* fixed issue #2442: Frontend shows already deleted databases during login

* added 'x-content-type-options: nosniff' to avoid MSIE bug

* set default value for `--ssl.protocol` from TLSv1 to TLSv1.2.

* AQL breaking change in cluster:
  The SHORTEST_PATH statement using edge-collection names instead
  of a graph name now requires to explicitly name the vertex-collection names
  within the AQL query in the cluster. It can be done by adding `WITH <name>`
  at the beginning of the query.

  Example:
  ```
  FOR v,e IN OUTBOUND SHORTEST_PATH @start TO @target edges [...]
  ```

  Now has to be:

  ```
  WITH vertices
  FOR v,e IN OUTBOUND SHORTEST_PATH @start TO @target edges [...]
  ```

  This change is due to avoid dead-lock sitations in clustered case.
  An error stating the above is included.

* add implicit use of geo indexes when using SORT/FILTER in AQL, without
  the need to use the special-purpose geo AQL functions `NEAR` or `WITHIN`.

  the special purpose `NEAR` AQL function can now be substituted with the
  following AQL (provided there is a geo index present on the `doc.latitude`
  and `doc.longitude` attributes):

      FOR doc in geoSort
        SORT DISTANCE(doc.latitude, doc.longitude, 0, 0)
        LIMIT 5
        RETURN doc

  `WITHIN` can be substituted with the following AQL:

      FOR doc in geoFilter
        FILTER DISTANCE(doc.latitude, doc.longitude, 0, 0) < 2000
        RETURN doc

  Compared to using the special purpose AQL functions this approach has the
  advantage that it is more composable, and will also honor any `LIMIT` values
  used in the AQL query.

* potential fix for shutdown hangs on OSX

* added KB, MB, GB prefix for integer parameters, % for integer parameters
  with a base value

* added JEMALLOC 4.5.0

* added `--vm.resident-limit` and `--vm.path` for file-backed memory mapping
  after reaching a configurable maximum RAM size

* try recommended limit for file descriptors in case of unlimited
  hard limit

* issue #2413: improve logging in case of lock timeout and deadlocks

* added log topic attribute to /_admin/log api

* removed internal build option `USE_DEV_TIMERS`

  Enabling this option activated some proprietary timers for only selected
  events in arangod. Instead better use `perf` to gather timings.


v3.2.alpha3 (2017-03-22)
------------------------

* increase default collection lock timeout from 30 to 900 seconds

* added function `db._engine()` for retrieval of storage engine information at
  server runtime

  There is also an HTTP REST handler at GET /_api/engine that returns engine
  information.

* require at least cmake 3.2 for building ArangoDB

* make arangod start with less V8 JavaScript contexts

  This speeds up the server start (a little bit) and makes it use less memory.
  Whenever a V8 context is needed by a Foxx action or some other operation and
  there is no usable V8 context, a new one will be created dynamically now.

  Up to `--javascript.v8-contexts` V8 contexts will be created, so this option
  will change its meaning. Previously as many V8 contexts as specified by this
  option were created at server start, and the number of V8 contexts did not
  change at runtime. Now up to this number of V8 contexts will be in use at the
  same time, but the actual number of V8 contexts is dynamic.

  The garbage collector thread will automatically delete unused V8 contexts after
  a while. The number of spare contexts will go down to as few as configured in
  the new option `--javascript.v8-contexts-minimum`. Actually that many V8 contexts
  are also created at server start.

  The first few requests in new V8 contexts will take longer than in contexts
  that have been there already. Performance may therefore suffer a bit for the
  initial requests sent to ArangoDB or when there are only few but performance-
  critical situations in which new V8 contexts will be created. If this is a
  concern, it can easily be fixed by setting `--javascipt.v8-contexts-minimum`
  and `--javascript.v8-contexts` to a relatively high value, which will guarantee
  that many number of V8 contexts to be created at startup and kept around even
  when unused.

  Waiting for an unused V8 context will now also abort if no V8 context can be
  acquired/created after 120 seconds.

* improved diagnostic messages written to logfiles by supervisor process

* fixed issue #2367

* added "bindVars" to attributes of currently running and slow queries

* added "jsonl" as input file type for arangoimp

* upgraded version of bundled zlib library from 1.2.8 to 1.2.11

* added input file type `auto` for arangoimp so it can automatically detect the
  type of the input file from the filename extension

* fixed variables parsing in GraphQL

* added `--translate` option for arangoimp to translate attribute names from
  the input files to attriubte names expected by ArangoDB

  The `--translate` option can be specified multiple times (once per translation
  to be executed). The following example renames the "id" column from the input
  file to "_key", and the "from" column to "_from", and the "to" column to "_to":

      arangoimp --type csv --file data.csv --translate "id=_key" --translate "from=_from" --translate "to=_to"

  `--translate` works for CSV and TSV inputs only.

* changed default value for `--server.max-packet-size` from 128 MB to 256 MB

* fixed issue #2350

* fixed issue #2349

* fixed issue #2346

* fixed issue #2342

* change default string truncation length from 80 characters to 256 characters for
  `print`/`printShell` functions in ArangoShell and arangod. This will emit longer
  prefixes of string values before truncating them with `...`, which is helpful
  for debugging.

* always validate incoming JSON HTTP requests for duplicate attribute names

  Incoming JSON data with duplicate attribute names will now be rejected as
  invalid. Previous versions of ArangoDB only validated the uniqueness of
  attribute names inside incoming JSON for some API endpoints, but not
  consistently for all APIs.

* don't let read-only transactions block the WAL collector

* allow passing own `graphql-sync` module instance to Foxx GraphQL router

* arangoexport can now export to csv format

* arangoimp: fixed issue #2214

* Foxx: automatically add CORS response headers

* added "OPTIONS" to CORS `access-control-allow-methods` header

* Foxx: Fix arangoUser sometimes not being set correctly

* fixed issue #1974


v3.2.alpha2 (2017-02-20)
------------------------

* ui: fixed issue #2065

* ui: fixed a dashboard related memory issue

* Internal javascript rest actions will now hide their stack traces to the client
  unless maintainer mode is activated. Instead they will always log to the logfile

* Removed undocumented internal HTTP API:
  * PUT _api/edges

  The documented GET _api/edges and the undocumented POST _api/edges remains unmodified.

* updated V8 version to 5.7.0.0

* change undocumented behaviour in case of invalid revision ids in
  If-Match and If-None-Match headers from 400 (BAD) to 412 (PRECONDITION
  FAILED).

* change undocumented behaviour in case of invalid revision ids in
  JavaScript document operations from 1239 ("illegal document revision")
  to 1200 ("conflict").

* added data export tool, arangoexport.

  arangoexport can be used to export collections to json, jsonl or xml
  and export a graph or collections to xgmml.

* fixed a race condition when closing a connection

* raised default hard limit on threads for very small to 64

* fixed negative counting of http connection in UI


v3.2.alpha1 (2017-02-05)
------------------------

* added figure `httpRequests` to AQL query statistics

* removed revisions cache intermediate layer implementation

* obsoleted startup options `--database.revision-cache-chunk-size` and
  `--database.revision-cache-target-size`

* fix potential port number over-/underruns

* added startup option `--log.shorten-filenames` for controlling whether filenames
  in log messages should be shortened to just the filename with the absolute path

* removed IndexThreadFeature, made `--database.index-threads` option obsolete

* changed index filling to make it more parallel, dispatch tasks to boost::asio

* more detailed stacktraces in Foxx apps

* generated Foxx services now use swagger tags


v3.1.24 (XXXX-XX-XX)
--------------------

* fixed one more LIMIT issue in traversals


v3.1.23 (2017-06-19)
--------------------

* potentially fixed issue #2559: Duplicate _key generated on insertion

* fix races in SSL communication code

* fix invalid results (too many) when a skipping LIMIT was used for a
  traversal. `LIMIT x` or `LIMIT 0, x` were not affected, but `LIMIT s, x`
  may have returned too many results

* fix invalid first group results for sorted AQL COLLECT when LIMIT
  was used

* fix invalid locking in JWT authentication cache, which could have
  crashed the server

* fix undefined behavior in traverser when traversals were used inside
  a FOR loop


v3.1.22 (2017-06-07)
--------------------

* fixed issue #2505: Problem with export + report of a bug

* documented changed behavior of WITH

* fixed ui glitch in aardvark

* avoid agency compaction bug

* fixed issue #2283: disabled proxy communication internally


v3.1.21 (2017-05-22)
--------------------

* fixed issue #2488:  AQL operator IN error when data use base64 chars

* more randomness in seeding RNG

v3.1.20 (2016-05-16)
--------------------

* fixed incorrect sorting for distributeShardsLike

* improve reliability of AgencyComm communication with Agency

* fixed shard numbering bug, where ids were erouneously incremented by 1

* remove an unnecessary precondition in createCollectionCoordinator

* funny fail rotation fix

* fix in SimpleHttpClient for correct advancement of readBufferOffset

* forward SIG_HUP in supervisor process to the server process to fix logrotaion
  You need to stop the remaining arangod server process manually for the upgrade to work.


v3.1.19 (2017-04-28)
--------------------

* Fixed a StackOverflow issue in Traversal and ShortestPath. Occured if many (>1000) input
  values in a row do not return any result. Fixes issue: #2445

* fixed issue #2448

* fixed issue #2442

* added 'x-content-type-options: nosniff' to avoid MSIE bug

* fixed issue #2441

* fixed issue #2440

* Fixed a StackOverflow issue in Traversal and ShortestPath. Occured if many (>1000) input
  values in a row do not return any result. Fixes issue: #2445

* fix occasional hanging shutdowns on OS X


v3.1.18 (2017-04-18)
--------------------

* fixed error in continuous synchronization of collections

* fixed spurious hangs on server shutdown

* better error messages during restore collection

* completely overhaul supervision. More detailed tests

* Fixed a dead-lock situation in cluster traversers, it could happen in
  rare cases if the computation on one DBServer could be completed much earlier
  than the other server. It could also be restricted to SmartGraphs only.

* (Enterprise only) Fixed a bug in SmartGraph DepthFirstSearch. In some
  more complicated queries, the maxDepth limit of 1 was not considered strictly
  enough, causing the traverser to do unlimited depth searches.

* fixed issue #2415

* fixed issue #2422

* fixed issue #1974


v3.1.17 (2017-04-04)
--------------------

* (Enterprise only) fixed a bug where replicationFactor was not correctly
  forwarded in SmartGraph creation.

* fixed issue #2404

* fixed issue #2397

* ui - fixed smart graph option not appearing

* fixed issue #2389

* fixed issue #2400


v3.1.16 (2017-03-27)
--------------------

* fixed issue #2392

* try to raise file descriptors to at least 8192, warn otherwise

* ui - aql editor improvements + updated ace editor version (memory leak)

* fixed lost HTTP requests

* ui - fixed some event issues

* avoid name resolution when given connection string is a valid ip address

* helps with issue #1842, bug in COLLECT statement in connection with LIMIT.

* fix locking bug in cluster traversals

* increase lock timeout defaults

* increase various cluster timeouts

* limit default target size for revision cache to 1GB, which is better for
  tight RAM situations (used to be 40% of (totalRAM - 1GB), use
  --database.revision-cache-target-size <VALUEINBYTES> to get back the
  old behaviour

* fixed a bug with restarted servers indicating status as "STARTUP"
  rather that "SERVING" in Nodes UI.


v3.1.15 (2017-03-20)
--------------------

* add logrotate configuration as requested in #2355

* fixed issue #2376

* ui - changed document api due a chrome bug

* ui - fixed a submenu bug

* added endpoint /_api/cluster/endpoints in cluster case to get all
  coordinator endpoints

* fix documentation of /_api/endpoint, declaring this API obsolete.

* Foxx response objects now have a `type` method for manipulating the content-type header

* Foxx tests now support `xunit` and `tap` reporters


v3.1.14 (2017-03-13)
--------------------

* ui - added feature request (multiple start nodes within graph viewer) #2317

* added missing locks to authentication cache methods

* ui - added feature request (multiple start nodes within graph viewer) #2317

* ui - fixed wrong merge of statistics information from different coordinators

* ui - fixed issue #2316

* ui - fixed wrong protocol usage within encrypted environment

* fixed compile error on Mac Yosemite

* minor UI fixes


v3.1.13 (2017-03-06)
--------------------

* fixed variables parsing in GraphQL

* fixed issue #2214

* fixed issue #2342

* changed thread handling to queue only user requests on coordinator

* use exponential backoff when waiting for collection locks

* repair short name server lookup in cluster in the case of a removed
  server


v3.1.12 (2017-02-28)
--------------------

* disable shell color escape sequences on Windows

* fixed issue #2326

* fixed issue #2320

* fixed issue #2315

* fixed a race condition when closing a connection

* raised default hard limit on threads for very small to 64

* fixed negative counting of http connection in UI

* fixed a race when renaming collections

* fixed a race when dropping databases


v3.1.11 (2017-02-17)
--------------------

* fixed a race between connection closing and sending out last chunks of data to clients
  when the "Connection: close" HTTP header was set in requests

* ui: optimized smart graph creation usability

* ui: fixed #2308

* fixed a race in async task cancellation via `require("@arangodb/tasks").unregisterTask()`

* fixed spuriously hanging threads in cluster AQL that could sit idle for a few minutes

* fixed potential numeric overflow for big index ids in index deletion API

* fixed sort issue in cluster, occurring when one of the local sort buffers of a
  GatherNode was empty

* reduce number of HTTP requests made for certain kinds of join queries in cluster,
  leading to speedup of some join queries

* supervision deals with demised coordinators correctly again

* implement a timeout in TraverserEngineRegistry

* agent communication reduced in large batches of append entries RPCs

* inception no longer estimates RAFT timings

* compaction in agents has been moved to a separate thread

* replicated logs hold local timestamps

* supervision jobs failed leader and failed follower revisited for
  function in precarious stability situations

* fixed bug in random number generator for 64bit int


v3.1.10 (2017-02-02)
--------------------

* updated versions of bundled node modules:
  - joi: from 8.4.2 to 9.2.0
  - joi-to-json-schema: from 2.2.0 to 2.3.0
  - sinon: from 1.17.4 to 1.17.6
  - lodash: from 4.13.1 to 4.16.6

* added shortcut for AQL ternary operator
  instead of `condition ? true-part : false-part` it is now possible to also use a
  shortcut variant `condition ? : false-part`, e.g.

      FOR doc IN docs RETURN doc.value ?: 'not present'

  instead of

      FOR doc IN docs RETURN doc.value ? doc.value : 'not present'

* fixed wrong sorting order in cluster, if an index was used to sort with many
  shards.

* added --replication-factor, --number-of-shards and --wait-for-sync to arangobench

* turn on UTF-8 string validation for VelocyPack values received via VST connections

* fixed issue #2257

* upgraded Boost version to 1.62.0

* added optional detail flag for db.<collection>.count()
  setting the flag to `true` will make the count operation returned the per-shard
  counts for the collection:

      db._create("test", { numberOfShards: 10 });
      for (i = 0; i < 1000; ++i) {
        db.test.insert({value: i});
      }
      db.test.count(true);

      {
        "s100058" : 99,
        "s100057" : 103,
        "s100056" : 100,
        "s100050" : 94,
        "s100055" : 90,
        "s100054" : 122,
        "s100051" : 109,
        "s100059" : 99,
        "s100053" : 95,
        "s100052" : 89
      }

* added optional memory limit for AQL queries:

      db._query("FOR i IN 1..100000 SORT i RETURN i", {}, { options: { memoryLimit: 100000 } });

  This option limits the default maximum amount of memory (in bytes) that a single
  AQL query can use.
  When a single AQL query reaches the specified limit value, the query will be
  aborted with a *resource limit exceeded* exception. In a cluster, the memory
  accounting is done per shard, so the limit value is effectively a memory limit per
  query per shard.

  The global limit value can be overriden per query by setting the *memoryLimit*
  option value for individual queries when running an AQL query.

* added server startup option `--query.memory-limit`

* added convenience function to create vertex-centric indexes.

  Usage: `db.collection.ensureVertexCentricIndex("label", {type: "hash", direction: "outbound"})`
  That will create an index that can be used on OUTBOUND with filtering on the
  edge attribute `label`.

* change default log output for tools to stdout (instead of stderr)

* added option -D to define a configuration file environment key=value

* changed encoding behavior for URLs encoded in the C++ code of ArangoDB:
  previously the special characters `-`, `_`, `~` and `.` were returned as-is
  after URL-encoding, now `.` will be encoded to be `%2e`.
  This also changes the behavior of how incoming URIs are processed: previously
  occurrences of `..` in incoming request URIs were collapsed (e.g. `a/../b/` was
  collapsed to a plain `b/`). Now `..` in incoming request URIs are not collapsed.

* Foxx request URL suffix is no longer unescaped

* @arangodb/request option json now defaults to `true` if the response body is not empty and encoding is not explicitly set to `null` (binary).
  The option can still be set to `false` to avoid unnecessary attempts at parsing the response as JSON.

* Foxx configuration values for unknown options will be discarded when saving the configuration in production mode using the web interface

* module.context.dependencies is now immutable

* process.stdout.isTTY now returns `true` in arangosh and when running arangod with the `--console` flag

* add support for Swagger tags in Foxx


v3.1.9 (XXXX-XX-XX)
-------------------

* macos CLI package: store databases and apps in the users home directory

* ui: fixed re-login issue within a non system db, when tab was closed

* fixed a race in the VelocyStream Commtask implementation

* fixed issue #2256


v3.1.8 (2017-01-09)
-------------------

* add Windows silent installer

* add handling of debug symbols during Linux & windows release builds.

* fixed issue #2181

* fixed issue #2248: reduce V8 max old space size from 3 GB to 1 GB on 32 bit systems

* upgraded Boost version to 1.62.0

* fixed issue #2238

* fixed issue #2234

* agents announce new endpoints in inception phase to leader

* agency leadership accepts updatet endpoints to given uuid

* unified endpoints replace localhost with 127.0.0.1

* fix several problems within an authenticated cluster


v3.1.7 (2016-12-29)
-------------------

* fixed one too many elections in RAFT

* new agency comm backported from devel


v3.1.6 (2016-12-20)
-------------------

* fixed issue #2227

* fixed issue #2220

* agency constituent/agent bug fixes in race conditions picking up
  leadership

* supervision does not need waking up anymore as it is running
  regardless

* agents challenge their leadership more rigorously


v3.1.5 (2016-12-16)
-------------------

* lowered default value of `--database.revision-cache-target-size` from 75% of
  RAM to less than 40% of RAM

* fixed issue #2218

* fixed issue #2217

* Foxx router.get/post/etc handler argument can no longer accidentally omitted

* fixed issue #2223


v3.1.4 (2016-12-08)
-------------------

* fixed issue #2211

* fixed issue #2204

* at cluster start, coordinators wait until at least one DBserver is there,
  and either at least two DBservers are there or 15s have passed, before they
  initiate the bootstrap of system collections.

* more robust agency startup from devel

* supervision's AddFollower adds many followers at once

* supervision has new FailedFollower job

* agency's Node has new method getArray

* agency RAFT timing estimates more conservative in waitForSync
  scenario

* agency RAFT timing estimates capped at maximum 2.0/10.0 for low/high


v3.1.3 (2016-12-02)
-------------------

* fix a traversal bug when using skiplist indexes:
  if we have a skiplist of ["a", "unused", "_from"] and a traversal like:
  FOR v,e,p IN OUTBOUND @start @@edges
    FILTER p.edges[0].a == 'foo'
    RETURN v
  And the above index applied on "a" is considered better than EdgeIndex, than
  the executor got into undefined behaviour.

* fix endless loop when trying to create a collection with replicationFactor: -1


v3.1.2 (2016-11-24)
-------------------

* added support for descriptions field in Foxx dependencies

* (Enterprise only) fixed a bug in the statistic report for SmartGraph traversals.
Now they state correctly how many documents were fetched from the index and how many
have been filtered.

* Prevent uniform shard distribution when replicationFactor == numServers

v3.1.1 (2016-11-15)
-------------------

* fixed issue #2176

* fixed issue #2168

* display index usage of traversals in AQL explainer output (previously missing)

* fixed issue #2163

* preserve last-used HLC value across server starts

* allow more control over handling of pre-3.1 _rev values

  this changes the server startup option `--database.check-30-revisions` from a boolean (true/false)
  parameter to a string parameter with the following possible values:

  - "fail":
    will validate _rev values of 3.0 collections on collection loading and throw an exception when invalid _rev values are found.
    in this case collections with invalid _rev values are marked as corrupted and cannot be used in the ArangoDB 3.1 instance.
    the fix procedure for such collections is to export the collections from 3.0 database with arangodump and restore them in 3.1 with arangorestore.
    collections that do not contain invalid _rev values are marked as ok and will not be re-checked on following loads.
    collections that contain invalid _rev values will be re-checked on following loads.

  - "true":
    will validate _rev values of 3.0 collections on collection loading and print a warning when invalid _rev values are found.
    in this case collections with invalid _rev values can be used in the ArangoDB 3.1 instance.
    however, subsequent operations on documents with invalid _rev values may silently fail or fail with explicit errors.
    the fix procedure for such collections is to export the collections from 3.0 database with arangodump and restore them in 3.1 with arangorestore.
    collections that do not contain invalid _rev values are marked as ok and will not be re-checked on following loads.
    collections that contain invalid _rev values will be re-checked on following loads.

  - "false":
    will not validate _rev values on collection loading and not print warnings.
    no hint is given when invalid _rev values are found.
    subsequent operations on documents with invalid _rev values may silently fail or fail with explicit errors.
    this setting does not affect whether collections are re-checked later.
    collections will be re-checked on following loads if `--database.check-30-revisions` is later set to either `true` or `fail`.

  The change also suppresses warnings that were printed when collections were restored using arangorestore, and the restore
  data contained invalid _rev values. Now these warnings are suppressed, and new HLC _rev values are generated for these documents
  as before.

* added missing functions to AQL syntax highlighter in web interface

* fixed display of `ANY` direction in traversal explainer output (direction `ANY` was shown as either
  `INBOUND` or `OUTBOUND`)

* changed behavior of toJSON() function when serializing an object before saving it in the database

  if an object provides a toJSON() function, this function is still called for serializing it.
  the change is that the result of toJSON() is not stringified anymore, but saved as is. previous
  versions of ArangoDB called toJSON() and after that additionally stringified its result.

  This change will affect the saving of JS Buffer objects, which will now be saved as arrays of
  bytes instead of a comma-separated string of the Buffer's byte contents.

* allow creating unique indexes on more attributes than present in shardKeys

  The following combinations of shardKeys and indexKeys are allowed/not allowed:

  shardKeys     indexKeys
      a             a        ok
      a             b    not ok
      a           a b        ok
    a b             a    not ok
    a b             b    not ok
    a b           a b        ok
    a b         a b c        ok
  a b c           a b    not ok
  a b c         a b c        ok

* fixed wrong version in web interface login screen (EE only)

* make web interface not display an exclamation mark next to ArangoDB version number 3.1

* fixed search for arbitrary document attributes in web interface in case multiple
  search values were used on different attribute names. in this case, the search always
  produced an empty result

* disallow updating `_from` and `_to` values of edges in Smart Graphs. Updating these
  attributes would lead to potential redistribution of edges to other shards, which must be
  avoided.

* fixed issue #2148

* updated graphql-sync dependency to 0.6.2

* fixed issue #2156

* fixed CRC4 assembly linkage


v3.1.0 (2016-10-29)
-------------------

* AQL breaking change in cluster:

  from ArangoDB 3.1 onwards `WITH` is required for traversals in a
  clustered environment in order to avoid deadlocks.

  Note that for queries that access only a single collection or that have all
  collection names specified somewhere else in the query string, there is no
  need to use *WITH*. *WITH* is only useful when the AQL query parser cannot
  automatically figure out which collections are going to be used by the query.
  *WITH* is only useful for queries that dynamically access collections, e.g.
  via traversals, shortest path operations or the *DOCUMENT()* function.

  more info can be found [here](https://github.com/arangodb/arangodb/blob/devel/Documentation/Books/AQL/Operations/With.md)

* added AQL function `DISTANCE` to calculate the distance between two arbitrary
  coordinates (haversine formula)

* fixed issue #2110

* added Auto-aptation of RAFT timings as calculations only


v3.1.rc2 (2016-10-10)
---------------------

* second release candidate


v3.1.rc1 (2016-09-30)
---------------------

* first release candidate


v3.1.alpha2 (2016-09-01)
------------------------

* added module.context.createDocumentationRouter to replace module.context.apiDocumentation

* bug in RAFT implementation of reads. dethroned leader still answered requests in isolation

* ui: added new graph viewer

* ui: aql-editor added tabular & graph display

* ui: aql-editor improved usability

* ui: aql-editor: query profiling support

* fixed issue #2109

* fixed issue #2111

* fixed issue #2075

* added AQL function `DISTANCE` to calculate the distance between two arbitrary
  coordinates (haversine formula)

* rewrote scheduler and dispatcher based on boost::asio

  parameters changed:
    `--scheduler.threads` and `--server.threads` are now merged into a single one: `--server.threads`

    hidden `--server.extra-threads` has been removed

    hidden `--server.aql-threads` has been removed

    hidden `--server.backend` has been removed

    hidden `--server.show-backends` has been removed

    hidden `--server.thread-affinity` has been removed

* fixed issue #2086

* fixed issue #2079

* fixed issue #2071

  make the AQL query optimizer inject filter condition expressions referred to
  by variables during filter condition aggregation.
  For example, in the following query

      FOR doc IN collection
        LET cond1 = (doc.value == 1)
        LET cond2 = (doc.value == 2)
        FILTER cond1 || cond2
        RETURN { doc, cond1, cond2 }

  the optimizer will now inject the conditions for `cond1` and `cond2` into the filter
  condition `cond1 || cond2`, expanding it to `(doc.value == 1) || (doc.value == 2)`
  and making these conditions available for index searching.

  Note that the optimizer previously already injected some conditions into other
  conditions, but only if the variable that defined the condition was not used
  elsewhere. For example, the filter condition in the query

      FOR doc IN collection
        LET cond = (doc.value == 1)
        FILTER cond
        RETURN { doc }

  already got optimized before because `cond` was only used once in the query and
  the optimizer decided to inject it into the place where it was used.

  This only worked for variables that were referred to once in the query.
  When a variable was used multiple times, the condition was not injected as
  in the following query:

      FOR doc IN collection
        LET cond = (doc.value == 1)
        FILTER cond
        RETURN { doc, cond }

  The fix for #2070 now will enable this optimization so that the query can
  use an index on `doc.value` if available.

* changed behavior of AQL array comparison operators for empty arrays:
  * `ALL` and `ANY` now always return `false` when the left-hand operand is an
    empty array. The behavior for non-empty arrays does not change:
    * `[] ALL == 1` will return `false`
    * `[1] ALL == 1` will return `true`
    * `[1, 2] ALL == 1` will return `false`
    * `[2, 2] ALL == 1` will return `false`
    * `[] ANY == 1` will return `false`
    * `[1] ANY == 1` will return `true`
    * `[1, 2] ANY == 1` will return `true`
    * `[2, 2] ANY == 1` will return `false`
  * `NONE` now always returns `true` when the left-hand operand is an empty array.
    The behavior for non-empty arrays does not change:
    * `[] NONE == 1` will return `true`
    * `[1] NONE == 1` will return `false`
    * `[1, 2] NONE == 1` will return `false`
    * `[2, 2] NONE == 1` will return `true`

* added experimental AQL functions `JSON_STRINGIFY` and `JSON_PARSE`

* added experimental support for incoming gzip-compressed requests

* added HTTP REST APIs for online loglevel adjustments:

  - GET `/_admin/log/level` returns the current loglevel settings
  - PUT `/_admin/log/level` modifies the current loglevel settings

* PATCH /_api/gharial/{graph-name}/vertex/{collection-name}/{vertex-key}
  - changed default value for keepNull to true

* PATCH /_api/gharial/{graph-name}/edge/{collection-name}/{edge-key}
  - changed default value for keepNull to true

* renamed `maximalSize` attribute in parameter.json files to `journalSize`

  The `maximalSize` attribute will still be picked up from collections that
  have not been adjusted. Responses from the replication API will now also use
  `journalSize` instead of `maximalSize`.

* added `--cluster.system-replication-factor` in order to adjust the
  replication factor for new system collections

* fixed issue #2012

* added a memory expection in case V8 memory gets too low

* added Optimizer Rule for other indexes in Traversals
  this allows AQL traversals to use other indexes than the edge index.
  So traversals with filters on edges can now make use of more specific
  indexes, e.g.

      FOR v, e, p IN 2 OUTBOUND @start @@edge FILTER p.edges[0].foo == "bar"

  will prefer a Hash Index on [_from, foo] above the EdgeIndex.

* fixed epoch computation in hybrid logical clock

* fixed thread affinity

* replaced require("internal").db by require("@arangodb").db

* added option `--skip-lines` for arangoimp
  this allows skipping the first few lines from the import file in case the
  CSV or TSV import are used

* fixed periodic jobs: there should be only one instance running - even if it
  runs longer than the period

* improved performance of primary index and edge index lookups

* optimizations for AQL `[*]` operator in case no filter, no projection and
  no offset/limit are used

* added AQL function `OUTERSECTION` to return the symmetric difference of its
  input arguments

* Foxx manifests of installed services are now saved to disk with indentation

* Foxx tests and scripts in development mode should now always respect updated
  files instead of loading stale modules

* When disabling Foxx development mode the setup script is now re-run

* Foxx now provides an easy way to directly serve GraphQL requests using the
  `@arangodb/foxx/graphql` module and the bundled `graphql-sync` dependency

* Foxx OAuth2 module now correctly passes the `access_token` to the OAuth2 server

* added iconv-lite and timezone modules

* web interface now allows installing GitHub and zip services in legacy mode

* added module.context.createDocumentationRouter to replace module.context.apiDocumentation

* bug in RAFT implementation of reads. dethroned leader still answered
  requests in isolation

* all lambdas in ClusterInfo might have been left with dangling references.

* Agency bug fix for handling of empty json objects as values.

* Foxx tests no longer support the Mocha QUnit interface as this resulted in weird
  inconsistencies in the BDD and TDD interfaces. This fixes the TDD interface
  as well as out-of-sequence problems when using the BDD before/after functions.

* updated bundled JavaScript modules to latest versions; joi has been updated from 8.4 to 9.2
  (see [joi 9.0.0 release notes](https://github.com/hapijs/joi/issues/920) for information on
  breaking changes and new features)

* fixed issue #2139

* updated graphql-sync dependency to 0.6.2

* fixed issue #2156


v3.0.13 (XXXX-XX-XX)
--------------------

* fixed issue #2315

* fixed issue #2210


v3.0.12 (2016-11-23)
--------------------

* fixed issue #2176

* fixed issue #2168

* fixed issues #2149, #2159

* fixed error reporting for issue #2158

* fixed assembly linkage bug in CRC4 module

* added support for descriptions field in Foxx dependencies


v3.0.11 (2016-11-08)
--------------------

* fixed issue #2140: supervisor dies instead of respawning child

* fixed issue #2131: use shard key value entered by user in web interface

* fixed issue #2129: cannot kill a long-run query

* fixed issue #2110

* fixed issue #2081

* fixed issue #2038

* changes to Foxx service configuration or dependencies should now be
  stored correctly when options are cleared or omitted

* Foxx tests no longer support the Mocha QUnit interface as this resulted in weird
  inconsistencies in the BDD and TDD interfaces. This fixes the TDD interface
  as well as out-of-sequence problems when using the BDD before/after functions.

* fixed issue #2148


v3.0.10 (2016-09-26)
--------------------

* fixed issue #2072

* fixed issue #2070

* fixed slow cluster starup issues. supervision will demonstrate more
  patience with db servers


v3.0.9 (2016-09-21)
-------------------

* fixed issue #2064

* fixed issue #2060

* speed up `collection.any()` and skiplist index creation

* fixed multiple issues where ClusterInfo bug hung agency in limbo
  timeouting on multiple collection and database callbacks


v3.0.8 (2016-09-14)
-------------------

* fixed issue #2052

* fixed issue #2005

* fixed issue #2039

* fixed multiple issues where ClusterInfo bug hung agency in limbo
  timeouting on multiple collection and database callbacks


v3.0.7 (2016-09-05)
-------------------

* new supervision job handles db server failure during collection creation.


v3.0.6 (2016-09-02)
-------------------

* fixed issue #2026

* slightly better error diagnostics for AQL query compilation and replication

* fixed issue #2018

* fixed issue #2015

* fixed issue #2012

* fixed wrong default value for arangoimp's `--on-duplicate` value

* fix execution of AQL traversal expressions when there are multiple
  conditions that refer to variables set outside the traversal

* properly return HTTP 503 in JS actions when backend is gone

* supervision creates new key in agency for failed servers

* new shards will not be allocated on failed or cleaned servers


v3.0.5 (2016-08-18)
-------------------

* execute AQL ternary operator via C++ if possible

* fixed issue #1977

* fixed extraction of _id attribute in AQL traversal conditions

* fix SSL agency endpoint

* Minimum RAFT timeout was one order of magnitude to short.

* Optimized RAFT RPCs from leader to followers for efficiency.

* Optimized RAFT RPC handling on followers with respect to compaction.

* Fixed bug in handling of duplicates and overlapping logs

* Fixed bug in supervision take over after leadership change.

v3.0.4 (2016-08-01)
-------------------

* added missing lock for periodic jobs access

* fix multiple foxx related cluster issues

* fix handling of empty AQL query strings

* fixed issue in `INTERSECTION` AQL function with duplicate elements
  in the source arrays

* fixed issue #1970

* fixed issue #1968

* fixed issue #1967

* fixed issue #1962

* fixed issue #1959

* replaced require("internal").db by require("@arangodb").db

* fixed issue #1954

* fixed issue #1953

* fixed issue #1950

* fixed issue #1949

* fixed issue #1943

* fixed segfault in V8, by backporting https://bugs.chromium.org/p/v8/issues/detail?id=5033

* Foxx OAuth2 module now correctly passes the `access_token` to the OAuth2 server

* fixed credentialed CORS requests properly respecting --http.trusted-origin

* fixed a crash in V8Periodic task (forgotten lock)

* fixed two bugs in synchronous replication (syncCollectionFinalize)


v3.0.3 (2016-07-17)
-------------------

* fixed issue #1942

* fixed issue #1941

* fixed array index batch insertion issues for hash indexes that caused problems when
  no elements remained for insertion

* fixed AQL MERGE() function with External objects originating from traversals

* fixed some logfile recovery errors with error message "document not found"

* fixed issue #1937

* fixed issue #1936

* improved performance of arangorestore in clusters with synchronous
  replication

* Foxx tests and scripts in development mode should now always respect updated
  files instead of loading stale modules

* When disabling Foxx development mode the setup script is now re-run

* Foxx manifests of installed services are now saved to disk with indentation


v3.0.2 (2016-07-09)
-------------------

* fixed assertion failure in case multiple remove operations were used in the same query

* fixed upsert behavior in case upsert was used in a loop with the same document example

* fixed issue #1930

* don't expose local file paths in Foxx error messages.

* fixed issue #1929

* make arangodump dump the attribute `isSystem` when dumping the structure
  of a collection, additionally make arangorestore not fail when the attribute
  is missing

* fixed "Could not extract custom attribute" issue when using COLLECT with
  MIN/MAX functions in some contexts

* honor presence of persistent index for sorting

* make AQL query optimizer not skip "use-indexes-rule", even if enough
  plans have been created already

* make AQL optimizer not skip "use-indexes-rule", even if enough execution plans
  have been created already

* fix double precision value loss in VelocyPack JSON parser

* added missing SSL support for arangorestore

* improved cluster import performance

* fix Foxx thumbnails on DC/OS

* fix Foxx configuration not being saved

* fix Foxx app access from within the frontend on DC/OS

* add option --default-replication-factor to arangorestore and simplify
  the control over the number of shards when restoring

* fix a bug in the VPack -> V8 conversion if special attributes _key,
  _id, _rev, _from and _to had non-string values, which is allowed
  below the top level

* fix malloc_usable_size for darwin


v3.0.1 (2016-06-30)
-------------------

* fixed periodic jobs: there should be only one instance running - even if it
  runs longer than the period

* increase max. number of collections in AQL queries from 32 to 256

* fixed issue #1916: header "authorization" is required" when opening
  services page

* fixed issue #1915: Explain: member out of range

* fixed issue #1914: fix unterminated buffer

* don't remove lockfile if we are the same (now stale) pid
  fixes docker setups (our pid will always be 1)

* do not use revision id comparisons in compaction for determining whether a
  revision is obsolete, but marker memory addresses
  this ensures revision ids don't matter when compacting documents

* escape Unicode characters in JSON HTTP responses
  this converts UTF-8 characters in HTTP responses of arangod into `\uXXXX`
  escape sequences. This makes the HTTP responses fit into the 7 bit ASCII
  character range, which speeds up HTTP response parsing for some clients,
  namely node.js/v8

* add write before read collections when starting a user transaction
  this allows specifying the same collection in both read and write mode without
  unintended side effects

* fixed buffer overrun that occurred when building very large result sets

* index lookup optimizations for primary index and edge index

* fixed "collection is a nullptr" issue when starting a traversal from a transaction

* enable /_api/import on coordinator servers


v3.0.0 (2016-06-22)
-------------------

* minor GUI fixxes

* fix for replication and nonces


v3.0.0-rc3 (2016-06-19)
-----------------------

* renamed various Foxx errors to no longer refer to Foxx services as apps

* adjusted various error messages in Foxx to be more informative

* specifying "files" in a Foxx manifest to be mounted at the service root
  no longer results in 404s when trying to access non-file routes

* undeclared path parameters in Foxx no longer break the service

* trusted reverse proxy support is now handled more consistently

* ArangoDB request compatibility and user are now exposed in Foxx

* all bundled NPM modules have been upgraded to their latest versions


v3.0.0-rc2 (2016-06-12)
-----------------------

* added option `--server.max-packet-size` for client tools

* renamed option `--server.ssl-protocol` to `--ssl.protocol` in client tools
  (was already done for arangod, but overlooked for client tools)

* fix handling of `--ssl.protocol` value 5 (TLS v1.2) in client tools, which
  claimed to support it but didn't

* config file can use '@include' to include a different config file as base


v3.0.0-rc1 (2016-06-10)
-----------------------

* the user management has changed: it now has users that are independent of
  databases. A user can have one or more database assigned to the user.

* forward ported V8 Comparator bugfix for inline heuristics from
  https://github.com/v8/v8/commit/5ff7901e24c2c6029114567de5a08ed0f1494c81

* changed to-string conversion for AQL objects and arrays, used by the AQL
  function `TO_STRING()` and implicit to-string casts in AQL

  - arrays are now converted into their JSON-stringify equivalents, e.g.

    - `[ ]` is now converted to `[]`
    - `[ 1, 2, 3 ]` is now converted to `[1,2,3]`
    - `[ "test", 1, 2 ] is now converted to `["test",1,2]`

    Previous versions of ArangoDB converted arrays with no members into the
    empty string, and non-empty arrays into a comma-separated list of member
    values, without the surrounding angular brackets. Additionally, string
    array members were not enclosed in quotes in the result string:

    - `[ ]` was converted to ``
    - `[ 1, 2, 3 ]` was converted to `1,2,3`
    - `[ "test", 1, 2 ] was converted to `test,1,2`

  - objects are now converted to their JSON-stringify equivalents, e.g.

    - `{ }` is converted to `{}`
    - `{ a: 1, b: 2 }` is converted to `{"a":1,"b":2}`
    - `{ "test" : "foobar" }` is converted to `{"test":"foobar"}`

    Previous versions of ArangoDB always converted objects into the string
    `[object Object]`

  This change affects also the AQL functions `CONCAT()` and `CONCAT_SEPARATOR()`
  which treated array values differently in previous versions. Previous versions
  of ArangoDB automatically flattened array values on the first level of the array,
  e.g. `CONCAT([1, 2, 3, [ 4, 5, 6 ]])` produced `1,2,3,4,5,6`. Now this will produce
  `[1,2,3,[4,5,6]]`. To flatten array members on the top level, you can now use
  the more explicit `CONCAT(FLATTEN([1, 2, 3, [4, 5, 6]], 1))`.

* added C++ implementations for AQL functions `SLICE()`, `CONTAINS()` and
  `RANDOM_TOKEN()`

* as a consequence of the upgrade to V8 version 5, the implementation of the
  JavaScript `Buffer` object had to be changed. JavaScript `Buffer` objects in
  ArangoDB now always store their data on the heap. There is no shared pool
  for small Buffer values, and no pointing into existing Buffer data when
  extracting slices. This change may increase the cost of creating Buffers with
  short contents or when peeking into existing Buffers, but was required for
  safer memory management and to prevent leaks.

* the `db` object's function `_listDatabases()` was renamed to just `_databases()`
  in order to make it more consistent with the existing `_collections()` function.
  Additionally the `db` object's `_listEndpoints()` function was renamed to just
  `_endpoints()`.

* changed default value of `--server.authentication` from `false` to `true` in
  configuration files etc/relative/arangod.conf and etc/arangodb/arangod.conf.in.
  This means the server will be started with authentication enabled by default,
  requiring all client connections to provide authentication data when connecting
  to ArangoDB. Authentication can still be turned off via setting the value of
  `--server.authentication` to `false` in ArangoDB's configuration files or by
  specifying the option on the command-line.

* Changed result format for querying all collections via the API GET `/_api/collection`.

  Previous versions of ArangoDB returned an object with an attribute named `collections`
  and an attribute named `names`. Both contained all available collections, but
  `collections` contained the collections as an array, and `names` contained the
  collections again, contained in an object in which the attribute names were the
  collection names, e.g.

  ```
  {
    "collections": [
      {"id":"5874437","name":"test","isSystem":false,"status":3,"type":2},
      {"id":"17343237","name":"something","isSystem":false,"status":3,"type":2},
      ...
    ],
    "names": {
      "test": {"id":"5874437","name":"test","isSystem":false,"status":3,"type":2},
      "something": {"id":"17343237","name":"something","isSystem":false,"status":3,"type":2},
      ...
    }
  }
  ```
  This result structure was redundant, and therefore has been simplified to just

  ```
  {
    "result": [
      {"id":"5874437","name":"test","isSystem":false,"status":3,"type":2},
      {"id":"17343237","name":"something","isSystem":false,"status":3,"type":2},
      ...
    ]
  }
  ```

  in ArangoDB 3.0.

* added AQL functions `TYPENAME()` and `HASH()`

* renamed arangob tool to arangobench

* added AQL string comparison operator `LIKE`

  The operator can be used to compare strings like this:

      value LIKE search

  The operator is currently implemented by calling the already existing AQL
  function `LIKE`.

  This change also makes `LIKE` an AQL keyword. Using `LIKE` in either case as
  an attribute or collection name in AQL thus requires quoting.

* make AQL optimizer rule "remove-unnecessary-calculations" fire in more cases

  The rule will now remove calculations that are used exactly once in other
  expressions (e.g. `LET a = doc RETURN a.value`) and calculations,
  or calculations that are just references (e.g. `LET a = b`).

* renamed AQL optimizer rule "merge-traversal-filter" to "optimize-traversals"
  Additionally, the optimizer rule will remove unused edge and path result variables
  from the traversal in case they are specified in the `FOR` section of the traversal,
  but not referenced later in the query. This saves constructing edges and paths
  results.

* added AQL optimizer rule "inline-subqueries"

  This rule can pull out certain subqueries that are used as an operand to a `FOR`
  loop one level higher, eliminating the subquery completely. For example, the query

      FOR i IN (FOR j IN [1,2,3] RETURN j) RETURN i

  will be transformed by the rule to:

      FOR i IN [1,2,3] RETURN i

  The query

      FOR name IN (FOR doc IN _users FILTER doc.status == 1 RETURN doc.name) LIMIT 2 RETURN name

  will be transformed into

      FOR tmp IN _users FILTER tmp.status == 1 LIMIT 2 RETURN tmp.name

  The rule will only fire when the subquery is used as an operand to a `FOR` loop, and
  if the subquery does not contain a `COLLECT` with an `INTO` variable.

* added new endpoint "srv://" for DNS service records

* The result order of the AQL functions VALUES and ATTRIBUTES has never been
  guaranteed and it only had the "correct" ordering by accident when iterating
  over objects that were not loaded from the database. This accidental behavior
  is now changed by introduction of VelocyPack. No ordering is guaranteed unless
  you specify the sort parameter.

* removed configure option `--enable-logger`

* added AQL array comparison operators

  All AQL comparison operators now also exist in an array variant. In the
  array variant, the operator is preceded with one of the keywords *ALL*, *ANY*
  or *NONE*. Using one of these keywords changes the operator behavior to
  execute the comparison operation for all, any, or none of its left hand
  argument values. It is therefore expected that the left hand argument
  of an array operator is an array.

  Examples:

      [ 1, 2, 3 ] ALL IN [ 2, 3, 4 ]   // false
      [ 1, 2, 3 ] ALL IN [ 1, 2, 3 ]   // true
      [ 1, 2, 3 ] NONE IN [ 3 ]        // false
      [ 1, 2, 3 ] NONE IN [ 23, 42 ]   // true
      [ 1, 2, 3 ] ANY IN [ 4, 5, 6 ]   // false
      [ 1, 2, 3 ] ANY IN [ 1, 42 ]     // true
      [ 1, 2, 3 ] ANY == 2             // true
      [ 1, 2, 3 ] ANY == 4             // false
      [ 1, 2, 3 ] ANY > 0              // true
      [ 1, 2, 3 ] ANY <= 1             // true
      [ 1, 2, 3 ] NONE < 99            // false
      [ 1, 2, 3 ] NONE > 10            // true
      [ 1, 2, 3 ] ALL > 2              // false
      [ 1, 2, 3 ] ALL > 0              // true
      [ 1, 2, 3 ] ALL >= 3             // false
      ["foo", "bar"] ALL != "moo"      // true
      ["foo", "bar"] NONE == "bar"     // false
      ["foo", "bar"] ANY == "foo"      // true

* improved AQL optimizer to remove unnecessary sort operations in more cases

* allow enclosing AQL identifiers in forward ticks in addition to using
  backward ticks

  This allows for convenient writing of AQL queries in JavaScript template strings
  (which are delimited with backticks themselves), e.g.

      var q = `FOR doc IN ´collection´ RETURN doc.´name´`;

* allow to set `print.limitString` to configure the number of characters
  to output before truncating

* make logging configurable per log "topic"

  `--log.level <level>` sets the global log level to <level>, e.g. `info`,
  `debug`, `trace`.

  `--log.level topic=<level>` sets the log level for a specific topic.
  Currently, the following topics exist: `collector`, `compactor`, `mmap`,
  `performance`, `queries`, and `requests`. `performance` and `requests` are
  set to FATAL by default. `queries` is set to info. All others are
  set to the global level by default.

  The new log option `--log.output <definition>` allows directing the global
  or per-topic log output to different outputs. The output definition
  "<definition>" can be one of

    "-" for stdin
    "+" for stderr
    "syslog://<syslog-facility>"
    "syslog://<syslog-facility>/<application-name>"
    "file://<relative-path>"

  The option can be specified multiple times in order to configure the output
  for different log topics. To set up a per-topic output configuration, use
  `--log.output <topic>=<definition>`, e.g.

    queries=file://queries.txt

  logs all queries to the file "queries.txt".

* the option `--log.requests-file` is now deprecated. Instead use

    `--log.level requests=info`
    `--log.output requests=file://requests.txt`

* the option `--log.facility` is now deprecated. Instead use

    `--log.output requests=syslog://facility`

* the option `--log.performance` is now deprecated. Instead use

    `--log.level performance=trace`

* removed option `--log.source-filter`

* removed configure option `--enable-logger`

* change collection directory names to include a random id component at the end

  The new pattern is `collection-<id>-<random>`, where `<id>` is the collection
  id and `<random>` is a random number. Previous versions of ArangoDB used a
  pattern `collection-<id>` without the random number.

  ArangoDB 3.0 understands both the old and name directory name patterns.

* removed mostly unused internal spin-lock implementation

* removed support for pre-Windows 7-style locks. This removes compatibility for
  Windows versions older than Windows 7 (e.g. Windows Vista, Windows XP) and
  Windows 2008R2 (e.g. Windows 2008).

* changed names of sub-threads started by arangod

* added option `--default-number-of-shards` to arangorestore, allowing creating
  collections with a specifiable number of shards from a non-cluster dump

* removed support for CoffeeScript source files

* removed undocumented SleepAndRequeue

* added WorkMonitor to inspect server threads

* when downloading a Foxx service from the web interface the suggested filename
  is now based on the service's mount path instead of simply "app.zip"

* the `@arangodb/request` response object now stores the parsed JSON response
  body in a property `json` instead of `body` when the request was made using the
  `json` option. The `body` instead contains the response body as a string.

* the Foxx API has changed significantly, 2.8 services are still supported
  using a backwards-compatible "legacy mode"


v2.8.12 (XXXX-XX-XX)
--------------------

* issue #2091: decrease connect timeout to 5 seconds on startup

* fixed issue #2072

* slightly better error diagnostics for some replication errors

* fixed issue #1977

* fixed issue in `INTERSECTION` AQL function with duplicate elements
  in the source arrays

* fixed issue #1962

* fixed issue #1959

* export aqlQuery template handler as require('org/arangodb').aql for forwards-compatibility


v2.8.11 (2016-07-13)
--------------------

* fixed array index batch insertion issues for hash indexes that caused problems when
  no elements remained for insertion

* fixed issue #1937


v2.8.10 (2016-07-01)
--------------------

* make sure next local _rev value used for a document is at least as high as the
  _rev value supplied by external sources such as replication

* make adding a collection in both read- and write-mode to a transaction behave as
  expected (write includes read). This prevents the `unregister collection used in
  transaction` error

* fixed sometimes invalid result for `byExample(...).count()` when an index plus
  post-filtering was used

* fixed "collection is a nullptr" issue when starting a traversal from a transaction

* honor the value of startup option `--database.wait-for-sync` (that is used to control
  whether new collections are created with `waitForSync` set to `true` by default) also
  when creating collections via the HTTP API (and thus the ArangoShell). When creating
  a collection via these mechanisms, the option was ignored so far, which was inconsistent.

* fixed issue #1826: arangosh --javascript.execute: internal error (geo index issue)

* fixed issue #1823: Arango crashed hard executing very simple query on windows


v2.8.9 (2016-05-13)
-------------------

* fixed escaping and quoting of extra parameters for executables in Mac OS X App

* added "waiting for" status variable to web interface collection figures view

* fixed undefined behavior in query cache invaldation

* fixed access to /_admin/statistics API in case statistics are disable via option
  `--server.disable-statistics`

* Foxx manager will no longer fail hard when Foxx store is unreachable unless installing
  a service from the Foxx store (e.g. when behind a firewall or GitHub is unreachable).


v2.8.8 (2016-04-19)
-------------------

* fixed issue #1805: Query: internal error (location: arangod/Aql/AqlValue.cpp:182).
  Please report this error to arangodb.com (while executing)

* allow specifying collection name prefixes for `_from` and `_to` in arangoimp:

  To avoid specifying complete document ids (consisting of collection names and document
  keys) for *_from* and *_to* values when importing edges with arangoimp, there are now
  the options *--from-collection-prefix* and *--to-collection-prefix*.

  If specified, these values will be automatically prepended to each value in *_from*
  (or *_to* resp.). This allows specifying only document keys inside *_from* and/or *_to*.

  *Example*

      > arangoimp --from-collection-prefix users --to-collection-prefix products ...

  Importing the following document will then create an edge between *users/1234* and
  *products/4321*:

  ```js
  { "_from" : "1234", "_to" : "4321", "desc" : "users/1234 is connected to products/4321" }
  ```

* requests made with the interactive system API documentation in the web interface
  (Swagger) will now respect the active database instead of always using `_system`


v2.8.7 (2016-04-07)
-------------------

* optimized primary=>secondary failover

* fix to-boolean conversion for documents in AQL

* expose the User-Agent HTTP header from the ArangoShell since Github seems to
  require it now, and we use the ArangoShell for fetching Foxx repositories from Github

* work with http servers that only send

* fixed potential race condition between compactor and collector threads

* fix removal of temporary directories on arangosh exit

* javadoc-style comments in Foxx services are no longer interpreted as
  Foxx comments outside of controller/script/exports files (#1748)

* removed remaining references to class syntax for Foxx Model and Repository
  from the documentation

* added a safe-guard for corrupted master-pointer


v2.8.6 (2016-03-23)
-------------------

* arangosh can now execute JavaScript script files that contain a shebang
  in the first line of the file. This allows executing script files directly.

  Provided there is a script file `/path/to/script.js` with the shebang
  `#!arangosh --javascript.execute`:

      > cat /path/to/script.js
      #!arangosh --javascript.execute
      print("hello from script.js");

  If the script file is made executable

      > chmod a+x /path/to/script.js

  it can be invoked on the shell directly and use arangosh for its execution:

      > /path/to/script.js
      hello from script.js

  This did not work in previous versions of ArangoDB, as the whole script contents
  (including the shebang) were treated as JavaScript code.
  Now shebangs in script files will now be ignored for all files passed to arangosh's
  `--javascript.execute` parameter.

  The alternative way of executing a JavaScript file with arangosh still works:

      > arangosh --javascript.execute /path/to/script.js
      hello from script.js

* added missing reset of traversal state for nested traversals.
  The state of nested traversals (a traversal in an AQL query that was
  located in a repeatedly executed subquery or inside another FOR loop)
  was not reset properly, so that multiple invocations of the same nested
  traversal with different start vertices led to the nested traversal
  always using the start vertex provided on the first invocation.

* fixed issue #1781: ArangoDB startup time increased tremendously

* fixed issue #1783: SIGHUP should rotate the log


v2.8.5 (2016-03-11)
-------------------

* Add OpenSSL handler for TLS V1.2 as sugested by kurtkincaid in #1771

* fixed issue #1765 (The webinterface should display the correct query time)
  and #1770 (Display ACTUAL query time in aardvark's AQL editor)

* Windows: the unhandled exception handler now calls the windows logging
  facilities directly without locks.
  This fixes lockups on crashes from the logging framework.

* improve nullptr handling in logger.

* added new endpoint "srv://" for DNS service records

* `org/arangodb/request` no longer sets the content-type header to the
  string "undefined" when no content-type header should be sent (issue #1776)


v2.8.4 (2016-03-01)
-------------------

* global modules are no longer incorrectly resolved outside the ArangoDB
  JavaScript directory or the Foxx service's root directory (issue #1577)

* improved error messages from Foxx and JavaScript (issues #1564, #1565, #1744)


v2.8.3 (2016-02-22)
-------------------

* fixed AQL filter condition collapsing for deeply-nested cases, potentially
  enabling usage of indexes in some dedicated cases

* added parentheses in AQL explain command output to correctly display precedence
  of logical and arithmetic operators

* Foxx Model event listeners defined on the model are now correctly invoked by
  the Repository methods (issue #1665)

* Deleting a Foxx service in the frontend should now always succeed even if the
  files no longer exist on the file system (issue #1358)

* Routing actions loaded from the database no longer throw exceptions when
  trying to load other modules using "require"

* The `org/arangodb/request` response object now sets a property `json` to the
  parsed JSON response body in addition to overwriting the `body` property when
  the request was made using the `json` option.

* Improved Windows stability

* Fixed a bug in the interactive API documentation that would escape slashes
  in document-handle fields. Document handles are now provided as separate
  fields for collection name and document key.


v2.8.2 (2016-02-09)
-------------------

* the continuous replication applier will now prevent the master's WAL logfiles
  from being removed if they are still needed by the applier on the slave. This
  should help slaves that suffered from masters garbage collection WAL logfiles
  which would have been needed by the slave later.

  The initial synchronization will block removal of still needed WAL logfiles
  on the master for 10 minutes initially, and will extend this period when further
  requests are made to the master. Initial synchronization hands over its handle
  for blocking logfile removal to the continuous replication when started via
  the *setupReplication* function. In this case, continuous replication will
  extend the logfile removal blocking period for the required WAL logfiles when
  the slave makes additional requests.

  All handles that block logfile removal will time out automatically after at
  most 5 minutes should a master not be contacted by the slave anymore (e.g. in
  case the slave's replication is turned off, the slaves loses the connection
  to the master or the slave goes down).

* added all-in-one function *setupReplication* to synchronize data from master
  to slave and start the continuous replication:

      require("@arangodb/replication").setupReplication(configuration);

  The command will return when the initial synchronization is finished and the
  continuous replication has been started, or in case the initial synchronization
  has failed.

  If the initial synchronization is successful, the command will store the given
  configuration on the slave. It also configures the continuous replication to start
  automatically if the slave is restarted, i.e. *autoStart* is set to *true*.

  If the command is run while the slave's replication applier is already running,
  it will first stop the running applier, drop its configuration and do a
  resynchronization of data with the master. It will then use the provided configration,
  overwriting any previously existing replication configuration on the slave.

  The following example demonstrates how to use the command for setting up replication
  for the *_system* database. Note that it should be run on the slave and not the
  master:

      db._useDatabase("_system");
      require("@arangodb/replication").setupReplication({
        endpoint: "tcp://master.domain.org:8529",
        username: "myuser",
        password: "mypasswd",
        verbose: false,
        includeSystem: false,
        incremental: true,
        autoResync: true
      });

* the *sync* and *syncCollection* functions now always start the data synchronization
  as an asynchronous server job. The call to *sync* or *syncCollection* will block
  until synchronization is either complete or has failed with an error. The functions
  will automatically poll the slave periodically for status updates.

  The main benefit is that the connection to the slave does not need to stay open
  permanently and is thus not affected by timeout issues. Additionally the caller does
  not need to query the synchronization status from the slave manually as this is
  now performed automatically by these functions.

* fixed undefined behavior when explaining some types of AQL traversals, fixed
  display of some types of traversals in AQL explain output


v2.8.1 (2016-01-29)
-------------------

* Improved AQL Pattern matching by allowing to specify a different traversal
  direction for one or many of the edge collections.

      FOR v, e, p IN OUTBOUND @start @@ec1, INBOUND @@ec2, @@ec3

  will traverse *ec1* and *ec3* in the OUTBOUND direction and for *ec2* it will use
  the INBOUND direction. These directions can be combined in arbitrary ways, the
  direction defined after *IN [steps]* will we used as default direction and can
  be overriden for specific collections.
  This feature is only available for collection lists, it is not possible to
  combine it with graph names.

* detect more types of transaction deadlocks early

* fixed display of relational operators in traversal explain output

* fixed undefined behavior in AQL function `PARSE_IDENTIFIER`

* added "engines" field to Foxx services generated in the admin interface

* added AQL function `IS_SAME_COLLECTION`:

  *IS_SAME_COLLECTION(collection, document)*: Return true if *document* has the same
  collection id as the collection specified in *collection*. *document* can either be
  a [document handle](../Glossary/README.md#document-handle) string, or a document with
  an *_id* attribute. The function does not validate whether the collection actually
  contains the specified document, but only compares the name of the specified collection
  with the collection name part of the specified document.
  If *document* is neither an object with an *id* attribute nor a *string* value,
  the function will return *null* and raise a warning.

      /* true */
      IS_SAME_COLLECTION('_users', '_users/my-user')
      IS_SAME_COLLECTION('_users', { _id: '_users/my-user' })

      /* false */
      IS_SAME_COLLECTION('_users', 'foobar/baz')
      IS_SAME_COLLECTION('_users', { _id: 'something/else' })


v2.8.0 (2016-01-25)
-------------------

* avoid recursive locking


v2.8.0-beta8 (2016-01-19)
-------------------------

* improved internal datafile statistics for compaction and compaction triggering
  conditions, preventing excessive growth of collection datafiles under some
  workloads. This should also fix issue #1596.

* renamed AQL optimizer rule `remove-collect-into` to `remove-collect-variables`

* fixed primary and edge index lookups prematurely aborting searches when the
  specified id search value contained a different collection than the collection
  the index was created for


v2.8.0-beta7 (2016-01-06)
-------------------------

* added vm.runInThisContext

* added AQL keyword `AGGREGATE` for use in AQL `COLLECT` statement

  Using `AGGREGATE` allows more efficient aggregation (incrementally while building
  the groups) than previous versions of AQL, which built group aggregates afterwards
  from the total of all group values.

  `AGGREGATE` can be used inside a `COLLECT` statement only. If used, it must follow
  the declaration of grouping keys:

      FOR doc IN collection
        COLLECT gender = doc.gender AGGREGATE minAge = MIN(doc.age), maxAge = MAX(doc.age)
        RETURN { gender, minAge, maxAge }

  or, if no grouping keys are used, it can follow the `COLLECT` keyword:

      FOR doc IN collection
        COLLECT AGGREGATE minAge = MIN(doc.age), maxAge = MAX(doc.age)
        RETURN {
  minAge, maxAge
}

  Only specific expressions are allowed on the right-hand side of each `AGGREGATE`
  assignment:

  - on the top level the expression must be a call to one of the supported aggregation
    functions `LENGTH`, `MIN`, `MAX`, `SUM`, `AVERAGE`, `STDDEV_POPULATION`, `STDDEV_SAMPLE`,
    `VARIANCE_POPULATION`, or `VARIANCE_SAMPLE`

  - the expression must not refer to variables introduced in the `COLLECT` itself

* Foxx: mocha test paths with wildcard characters (asterisks) now work on Windows

* reserved AQL keyword `NONE` for future use

* web interface: fixed a graph display bug concerning dashboard view

* web interface: fixed several bugs during the dashboard initialize process

* web interface: included several bugfixes: #1597, #1611, #1623

* AQL query optimizer now converts `LENGTH(collection-name)` to an optimized
  expression that returns the number of documents in a collection

* adjusted the behavior of the expansion (`[*]`) operator in AQL for non-array values

  In ArangoDB 2.8, calling the expansion operator on a non-array value will always
  return an empty array. Previous versions of ArangoDB expanded non-array values by
  calling the `TO_ARRAY()` function for the value, which for example returned an
  array with a single value for boolean, numeric and string input values, and an array
  with the object's values for an object input value. This behavior was inconsistent
  with how the expansion operator works for the array indexes in 2.8, so the behavior
  is now unified:

  - if the left-hand side operand of `[*]` is an array, the array will be returned as
    is when calling `[*]` on it
  - if the left-hand side operand of `[*]` is not an array, an empty array will be
    returned by `[*]`

  AQL queries that rely on the old behavior can be changed by either calling `TO_ARRAY`
  explicitly or by using the `[*]` at the correct position.

  The following example query will change its result in 2.8 compared to 2.7:

      LET values = "foo" RETURN values[*]

  In 2.7 the query has returned the array `[ "foo" ]`, but in 2.8 it will return an
  empty array `[ ]`. To make it return the array `[ "foo" ]` again, an explicit
  `TO_ARRAY` function call is needed in 2.8 (which in this case allows the removal
  of the `[*]` operator altogether). This also works in 2.7:

      LET values = "foo" RETURN TO_ARRAY(values)

  Another example:

      LET values = [ { name: "foo" }, { name: "bar" } ]
      RETURN values[*].name[*]

  The above returned `[ [ "foo" ], [ "bar" ] ] in 2.7. In 2.8 it will return
  `[ [ ], [ ] ]`, because the value of `name` is not an array. To change the results
  to the 2.7 style, the query can be changed to

      LET values = [ { name: "foo" }, { name: "bar" } ]
      RETURN values[* RETURN TO_ARRAY(CURRENT.name)]

  The above also works in 2.7.
  The following types of queries won't change:

      LET values = [ 1, 2, 3 ] RETURN values[*]
      LET values = [ { name: "foo" }, { name: "bar" } ] RETURN values[*].name
      LET values = [ { names: [ "foo", "bar" ] }, { names: [ "baz" ] } ] RETURN values[*].names[*]
      LET values = [ { names: [ "foo", "bar" ] }, { names: [ "baz" ] } ] RETURN values[*].names[**]

* slightly adjusted V8 garbage collection strategy so that collection eventually
  happens in all contexts that hold V8 external references to documents and
  collections.

  also adjusted default value of `--javascript.gc-frequency` from 10 seconds to
  15 seconds, as less internal operations are carried out in JavaScript.

* fixes for AQL optimizer and traversal

* added `--create-collection-type` option to arangoimp

  This allows specifying the type of the collection to be created when
  `--create-collection` is set to `true`.

* Foxx export cache should no longer break if a broken app is loaded in the
  web admin interface.


v2.8.0-beta2 (2015-12-16)
-------------------------

* added AQL query optimizer rule "sort-in-values"

  This rule pre-sorts the right-hand side operand of the `IN` and `NOT IN`
  operators so the operation can use a binary search with logarithmic complexity
  instead of a linear search. The rule is applied when the right-hand side
  operand of an `IN` or `NOT IN` operator in a filter condition is a variable that
  is defined in a different loop/scope than the operator itself. Additionally,
  the filter condition must consist of solely the `IN` or `NOT IN` operation
  in order to avoid any side-effects.

* changed collection status terminology in web interface for collections for
  which an unload request has been issued from `in the process of being unloaded`
  to `will be unloaded`.

* unloading a collection via the web interface will now trigger garbage collection
  in all v8 contexts and force a WAL flush. This increases the chances of perfoming
  the unload faster.

* added the following attributes to the result of `collection.figures()` and the
  corresponding HTTP API at `PUT /_api/collection/<name>/figures`:

  - `documentReferences`: The number of references to documents in datafiles
    that JavaScript code currently holds. This information can be used for
    debugging compaction and unload issues.
  - `waitingFor`: An optional string value that contains information about
    which object type is at the head of the collection's cleanup queue. This
    information can be used for debugging compaction and unload issues.
  - `compactionStatus.time`: The point in time the compaction for the collection
    was last executed. This information can be used for debugging compaction
    issues.
  - `compactionStatus.message`: The action that was performed when the compaction
    was last run for the collection. This information can be used for debugging
    compaction issues.

  Note: `waitingFor` and `compactionStatus` may be empty when called on a coordinator
  in a cluster.

* the compaction will now provide queryable status info that can be used to track
  its progress. The compaction status is displayed in the web interface, too.

* better error reporting for arangodump and arangorestore

* arangodump will now fail by default when trying to dump edges that
  refer to already dropped collections. This can be circumvented by
  specifying the option `--force true` when invoking arangodump

* fixed cluster upgrade procedure

* the AQL functions `NEAR` and `WITHIN` now have stricter validations
  for their input parameters `limit`, `radius` and `distance`. They may now throw
  exceptions when invalid parameters are passed that may have not led
  to exceptions in previous versions.

* deprecation warnings now log stack traces

* Foxx: improved backwards compatibility with 2.5 and 2.6

  - reverted Model and Repository back to non-ES6 "classes" because of
    compatibility issues when using the extend method with a constructor

  - removed deprecation warnings for extend and controller.del

  - restored deprecated method Model.toJSONSchema

  - restored deprecated `type`, `jwt` and `sessionStorageApp` options
    in Controller#activateSessions

* Fixed a deadlock problem in the cluster


v2.8.0-beta1 (2015-12-06)
-------------------------

* added AQL function `IS_DATESTRING(value)`

  Returns true if *value* is a string that can be used in a date function.
  This includes partial dates such as *2015* or *2015-10* and strings containing
  invalid dates such as *2015-02-31*. The function will return false for all
  non-string values, even if some of them may be usable in date functions.


v2.8.0-alpha1 (2015-12-03)
--------------------------

* added AQL keywords `GRAPH`, `OUTBOUND`, `INBOUND` and `ANY` for use in graph
  traversals, reserved AQL keyword `ALL` for future use

  Usage of these keywords as collection names, variable names or attribute names
  in AQL queries will not be possible without quoting. For example, the following
  AQL query will still work as it uses a quoted collection name and a quoted
  attribute name:

      FOR doc IN `OUTBOUND`
        RETURN doc.`any`

* issue #1593: added AQL `POW` function for exponentation

* added cluster execution site info in explain output for AQL queries

* replication improvements:

  - added `autoResync` configuration parameter for continuous replication.

    When set to `true`, a replication slave will automatically trigger a full data
    re-synchronization with the master when the master cannot provide the log data
    the slave had asked for. Note that `autoResync` will only work when the option
    `requireFromPresent` is also set to `true` for the continuous replication, or
    when the continuous syncer is started and detects that no start tick is present.

    Automatic re-synchronization may transfer a lot of data from the master to the
    slave and may be expensive. It is therefore turned off by default.
    When turned off, the slave will never perform an automatic re-synchronization
    with the master.

  - added `idleMinWaitTime` and `idleMaxWaitTime` configuration parameters for
    continuous replication.

    These parameters can be used to control the minimum and maximum wait time the
    slave will (intentionally) idle and not poll for master log changes in case the
    master had sent the full logs already.
    The `idleMaxWaitTime` value will only be used when `adapativePolling` is set
    to `true`. When `adaptivePolling` is disable, only `idleMinWaitTime` will be
    used as a constant time span in which the slave will not poll the master for
    further changes. The default values are 0.5 seconds for `idleMinWaitTime` and
    2.5 seconds for `idleMaxWaitTime`, which correspond to the hard-coded values
    used in previous versions of ArangoDB.

  - added `initialSyncMaxWaitTime` configuration parameter for initial and continuous
    replication

    This option controls the maximum wait time (in seconds) that the initial
    synchronization will wait for a response from the master when fetching initial
    collection data. If no response is received within this time period, the initial
    synchronization will give up and fail. This option is also relevant for
    continuous replication in case *autoResync* is set to *true*, as then the
    continuous replication may trigger a full data re-synchronization in case
    the master cannot the log data the slave had asked for.

  - HTTP requests sent from the slave to the master during initial synchronization
    will now be retried if they fail with connection problems.

  - the initial synchronization now logs its progress so it can be queried using
    the regular replication status check APIs.

  - added `async` attribute for `sync` and `syncCollection` operations called from
    the ArangoShell. Setthing this attribute to `true` will make the synchronization
    job on the server go into the background, so that the shell does not block. The
    status of the started asynchronous synchronization job can be queried from the
    ArangoShell like this:

        /* starts initial synchronization */
        var replication = require("@arangodb/replication");
        var id = replication.sync({
          endpoint: "tcp://master.domain.org:8529",
          username: "myuser",
          password: "mypasswd",
          async: true
       });

       /* now query the id of the returned async job and print the status */
       print(replication.getSyncResult(id));

    The result of `getSyncResult()` will be `false` while the server-side job
    has not completed, and different to `false` if it has completed. When it has
    completed, all job result details will be returned by the call to `getSyncResult()`.


* fixed non-deterministic query results in some cluster queries

* fixed issue #1589

* return HTTP status code 410 (gone) instead of HTTP 408 (request timeout) for
  server-side operations that are canceled / killed. Sending 410 instead of 408
  prevents clients from re-starting the same (canceled) operation. Google Chrome
  for example sends the HTTP request again in case it is responded with an HTTP
  408, and this is exactly the opposite of the desired behavior when an operation
  is canceled / killed by the user.

* web interface: queries in AQL editor now cancelable

* web interface: dashboard - added replication information

* web interface: AQL editor now supports bind parameters

* added startup option `--server.hide-product-header` to make the server not send
  the HTTP response header `"Server: ArangoDB"` in its HTTP responses. By default,
  the option is turned off so the header is still sent as usual.

* added new AQL function `UNSET_RECURSIVE` to recursively unset attritutes from
  objects/documents

* switched command-line editor in ArangoShell and arangod to linenoise-ng

* added automatic deadlock detection for transactions

  In case a deadlock is detected, a multi-collection operation may be rolled back
  automatically and fail with error 29 (`deadlock detected`). Client code for
  operations containing more than one collection should be aware of this potential
  error and handle it accordingly, either by giving up or retrying the transaction.

* Added C++ implementations for the AQL arithmetic operations and the following
  AQL functions:
  - ABS
  - APPEND
  - COLLECTIONS
  - CURRENT_DATABASE
  - DOCUMENT
  - EDGES
  - FIRST
  - FIRST_DOCUMENT
  - FIRST_LIST
  - FLATTEN
  - FLOOR
  - FULLTEXT
  - LAST
  - MEDIAN
  - MERGE_RECURSIVE
  - MINUS
  - NEAR
  - NOT_NULL
  - NTH
  - PARSE_IDENTIFIER
  - PERCENTILE
  - POP
  - POSITION
  - PUSH
  - RAND
  - RANGE
  - REMOVE_NTH
  - REMOVE_VALUE
  - REMOVE_VALUES
  - ROUND
  - SHIFT
  - SQRT
  - STDDEV_POPULATION
  - STDDEV_SAMPLE
  - UNSHIFT
  - VARIANCE_POPULATION
  - VARIANCE_SAMPLE
  - WITHIN
  - ZIP

* improved performance of skipping over many documents in an AQL query when no
  indexes and no filters are used, e.g.

      FOR doc IN collection
        LIMIT 1000000, 10
        RETURN doc

* Added array indexes

  Hash indexes and skiplist indexes can now optionally be defined for array values
  so they index individual array members.

  To define an index for array values, the attribute name is extended with the
  expansion operator `[*]` in the index definition:

      arangosh> db.colName.ensureHashIndex("tags[*]");

  When given the following document

      { tags: [ "AQL", "ArangoDB", "Index" ] }

  the index will now contain the individual values `"AQL"`, `"ArangoDB"` and `"Index"`.

  Now the index can be used for finding all documents having `"ArangoDB"` somewhere in their
  tags array using the following AQL query:

      FOR doc IN colName
        FILTER "ArangoDB" IN doc.tags[*]
        RETURN doc

* rewrote AQL query optimizer rule `use-index-range` and renamed it to `use-indexes`.
  The name change affects rule names in the optimizer's output.

* rewrote AQL execution node `IndexRangeNode` and renamed it to `IndexNode`. The name
  change affects node names in the optimizer's explain output.

* added convenience function `db._explain(query)` for human-readable explanation
  of AQL queries

* module resolution as used by `require` now behaves more like in node.js

* the `org/arangodb/request` module now returns response bodies for error responses
  by default. The old behavior of not returning bodies for error responses can be
  re-enabled by explicitly setting the option `returnBodyOnError` to `false` (#1437)


v2.7.6 (2016-01-30)
-------------------

* detect more types of transaction deadlocks early


v2.7.5 (2016-01-22)
-------------------

* backported added automatic deadlock detection for transactions

  In case a deadlock is detected, a multi-collection operation may be rolled back
  automatically and fail with error 29 (`deadlock detected`). Client code for
  operations containing more than one collection should be aware of this potential
  error and handle it accordingly, either by giving up or retrying the transaction.

* improved internal datafile statistics for compaction and compaction triggering
  conditions, preventing excessive growth of collection datafiles under some
  workloads. This should also fix issue #1596.

* Foxx export cache should no longer break if a broken app is loaded in the
  web admin interface.

* Foxx: removed some incorrect deprecation warnings.

* Foxx: mocha test paths with wildcard characters (asterisks) now work on Windows


v2.7.4 (2015-12-21)
-------------------

* slightly adjusted V8 garbage collection strategy so that collection eventually
  happens in all contexts that hold V8 external references to documents and
  collections.

* added the following attributes to the result of `collection.figures()` and the
  corresponding HTTP API at `PUT /_api/collection/<name>/figures`:

  - `documentReferences`: The number of references to documents in datafiles
    that JavaScript code currently holds. This information can be used for
    debugging compaction and unload issues.
  - `waitingFor`: An optional string value that contains information about
    which object type is at the head of the collection's cleanup queue. This
    information can be used for debugging compaction and unload issues.
  - `compactionStatus.time`: The point in time the compaction for the collection
    was last executed. This information can be used for debugging compaction
    issues.
  - `compactionStatus.message`: The action that was performed when the compaction
    was last run for the collection. This information can be used for debugging
    compaction issues.

  Note: `waitingFor` and `compactionStatus` may be empty when called on a coordinator
  in a cluster.

* the compaction will now provide queryable status info that can be used to track
  its progress. The compaction status is displayed in the web interface, too.


v2.7.3 (2015-12-17)
-------------------

* fixed some replication value conversion issues when replication applier properties
  were set via ArangoShell

* fixed disappearing of documents for collections transferred via `sync` or
  `syncCollection` if the collection was dropped right before synchronization
  and drop and (re-)create collection markers were located in the same WAL file


* fixed an issue where overwriting the system sessions collection would break
  the web interface when authentication is enabled

v2.7.2 (2015-12-01)
-------------------

* replication improvements:

  - added `autoResync` configuration parameter for continuous replication.

    When set to `true`, a replication slave will automatically trigger a full data
    re-synchronization with the master when the master cannot provide the log data
    the slave had asked for. Note that `autoResync` will only work when the option
    `requireFromPresent` is also set to `true` for the continuous replication, or
    when the continuous syncer is started and detects that no start tick is present.

    Automatic re-synchronization may transfer a lot of data from the master to the
    slave and may be expensive. It is therefore turned off by default.
    When turned off, the slave will never perform an automatic re-synchronization
    with the master.

  - added `idleMinWaitTime` and `idleMaxWaitTime` configuration parameters for
    continuous replication.

    These parameters can be used to control the minimum and maximum wait time the
    slave will (intentionally) idle and not poll for master log changes in case the
    master had sent the full logs already.
    The `idleMaxWaitTime` value will only be used when `adapativePolling` is set
    to `true`. When `adaptivePolling` is disable, only `idleMinWaitTime` will be
    used as a constant time span in which the slave will not poll the master for
    further changes. The default values are 0.5 seconds for `idleMinWaitTime` and
    2.5 seconds for `idleMaxWaitTime`, which correspond to the hard-coded values
    used in previous versions of ArangoDB.

  - added `initialSyncMaxWaitTime` configuration parameter for initial and continuous
    replication

    This option controls the maximum wait time (in seconds) that the initial
    synchronization will wait for a response from the master when fetching initial
    collection data. If no response is received within this time period, the initial
    synchronization will give up and fail. This option is also relevant for
    continuous replication in case *autoResync* is set to *true*, as then the
    continuous replication may trigger a full data re-synchronization in case
    the master cannot the log data the slave had asked for.

  - HTTP requests sent from the slave to the master during initial synchronization
    will now be retried if they fail with connection problems.

  - the initial synchronization now logs its progress so it can be queried using
    the regular replication status check APIs.

* fixed non-deterministic query results in some cluster queries

* added missing lock instruction for primary index in compactor size calculation

* fixed issue #1589

* fixed issue #1583

* fixed undefined behavior when accessing the top level of a document with the `[*]`
  operator

* fixed potentially invalid pointer access in shaper when the currently accessed
  document got re-located by the WAL collector at the very same time

* Foxx: optional configuration options no longer log validation errors when assigned
  empty values (#1495)

* Foxx: constructors provided to Repository and Model sub-classes via extend are
  now correctly called (#1592)


v2.7.1 (2015-11-07)
-------------------

* switch to linenoise next generation

* exclude `_apps` collection from replication

  The slave has its own `_apps` collection which it populates on server start.
  When replicating data from the master to the slave, the data from the master may
  clash with the slave's own data in the `_apps` collection. Excluding the `_apps`
  collection from replication avoids this.

* disable replication appliers when starting in modes `--upgrade`, `--no-server`
  and `--check-upgrade`

* more detailed output in arango-dfdb

* fixed "no start tick" issue in replication applier

  This error could occur after restarting a slave server after a shutdown
  when no data was ever transferred from the master to the slave via the
  continuous replication

* fixed problem during SSL client connection abort that led to scheduler thread
  staying at 100% CPU saturation

* fixed potential segfault in AQL `NEIGHBORS` function implementation when C++ function
  variant was used and collection names were passed as strings

* removed duplicate target for some frontend JavaScript files from the Makefile

* make AQL function `MERGE()` work on a single array parameter, too.
  This allows combining the attributes of multiple objects from an array into
  a single object, e.g.

      RETURN MERGE([
        { foo: 'bar' },
        { quux: 'quetzalcoatl', ruled: true },
        { bar: 'baz', foo: 'done' }
      ])

  will now return:

      {
        "foo": "done",
        "quux": "quetzalcoatl",
        "ruled": true,
        "bar": "baz"
      }

* fixed potential deadlock in collection status changing on Windows

* fixed hard-coded `incremental` parameter in shell implementation of
  `syncCollection` function in replication module

* fix for GCC5: added check for '-stdlib' option


v2.7.0 (2015-10-09)
-------------------

* fixed request statistics aggregation
  When arangod was started in supervisor mode, the request statistics always showed
  0 requests, as the statistics aggregation thread did not run then.

* read server configuration files before dropping privileges. this ensures that
  the SSL keyfile specified in the configuration can be read with the server's start
  privileges (i.e. root when using a standard ArangoDB package).

* fixed replication with a 2.6 replication configuration and issues with a 2.6 master

* raised default value of `--server.descriptors-minimum` to 1024

* allow Foxx apps to be installed underneath URL path `/_open/`, so they can be
  (intentionally) accessed without authentication.

* added *allowImplicit* sub-attribute in collections declaration of transactions.
  The *allowImplicit* attributes allows making transactions fail should they
  read-access a collection that was not explicitly declared in the *collections*
  array of the transaction.

* added "special" password ARANGODB_DEFAULT_ROOT_PASSWORD. If you pass
  ARANGODB_DEFAULT_ROOT_PASSWORD as password, it will read the password
  from the environment variable ARANGODB_DEFAULT_ROOT_PASSWORD


v2.7.0-rc2 (2015-09-22)
-----------------------

* fix over-eager datafile compaction

  This should reduce the need to compact directly after loading a collection when a
  collection datafile contained many insertions and updates for the same documents. It
  should also prevent from re-compacting already merged datafiles in case not many
  changes were made. Compaction will also make fewer index lookups than before.

* added `syncCollection()` function in module `org/arangodb/replication`

  This allows synchronizing the data of a single collection from a master to a slave
  server. Synchronization can either restore the whole collection by transferring all
  documents from the master to the slave, or incrementally by only transferring documents
  that differ. This is done by partitioning the collection's entire key space into smaller
  chunks and comparing the data chunk-wise between master and slave. Only chunks that are
  different will be re-transferred.

  The `syncCollection()` function can be used as follows:

      require("org/arangodb/replication").syncCollection(collectionName, options);

  e.g.

      require("org/arangodb/replication").syncCollection("myCollection", {
        endpoint: "tcp://127.0.0.1:8529",  /* master */
        username: "root",                  /* username for master */
        password: "secret",                /* password for master */
        incremental: true                  /* use incremental mode */
      });


* additionally allow the following characters in document keys:

  `(` `)` `+` `,` `=` `;` `$` `!` `*` `'` `%`


v2.7.0-rc1 (2015-09-17)
-----------------------

* removed undocumented server-side-only collection functions:
  * collection.OFFSET()
  * collection.NTH()
  * collection.NTH2()
  * collection.NTH3()

* upgraded Swagger to version 2.0 for the Documentation

  This gives the user better prepared test request structures.
  More conversions will follow so finally client libraries can be auto-generated.

* added extra AQL functions for date and time calculation and manipulation.
  These functions were contributed by GitHub users @CoDEmanX and @friday.
  A big thanks for their work!

  The following extra date functions are available from 2.7 on:

  * `DATE_DAYOFYEAR(date)`: Returns the day of year number of *date*.
    The return values range from 1 to 365, or 366 in a leap year respectively.

  * `DATE_ISOWEEK(date)`: Returns the ISO week date of *date*.
    The return values range from 1 to 53. Monday is considered the first day of the week.
    There are no fractional weeks, thus the last days in December may belong to the first
    week of the next year, and the first days in January may be part of the previous year's
    last week.

  * `DATE_LEAPYEAR(date)`: Returns whether the year of *date* is a leap year.

  * `DATE_QUARTER(date)`: Returns the quarter of the given date (1-based):
    * 1: January, February, March
    * 2: April, May, June
    * 3: July, August, September
    * 4: October, November, December

  - *DATE_DAYS_IN_MONTH(date)*: Returns the number of days in *date*'s month (28..31).

  * `DATE_ADD(date, amount, unit)`: Adds *amount* given in *unit* to *date* and
    returns the calculated date.

    *unit* can be either of the following to specify the time unit to add or
    subtract (case-insensitive):
    - y, year, years
    - m, month, months
    - w, week, weeks
    - d, day, days
    - h, hour, hours
    - i, minute, minutes
    - s, second, seconds
    - f, millisecond, milliseconds

    *amount* is the number of *unit*s to add (positive value) or subtract
    (negative value).

  * `DATE_SUBTRACT(date, amount, unit)`: Subtracts *amount* given in *unit* from
    *date* and returns the calculated date.

    It works the same as `DATE_ADD()`, except that it subtracts. It is equivalent
    to calling `DATE_ADD()` with a negative amount, except that `DATE_SUBTRACT()`
    can also subtract ISO durations. Note that negative ISO durations are not
    supported (i.e. starting with `-P`, like `-P1Y`).

  * `DATE_DIFF(date1, date2, unit, asFloat)`: Calculate the difference
    between two dates in given time *unit*, optionally with decimal places.
    Returns a negative value if *date1* is greater than *date2*.

  * `DATE_COMPARE(date1, date2, unitRangeStart, unitRangeEnd)`: Compare two
    partial dates and return true if they match, false otherwise. The parts to
    compare are defined by a range of time units.

    The full range is: years, months, days, hours, minutes, seconds, milliseconds.
    Pass the unit to start from as *unitRangeStart*, and the unit to end with as
    *unitRangeEnd*. All units in between will be compared. Leave out *unitRangeEnd*
    to only compare *unitRangeStart*.

  * `DATE_FORMAT(date, format)`: Format a date according to the given format string.
    It supports the following placeholders (case-insensitive):
    - %t: timestamp, in milliseconds since midnight 1970-01-01
    - %z: ISO date (0000-00-00T00:00:00.000Z)
    - %w: day of week (0..6)
    - %y: year (0..9999)
    - %yy: year (00..99), abbreviated (last two digits)
    - %yyyy: year (0000..9999), padded to length of 4
    - %yyyyyy: year (-009999 .. +009999), with sign prefix and padded to length of 6
    - %m: month (1..12)
    - %mm: month (01..12), padded to length of 2
    - %d: day (1..31)
    - %dd: day (01..31), padded to length of 2
    - %h: hour (0..23)
    - %hh: hour (00..23), padded to length of 2
    - %i: minute (0..59)
    - %ii: minute (00..59), padded to length of 2
    - %s: second (0..59)
    - %ss: second (00..59), padded to length of 2
    - %f: millisecond (0..999)
    - %fff: millisecond (000..999), padded to length of 3
    - %x: day of year (1..366)
    - %xxx: day of year (001..366), padded to length of 3
    - %k: ISO week date (1..53)
    - %kk: ISO week date (01..53), padded to length of 2
    - %l: leap year (0 or 1)
    - %q: quarter (1..4)
    - %a: days in month (28..31)
    - %mmm: abbreviated English name of month (Jan..Dec)
    - %mmmm: English name of month (January..December)
    - %www: abbreviated English name of weekday (Sun..Sat)
    - %wwww: English name of weekday (Sunday..Saturday)
    - %&: special escape sequence for rare occasions
    - %%: literal %
    - %: ignored

* new WAL logfiles and datafiles are now created non-sparse

  This prevents SIGBUS signals being raised when memory of a sparse datafile is accessed
  and the disk is full and the accessed file part is not actually disk-backed. In
  this case the mapped memory region is not necessarily backed by physical memory, and
  accessing the memory may raise SIGBUS and crash arangod.

* the `internal.download()` function and the module `org/arangodb/request` used some
  internal library function that handled the sending of HTTP requests from inside of
  ArangoDB. This library unconditionally set an HTTP header `Accept-Encoding: gzip`
  in all outgoing HTTP requests.

  This has been fixed in 2.7, so `Accept-Encoding: gzip` is not set automatically anymore.
  Additionally, the header `User-Agent: ArangoDB` is not set automatically either. If
  client applications desire to send these headers, they are free to add it when
  constructing the requests using the `download` function or the request module.

* fixed issue #1436: org/arangodb/request advertises deflate without supporting it

* added template string generator function `aqlQuery` for generating AQL queries

  This can be used to generate safe AQL queries with JavaScript parameter
  variables or expressions easily:

      var name = 'test';
      var attributeName = '_key';
      var query = aqlQuery`FOR u IN users FILTER u.name == ${name} RETURN u.${attributeName}`;
      db._query(query);

* report memory usage for document header data (revision id, pointer to data etc.)
  in `db.collection.figures()`. The memory used for document headers will now
  show up in the already existing attribute `indexes.size`. Due to that, the index
  sizes reported by `figures()` in 2.7 will be higher than those reported by 2.6,
  but the 2.7 values are more accurate.

* IMPORTANT CHANGE: the filenames in dumps created by arangodump now contain
  not only the name of the dumped collection, but also an additional 32-digit hash
  value. This is done to prevent overwriting dump files in case-insensitive file
  systems when there exist multiple collections with the same name (but with
  different cases).

  For example, if a database has two collections: `test` and `Test`, previous
  versions of ArangoDB created the files

  * `test.structure.json` and `test.data.json` for collection `test`
  * `Test.structure.json` and `Test.data.json` for collection `Test`

  This did not work for case-insensitive filesystems, because the files for the
  second collection would have overwritten the files of the first. arangodump in
  2.7 will create the following filenames instead:

  * `test_098f6bcd4621d373cade4e832627b4f6.structure.json` and `test_098f6bcd4621d373cade4e832627b4f6.data.json`
  * `Test_0cbc6611f5540bd0809a388dc95a615b.structure.json` and `Test_0cbc6611f5540bd0809a388dc95a615b.data.json`

  These filenames will be unambiguous even in case-insensitive filesystems.

* IMPORTANT CHANGE: make arangod actually close lingering client connections
  when idle for at least the duration specified via `--server.keep-alive-timeout`.
  In previous versions of ArangoDB, connections were not closed by the server
  when the timeout was reached and the client was still connected. Now the
  connection is properly closed by the server in case of timeout. Client
  applications relying on the old behavior may now need to reconnect to the
  server when their idle connections time out and get closed (note: connections
  being idle for a long time may be closed by the OS or firewalls anyway -
  client applications should be aware of that and try to reconnect).

* IMPORTANT CHANGE: when starting arangod, the server will drop the process
  privileges to the specified values in options `--server.uid` and `--server.gid`
  instantly after parsing the startup options.

  That means when either `--server.uid` or `--server.gid` are set, the privilege
  change will happen earlier. This may prevent binding the server to an endpoint
  with a port number lower than 1024 if the arangodb user has no privileges
  for that. Previous versions of ArangoDB changed the privileges later, so some
  startup actions were still carried out under the invoking user (i.e. likely
  *root* when started via init.d or system scripts) and especially binding to
  low port numbers was still possible there.

  The default privileges for user *arangodb* will not be sufficient for binding
  to port numbers lower than 1024. To have an ArangoDB 2.7 bind to a port number
  lower than 1024, it needs to be started with either a different privileged user,
  or the privileges of the *arangodb* user have to raised manually beforehand.

* added AQL optimizer rule `patch-update-statements`

* Linux startup scripts and systemd configuration for arangod now try to
  adjust the NOFILE (number of open files) limits for the process. The limit
  value is set to 131072 (128k) when ArangoDB is started via start/stop
  commands

* When ArangoDB is started/stopped manually via the start/stop commands, the
  main process will wait for up to 10 seconds after it forks the supervisor
  and arangod child processes. If the startup fails within that period, the
  start/stop script will fail with an exit code other than zero. If the
  startup of the supervisor or arangod is still ongoing after 10 seconds,
  the main program will still return with exit code 0. The limit of 10 seconds
  is arbitrary because the time required for a startup is not known in advance.

* added startup option `--database.throw-collection-not-loaded-error`

  Accessing a not-yet loaded collection will automatically load a collection
  on first access. This flag controls what happens in case an operation
  would need to wait for another thread to finalize loading a collection. If
  set to *true*, then the first operation that accesses an unloaded collection
  will load it. Further threads that try to access the same collection while
  it is still loading immediately fail with an error (1238, *collection not loaded*).
  This is to prevent all server threads from being blocked while waiting on the
  same collection to finish loading. When the first thread has completed loading
  the collection, the collection becomes regularly available, and all operations
  from that point on can be carried out normally, and error 1238 will not be
  thrown anymore for that collection.

  If set to *false*, the first thread that accesses a not-yet loaded collection
  will still load it. Other threads that try to access the collection while
  loading will not fail with error 1238 but instead block until the collection
  is fully loaded. This configuration might lead to all server threads being
  blocked because they are all waiting for the same collection to complete
  loading. Setting the option to *true* will prevent this from happening, but
  requires clients to catch error 1238 and react on it (maybe by scheduling
  a retry for later).

  The default value is *false*.

* added better control-C support in arangosh

  When CTRL-C is pressed in arangosh, it will now print a `^C` first. Pressing
  CTRL-C again will reset the prompt if something was entered before, or quit
  arangosh if no command was entered directly before.

  This affects the arangosh version build with Readline-support only (Linux
  and MacOS).

  The MacOS version of ArangoDB for Homebrew now depends on Readline, too. The
  Homebrew formula has been changed accordingly.
  When self-compiling ArangoDB on MacOS without Homebrew, Readline now is a
  prerequisite.

* increased default value for collection-specific `indexBuckets` value from 1 to 8

  Collections created from 2.7 on will use the new default value of `8` if not
  overridden on collection creation or later using
  `collection.properties({ indexBuckets: ... })`.

  The `indexBuckets` value determines the number of buckets to use for indexes of
  type `primary`, `hash` and `edge`. Having multiple index buckets allows splitting
  an index into smaller components, which can be filled in parallel when a collection
  is loading. Additionally, resizing and reallocation of indexes are faster and
  less intrusive if the index uses multiple buckets, because resize and reallocation
  will affect only data in a single bucket instead of all index values.

  The index buckets will be filled in parallel when loading a collection if the collection
  has an `indexBuckets` value greater than 1 and the collection contains a significant
  amount of documents/edges (the current threshold is 256K documents but this value
  may change in future versions of ArangoDB).

* changed HTTP client to use poll instead of select on Linux and MacOS

  This affects the ArangoShell and user-defined JavaScript code running inside
  arangod that initiates its own HTTP calls.

  Using poll instead of select allows using arbitrary high file descriptors
  (bigger than the compiled in FD_SETSIZE). Server connections are still handled using
  epoll, which has never been affected by FD_SETSIZE.

* implemented AQL `LIKE` function using ICU regexes

* added `RETURN DISTINCT` for AQL queries to return unique results:

      FOR doc IN collection
        RETURN DISTINCT doc.status

  This change also introduces `DISTINCT` as an AQL keyword.

* removed `createNamedQueue()` and `addJob()` functions from org/arangodb/tasks

* use less locks and more atomic variables in the internal dispatcher
  and V8 context handling implementations. This leads to improved throughput in
  some ArangoDB internals and allows for higher HTTP request throughput for
  many operations.

  A short overview of the improvements can be found here:

  https://www.arangodb.com/2015/08/throughput-enhancements/

* added shorthand notation for attribute names in AQL object literals:

      LET name = "Peter"
      LET age = 42
      RETURN { name, age }

  The above is the shorthand equivalent of the generic form

      LET name = "Peter"
      LET age = 42
      RETURN { name : name, age : age }

* removed configure option `--enable-timings`

  This option did not have any effect.

* removed configure option `--enable-figures`

  This option previously controlled whether HTTP request statistics code was
  compiled into ArangoDB or not. The previous default value was `true` so
  statistics code was available in official packages. Setting the option to
  `false` led to compile errors so it is doubtful the default value was
  ever changed. By removing the option some internal statistics code was also
  simplified.

* removed run-time manipulation methods for server endpoints:

  * `db._removeEndpoint()`
  * `db._configureEndpoint()`
  * HTTP POST `/_api/endpoint`
  * HTTP DELETE `/_api/endpoint`

* AQL query result cache

  The query result cache can optionally cache the complete results of all or selected AQL queries.
  It can be operated in the following modes:

  * `off`: the cache is disabled. No query results will be stored
  * `on`: the cache will store the results of all AQL queries unless their `cache`
    attribute flag is set to `false`
  * `demand`: the cache will store the results of AQL queries that have their
    `cache` attribute set to `true`, but will ignore all others

  The mode can be set at server startup using the `--database.query-cache-mode` configuration
  option and later changed at runtime.

  The following HTTP REST APIs have been added for controlling the query cache:

  * HTTP GET `/_api/query-cache/properties`: returns the global query cache configuration
  * HTTP PUT `/_api/query-cache/properties`: modifies the global query cache configuration
  * HTTP DELETE `/_api/query-cache`: invalidates all results in the query cache

  The following JavaScript functions have been added for controlling the query cache:

  * `require("org/arangodb/aql/cache").properties()`: returns the global query cache configuration
  * `require("org/arangodb/aql/cache").properties(properties)`: modifies the global query cache configuration
  * `require("org/arangodb/aql/cache").clear()`: invalidates all results in the query cache

* do not link arangoimp against V8

* AQL function call arguments optimization

  This will lead to arguments in function calls inside AQL queries not being copied but passed
  by reference. This may speed up calls to functions with bigger argument values or queries that
  call functions a lot of times.

* upgraded V8 version to 4.3.61

* removed deprecated AQL `SKIPLIST` function.

  This function was introduced in older versions of ArangoDB with a less powerful query optimizer to
  retrieve data from a skiplist index using a `LIMIT` clause. It was marked as deprecated in ArangoDB
  2.6.

  Since ArangoDB 2.3 the behavior of the `SKIPLIST` function can be emulated using regular AQL
  constructs, e.g.

      FOR doc IN @@collection
        FILTER doc.value >= @value
        SORT doc.value DESC
        LIMIT 1
        RETURN doc

* the `skip()` function for simple queries does not accept negative input any longer.
  This feature was deprecated in 2.6.0.

* fix exception handling

  In some cases JavaScript exceptions would re-throw without information of the original problem.
  Now the original exception is logged for failure analysis.

* based REST API method PUT `/_api/simple/all` on the cursor API and make it use AQL internally.

  The change speeds up this REST API method and will lead to additional query information being
  returned by the REST API. Clients can use this extra information or ignore it.

* Foxx Queue job success/failure handlers arguments have changed from `(jobId, jobData, result, jobFailures)` to `(result, jobData, job)`.

* added Foxx Queue job options `repeatTimes`, `repeatUntil` and `repeatDelay` to automatically re-schedule jobs when they are completed.

* added Foxx manifest configuration type `password` to mask values in the web interface.

* fixed default values in Foxx manifest configurations sometimes not being used as defaults.

* fixed optional parameters in Foxx manifest configurations sometimes not being cleared correctly.

* Foxx dependencies can now be marked as optional using a slightly more verbose syntax in your manifest file.

* converted Foxx constructors to ES6 classes so you can extend them using class syntax.

* updated aqb to 2.0.

* updated chai to 3.0.

* Use more madvise calls to speed up things when memory is tight, in particular
  at load time but also for random accesses later.

* Overhauled web interface

  The web interface now has a new design.

  The API documentation for ArangoDB has been moved from "Tools" to "Links" in the web interface.

  The "Applications" tab in the web interfaces has been renamed to "Services".


v2.6.12 (2015-12-02)
--------------------

* fixed disappearing of documents for collections transferred via `sync` if the
  the collection was dropped right before synchronization and drop and (re-)create
  collection markers were located in the same WAL file

* added missing lock instruction for primary index in compactor size calculation

* fixed issue #1589

* fixed issue #1583

* Foxx: optional configuration options no longer log validation errors when assigned
  empty values (#1495)


v2.6.11 (2015-11-18)
--------------------

* fixed potentially invalid pointer access in shaper when the currently accessed
  document got re-located by the WAL collector at the very same time


v2.6.10 (2015-11-10)
--------------------

* disable replication appliers when starting in modes `--upgrade`, `--no-server`
  and `--check-upgrade`

* more detailed output in arango-dfdb

* fixed potential deadlock in collection status changing on Windows

* issue #1521: Can't dump/restore with user and password


v2.6.9 (2015-09-29)
-------------------

* added "special" password ARANGODB_DEFAULT_ROOT_PASSWORD. If you pass
  ARANGODB_DEFAULT_ROOT_PASSWORD as password, it will read the password
  from the environment variable ARANGODB_DEFAULT_ROOT_PASSWORD

* fixed failing AQL skiplist, sort and limit combination

  When using a Skiplist index on an attribute (say "a") and then using sort
  and skip on this attribute caused the result to be empty e.g.:

    require("internal").db.test.ensureSkiplist("a");
    require("internal").db._query("FOR x IN test SORT x.a LIMIT 10, 10");

  Was always empty no matter how many documents are stored in test.
  This is now fixed.

v2.6.8 (2015-09-09)
-------------------

* ARM only:

  The ArangoDB packages for ARM require the kernel to allow unaligned memory access.
  How the kernel handles unaligned memory access is configurable at runtime by
  checking and adjusting the contents `/proc/cpu/alignment`.

  In order to operate on ARM, ArangoDB requires the bit 1 to be set. This will
  make the kernel trap and adjust unaligned memory accesses. If this bit is not
  set, the kernel may send a SIGBUS signal to ArangoDB and terminate it.

  To set bit 1 in `/proc/cpu/alignment` use the following command as a privileged
  user (e.g. root):

      echo "2" > /proc/cpu/alignment

  Note that this setting affects all user processes and not just ArangoDB. Setting
  the alignment with the above command will also not make the setting permanent,
  so it will be lost after a restart of the system. In order to make the setting
  permanent, it should be executed during system startup or before starting arangod.

  The ArangoDB start/stop scripts do not adjust the alignment setting, but rely on
  the environment to have the correct alignment setting already. The reason for this
  is that the alignment settings also affect all other user processes (which ArangoDB
  is not aware of) and thus may have side-effects outside of ArangoDB. It is therefore
  more reasonable to have the system administrator carry out the change.


v2.6.7 (2015-08-25)
-------------------

* improved AssocMulti index performance when resizing.

  This makes the edge index perform less I/O when under memory pressure.


v2.6.6 (2015-08-23)
-------------------

* added startup option `--server.additional-threads` to create separate queues
  for slow requests.


v2.6.5 (2015-08-17)
-------------------

* added startup option `--database.throw-collection-not-loaded-error`

  Accessing a not-yet loaded collection will automatically load a collection
  on first access. This flag controls what happens in case an operation
  would need to wait for another thread to finalize loading a collection. If
  set to *true*, then the first operation that accesses an unloaded collection
  will load it. Further threads that try to access the same collection while
  it is still loading immediately fail with an error (1238, *collection not loaded*).
  This is to prevent all server threads from being blocked while waiting on the
  same collection to finish loading. When the first thread has completed loading
  the collection, the collection becomes regularly available, and all operations
  from that point on can be carried out normally, and error 1238 will not be
  thrown anymore for that collection.

  If set to *false*, the first thread that accesses a not-yet loaded collection
  will still load it. Other threads that try to access the collection while
  loading will not fail with error 1238 but instead block until the collection
  is fully loaded. This configuration might lead to all server threads being
  blocked because they are all waiting for the same collection to complete
  loading. Setting the option to *true* will prevent this from happening, but
  requires clients to catch error 1238 and react on it (maybe by scheduling
  a retry for later).

  The default value is *false*.

* fixed busy wait loop in scheduler threads that sometimes consumed 100% CPU while
  waiting for events on connections closed unexpectedly by the client side

* handle attribute `indexBuckets` when restoring collections via arangorestore.
  Previously the `indexBuckets` attribute value from the dump was ignored, and the
   server default value for `indexBuckets` was used when restoring a collection.

* fixed "EscapeValue already set error" crash in V8 actions that might have occurred when
  canceling V8-based operations.


v2.6.4 (2015-08-01)
-------------------

* V8: Upgrade to version 4.1.0.27 - this is intended to be the stable V8 version.

* fixed issue #1424: Arango shell should not processing arrows pushing on keyboard


v2.6.3 (2015-07-21)
-------------------

* issue #1409: Document values with null character truncated


v2.6.2 (2015-07-04)
-------------------

* fixed issue #1383: bindVars for HTTP API doesn't work with empty string

* fixed handling of default values in Foxx manifest configurations

* fixed handling of optional parameters in Foxx manifest configurations

* fixed a reference error being thrown in Foxx queues when a function-based job type is used that is not available and no options object is passed to queue.push


v2.6.1 (2015-06-24)
-------------------

* Add missing swagger files to cmake build. fixes #1368

* fixed documentation errors


v2.6.0 (2015-06-20)
-------------------

* using negative values for `SimpleQuery.skip()` is deprecated.
  This functionality will be removed in future versions of ArangoDB.

* The following simple query functions are now deprecated:

  * collection.near
  * collection.within
  * collection.geo
  * collection.fulltext
  * collection.range
  * collection.closedRange

  This also lead to the following REST API methods being deprecated from now on:

  * PUT /_api/simple/near
  * PUT /_api/simple/within
  * PUT /_api/simple/fulltext
  * PUT /_api/simple/range

  It is recommended to replace calls to these functions or APIs with equivalent AQL queries,
  which are more flexible because they can be combined with other operations:

      FOR doc IN NEAR(@@collection, @latitude, @longitude, @limit)
        RETURN doc

      FOR doc IN WITHIN(@@collection, @latitude, @longitude, @radius, @distanceAttributeName)
        RETURN doc

      FOR doc IN FULLTEXT(@@collection, @attributeName, @queryString, @limit)
        RETURN doc

      FOR doc IN @@collection
        FILTER doc.value >= @left && doc.value < @right
        LIMIT @skip, @limit
        RETURN doc`

  The above simple query functions and REST API methods may be removed in future versions
  of ArangoDB.

* deprecated now-obsolete AQL `SKIPLIST` function

  The function was introduced in older versions of ArangoDB with a less powerful query optimizer to
  retrieve data from a skiplist index using a `LIMIT` clause.

  Since 2.3 the same goal can be achieved by using regular AQL constructs, e.g.

      FOR doc IN collection FILTER doc.value >= @value SORT doc.value DESC LIMIT 1 RETURN doc

* fixed issues when switching the database inside tasks and during shutdown of database cursors

  These features were added during 2.6 alpha stage so the fixes affect devel/2.6-alpha builds only

* issue #1360: improved foxx-manager help

* added `--enable-tcmalloc` configure option.

  When this option is set, arangod and the client tools will be linked against tcmalloc, which replaces
  the system allocator. When the option is set, a tcmalloc library must be present on the system under
  one of the names `libtcmalloc`, `libtcmalloc_minimal` or `libtcmalloc_debug`.

  As this is a configure option, it is supported for manual builds on Linux-like systems only. tcmalloc
  support is currently experimental.

* issue #1353: Windows: HTTP API - incorrect path in errorMessage

* issue #1347: added option `--create-database` for arangorestore.

  Setting this option to `true` will now create the target database if it does not exist. When creating
  the target database, the username and passwords passed to arangorestore will be used to create an
  initial user for the new database.

* issue #1345: advanced debug information for User Functions

* issue #1341: Can't use bindvars in UPSERT

* fixed vulnerability in JWT implementation.

* changed default value of option `--database.ignore-datafile-errors` from `true` to `false`

  If the new default value of `false` is used, then arangod will refuse loading collections that contain
  datafiles with CRC mismatches or other errors. A collection with datafile errors will then become
  unavailable. This prevents follow up errors from happening.

  The only way to access such collection is to use the datafile debugger (arango-dfdb) and try to repair
  or truncate the datafile with it.

  If `--database.ignore-datafile-errors` is set to `true`, then collections will become available
  even if parts of their data cannot be loaded. This helps availability, but may cause (partial) data
  loss and follow up errors.

* added server startup option `--server.session-timeout` for controlling the timeout of user sessions
  in the web interface

* add sessions and cookie authentication for ArangoDB's web interface

  ArangoDB's built-in web interface now uses sessions. Session information ids are stored in cookies,
  so clients using the web interface must accept cookies in order to use it

* web interface: display query execution time in AQL editor

* web interface: renamed AQL query *submit* button to *execute*

* web interface: added query explain feature in AQL editor

* web interface: demo page added. only working if demo data is available, hidden otherwise

* web interface: added support for custom app scripts with optional arguments and results

* web interface: mounted apps that need to be configured are now indicated in the app overview

* web interface: added button for running tests to app details

* web interface: added button for configuring app dependencies to app details

* web interface: upgraded API documentation to use Swagger 2

* INCOMPATIBLE CHANGE

  removed startup option `--log.severity`

  The docs for `--log.severity` mentioned lots of severities (e.g. `exception`, `technical`, `functional`, `development`)
  but only a few severities (e.g. `all`, `human`) were actually used, with `human` being the default and `all` enabling the
  additional logging of requests. So the option pretended to control a lot of things which it actually didn't. Additionally,
  the option `--log.requests-file` was around for a long time already, also controlling request logging.

  Because the `--log.severity` option effectively did not control that much, it was removed. A side effect of removing the
  option is that 2.5 installations which used `--log.severity all` will not log requests after the upgrade to 2.6. This can
  be adjusted by setting the `--log.requests-file` option.

* add backtrace to fatal log events

* added optional `limit` parameter for AQL function `FULLTEXT`

* make fulltext index also index text values contained in direct sub-objects of the indexed
  attribute.

  Previous versions of ArangoDB only indexed the attribute value if it was a string. Sub-attributes
  of the index attribute were ignored when fulltext indexing.

  Now, if the index attribute value is an object, the object's values will each be included in the
  fulltext index if they are strings. If the index attribute value is an array, the array's values
  will each be included in the fulltext index if they are strings.

  For example, with a fulltext index present on the `translations` attribute, the following text
  values will now be indexed:

      var c = db._create("example");
      c.ensureFulltextIndex("translations");
      c.insert({ translations: { en: "fox", de: "Fuchs", fr: "renard", ru: "лиса" } });
      c.insert({ translations: "Fox is the English translation of the German word Fuchs" });
      c.insert({ translations: [ "ArangoDB", "document", "database", "Foxx" ] });

      c.fulltext("translations", "лиса").toArray();       // returns only first document
      c.fulltext("translations", "Fox").toArray();        // returns first and second documents
      c.fulltext("translations", "prefix:Fox").toArray(); // returns all three documents

* added batch document removal and lookup commands:

      collection.lookupByKeys(keys)
      collection.removeByKeys(keys)

  These commands can be used to perform multi-document lookup and removal operations efficiently
  from the ArangoShell. The argument to these operations is an array of document keys.

  Also added HTTP APIs for batch document commands:

  * PUT /_api/simple/lookup-by-keys
  * PUT /_api/simple/remove-by-keys

* properly prefix document address URLs with the current database name for calls to the REST
  API method GET `/_api/document?collection=...` (that method will return partial URLs to all
  documents in the collection).

  Previous versions of ArangoDB returned the URLs starting with `/_api/` but without the current
  database name, e.g. `/_api/document/mycollection/mykey`. Starting with 2.6, the response URLs
  will include the database name as well, e.g. `/_db/_system/_api/document/mycollection/mykey`.

* added dedicated collection export HTTP REST API

  ArangoDB now provides a dedicated collection export API, which can take snapshots of entire
  collections more efficiently than the general-purpose cursor API. The export API is useful
  to transfer the contents of an entire collection to a client application. It provides optional
  filtering on specific attributes.

  The export API is available at endpoint `POST /_api/export?collection=...`. The API has the
  same return value structure as the already established cursor API (`POST /_api/cursor`).

  An introduction to the export API is given in this blog post:
  http://jsteemann.github.io/blog/2015/04/04/more-efficient-data-exports/

* subquery optimizations for AQL queries

  This optimization avoids copying intermediate results into subqueries that are not required
  by the subquery.

  A brief description can be found here:
  http://jsteemann.github.io/blog/2015/05/04/subquery-optimizations/

* return value optimization for AQL queries

  This optimization avoids copying the final query result inside the query's main `ReturnNode`.

  A brief description can be found here:
  http://jsteemann.github.io/blog/2015/05/04/return-value-optimization-for-aql/

* speed up AQL queries containing big `IN` lists for index lookups

  `IN` lists used for index lookups had performance issues in previous versions of ArangoDB.
  These issues have been addressed in 2.6 so using bigger `IN` lists for filtering is much
  faster.

  A brief description can be found here:
  http://jsteemann.github.io/blog/2015/05/07/in-list-improvements/

* allow `@` and `.` characters in document keys, too

  This change also leads to document keys being URL-encoded when returned in HTTP `location`
  response headers.

* added alternative implementation for AQL COLLECT

  The alternative method uses a hash table for grouping and does not require its input elements
  to be sorted. It will be taken into account by the optimizer for `COLLECT` statements that do
  not use an `INTO` clause.

  In case a `COLLECT` statement can use the hash table variant, the optimizer will create an extra
  plan for it at the beginning of the planning phase. In this plan, no extra `SORT` node will be
  added in front of the `COLLECT` because the hash table variant of `COLLECT` does not require
  sorted input. Instead, a `SORT` node will be added after it to sort its output. This `SORT` node
  may be optimized away again in later stages. If the sort order of the result is irrelevant to
  the user, adding an extra `SORT null` after a hash `COLLECT` operation will allow the optimizer to
  remove the sorts altogether.

  In addition to the hash table variant of `COLLECT`, the optimizer will modify the original plan
  to use the regular `COLLECT` implementation. As this implementation requires sorted input, the
  optimizer will insert a `SORT` node in front of the `COLLECT`. This `SORT` node may be optimized
  away in later stages.

  The created plans will then be shipped through the regular optimization pipeline. In the end,
  the optimizer will pick the plan with the lowest estimated total cost as usual. The hash table
  variant does not require an up-front sort of the input, and will thus be preferred over the
  regular `COLLECT` if the optimizer estimates many input elements for the `COLLECT` node and
  cannot use an index to sort them.

  The optimizer can be explicitly told to use the regular *sorted* variant of `COLLECT` by
  suffixing a `COLLECT` statement with `OPTIONS { "method" : "sorted" }`. This will override the
  optimizer guesswork and only produce the *sorted* variant of `COLLECT`.

  A blog post on the new `COLLECT` implementation can be found here:
  http://jsteemann.github.io/blog/2015/04/22/collecting-with-a-hash-table/

* refactored HTTP REST API for cursors

  The HTTP REST API for cursors (`/_api/cursor`) has been refactored to improve its performance
  and use less memory.

  A post showing some of the performance improvements can be found here:
  http://jsteemann.github.io/blog/2015/04/01/improvements-for-the-cursor-api/

* simplified return value syntax for data-modification AQL queries

  ArangoDB 2.4 since version allows to return results from data-modification AQL queries. The
  syntax for this was quite limited and verbose:

      FOR i IN 1..10
        INSERT { value: i } IN test
        LET inserted = NEW
        RETURN inserted

  The `LET inserted = NEW RETURN inserted` was required literally to return the inserted
  documents. No calculations could be made using the inserted documents.

  This is now more flexible. After a data-modification clause (e.g. `INSERT`, `UPDATE`, `REPLACE`,
  `REMOVE`, `UPSERT`) there can follow any number of `LET` calculations. These calculations can
  refer to the pseudo-values `OLD` and `NEW` that are created by the data-modification statements.

  This allows returning projections of inserted or updated documents, e.g.:

      FOR i IN 1..10
        INSERT { value: i } IN test
        RETURN { _key: NEW._key, value: i }

  Still not every construct is allowed after a data-modification clause. For example, no functions
  can be called that may access documents.

  More information can be found here:
  http://jsteemann.github.io/blog/2015/03/27/improvements-for-data-modification-queries/

* added AQL `UPSERT` statement

  This adds an `UPSERT` statement to AQL that is a combination of both `INSERT` and `UPDATE` /
  `REPLACE`. The `UPSERT` will search for a matching document using a user-provided example.
  If no document matches the example, the *insert* part of the `UPSERT` statement will be
  executed. If there is a match, the *update* / *replace* part will be carried out:

      UPSERT { page: 'index.html' }                 /* search example */
        INSERT { page: 'index.html', pageViews: 1 } /* insert part */
        UPDATE { pageViews: OLD.pageViews + 1 }     /* update part */
        IN pageViews

  `UPSERT` can be used with an `UPDATE` or `REPLACE` clause. The `UPDATE` clause will perform
  a partial update of the found document, whereas the `REPLACE` clause will replace the found
  document entirely. The `UPDATE` or `REPLACE` parts can refer to the pseudo-value `OLD`, which
  contains all attributes of the found document.

  `UPSERT` statements can optionally return values. In the following query, the return
  attribute `found` will return the found document before the `UPDATE` was applied. If no
  document was found, `found` will contain a value of `null`. The `updated` result attribute will
  contain the inserted / updated document:

      UPSERT { page: 'index.html' }                 /* search example */
        INSERT { page: 'index.html', pageViews: 1 } /* insert part */
        UPDATE { pageViews: OLD.pageViews + 1 }     /* update part */
        IN pageViews
        RETURN { found: OLD, updated: NEW }

  A more detailed description of `UPSERT` can be found here:
  http://jsteemann.github.io/blog/2015/03/27/preview-of-the-upsert-command/

* adjusted default configuration value for `--server.backlog-size` from 10 to 64.

* issue #1231: bug xor feature in AQL: LENGTH(null) == 4

  This changes the behavior of the AQL `LENGTH` function as follows:

  - if the single argument to `LENGTH()` is `null`, then the result will now be `0`. In previous
    versions of ArangoDB, the result of `LENGTH(null)` was `4`.

  - if the single argument to `LENGTH()` is `true`, then the result will now be `1`. In previous
    versions of ArangoDB, the result of `LENGTH(true)` was `4`.

  - if the single argument to `LENGTH()` is `false`, then the result will now be `0`. In previous
    versions of ArangoDB, the result of `LENGTH(false)` was `5`.

  The results of `LENGTH()` with string, numeric, array object argument values do not change.

* issue #1298: Bulk import if data already exists (#1298)

  This change extends the HTTP REST API for bulk imports as follows:

  When documents are imported and the `_key` attribute is specified for them, the import can be
  used for inserting and updating/replacing documents. Previously, the import could be used for
  inserting new documents only, and re-inserting a document with an existing key would have failed
  with a *unique key constraint violated* error.

  The above behavior is still the default. However, the API now allows controlling the behavior
  in case of a unique key constraint error via the optional URL parameter `onDuplicate`.

  This parameter can have one of the following values:

  - `error`: when a unique key constraint error occurs, do not import or update the document but
    report an error. This is the default.

  - `update`: when a unique key constraint error occurs, try to (partially) update the existing
    document with the data specified in the import. This may still fail if the document would
    violate secondary unique indexes. Only the attributes present in the import data will be
    updated and other attributes already present will be preserved. The number of updated documents
    will be reported in the `updated` attribute of the HTTP API result.

  - `replace`: when a unique key constraint error occurs, try to fully replace the existing
    document with the data specified in the import. This may still fail if the document would
    violate secondary unique indexes. The number of replaced documents will be reported in the
    `updated` attribute of the HTTP API result.

  - `ignore`: when a unique key constraint error occurs, ignore this error. There will be no
    insert, update or replace for the particular document. Ignored documents will be reported
    separately in the `ignored` attribute of the HTTP API result.

  The result of the HTTP import API will now contain the attributes `ignored` and `updated`, which
  contain the number of ignored and updated documents respectively. These attributes will contain a
  value of zero unless the `onDuplicate` URL parameter is set to either `update` or `replace`
  (in this case the `updated` attribute may contain non-zero values) or `ignore` (in this case the
  `ignored` attribute may contain a non-zero value).

  To support the feature, arangoimp also has a new command line option `--on-duplicate` which can
  have one of the values `error`, `update`, `replace`, `ignore`. The default value is `error`.

  A few examples for using arangoimp with the `--on-duplicate` option can be found here:
  http://jsteemann.github.io/blog/2015/04/14/updating-documents-with-arangoimp/

* changed behavior of `db._query()` in the ArangoShell:

  if the command's result is printed in the shell, the first 10 results will be printed. Previously
  only a basic description of the underlying query result cursor was printed. Additionally, if the
  cursor result contains more than 10 results, the cursor is assigned to a global variable `more`,
  which can be used to iterate over the cursor result.

  Example:

      arangosh [_system]> db._query("FOR i IN 1..15 RETURN i")
      [object ArangoQueryCursor, count: 15, hasMore: true]

      [
        1,
        2,
        3,
        4,
        5,
        6,
        7,
        8,
        9,
        10
      ]

      type 'more' to show more documents


      arangosh [_system]> more
      [object ArangoQueryCursor, count: 15, hasMore: false]

      [
        11,
        12,
        13,
        14,
        15
      ]

* Disallow batchSize value 0 in HTTP `POST /_api/cursor`:

  The HTTP REST API `POST /_api/cursor` does not accept a `batchSize` parameter value of
  `0` any longer. A batch size of 0 never made much sense, but previous versions of ArangoDB
  did not check for this value. Now creating a cursor using a `batchSize` value 0 will
  result in an HTTP 400 error response

* REST Server: fix memory leaks when failing to add jobs

* 'EDGES' AQL Function

  The AQL function `EDGES` got a new fifth option parameter.
  Right now only one option is available: 'includeVertices'. This is a boolean parameter
  that allows to modify the result of the `EDGES` function.
  Default is 'includeVertices: false' which does not have any effect.
  'includeVertices: true' modifies the result, such that
  {vertex: <vertexDocument>, edge: <edgeDocument>} is returned.

* INCOMPATIBLE CHANGE:

  The result format of the AQL function `NEIGHBORS` has been changed.
  Before it has returned an array of objects containing 'vertex' and 'edge'.
  Now it will only contain the vertex directly.
  Also an additional option 'includeData' has been added.
  This is used to define if only the 'vertex._id' value should be returned (false, default),
  or if the vertex should be looked up in the collection and the complete JSON should be returned
  (true).
  Using only the id values can lead to significantly improved performance if this is the only information
  required.

  In order to get the old result format prior to ArangoDB 2.6, please use the function EDGES instead.
  Edges allows for a new option 'includeVertices' which, set to true, returns exactly the format of NEIGHBORS.
  Example:

      NEIGHBORS(<vertexCollection>, <edgeCollection>, <vertex>, <direction>, <example>)

  This can now be achieved by:

      EDGES(<edgeCollection>, <vertex>, <direction>, <example>, {includeVertices: true})

  If you are nesting several NEIGHBORS steps you can speed up their performance in the following way:

  Old Example:

  FOR va IN NEIGHBORS(Users, relations, 'Users/123', 'outbound') FOR vc IN NEIGHBORS(Products, relations, va.vertex._id, 'outbound') RETURN vc

  This can now be achieved by:

  FOR va IN NEIGHBORS(Users, relations, 'Users/123', 'outbound') FOR vc IN NEIGHBORS(Products, relations, va, 'outbound', null, {includeData: true}) RETURN vc
                                                                                                          ^^^^                  ^^^^^^^^^^^^^^^^^^^
                                                                                                  Use intermediate directly     include Data for final

* INCOMPATIBLE CHANGE:

  The AQL function `GRAPH_NEIGHBORS` now provides an additional option `includeData`.
  This option allows controlling whether the function should return the complete vertices
  or just their IDs. Returning only the IDs instead of the full vertices can lead to
  improved performance .

  If provided, `includeData` is set to `true`, all vertices in the result will be returned
  with all their attributes. The default value of `includeData` is `false`.
  This makes the default function results incompatible with previous versions of ArangoDB.

  To get the old result style in ArangoDB 2.6, please set the options as follows in calls
  to `GRAPH_NEIGHBORS`:

      GRAPH_NEIGHBORS(<graph>, <vertex>, { includeData: true })

* INCOMPATIBLE CHANGE:

  The AQL function `GRAPH_COMMON_NEIGHBORS` now provides an additional option `includeData`.
  This option allows controlling whether the function should return the complete vertices
  or just their IDs. Returning only the IDs instead of the full vertices can lead to
  improved performance .

  If provided, `includeData` is set to `true`, all vertices in the result will be returned
  with all their attributes. The default value of `includeData` is `false`.
  This makes the default function results incompatible with previous versions of ArangoDB.

  To get the old result style in ArangoDB 2.6, please set the options as follows in calls
  to `GRAPH_COMMON_NEIGHBORS`:

      GRAPH_COMMON_NEIGHBORS(<graph>, <vertexExamples1>, <vertexExamples2>, { includeData: true }, { includeData: true })

* INCOMPATIBLE CHANGE:

  The AQL function `GRAPH_SHORTEST_PATH` now provides an additional option `includeData`.
  This option allows controlling whether the function should return the complete vertices
  and edges or just their IDs. Returning only the IDs instead of full vertices and edges
  can lead to improved performance .

  If provided, `includeData` is set to `true`, all vertices and edges in the result will
  be returned with all their attributes. There is also an optional parameter `includePath` of
  type object.
  It has two optional sub-attributes `vertices` and `edges`, both of type boolean.
  Both can be set individually and the result will include all vertices on the path if
  `includePath.vertices == true` and all edges if `includePath.edges == true` respectively.

  The default value of `includeData` is `false`, and paths are now excluded by default.
  This makes the default function results incompatible with previous versions of ArangoDB.

  To get the old result style in ArangoDB 2.6, please set the options as follows in calls
  to `GRAPH_SHORTEST_PATH`:

      GRAPH_SHORTEST_PATH(<graph>, <source>, <target>, { includeData: true, includePath: { edges: true, vertices: true } })

  The attributes `startVertex` and `vertex` that were present in the results of `GRAPH_SHORTEST_PATH`
  in previous versions of ArangoDB will not be produced in 2.6. To calculate these attributes in 2.6,
  please extract the first and last elements from the `vertices` result attribute.

* INCOMPATIBLE CHANGE:

  The AQL function `GRAPH_DISTANCE_TO` will now return only the id the destination vertex
  in the `vertex` attribute, and not the full vertex data with all vertex attributes.

* INCOMPATIBLE CHANGE:

  All graph measurements functions in JavaScript module `general-graph` that calculated a
  single figure previously returned an array containing just the figure. Now these functions
  will return the figure directly and not put it inside an array.

  The affected functions are:

  * `graph._absoluteEccentricity`
  * `graph._eccentricity`
  * `graph._absoluteCloseness`
  * `graph._closeness`
  * `graph._absoluteBetweenness`
  * `graph._betweenness`
  * `graph._radius`
  * `graph._diameter`

* Create the `_graphs` collection in new databases with `waitForSync` attribute set to `false`

  The previous `waitForSync` value was `true`, so default the behavior when creating and dropping
  graphs via the HTTP REST API changes as follows if the new settings are in effect:

  * `POST /_api/graph` by default returns `HTTP 202` instead of `HTTP 201`
  * `DELETE /_api/graph/graph-name` by default returns `HTTP 202` instead of `HTTP 201`

  If the `_graphs` collection still has its `waitForSync` value set to `true`, then the HTTP status
  code will not change.

* Upgraded ICU to version 54; this increases performance in many places.
  based on https://code.google.com/p/chromium/issues/detail?id=428145

* added support for HTTP push aka chunked encoding

* issue #1051: add info whether server is running in service or user mode?

  This will add a "mode" attribute to the result of the result of HTTP GET `/_api/version?details=true`

  "mode" can have the following values:

  - `standalone`: server was started manually (e.g. on command-line)
  - `service`: service is running as Windows service, in daemon mode or under the supervisor

* improve system error messages in Windows port

* increased default value of `--server.request-timeout` from 300 to 1200 seconds for client tools
  (arangosh, arangoimp, arangodump, arangorestore)

* increased default value of `--server.connect-timeout` from 3 to 5 seconds for client tools
  (arangosh, arangoimp, arangodump, arangorestore)

* added startup option `--server.foxx-queues-poll-interval`

  This startup option controls the frequency with which the Foxx queues manager is checking
  the queue (or queues) for jobs to be executed.

  The default value is `1` second. Lowering this value will result in the queue manager waking
  up and checking the queues more frequently, which may increase CPU usage of the server.
  When not using Foxx queues, this value can be raised to save some CPU time.

* added startup option `--server.foxx-queues`

  This startup option controls whether the Foxx queue manager will check queue and job entries.
  Disabling this option can reduce server load but will prevent jobs added to Foxx queues from
  being processed at all.

  The default value is `true`, enabling the Foxx queues feature.

* make Foxx queues really database-specific.

  Foxx queues were and are stored in a database-specific collection `_queues`. However, a global
  cache variable for the queues led to the queue names being treated database-independently, which
  was wrong.

  Since 2.6, Foxx queues names are truly database-specific, so the same queue name can be used in
  two different databases for two different queues. Until then, it is advisable to think of queues
  as already being database-specific, and using the database name as a queue name prefix to be
  avoid name conflicts, e.g.:

      var queueName = "myQueue";
      var Foxx = require("org/arangodb/foxx");
      Foxx.queues.create(db._name() + ":" + queueName);

* added support for Foxx queue job types defined as app scripts.

  The old job types introduced in 2.4 are still supported but are known to cause issues in 2.5
  and later when the server is restarted or the job types are not defined in every thread.

  The new job types avoid this issue by storing an explicit mount path and script name rather
  than an assuming the job type is defined globally. It is strongly recommended to convert your
  job types to the new script-based system.

* renamed Foxx sessions option "sessionStorageApp" to "sessionStorage". The option now also accepts session storages directly.

* Added the following JavaScript methods for file access:
  * fs.copyFile() to copy single files
  * fs.copyRecursive() to copy directory trees
  * fs.chmod() to set the file permissions (non-Windows only)

* Added process.env for accessing the process environment from JavaScript code

* Cluster: kickstarter shutdown routines will more precisely follow the shutdown of its nodes.

* Cluster: don't delete agency connection objects that are currently in use.

* Cluster: improve passing along of HTTP errors

* fixed issue #1247: debian init script problems

* multi-threaded index creation on collection load

  When a collection contains more than one secondary index, they can be built in memory in
  parallel when the collection is loaded. How many threads are used for parallel index creation
  is determined by the new configuration parameter `--database.index-threads`. If this is set
  to 0, indexes are built by the opening thread only and sequentially. This is equivalent to
  the behavior in 2.5 and before.

* speed up building up primary index when loading collections

* added `count` attribute to `parameters.json` files of collections. This attribute indicates
  the number of live documents in the collection on unload. It is read when the collection is
  (re)loaded to determine the initial size for the collection's primary index

* removed remainders of MRuby integration, removed arangoirb

* simplified `controllers` property in Foxx manifests. You can now specify a filename directly
  if you only want to use a single file mounted at the base URL of your Foxx app.

* simplified `exports` property in Foxx manifests. You can now specify a filename directly if
  you only want to export variables from a single file in your Foxx app.

* added support for node.js-style exports in Foxx exports. Your Foxx exports file can now export
  arbitrary values using the `module.exports` property instead of adding properties to the
  `exports` object.

* added `scripts` property to Foxx manifests. You should now specify the `setup` and `teardown`
  files as properties of the `scripts` object in your manifests and can define custom,
  app-specific scripts that can be executed from the web interface or the CLI.

* added `tests` property to Foxx manifests. You can now define test cases using the `mocha`
  framework which can then be executed inside ArangoDB.

* updated `joi` package to 6.0.8.

* added `extendible` package.

* added Foxx model lifecycle events to repositories. See #1257.

* speed up resizing of edge index.

* allow to split an edge index into buckets which are resized individually.
  This is controlled by the `indexBuckets` attribute in the `properties`
  of the collection.

* fix a cluster deadlock bug in larger clusters by marking a thread waiting
  for a lock on a DBserver as blocked


v2.5.7 (2015-08-02)
-------------------

* V8: Upgrade to version 4.1.0.27 - this is intended to be the stable V8 version.


v2.5.6 (2015-07-21)
-------------------

* alter Windows build infrastructure so we can properly store pdb files.

* potentially fixed issue #1313: Wrong metric calculation at dashboard

  Escape whitespace in process name when scanning /proc/pid/stats

  This fixes statistics values read from that file

* Fixed variable naming in AQL `COLLECT INTO` results in case the COLLECT is placed
  in a subquery which itself is followed by other constructs that require variables


v2.5.5 (2015-05-29)
-------------------

* fixed vulnerability in JWT implementation.

* fixed format string for reading /proc/pid/stat

* take into account barriers used in different V8 contexts


v2.5.4 (2015-05-14)
-------------------

* added startup option `--log.performance`: specifying this option at startup will log
  performance-related info messages, mainly timings via the regular logging mechanisms

* cluster fixes

* fix for recursive copy under Windows


v2.5.3 (2015-04-29)
-------------------

* Fix fs.move to work across filesystem borders; Fixes Foxx app installation problems;
  issue #1292.

* Fix Foxx app install when installed on a different drive on Windows

* issue #1322: strange AQL result

* issue #1318: Inconsistent db._create() syntax

* issue #1315: queries to a collection fail with an empty response if the
  collection contains specific JSON data

* issue #1300: Make arangodump not fail if target directory exists but is empty

* allow specifying higher values than SOMAXCONN for `--server.backlog-size`

  Previously, arangod would not start when a `--server.backlog-size` value was
  specified that was higher than the platform's SOMAXCONN header value.

  Now, arangod will use the user-provided value for `--server.backlog-size` and
  pass it to the listen system call even if the value is higher than SOMAXCONN.
  If the user-provided value is higher than SOMAXCONN, arangod will log a warning
  on startup.

* Fixed a cluster deadlock bug. Mark a thread that is in a RemoteBlock as
  blocked to allow for additional dispatcher threads to be started.

* Fix locking in cluster by using another ReadWriteLock class for collections.

* Add a second DispatcherQueue for AQL in the cluster. This fixes a
  cluster-AQL thread explosion bug.


v2.5.2 (2015-04-11)
-------------------

* modules stored in _modules are automatically flushed when changed

* added missing query-id parameter in documentation of HTTP DELETE `/_api/query` endpoint

* added iterator for edge index in AQL queries

  this change may lead to less edges being read when used together with a LIMIT clause

* make graph viewer in web interface issue less expensive queries for determining
  a random vertex from the graph, and for determining vertex attributes

* issue #1285: syntax error, unexpected $undefined near '@_to RETURN obj

  this allows AQL bind parameter names to also start with underscores

* moved /_api/query to C++

* issue #1289: Foxx models created from database documents expose an internal method

* added `Foxx.Repository#exists`

* parallelize initialization of V8 context in multiple threads

* fixed a possible crash when the debug-level was TRACE

* cluster: do not initialize statistics collection on each
  coordinator, this fixes a race condition at startup

* cluster: fix a startup race w.r.t. the _configuration collection

* search for db:// JavaScript modules only after all local files have been
  considered, this speeds up the require command in a cluster considerably

* general cluster speedup in certain areas


v2.5.1 (2015-03-19)
-------------------

* fixed bug that caused undefined behavior when an AQL query was killed inside
  a calculation block

* fixed memleaks in AQL query cleanup in case out-of-memory errors are thrown

* by default, Debian and RedHat packages are built with debug symbols

* added option `--database.ignore-logfile-errors`

  This option controls how collection datafiles with a CRC mismatch are treated.

  If set to `false`, CRC mismatch errors in collection datafiles will lead
  to a collection not being loaded at all. If a collection needs to be loaded
  during WAL recovery, the WAL recovery will also abort (if not forced with
  `--wal.ignore-recovery-errors true`). Setting this flag to `false` protects
  users from unintentionally using a collection with corrupted datafiles, from
  which only a subset of the original data can be recovered.

  If set to `true`, CRC mismatch errors in collection datafiles will lead to
  the datafile being partially loaded. All data up to until the mismatch will
  be loaded. This will enable users to continue with collection datafiles
  that are corrupted, but will result in only a partial load of the data.
  The WAL recovery will still abort when encountering a collection with a
  corrupted datafile, at least if `--wal.ignore-recovery-errors` is not set to
  `true`.

  The default value is *true*, so for collections with corrupted datafiles
  there might be partial data loads once the WAL recovery has finished. If
  the WAL recovery will need to load a collection with a corrupted datafile,
  it will still stop when using the default values.

* INCOMPATIBLE CHANGE:

  make the arangod server refuse to start if during startup it finds a non-readable
  `parameter.json` file for a database or a collection.

  Stopping the startup process in this case requires manual intervention (fixing
  the unreadable files), but prevents follow-up errors due to ignored databases or
  collections from happening.

* datafiles and `parameter.json` files written by arangod are now created with read and write
  privileges for the arangod process user, and with read and write privileges for the arangod
  process group.

  Previously, these files were created with user read and write permissions only.

* INCOMPATIBLE CHANGE:

  abort WAL recovery if one of the collection's datafiles cannot be opened

* INCOMPATIBLE CHANGE:

  never try to raise the privileges after dropping them, this can lead to a race condition while
  running the recovery

  If you require to run ArangoDB on a port lower than 1024, you must run ArangoDB as root.

* fixed inefficiencies in `remove` methods of general-graph module

* added option `--database.slow-query-threshold` for controlling the default AQL slow query
  threshold value on server start

* add system error strings for Windows on many places

* rework service startup so we announce 'RUNNING' only when we're finished starting.

* use the Windows eventlog for FATAL and ERROR - log messages

* fix service handling in NSIS Windows installer, specify human readable name

* add the ICU_DATA environment variable to the fatal error messages

* fixed issue #1265: arangod crashed with SIGSEGV

* fixed issue #1241: Wildcards in examples


v2.5.0 (2015-03-09)
-------------------

* installer fixes for Windows

* fix for downloading Foxx

* fixed issue #1258: http pipelining not working?


v2.5.0-beta4 (2015-03-05)
-------------------------

* fixed issue #1247: debian init script problems


v2.5.0-beta3 (2015-02-27)
-------------------------

* fix Windows install path calculation in arango

* fix Windows logging of long strings

* fix possible undefinedness of const strings in Windows


v2.5.0-beta2 (2015-02-23)
-------------------------

* fixed issue #1256: agency binary not found #1256

* fixed issue #1230: API: document/col-name/_key and cursor return different floats

* front-end: dashboard tries not to (re)load statistics if user has no access

* V8: Upgrade to version 3.31.74.1

* etcd: Upgrade to version 2.0 - This requires go 1.3 to compile at least.

* refuse to startup if ICU wasn't initialized, this will i.e. prevent errors from being printed,
  and libraries from being loaded.

* front-end: unwanted removal of index table header after creating new index

* fixed issue #1248: chrome: applications filtering not working

* fixed issue #1198: queries remain in aql editor (front-end) if you navigate through different tabs

* Simplify usage of Foxx

  Thanks to our user feedback we learned that Foxx is a powerful, yet rather complicated concept.
  With this release we tried to make it less complicated while keeping all its strength.
  That includes a rewrite of the documentation as well as some code changes as listed below:

  * Moved Foxx applications to a different folder.

    The naming convention now is: <app-path>/_db/<dbname>/<mountpoint>/APP
    Before it was: <app-path>/databases/<dbname>/<appname>:<appversion>
    This caused some trouble as apps where cached based on name and version and updates did not apply.
    Hence the path on filesystem and the app's access URL had no relation to one another.
    Now the path on filesystem is identical to the URL (except for slashes and the appended APP)

  * Rewrite of Foxx routing

    The routing of Foxx has been exposed to major internal changes we adjusted because of user feedback.
    This allows us to set the development mode per mountpoint without having to change paths and hold
    apps at separate locations.

  * Foxx Development mode

    The development mode used until 2.4 is gone. It has been replaced by a much more mature version.
    This includes the deprecation of the javascript.dev-app-path parameter, which is useless since 2.5.
    Instead of having two separate app directories for production and development, apps now reside in
    one place, which is used for production as well as for development.
    Apps can still be put into development mode, changing their behavior compared to production mode.
    Development mode apps are still reread from disk at every request, and still they ship more debug
    output.

    This change has also made the startup options `--javascript.frontend-development-mode` and
    `--javascript.dev-app-path` obsolete. The former option will not have any effect when set, and the
    latter option is only read and used during the upgrade to 2.5 and does not have any effects later.

  * Foxx install process

    Installing Foxx apps has been a two step process: import them into ArangoDB and mount them at a
    specific mountpoint. These operations have been joined together. You can install an app at one
    mountpoint, that's it. No fetch, mount, unmount, purge cycle anymore. The commands have been
    simplified to just:

    * install: get your Foxx app up and running
    * uninstall: shut it down and erase it from disk

  * Foxx error output

    Until 2.4 the errors produced by Foxx were not optimal. Often, the error message was just
    `unable to parse manifest` and contained only an internal stack trace.
    In 2.5 we made major improvements there, including a much more fine-grained error output that
    helps you debug your Foxx apps. The error message printed is now much closer to its source and
    should help you track it down.

    Also we added the default handlers for unhandled errors in Foxx apps:

    * You will get a nice internal error page whenever your Foxx app is called but was not installed
      due to any error
    * You will get a proper error message when having an uncaught error appears in any app route

    In production mode the messages above will NOT contain any information about your Foxx internals
    and are safe to be exposed to third party users.
    In development mode the messages above will contain the stacktrace (if available), making it easier for
    your in-house devs to track down errors in the application.

* added `console` object to Foxx apps. All Foxx apps now have a console object implementing
  the familiar Console API in their global scope, which can be used to log diagnostic
  messages to the database.

* added `org/arangodb/request` module, which provides a simple API for making HTTP requests
  to external services.

* added optimizer rule `propagate-constant-attributes`

  This rule will look inside `FILTER` conditions for constant value equality comparisons,
  and insert the constant values in other places in `FILTER`s. For example, the rule will
  insert `42` instead of `i.value` in the second `FILTER` of the following query:

      FOR i IN c1 FOR j IN c2 FILTER i.value == 42 FILTER j.value == i.value RETURN 1

* added `filtered` value to AQL query execution statistics

  This value indicates how many documents were filtered by `FilterNode`s in the AQL query.
  Note that `IndexRangeNode`s can also filter documents by selecting only the required ranges
  from the index. The `filtered` value will not include the work done by `IndexRangeNode`s,
  but only the work performed by `FilterNode`s.

* added support for sparse hash and skiplist indexes

  Hash and skiplist indexes can optionally be made sparse. Sparse indexes exclude documents
  in which at least one of the index attributes is either not set or has a value of `null`.

  As such documents are excluded from sparse indexes, they may contain fewer documents than
  their non-sparse counterparts. This enables faster indexing and can lead to reduced memory
  usage in case the indexed attribute does occur only in some, but not all documents of the
  collection. Sparse indexes will also reduce the number of collisions in non-unique hash
  indexes in case non-existing or optional attributes are indexed.

  In order to create a sparse index, an object with the attribute `sparse` can be added to
  the index creation commands:

      db.collection.ensureHashIndex(attributeName, { sparse: true });
      db.collection.ensureHashIndex(attributeName1, attributeName2, { sparse: true });
      db.collection.ensureUniqueConstraint(attributeName, { sparse: true });
      db.collection.ensureUniqueConstraint(attributeName1, attributeName2, { sparse: true });

      db.collection.ensureSkiplist(attributeName, { sparse: true });
      db.collection.ensureSkiplist(attributeName1, attributeName2, { sparse: true });
      db.collection.ensureUniqueSkiplist(attributeName, { sparse: true });
      db.collection.ensureUniqueSkiplist(attributeName1, attributeName2, { sparse: true });

  Note that in place of the above specialized index creation commands, it is recommended to use
  the more general index creation command `ensureIndex`:

  ```js
  db.collection.ensureIndex({ type: "hash", sparse: true, unique: true, fields: [ attributeName ] });
  db.collection.ensureIndex({ type: "skiplist", sparse: false, unique: false, fields: [ "a", "b" ] });
  ```

  When not explicitly set, the `sparse` attribute defaults to `false` for new indexes.

  This causes a change in behavior when creating a unique hash index without specifying the
  sparse flag: in 2.4, unique hash indexes were implicitly sparse, always excluding `null` values.
  There was no option to control this behavior, and sparsity was neither supported for non-unique
  hash indexes nor skiplists in 2.4. This implicit sparsity of unique hash indexes was considered
  an inconsistency, and therefore the behavior was cleaned up in 2.5. As of 2.5, indexes will
  only be created sparse if sparsity is explicitly requested. Existing unique hash indexes from 2.4
  or before will automatically be migrated so they are still sparse after the upgrade to 2.5.

  Geo indexes are implicitly sparse, meaning documents without the indexed location attribute or
  containing invalid location coordinate values will be excluded from the index automatically. This
  is also a change when compared to pre-2.5 behavior, when documents with missing or invalid
  coordinate values may have caused errors on insertion when the geo index' `unique` flag was set
  and its `ignoreNull` flag was not.

  This was confusing and has been rectified in 2.5. The method `ensureGeoConstaint()` now does the
  same as `ensureGeoIndex()`. Furthermore, the attributes `constraint`, `unique`, `ignoreNull` and
  `sparse` flags are now completely ignored when creating geo indexes.

  The same is true for fulltext indexes. There is no need to specify non-uniqueness or sparsity for
  geo or fulltext indexes. They will always be non-unique and sparse.

  As sparse indexes may exclude some documents, they cannot be used for every type of query.
  Sparse hash indexes cannot be used to find documents for which at least one of the indexed
  attributes has a value of `null`. For example, the following AQL query cannot use a sparse
  index, even if one was created on attribute `attr`:

      FOR doc In collection
        FILTER doc.attr == null
        RETURN doc

  If the lookup value is non-constant, a sparse index may or may not be used, depending on
  the other types of conditions in the query. If the optimizer can safely determine that
  the lookup value cannot be `null`, a sparse index may be used. When uncertain, the optimizer
  will not make use of a sparse index in a query in order to produce correct results.

  For example, the following queries cannot use a sparse index on `attr` because the optimizer
  will not know beforehand whether the comparison values for `doc.attr` will include `null`:

      FOR doc In collection
        FILTER doc.attr == SOME_FUNCTION(...)
        RETURN doc

      FOR other IN otherCollection
        FOR doc In collection
          FILTER doc.attr == other.attr
          RETURN doc

  Sparse skiplist indexes can be used for sorting if the optimizer can safely detect that the
  index range does not include `null` for any of the index attributes.

* inspection of AQL data-modification queries will now detect if the data-modification part
  of the query can run in lockstep with the data retrieval part of the query, or if the data
  retrieval part must be executed before the data modification can start.

  Executing the two in lockstep allows using much smaller buffers for intermediate results
  and starts the actual data-modification operations much earlier than if the two phases
  were executed separately.

* Allow dynamic attribute names in AQL object literals

  This allows using arbitrary expressions to construct attribute names in object
  literals specified in AQL queries. To disambiguate expressions and other unquoted
  attribute names, dynamic attribute names need to be enclosed in brackets (`[` and `]`).
  Example:

      FOR i IN 1..100
        RETURN { [ CONCAT('value-of-', i) ] : i }

* make AQL optimizer rule "use-index-for-sort" remove sort also in case a non-sorted
  index (e.g. a hash index) is used for only equality lookups and all sort attributes
  are covered by the index.

  Example that does not require an extra sort (needs hash index on `value`):

      FOR doc IN collection FILTER doc.value == 1 SORT doc.value RETURN doc

  Another example that does not require an extra sort (with hash index on `value1`, `value2`):

      FOR doc IN collection FILTER doc.value1 == 1 && doc.value2 == 2 SORT doc.value1, doc.value2 RETURN doc

* make AQL optimizer rule "use-index-for-sort" remove sort also in case the sort criteria
  excludes the left-most index attributes, but the left-most index attributes are used
  by the index for equality-only lookups.

  Example that can use the index for sorting (needs skiplist index on `value1`, `value2`):

      FOR doc IN collection FILTER doc.value1 == 1 SORT doc.value2 RETURN doc

* added selectivity estimates for primary index, edge index, and hash index

  The selectivity estimates are returned by the `GET /_api/index` REST API method
  in a sub-attribute `selectivityEstimate` for each index that supports it. This
  attribute will be omitted for indexes that do not provide selectivity estimates.
  If provided, the selectivity estimate will be a numeric value between 0 and 1.

  Selectivity estimates will also be reported in the result of `collection.getIndexes()`
  for all indexes that support this. If no selectivity estimate can be determined for
  an index, the attribute `selectivityEstimate` will be omitted here, too.

  The web interface also shows selectivity estimates for each index that supports this.

  Currently the following index types can provide selectivity estimates:
  - primary index
  - edge index
  - hash index (unique and non-unique)

  No selectivity estimates will be provided when running in cluster mode.

* fixed issue #1226: arangod log issues

* added additional logger if arangod is started in foreground mode on a tty

* added AQL optimizer rule "move-calculations-down"

* use exclusive native SRWLocks on Windows instead of native mutexes

* added AQL functions `MD5`, `SHA1`, and `RANDOM_TOKEN`.

* reduced number of string allocations when parsing certain AQL queries

  parsing numbers (integers or doubles) does not require a string allocation
  per number anymore

* RequestContext#bodyParam now accepts arbitrary joi schemas and rejects invalid (but well-formed) request bodies.

* enforce that AQL user functions are wrapped inside JavaScript function () declarations

  AQL user functions were always expected to be wrapped inside a JavaScript function, but previously
  this was not enforced when registering a user function. Enforcing the AQL user functions to be contained
  inside functions prevents functions from doing some unexpected things that may have led to undefined
  behavior.

* Windows service uninstalling: only remove service if it points to the currently running binary,
  or --force was specified.

* Windows (debug only): print stacktraces on crash and run minidump

* Windows (cygwin): if you run arangosh in a cygwin shell or via ssh we will detect this and use
  the appropriate output functions.

* Windows: improve process management

* fix IPv6 reverse ip lookups - so far we only did IPv4 addresses.

* improve join documentation, add outer join example

* run jslint for unit tests too, to prevent "memory leaks" by global js objects with native code.

* fix error logging for exceptions - we wouldn't log the exception message itself so far.

* improve error reporting in the http client (Windows & *nix)

* improve error reports in cluster

* Standard errors can now contain custom messages.


v2.4.7 (XXXX-XX-XX)
-------------------

* fixed issue #1282: Geo WITHIN_RECTANGLE for nested lat/lng


v2.4.6 (2015-03-18)
-------------------

* added option `--database.ignore-logfile-errors`

  This option controls how collection datafiles with a CRC mismatch are treated.

  If set to `false`, CRC mismatch errors in collection datafiles will lead
  to a collection not being loaded at all. If a collection needs to be loaded
  during WAL recovery, the WAL recovery will also abort (if not forced with
  `--wal.ignore-recovery-errors true`). Setting this flag to `false` protects
  users from unintentionally using a collection with corrupted datafiles, from
  which only a subset of the original data can be recovered.

  If set to `true`, CRC mismatch errors in collection datafiles will lead to
  the datafile being partially loaded. All data up to until the mismatch will
  be loaded. This will enable users to continue with a collection datafiles
  that are corrupted, but will result in only a partial load of the data.
  The WAL recovery will still abort when encountering a collection with a
  corrupted datafile, at least if `--wal.ignore-recovery-errors` is not set to
  `true`.

  The default value is *true*, so for collections with corrupted datafiles
  there might be partial data loads once the WAL recovery has finished. If
  the WAL recovery will need to load a collection with a corrupted datafile,
  it will still stop when using the default values.

* INCOMPATIBLE CHANGE:

  make the arangod server refuse to start if during startup it finds a non-readable
  `parameter.json` file for a database or a collection.

  Stopping the startup process in this case requires manual intervention (fixing
  the unreadable files), but prevents follow-up errors due to ignored databases or
  collections from happening.

* datafiles and `parameter.json` files written by arangod are now created with read and write
  privileges for the arangod process user, and with read and write privileges for the arangod
  process group.

  Previously, these files were created with user read and write permissions only.

* INCOMPATIBLE CHANGE:

  abort WAL recovery if one of the collection's datafiles cannot be opened

* INCOMPATIBLE CHANGE:

  never try to raise the privileges after dropping them, this can lead to a race condition while
  running the recovery

  If you require to run ArangoDB on a port lower than 1024, you must run ArangoDB as root.

* fixed inefficiencies in `remove` methods of general-graph module

* added option `--database.slow-query-threshold` for controlling the default AQL slow query
  threshold value on server start


v2.4.5 (2015-03-16)
-------------------

* added elapsed time to HTTP request logging output (`--log.requests-file`)

* added AQL current and slow query tracking, killing of AQL queries

  This change enables retrieving the list of currently running AQL queries inside the selected database.
  AQL queries with an execution time beyond a certain threshold can be moved to a "slow query" facility
  and retrieved from there. Queries can also be killed by specifying the query id.

  This change adds the following HTTP REST APIs:

  - `GET /_api/query/current`: for retrieving the list of currently running queries
  - `GET /_api/query/slow`: for retrieving the list of slow queries
  - `DELETE /_api/query/slow`: for clearing the list of slow queries
  - `GET /_api/query/properties`: for retrieving the properties for query tracking
  - `PUT /_api/query/properties`: for adjusting the properties for query tracking
  - `DELETE /_api/query/<id>`: for killing an AQL query

  The following JavaScript APIs have been added:

  - require("org/arangodb/aql/queries").current();
  - require("org/arangodb/aql/queries").slow();
  - require("org/arangodb/aql/queries").clearSlow();
  - require("org/arangodb/aql/queries").properties();
  - require("org/arangodb/aql/queries").kill();

* fixed issue #1265: arangod crashed with SIGSEGV

* fixed issue #1241: Wildcards in examples

* fixed comment parsing in Foxx controllers


v2.4.4 (2015-02-24)
-------------------

* fixed the generation template for foxx apps. It now does not create deprecated functions anymore

* add custom visitor functionality for `GRAPH_NEIGHBORS` function, too

* increased default value of traversal option *maxIterations* to 100 times of its previous
  default value


v2.4.3 (2015-02-06)
-------------------

* fix multi-threading with openssl when running under Windows

* fix timeout on socket operations when running under Windows

* Fixed an error in Foxx routing which caused some apps that worked in 2.4.1 to fail with status 500: `undefined is not a function` errors in 2.4.2
  This error was occurring due to seldom internal rerouting introduced by the malformed application handler.


v2.4.2 (2015-01-30)
-------------------

* added custom visitor functionality for AQL traversals

  This allows more complex result processing in traversals triggered by AQL. A few examples
  are shown in [this article](http://jsteemann.github.io/blog/2015/01/28/using-custom-visitors-in-aql-graph-traversals/).

* improved number of results estimated for nodes of type EnumerateListNode and SubqueryNode
  in AQL explain output

* added AQL explain helper to explain arbitrary AQL queries

  The helper function prints the query execution plan and the indexes to be used in the
  query. It can be invoked from the ArangoShell or the web interface as follows:

      require("org/arangodb/aql/explainer").explain(query);

* enable use of indexes for certain AQL conditions with non-equality predicates, in
  case the condition(s) also refer to indexed attributes

  The following queries will now be able to use indexes:

      FILTER a.indexed == ... && a.indexed != ...
      FILTER a.indexed == ... && a.nonIndexed != ...
      FILTER a.indexed == ... && ! (a.indexed == ...)
      FILTER a.indexed == ... && ! (a.nonIndexed == ...)
      FILTER a.indexed == ... && ! (a.indexed != ...)
      FILTER a.indexed == ... && ! (a.nonIndexed != ...)
      FILTER (a.indexed == ... && a.nonIndexed == ...) || (a.indexed == ... && a.nonIndexed == ...)
      FILTER (a.indexed == ... && a.nonIndexed != ...) || (a.indexed == ... && a.nonIndexed != ...)

* Fixed spuriously occurring "collection not found" errors when running queries on local
  collections on a cluster DB server

* Fixed upload of Foxx applications to the server for apps exceeding approx. 1 MB zipped.

* Malformed Foxx applications will now return a more useful error when any route is requested.

  In Production a Foxx app mounted on /app will display an html page on /app/* stating a 503 Service temporarily not available.
  It will not state any information about your Application.
  Before it was a 404 Not Found without any information and not distinguishable from a correct not found on your route.

  In Development Mode the html page also contains information about the error occurred.

* Unhandled errors thrown in Foxx routes are now handled by the Foxx framework itself.

  In Production the route will return a status 500 with a body {error: "Error statement"}.
  In Development the route will return a status 500 with a body {error: "Error statement", stack: "..."}

  Before, it was status 500 with a plain text stack including ArangoDB internal routing information.

* The Applications tab in web interface will now request development apps more often.
  So if you have a fixed a syntax error in your app it should always be visible after reload.


v2.4.1 (2015-01-19)
-------------------

* improved WAL recovery output

* fixed certain OR optimizations in AQL optimizer

* better diagnostics for arangoimp

* fixed invalid result of HTTP REST API method `/_admin/foxx/rescan`

* fixed possible segmentation fault when passing a Buffer object into a V8 function
  as a parameter

* updated AQB module to 1.8.0.


v2.4.0 (2015-01-13)
-------------------

* updated AQB module to 1.7.0.

* fixed V8 integration-related crashes

* make `fs.move(src, dest)` also fail when both `src` and `dest` are
  existing directories. This ensures the same behavior of the move operation
  on different platforms.

* fixed AQL insert operation for multi-shard collections in cluster

* added optional return value for AQL data-modification queries.
  This allows returning the documents inserted, removed or updated with the query, e.g.

      FOR doc IN docs REMOVE doc._key IN docs LET removed = OLD RETURN removed
      FOR doc IN docs INSERT { } IN docs LET inserted = NEW RETURN inserted
      FOR doc IN docs UPDATE doc._key WITH { } IN docs LET previous = OLD RETURN previous
      FOR doc IN docs UPDATE doc._key WITH { } IN docs LET updated = NEW RETURN updated

  The variables `OLD` and `NEW` are automatically available when a `REMOVE`, `INSERT`,
  `UPDATE` or `REPLACE` statement is immediately followed by a `LET` statement.
  Note that the `LET` and `RETURN` statements in data-modification queries are not as
  flexible as the general versions of `LET` and `RETURN`. When returning documents from
  data-modification operations, only a single variable can be assigned using `LET`, and
  the assignment can only be either `OLD` or `NEW`, but not an arbitrary expression. The
  `RETURN` statement also allows using the just-created variable only, and no arbitrary
  expressions.


v2.4.0-beta1 (2014-12-26)
--------------------------

* fixed superstates in FoxxGenerator

* fixed issue #1065: Aardvark: added creation of documents and edges with _key property

* fixed issue #1198: Aardvark: current AQL editor query is now cached

* Upgraded V8 version from 3.16.14 to 3.29.59

  The built-in version of V8 has been upgraded from 3.16.14 to 3.29.59.
  This activates several ES6 (also dubbed *Harmony* or *ES.next*) features in
  ArangoDB, both in the ArangoShell and the ArangoDB server. They can be
  used for scripting and in server-side actions such as Foxx routes, traversals
  etc.

  The following ES6 features are available in ArangoDB 2.4 by default:

  * iterators
  * the `of` operator
  * symbols
  * predefined collections types (Map, Set etc.)
  * typed arrays

  Many other ES6 features are disabled by default, but can be made available by
  starting arangod or arangosh with the appropriate options:

  * arrow functions
  * proxies
  * generators
  * String, Array, and Number enhancements
  * constants
  * enhanced object and numeric literals

  To activate all these ES6 features in arangod or arangosh, start it with
  the following options:

      arangosh --javascript.v8-options="--harmony --harmony_generators"

  More details on the available ES6 features can be found in
  [this blog](https://jsteemann.github.io/blog/2014/12/19/using-es6-features-in-arangodb/).

* Added Foxx generator for building Hypermedia APIs

  A more detailed description is [here](https://www.arangodb.com/2014/12/08/building-hypermedia-apis-foxxgenerator)

* New `Applications` tab in web interface:

  The `applications` tab got a complete redesign.
  It will now only show applications that are currently running on ArangoDB.
  For a selected application, a new detailed view has been created.
  This view provides a better overview of the app:
  * author
  * license
  * version
  * contributors
  * download links
  * API documentation

  To install a new application, a new dialog is now available.
  It provides the features already available in the console application `foxx-manager` plus some more:
  * install an application from Github
  * install an application from a zip file
  * install an application from ArangoDB's application store
  * create a new application from scratch: this feature uses a generator to
    create a Foxx application with pre-defined CRUD methods for a given list
    of collections. The generated Foxx app can either be downloaded as a zip file or
    be installed on the server. Starting with a new Foxx app has never been easier.

* fixed issue #1102: Aardvark: Layout bug in documents overview

  The documents overview was entirely destroyed in some situations on Firefox.
  We replaced the plugin we used there.

* fixed issue #1168: Aardvark: pagination buttons jumping

* fixed issue #1161: Aardvark: Click on Import JSON imports previously uploaded file

* removed configure options `--enable-all-in-one-v8`, `--enable-all-in-one-icu`,
  and `--enable-all-in-one-libev`.

* global internal rename to fix naming incompatibilities with JSON:

  Internal functions with names containing `array` have been renamed to `object`,
  internal functions with names containing `list` have been renamed to `array`.
  The renaming was mainly done in the C++ parts. The documentation has also been
  adjusted so that the correct JSON type names are used in most places.

  The change also led to the addition of a few function aliases in AQL:

  * `TO_LIST` now is an alias of the new `TO_ARRAY`
  * `IS_LIST` now is an alias of the new `IS_ARRAY`
  * `IS_DOCUMENT` now is an alias of the new `IS_OBJECT`

  The changed also renamed the option `mergeArrays` to `mergeObjects` for AQL
  data-modification query options and HTTP document modification API

* AQL: added optimizer rule "remove-filter-covered-by-index"

  This rule removes FilterNodes and CalculationNodes from an execution plan if the
  filter is already covered by a previous IndexRangeNode. Removing the CalculationNode
  and the FilterNode will speed up query execution because the query requires less
  computation.

* AQL: added optimizer rule "remove-sort-rand"

  This rule removes a `SORT RAND()` expression from a query and moves the random
  iteration into the appropriate `EnumerateCollectionNode`. This is more efficient
  than individually enumerating and then sorting randomly.

* AQL: range optimizations for IN and OR

  This change enables usage of indexes for several additional cases. Filters containing
  the `IN` operator can now make use of indexes, and multiple OR- or AND-combined filter
  conditions can now also use indexes if the filters are accessing the same indexed
  attribute.

  Here are a few examples of queries that can now use indexes but couldn't before:

    FOR doc IN collection
      FILTER doc.indexedAttribute == 1 || doc.indexedAttribute > 99
      RETURN doc

    FOR doc IN collection
      FILTER doc.indexedAttribute IN [ 3, 42 ] || doc.indexedAttribute > 99
      RETURN doc

    FOR doc IN collection
      FILTER (doc.indexedAttribute > 2 && doc.indexedAttribute < 10) ||
             (doc.indexedAttribute > 23 && doc.indexedAttribute < 42)
      RETURN doc

* fixed issue #500: AQL parentheses issue

  This change allows passing subqueries as AQL function parameters without using
  duplicate brackets (e.g. `FUNC(query)` instead of `FUNC((query))`

* added optional `COUNT` clause to AQL `COLLECT`

  This allows more efficient group count calculation queries, e.g.

      FOR doc IN collection
        COLLECT age = doc.age WITH COUNT INTO length
        RETURN { age: age, count: length }

  A count-only query is also possible:

      FOR doc IN collection
        COLLECT WITH COUNT INTO length
        RETURN length

* fixed missing makeDirectory when fetching a Foxx application from a zip file

* fixed issue #1134: Change the default endpoint to localhost

  This change will modify the IP address ArangoDB listens on to 127.0.0.1 by default.
  This will make new ArangoDB installations unaccessible from clients other than
  localhost unless changed. This is a security feature.

  To make ArangoDB accessible from any client, change the server's configuration
  (`--server.endpoint`) to either `tcp://0.0.0.0:8529` or the server's publicly
  visible IP address.

* deprecated `Repository#modelPrototype`. Use `Repository#model` instead.

* IMPORTANT CHANGE: by default, system collections are included in replication and all
  replication API return values. This will lead to user accounts and credentials
  data being replicated from master to slave servers. This may overwrite
  slave-specific database users.

  If this is undesired, the `_users` collection can be excluded from replication
  easily by setting the `includeSystem` attribute to `false` in the following commands:

  * replication.sync({ includeSystem: false });
  * replication.applier.properties({ includeSystem: false });

  This will exclude all system collections (including `_aqlfunctions`, `_graphs` etc.)
  from the initial synchronization and the continuous replication.

  If this is also undesired, it is also possible to specify a list of collections to
  exclude from the initial synchronization and the continuous replication using the
  `restrictCollections` attribute, e.g.:

      replication.applier.properties({
        includeSystem: true,
        restrictType: "exclude",
        restrictCollections: [ "_users", "_graphs", "foo" ]
      });

  The HTTP API methods for fetching the replication inventory and for dumping collections
  also support the `includeSystem` control flag via a URL parameter.

* removed DEPRECATED replication methods:
  * `replication.logger.start()`
  * `replication.logger.stop()`
  * `replication.logger.properties()`
  * HTTP PUT `/_api/replication/logger-start`
  * HTTP PUT `/_api/replication/logger-stop`
  * HTTP GET `/_api/replication/logger-config`
  * HTTP PUT `/_api/replication/logger-config`

* fixed issue #1174, which was due to locking problems in distributed
  AQL execution

* improved cluster locking for AQL avoiding deadlocks

* use DistributeNode for modifying queries with REPLACE and UPDATE, if
  possible


v2.3.6 (2015-XX-XX)
-------------------

* fixed AQL subquery optimization that produced wrong result when multiple subqueries
  directly followed each other and and a directly following `LET` statement did refer
  to any but the first subquery.


v2.3.5 (2015-01-16)
-------------------

* fixed intermittent 404 errors in Foxx apps after mounting or unmounting apps

* fixed issue #1200: Expansion operator results in "Cannot call method 'forEach' of null"

* fixed issue #1199: Cannot unlink root node of plan


v2.3.4 (2014-12-23)
-------------------

* fixed cerberus path for MyArangoDB


v2.3.3 (2014-12-17)
-------------------

* fixed error handling in instantiation of distributed AQL queries, this
  also fixes a bug in cluster startup with many servers

* issue #1185: parse non-fractional JSON numbers with exponent (e.g. `4e-261`)

* issue #1159: allow --server.request-timeout and --server.connect-timeout of 0


v2.3.2 (2014-12-09)
-------------------

* fixed issue #1177: Fix bug in the user app's storage

* fixed issue #1173: AQL Editor "Save current query" resets user password

* fixed missing makeDirectory when fetching a Foxx application from a zip file

* put in warning about default changed: fixed issue #1134: Change the default endpoint to localhost

* fixed issue #1163: invalid fullCount value returned from AQL

* fixed range operator precedence

* limit default maximum number of plans created by AQL optimizer to 256 (from 1024)

* make AQL optimizer not generate an extra plan if an index can be used, but modify
  existing plans in place

* fixed AQL cursor ttl (time-to-live) issue

  Any user-specified cursor ttl value was not honored since 2.3.0.

* fixed segfault in AQL query hash index setup with unknown shapes

* fixed memleaks

* added AQL optimizer rule for removing `INTO` from a `COLLECT` statement if not needed

* fixed issue #1131

  This change provides the `KEEP` clause for `COLLECT ... INTO`. The `KEEP` clause
  allows controlling which variables will be kept in the variable created by `INTO`.

* fixed issue #1147, must protect dispatcher ID for etcd

v2.3.1 (2014-11-28)
-------------------

* recreate password if missing during upgrade

* fixed issue #1126

* fixed non-working subquery index optimizations

* do not restrict summary of Foxx applications to 60 characters

* fixed display of "required" path parameters in Foxx application documentation

* added more optimizations of constants values in AQL FILTER conditions

* fixed invalid or-to-in optimization for FILTERs containing comparisons
  with boolean values

* fixed replication of `_graphs` collection

* added AQL list functions `PUSH`, `POP`, `UNSHIFT`, `SHIFT`, `REMOVE_VALUES`,
  `REMOVE_VALUE`, `REMOVE_NTH` and `APPEND`

* added AQL functions `CALL` and `APPLY` to dynamically call other functions

* fixed AQL optimizer cost estimation for LIMIT node

* prevent Foxx queues from permanently writing to the journal even when
  server is idle

* fixed AQL COLLECT statement with INTO clause, which copied more variables
  than v2.2 and thus lead to too much memory consumption.
  This deals with #1107.

* fixed AQL COLLECT statement, this concerned every COLLECT statement,
  only the first group had access to the values of the variables before
  the COLLECT statement. This deals with #1127.

* fixed some AQL internals, where sometimes too many items were
  fetched from upstream in the presence of a LIMIT clause. This should
  generally improve performance.


v2.3.0 (2014-11-18)
-------------------

* fixed syslog flags. `--log.syslog` is deprecated and setting it has no effect,
  `--log.facility` now works as described. Application name has been changed from
  `triagens` to `arangod`. It can be changed using `--log.application`. The syslog
  will only contain the actual log message. The datetime prefix is omitted.

* fixed deflate in SimpleHttpClient

* fixed issue #1104: edgeExamples broken or changed

* fixed issue #1103: Error while importing user queries

* fixed issue #1100: AQL: HAS() fails on doc[attribute_name]

* fixed issue #1098: runtime error when creating graph vertex

* hide system applications in **Applications** tab by default

  Display of system applications can be toggled by using the *system applications*
  toggle in the UI.

* added HTTP REST API for managing tasks (`/_api/tasks`)

* allow passing character lists as optional parameter to AQL functions `TRIM`,
  `LTRIM` and `RTRIM`

  These functions now support trimming using custom character lists. If no character
  lists are specified, all whitespace characters will be removed as previously:

      TRIM("  foobar\t \r\n ")         // "foobar"
      TRIM(";foo;bar;baz, ", "; ")     // "foo;bar;baz"

* added AQL string functions `LTRIM`, `RTRIM`, `FIND_FIRST`, `FIND_LAST`, `SPLIT`,
  `SUBSTITUTE`

* added AQL functions `ZIP`, `VALUES` and `PERCENTILE`

* made AQL functions `CONCAT` and `CONCAT_SEPARATOR` work with list arguments

* dynamically create extra dispatcher threads if required

* fixed issue #1097: schemas in the API docs no longer show required properties as optional


v2.3.0-beta2 (2014-11-08)
-------------------------

* front-end: new icons for uploading and downloading JSON documents into a collection

* front-end: fixed documents pagination css display error

* front-end: fixed flickering of the progress view

* front-end: fixed missing event for documents filter function

* front-end: jsoneditor: added CMD+Return (Mac) CTRL+Return (Linux/Win) shortkey for
  saving a document

* front-end: added information tooltip for uploading json documents.

* front-end: added database management view to the collapsed navigation menu

* front-end: added collection truncation feature

* fixed issue #1086: arangoimp: Odd errors if arguments are not given properly

* performance improvements for AQL queries that use JavaScript-based expressions
  internally

* added AQL geo functions `WITHIN_RECTANGLE` and `IS_IN_POLYGON`

* fixed non-working query results download in AQL editor of web interface

* removed debug print message in AQL editor query export routine

* fixed issue #1075: Aardvark: user name required even if auth is off #1075

  The fix for this prefills the username input field with the current user's
  account name if any and `root` (the default username) otherwise. Additionally,
  the tooltip text has been slightly adjusted.

* fixed issue #1069: Add 'raw' link to swagger ui so that the raw swagger
  json can easily be retrieved

  This adds a link to the Swagger API docs to an application's detail view in
  the **Applications** tab of the web interface. The link produces the Swagger
  JSON directly. If authentication is turned on, the link requires authentication,
  too.

* documentation updates


v2.3.0-beta1 (2014-11-01)
-------------------------

* added dedicated `NOT IN` operator for AQL

  Previously, a `NOT IN` was only achievable by writing a negated `IN` condition:

      FOR i IN ... FILTER ! (i IN [ 23, 42 ]) ...

  This can now alternatively be expressed more intuitively as follows:

      FOR i IN ... FILTER i NOT IN [ 23, 42 ] ...

* added alternative logical operator syntax for AQL

  Previously, the logical operators in AQL could only be written as:
  - `&&`: logical and
  - `||`: logical or
  - `!`: negation

  ArangoDB 2.3 introduces the alternative variants for these operators:
  - `AND`: logical and
  - `OR`: logical or
  - `NOT`: negation

  The new syntax is just an alternative to the old syntax, allowing easier
  migration from SQL. The old syntax is still fully supported and will be.

* improved output of `ArangoStatement.parse()` and POST `/_api/query`

  If an AQL query can be parsed without problems, The return value of
  `ArangoStatement.parse()` now contains an attribute `ast` with the abstract
  syntax tree of the query (before optimizations). Though this is an internal
  representation of the query and is subject to change, it can be used to inspect
  how ArangoDB interprets a given query.

* improved `ArangoStatement.explain()` and POST `/_api/explain`

  The commands for explaining AQL queries have been improved.

* added command-line option `--javascript.v8-contexts` to control the number of
  V8 contexts created in arangod.

  Previously, the number of V8 contexts was equal to the number of server threads
  (as specified by option `--server.threads`).

  However, it may be sensible to create different amounts of threads and V8
  contexts. If the option is not specified, the number of V8 contexts created
  will be equal to the number of server threads. Thus no change in configuration
  is required to keep the old behavior.

  If you are using the default config files or merge them with your local config
  files, please review if the default number of server threads is okay in your
  environment. Additionally you should verify that the number of V8 contexts
  created (as specified in option `--javascript.v8-contexts`) is okay.

* the number of server.threads specified is now the minimum of threads
  started. There are situation in which threads are waiting for results of
  distributed database servers. In this case the number of threads is
  dynamically increased.

* removed index type "bitarray"

  Bitarray indexes were only half-way documented and integrated in previous versions
  of ArangoDB so their benefit was limited. The support for bitarray indexes has
  thus been removed in ArangoDB 2.3. It is not possible to create indexes of type
  "bitarray" with ArangoDB 2.3.

  When a collection is opened that contains a bitarray index definition created
  with a previous version of ArangoDB, ArangoDB will ignore it and log the following
  warning:

      index type 'bitarray' is not supported in this version of ArangoDB and is ignored

  Future versions of ArangoDB may automatically remove such index definitions so the
  warnings will eventually disappear.

* removed internal "_admin/modules/flush" in order to fix requireApp

* added basic support for handling binary data in Foxx

  Requests with binary payload can be processed in Foxx applications by
  using the new method `res.rawBodyBuffer()`. This will return the unparsed request
  body as a Buffer object.

  There is now also the method `req.requestParts()` available in Foxx to retrieve
  the individual components of a multipart HTTP request.

  Buffer objects can now be used when setting the response body of any Foxx action.
  Additionally, `res.send()` has been added as a convenience method for returning
  strings, JSON objects or buffers from a Foxx action:

      res.send("<p>some HTML</p>");
      res.send({ success: true });
      res.send(new Buffer("some binary data"));

  The convenience method `res.sendFile()` can now be used to easily return the
  contents of a file from a Foxx action:

      res.sendFile(applicationContext.foxxFilename("image.png"));

  `fs.write` now accepts not only strings but also Buffer objects as second parameter:

      fs.write(filename, "some data");
      fs.write(filename, new Buffer("some binary data"));

  `fs.readBuffer` can be used to return the contents of a file in a Buffer object.

* improved performance of insertion into non-unique hash indexes significantly in case
  many duplicate keys are used in the index

* issue #1042: set time zone in log output

  the command-line option `--log.use-local-time` was added to print dates and times in
  the server-local timezone instead of UTC

* command-line options that require a boolean value now validate the
  value given on the command-line

  This prevents issues if no value is specified for an option that
  requires a boolean value. For example, the following command-line would
  have caused trouble in 2.2, because `--server.endpoint` would have been
  used as the value for the `--server.disable-authentication` options
  (which requires a boolean value):

      arangod --server.disable-authentication --server.endpoint tcp://127.0.0.1:8529 data

  In 2.3, running this command will fail with an error and requires to
  be modified to:

      arangod --server.disable-authentication true --server.endpoint tcp://127.0.0.1:8529 data

* improved performance of CSV import in arangoimp

* fixed issue #1027: Stack traces are off-by-one

* fixed issue #1026: Modules loaded in different files within the same app
  should refer to the same module

* fixed issue #1025: Traversal not as expected in undirected graph

* added a _relation function in the general-graph module.

  This deprecated _directedRelation and _undirectedRelation.
  ArangoDB does not offer any constraints for undirected edges
  which caused some confusion of users how undirected relations
  have to be handled. Relation now only supports directed relations
  and the user can actively simulate undirected relations.

* changed return value of Foxx.applicationContext#collectionName:

  Previously, the function could return invalid collection names because
  invalid characters were not replaced in the application name prefix, only
  in the collection name passed.

  Now, the function replaces invalid characters also in the application name
  prefix, which might to slightly different results for application names that
  contained any characters outside the ranges [a-z], [A-Z] and [0-9].

* prevent XSS in AQL editor and logs view

* integrated tutorial into ArangoShell and web interface

* added option `--backslash-escape` for arangoimp when running CSV file imports

* front-end: added download feature for (filtered) documents

* front-end: added download feature for the results of a user query

* front-end: added function to move documents to another collection

* front-end: added sort-by attribute to the documents filter

* front-end: added sorting feature to database, graph management and user management view.

* issue #989: front-end: Databases view not refreshing after deleting a database

* issue #991: front-end: Database search broken

* front-end: added infobox which shows more information about a document (_id, _rev, _key) or
  an edge (_id, _rev, _key, _from, _to). The from and to attributes are clickable and redirect
  to their document location.

* front-end: added edit-mode for deleting multiple documents at the same time.

* front-end: added delete button to the detailed document/edge view.

* front-end: added visual feedback for saving documents/edges inside the editor (error/success).

* front-end: added auto-focusing for the first input field in a modal.

* front-end: added validation for user input in a modal.

* front-end: user defined queries are now stored inside the database and are bound to the current
  user, instead of using the local storage functionality of the browsers. The outcome of this is
  that user defined queries are now independently usable from any device. Also queries can now be
  edited through the standard document editor of the front-end through the _users collection.

* front-end: added import and export functionality for user defined queries.

* front-end: added new keywords and functions to the aql-editor theme

* front-end: applied tile-style to the graph view

* front-end: now using the new graph api including multi-collection support

* front-end: foxx apps are now deletable

* front-end: foxx apps are now installable and updateable through github, if github is their
  origin.

* front-end: added foxx app version control. Multiple versions of a single foxx app are now
  installable and easy to manage and are also arranged in groups.

* front-end: the user-set filter of a collection is now stored until the user navigates to
  another collection.

* front-end: fetching and filtering of documents, statistics, and query operations are now
  handled with asynchronous ajax calls.

* front-end: added progress indicator if the front-end is waiting for a server operation.

* front-end: fixed wrong count of documents in the documents view of a collection.

* front-end: fixed unexpected styling of the manage db view and navigation.

* front-end: fixed wrong handling of select fields in a modal view.

* front-end: fixed wrong positioning of some tooltips.

* automatically call `toJSON` function of JavaScript objects (if present)
  when serializing them into database documents. This change allows
  storing JavaScript date objects in the database in a sensible manner.


v2.2.7 (2014-11-19)
-------------------

* fixed issue #998: Incorrect application URL for non-system Foxx apps

* fixed issue #1079: AQL editor: keyword WITH in UPDATE query is not highlighted

* fix memory leak in cluster nodes

* fixed registration of AQL user-defined functions in Web UI (JS shell)

* fixed error display in Web UI for certain errors
  (now error message is printed instead of 'undefined')

* fixed issue #1059: bug in js module console

* fixed issue #1056: "fs": zip functions fail with passwords

* fixed issue #1063: Docs: measuring unit of --wal.logfile-size?

* fixed issue #1062: Docs: typo in 14.2 Example data


v2.2.6 (2014-10-20)
-------------------

* fixed issue #972: Compilation Issue

* fixed issue #743: temporary directories are now unique and one can read
  off the tool that created them, if empty, they are removed atexit

* Highly improved performance of all AQL GRAPH_* functions.

* Orphan collections in general graphs can now be found via GRAPH_VERTICES
  if either "any" or no direction is defined

* Fixed documentation for AQL function GRAPH_NEIGHBORS.
  The option "vertexCollectionRestriction" is meant to filter the target
  vertices only, and should not filter the path.

* Fixed a bug in GRAPH_NEIGHBORS which enforced only empty results
  under certain conditions


v2.2.5 (2014-10-09)
-------------------

* fixed issue #961: allow non-JSON values in undocument request bodies

* fixed issue 1028: libicu is now statically linked

* fixed cached lookups of collections on the server, which may have caused spurious
  problems after collection rename operations


v2.2.4 (2014-10-01)
-------------------

* fixed accessing `_from` and `_to` attributes in `collection.byExample` and
  `collection.firstExample`

  These internal attributes were not handled properly in the mentioned functions, so
  searching for them did not always produce documents

* fixed issue #1030: arangoimp 2.2.3 crashing, not logging on large Windows CSV file

* fixed issue #1025: Traversal not as expected in undirected graph

* fixed issue #1020

  This requires re-introducing the startup option `--database.force-sync-properties`.

  This option can again be used to force fsyncs of collection, index and database properties
  stored as JSON strings on disk in files named `parameter.json`. Syncing these files after
  a write may be necessary if the underlying storage does not sync file contents by itself
  in a "sensible" amount of time after a file has been written and closed.

  The default value is `true` so collection, index and database properties will always be
  synced to disk immediately. This affects creating, renaming and dropping collections as
  well as creating and dropping databases and indexes. Each of these operations will perform
  an additional fsync on the `parameter.json` file if the option is set to `true`.

  It might be sensible to set this option to `false` for workloads that create and drop a
  lot of collections (e.g. test runs).

  Document operations such as creating, updating and dropping documents are not affected
  by this option.

* fixed issue #1016: AQL editor bug

* fixed issue #1014: WITHIN function returns wrong distance

* fixed AQL shortest path calculation in function `GRAPH_SHORTEST_PATH` to return
  complete vertex objects instead of just vertex ids

* allow changing of attributes of documents stored in server-side JavaScript variables

  Previously, the following did not work:

      var doc = db.collection.document(key);
      doc._key = "abc"; // overwriting internal attributes not supported
      doc.value = 123;  // overwriting existing attributes not supported

  Now, modifying documents stored in server-side variables (e.g. `doc` in the above case)
  is supported. Modifying the variables will not update the documents in the database,
  but will modify the JavaScript object (which can be written back to the database using
  `db.collection.update` or `db.collection.replace`)

* fixed issue #997: arangoimp apparently doesn't support files >2gig on Windows

  large file support (requires using `_stat64` instead of `stat`) is now supported on
  Windows


v2.2.3 (2014-09-02)
-------------------

* added `around` for Foxx controller

* added `type` option for HTTP API `GET /_api/document?collection=...`

  This allows controlling the type of results to be returned. By default, paths to
  documents will be returned, e.g.

      [
        `/_api/document/test/mykey1`,
        `/_api/document/test/mykey2`,
        ...
      ]

  To return a list of document ids instead of paths, the `type` URL parameter can be
  set to `id`:

      [
        `test/mykey1`,
        `test/mykey2`,
        ...
      ]

  To return a list of document keys only, the `type` URL parameter can be set to `key`:

      [
        `mykey1`,
        `mykey2`,
        ...
      ]


* properly capitalize HTTP response header field names in case the `x-arango-async`
  HTTP header was used in a request.

* fixed several documentation issues

* speedup for several general-graph functions, AQL functions starting with `GRAPH_`
  and traversals


v2.2.2 (2014-08-08)
-------------------

* allow storing non-reserved attribute names starting with an underscore

  Previous versions of ArangoDB parsed away all attribute names that started with an
  underscore (e.g. `_test', '_foo', `_bar`) on all levels of a document (root level
  and sub-attribute levels). While this behavior was documented, it was unintuitive and
  prevented storing documents inside other documents, e.g.:

      {
        "_key" : "foo",
        "_type" : "mydoc",
        "references" : [
          {
            "_key" : "something",
            "_rev" : "...",
            "value" : 1
          },
          {
            "_key" : "something else",
            "_rev" : "...",
            "value" : 2
          }
        ]
      }

  In the above example, previous versions of ArangoDB removed all attributes and
  sub-attributes that started with underscores, meaning the embedded documents would lose
  some of their attributes. 2.2.2 should preserve such attributes, and will also allow
  storing user-defined attribute names on the top-level even if they start with underscores
  (such as `_type` in the above example).

* fix conversion of JavaScript String, Number and Boolean objects to JSON.

  Objects created in JavaScript using `new Number(...)`, `new String(...)`, or
  `new Boolean(...)` were not converted to JSON correctly.

* fixed a race condition on task registration (i.e. `require("org/arangodb/tasks").register()`)

  this race condition led to undefined behavior when a just-created task with no offset and
  no period was instantly executed and deleted by the task scheduler, before the `register`
  function returned to the caller.

* changed run-tests.sh to execute all suitable tests.

* switch to new version of gyp

* fixed upgrade button


v2.2.1 (2014-07-24)
-------------------

* fixed hanging write-ahead log recovery for certain cases that involved dropping
  databases

* fixed issue with --check-version: when creating a new database the check failed

* issue #947 Foxx applicationContext missing some properties

* fixed issue with --check-version: when creating a new database the check failed

* added startup option `--wal.suppress-shape-information`

  Setting this option to `true` will reduce memory and disk space usage and require
  less CPU time when modifying documents or edges. It should therefore be turned on
  for standalone ArangoDB servers. However, for servers that are used as replication
  masters, setting this option to `true` will effectively disable the usage of the
  write-ahead log for replication, so it should be set to `false` for any replication
  master servers.

  The default value for this option is `false`.

* added optional `ttl` attribute to specify result cursor expiration for HTTP API method
  `POST /_api/cursor`

  The `ttl` attribute can be used to prevent cursor results from timing out too early.

* issue #947: Foxx applicationContext missing some properties

* (reported by Christian Neubauer):

  The problem was that in Google's V8, signed and unsigned chars are not always declared cleanly.
  so we need to force v8 to compile with forced signed chars which is done by the Flag:
    -fsigned-char
  at least it is enough to follow the instructions of compiling arango on rasperry
  and add "CFLAGS='-fsigned-char'" to the make command of V8 and remove the armv7=0

* Fixed a bug with the replication client. In the case of single document
  transactions the collection was not write locked.


v2.2.0 (2014-07-10)
-------------------

* The replication methods `logger.start`, `logger.stop` and `logger.properties` are
  no-ops in ArangoDB 2.2 as there is no separate replication logger anymore. Data changes
  are logged into the write-ahead log in ArangoDB 2.2, and not separately by the
  replication logger. The replication logger object is still there in ArangoDB 2.2 to
  ensure backwards-compatibility, however, logging cannot be started, stopped or
  configured anymore. Using any of these methods will do nothing.

  This also affects the following HTTP API methods:
  - `PUT /_api/replication/logger-start`
  - `PUT /_api/replication/logger-stop`
  - `GET /_api/replication/logger-config`
  - `PUT /_api/replication/logger-config`

  Using any of these methods is discouraged from now on as they will be removed in
  future versions of ArangoDB.

* INCOMPATIBLE CHANGE: replication of transactions has changed. Previously, transactions
  were logged on a master in one big block and shipped to a slave in one block, too.
  Now transactions will be logged and replicated as separate entries, allowing transactions
  to be bigger and also ensure replication progress.

  This change also affects the behavior of the `stop` method of the replication applier.
  If the replication applier is now stopped manually using the `stop` method and later
  restarted using the `start` method, any transactions that were unfinished at the
  point of stopping will be aborted on a slave, even if they later commit on the master.

  In ArangoDB 2.2, stopping the replication applier manually should be avoided unless the
  goal is to stop replication permanently or to do a full resync with the master anyway.
  If the replication applier still must be stopped, it should be made sure that the
  slave has fetched and applied all pending operations from a master, and that no
  extra transactions are started on the master before the `stop` command on the slave
  is executed.

  Replication of transactions in ArangoDB 2.2 might also lock the involved collections on
  the slave while a transaction is either committed or aborted on the master and the
  change has been replicated to the slave. This change in behavior may be important for
  slave servers that are used for read-scaling. In order to avoid long lasting collection
  locks on the slave, transactions should be kept small.

  The `_replication` system collection is not used anymore in ArangoDB 2.2 and its usage is
  discouraged.

* INCOMPATIBLE CHANGE: the figures reported by the `collection.figures` method
  now only reflect documents and data contained in the journals and datafiles of
  collections. Documents or deletions contained only in the write-ahead log will
  not influence collection figures until the write-ahead log garbage collection
  kicks in. The figures for a collection might therefore underreport the total
  resource usage of a collection.

  Additionally, the attributes `lastTick` and `uncollectedLogfileEntries` have been
  added to the result of the `figures` operation and the HTTP API method
  `PUT /_api/collection/figures`

* added `insert` method as an alias for `save`. Documents can now be inserted into
  a collection using either method:

      db.test.save({ foo: "bar" });
      db.test.insert({ foo: "bar" });

* added support for data-modification AQL queries

* added AQL keywords `INSERT`, `UPDATE`, `REPLACE` and `REMOVE` (and `WITH`) to
  support data-modification AQL queries.

  Unquoted usage of these keywords for attribute names in AQL queries will likely
  fail in ArangoDB 2.2. If any such attribute name needs to be used in a query, it
  should be enclosed in backticks to indicate the usage of a literal attribute
  name.

  For example, the following query will fail in ArangoDB 2.2 with a parse error:

      FOR i IN foo RETURN i.remove

  and needs to be rewritten like this:

      FOR i IN foo RETURN i.`remove`

* disallow storing of JavaScript objects that contain JavaScript native objects
  of type `Date`, `Function`, `RegExp` or `External`, e.g.

      db.test.save({ foo: /bar/ });
      db.test.save({ foo: new Date() });

  will now print

      Error: <data> cannot be converted into JSON shape: could not shape document

  Previously, objects of these types were silently converted into an empty object
  (i.e. `{ }`).

  To store such objects in a collection, explicitly convert them into strings
  like this:

      db.test.save({ foo: String(/bar/) });
      db.test.save({ foo: String(new Date()) });

* The replication methods `logger.start`, `logger.stop` and `logger.properties` are
  no-ops in ArangoDB 2.2 as there is no separate replication logger anymore. Data changes
  are logged into the write-ahead log in ArangoDB 2.2, and not separately by the
  replication logger. The replication logger object is still there in ArangoDB 2.2 to
  ensure backwards-compatibility, however, logging cannot be started, stopped or
  configured anymore. Using any of these methods will do nothing.

  This also affects the following HTTP API methods:
  - `PUT /_api/replication/logger-start`
  - `PUT /_api/replication/logger-stop`
  - `GET /_api/replication/logger-config`
  - `PUT /_api/replication/logger-config`

  Using any of these methods is discouraged from now on as they will be removed in
  future versions of ArangoDB.

* INCOMPATIBLE CHANGE: replication of transactions has changed. Previously, transactions
  were logged on a master in one big block and shipped to a slave in one block, too.
  Now transactions will be logged and replicated as separate entries, allowing transactions
  to be bigger and also ensure replication progress.

  This change also affects the behavior of the `stop` method of the replication applier.
  If the replication applier is now stopped manually using the `stop` method and later
  restarted using the `start` method, any transactions that were unfinished at the
  point of stopping will be aborted on a slave, even if they later commit on the master.

  In ArangoDB 2.2, stopping the replication applier manually should be avoided unless the
  goal is to stop replication permanently or to do a full resync with the master anyway.
  If the replication applier still must be stopped, it should be made sure that the
  slave has fetched and applied all pending operations from a master, and that no
  extra transactions are started on the master before the `stop` command on the slave
  is executed.

  Replication of transactions in ArangoDB 2.2 might also lock the involved collections on
  the slave while a transaction is either committed or aborted on the master and the
  change has been replicated to the slave. This change in behavior may be important for
  slave servers that are used for read-scaling. In order to avoid long lasting collection
  locks on the slave, transactions should be kept small.

  The `_replication` system collection is not used anymore in ArangoDB 2.2 and its usage is
  discouraged.

* INCOMPATIBLE CHANGE: the figures reported by the `collection.figures` method
  now only reflect documents and data contained in the journals and datafiles of
  collections. Documents or deletions contained only in the write-ahead log will
  not influence collection figures until the write-ahead log garbage collection
  kicks in. The figures for a collection might therefore underreport the total
  resource usage of a collection.

  Additionally, the attributes `lastTick` and `uncollectedLogfileEntries` have been
  added to the result of the `figures` operation and the HTTP API method
  `PUT /_api/collection/figures`

* added `insert` method as an alias for `save`. Documents can now be inserted into
  a collection using either method:

      db.test.save({ foo: "bar" });
      db.test.insert({ foo: "bar" });

* added support for data-modification AQL queries

* added AQL keywords `INSERT`, `UPDATE`, `REPLACE` and `REMOVE` (and `WITH`) to
  support data-modification AQL queries.

  Unquoted usage of these keywords for attribute names in AQL queries will likely
  fail in ArangoDB 2.2. If any such attribute name needs to be used in a query, it
  should be enclosed in backticks to indicate the usage of a literal attribute
  name.

  For example, the following query will fail in ArangoDB 2.2 with a parse error:

      FOR i IN foo RETURN i.remove

  and needs to be rewritten like this:

      FOR i IN foo RETURN i.`remove`

* disallow storing of JavaScript objects that contain JavaScript native objects
  of type `Date`, `Function`, `RegExp` or `External`, e.g.

      db.test.save({ foo: /bar/ });
      db.test.save({ foo: new Date() });

  will now print

      Error: <data> cannot be converted into JSON shape: could not shape document

  Previously, objects of these types were silently converted into an empty object
  (i.e. `{ }`).

  To store such objects in a collection, explicitly convert them into strings
  like this:

      db.test.save({ foo: String(/bar/) });
      db.test.save({ foo: String(new Date()) });

* honor startup option `--server.disable-statistics` when deciding whether or not
  to start periodic statistics collection jobs

  Previously, the statistics collection jobs were started even if the server was
  started with the `--server.disable-statistics` flag being set to `true`

* removed startup option `--random.no-seed`

  This option had no effect in previous versions of ArangoDB and was thus removed.

* removed startup option `--database.remove-on-drop`

  This option was used for debugging only.

* removed startup option `--database.force-sync-properties`

  This option is now superfluous as collection properties are now stored in the
  write-ahead log.

* introduced write-ahead log

  All write operations in an ArangoDB server instance are automatically logged
  to the server's write-ahead log. The write-ahead log is a set of append-only
  logfiles, and it is used in case of a crash recovery and for replication.
  Data from the write-ahead log will eventually be moved into the journals or
  datafiles of collections, allowing the server to remove older write-ahead log
  logfiles. Figures of collections will be updated when data are moved from the
  write-ahead log into the journals or datafiles of collections.

  Cross-collection transactions in ArangoDB should benefit considerably by this
  change, as less writes than in previous versions are required to ensure the data
  of multiple collections are atomically and durably committed. All data-modifying
  operations inside transactions (insert, update, remove) will write their
  operations into the write-ahead log directly, making transactions with multiple
  operations also require less physical memory than in previous versions of ArangoDB,
  that required all transaction data to fit into RAM.

  The `_trx` system collection is not used anymore in ArangoDB 2.2 and its usage is
  discouraged.

  The data in the write-ahead log can also be used in the replication context.
  The `_replication` collection that was used in previous versions of ArangoDB to
  store all changes on the server is not used anymore in ArangoDB 2.2. Instead,
  slaves can read from a master's write-ahead log to get informed about most
  recent changes. This removes the need to store data-modifying operations in
  both the actual place and the `_replication` collection.

* removed startup option `--server.disable-replication-logger`

  This option is superfluous in ArangoDB 2.2. There is no dedicated replication
  logger in ArangoDB 2.2. There is now always the write-ahead log, and it is also
  used as the server's replication log. Specifying the startup option
  `--server.disable-replication-logger` will do nothing in ArangoDB 2.2, but the
  option should not be used anymore as it might be removed in a future version.

* changed behavior of replication logger

  There is no dedicated replication logger in ArangoDB 2.2 as there is the
  write-ahead log now. The existing APIs for starting and stopping the replication
  logger still exist in ArangoDB 2.2 for downwards-compatibility, but calling
  the start or stop operations are no-ops in ArangoDB 2.2. When querying the
  replication logger status via the API, the server will always report that the
  replication logger is running. Configuring the replication logger is a no-op
  in ArangoDB 2.2, too. Changing the replication logger configuration has no
  effect. Instead, the write-ahead log configuration can be changed.

* removed MRuby integration for arangod

  ArangoDB had an experimental MRuby integration in some of the publish builds.
  This wasn't continuously developed, and so it has been removed in ArangoDB 2.2.

  This change has led to the following startup options being superfluous:

  - `--ruby.gc-interval`
  - `--ruby.action-directory`
  - `--ruby.modules-path`
  - `--ruby.startup-directory`

  Specifying these startup options will do nothing in ArangoDB 2.2, but the
  options should be avoided from now on as they might be removed in future versions.

* reclaim index memory when last document in collection is deleted

  Previously, deleting documents from a collection did not lead to index sizes being
  reduced. Instead, the already allocated index memory was re-used when a collection
  was refilled.

  Now, index memory for primary indexes and hash indexes is reclaimed instantly when
  the last document from a collection is removed.

* inlined and optimized functions in hash indexes

* added AQL TRANSLATE function

  This function can be used to perform lookups from static lists, e.g.

      LET countryNames = { US: "United States", UK: "United Kingdom", FR: "France" }
      RETURN TRANSLATE("FR", countryNames)

* fixed datafile debugger

* fixed check-version for empty directory

* moved try/catch block to the top of routing chain

* added mountedApp function for foxx-manager

* fixed issue #883: arango 2.1 - when starting multi-machine cluster, UI web
  does not change to cluster overview

* fixed dfdb: should not start any other V8 threads

* cleanup of version-check, added module org/arangodb/database-version,
  added --check-version option

* fixed issue #881: [2.1.0] Bombarded (every 10 sec or so) with
  "WARNING format string is corrupt" when in non-system DB Dashboard

* specialized primary index implementation to allow faster hash table
  rebuilding and reduce lookups in datafiles for the actual value of `_key`.

* issue #862: added `--overwrite` option to arangoimp

* removed number of property lookups for documents during AQL queries that
  access documents

* prevent buffering of long print results in arangosh's and arangod's print
  command

  this change will emit buffered intermediate print results and discard the
  output buffer to quickly deliver print results to the user, and to prevent
  constructing very large buffers for large results

* removed sorting of attribute names for use in a collection's shaper

  sorting attribute names was done on document insert to keep attributes
  of a collection in sorted order for faster comparisons. The sort order
  of attributes was only used in one particular and unlikely case, so it
  was removed. Collections with many different attribute names should
  benefit from this change by faster inserts and slightly less memory usage.

* fixed a bug in arangodump which got the collection name in _from and _to
  attributes of edges wrong (all were "_unknown")

* fixed a bug in arangorestore which did not recognize wrong _from and _to
  attributes of edges

* improved error detection and reporting in arangorestore


v2.1.1 (2014-06-06)
-------------------

* fixed dfdb: should not start any other V8 threads

* signature for collection functions was modified

  The basic change was the substitution of the input parameter of the
  function by an generic options object which can contain multiple
  option parameter of the function.
  Following functions were modified
  remove
  removeBySample
  replace
  replaceBySample
  update
  updateBySample

  Old signature is yet supported but it will be removed in future versions

v2.1.0 (2014-05-29)
-------------------

* implemented upgrade procedure for clusters

* fixed communication issue with agency which prevented reconnect
  after an agent failure

* fixed cluster dashboard in the case that one but not all servers
  in the cluster are down

* fixed a bug with coordinators creating local database objects
  in the wrong order (_system needs to be done first)

* improved cluster dashboard


v2.1.0-rc2 (2014-05-25)
-----------------------

* fixed issue #864: Inconsistent behavior of AQL REVERSE(list) function


v2.1.0-rc1 (XXXX-XX-XX)
-----------------------

* added server-side periodic task management functions:

  - require("org/arangodb/tasks").register(): registers a periodic task
  - require("org/arangodb/tasks").unregister(): unregisters and removes a
    periodic task
  - require("org/arangodb/tasks").get(): retrieves a specific tasks or all
    existing tasks

  the previous undocumented function `internal.definePeriodic` is now
  deprecated and will be removed in a future release.

* decrease the size of some seldom used system collections on creation.

  This will make these collections use less disk space and mapped memory.

* added AQL date functions

* added AQL FLATTEN() list function

* added index memory statistics to `db.<collection>.figures()` function

  The `figures` function will now return a sub-document `indexes`, which lists
  the number of indexes in the `count` sub-attribute, and the total memory
  usage of the indexes in bytes in the `size` sub-attribute.

* added AQL CURRENT_DATABASE() function

  This function returns the current database's name.

* added AQL CURRENT_USER() function

  This function returns the current user from an AQL query. The current user is the
  username that was specified in the `Authorization` HTTP header of the request. If
  authentication is turned off or the query was executed outside a request context,
  the function will return `null`.

* fixed issue #796: Searching with newline chars broken?

  fixed slightly different handling of backslash escape characters in a few
  AQL functions. Now handling of escape sequences should be consistent, and
  searching for newline characters should work the same everywhere

* added OpenSSL version check for configure

  It will report all OpenSSL versions < 1.0.1g as being too old.
  `configure` will only complain about an outdated OpenSSL version but not stop.

* require C++ compiler support (requires g++ 4.8, clang++ 3.4 or Visual Studio 13)

* less string copying returning JSONified documents from ArangoDB, e.g. via
  HTTP GET `/_api/document/<collection>/<document>`

* issue #798: Lower case http headers from arango

  This change allows returning capitalized HTTP headers, e.g.
  `Content-Length` instead of `content-length`.
  The HTTP spec says that headers are case-insensitive, but
  in fact several clients rely on a specific case in response
  headers.
  This change will capitalize HTTP headers if the `X-Arango-Version`
  request header is sent by the client and contains a value of at
  least `20100` (for version 2.1). The default value for the
  compatibility can also be set at server start, using the
  `--server.default-api-compatibility` option.

* simplified usage of `db._createStatement()`

  Previously, the function could not be called with a query string parameter as
  follows:

      db._createStatement(queryString);

  Calling it as above resulted in an error because the function expected an
  object as its parameter. From now on, it's possible to call the function with
  just the query string.

* make ArangoDB not send back a `WWW-Authenticate` header to a client in case the
  client sends the `X-Omit-WWW-Authenticate` HTTP header.

  This is done to prevent browsers from showing their built-in HTTP authentication
  dialog for AJAX requests that require authentication.
  ArangoDB will still return an HTTP 401 (Unauthorized) if the request doesn't
  contain valid credentials, but it will omit the `WWW-Authenticate` header,
  allowing clients to bypass the browser's authentication dialog.

* added REST API method HTTP GET `/_api/job/job-id` to query the status of an
  async job without potentially fetching it from the list of done jobs

* fixed non-intuitive behavior in jobs API: previously, querying the status
  of an async job via the API HTTP PUT `/_api/job/job-id` removed a currently
  executing async job from the list of queryable jobs on the server.
  Now, when querying the result of an async job that is still executing,
  the job is kept in the list of queryable jobs so its result can be fetched
  by a subsequent request.

* use a new data structure for the edge index of an edge collection. This
  improves the performance for the creation of the edge index and in
  particular speeds up removal of edges in graphs. Note however that
  this change might change the order in which edges starting at
  or ending in a vertex are returned. However, this order was never
  guaranteed anyway and it is not sensible to guarantee any particular
  order.

* provide a size hint to edge and hash indexes when initially filling them
  this will lead to less re-allocations when populating these indexes

  this may speed up building indexes when opening an existing collection

* don't requeue identical context methods in V8 threads in case a method is
  already registered

* removed arangod command line option `--database.remove-on-compacted`

* export the sort attribute for graph traversals to the HTTP interface

* add support for arangodump/arangorestore for clusters


v2.0.8 (XXXX-XX-XX)
-------------------

* fixed too-busy iteration over skiplists

  Even when a skiplist query was restricted by a limit clause, the skiplist
  index was queried without the limit. this led to slower-than-necessary
  execution times.

* fixed timeout overflows on 32 bit systems

  this bug has led to problems when select was called with a high timeout
  value (2000+ seconds) on 32bit systems that don't have a forgiving select
  implementation. when the call was made on these systems, select failed
  so no data would be read or sent over the connection

  this might have affected some cluster-internal operations.

* fixed ETCD issues on 32 bit systems

  ETCD was non-functional on 32 bit systems at all. The first call to the
  watch API crashed it. This was because atomic operations worked on data
  structures that were not properly aligned on 32 bit systems.

* fixed issue #848: db.someEdgeCollection.inEdge does not return correct
  value when called the 2nd time after a .save to the edge collection


v2.0.7 (2014-05-05)
-------------------

* issue #839: Foxx Manager missing "unfetch"

* fixed a race condition at startup

  this fixes undefined behavior in case the logger was involved directly at
  startup, before the logger initialization code was called. This should have
  occurred only for code that was executed before the invocation of main(),
  e.g. during ctor calls of statically defined objects.


v2.0.6 (2014-04-22)
-------------------

* fixed issue #835: arangosh doesn't show correct database name



v2.0.5 (2014-04-21)
-------------------

* Fixed a caching problem in IE JS Shell

* added cancelation for async jobs

* upgraded to new gyp for V8

* new Windows installer


v2.0.4 (2014-04-14)
-------------------

* fixed cluster authentication front-end issues for Firefox and IE, there are
  still problems with Chrome


v2.0.3 (2014-04-14)
-------------------

* fixed AQL optimizer bug

* fixed front-end issues

* added password change dialog


v2.0.2 (2014-04-06)
-------------------

* during cluster startup, do not log (somewhat expected) connection errors with
  log level error, but with log level info

* fixed dashboard modals

* fixed connection check for cluster planning front end: firefox does
  not support async:false

* document how to persist a cluster plan in order to relaunch an existing
  cluster later


v2.0.1 (2014-03-31)
-------------------

* make ArangoDB not send back a `WWW-Authenticate` header to a client in case the
  client sends the `X-Omit-WWW-Authenticate` HTTP header.

  This is done to prevent browsers from showing their built-in HTTP authentication
  dialog for AJAX requests that require authentication.
  ArangoDB will still return an HTTP 401 (Unauthorized) if the request doesn't
  contain valid credentials, but it will omit the `WWW-Authenticate` header,
  allowing clients to bypass the browser's authentication dialog.

* fixed isses in arango-dfdb:

  the dfdb was not able to unload certain system collections, so these couldn't be
  inspected with the dfdb sometimes. Additionally, it did not truncate corrupt
  markers from datafiles under some circumstances

* added `changePassword` attribute for users

* fixed non-working "save" button in collection edit view of web interface
  clicking the save button did nothing. one had to press enter in one of the input
  fields to send modified form data

* fixed V8 compile error on MacOS X

* prevent `body length: -9223372036854775808` being logged in development mode for
  some Foxx HTTP responses

* fixed several bugs in web interface dashboard

* fixed issue #783: coffee script not working in manifest file

* fixed issue #783: coffee script not working in manifest file

* fixed issue #781: Cant save current query from AQL editor ui

* bumped version in `X-Arango-Version` compatibility header sent by arangosh and other
  client tools from `1.5` to `2.0`.

* fixed startup options for arango-dfdb, added details option for arango-dfdb

* fixed display of missing error messages and codes in arangosh

* when creating a collection via the web interface, the collection type was always
  "document", regardless of the user's choice


v2.0.0 (2014-03-10)
-------------------

* first 2.0 release


v2.0.0-rc2 (2014-03-07)
-----------------------

* fixed cluster authorization


v2.0.0-rc1 (2014-02-28)
-----------------------

* added sharding :-)

* added collection._dbName attribute to query the name of the database from a collection

  more detailed documentation on the sharding and cluster features can be found in the user
  manual, section **Sharding**

* INCOMPATIBLE CHANGE: using complex values in AQL filter conditions with operators other
  than equality (e.g. >=, >, <=, <) will disable usage of skiplist indexes for filter
  evaluation.

  For example, the following queries will be affected by change:

      FOR doc IN docs FILTER doc.value < { foo: "bar" } RETURN doc
      FOR doc IN docs FILTER doc.value >= [ 1, 2, 3 ] RETURN doc

  The following queries will not be affected by the change:

      FOR doc IN docs FILTER doc.value == 1 RETURN doc
      FOR doc IN docs FILTER doc.value == "foo" RETURN doc
      FOR doc IN docs FILTER doc.value == [ 1, 2, 3 ] RETURN doc
      FOR doc IN docs FILTER doc.value == { foo: "bar" } RETURN doc

* INCOMPATIBLE CHANGE: removed undocumented method `collection.saveOrReplace`

  this feature was never advertised nor documented nor tested.

* INCOMPATIBLE CHANGE: removed undocumented REST API method `/_api/simple/BY-EXAMPLE-HASH`

  this feature was never advertised nor documented nor tested.

* added explicit startup parameter `--server.reuse-address`

  This flag can be used to control whether sockets should be acquired with the SO_REUSEADDR
  flag.

  Regardless of this setting, sockets on Windows are always acquired using the
  SO_EXCLUSIVEADDRUSE flag.

* removed undocumented REST API method GET `/_admin/database-name`

* added user validation API at POST `/_api/user/<username>`

* slightly improved users management API in `/_api/user`:

  Previously, when creating a new user via HTTP POST, the username needed to be
  passed in an attribute `username`. When users were returned via this API,
  the usernames were returned in an attribute named `user`. This was slightly
  confusing and was changed in 2.0 as follows:

  - when adding a user via HTTP POST, the username can be specified in an attribute
  `user`. If this attribute is not used, the API will look into the attribute `username`
  as before and use that value.
  - when users are returned via HTTP GET, the usernames are still returned in an
    attribute `user`.

  This change should be fully downwards-compatible with the previous version of the API.

* added AQL SLICE function to extract slices from lists

* made module loader more node compatible

* the startup option `--javascript.package-path` for arangosh is now deprecated and does
  nothing. Using it will not cause an error, but the option is ignored.

* added coffee script support

* Several UI improvements.

* Exchanged icons in the graphviewer toolbar

* always start networking and HTTP listeners when starting the server (even in
  console mode)

* allow vertex and edge filtering with user-defined functions in TRAVERSAL,
  TRAVERSAL_TREE and SHORTEST_PATH AQL functions:

      // using user-defined AQL functions for edge and vertex filtering
      RETURN TRAVERSAL(friends, friendrelations, "friends/john", "outbound", {
        followEdges: "myfunctions::checkedge",
        filterVertices: "myfunctions::checkvertex"
      })

      // using the following custom filter functions
      var aqlfunctions = require("org/arangodb/aql/functions");
      aqlfunctions.register("myfunctions::checkedge", function (config, vertex, edge, path) {
        return (edge.type !== 'dislikes'); // don't follow these edges
      }, false);

      aqlfunctions.register("myfunctions::checkvertex", function (config, vertex, path) {
        if (vertex.isDeleted || ! vertex.isActive) {
          return [ "prune", "exclude" ]; // exclude these and don't follow them
        }
        return [ ]; // include everything else
      }, false);

* fail if invalid `strategy`, `order` or `itemOrder` attribute values
  are passed to the AQL TRAVERSAL function. Omitting these attributes
  is not considered an error, but specifying an invalid value for any
  of these attributes will make an AQL query fail.

* issue #751: Create database through API should return HTTP status code 201

  By default, the server now returns HTTP 201 (created) when creating a new
  database successfully. To keep compatibility with older ArangoDB versions, the
  startup parameter `--server.default-api-compatibility` can be set to a value
  of `10400` to indicate API compatibility with ArangoDB 1.4. The compatibility
  can also be enforced by setting the `X-Arango-Version` HTTP header in a
  client request to this API on a per-request basis.

* allow direct access from the `db` object to collections whose names start
  with an underscore (e.g. db._users).

  Previously, access to such collections via the `db` object was possible from
  arangosh, but not from arangod (and thus Foxx and actions). The only way
  to access such collections from these places was via the `db._collection(<name>)`
  workaround.

* allow `\n` (as well as `\r\n`) as line terminator in batch requests sent to
  `/_api/batch` HTTP API.

* use `--data-binary` instead of `--data` parameter in generated cURL examples

* issue #703: Also show path of logfile for fm.config()

* issue #675: Dropping a collection used in "graph" module breaks the graph

* added "static" Graph.drop() method for graphs API

* fixed issue #695: arangosh server.password error

* use pretty-printing in `--console` mode by default

* simplified ArangoDB startup options

  Some startup options are now superfluous or their usage is simplified. The
  following options have been changed:

  * `--javascript.modules-path`: this option has been removed. The modules paths
    are determined by arangod and arangosh automatically based on the value of
    `--javascript.startup-directory`.

    If the option is set on startup, it is ignored so startup will not abort with
    an error `unrecognized option`.

  * `--javascript.action-directory`: this option has been removed. The actions
    directory is determined by arangod automatically based on the value of
    `--javascript.startup-directory`.

    If the option is set on startup, it is ignored so startup will not abort with
    an error `unrecognized option`.

  * `--javascript.package-path`: this option is still available but it is not
    required anymore to set the standard package paths (e.g. `js/npm`). arangod
    will automatically use this standard package path regardless of whether it
    was specified via the options.

    It is possible to use this option to add additional package paths to the
    standard value.

  Configuration files included with arangod are adjusted accordingly.

* layout of the graphs tab adapted to better fit with the other tabs

* database selection is moved to the bottom right corner of the web interface

* removed priority queue index type

  this feature was never advertised nor documented nor tested.

* display internal attributes in document source view of web interface

* removed separate shape collections

  When upgrading to ArangoDB 2.0, existing collections will be converted to include
  shapes and attribute markers in the datafiles instead of using separate files for
  shapes.

  When a collection is converted, existing shapes from the SHAPES directory will
  be written to a new datafile in the collection directory, and the SHAPES directory
  will be removed afterwards.

  This saves up to 2 MB of memory and disk space for each collection
  (savings are higher, the less different shapes there are in a collection).
  Additionally, one less file descriptor per opened collection will be used.

  When creating a new collection, the amount of sync calls may be reduced. The same
  may be true for documents with yet-unknown shapes. This may help performance
  in these cases.

* added AQL functions `NTH` and `POSITION`

* added signal handler for arangosh to save last command in more cases

* added extra prompt placeholders for arangosh:
  - `%e`: current endpoint
  - `%u`: current user

* added arangosh option `--javascript.gc-interval` to control amount of
  garbage collection performed by arangosh

* fixed issue #651: Allow addEdge() to take vertex ids in the JS library

* removed command-line option `--log.format`

  In previous versions, this option did not have an effect for most log messages, so
  it got removed.

* removed C++ logger implementation

  Logging inside ArangoDB is now done using the LOG_XXX() macros. The LOGGER_XXX()
  macros are gone.

* added collection status "loading"


v1.4.16 (XXXX-XX-XX)
--------------------

* fixed too eager datafile deletion

  this issue could have caused a crash when the compaction had marked datafiles as obsolete
  and they were removed while "old" temporary query results still pointed to the old datafile
  positions

* fixed issue #826: Replication fails when a collection's configuration changes


v1.4.15 (2014-04-19)
--------------------

* bugfix for AQL query optimizer

  the following type of query was too eagerly optimized, leading to errors in code-generation:

      LET a = (FOR i IN [] RETURN i) LET b = (FOR i IN [] RETURN i) RETURN 1

  the problem occurred when both lists in the subqueries were empty. In this case invalid code
  was generated and the query couldn't be executed.


v1.4.14 (2014-04-05)
--------------------

* fixed race conditions during shape / attribute insertion

  A race condition could have led to spurious `cannot find attribute #xx` or
  `cannot find shape #xx` (where xx is a number) warning messages being logged
  by the server. This happened when a new attribute was inserted and at the same
  time was queried by another thread.

  Also fixed a race condition that may have occurred when a thread tried to
  access the shapes / attributes hash tables while they were resized. In this
  cases, the shape / attribute may have been hashed to a wrong slot.

* fixed a memory barrier / cpu synchronization problem with libev, affecting
  Windows with Visual Studio 2013 (probably earlier versions are affected, too)

  The issue is described in detail here:
  http://lists.schmorp.de/pipermail/libev/2014q1/002318.html


v1.4.13 (2014-03-14)
--------------------

* added diagnostic output for Foxx application upload

* allow dump & restore from ArangoDB 1.4 with an ArangoDB 2.0 server

* allow startup options `temp-path` and `default-language` to be specified from the arangod
  configuration file and not only from the command line

* fixed too eager compaction

  The compaction will now wait for several seconds before trying to re-compact the same
  collection. Additionally, some other limits have been introduced for the compaction.


v1.4.12 (2014-03-05)
--------------------

* fixed display bug in web interface which caused the following problems:
  - documents were displayed in web interface as being empty
  - document attributes view displayed many attributes with content "undefined"
  - document source view displayed many attributes with name "TYPEOF" and value "undefined"
  - an alert popping up in the browser with message "Datatables warning..."

* re-introduced old-style read-write locks to supports Windows versions older than
  Windows 2008R2 and Windows 7. This should re-enable support for Windows Vista and
  Windows 2008.


v1.4.11 (2014-02-27)
--------------------

* added SHORTEST_PATH AQL function

  this calculates the shortest paths between two vertices, using the Dijkstra
  algorithm, employing a min-heap

  By default, ArangoDB does not know the distance between any two vertices and
  will use a default distance of 1. A custom distance function can be registered
  as an AQL user function to make the distance calculation use any document
  attributes or custom logic:

      RETURN SHORTEST_PATH(cities, motorways, "cities/CGN", "cities/MUC", "outbound", {
        paths: true,
        distance: "myfunctions::citydistance"
      })

      // using the following custom distance function
      var aqlfunctions = require("org/arangodb/aql/functions");
      aqlfunctions.register("myfunctions::distance", function (config, vertex1, vertex2, edge) {
        return Math.sqrt(Math.pow(vertex1.x - vertex2.x) + Math.pow(vertex1.y - vertex2.y));
      }, false);

* fixed bug in Graph.pathTo function

* fixed small memleak in AQL optimizer

* fixed access to potentially uninitialized variable when collection had a cap constraint


v1.4.10 (2014-02-21)
--------------------

* fixed graph constructor to allow graph with some parameter to be used

* added node.js "events" and "stream"

* updated npm packages

* added loading of .json file

* Fixed http return code in graph api with waitForSync parameter.

* Fixed documentation in graph, simple and index api.

* removed 2 tests due to change in ruby library.

* issue #756: set access-control-expose-headers on CORS response

  the following headers are now whitelisted by ArangoDB in CORS responses:
  - etag
  - content-encoding
  - content-length
  - location
  - server
  - x-arango-errors
  - x-arango-async-id


v1.4.9 (2014-02-07)
-------------------

* return a document's current etag in response header for HTTP HEAD requests on
  documents that return an HTTP 412 (precondition failed) error. This allows
  retrieving the document's current revision easily.

* added AQL function `SKIPLIST` to directly access skiplist indexes from AQL

  This is a shortcut method to use a skiplist index for retrieving specific documents in
  indexed order. The function capability is rather limited, but it may be used
  for several cases to speed up queries. The documents are returned in index order if
  only one condition is used.

      /* return all documents with mycollection.created > 12345678 */
      FOR doc IN SKIPLIST(mycollection, { created: [[ '>', 12345678 ]] })
        RETURN doc

      /* return first document with mycollection.created > 12345678 */
      FOR doc IN SKIPLIST(mycollection, { created: [[ '>', 12345678 ]] }, 0, 1)
        RETURN doc

      /* return all documents with mycollection.created between 12345678 and 123456790 */
      FOR doc IN SKIPLIST(mycollection, { created: [[ '>', 12345678 ], [ '<=', 123456790 ]] })
        RETURN doc

      /* return all documents with mycollection.a equal 1 and .b equal 2 */
      FOR doc IN SKIPLIST(mycollection, { a: [[ '==', 1 ]], b: [[ '==', 2 ]] })
        RETURN doc

  The function requires a skiplist index with the exact same attributes to
  be present on the specified collection. All attributes present in the skiplist
  index must be specified in the conditions specified for the `SKIPLIST` function.
  Attribute declaration order is important, too: attributes must be specified in the
  same order in the condition as they have been declared in the skiplist index.

* added command-line option `--server.disable-authentication-unix-sockets`

  with this option, authentication can be disabled for all requests coming
  in via UNIX domain sockets, enabling clients located on the same host as
  the ArangoDB server to connect without authentication.
  Other connections (e.g. TCP/IP) are not affected by this option.

  The default value for this option is `false`.
  Note: this option is only supported on platforms that support Unix domain
  sockets.

* call global arangod instance destructor on shutdown

* issue #755: TRAVERSAL does not use strategy, order and itemOrder options

  these options were not honored when configuring a traversal via the AQL
  TRAVERSAL function. Now, these options are used if specified.

* allow vertex and edge filtering with user-defined functions in TRAVERSAL,
  TRAVERSAL_TREE and SHORTEST_PATH AQL functions:

      // using user-defined AQL functions for edge and vertex filtering
      RETURN TRAVERSAL(friends, friendrelations, "friends/john", "outbound", {
        followEdges: "myfunctions::checkedge",
        filterVertices: "myfunctions::checkvertex"
      })

      // using the following custom filter functions
      var aqlfunctions = require("org/arangodb/aql/functions");
      aqlfunctions.register("myfunctions::checkedge", function (config, vertex, edge, path) {
        return (edge.type !== 'dislikes'); // don't follow these edges
      }, false);

      aqlfunctions.register("myfunctions::checkvertex", function (config, vertex, path) {
        if (vertex.isDeleted || ! vertex.isActive) {
          return [ "prune", "exclude" ]; // exclude these and don't follow them
        }
        return [ ]; // include everything else
      }, false);

* issue #748: add vertex filtering to AQL's TRAVERSAL[_TREE]() function


v1.4.8 (2014-01-31)
-------------------

* install foxx apps in the web interface

* fixed a segfault in the import API


v1.4.7 (2014-01-23)
-------------------

* issue #744: Add usage example arangoimp from Command line

* issue #738: added __dirname, __filename pseudo-globals. Fixes #733. (@by pluma)

* mount all Foxx applications in system apps directory on startup


v1.4.6 (2014-01-20)
-------------------

* issue #736: AQL function to parse collection and key from document handle

* added fm.rescan() method for Foxx-Manager

* fixed issue #734: foxx cookie and route problem

* added method `fm.configJson` for arangosh

* include `startupPath` in result of API `/_api/foxx/config`


v1.4.5 (2014-01-15)
-------------------

* fixed issue #726: Alternate Windows Install Method

* fixed issue #716: dpkg -P doesn't remove everything

* fixed bugs in description of HTTP API `_api/index`

* fixed issue #732: Rest API GET revision number

* added missing documentation for several methods in HTTP API `/_api/edge/...`

* fixed typos in description of HTTP API `_api/document`

* defer evaluation of AQL subqueries and logical operators (lazy evaluation)

* Updated font in WebFrontend, it now contains a version that renders properly on Windows

* generally allow function return values as call parameters to AQL functions

* fixed potential deadlock in global context method execution

* added override file "arangod.conf.local" (and co)


v1.4.4 (2013-12-24)
-------------------

* uid and gid are now set in the scripts, there is no longer a separate config file for
  arangod when started from a script

* foxx-manager is now an alias for arangosh

* arango-dfdb is now an alias for arangod, moved from bin to sbin

* changed from readline to linenoise for Windows

* added --install-service and --uninstall-service for Windows

* removed --daemon and --supervisor for Windows

* arangosh and arangod now uses the config-file which maps the binary name, i. e. if you
  rename arangosh to foxx-manager it will use the config file foxx-manager.conf

* fixed lock file for Windows

* fixed issue #711, #687: foxx-manager throws internal errors

* added `--server.ssl-protocol` option for client tools
  this allows connecting from arangosh, arangoimp, arangoimp etc. to an ArangoDB
  server that uses a non-default value for `--server.ssl-protocol`. The default
  value for the SSL protocol is 4 (TLSv1). If the server is configured to use a
  different protocol, it was not possible to connect to it with the client tools.

* added more detailed request statistics

  This adds the number of async-executed HTTP requests plus the number of HTTP
  requests per individual HTTP method type.

* added `--force` option for arangorestore
  this option allows continuing a restore operation even if the server reports errors
  in the middle of the restore operation

* better error reporting for arangorestore
  in case the server returned an HTTP error, arangorestore previously reported this
  error as `internal error` without any details only. Now server-side errors are
  reported by arangorestore with the server's error message

* include more system collections in dumps produced by arangodump
  previously some system collections were intentionally excluded from dumps, even if the
  dump was run with `--include-system-collections`. for example, the collections `_aal`,
  `_modules`, `_routing`, and `_users` were excluded. This makes sense in a replication
  context but not always in a dump context.
  When specifying `--include-system-collections`, arangodump will now include the above-
  mentioned collections in the dump, too. Some other system collections are still excluded
  even when the dump is run with `--include-system-collections`, for example `_replication`
  and `_trx`.

* fixed issue #701: ArangoStatement undefined in arangosh

* fixed typos in configuration files


v1.4.3 (2013-11-25)
-------------------

* fixed a segfault in the AQL optimizer, occurring when a constant non-list value was
  used on the right-hand side of an IN operator that had a collection attribute on the
  left-hand side

* issue #662:

  Fixed access violation errors (crashes) in the Windows version, occurring under some
  circumstances when accessing databases with multiple clients in parallel

* fixed issue #681: Problem with ArchLinux PKGBUILD configuration


v1.4.2 (2013-11-20)
-------------------

* fixed issue #669: Tiny documentation update

* ported Windows version to use native Windows API SRWLocks (slim read-write locks)
  and condition variables instead of homemade versions

  MSDN states the following about the compatibility of SRWLocks and Condition Variables:

      Minimum supported client:
      Windows Server 2008 [desktop apps | Windows Store apps]

      Minimum supported server:
      Windows Vista [desktop apps | Windows Store apps]

* fixed issue #662: ArangoDB on Windows hanging

  This fixes a deadlock issue that occurred on Windows when documents were written to
  a collection at the same time when some other thread tried to drop the collection.

* fixed file-based logging in Windows

  the logger complained on startup if the specified log file already existed

* fixed startup of server in daemon mode (`--daemon` startup option)

* fixed a segfault in the AQL optimizer

* issue #671: Method graph.measurement does not exist

* changed Windows condition variable implementation to use Windows native
  condition variables

  This is an attempt to fix spurious Windows hangs as described in issue #662.

* added documentation for JavaScript traversals

* added --code-page command-line option for Windows version of arangosh

* fixed a problem when creating edges via the web interface.

  The problem only occurred if a collection was created with type "document
  collection" via the web interface, and afterwards was dropped and re-created
  with type "edge collection". If the web interface page was not reloaded,
  the old collection type (document) was cached, making the subsequent creation
  of edges into the (seeming-to-be-document) collection fail.

  The fix is to not cache the collection type in the web interface. Users of
  an older version of the web interface can reload the collections page if they
  are affected.

* fixed a caching problem in arangosh: if a collection was created using the web
  interface, and then removed via arangosh, arangosh did not actually drop the
  collection due to caching.

  Because the `drop` operation was not carried out, this caused misleading error
  messages when trying to re-create the collection (e.g. `cannot create collection:
  duplicate name`).

* fixed ALT-introduced characters for arangosh console input on Windows

  The Windows readline port was not able to handle characters that are built
  using CTRL or ALT keys. Regular characters entered using the CTRL or ALT keys
  were silently swallowed and not passed to the terminal input handler.

  This did not seem to cause problems for the US keyboard layout, but was a
  severe issue for keyboard layouts that require the ALT (or ALT-GR) key to
  construct characters. For example, entering the character `{` with a German
  keyboard layout requires pressing ALT-GR + 9.

* fixed issue #665: Hash/skiplist combo madness bit my ass

  this fixes a problem with missing/non-deterministic rollbacks of inserts in
  case of a unique constraint violation into a collection with multiple secondary
  indexes (with at least one of them unique)

* fixed issue #664: ArangoDB installer on Windows requires drive c:

* partly fixed issue #662: ArangoDB on Windows hanging

  This fixes dropping databases on Windows. In previous 1.4 versions on Windows,
  one shape collection file was not unloaded and removed when dropping a database,
  leaving one directory and one shape collection file in the otherwise-dropped
  database directory.

* fixed issue #660: updated documentation on indexes


v1.4.1 (2013-11-08)
-------------------

* performance improvements for skip-list deletes


v1.4.1-rc1 (2013-11-07)
-----------------------

* fixed issue #635: Web-Interface should have a "Databases" Menu for Management

* fixed issue #624: Web-Interface is missing a Database selector

* fixed segfault in bitarray query

* fixed issue #656: Cannot create unique index through web interface

* fixed issue #654: bitarray index makes server down

* fixed issue #653: Slow query

* fixed issue #650: Randomness of any() should be improved

* made AQL `DOCUMENT()` function polymorphic and work with just one parameter.

  This allows using the `DOCUMENT` function like this:

      DOCUMENT('users/john')
      DOCUMENT([ 'users/john', 'users/amy' ])

  in addition to the existing use cases:

      DOCUMENT(users, 'users/john')
      DOCUMENT(users, 'john')
      DOCUMENT(users, [ 'users/john' ])
      DOCUMENT(users, [ 'users/john', 'users/amy' ])
      DOCUMENT(users, [ 'john', 'amy' ])

* simplified usage of ArangoDB batch API

  It is not necessary anymore to send the batch boundary in the HTTP `Content-Type`
  header. Previously, the batch API expected the client to send a Content-Type header
  of`multipart/form-data; boundary=<some boundary value>`. This is still supported in
  ArangoDB 2.0, but clients can now also omit this header. If the header is not
  present in a client request, ArangoDB will ignore the request content type and
  read the MIME boundary from the beginning of the request body.

  This also allows using the batch API with the Swagger "Try it out" feature (which is
  not too good at sending a different or even dynamic content-type request header).

* added API method GET `/_api/database/user`

  This returns the list of databases a specific user can see without changing the
  username/passwd.

* issue #424: Documentation about IDs needs to be upgraded


v1.4.0 (2013-10-29)
-------------------

* fixed issue #648: /batch API is missing from Web Interface API Documentation (Swagger)

* fixed issue #647: Icon tooltips missing

* fixed issue #646: index creation in web interface

* fixed issue #645: Allow jumping from edge to linked vertices

* merged PR for issue #643: Some minor corrections and a link to "Downloads"

* fixed issue #642: Completion of error handling

* fixed issue #639: compiling v1.4 on maverick produces warnings on -Wstrict-null-sentinel

* fixed issue #634: Web interface bug: Escape does not always propagate

* fixed issue #620: added startup option `--server.default-api-compatibility`

  This adds the following changes to the ArangoDB server and clients:
  - the server provides a new startup option `--server.default-api-compatibility`.
    This option can be used to determine the compatibility of (some) server API
    return values. The value for this parameter is a server version number,
    calculated as follows: `10000 * major + 100 * minor` (e.g. `10400` for ArangoDB
    1.3). The default value is `10400` (1.4), the minimum allowed value is `10300`
    (1.3).

    When setting this option to a value lower than the current server version,
    the server might respond with old-style results to "old" clients, increasing
    compatibility with "old" (non-up-to-date) clients.

  - the server will on each incoming request check for an HTTP header
    `x-arango-version`. Clients can optionally set this header to the API
    version number they support. For example, if a client sends the HTTP header
    `x-arango-version: 10300`, the server will pick this up and might send ArangoDB
    1.3-style responses in some situations.

    Setting either the startup parameter or using the HTTP header (or both) allows
    running "old" clients with newer versions of ArangoDB, without having to adjust
    the clients too much.

  - the `location` headers returned by the server for the APIs `/_api/document/...`
    and `/_api/collection/...` will have different values depending on the used API
    version. If the API compatibility is `10300`, the `location` headers returned
    will look like this:

        location: /_api/document/....

    whereas when an API compatibility of `10400` or higher is used, the `location`
    headers will look like this:

        location: /_db/<database name>/_api/document/...

  Please note that even in the presence of this, old API versions still may not
  be supported forever by the server.

* fixed issue #643: Some minor corrections and a link to "Downloads" by @frankmayer

* started issue #642: Completion of error handling

* fixed issue #639: compiling v1.4 on maverick produces warnings on
  -Wstrict-null-sentinel

* fixed issue #621: Standard Config needs to be fixed

* added function to manage indexes (web interface)

* improved server shutdown time by signaling shutdown to applicationserver,
  logging, cleanup and compactor threads

* added foxx-manager `replace` command

* added foxx-manager `installed` command (a more intuitive alias for `list`)

* fixed issue #617: Swagger API is missing '/_api/version'

* fixed issue #615: Swagger API: Some commands have no parameter entry forms

* fixed issue #614: API : Typo in : Request URL /_api/database/current

* fixed issue #609: Graph viz tool - different background color

* fixed issue #608: arangosh config files - eventually missing in the manual

* fixed issue #607: Admin interface: no core documentation

* fixed issue #603: Aardvark Foxx App Manager

* fixed a bug in type-mapping between AQL user functions and the AQL layer

  The bug caused errors like the following when working with collection documents
  in an AQL user function:

      TypeError: Cannot assign to read only property '_id' of #<ShapedJson>

* create less system collections when creating a new database

  This is achieved by deferring collection creation until the collections are actually
  needed by ArangoDB. The following collections are affected by the change:
  - `_fishbowl`
  - `_structures`


v1.4.0-beta2 (2013-10-14)
-------------------------

* fixed compaction on Windows

  The compaction on Windows did not ftruncate the cleaned datafiles to a smaller size.
  This has been fixed so not only the content of the files is cleaned but also files
  are re-created with potentially smaller sizes.

* only the following system collections will be excluded from replication from now on:
  - `_replication`
  - `_trx`
  - `_users`
  - `_aal`
  - `_fishbowl`
  - `_modules`
  - `_routing`

  Especially the following system collections will now be included in replication:
  - `_aqlfunctions`
  - `_graphs`

  In previous versions of ArangoDB, all system collections were excluded from the
  replication.

  The change also caused a change in the replication logger and applier:
  in previous versions of ArangoDB, only a collection's id was logged for an operation.
  This has not caused problems for non-system collections but for system collections
  there ids might differ. In addition to a collection id ArangoDB will now also log the
  name of a collection for each replication event.

  The replication applier will now look for the collection name attribute in logged
  events preferably.

* added database selection to arango-dfdb

* provide foxx-manager, arangodump, and arangorestore in Windows build

* ArangoDB 1.4 will refuse to start if option `--javascript.app-path` is not set.

* added startup option `--server.allow-method-override`

  This option can be set to allow overriding the HTTP request method in a request using
  one of the following custom headers:

  - x-http-method-override
  - x-http-method
  - x-method-override

  This allows bypassing proxies and tools that would otherwise just let certain types of
  requests pass. Enabling this option may impose a security risk, so it should only be
  used in very controlled environments.

  The default value for this option is `false` (no method overriding allowed).

* added "details" URL parameter for bulk import API

  Setting the `details` URL parameter to `true` in a call to POST `/_api/import` will make
  the import return details about non-imported documents in the `details` attribute. If
  `details` is `false` or omitted, no `details` attribute will be present in the response.
  This is the same behavior that previous ArangoDB versions exposed.

* added "complete" option for bulk import API

  Setting the `complete` URL parameter to `true` in a call to POST `/_api/import` will make
  the import completely fail if at least one of documents cannot be imported successfully.

  It defaults to `false`, which will make ArangoDB continue importing the other documents
  from the import even if some documents cannot be imported. This is the same behavior that
  previous ArangoDB versions exposed.

* added missing swagger documentation for `/_api/log`

* calling `/_api/logs` (or `/_admin/logs`) is only permitted from the `_system` database now.

  Calling this API method for/from other database will result in an HTTP 400.

' ported fix from https://github.com/novus/nvd3/commit/0894152def263b8dee60192f75f66700cea532cc

  This prevents JavaScript errors from occurring in Chrome when in the admin interface,
  section "Dashboard".

* show current database name in web interface (bottom right corner)

* added missing documentation for /_api/import in swagger API docs

* allow specification of database name for replication sync command replication applier

  This allows syncing from a master database with a different name than the slave database.

* issue #601: Show DB in prompt

  arangosh now displays the database name as part of the prompt by default.

  Can change the prompt by using the `--prompt` option, e.g.

      > arangosh --prompt "my db is named \"%d\"> "


v1.4.0-beta1 (2013-10-01)
-------------------------

* make the Foxx manager use per-database app directories

  Each database now has its own subdirectory for Foxx applications. Each database
  can thus use different Foxx applications if required. A Foxx app for a specific
  database resides in `<app-path>/databases/<database-name>/<app-name>`.

  System apps are shared between all databases. They reside in `<app-path>/system/<app-name>`.

* only trigger an engine reset in development mode for URLs starting with `/dev/`

  This prevents ArangoDB from reloading all Foxx applications when it is not
  actually necessary.

* changed error code from 10 (bad parameter) to 1232 (invalid key generator) for
  errors that are due to an invalid key generator specification when creating a new
  collection

* automatic detection of content-type / mime-type for Foxx assets based on filenames,
  added possibility to override auto detection

* added endpoint management API at `/_api/endpoint`

* changed HTTP return code of PUT `/_api/cursor` from 400 to 404 in case a
  non-existing cursor is referred to

* issue #360: added support for asynchronous requests

  Incoming HTTP requests with the headers `x-arango-async: true` or
  `x-arango-async: store` will be answered by the server instantly with a generic
  HTTP 202 (Accepted) response.

  The actual requests will be queued and processed by the server asynchronously,
  allowing the client to continue sending other requests without waiting for the
  server to process the actually requested operation.

  The exact point in time when a queued request is executed is undefined. If an
  error occurs during execution of an asynchronous request, the client will not
  be notified by the server.

  The maximum size of the asynchronous task queue can be controlled using the new
  option `--scheduler.maximal-queue-size`. If the queue contains this many number of
  tasks and a new asynchronous request comes in, the server will reject it with an
  HTTP 500 (internal server error) response.

  Results of incoming requests marked with header `x-arango-async: true` will be
  discarded by the server immediately. Clients have no way of accessing the result
  of such asynchronously executed request. This is just _fire and forget_.

  To later retrieve the result of an asynchronously executed request, clients can
  mark a request with the header `x-arango-async: keep`. This makes the server
  store the result of the request in memory until explicitly fetched by a client
  via the `/_api/job` API. The `/_api/job` API also provides methods for basic
  inspection of which pending or already finished requests there are on the server,
  plus ways for garbage collecting unneeded results.

* Added new option `--scheduler.maximal-queue-size`.

* issue #590: Manifest Lint

* added data dump and restore tools, arangodump and arangorestore.

  arangodump can be used to create a logical dump of an ArangoDB database, or
  just dedicated collections. It can be used to dump both a collection's structure
  (properties and indexes) and data (documents).

  arangorestore can be used to restore data from a dump created with arangodump.
  arangorestore currently does not re-create any indexes, and doesn't yet handle
  referenced documents in edges properly when doing just partial restores.
  This will be fixed until 1.4 stable.

* introduced `--server.database` option for arangosh, arangoimp, and arangob.

  The option allows these client tools to use a certain database for their actions.
  In arangosh, the current database can be switched at any time using the command

      db._useDatabase(<name>);

  When no database is specified, all client tools will assume they should use the
  default database `_system`. This is done for downwards-compatibility reasons.

* added basic multi database support (alpha)

  New databases can be created using the REST API POST `/_api/database` and the
  shell command `db._createDatabase(<name>)`.

  The default database in ArangoDB is called `_system`. This database is always
  present and cannot be deleted by the user. When an older version of ArangoDB is
  upgraded to 1.4, the previously only database will automatically become the
  `_system` database.

  New databases can be created with the above commands, and can be deleted with the
  REST API DELETE `/_api/database/<name>` or the shell command `db._dropDatabase(<name>);`.

  Deleting databases is still unstable in ArangoDB 1.4 alpha and might crash the
  server. This will be fixed until 1.4 stable.

  To access a specific database via the HTTP REST API, the `/_db/<name>/` prefix
  can be used in all URLs. ArangoDB will check if an incoming request starts with
  this prefix, and will automatically pick the database name from it. If the prefix
  is not there, ArangoDB will assume the request is made for the default database
  (`_system`). This is done for downwards-compatibility reasons.

  That means, the following URL pathnames are logically identical:

      /_api/document/mycollection/1234
      /_db/_system/document/mycollection/1234

  To access a different database (e.g. `test`), the URL pathname would look like this:

      /_db/test/document/mycollection/1234

  New databases can also be created and existing databases can only be dropped from
  within the default database (`_system`). It is not possible to drop the `_system`
  database itself.

  Cross-database operations are unintended and unsupported. The intention of the
  multi-database feature is to have the possibility to have a few databases managed
  by ArangoDB in parallel, but to only access one database at a time from a connection
  or a request.

  When accessing the web interface via the URL pathname `/_admin/html/` or `/_admin/aardvark`,
  the web interface for the default database (`_system`) will be displayed.
  To access the web interface for a different database, the database name can be
  put into the URLs as a prefix, e.g. `/_db/test/_admin/html` or
  `/_db/test/_admin/aardvark`.

  All internal request handlers and also all user-defined request handlers and actions
  (including Foxx) will only get to see the unprefixed URL pathnames (i.e. excluding
  any database name prefix). This is to ensure downwards-compatibility.

  To access the name of the requested database from any action (including Foxx), use
  use `req.database`.

  For example, when calling the URL `/myapp/myaction`, the content of `req.database`
  will be `_system` (the default database because no database got specified) and the
  content of `req.url` will be `/myapp/myaction`.

  When calling the URL `/_db/test/myapp/myaction`, the content of `req.database` will be
  `test`, and the content of `req.url` will still be `/myapp/myaction`.

* Foxx now excludes files starting with . (dot) when bundling assets

  This mitigates problems with editor swap files etc.

* made the web interface a Foxx application

  This change caused the files for the web interface to be moved from `html/admin` to
  `js/apps/aardvark` in the file system.

  The base URL for the admin interface changed from `_admin/html/index.html` to
  `_admin/aardvark/index.html`.

  The "old" redirection to `_admin/html/index.html` will now produce a 404 error.

  When starting ArangoDB with the `--upgrade` option, this will automatically be remedied
  by putting in a redirection from `/` to `/_admin/aardvark/index.html`, and from
  `/_admin/html/index.html` to `/_admin/aardvark/index.html`.

  This also obsoletes the following configuration (command-line) options:
  - `--server.admin-directory`
  - `--server.disable-admin-interface`

  when using these now obsolete options when the server is started, no error is produced
  for downwards-compatibility.

* changed User-Agent value sent by arangoimp, arangosh, and arangod from "VOC-Agent" to
  "ArangoDB"

* changed journal file creation behavior as follows:

  Previously, a journal file for a collection was always created when a collection was
  created. When a journal filled up and became full, the current journal was made a
  datafile, and a new (empty) journal was created automatically. There weren't many
  intended situations when a collection did not have at least one journal.

  This is changed now as follows:
  - when a collection is created, no journal file will be created automatically
  - when there is a write into a collection without a journal, the journal will be
    created lazily
  - when there is a write into a collection with a full journal, a new journal will
    be created automatically

  From the end user perspective, nothing should have changed, except that there is now
  less disk usage for empty collections. Disk usage of infrequently updated collections
  might also be reduced significantly by running the `rotate()` method of a collection,
  and not writing into a collection subsequently.

* added method `collection.rotate()`

  This allows premature rotation of a collection's current journal file into a (read-only)
  datafile. The purpose of using `rotate()` is to prematurely allow compaction (which is
  performed on datafiles only) on data, even if the journal was not filled up completely.

  Using `rotate()` may make sense in the following scenario:

      c = db._create("test");
      for (i = 0; i < 1000; ++i) {
        c.save(...); // insert lots of data here
      }

      ...
      c.truncate(); // collection is now empty
      // only data in datafiles will be compacted by following compaction runs
      // all data in the current journal would not be compacted

      // calling rotate will make the current journal a datafile, and thus make it
      // eligible for compaction
      c.rotate();

  Using `rotate()` may also be useful when data in a collection is known to not change
  in the immediate future. After having completed all write operations on a collection,
  performing a `rotate()` will reduce the size of the current journal to the actually
  required size (remember that journals are pre-allocated with a specific size) before
  making the journal a datafile. Thus `rotate()` may cause disk space savings, even if
  the datafiles does not qualify for compaction after rotation.

  Note: rotating the journal is asynchronous, so that the actual rotation may be executed
  after `rotate()` returns to the caller.

* changed compaction to merge small datafiles together (up to 3 datafiles are merged in
  a compaction run)

  In the regular case, this should leave less small datafiles stay around on disk and allow
  using less file descriptors in total.

* added AQL MINUS function

* added AQL UNION_DISTINCT function (more efficient than combination of `UNIQUE(UNION())`)

* updated mruby to 2013-08-22

* issue #587: Add db._create() in help for startup arangosh

* issue #586: Share a link on installation instructions in the User Manual

* issue #585: Bison 2.4 missing on Mac for custom build

* issue #584: Web interface images broken in devel

* issue #583: Small documentation update

* issue #581: Parameter binding for attributes

* issue #580: Small improvements (by @guidoreina)

* issue #577: Missing documentation for collection figures in implementor manual

* issue #576: Get disk usage for collections and graphs

  This extends the result of the REST API for /_api/collection/figures with
  the attributes `compactors.count`, `compactors.fileSize`, `shapefiles.count`,
  and `shapefiles.fileSize`.

* issue #575: installing devel version on mac (low prio)

* issue #574: Documentation (POST /_admin/routing/reload)

* issue #558: HTTP cursors, allow count to ignore LIMIT


v1.4.0-alpha1 (2013-08-02)
--------------------------

* added replication. check online manual for details.

* added server startup options `--server.disable-replication-logger` and
  `--server.disable-replication-applier`

* removed action deployment tool, this now handled with Foxx and its manager or
  by kaerus node utility

* fixed a server crash when using byExample / firstExample inside a transaction
  and the collection contained a usable hash/skiplist index for the example

* defineHttp now only expects a single context

* added collection detail dialog (web interface)

  Shows collection properties, figures (datafiles, journals, attributes, etc.)
  and indexes.

* added documents filter (web interface)

  Allows searching for documents based on attribute values. One or many filter
  conditions can be defined, using comparison operators such as '==', '<=', etc.

* improved AQL editor (web interface)

  Editor supports keyboard shortcuts (Submit, Undo, Redo, Select).
  Editor allows saving and reusing of user-defined queries.
  Added example queries to AQL editor.
  Added comment button.

* added document import (web interface)

  Allows upload of JSON-data from files. Files must have an extension of .json.

* added dashboard (web interface)

  Shows the status of replication and multiple system charts, e.g.
  Virtual Memory Size, Request Time, HTTP Connections etc.

* added API method `/_api/graph` to query all graphs with all properties.

* added example queries in web interface AQL editor

* added arango.reconnect(<host>) method for arangosh to dynamically switch server or
  user name

* added AQL range operator `..`

  The `..` operator can be used to easily iterate over a sequence of numeric
  values. It will produce a list of values in the defined range, with both bounding
  values included.

  Example:

      2010..2013

  will produce the following result:

      [ 2010, 2011, 2012, 2013 ]

* added AQL RANGE function

* added collection.first(count) and collection.last(count) document access functions

  These functions allow accessing the first or last n documents in a collection. The order
  is determined by document insertion/update time.

* added AQL INTERSECTION function

* INCOMPATIBLE CHANGE: changed AQL user function namespace resolution operator from `:` to `::`

  AQL user-defined functions were introduced in ArangoDB 1.3, and the namespace resolution
  operator for them was the single colon (`:`). A function call looked like this:

      RETURN mygroup:myfunc()

  The single colon caused an ambiguity in the AQL grammar, making it indistinguishable from
  named attributes or the ternary operator in some cases, e.g.

      { mygroup:myfunc ? mygroup:myfunc }

  The change of the namespace resolution operator from `:` to `::` fixes this ambiguity.

  Existing user functions in the database will be automatically fixed when starting ArangoDB
  1.4 with the `--upgrade` option. However, queries using user-defined functions need to be
  adjusted on the client side to use the new operator.

* allow multiple AQL LET declarations separated by comma, e.g.
  LET a = 1, b = 2, c = 3

* more useful AQL error messages

  The error position (line/column) is more clearly indicated for parse errors.
  Additionally, if a query references a collection that cannot be found, the error
  message will give a hint on the collection name

* changed return value for AQL `DOCUMENT` function in case document is not found

  Previously, when the AQL `DOCUMENT` function was called with the id of a document and
  the document could not be found, it returned `undefined`. This value is not part of the
  JSON type system and this has caused some problems.
  Starting with ArangoDB 1.4, the `DOCUMENT` function will return `null` if the document
  looked for cannot be found.

  In case the function is called with a list of documents, it will continue to return all
  found documents, and will not return `null` for non-found documents. This has not changed.

* added single line comments for AQL

  Single line comments can be started with a double forward slash: `//`.
  They end at the end of the line, or the end of the query string, whichever is first.

* fixed documentation issues #567, #568, #571.

* added collection.checksum(<withData>) method to calculate CRC checksums for
  collections

  This can be used to
  - check if data in a collection has changed
  - compare the contents of two collections on different ArangoDB instances

* issue #565: add description line to aal.listAvailable()

* fixed several out-of-memory situations when double freeing or invalid memory
  accesses could happen

* less msyncing during the creation of collections

  This is achieved by not syncing the initial (standard) markers in shapes collections.
  After all standard markers are written, the shapes collection will get synced.

* renamed command-line option `--log.filter` to `--log.source-filter` to avoid
  misunderstandings

* introduced new command-line option `--log.content-filter` to optionally restrict
  logging to just specific log messages (containing the filter string, case-sensitive).

  For example, to filter on just log entries which contain `ArangoDB`, use:

      --log.content-filter "ArangoDB"

* added optional command-line option `--log.requests-file` to log incoming HTTP
  requests to a file.

  When used, all HTTP requests will be logged to the specified file, containing the
  client IP address, HTTP method, requests URL, HTTP response code, and size of the
  response body.

* added a signal handler for SIGUSR1 signal:

  when ArangoDB receives this signal, it will respond all further incoming requests
  with an HTTP 503 (Service Unavailable) error. This will be the case until another
  SIGUSR1 signal is caught. This will make ArangoDB start serving requests regularly
  again. Note: this is not implemented on Windows.

* limited maximum request URI length to 16384 bytes:

  Incoming requests with longer request URIs will be responded to with an HTTP
  414 (Request-URI Too Long) error.

* require version 1.0 or 1.1 in HTTP version signature of requests sent by clients:

  Clients sending requests with a non-HTTP 1.0 or non-HTTP 1.1 version number will
  be served with an HTTP 505 (HTTP Version Not Supported) error.

* updated manual on indexes:

  using system attributes such as `_id`, `_key`, `_from`, `_to`, `_rev` in indexes is
  disallowed and will be rejected by the server. This was the case since ArangoDB 1.3,
  but was not properly documented.

* issue #563: can aal become a default object?

  aal is now a prefab object in arangosh

* prevent certain system collections from being renamed, dropped, or even unloaded.

  Which restrictions there are for which system collections may vary from release to
  release, but users should in general not try to modify system collections directly
  anyway.

  Note: there are no such restrictions for user-created collections.

* issue #559: added Foxx documentation to user manual

* added server startup option `--server.authenticate-system-only`. This option can be
  used to restrict the need for HTTP authentication to internal functionality and APIs,
  such as `/_api/*` and `/_admin/*`.
  Setting this option to `true` will thus force authentication for the ArangoDB APIs
  and the web interface, but allow unauthenticated requests for other URLs (including
  user defined actions and Foxx applications).
  The default value of this option is `false`, meaning that if authentication is turned
  on, authentication is still required for *all* incoming requests. Only by setting the
  option to `true` this restriction is lifted and authentication becomes required for
  URLs starting with `/_` only.

  Please note that authentication still needs to be enabled regularly by setting the
  `--server.disable-authentication` parameter to `false`. Otherwise no authentication
  will be required for any URLs as before.

* protect collections against unloading when there are still document barriers around.

* extended cap constraints to optionally limit the active data size in a collection to
  a specific number of bytes.

  The arguments for creating a cap constraint are now:
  `collection.ensureCapConstraint(<count>, <byteSize>);`

  It is supported to specify just a count as in ArangoDB 1.3 and before, to specify
  just a fileSize, or both. The first met constraint will trigger the automated
  document removal.

* added `db._exists(doc)` and `collection.exists(doc)` for easy document existence checks

* added API `/_api/current-database` to retrieve information about the database the
  client is currently connected to (note: the API `/_api/current-database` has been
  removed in the meantime. The functionality is accessible via `/_api/database/current`
  now).

* ensure a proper order of tick values in datafiles/journals/compactors.
  any new files written will have the _tick values of their markers in order. for
  older files, there are edge cases at the beginning and end of the datafiles when
  _tick values are not properly in order.

* prevent caching of static pages in PathHandler.
  whenever a static page is requested that is served by the general PathHandler, the
  server will respond to HTTP GET requests with a "Cache-Control: max-age=86400" header.

* added "doCompact" attribute when creating collections and to collection.properties().
  The attribute controls whether collection datafiles are compacted.

* changed the HTTP return code from 400 to 404 for some cases when there is a referral
  to a non-existing collection or document.

* introduced error code 1909 `too many iterations` that is thrown when graph traversals
  hit the `maxIterations` threshold.

* optionally limit traversals to a certain number of iterations
  the limitation can be achieved via the traversal API by setting the `maxIterations`
  attribute, and also via the AQL `TRAVERSAL` and `TRAVERSAL_TREE` functions by setting
  the same attribute. If traversals are not limited by the end user, a server-defined
  limit for `maxIterations` may be used to prevent server-side traversals from running
  endlessly.

* added graph traversal API at `/_api/traversal`

* added "API" link in web interface, pointing to REST API generated with Swagger

* moved "About" link in web interface into "links" menu

* allow incremental access to the documents in a collection from out of AQL
  this allows reading documents from a collection chunks when a full collection scan
  is required. memory usage might be must lower in this case and queries might finish
  earlier if there is an additional LIMIT statement

* changed AQL COLLECT to use a stable sort, so any previous SORT order is preserved

* issue #547: Javascript error in the web interface

* issue #550: Make AQL graph functions support key in addition to id

* issue #526: Unable to escape when an errorneous command is entered into the js shell

* issue #523: Graph and vertex methods for the javascript api

* issue #517: Foxx: Route parameters with capital letters fail

* issue #512: Binded Parameters for LIMIT


v1.3.3 (2013-08-01)
-------------------

* issue #570: updateFishbowl() fails once

* updated and fixed generated examples

* issue #559: added Foxx documentation to user manual

* added missing error reporting for errors that happened during import of edges


v1.3.2 (2013-06-21)
-------------------

* fixed memleak in internal.download()

* made the shape-collection journal size adaptive:
  if too big shapes come in, a shape journal will be created with a big-enough size
  automatically. the maximum size of a shape journal is still restricted, but to a
  very big value that should never be reached in practice.

* fixed a segfault that occurred when inserting documents with a shape size bigger
  than the default shape journal size (2MB)

* fixed a locking issue in collection.truncate()

* fixed value overflow in accumulated filesizes reported by collection.figures()

* issue #545: AQL FILTER unnecessary (?) loop

* issue #549: wrong return code with --daemon


v1.3.1 (2013-05-24)
-------------------

* removed currently unused _ids collection

* fixed usage of --temp-path in aranogd and arangosh

* issue #540: suppress return of temporary internal variables in AQL

* issue #530: ReferenceError: ArangoError is not a constructor

* issue #535: Problem with AQL user functions javascript API

* set --javascript.app-path for test execution to prevent startup error

* issue #532: Graph _edgesCache returns invalid data?

* issue #531: Arangod errors

* issue #529: Really weird transaction issue

* fixed usage of --temp-path in aranogd and arangosh


v1.3.0 (2013-05-10)
-------------------

* fixed problem on restart ("datafile-xxx is not sealed") when server was killed
  during a compaction run

* fixed leak when using cursors with very small batchSize

* issue #508: `unregistergroup` function not mentioned in http interface docs

* issue #507: GET /_api/aqlfunction returns code inside parentheses

* fixed issue #489: Bug in aal.install

* fixed issue 505: statistics not populated on MacOS


v1.3.0-rc1 (2013-04-24)
-----------------------

* updated documentation for 1.3.0

* added node modules and npm packages

* changed compaction to only compact datafiles with more at least 10% of dead
  documents (byte size-wise)

* issue #498: fixed reload of authentication info when using
  `require("org/arangodb/users").reload()`

* issue #495: Passing an empty array to create a document results in a
  "phantom" document

* added more precision for requests statistics figures

* added "sum" attribute for individual statistics results in statistics API
  at /_admin/statistics

* made "limit" an optional parameter in AQL function NEAR().
  limit can now be either omitted completely, or set to 0. If so, an internal
  default value (currently 100) will be applied for the limit.

* issue #481

* added "attributes.count" to output of `collection.figures()`
  this also affects the REST API /_api/collection/<name>/figures

* added IndexedPropertyGetter for ShapedJson objects

* added API for user-defined AQL functions

* issue #475: A better error message for deleting a non-existent graph

* issue #474: Web interface problems with the JS Shell

* added missing documentation for AQL UNION function

* added transaction support.
  This provides ACID transactions for ArangoDB. Transactions can be invoked
  using the `db._executeTransaction()` function, or the `/_api/transaction`
  REST API.

* switched to semantic versioning (at least for alpha & alpha naming)

* added saveOrReplace() for server-side JS

v1.3.alpha1 (2013-04-05)
------------------------

* cleanup of Module, Package, ArangoApp and modules "internal", "fs", "console"

* use Error instead of string in throw to allow stack-trace

* issue #454: error while creation of Collection

* make `collection.count()` not recalculate the number of documents on the fly, but
  use some internal document counters.

* issue #457: invalid string value in web interface

* make datafile id (datafile->_fid) identical to the numeric part of the filename.
  E.g. the datafile `journal-123456.db` will now have a datafile marker with the same
  fid (i.e. `123456`) instead of a different value. This change will only affect
  datafiles that are created with 1.3 and not any older files.
  The intention behind this change is to make datafile debugging easier.

* consistently discard document attributes with reserved names (system attributes)
  but without any known meaning, for example `_test`, `_foo`, ...

  Previously, these attributes were saved with the document regularly in some cases,
  but were discarded in other cases.
  Now these attributes are discarded consistently. "Real" system attributes such as
  `_key`, `_from`, `_to` are not affected and will work as before.

  Additionally, attributes with an empty name (``) are discarded when documents are
  saved.

  Though using reserved or empty attribute names in documents was not really and
  consistently supported in previous versions of ArangoDB, this change might cause
  an incompatibility for clients that rely on this feature.

* added server startup flag `--database.force-sync-properties` to force syncing of
  collection properties on collection creation, deletion and on property update.
  The default value is true to mimic the behavior of previous versions of ArangoDB.
  If set to false, collection properties are written to disk but no call to sync()
  is made.

* added detailed output of server version and components for REST APIs
  `/_admin/version` and `/_api/version`. To retrieve this extended information,
  call the REST APIs with URL parameter `details=true`.

* issue #443: For git-based builds include commit hash in version

* adjust startup log output to be more compact, less verbose

* set the required minimum number of file descriptors to 256.
  On server start, this number is enforced on systems that have rlimit. If the limit
  cannot be enforced, starting the server will fail.
  Note: 256 is considered to be the absolute minimum value. Depending on the use case
  for ArangoDB, a much higher number of file descriptors should be used.

  To avoid checking & potentially changing the number of maximum open files, use the
  startup option `--server.descriptors-minimum 0`

* fixed shapedjson to json conversion for special numeric values (NaN, +inf, -inf).
  Before, "NaN", "inf", or "-inf" were written into the JSONified output, but these
  values are not allowed in JSON. Now, "null" is written to the JSONified output as
  required.

* added AQL functions VARIANCE_POPULATION(), VARIANCE_SAMPLE(), STDDEV_POPULATION(),
  STDDEV_SAMPLE(), AVERAGE(), MEDIAN() to calculate statistical values for lists

* added AQL SQRT() function

* added AQL TRIM(), LEFT() and RIGHT() string functions

* fixed issue #436: GET /_api/document on edge

* make AQL REVERSE() and LENGTH() functions work on strings, too

* disabled DOT generation in `make doxygen`. this speeds up docs generation

* renamed startup option `--dispatcher.report-intervall` to `--dispatcher.report-interval`

* renamed startup option `--scheduler.report-intervall` to `--scheduler.report-interval`

* slightly changed output of REST API method /_admin/log.
  Previously, the log messages returned also contained the date and log level, now
  they will only contain the log message, and no date and log level information.
  This information can be re-created by API users from the `timestamp` and `level`
  attributes of the result.

* removed configure option `--enable-zone-debug`
  memory zone debugging is now automatically turned on when compiling with ArangoDB
  `--enable-maintainer-mode`

* removed configure option `--enable-arangob`
  arangob is now always included in the build


v1.2.3 (XXXX-XX-XX)
-------------------

* added optional parameter `edgexamples` for AQL function EDGES() and NEIGHBORS()

* added AQL function NEIGHBORS()

* added freebsd support

* fixed firstExample() query with `_id` and `_key` attributes

* issue triAGENS/ArangoDB-PHP#55: AQL optimizer may have mis-optimized duplicate
  filter statements with limit


v1.2.2 (2013-03-26)
-------------------

* fixed save of objects with common sub-objects

* issue #459: fulltext internal memory allocation didn't scale well
  This fix improves loading times for collections with fulltext indexes that have
  lots of equal words indexed.

* issue #212: auto-increment support

  The feature can be used by creating a collection with the extra `keyOptions`
  attribute as follows:

      db._create("mycollection", { keyOptions: { type: "autoincrement", offset: 1, increment: 10, allowUserKeys: true } });

  The `type` attribute will make sure the keys will be auto-generated if no
  `_key` attribute is specified for a document.

  The `allowUserKeys` attribute determines whether users might still supply own
  `_key` values with documents or if this is considered an error.

  The `increment` value determines the actual increment value, whereas the `offset`
  value can be used to seed to value sequence with a specific starting value.
  This will be useful later in a multi-master setup, when multiple servers can use
  different auto-increment seed values and thus generate non-conflicting auto-increment values.

  The default values currently are:

  - `allowUserKeys`: `true`
  - `offset`: `0`
  - `increment`: `1`

  The only other available key generator type currently is `traditional`.
  The `traditional` key generator will auto-generate keys in a fashion as ArangoDB
  always did (some increasing integer value, with a more or less unpredictable
  increment value).

  Note that for the `traditional` key generator there is only the option to disallow
  user-supplied keys and give the server the sole responsibility for key generation.
  This can be achieved by setting the `allowUserKeys` property to `false`.

  This change also introduces the following errors that API implementors may want to check
  the return values for:

  - 1222: `document key unexpected`: will be raised when a document is created with
    a `_key` attribute, but the underlying collection was set up with the `keyOptions`
    attribute `allowUserKeys: false`.

  - 1225: `out of keys`: will be raised when the auto-increment key generator runs
    out of keys. This may happen when the next key to be generated is 2^64 or higher.
    In practice, this will only happen if the values for `increment` or `offset` are
    not set appropriately, or if users are allowed to supply own keys, those keys
    are near the 2^64 threshold, and later the auto-increment feature kicks in and
    generates keys that cross that threshold.

    In practice it should not occur with proper configuration and proper usage of the
    collections.

  This change may also affect the following REST APIs:
  - POST `/_api/collection`: the server does now accept the optional `keyOptions`
    attribute in the second parameter
  - GET `/_api/collection/properties`: will return the `keyOptions` attribute as part
    of the collection's properties. The previous optional attribute `createOptions`
    is now gone.

* fixed `ArangoStatement.explain()` method with bind variables

* fixed misleading "cursor not found" error message in arangosh that occurred when
  `count()` was called for client-side cursors

* fixed handling of empty attribute names, which may have crashed the server under
  certain circumstances before

* fixed usage of invalid pointer in error message output when index description could
  not be opened


v1.2.1 (2013-03-14)
-------------------

* issue #444: please darken light color in arangosh

* issue #442: pls update post install info on osx

* fixed conversion of special double values (NaN, -inf, +inf) when converting from
  shapedjson to JSON

* fixed compaction of markers (location of _key was not updated correctly in memory,
  leading to _keys pointing to undefined memory after datafile rotation)

* fixed edge index key pointers to use document master pointer plus offset instead
  of direct _key address

* fixed case when server could not create any more journal or compactor files.
  Previously a wrong status code may have been returned, and not being able to create
  a new compactor file may have led to an infinite loop with error message
  "could not create compactor".

* fixed value truncation for numeric filename parts when renaming datafiles/journals


v1.2.0 (2013-03-01)
-------------------

* by default statistics are now switch off; in order to enable comment out
  the "disable-statistics = yes" line in "arangod.conf"

* fixed issue #435: csv parser skips data at buffer border

* added server startup option `--server.disable-statistics` to turn off statistics
  gathering without recompilation of ArangoDB.
  This partly addresses issue #432.

* fixed dropping of indexes without collection name, e.g.
  `db.xxx.dropIndex("123456");`
  Dropping an index like this failed with an assertion error.

* fixed issue #426: arangoimp should be able to import edges into edge collections

* fixed issue #425: In case of conflict ArangoDB returns HTTP 400 Bad request
  (with 1207 Error) instead of HTTP 409 Conflict

* fixed too greedy token consumption in AQL for negative values:
  e.g. in the statement `RETURN { a: 1 -2 }` the minus token was consumed as part
  of the value `-2`, and not interpreted as the binary arithmetic operator


v1.2.beta3 (2013-02-22)
-----------------------

* issue #427: ArangoDB Importer Manual has no navigation links (previous|home|next)

* issue #319: Documentation missing for Emergency console and incomplete for datafile debugger.

* issue #370: add documentation for reloadRouting and flushServerModules

* issue #393: added REST API for user management at /_api/user

* issue #393, #128: added simple cryptographic functions for user actions in module "crypto":
  * require("org/arangodb/crypto").md5()
  * require("org/arangodb/crypto").sha256()
  * require("org/arangodb/crypto").rand()

* added replaceByExample() Javascript and REST API method

* added updateByExample() Javascript and REST API method

* added optional "limit" parameter for removeByExample() Javascript and REST API method

* fixed issue #413

* updated bundled V8 version from 3.9.4 to 3.16.14.1
  Note: the Windows version used a more recent version (3.14.0.1) and was not updated.

* fixed issue #404: keep original request url in request object


v1.2.beta2 (2013-02-15)
-----------------------

* fixed issue #405: 1.2 compile warnings

* fixed issue #333: [debian] Group "arangodb" is not used when starting vie init.d script

* added optional parameter 'excludeSystem' to GET /_api/collection
  This parameter can be used to disable returning system collections in the list
  of all collections.

* added AQL functions KEEP() and UNSET()

* fixed issue #348: "HTTP Interface for Administration and Monitoring"
  documentation errors.

* fix stringification of specific positive int64 values. Stringification of int64
  values with the upper 32 bits cleared and the 33rd bit set were broken.

* issue #395:  Collection properties() function should return 'isSystem' for
  Javascript and REST API

* make server stop after upgrade procedure when invoked with `--upgrade option`.
  When started with the `--upgrade` option, the server will perfom
  the upgrade, and then exit with a status code indicating the result of the
  upgrade (0 = success, 1 = failure). To start the server regularly in either
  daemon or console mode, the `--upgrade` option must not be specified.
  This change was introduced to allow init.d scripts check the result of
  the upgrade procedure, even in case an upgrade was successful.
  this was introduced as part of issue #391.

* added AQL function EDGES()

* added more crash-protection when reading corrupted collections at startup

* added documentation for AQL function CONTAINS()

* added AQL function LIKE()

* replaced redundant error return code 1520 (Unable to open collection) with error code
  1203 (Collection not found). These error codes have the same meanings, but one of
  them was returned from AQL queries only, the other got thrown by other parts of
  ArangoDB. Now, error 1203 (Collection not found) is used in AQL too in case a
  non-existing collection is used.

v1.2.beta1 (2013-02-01)
-----------------------

* fixed issue #382: [Documentation error] Maschine... should be Machine...

* unified history file locations for arangod, arangosh, and arangoirb.
  - The readline history for arangod (emergency console) is now stored in file
    $HOME/.arangod. It was stored in $HOME/.arango before.
  - The readline history for arangosh is still stored in $HOME/.arangosh.
  - The readline history for arangoirb is now stored in $HOME/.arangoirb. It was
    stored in $HOME/.arango-mrb before.

* fixed issue #381: _users user should have a unique constraint

* allow negative list indexes in AQL to access elements from the end of a list,
  e.g. ```RETURN values[-1]``` will return the last element of the `values` list.

* collection ids, index ids, cursor ids, and document revision ids created and
  returned by ArangoDB are now returned as strings with numeric content inside.
  This is done to prevent some value overrun/truncation in any part of the
  complete client/server workflow.
  In ArangoDB 1.1 and before, these values were previously returned as
  (potentially very big) integer values. This may cause problems (clipping, overrun,
  precision loss) for clients that do not support big integers natively and store
  such values in IEEE754 doubles internally. This type loses precision after about
  52 bits and is thus not safe to hold an id.
  Javascript and 32 bit-PHP are examples for clients that may cause such problems.
  Therefore, ids are now returned by ArangoDB as strings, with the string
  content being the integer value as before.

  Example for documents ("_rev" attribute):
  - Document returned by ArangoDB 1.1: { "_rev": 1234, ... }
  - Document returned by ArangoDB 1.2: { "_rev": "1234", ... }

  Example for collections ("id" attribute / "_id" property):
  - Collection returned by ArangoDB 1.1: { "id": 9327643, "name": "test", ... }
  - Collection returned by ArangoDB 1.2: { "id": "9327643", "name": "test", ... }

  Example for cursors ("id" attribute):
  - Collection returned by ArangoDB 1.1: { "id": 11734292, "hasMore": true, ... }
  - Collection returned by ArangoDB 1.2: { "id": "11734292", "hasMore": true, ... }

* global variables are not automatically available anymore when starting the
  arangod Javascript emergency console (i.e. ```arangod --console```).

  Especially, the variables `db`, `edges`, and `internal` are not available
  anymore. `db` and `internal` can be made available in 1.2 by
  ```var db = require("org/arangodb").db;``` and
  ```var internal = require("internal");```, respectively.
  The reason for this change is to get rid of global variables in the server
  because this will allow more specific inclusion of functionality.

  For convenience, the global variable `db` is still available by default in
  arangosh. The global variable `edges`, which since ArangoDB 1.1 was kind of
  a redundant wrapper of `db`, has been removed in 1.2 completely.
  Please use `db` instead, and if creating an edge collection, use the explicit
  ```db._createEdgeCollection()``` command.

* issue #374: prevent endless redirects when calling admin interface with
  unexpected URLs

* issue #373: TRAVERSAL() `trackPaths` option does not work. Instead `paths` does work

* issue #358: added support for CORS

* honor optional waitForSync property for document removal, replace, update, and
  save operations in arangosh. The waitForSync parameter for these operations
  was previously honored by the REST API and on the server-side, but not when
  the waitForSync parameter was specified for a document operation in arangosh.

* calls to db.collection.figures() and /_api/collection/<collection>/figures now
  additionally return the number of shapes used in the collection in the
  extra attribute "shapes.count"

* added AQL TRAVERSAL_TREE() function to return a hierarchical result from a traversal

* added AQL TRAVERSAL() function to return the results from a traversal

* added AQL function ATTRIBUTES() to return the attribute names of a document

* removed internal server-side AQL functions from global scope.

  Now the AQL internal functions can only be accessed via the exports of the
  ahuacatl module, which can be included via ```require("org/arangodb/ahuacatl")```.
  It shouldn't be necessary for clients to access this module at all, but
  internal code may use this module.

  The previously global AQL-related server-side functions were moved to the
  internal namespace. This produced the following function name changes on
  the server:

     old name              new name
     ------------------------------------------------------
     AHUACATL_RUN       => require("internal").AQL_QUERY
     AHUACATL_EXPLAIN   => require("internal").AQL_EXPLAIN
     AHUACATL_PARSE     => require("internal").AQL_PARSE

  Again, clients shouldn't have used these functions at all as there is the
  ArangoStatement object to execute AQL queries.

* fixed issue #366: Edges index returns strange description

* added AQL function MATCHES() to check a document against a list of examples

* added documentation and tests for db.collection.removeByExample

* added --progress option for arangoimp. This will show the percentage of the input
  file that has been processed by arangoimp while the import is still running. It can
  be used as a rough indicator of progress for the entire import.

* make the server log documents that cannot be imported via /_api/import into the
  logfile using the warning log level. This may help finding illegal documents in big
  import runs.

* check on server startup whether the database directory and all collection directories
  are writable. if not, the server startup will be aborted. this prevents serious
  problems with collections being non-writable and this being detected at some pointer
  after the server has been started

* allow the following AQL constructs: FUNC(...)[...], FUNC(...).attribute

* fixed issue #361: Bug in Admin Interface. Header disappears when clicking new collection

* Added in-memory only collections

  Added collection creation parameter "isVolatile":
  if set to true, the collection is created as an in-memory only collection,
  meaning that all document data of that collection will reside in memory only,
  and will not be stored permanently to disk.
  This means that all collection data will be lost when the collection is unloaded
  or the server is shut down.
  As this collection type does not have datafile disk overhead for the regular
  document operations, it may be faster than normal disk-backed collections. The
  actual performance gains strongly depend on the underlying OS, filesystem, and
  settings though.
  This collection type should be used for caches only and not for any sensible data
  that cannot be re-created otherwise.
  Some platforms, namely Windows, currently do not support this collection type.
  When creating an in-memory collection on such platform, an error message will be
  returned by ArangoDB telling the user the platform does not support it.

  Note: in-memory collections are an experimental feature. The feature might
  change drastically or even be removed altogether in a future version of ArangoDB.

* fixed issue #353: Please include "pretty print" in Emergency Console

* fixed issue #352: "pretty print" console.log
  This was achieved by adding the dump() function for the "internal" object

* reduced insertion time for edges index
  Inserting into the edges index now avoids costly comparisons in case of a hash
  collision, reducing the prefilling/loading timer for bigger edge collections

* added fulltext queries to AQL via FULLTEXT() function. This allows search
  fulltext indexes from an AQL query to find matching documents

* added fulltext index type. This index type allows indexing words and prefixes of
  words from a specific document attribute. The index can be queries using a
  SimpleQueryFull object, the HTTP REST API at /_api/simple/fulltext, or via AQL

* added collection.revision() method to determine whether a collection has changed.
  The revision method returns a revision string that can be used by client programs
  for equality/inequality comparisons. The value returned by the revision method
  should be treated by clients as an opaque string and clients should not try to
  figure out the sense of the revision id. This is still useful enough to check
  whether data in a collection has changed.

* issue #346: adaptively determine NUMBER_HEADERS_PER_BLOCK

* issue #338: arangosh cursor positioning problems

* issue #326: use limit optimization with filters

* issue #325: use index to avoid sorting

* issue #324: add limit optimization to AQL

* removed arango-password script and added Javascript functionality to add/delete
  users instead. The functionality is contained in module `users` and can be invoked
  as follows from arangosh and arangod:
  * require("users").save("name", "passwd");
  * require("users").replace("name", "newPasswd");
  * require("users").remove("name");
  * require("users").reload();
  These functions are intentionally not offered via the web interface.
  This also addresses issue #313

* changed print output in arangosh and the web interface for JSON objects.
  Previously, printing a JSON object in arangosh resulted in the attribute values
  being printed as proper JSON, but attribute names were printed unquoted and
  unescaped. This was fine for the purpose of arangosh, but lead to invalid
  JSON being produced. Now, arangosh will produce valid JSON that can be used
  to send it back to ArangoDB or use it with arangoimp etc.

* fixed issue #300: allow importing documents via the REST /_api/import API
  from a JSON list, too.
  So far, the API only supported importing from a format that had one JSON object
  on each line. This is sometimes inconvenient, e.g. when the result of an AQL
  query or any other list is to be imported. This list is a JSON list and does not
  necessary have a document per line if pretty-printed.
  arangoimp now supports the JSON list format, too. However, the format requires
  arangoimp and the server to read the entire dataset at once. If the dataset is
  too big (bigger than --max-upload-size) then the import will be rejected. Even if
  increased, the entire list must fit in memory on both the client and the server,
  and this may be more resource-intensive than importing individual lines in chunks.

* removed unused parameter --reuse-ids for arangoimp. This parameter did not have
  any effect in 1.2, was never publicly announced and did evil (TM) things.

* fixed issue #297 (partly): added whitespace between command line and
  command result in arangosh, added shell colors for better usability

* fixed issue #296: system collections not usable from AQL

* fixed issue #295: deadlock on shutdown

* fixed issue #293: AQL queries should exploit edges index

* fixed issue #292: use index when filtering on _key in AQL

* allow user-definable document keys
  users can now define their own document keys by using the _key attribute
  when creating new documents or edges. Once specified, the value of _key is
  immutable.
  The restrictions for user-defined key values are:
  * the key must be at most 254 bytes long
  * it must consist of the letters a-z (lower or upper case), the digits 0-9,
    the underscore (_) or dash (-) characters only
  * any other characters, especially multi-byte sequences, whitespace or
    punctuation characters cannot be used inside key values

  Specifying a document key is optional when creating new documents. If no
  document key is specified, ArangoDB will create a document key itself.
  There are no guarantees about the format and pattern of auto-generated document
  keys other than the above restrictions.
  Clients should therefore treat auto-generated document keys as opaque values.
  Keys can be used to look up and reference documents, e.g.:
  * saving a document: `db.users.save({ "_key": "fred", ... })`
  * looking up a document: `db.users.document("fred")`
  * referencing other documents: `edges.relations.save("users/fred", "users/john", ...)`

  This change is downwards-compatible to ArangoDB 1.1 because in ArangoDB 1.1
  users were not able to define their own keys. If the user does not supply a _key
  attribute when creating a document, ArangoDB 1.2 will still generate a key of
  its own as ArangoDB 1.1 did. However, all documents returned by ArangoDB 1.2 will
  include a _key attribute and clients should be able to handle that (e.g. by
  ignoring it if not needed). Documents returned will still include the _id attribute
  as in ArangoDB 1.1.

* require collection names everywhere where a collection id was allowed in
  ArangoDB 1.1 & 1.0
  This change requires clients to use a collection name in place of a collection id
  at all places the client deals with collections.
  Examples:
  * creating edges: the _from and _to attributes must now contain collection names instead
    of collection ids: `edges.relations.save("test/my-key1", "test/my-key2", ...)`
  * retrieving edges: the returned _from and _to attributes now will contain collection
    names instead of ids, too: _from: `test/fred` instead of `1234/3455`
  * looking up documents: db.users.document("fred") or db._document("users/fred")

  Collection names must be used in REST API calls instead of collection ids, too.
  This change is thus not completely downwards-compatible to ArangoDB 1.1. ArangoDB 1.1
  required users to use collection ids in many places instead of collection names.
  This was unintuitive and caused overhead in cases when just the collection name was
  known on client-side but not its id. This overhead can now be avoided so clients can
  work with the collection names directly. There is no need to work with collection ids
  on the client side anymore.
  This change will likely require adjustments to API calls issued by clients, and also
  requires a change in how clients handle the _id value of returned documents. Previously,
  the _id value of returned documents contained the collection id, a slash separator and
  the document number. Since 1.2, _id will contain the collection name, a slash separator
  and the document key. The same applies to the _from and _to attribute values of edges
  that are returned by ArangoDB.

  Also removed (now unnecessary) location header in responses of the collections REST API.
  The location header was previously returned because it was necessary for clients.
  When clients created a collection, they specified the collection name. The collection
  id was generated on the server, but the client needed to use the server-generated
  collection id for further API calls, e.g. when creating edges etc. Therefore, the
  full collection URL, also containing the collection id, was returned by the server in
  responses to the collection API, in the HTTP location header.
  Returning the location header has become unnecessary in ArangoDB 1.2 because users
  can access collections by name and do not need to care about collection ids.


v1.1.3 (2013-XX-XX)
-------------------

* fix case when an error message was looked up for an error code but no error
  message was found. In this case a NULL ptr was returned and not checked everywhere.
  The place this error popped up was when inserting into a non-unique hash index
  failed with a specific, invalid error code.

* fixed issue #381:  db._collection("_users").getIndexes();

* fixed issue #379: arango-password fatal issue javscript.startup-directory

* fixed issue #372: Command-Line Options for the Authentication and Authorization


v1.1.2 (2013-01-20)
-------------------

* upgraded to mruby 2013-01-20 583983385b81c21f82704b116eab52d606a609f4

* fixed issue #357: Some spelling and grammar errors

* fixed issue #355: fix quotes in pdf manual

* fixed issue #351: Strange arangosh error message for long running query

* fixed randomly hanging connections in arangosh on MacOS

* added "any" query method: this returns a random document from a collection. It
  is also available via REST HTTP at /_api/simple/any.

* added deployment tool

* added getPeerVertex

* small fix for logging of long messages: the last character of log messages longer
  than 256 bytes was not logged.

* fixed truncation of human-readable log messages for web interface: the trailing \0
  byte was not appended for messages longer than 256 bytes

* fixed issue #341: ArangoDB crashes when stressed with Batch jobs
  Contrary to the issue title, this did not have anything to do with batch jobs but
  with too high memory usage. The memory usage of ArangoDB is now reduced for cases
   when there are lots of small collections with few documents each

* started with issue #317: Feature Request (from Google Groups): DATE handling

* backported issue #300: Extend arangoImp to Allow importing resultset-like
  (list of documents) formatted files

* fixed issue #337: "WaitForSync" on new collection does not work on Win/X64

* fixed issue #336: Collections REST API docs

* fixed issue #335: mmap errors due to wrong memory address calculation

* fixed issue #332: arangoimp --use-ids parameter seems to have no impact

* added option '--server.disable-authentication' for arangosh as well. No more passwd
  prompts if not needed

* fixed issue #330: session logging for arangosh

* fixed issue #329: Allow passing script file(s) as parameters for arangosh to run

* fixed issue #328: 1.1 compile warnings

* fixed issue #327: Javascript parse errors in front end


v1.1.1 (2012-12-18)
-------------------

* fixed issue #339: DELETE /_api/cursor/cursor-identifier return incollect errorNum

  The fix for this has led to a signature change of the function actions.resultNotFound().
  The meaning of parameter #3 for This function has changed from the error message string
  to the error code. The error message string is now parameter #4.
  Any client code that uses this function in custom actions must be adjusted.

* fixed issue #321: Problem upgrading arangodb 1.0.4 to 1.1.0 with Homebrew (OSX 10.8.2)

* fixed issue #230: add navigation and search for online documentation

* fixed issue #315: Strange result in PATH

* fixed issue #323: Wrong function returned in error message of AQL CHAR_LENGTH()

* fixed some log errors on startup / shutdown due to pid file handling and changing
  of directories


v1.1.0 (2012-12-05)
-------------------

* WARNING:
  arangod now performs a database version check at startup. It will look for a file
  named "VERSION" in its database directory. If the file is not present, arangod will
  perform an automatic upgrade of the database directory. This should be the normal
  case when upgrading from ArangoDB 1.0 to ArangoDB 1.1.

  If the VERSION file is present but is from an older version of ArangoDB, arangod
  will refuse to start and ask the user to run a manual upgrade first. A manual upgrade
  can be performed by starting arangod with the option `--upgrade`.

  This upgrade procedure shall ensure that users have full control over when they
  perform any updates/upgrades of their data, and can plan backups accordingly. The
  procedure also guarantees that the server is not run without any required system
  collections or with in incompatible data state.

* added AQL function DOCUMENT() to retrieve a document by its _id value

* fixed issue #311: fixed segfault on unload

* fixed issue #309: renamed stub "import" button from web interface

* fixed issue #307: added WaitForSync column in collections list in in web interface

* fixed issue #306: naming in web interface

* fixed issue #304: do not clear AQL query text input when switching tabs in
  web interface

* fixed issue #303: added documentation about usage of var keyword in web interface

* fixed issue #301: PATCH does not work in web interface

# fixed issue #269: fix make distclean & clean

* fixed issue #296: system collections not usable from AQL

* fixed issue #295: deadlock on shutdown

* added collection type label to web interface

* fixed issue #290: the web interface now disallows creating non-edges in edge collections
  when creating collections via the web interface, the collection type must also be
  specified (default is document collection)

* fixed issue #289: tab-completion does not insert any spaces

* fixed issue #282: fix escaping in web interface

* made AQL function NOT_NULL take any number of arguments. Will now return its
  first argument that is not null, or null if all arguments are null. This is downwards
  compatible.

* changed misleading AQL function name NOT_LIST() to FIRST_LIST() and slightly changed
  the behavior. The function will now return its first argument that is a list, or null
  if none of the arguments are lists.
  This is mostly downwards-compatible. The only change to the previous implementation in
  1.1-beta will happen if two arguments were passed and the 1st and 2nd arguments were
  both no lists. In previous 1.1, the 2nd argument was returned as is, but now null
  will be returned.

* add AQL function FIRST_DOCUMENT(), with same behavior as FIRST_LIST(), but working
  with documents instead of lists.

* added UPGRADING help text

* fixed issue #284: fixed Javascript errors when adding edges/vertices without own
  attributes

* fixed issue #283: AQL LENGTH() now works on documents, too

* fixed issue #281: documentation for skip lists shows wrong example

* fixed AQL optimizer bug, related to OR-combined conditions that filtered on the
  same attribute but with different conditions

* fixed issue #277: allow usage of collection names when creating edges
  the fix of this issue also implies validation of collection names / ids passed to
  the REST edge create method. edges with invalid collection ids or names in the
  "from" or "to" values will be rejected and not saved


v1.1.beta2 (2012-11-13)
-----------------------

* fixed arangoirb compilation

* fixed doxygen


v1.1.beta1 (2012-10-24)
-----------------------

* fixed AQL optimizer bug

* WARNING:
  - the user has changed from "arango" to "arangodb", the start script has changed from
    "arangod" to "arangodb", the database directory has changed from "/var/arangodb" to
    "/var/lib/arangodb" to be compliant with various Linux policies

  - In 1.1, we have introduced types for collections: regular documents go into document
    collections, and edges go into edge collections. The prefixing (db.xxx vs. edges.xxx)
    works slightly different in 1.1: edges.xxx can still be used to access collections,
    however, it will not determine the type of existing collections anymore. To create an
    edge collection 1.1, you can use db._createEdgeCollection() or edges._create().
    And there's of course also db._createDocumentCollection().
    db._create() is also still there and will create a document collection by default,
    whereas edges._create() will create an edge collection.

  - the admin web interface that was previously available via the simple URL suffix /
    is now available via a dedicated URL suffix only: /_admin/html
    The reason for this is that routing and URLs are now subject to changes by the end user,
    and only URLs parts prefixed with underscores (e.g. /_admin or /_api) are reserved
    for ArangoDB's internal usage.

* the server now handles requests with invalid Content-Length header values as follows:
  - if Content-Length is negative, the server will respond instantly with HTTP 411
    (length required)

  - if Content-Length is positive but shorter than the supplied body, the server will
    respond with HTTP 400 (bad request)

  - if Content-Length is positive but longer than the supplied body, the server will
    wait for the client to send the missing bytes. The server allows 90 seconds for this
    and will close the connection if the client does not send the remaining data

  - if Content-Length is bigger than the maximum allowed size (512 MB), the server will
    fail with HTTP 413 (request entity too large).

  - if the length of the HTTP headers is greater than the maximum allowed size (1 MB),
    the server will fail with HTTP 431 (request header fields too large)

* issue #265: allow optional base64 encoding/decoding of action response data

* issue #252: create _modules collection using arango-upgrade (note: arango-upgrade was
  finally replaced by the `--upgrade` option for arangod)

* issue #251: allow passing arbitrary options to V8 engine using new command line option:
  --javascript.v8-options. Using this option, the Harmony features or other settings in
  v8 can be enabled if the end user requires them

* issue #248: allow AQL optimizer to pull out completely uncorrelated subqueries to the
  top level, resulting in less repeated evaluation of the subquery

* upgraded to Doxygen 1.8.0

* issue #247: added AQL function MERGE_RECURSIVE

* issue #246: added clear() function in arangosh

* issue #245: Documentation: Central place for naming rules/limits inside ArangoDB

* reduced size of hash index elements by 50 %, allowing more index elements to fit in
  memory

* issue #235: GUI Shell throws Error:ReferenceError: db is not defined

* issue #229: methods marked as "under construction"

* issue #228: remove unfinished APIs (/_admin/config/*)

* having the OpenSSL library installed is now a prerequisite to compiling ArangoDB
  Also removed the --enable-ssl configure option because ssl is always required.

* added AQL functions TO_LIST, NOT_LIST

* issue #224: add optional Content-Id for batch requests

* issue #221: more documentation on AQL explain functionality. Also added
  ArangoStatement.explain() client method

* added db._createStatement() method on server as well (was previously available
  on the client only)

* issue #219: continue in case of "document not found" error in PATHS() function

* issue #213: make waitForSync overridable on specific actions

* changed AQL optimizer to use indexes in more cases. Previously, indexes might
  not have been used when in a reference expression the inner collection was
  specified last. Example: FOR u1 IN users FOR u2 IN users FILTER u1._id == u2._id
  Previously, this only checked whether an index could be used for u2._id (not
  possible). It was not checked whether an index on u1._id could be used (possible).
  Now, for expressions that have references/attribute names on both sides of the
  above as above, indexes are checked for both sides.

* issue #204: extend the CSV import by TSV and by user configurable
  separator character(s)

* issue #180: added support for batch operations

* added startup option --server.backlog-size
  this allows setting the value of the backlog for the listen() system call.
  the default value is 10, the maximum value is platform-dependent

* introduced new configure option "--enable-maintainer-mode" for
  ArangoDB maintainers. this option replaces the previous compile switches
  --with-boost-test, --enable-bison, --enable-flex and --enable-errors-dependency
  the individual configure options have been removed. --enable-maintainer-mode
  turns them all on.

* removed potentially unused configure option --enable-memfail

* fixed issue #197: HTML web interface calls /_admin/user-manager/session

* fixed issue #195: VERSION file in database directory

* fixed issue #193: REST API HEAD request returns a message body on 404

* fixed issue #188: intermittent issues with 1.0.0
  (server-side cursors not cleaned up in all cases, pthreads deadlock issue)

* issue #189: key store should use ISO datetime format bug

* issue #187: run arango-upgrade on server start (note: arango-upgrade was finally
  replaced by the `--upgrade` option for arangod)n

* fixed issue #183: strange unittest error

* fixed issue #182: manual pages

* fixed issue #181: use getaddrinfo

* moved default database directory to "/var/lib/arangodb" in accordance with
  http://www.pathname.com/fhs/pub/fhs-2.3.html

* fixed issue #179: strange text in import manual

* fixed issue #178: test for aragoimp is missing

* fixed issue #177: a misleading error message was returned if unknown variables
  were used in certain positions in an AQL query.

* fixed issue #176: explain how to use AQL from the arangosh

* issue #175: re-added hidden (and deprecated) option --server.http-port. This
  option is only there to be downwards-compatible to Arango 1.0.

* fixed issue #174: missing Documentation for `within`

* fixed issue #170: add db.<coll_name>.all().toArray() to arangosh help screen

* fixed issue #169: missing argument in Simple Queries

* added program arango-upgrade. This program must be run after installing ArangoDB
  and after upgrading from a previous version of ArangoDB. The arango-upgrade script
  will ensure all system collections are created and present in the correct state.
  It will also perform any necessary data updates.
  Note: arango-upgrade was finally replaced by the `--upgrade` option for arangod.

* issue #153: edge collection should be a flag for a collection
  collections now have a type so that the distinction between document and edge
  collections can now be done at runtime using a collection's type value.
  A collection's type can be queried in Javascript using the <collection>.type() method.

  When new collections are created using db._create(), they will be document
  collections by default. When edge._create() is called, an edge collection will be created.
  To explicitly create a collection of a specific/different type, use the methods
  _createDocumentCollection() or _createEdgeCollection(), which are available for
  both the db and the edges object.
  The Javascript objects ArangoEdges and ArangoEdgesCollection have been removed
  completely.
  All internal and test code has been adjusted for this, and client code
  that uses edges.* should also still work because edges is still there and creates
  edge collections when _create() is called.

  INCOMPATIBLE CHANGE: Client code might still need to be changed in the following aspect:
  Previously, collections did not have a type so documents and edges could be inserted
  in the same collection. This is now disallowed. Edges can only be inserted into
  edge collections now. As there were no collection types in 1.0, ArangoDB will perform
  an automatic upgrade when migrating from 1.0 to 1.1.
  The automatic upgrade will check every collection and determine its type as follows:
  - if among the first 50 documents in the collection there are documents with
    attributes "_from" and "_to", the collection is typed as an edge collection
  - if among the first 50 documents in the collection there are no documents with
    attributes "_from" and "_to", the collection is made as a document collection

* issue #150: call V8 garbage collection on server periodically

* issue #110: added support for partial updates

  The REST API for documents now offers an HTTP PATCH method to partially update
  documents. Overwriting/replacing documents is still available via the HTTP PUT method
  as before. The Javascript API in the shell also offers a new update() method in extension to
  the previously existing replace() method.


v1.0.4 (2012-11-12)
-------------------

* issue #275: strange error message in arangosh 1.0.3 at startup


v1.0.3 (2012-11-08)
-------------------

* fixed AQL optimizer bug

* issue #273: fixed segfault in arangosh on HTTP 40x

* issue #265: allow optional base64 encoding/decoding of action response data

* issue #252: _modules collection not created automatically


v1.0.2 (2012-10-22)
-------------------

* repository CentOS-X.Y moved to CentOS-X, same for Debian

* bugfix for rollback from edges

* bugfix for hash indexes

* bugfix for StringBuffer::erase_front

* added autoload for modules

* added AQL function TO_LIST


v1.0.1 (2012-09-30)
-------------------

* draft for issue #165: front-end application howto

* updated mruby to cf8fdea4a6598aa470e698e8cbc9b9b492319d

* fix for issue #190: install doesn't create log directory

* fix for issue #194: potential race condition between creating and dropping collections

* fix for issue #193: REST API HEAD request returns a message body on 404

* fix for issue #188: intermittent issues with 1.0.0

* fix for issue #163: server cannot create collection because of abandoned files

* fix for issue #150: call V8 garbage collection on server periodically


v1.0.0 (2012-08-17)
-------------------

* fix for issue #157: check for readline and ncurses headers, not only libraries


v1.0.beta4 (2012-08-15)
-----------------------

* fix for issue #152: fix memleak for barriers


v1.0.beta3 (2012-08-10)
-----------------------

* fix for issue #151: Memleak, collection data not removed

* fix for issue #149: Inconsistent port for admin interface

* fix for issue #163: server cannot create collection because of abandoned files

* fix for issue #157: check for readline and ncurses headers, not only libraries

* fix for issue #108: db.<collection>.truncate() inefficient

* fix for issue #109: added startup note about cached collection names and how to
  refresh them

* fix for issue #156: fixed memleaks in /_api/import

* fix for issue #59: added tests for /_api/import

* modified return value for calls to /_api/import: now, the attribute "empty" is
  returned as well, stating the number of empty lines in the input. Also changed the
  return value of the error code attribute ("errorNum") from 1100 ("corrupted datafile")
  to 400 ("bad request") in case invalid/unexpected JSON data was sent to the server.
  This error code is more appropriate as no datafile is broken but just input data is
  incorrect.

* fix for issue #152: Memleak for barriers

* fix for issue #151: Memleak, collection data not removed

* value of --database.maximal-journal-size parameter is now validated on startup. If
  value is smaller than the minimum value (currently 1048576), an error is thrown and
  the server will not start. Before this change, the global value of maximal journal
  size was not validated at server start, but only on collection level

* increased sleep value in statistics creation loop from 10 to 500 microseconds. This
  reduces accuracy of statistics values somewhere after the decimal points but saves
  CPU time.

* avoid additional sync() calls when writing partial shape data (attribute name data)
  to disk. sync() will still be called when the shape marker (will be written after
  the attributes) is written to disk

* issue #147: added flag --database.force-sync-shapes to force synching of shape data
  to disk. The default value is true so it is the same behavior as in version 1.0.
  if set to false, shape data is synched to disk if waitForSync for the collection is
  set to true, otherwise, shape data is not synched.

* fix for issue #145: strange issue on Travis: added epsilon for numeric comparison in
  geo index

* fix for issue #136: adjusted message during indexing

* issue #131: added timeout for HTTP keep-alive connections. The default value is 300
  seconds. There is a startup parameter server.keep-alive-timeout to configure the value.
  Setting it to 0 will disable keep-alive entirely on the server.

* fix for issue #137: AQL optimizer should use indexes for ref accesses with
  2 named attributes


v1.0.beta2 (2012-08-03)
-----------------------

* fix for issue #134: improvements for centos RPM

* fixed problem with disable-admin-interface in config file


v1.0.beta1 (2012-07-29)
-----------------------

* fixed issue #118: We need a collection "debugger"

* fixed issue #126: Access-Shaper must be cached

* INCOMPATIBLE CHANGE: renamed parameters "connect-timeout" and "request-timeout"
  for arangosh and arangoimp to "--server.connect-timeout" and "--server.request-timeout"

* INCOMPATIBLE CHANGE: authorization is now required on the server side
  Clients sending requests without HTTP authorization will be rejected with HTTP 401
  To allow backwards compatibility, the server can be started with the option
  "--server.disable-authentication"

* added options "--server.username" and "--server.password" for arangosh and arangoimp
  These parameters must be used to specify the user and password to be used when
  connecting to the server. If no password is given on the command line, arangosh/
  arangoimp will interactively prompt for a password.
  If no user name is specified on the command line, the default user "root" will be
  used.

* added startup option "--server.ssl-cipher-list" to determine which ciphers to
  use in SSL context. also added SSL_OP_CIPHER_SERVER_PREFERENCE to SSL default
  options so ciphers are tried in server and not in client order

* changed default SSL protocol to TLSv1 instead of SSLv2

* changed log-level of SSL-related messages

* added SSL connections if server is compiled with OpenSSL support. Use --help-ssl

* INCOMPATIBLE CHANGE: removed startup option "--server.admin-port".
  The new endpoints feature (see --server.endpoint) allows opening multiple endpoints
  anyway, and the distinction between admin and "other" endpoints can be emulated
  later using privileges.

* INCOMPATIBLE CHANGE: removed startup options "--port", "--server.port", and
  "--server.http-port" for arangod.
  These options have been replaced by the new "--server.endpoint" parameter

* INCOMPATIBLE CHANGE: removed startup option "--server" for arangosh and arangoimp.
  These options have been replaced by the new "--server.endpoint" parameter

* Added "--server.endpoint" option to arangod, arangosh, and arangoimp.
  For arangod, this option allows specifying the bind endpoints for the server
  The server can be bound to one or multiple endpoints at once. For arangosh
  and arangoimp, the option specifies the server endpoint to connect to.
  The following endpoint syntax is currently supported:
  - tcp://host:port or http@tcp://host:port (HTTP over IPv4)
  - tcp://[host]:port or http@tcp://[host]:port (HTTP over IPv6)
  - ssl://host:port or http@tcp://host:port (HTTP over SSL-encrypted IPv4)
  - ssl://[host]:port or http@tcp://[host]:port (HTTP over SSL-encrypted IPv6)
  - unix:///path/to/socket or http@unix:///path/to/socket (HTTP over UNIX socket)

  If no port is specified, the default port of 8529 will be used.

* INCOMPATIBLE CHANGE: removed startup options "--server.require-keep-alive" and
  "--server.secure-require-keep-alive".
  The server will now behave as follows which should be more conforming to the
  HTTP standard:
  * if a client sends a "Connection: close" header, the server will close the
    connection
  * if a client sends a "Connection: keep-alive" header, the server will not
    close the connection
  * if a client does not send any "Connection" header, the server will assume
    "keep-alive" if the request was an HTTP/1.1 request, and "close" if the
    request was an HTTP/1.0 request

* (minimal) internal optimizations for HTTP request parsing and response header
  handling

* fixed Unicode unescaping bugs for \f and surrogate pairs in BasicsC/strings.c

* changed implementation of TRI_BlockCrc32 algorithm to use 8 bytes at a time

* fixed issue #122: arangod doesn't start if <log.file> cannot be created

* fixed issue #121: wrong collection size reported

* fixed issue #98: Unable to change journalSize

* fixed issue #88: fds not closed

* fixed escaping of document data in HTML admin front end

* added HTTP basic authentication, this is always turned on

* added server startup option --server.disable-admin-interface to turn off the
  HTML admin interface

* honor server startup option --database.maximal-journal-size when creating new
  collections without specific journalsize setting. Previously, these
  collections were always created with journal file sizes of 32 MB and the
  --database.maximal-journal-size setting was ignored

* added server startup option --database.wait-for-sync to control the default
  behavior

* renamed "--unit-tests" to "--javascript.unit-tests"


v1.0.alpha3 (2012-06-30)
------------------------

* fixed issue #116: createCollection=create option doesn't work

* fixed issue #115: Compilation issue under OSX 10.7 Lion & 10.8 Mountain Lion
  (homebrew)

* fixed issue #114: image not found

* fixed issue #111: crash during "make unittests"

* fixed issue #104: client.js -> ARANGO_QUIET is not defined


v1.0.alpha2 (2012-06-24)
------------------------

* fixed issue #112: do not accept document with duplicate attribute names

* fixed issue #103: Should we cleanup the directory structure

* fixed issue #100: "count" attribute exists in cursor response with "count:
  false"

* fixed issue #84 explain command

* added new MRuby version (2012-06-02)

* added --log.filter

* cleanup of command line options:
** --startup.directory => --javascript.startup-directory
** --quite => --quiet
** --gc.interval => --javascript.gc-interval
** --startup.modules-path => --javascript.modules-path
** --action.system-directory => --javascript.action-directory
** --javascript.action-threads => removed (is now the same pool as --server.threads)

* various bug-fixes

* support for import

* added option SKIP_RANGES=1 for make unittests

* fixed several range-related assertion failures in the AQL query optimizer

* fixed AQL query optimizations for some edge cases (e.g. nested subqueries with
  invalid constant filter expressions)


v1.0.alpha1 (2012-05-28)
------------------------

Alpha Release of ArangoDB 1.0<|MERGE_RESOLUTION|>--- conflicted
+++ resolved
@@ -1,9 +1,8 @@
 devel
 -----
 
-<<<<<<< HEAD
 * UI: added word wrapping to query editor
-=======
+
 * fixed issue #3395: AQL: cannot instantiate CollectBlock with undetermined 
   aggregation method
 
@@ -26,7 +25,6 @@
 * added option `--server.local-authentication`
 
 * UI: added user roles
->>>>>>> ce355f0d
 
 * added config option `--log.color` to toggle colorful logging to terminal
 
