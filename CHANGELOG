--- conflicted
+++ resolved
@@ -1,18 +1,16 @@
 v3.2.7 (2017-11-13)
 -------------------
 
-<<<<<<< HEAD
 * Fixed issue #3597: AQL with path filters returns unexpected results
   In some cases breadth first search in combination with vertex filters
   yields wrong result, the filter was not applied correctly.
 
 * enable JEMalloc background thread for purging and returning unused memory
   back to the operating system (Linux only)
-=======
+
 * fixed some undefined behavior in some internal value caches for AQL GatherNodes
   and SortNodes, which could have led to sorted results being effectively not
   correctly sorted.
->>>>>>> 5b2c9451
 
 * make the replication applier for the RocksDB engine start automatically after a
   restart of the server if the applier was configured with its `autoStart` property
