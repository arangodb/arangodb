devel
-----

<<<<<<< HEAD
* changed the thread handling in the scheduler. `--server.threads` will be
  the maximum number of threads for the scheduler.

  The hidden option `--server.maximal-threads` is now obsolete.

  The hidden options `--server.queue-size`, `--server.prioN-size` (N = 1 or 2)
  control the size of the internal queues. The defaults are sensible, do not
  change these settings.
=======
* added key generators `uuid` and `padded`

  The `uuid` key generator generates universally unique 128 bit keys, which are
  stored in hexadecimal human-readable format.  
  The `padded` key generator generates keys of a fixed length (16 bytes) in 
  ascending lexicographical sort order.

* The REST API of `/_admin/status` changed: Field "mode" is now named "operationMode",
  field "writeOpsEnabled" no longer exists and is replaced by field "readOnly" with
  the inverted meaning.

* added `COUNT_DISTINCT` AQL function

* make AQL optimizer rule `collect-in-cluster` optimize aggregation functions
  `AVERAGE`, `VARIANCE`, `STDDEV`, `UNIQUE`, `SORTED_UNIQUE` and `COUNT_DISTINCT`
  in a cluster by pushing parts of the aggregation onto the DB servers and only
  doing the total aggregation on the coordinator
>>>>>>> bcdcb43c

* replace JavaScript functions FULLTEXT, NEAR, WITHIN with regular AQL via a
  new optimizer rule.

  - The NEAR function now does not default to a limit of 100 documents any more.
  - "fulltext-index-optimizer" optimizer rule has been removed.

* added option "--latency true" option to arangoimport. Lists microsecond latency
  statistics on 10 second intervals.

* fixed internal issue #2256: ui, document id not showing up when deleting a document

* fixed internal issue #2163: wrong labels within foxx validation of service
  input parameters

* fixed internal issue #2160: fixed misplaced tooltips in indices view

* Added exclusive option for rocksdb collections. Modifying AQL queries can
  now set the exclusive option as well as it can be set on JavaScript transactions.

* added optimizer rule "optimize-subqueries", which makes qualifying subqueries
  return less data

  The rule fires in the following situations:
  * in case only a few results are used from a non-modifying subquery, the rule
    will add a LIMIT statement into the subquery. For example

        LET docs = (
          FOR doc IN collection
            FILTER ...
            RETURN doc
        )
        RETURN docs[0]

    will be turned into

        LET docs = (
          FOR doc IN collection
            FILTER ...
            LIMIT 1
            RETURN doc
        )
        RETURN docs[0]

    Another optimization performed by this rule is to modify the result value
    of subqueries in case only the number of results is checked later. For example

        RETURN LENGTH(
          FOR doc IN collection
            FILTER ...
            RETURN doc
        )

    will be turned into

        RETURN LENGTH(
          FOR doc IN collection
            FILTER ...
            RETURN true
        )

  This saves copying the document data from the subquery to the outer scope and may
  enable follow-up optimizations.

* fixed issue #5035: fixed a vulnerability issue within the web ui's index view

* fixed Foxx queues bug when queues are created in a request handler with an
  ArangoDB authentication header

* abort startup when using SSLv2 for a server endpoint, or when connecting with
  a client tool via an SSLv2 connection.

  SSLv2 has been disabled in the OpenSSL library by default in recent versions
  because of security vulnerabilities inherent in this protocol.

  As it is not safe at all to use this protocol, the support for it has also
  been stopped in ArangoDB. End users that use SSLv2 for connecting to ArangoDB
  should change the protocol from SSLv2 to TLSv12 if possible, by adjusting
  the value of the `--ssl.protocol` startup option.

* added `overwrite` option to the `document rest-handler` to allow for easier syncing.

  This implements almost the much inquired UPSERT. In reality it is a REPSERT
  (replace/insert) because only replacement and not modification of documents
  is possible. The option does not work in cluster collections with custom
  sharding.

* added startup option `--log.escape`

  This option toggles the escaping of log output.

  If set to `true` (which is the default value), then the logging will work
  as before, and the following characters in the log output are escaped:

  * the carriage return character (hex 0d)
  * the newline character (hex 0a)
  * the tabstop character (hex 09)
  * any other characters with an ordinal value less than hex 20

  If the option is set to `false`, no characters are escaped. Characters with
  an ordinal value less than hex 20 will not be printed in this mode but will
  be replaced with a space character (hex 20).

  A side effect of turning off the escaping is that it will reduce the CPU
  overhead for the logging. However, this will only be noticable when logging
  is set to a very verbose level (e.g. debug or trace).

* increased the default values for the startup options `--javascript.gc-interval`
  from every 1000 to every 2000 requests, and for `--javascript.gc-frequency` from
  30 to 60 seconds

  This will make the V8 garbage collection run less often by default than in previous
  versions, reducing CPU load a bit and leaving more contexts available on average.

* added `/_admin/repair/distributeShardsLike` that repairs collections with
  distributeShardsLike where the shards aren't actually distributed like in the
  prototype collection, as could happen due to internal issue #1770

* Fixed issue #4271: Change the behavior of the `fullCount` option for AQL query
  cursors so that it will only take into account `LIMIT` statements on the top level
  of the query.

  `LIMIT` statements in subqueries will not have any effect on the `fullCount` results
  any more.

* We added a new geo-spatial index implementation. On the RocksDB storage engine all
  installations will need to be upgraded with `--database.auto-upgrade true`. New geo
  indexes will now only report with the type `geo` instead of `geo1` or `geo2`.
  The index types `geo1` and `geo2` are now deprecated.
  Additionally we removed the deprecated flags `constraint` and `ignoreNull` from geo
  index definitions, these fields were initially deprecated in ArangoDB 2.5

* Add revision id to RocksDB values in primary indexes to speed up replication (~10x).

* PR #5238: Create a default pacing algorithm for arangoimport to avoid TimeoutErrors
  on VMs with limited disk throughput

* Starting a cluster with coordinators and DB servers using different storage engines
  is unsupported. Doing it anyway will now produce a warning on startup

* fixed issue #4919: C++ implementation of LIKE function now matches the old and correct
  behaviour of the javascript implementation.

* added `--json` option to arangovpack, allowing to treat its input as plain JSON data
  make arangovpack work without any configuration file

* added experimental arangodb startup option `--javascript.enabled` to enable/disable the
  initialization of the V8 JavaScript engine. Only expected to work on single-servers and
  agency deployments

* pull request #5201: eliminate race scenario where handlePlanChange could run infinite times
  after an execution exceeded 7.4 second time span

* UI: fixed an unreasonable event bug within the modal view engine

* pull request #5114: detect shutdown more quickly on heartbeat thread of coordinator and
  DB servers

* fixed issue #3811: gharial api is now checking existence of `_from` and `_to` vertices
  during edge creation

* There is new method `_profileQuery` on the database object to execute a query and
  print an explain with annotated runtime information.

* Query cursors can now be created with option `profile`, with a value of 0, 1 or 2.
  This will cause queries to include more statistics in their results and will allow tracing
  of queries.

* fixed internal issue #2147: fixed database filter in UI

* fixed internal issue #2149: number of documents in the UI is not adjusted after moving them

* fixed internal issue #2150: UI - loading a saved query does not update the list of bind
  parameters

* removed option `--cluster.my-local-info` in favor of persisted server UUIDs

  The option `--cluster.my-local-info` was deprecated since ArangoDB 3.3.

* added new collection property `cacheEnabled` which enables in-memory caching for
  documents and primary index entries. Available only when using RocksDB

* arangodump now supports `--threads` option to dump collections in parallel

* arangorestore now supports `--threads` option to restore collections in parallel

* Improvement: The AQL query planner in cluster is now a bit more clever and
  can prepare AQL queries with less network overhead.

  This should speed up simple queries in cluster mode, on complex queries it
  will most likely not show any performance effect.
  It will especially show effects on collections with a very high amount of Shards.

* removed remainders of dysfunctional `/_admin/cluster-test` and `/_admin/clusterCheckPort`
  API endpoints and removed them from documentation

* remove `_admin/echo` handler

* added new query option `stream` to enable streaming query execution via the
  `POST /_api/cursor` rest interface.

* fixed issue #4698: databases within the UI are now displayed in a sorted order.

* Behavior of permissions for databases and collections changed:
  The new fallback rule for databases for which an access level is not explicitly specified:
  Choose the higher access level of:
    * A wildcard database grant
    * A database grant on the `_system` database
  The new fallback rule for collections for which an access level is not explicitly specified:
  Choose the higher access level of:
    * Any wildcard access grant in the same database, or on "*/*"
    * The access level for the current database
    * The access level for the `_system` database

* fixed issue #4583: add AQL ASSERT and AQL WARN

* renamed startup option `--replication.automatic-failover` to
  `--replication.active-failover`
  using the old option name will still work in ArangoDB 3.4, but the old option
  will be removed afterwards

* index selectivity estimates for RocksDB engine are now eventually consistent

  This change addresses a previous issue where some index updates could be
  "lost" from the view of the internal selectivity estimate, leading to
  inaccurate estimates. The issue is solved now, but there can be up to a second
  or so delay before updates are reflected in the estimates.

* support `returnOld` and `returnNew` attributes for in the following HTTP REST
  APIs:

  * /_api/gharial/<graph>/vertex/<collection>
  * /_api/gharial/<graph>/edge/<collection>

  The exception from this is that the HTTP DELETE verb for these APIs does not
  support `returnOld` because that would make the existing API incompatible

* fixed internal issue #478: remove unused and undocumented REST API endpoints
  _admin/statistics/short and _admin/statistics/long

  These APIs were available in ArangoDB's REST API, but have not been called by
  ArangoDB itself nor have they been part of the documented API. They have been
  superseded by other REST APIs and were partially dysfunctional. Therefore
  these two endpoints have been removed entirely.

* fixed issue #1532: reload users on restore

* fixed internal issue #1475: when restoring a cluster dump to a single server
  ignore indexes of type primary and edge since we mustn't create them here.

* fixed internal issue #1439: improve performance of any-iterator for RocksDB

* issue #1190: added option `--create-database` for arangoimport

* UI: updated dygraph js library to version 2.1.0

* renamed arangoimp to arangoimport for consistency
  Release packages will still install arangoimp as a symlink so user scripts
  invoking arangoimp do not need to be changed

* UI: Shard distribution view now has an accordion view instead of displaying
  all shards of all collections at once.

* fixed issue #4393: broken handling of unix domain sockets in JS_Download

* added AQL function `IS_KEY`
  this function checks if the value passed to it can be used as a document key,
  i.e. as the value of the `_key` attribute

* added AQL functions `SORTED` and `SORTED_UNIQUE`

  `SORTED` will return a sorted version of the input array using AQL's internal
  comparison order
  `SORTED_UNIQUE` will do the same, but additionally removes duplicates.

* added C++ implementation for AQL functions `DATE_NOW`, `DATE_ISO8601`,
  `DATE_TIMESTAMP`, `IS_DATESTRING`, `DATE_DAYOFWEEK`, `DATE_YEAR`,
  `DATE_MONTH`, `DATE_DAY`, `DATE_HOUR`, `DATE_MINUTE`, `DATE_SECOND`,
  `DATE_MILLISECOND`, `DATE_DAYOFYEAR`, `DATE_ISOWEEK`, `DATE_LEAPYEAR`,
  `DATE_QUARTER`, `DATE_DAYS_IN_MONTH`, `DATE_ADD`, `DATE_SUBTRACT`,
  `DATE_DIFF`, `DATE_COMPARE`, `TRANSLATE` and `SHA512`

* fixed a bug where clusterinfo missed changes to plan after agency
  callback is registred for create collection

* Foxx manifest.json files can now contain a $schema key with the value
  of "http://json.schemastore.org/foxx-manifest" to improve tooling support.


v3.3.8 (XXXX-XX-XX)
-------------------

* included version of ArangoDB Starter (`arangodb` binary) updated to v0.10.11,
  see [Starter changelog](https://github.com/arangodb-helper/arangodb/blob/master/CHANGELOG.md)

* added arangod startup option `--dump-options` to print all configuration parameters
  as a JSON object

* fixed: (Enterprise only) If you restore a SmartGraph where the collections
  are still existing and are supposed to be dropped on restore we ended up in
  duplicate name error. This is now gone and the SmartGraph is correctly restored.

* fix lookups by `_id` in smart graph edge collections

* improve startup resilience in case there are datafile errors (MMFiles)

  also allow repairing broken VERSION files automatically on startup by
  specifying the option `--database.ignore-datafile-errors true`

* fix issue #4582: UI query editor now supports usage of empty string as bind parameter value

* fixed internal issue #2148: Number of documents found by filter is misleading in web UI

* added startup option `--database.required-directory-state`

  using this option it is possible to require the database directory to be
  in a specific state on startup. the options for this value are:

  - non-existing: database directory must not exist
  - existing: database directory must exist
  - empty: database directory must exist but be empty
  - populated: database directory must exist and contain specific files already
  - any: any state allowed

* field "$schema" in Foxx manifest.json files no longer produce warnings

* added `@arangodb/locals` module to expose the Foxx service context as an
  alternative to using `module.context` directly.

* `db._executeTransaction` now accepts collection objects as collections.

* supervision can be put into maintenance mode

v3.3.7 (2018-04-11)
-------------------

* added hidden option `--query.registry-ttl` to control the lifetime of cluster AQL
  query parts

* fixed internal issue #2237: AQL queries on collections with replicationFactor:
  "satellite" crashed arangod in single server mode

* fixed restore of satellite collections: replicationFactor was set to 1 during
  restore

* fixed dump and restore of smart graphs:
  a) The dump will not include the hidden shadow collections anymore, they were dumped
     accidentially and only contain duplicated data.
  b) Restore will now ignore hidden shadow collections as all data is contained
     in the smart-edge collection. You can manually include these collections from an
     old dump (3.3.5 or earlier) by using `--force`.
  c) Restore of a smart-graph will now create smart collections properly instead
     of getting into `TIMEOUT_IN_CLUSTER_OPERATION`

* fixed issue in AQL query optimizer rule "restrict-to-single-shard", which
  may have sent documents to a wrong shard in AQL INSERT queries that specified
  the value for `_key` using an expression (and not a constant value)
  Important: if you were affected by this bug in v3.3.5 it is required that you
  recreate your dataset in v3.3.6 (i.e. dumping and restoring) instead of doing
  a simple binary upgrade

* added /_admin/status HTTP API for debugging purposes

* added ArangoShell helper function for packaging all information about an
  AQL query so it can be run and analyzed elsewhere:

  query = "FOR doc IN mycollection FILTER doc.value > 42 RETURN doc";
  require("@arangodb/aql/explainer").debugDump("/tmp/query-debug-info", query);

  Entitled users can send the generated file to the ArangoDB support to facilitate
  reproduction and debugging.

* added hidden option `--server.ask-jwt-secret`. This is an internal option
  for debugging and should not be exposed to end-users.

* fix for internal issue #2215. supervision will now wait for agent to
  fully prepare before adding 10 second grace period after leadership change

* fixed internal issue #2215's FailedLeader timeout bug


v3.3.5 (2018-03-28)
-------------------

* fixed issue #4934: Wrong used GeoIndex depending on FILTER order

* make build id appear in startup log message alongside with other version info

* make AQL data modification operations that are sent to all shards and that are
  supposed to return values (i.e. `RETURN OLD` or `RETURN NEW`) not return fake
  empty result rows if the document to be updated/replaced/removed was not present
  on the target shard

* added AQL optimizer rule `restrict-to-single-shard`

  This rule will kick in if a collection operation (index lookup or data
  modification operation) will only affect a single shard, and the operation can be
  restricted to the single shard and is not applied for all shards. This optimization
  can be applied for queries that access a collection only once in the query, and that
  do not use traversals, shortest path queries and that do not access collection data
  dynamically using the `DOCUMENT`, `FULLTEXT`, `NEAR` or `WITHIN` AQL functions.
  Additionally, the optimizer will only pull off this optimization if can safely
  determine the values of all the collection's shard keys from the query, and when the
  shard keys are covered by a single index (this is always true if the shard key is
  the default `_key`)

* display missing attributes of GatherNodes in AQL explain output

* make AQL optimizer rule `undistribute-remove-after-enum-coll` fire in a few
  more cases in which it is possible

* slightly improve index selection for the RocksDB engine when there are multiple
  competing indexes with the same attribute prefixes, but different amount of
  attributes covered. In this case, the more specialized index will be preferred
  now

* fix issue #4924: removeFollower now prefers to remove the last follower(s)

* added "collect-in-cluster" optimizer rule to have COLLECT WITH COUNT queries
  without grouping being executed on the DB servers and the coordinator only summing
  up the counts from the individual shards

* fixed issue #4900: Nested FOR query uses index but ignores other filters

* properly exit v8::Context in one place where it was missing before

* added hidden option `--cluster.index-create-timeout` for controlling the
  default value of the index creation timeout in cluster
  under normal circumstances, this option does not need to be adjusted

* increase default timeout for index creation in cluster to 3600s

* fixed issue #4843: Query-Result has more Docs than the Collection itself

* fixed the behavior of ClusterInfo when waiting for current to catch
  up with plan in create collection.

* fixed issue #4827: COLLECT on edge _to field doesn't group distinct values as expected (MMFiles)


v3.3.4 (2018-03-01)
-------------------

* fix AQL `fullCount` result value in some cluster cases when it was off a bit

* fix issue #4651: Simple query taking forever until a request timeout error

* fix issue #4657: fixed incomplete content type header

* Vastly improved the Foxx Store UI

* fix issue #4677: AQL WITH with bind parameters results in "access after data-modification"
  for two independent UPSERTs

* remove unused startup option `--ldap.permissions-attribute-name`

* fix issue #4457: create /var/tmp/arangod with correct user in supervisor mode

* remove long disfunctional admin/long_echo handler

* fixed Foxx API:

  * PUT /_api/foxx/service: Respect force flag
  * PATCH /_api/foxx/service: Check whether a service under given mount exists

* internal issue #1726: supervision failed to remove multiple servers
  from health monitoring at once.

* more information from inception, why agent is activated

* fixed a bug where supervision tried to deal with shards of virtual collections

* fix internal issue #1770: collection creation using distributeShardsLike yields
  errors and did not distribute shards correctly in the following cases:
  1. If numberOfShards * replicationFactor % nrDBServers != 0
     (shards * replication is not divisible by DBServers).
  2. If there was failover / move shard case on the leading collection
     and creating the follower collection afterwards.

* fix timeout issues in replication client expiration

* added missing edge filter to neighbors-only traversals
  in case a filter condition was moved into the traverser and the traversal was
  executed in breadth-first mode and was returning each visited vertex exactly
  once, and there was a filter on the edges of the path and the resulting vertices
  and edges were not used later, the edge filter was not applied

* fixed issue #4160: Run arangod with "--database.auto-upgrade" option always crash silently without error log

* fix internal issue #1848: AQL optimizer was trying to resolve attribute accesses
  to attributes of constant object values at query compile time, but only did so far
  the very first attribute in each object

  this fixes https://stackoverflow.com/questions/48648737/beginner-bug-in-for-loops-from-objects

* fix inconvenience: If we want to start server with a non-existing
  --javascript.app-path it will now be created (if possible)

* fixed: REST API `POST _api/foxx` now returns HTTP code 201 on success, as documented.
         returned 200 before.

* fixed: REST API `PATCH _api/foxx/dependencies` now updates the existing dependencies
         instead of replacing them.

* fixed: Foxx upload of single javascript file. You now can upload via http-url pointing
         to a javascript file.

* fixed issue #4395: If your foxx app includes an `APP` folder it got
         accidently removed by selfhealing this is not the case anymore.

* fixed internal issue #1969 - command apt-get purge/remove arangodb3e was failing


v3.3.3 (2018-01-16)
-------------------

* fix issue #4272: VERSION file keeps disappearing

* fix internal issue #81: quotation marks disappeared when switching table/json
  editor in the query editor ui

* added option `--rocksdb.throttle` to control whether write-throttling is enabled
  Write-throttling is turned on by default, to reduce chances of compactions getting
  too far behind and blocking incoming writes.

* fixed issue #4308: Crash when getter for error.name throws an error (on Windows)

* UI: fixed a query editor caching and parsing issue

* Fixed internal issue #1683: fixes an UI issue where a collection name gets wrongly cached
  within the documents overview of a collection.

* Fixed an issue with the index estimates in RocksDB in the case a transaction is aborted.
  Former the index estimates were modified if the transaction commited or not.
  Now they will only be modified if the transaction commited successfully.

* UI: optimized login view for very small screen sizes

* Truncate in RocksDB will now do intermediate commits every 10.000 documents
  if truncate fails or the server crashes during this operation all deletes
  that have been commited so far are persisted.

* make the default value of `--rocksdb.block-cache-shard-bits` use the RocksDB
  default value. This will mostly mean the default number block cache shard
  bits is lower than before, allowing each shard to store more data and cause
  less evictions from block cache

* issue #4222: Permission error preventing AQL query import / export on webui

* UI: optimized error messages for invalid query bind parameter

* UI: upgraded swagger ui to version 3.9.0

* issue #3504: added option `--force-same-database` for arangorestore

  with this option set to true, it is possible to make any arangorestore attempt
  fail if the specified target database does not match the database name
  specified in the source dump's "dump.json" file. it can thus be used to
  prevent restoring data into the "wrong" database

  The option is set to `false` by default to ensure backwards-compatibility

* make the default value of `--rocksdb.block-cache-shard-bits` use the RocksDB
  default value. This will mostly mean the default number block cache shard
  bits is lower than before, allowing each shard to store more data and cause
  less evictions from block cache

* fixed issue #4255: AQL SORT consuming too much memory

* fixed incorrect persistence of RAFT vote and term


v3.3.2 (2018-01-04)
-------------------

* fixed issue #4199: Internal failure: JavaScript exception in file 'arangosh.js'
  at 98,7: ArangoError 4: Expecting type String

* fixed issue in agency supervision with a good server being left in
  failedServers

* distinguish isReady and allInSync in clusterInventory

* fixed issue #4197: AQL statement not working in 3.3.1 when upgraded from 3.2.10

* do not reuse collection ids when restoring collections from a dump, but assign new collection ids, this should prevent collection id conflicts


v3.3.1 (2017-12-28)
-------------------

* UI: displayed wrong wfs property for a collection when using RocksDB as
  storage engine

* added `--ignore-missing` option to arangoimp
  this option allows importing lines with less fields than specified in the CSV
  header line

* changed misleading error message from "no leader" to "not a leader"

* optimize usage of AQL FULLTEXT index function to a FOR loop with index
  usage in some cases
  When the optimization is applied, this especially speeds up fulltext index
  queries in the cluster

* UI: improved the behavior during collection creation in a cluster environment

* Agency lockup fixes for very small machines.

* Agency performance improvement by finer grained locking.

* Use steady_clock in agency whereever possible.

* Agency prevent Supervision thread crash.

* Fix agency integer overflow in timeout calculation.


v3.3.0 (2012-12-14)
-------------------

* release version

* added a missing try/catch block in the supervision thread


v3.3.rc8 (2017-12-12)
---------------------

* UI: fixed broken foxx configuration keys. Some valid configuration values
  could not be edited via the ui.

* UI: pressing the return key inside a select2 box no longer triggers the modal's
  success function

* UI: coordinators and db servers are now in sorted order (ascending)


v3.3.rc7 (2017-12-07)
---------------------

* fixed issue #3741: fix terminal color output in Windows

* UI: fixed issue #3822: disabled name input field for system collections

* fixed issue #3640: limit in subquery

* fixed issue #3745: Invalid result when using OLD object with array attribute in UPSERT statement

* UI: edge collections were wrongly added to from and to vertices select box during graph creation

* UI: added not found views for documents and collections

* UI: using default user database api during database creation now

* UI: the graph viewer backend now picks one random start vertex of the
  first 1000 documents instead of calling any(). The implementation of
  "any" is known to scale bad on huge collections with RocksDB.

* UI: fixed disappearing of the navigation label in some case special case

* UI: the graph viewer now displays updated label values correctly.
  Additionally the included node/edge editor now closes automatically
  after a successful node/edge update.

* fixed issue #3917: traversals with high maximal depth take extremely long
  in planning phase.


v3.3.rc4 (2017-11-28)
---------------------

* minor bug-fixes


v3.3.rc3 (2017-11-24)
---------------------

* bug-fixes


v3.3.rc2 (2017-11-22)
---------------------

* UI: document/edge editor now remembering their modes (e.g. code or tree)

* UI: optimized error messages for invalid graph definitions. Also fixed a
  graph renderer cleanup error.

* UI: added a delay within the graph viewer while changing the colors of the
  graph. Necessary due different browser behaviour.

* added options `--encryption.keyfile` and `--encryption.key-generator` to arangodump
  and arangorestore

* UI: the graph viewer now displays updated label values correctly.
  Additionally the included node/edge editor now closes automatically
	after a successful node/edge update.

* removed `--recycle-ids` option for arangorestore

  using that option could have led to problems on the restore, with potential
  id conflicts between the originating server (the source dump server) and the
  target server (the restore server)


v3.3.rc1 (2017-11-17)
---------------------

* add readonly mode REST API

* allow compilation of ArangoDB source code with g++ 7

* upgrade minimum required g++ compiler version to g++ 5.4
  That means ArangoDB source code will not compile with g++ 4.x or g++ < 5.4 anymore.

* AQL: during a traversal if a vertex is not found. It will not print an ERROR to the log and continue
  with a NULL value, but will register a warning at the query and continue with a NULL value.
  The situation is not desired as an ERROR as ArangoDB can store edges pointing to non-existing
  vertex which is perfectly valid, but it may be a n issue on the data model, so users
  can directly see it on the query now and do not "by accident" have to check the LOG output.

* introduce `enforceReplicationFactor` attribute for creating collections:
  this optional parameter controls if the coordinator should bail out during collection
  creation if there are not enough DBServers available for the desired `replicationFactor`.

* fixed issue #3516: Show execution time in arangosh

  this change adds more dynamic prompt components for arangosh
  The following components are now available for dynamic prompts,
  settable via the `--console.prompt` option in arangosh:

  - '%t': current time as timestamp
  - '%a': elpased time since ArangoShell start in seconds
  - '%p': duration of last command in seconds
  - '%d': name of current database
  - '%e': current endpoint
  - '%E': current endpoint without protocol
  - '%u': current user

  The time a command takes can be displayed easily by starting arangosh with `--console.prompt "%p> "`.

* make the ArangoShell refill its collection cache when a yet-unknown collection
  is first accessed. This fixes the following problem:

      arangosh1> db._collections();  // shell1 lists all collections
      arangosh2> db._create("test"); // shell2 now creates a new collection 'test'
      arangosh1> db.test.insert({}); // shell1 is not aware of the collection created
                                     // in shell2, so the insert will fail

* make AQL `DISTINCT` not change the order of the results it is applied on

* incremental transfer of initial collection data now can handle partial
  responses for a chunk, allowing the leader/master to send smaller chunks
  (in terms of HTTP response size) and limit memory usage

  this optimization is only active if client applications send the "offset" parameter
  in their requests to PUT `/_api/replication/keys/<id>?type=docs`

* initial creation of shards for cluster collections is now faster with
  `replicationFactor` values bigger than 1. this is achieved by an optimization
  for the case when the collection on the leader is still empty

* potential fix for issue #3517: several "filesystem full" errors in logs
  while there's a lot of disk space

* added C++ implementations for AQL function `SUBSTRING()`, `LEFT()`, `RIGHT()` and `TRIM()`

* show C++ function name of call site in ArangoDB log output

  this requires option `--log.line-number` to be set to *true*

* UI: added word wrapping to query editor

* UI: fixed wrong user attribute name validation, issue #3228

* make AQL return a proper error message in case of a unique key constraint
  violation. previously it only returned the generic "unique constraint violated"
  error message but omitted the details about which index caused the problem.

  This addresses https://stackoverflow.com/questions/46427126/arangodb-3-2-unique-constraint-violation-id-or-key

* added option `--server.local-authentication`

* UI: added user roles

* added config option `--log.color` to toggle colorful logging to terminal

* added config option `--log.thread-name` to additionally log thread names

* usernames must not start with `:role:`, added new options:
    --server.authentication-timeout
    --ldap.roles-attribute-name
    --ldap.roles-transformation
    --ldap.roles-search
    --ldap.superuser-role
    --ldap.roles-include
    --ldap.roles-exclude

* performance improvements for full collection scans and a few other operations
  in MMFiles engine

* added `--rocksdb.encryption-key-generator` for enterprise

* removed `--compat28` parameter from arangodump and replication API

  older ArangoDB versions will no longer be supported by these tools.

* increase the recommended value for `/proc/sys/vm/max_map_count` to a value
  eight times as high as the previous recommended value. Increasing the
  values helps to prevent an ArangoDB server from running out of memory mappings.

  The raised minimum recommended value may lead to ArangoDB showing some startup
  warnings as follows:

      WARNING {memory} maximum number of memory mappings per process is 65530, which seems too low. it is recommended to set it to at least 512000
      WARNING {memory} execute 'sudo sysctl -w "vm.max_map_count=512000"'

* Foxx now warns about malformed configuration/dependency names and aliases in the manifest.

v3.2.7 (2017-11-13)
-------------------

* Cluster customers, which have upgraded from 3.1 to 3.2 need to upgrade
  to 3.2.7. The cluster supervision is otherwise not operational.

* Fixed issue #3597: AQL with path filters returns unexpected results
  In some cases breadth first search in combination with vertex filters
  yields wrong result, the filter was not applied correctly.

* fixed some undefined behavior in some internal value caches for AQL GatherNodes
  and SortNodes, which could have led to sorted results being effectively not
  correctly sorted.

* make the replication applier for the RocksDB engine start automatically after a
  restart of the server if the applier was configured with its `autoStart` property
  set to `true`. previously the replication appliers were only automatically restarted
  at server start for the MMFiles engine.

* fixed arangodump batch size adaptivity in cluster mode and upped default batch size
  for arangodump

  these changes speed up arangodump in cluster context

* smart graphs now return a proper inventory in response to replication inventory
  requests

* fixed issue #3618: Inconsistent behavior of OR statement with object bind parameters

* only users with read/write rights on the "_system" database can now execute
  "_admin/shutdown" as well as modify properties of the write-ahead log (WAL)

* increase default maximum number of V8 contexts to at least 16 if not explicitly
  configured otherwise.
  the procedure for determining the actual maximum value of V8 contexts is unchanged
  apart from the value `16` and works as follows:
  - if explicitly set, the value of the configuration option `--javascript.v8-contexts`
    is used as the maximum number of V8 contexts
  - when the option is not set, the maximum number of V8 contexts is determined
    by the configuration option `--server.threads` if that option is set. if
    `--server.threads` is not set, then the maximum number of V8 contexts is the
    server's reported hardware concurrency (number of processors visible
    to the arangod process). if that would result in a maximum value of less than 16
    in any of these two cases, then the maximum value will be increased to 16.

* fixed issue #3447: ArangoError 1202: AQL: NotFound: (while executing) when
  updating collection

* potential fix for issue #3581: Unexpected "rocksdb unique constraint
  violated" with unique hash index

* fixed geo index optimizer rule for geo indexes with a single (array of coordinates)
  attribute.

* improved the speed of the shards overview in cluster (API endpoint /_api/cluster/shardDistribution API)
  It is now guaranteed to return after ~2 seconds even if the entire cluster is unresponsive.

* fix agency precondition check for complex objects
  this fixes issues with several CAS operations in the agency

* several fixes for agency restart and shutdown

* the cluster-internal representation of planned collection objects is now more
  lightweight than before, using less memory and not allocating any cache for indexes
  etc.

* fixed issue #3403: How to kill long running AQL queries with the browser console's
  AQL (display issue)

* fixed issue #3549: server reading ENGINE config file fails on common standard
  newline character

* UI: fixed error notifications for collection modifications

* several improvements for the truncate operation on collections:

  * the timeout for the truncate operation was increased in cluster mode in
    order to prevent too frequent "could not truncate collection" errors

  * after a truncate operation, collections in MMFiles still used disk space.
    to reclaim disk space used by truncated collection, the truncate actions
    in the web interface and from the ArangoShell now issue an extra WAL flush
    command (in cluster mode, this command is also propagated to all servers).
    the WAL flush allows all servers to write out any pending operations into the
    datafiles of the truncated collection. afterwards, a final journal rotate
    command is sent, which enables the compaction to entirely remove all datafiles
    and journals for the truncated collection, so that all disk space can be
    reclaimed

  * for MMFiles a special method will be called after a truncate operation so that
    all indexes of the collection can free most of their memory. previously some
    indexes (hash and skiplist indexes) partially kept already allocated memory
    in order to avoid future memory allocations

  * after a truncate operation in the RocksDB engine, an additional compaction
    will be triggered for the truncated collection. this compaction removes all
    deletions from the key space so that follow-up scans over the collection's key
    range do not have to filter out lots of already-removed values

  These changes make truncate operations potentially more time-consuming than before,
  but allow for memory/disk space savings afterwards.

* enable JEMalloc background threads for purging and returning unused memory
  back to the operating system (Linux only)

  JEMalloc will create its background threads on demand. The number of background
  threads is capped by the number of CPUs or active arenas. The background threads run
  periodically and purge unused memory pages, allowing memory to be returned to the
  operating system.

  This change will make the arangod process create several additional threads.
  It is accompanied by an increased `TasksMax` value in the systemd service configuration
  file for the arangodb3 service.

* upgraded bundled V8 engine to bugfix version v5.7.492.77

  this upgrade fixes a memory leak in upstream V8 described in
  https://bugs.chromium.org/p/v8/issues/detail?id=5945 that will result in memory
  chunks only getting uncommitted but not unmapped


v3.2.6 (2017-10-26)
-------------------

* UI: fixed event cleanup in cluster shards view

* UI: reduced cluster dashboard api calls

* fixed a permission problem that prevented collection contents to be displayed
  in the web interface

* removed posix_fadvise call from RocksDB's PosixSequentialFile::Read(). This is
  consistent with Facebook PR 2573 (#3505)

  this fix should improve the performance of the replication with the RocksDB
  storage engine

* allow changing of collection replication factor for existing collections

* UI: replicationFactor of a collection is now changeable in a cluster
  environment

* several fixes for the cluster agency

* fixed undefined behavior in the RocksDB-based geo index

* fixed Foxxmaster failover

* purging or removing the Debian/Ubuntu arangodb3 packages now properly stops
  the arangod instance before actuallying purging or removing


v3.2.5 (2017-10-16)
-------------------

* general-graph module and _api/gharial now accept cluster options
  for collection creation. It is now possible to set replicationFactor and
  numberOfShards for all collections created via this graph object.
  So adding a new collection will not result in a singleShard and
  no replication anymore.

* fixed issue #3408: Hard crash in query for pagination

* minimum number of V8 contexts in console mode must be 2, not 1. this is
  required to ensure the console gets one dedicated V8 context and all other
  operations have at least one extra context. This requirement was not enforced
  anymore.

* fixed issue #3395: AQL: cannot instantiate CollectBlock with undetermined
  aggregation method

* UI: fixed wrong user attribute name validation, issue #3228

* fix potential overflow in CRC marker check when a corrupted CRC marker
  is found at the very beginning of an MMFiles datafile

* UI: fixed unresponsive events in cluster shards view

* Add statistics about the V8 context counts and number of available/active/busy
  threads we expose through the server statistics interface.


v3.2.4 (2017-09-26)
-------------------

* UI: no default index selected during index creation

* UI: added replicationFactor option during SmartGraph creation

* make the MMFiles compactor perform less writes during normal compaction
  operation

  This partially fixes issue #3144

* make the MMFiles compactor configurable

  The following options have been added:

* `--compaction.db-sleep-time`: sleep interval between two compaction runs
    (in s)
  * `--compaction.min-interval"`: minimum sleep time between two compaction
     runs (in s)
  * `--compaction.min-small-data-file-size`: minimal filesize threshold
    original datafiles have to be below for a compaction
  * `--compaction.dead-documents-threshold`: minimum unused count of documents
    in a datafile
  * `--compaction.dead-size-threshold`: how many bytes of the source data file
    are allowed to be unused at most
  * `--compaction.dead-size-percent-threshold`: how many percent of the source
    datafile should be unused at least
  * `--compaction.max-files`: Maximum number of files to merge to one file
  * `--compaction.max-result-file-size`: how large may the compaction result
    file become (in bytes)
  * `--compaction.max-file-size-factor`: how large the resulting file may
    be in comparison to the collection's `--database.maximal-journal-size' setting`

* fix downwards-incompatibility in /_api/explain REST handler

* fix Windows implementation for fs.getTempPath() to also create a
  sub-directory as we do on linux

* fixed a multi-threading issue in cluster-internal communication

* performance improvements for traversals and edge lookups

* removed internal memory zone handling code. the memory zones were a leftover
  from the early ArangoDB days and did not provide any value in the current
  implementation.

* (Enterprise only) added `skipInaccessibleCollections` option for AQL queries:
  if set, AQL queries (especially graph traversals) will treat collections to
  which a user has no access rights to as if these collections were empty.

* adjusted scheduler thread handling to start and stop less threads in
  normal operations

* leader-follower replication catchup code has been rewritten in C++

* early stage AQL optimization now also uses the C++ implementations of
  AQL functions if present. Previously it always referred to the JavaScript
  implementations and ignored the C++ implementations. This change gives
  more flexibility to the AQL optimizer.

* ArangoDB tty log output is now colored for log messages with levels
  FATAL, ERR and WARN.

* changed the return values of AQL functions `REGEX_TEST` and `REGEX_REPLACE`
  to `null` when the input regex is invalid. Previous versions of ArangoDB
  partly returned `false` for invalid regexes and partly `null`.

* added `--log.role` option for arangod

  When set to `true`, this option will make the ArangoDB logger print a single
  character with the server's role into each logged message. The roles are:

  - U: undefined/unclear (used at startup)
  - S: single server
  - C: coordinator
  - P: primary
  - A: agent

  The default value for this option is `false`, so no roles will be logged.


v3.2.3 (2017-09-07)
-------------------

* fixed issue #3106: orphan collections could not be registered in general-graph module

* fixed wrong selection of the database inside the internal cluster js api

* added startup option `--server.check-max-memory-mappings` to make arangod check
  the number of memory mappings currently used by the process and compare it with
  the maximum number of allowed mappings as determined by /proc/sys/vm/max_map_count

  The default value is `true`, so the checks will be performed. When the current
  number of mappings exceeds 90% of the maximum number of mappings, the creation
  of further V8 contexts will be deferred.

  Note that this option is effective on Linux systems only.

* arangoimp now has a `--remove-attribute` option

* added V8 context lifetime control options
  `--javascript.v8-contexts-max-invocations` and `--javascript.v8-contexts-max-age`

  These options allow specifying after how many invocations a used V8 context is
  disposed, or after what time a V8 context is disposed automatically after its
  creation. If either of the two thresholds is reached, an idl V8 context will be
  disposed.

  The default value of `--javascript.v8-contexts-max-invocations` is 0, meaning that
  the maximum number of invocations per context is unlimited. The default value
  for `--javascript.v8-contexts-max-age` is 60 seconds.

* fixed wrong UI cluster health information

* fixed issue #3070: Add index in _jobs collection

* fixed issue #3125: HTTP Foxx API JSON parsing

* fixed issue #3120: Foxx queue: job isn't running when server.authentication = true

* fixed supervision failure detection and handling, which happened with simultaneous
  agency leadership change


v3.2.2 (2017-08-23)
-------------------

* make "Rebalance shards" button work in selected database only, and not make
  it rebalance the shards of all databases

* fixed issue #2847: adjust the response of the DELETE `/_api/users/database/*` calls

* fixed issue #3075: Error when upgrading arangoDB on linux ubuntu 16.04

* fixed a buffer overrun in linenoise console input library for long input strings

* increase size of the linenoise input buffer to 8 KB

* abort compilation if the detected GCC or CLANG isn't in the range of compilers
  we support

* fixed spurious cluster hangups by always sending AQL-query related requests
  to the correct servers, even after failover or when a follower drops

  The problem with the previous shard-based approach was that responsibilities
  for shards may change from one server to another at runtime, after the query
  was already instanciated. The coordinator and other parts of the query then
  sent further requests for the query to the servers now responsible for the
  shards.
  However, an AQL query must send all further requests to the same servers on
  which the query was originally instanciated, even in case of failover.
  Otherwise this would potentially send requests to servers that do not know
  about the query, and would also send query shutdown requests to the wrong
  servers, leading to abandoned queries piling up and using resources until
  they automatically time out.

* fixed issue with RocksDB engine acquiring the collection count values too
  early, leading to the collection count values potentially being slightly off
  even in exclusive transactions (for which the exclusive access should provide
  an always-correct count value)

* fixed some issues in leader-follower catch-up code, specifically for the
  RocksDB engine

* make V8 log fatal errors to syslog before it terminates the process.
  This change is effective on Linux only.

* fixed issue with MMFiles engine creating superfluous collection journals
  on shutdown

* fixed issue #3067: Upgrade from 3.2 to 3.2.1 reset autoincrement keys

* fixed issue #3044: ArangoDB server shutdown unexpectedly

* fixed issue #3039: Incorrect filter interpretation

* fixed issue #3037: Foxx, internal server error when I try to add a new service

* improved MMFiles fulltext index document removal performance
  and fulltext index query performance for bigger result sets

* ui: fixed a display bug within the slow and running queries view

* ui: fixed a bug when success event triggers twice in a modal

* ui: fixed the appearance of the documents filter

* ui: graph vertex collections not restricted to 10 anymore

* fixed issue #2835: UI detection of JWT token in case of server restart or upgrade

* upgrade jemalloc version to 5.0.1

  This fixes problems with the memory allocator returing "out of memory" when
  calling munmap to free memory in order to return it to the OS.

  It seems that calling munmap on Linux can increase the number of mappings, at least
  when a region is partially unmapped. This can lead to the process exceeding its
  maximum number of mappings, and munmap and future calls to mmap returning errors.

  jemalloc version 5.0.1 does not have the `--enable-munmap` configure option anymore,
  so the problem is avoided. To return memory to the OS eventually, jemalloc 5's
  background purge threads are used on Linux.

* fixed issue #2978: log something more obvious when you log a Buffer

* fixed issue #2982: AQL parse error?

* fixed issue #3125: HTTP Foxx API Json parsing

v3.2.1 (2017-08-09)
-------------------

* added C++ implementations for AQL functions `LEFT()`, `RIGHT()` and `TRIM()`

* fixed docs for issue #2968: Collection _key autoincrement value increases on error

* fixed issue #3011: Optimizer rule reduce-extraction-to-projection breaks queries

* Now allowing to restore users in a sharded environment as well
  It is still not possible to restore collections that are sharded
  differently than by _key.

* fixed an issue with restoring of system collections and user rights.
  It was not possible to restore users into an authenticated server.

* fixed issue #2977: Documentation for db._createDatabase is wrong

* ui: added bind parameters to slow query history view

* fixed issue #1751: Slow Query API should provide bind parameters, webui should display them

* ui: fixed a bug when moving multiple documents was not possible

* fixed docs for issue #2968: Collection _key autoincrement value increases on error

* AQL CHAR_LENGTH(null) returns now 0. Since AQL TO_STRING(null) is '' (string of length 0)

* ui: now supports single js file upload for Foxx services in addition to zip files

* fixed a multi-threading issue in the agency when callElection was called
  while the Supervision was calling updateSnapshot

* added startup option `--query.tracking-with-bindvars`

  This option controls whether the list of currently running queries
  and the list of slow queries should contain the bind variables used
  in the queries or not.

  The option can be changed at runtime using the commands

      // enables tracking of bind variables
      // set to false to turn tracking of bind variables off
      var value = true;
      require("@arangodb/aql/queries").properties({
        trackBindVars: value
      });

* index selectivity estimates are now available in the cluster as well

* fixed issue #2943: loadIndexesIntoMemory not returning the same structure
  as the rest of the collection APIs

* fixed issue #2949: ArangoError 1208: illegal name

* fixed issue #2874: Collection properties do not return `isVolatile`
  attribute

* potential fix for issue #2939: Segmentation fault when starting
  coordinator node

* fixed issue #2810: out of memory error when running UPDATE/REPLACE
  on medium-size collection

* fix potential deadlock errors in collector thread

* disallow the usage of volatile collections in the RocksDB engine
  by throwing an error when a collection is created with attribute
  `isVolatile` set to `true`.
  Volatile collections are unsupported by the RocksDB engine, so
  creating them should not succeed and silently create a non-volatile
  collection

* prevent V8 from issuing SIGILL instructions when it runs out of memory

  Now arangod will attempt to log a FATAL error into its logfile in case V8
  runs out of memory. In case V8 runs out of memory, it will still terminate the
  entire process. But at least there should be something in the ArangoDB logs
  indicating what the problem was. Apart from that, the arangod process should
  now be exited with SIGABRT rather than SIGILL as it shouldn't return into the
  V8 code that aborted the process with `__builtin_trap`.

  this potentially fixes issue #2920: DBServer crashing automatically post upgrade to 3.2

* Foxx queues and tasks now ensure that the scripts in them run with the same
  permissions as the Foxx code who started the task / queue

* fixed issue #2928: Offset problems

* fixed issue #2876: wrong skiplist index usage in edge collection

* fixed issue #2868: cname missing from logger-follow results in rocksdb

* fixed issue #2889: Traversal query using incorrect collection id

* fixed issue #2884: AQL traversal uniqueness constraints "propagating" to other traversals? Weird results

* arangoexport: added `--query` option for passing an AQL query to export the result

* fixed issue #2879: No result when querying for the last record of a query

* ui: allows now to edit default access level for collections in database
  _system for all users except the root user.

* The _users collection is no longer accessible outside the arngod process, _queues is always read-only

* added new option "--rocksdb.max-background-jobs"

* removed options "--rocksdb.max-background-compactions", "--rocksdb.base-background-compactions" and "--rocksdb.max-background-flushes"

* option "--rocksdb.compaction-read-ahead-size" now defaults to 2MB

* change Windows build so that RocksDB doesn't enforce AVX optimizations by default
  This fixes startup crashes on servers that do not have AVX CPU extensions

* speed up RocksDB secondary index creation and dropping

* removed RocksDB note in Geo index docs


v3.2.0 (2017-07-20)
-------------------

* fixed UI issues

* fixed multi-threading issues in Pregel

* fixed Foxx resilience

* added command-line option `--javascript.allow-admin-execute`

  This option can be used to control whether user-defined JavaScript code
  is allowed to be executed on server by sending via HTTP to the API endpoint
  `/_admin/execute`  with an authenticated user account.
  The default value is `false`, which disables the execution of user-defined
  code. This is also the recommended setting for production. In test environments,
  it may be convenient to turn the option on in order to send arbitrary setup
  or teardown commands for execution on the server.


v3.2.beta6 (2017-07-18)
-----------------------

* various bugfixes


v3.2.beta5 (2017-07-16)
-----------------------

* numerous bugfixes


v3.2.beta4 (2017-07-04)
-----------------------

* ui: fixed document view _from and _to linking issue for special characters

* added function `db._parse(query)` for parsing an AQL query and returning information about it

* fixed one medium priority and two low priority security user interface
  issues found by owasp zap.

* ui: added index deduplicate options

* ui: fixed renaming of collections for the rocksdb storage engine

* documentation and js fixes for secondaries

* RocksDB storage format was changed, users of the previous beta/alpha versions
  must delete the database directory and re-import their data

* enabled permissions on database and collection level

* added and changed some user related REST APIs
    * added `PUT /_api/user/{user}/database/{database}/{collection}` to change collection permission
    * added `GET /_api/user/{user}/database/{database}/{collection}`
    * added optional `full` parameter to the `GET /_api/user/{user}/database/` REST call

* added user functions in the arangoshell `@arangodb/users` module
    * added `grantCollection` and `revokeCollection` functions
    * added `permission(user, database, collection)` to retrieve collection specific rights

* added "deduplicate" attribute for array indexes, which controls whether inserting
  duplicate index values from the same document into a unique array index will lead to
  an error or not:

      // with deduplicate = true, which is the default value:
      db._create("test");
      db.test.ensureIndex({ type: "hash", fields: ["tags[*]"], deduplicate: true });
      db.test.insert({ tags: ["a", "b"] });
      db.test.insert({ tags: ["c", "d", "c"] }); // will work, because deduplicate = true
      db.test.insert({ tags: ["a"] }); // will fail

      // with deduplicate = false
      db._create("test");
      db.test.ensureIndex({ type: "hash", fields: ["tags[*]"], deduplicate: false });
      db.test.insert({ tags: ["a", "b"] });
      db.test.insert({ tags: ["c", "d", "c"] }); // will not work, because deduplicate = false
      db.test.insert({ tags: ["a"] }); // will fail

  The "deduplicate" attribute is now also accepted by the index creation HTTP
  API endpoint POST /_api/index and is returned by GET /_api/index.

* added optimizer rule "remove-filters-covered-by-traversal"

* Debian/Ubuntu installer: make messages about future package upgrades more clear

* fix a hangup in VST

  The problem happened when the two first chunks of a VST message arrived
  together on a connection that was newly switched to VST.

* fix deletion of outdated WAL files in RocksDB engine

* make use of selectivity estimates in hash, skiplist and persistent indexes
  in RocksDB engine

* changed VM overcommit recommendation for user-friendliness

* fix a shutdown bug in the cluster: a destroyed query could still be active

* do not terminate the entire server process if a temp file cannot be created
  (Windows only)

* fix log output in the front-end, it stopped in case of too many messages


v3.2.beta3 (2017-06-27)
-----------------------

* numerous bugfixes


v3.2.beta2 (2017-06-20)
-----------------------

* potentially fixed issue #2559: Duplicate _key generated on insertion

* fix invalid results (too many) when a skipping LIMIT was used for a
  traversal. `LIMIT x` or `LIMIT 0, x` were not affected, but `LIMIT s, x`
  may have returned too many results

* fix races in SSL communication code

* fix invalid locking in JWT authentication cache, which could have
  crashed the server

* fix invalid first group results for sorted AQL COLLECT when LIMIT
  was used

* fix potential race, which could make arangod hang on startup

* removed `exception` field from transaction error result; users should throw
  explicit `Error` instances to return custom exceptions (addresses issue #2561)

* fixed issue #2613: Reduce log level when Foxx manager tries to self heal missing database

* add a read only mode for users and collection level authorization

* removed `exception` field from transaction error result; users should throw
  explicit `Error` instances to return custom exceptions (addresses issue #2561)

* fixed issue #2677: Foxx disabling development mode creates non-deterministic service bundle

* fixed issue #2684: Legacy service UI not working


v3.2.beta1 (2017-06-12)
-----------------------

* provide more context for index errors (addresses issue #342)

* arangod now validates several OS/environment settings on startup and warns if
  the settings are non-ideal. Most of the checks are executed on Linux systems only.

* fixed issue #2515: The replace-or-with-in optimization rule might prevent use of indexes

* added `REGEX_REPLACE` AQL function

* the RocksDB storage format was changed, users of the previous alpha versions
  must delete the database directory and re-import their data

* added server startup option `--query.fail-on-warning`

  setting this option to `true` will abort any AQL query with an exception if
  it causes a warning at runtime. The value can be overridden per query by
  setting the `failOnWarning` attribute in a query's options.

* added --rocksdb.num-uncompressed-levels to adjust number of non-compressed levels

* added checks for memory managment and warn (i. e. if hugepages are enabled)

* set default SSL cipher suite string to "HIGH:!EXPORT:!aNULL@STRENGTH"

* fixed issue #2469: Authentication = true does not protect foxx-routes

* fixed issue #2459: compile success but can not run with rocksdb

* `--server.maximal-queue-size` is now an absolute maximum. If the queue is
  full, then 503 is returned. Setting it to 0 means "no limit".

* (Enterprise only) added authentication against an LDAP server

* fixed issue #2083: Foxx services aren't distributed to all coordinators

* fixed issue #2384: new coordinators don't pick up existing Foxx services

* fixed issue #2408: Foxx service validation causes unintended side-effects

* extended HTTP API with routes for managing Foxx services

* added distinction between hasUser and authorized within Foxx
  (cluster internal requests are authorized requests but don't have a user)

* arangoimp now has a `--threads` option to enable parallel imports of data

* PR #2514: Foxx services that can't be fixed by self-healing now serve a 503 error

* added `time` function to `@arangodb` module


v3.2.alpha4 (2017-04-25)
------------------------

* fixed issue #2450: Bad optimization plan on simple query

* fixed issue #2448: ArangoDB Web UI takes no action when Delete button is clicked

* fixed issue #2442: Frontend shows already deleted databases during login

* added 'x-content-type-options: nosniff' to avoid MSIE bug

* set default value for `--ssl.protocol` from TLSv1 to TLSv1.2.

* AQL breaking change in cluster:
  The SHORTEST_PATH statement using edge-collection names instead
  of a graph name now requires to explicitly name the vertex-collection names
  within the AQL query in the cluster. It can be done by adding `WITH <name>`
  at the beginning of the query.

  Example:
  ```
  FOR v,e IN OUTBOUND SHORTEST_PATH @start TO @target edges [...]
  ```

  Now has to be:

  ```
  WITH vertices
  FOR v,e IN OUTBOUND SHORTEST_PATH @start TO @target edges [...]
  ```

  This change is due to avoid dead-lock sitations in clustered case.
  An error stating the above is included.

* add implicit use of geo indexes when using SORT/FILTER in AQL, without
  the need to use the special-purpose geo AQL functions `NEAR` or `WITHIN`.

  the special purpose `NEAR` AQL function can now be substituted with the
  following AQL (provided there is a geo index present on the `doc.latitude`
  and `doc.longitude` attributes):

      FOR doc in geoSort
        SORT DISTANCE(doc.latitude, doc.longitude, 0, 0)
        LIMIT 5
        RETURN doc

  `WITHIN` can be substituted with the following AQL:

      FOR doc in geoFilter
        FILTER DISTANCE(doc.latitude, doc.longitude, 0, 0) < 2000
        RETURN doc

  Compared to using the special purpose AQL functions this approach has the
  advantage that it is more composable, and will also honor any `LIMIT` values
  used in the AQL query.

* potential fix for shutdown hangs on OSX

* added KB, MB, GB prefix for integer parameters, % for integer parameters
  with a base value

* added JEMALLOC 4.5.0

* added `--vm.resident-limit` and `--vm.path` for file-backed memory mapping
  after reaching a configurable maximum RAM size

* try recommended limit for file descriptors in case of unlimited
  hard limit

* issue #2413: improve logging in case of lock timeout and deadlocks

* added log topic attribute to /_admin/log api

* removed internal build option `USE_DEV_TIMERS`

  Enabling this option activated some proprietary timers for only selected
  events in arangod. Instead better use `perf` to gather timings.


v3.2.alpha3 (2017-03-22)
------------------------

* increase default collection lock timeout from 30 to 900 seconds

* added function `db._engine()` for retrieval of storage engine information at
  server runtime

  There is also an HTTP REST handler at GET /_api/engine that returns engine
  information.

* require at least cmake 3.2 for building ArangoDB

* make arangod start with less V8 JavaScript contexts

  This speeds up the server start (a little bit) and makes it use less memory.
  Whenever a V8 context is needed by a Foxx action or some other operation and
  there is no usable V8 context, a new one will be created dynamically now.

  Up to `--javascript.v8-contexts` V8 contexts will be created, so this option
  will change its meaning. Previously as many V8 contexts as specified by this
  option were created at server start, and the number of V8 contexts did not
  change at runtime. Now up to this number of V8 contexts will be in use at the
  same time, but the actual number of V8 contexts is dynamic.

  The garbage collector thread will automatically delete unused V8 contexts after
  a while. The number of spare contexts will go down to as few as configured in
  the new option `--javascript.v8-contexts-minimum`. Actually that many V8 contexts
  are also created at server start.

  The first few requests in new V8 contexts will take longer than in contexts
  that have been there already. Performance may therefore suffer a bit for the
  initial requests sent to ArangoDB or when there are only few but performance-
  critical situations in which new V8 contexts will be created. If this is a
  concern, it can easily be fixed by setting `--javascipt.v8-contexts-minimum`
  and `--javascript.v8-contexts` to a relatively high value, which will guarantee
  that many number of V8 contexts to be created at startup and kept around even
  when unused.

  Waiting for an unused V8 context will now also abort if no V8 context can be
  acquired/created after 120 seconds.

* improved diagnostic messages written to logfiles by supervisor process

* fixed issue #2367

* added "bindVars" to attributes of currently running and slow queries

* added "jsonl" as input file type for arangoimp

* upgraded version of bundled zlib library from 1.2.8 to 1.2.11

* added input file type `auto` for arangoimp so it can automatically detect the
  type of the input file from the filename extension

* fixed variables parsing in GraphQL

* added `--translate` option for arangoimp to translate attribute names from
  the input files to attriubte names expected by ArangoDB

  The `--translate` option can be specified multiple times (once per translation
  to be executed). The following example renames the "id" column from the input
  file to "_key", and the "from" column to "_from", and the "to" column to "_to":

      arangoimp --type csv --file data.csv --translate "id=_key" --translate "from=_from" --translate "to=_to"

  `--translate` works for CSV and TSV inputs only.

* changed default value for `--server.max-packet-size` from 128 MB to 256 MB

* fixed issue #2350

* fixed issue #2349

* fixed issue #2346

* fixed issue #2342

* change default string truncation length from 80 characters to 256 characters for
  `print`/`printShell` functions in ArangoShell and arangod. This will emit longer
  prefixes of string values before truncating them with `...`, which is helpful
  for debugging.

* always validate incoming JSON HTTP requests for duplicate attribute names

  Incoming JSON data with duplicate attribute names will now be rejected as
  invalid. Previous versions of ArangoDB only validated the uniqueness of
  attribute names inside incoming JSON for some API endpoints, but not
  consistently for all APIs.

* don't let read-only transactions block the WAL collector

* allow passing own `graphql-sync` module instance to Foxx GraphQL router

* arangoexport can now export to csv format

* arangoimp: fixed issue #2214

* Foxx: automatically add CORS response headers

* added "OPTIONS" to CORS `access-control-allow-methods` header

* Foxx: Fix arangoUser sometimes not being set correctly

* fixed issue #1974


v3.2.alpha2 (2017-02-20)
------------------------

* ui: fixed issue #2065

* ui: fixed a dashboard related memory issue

* Internal javascript rest actions will now hide their stack traces to the client
  unless maintainer mode is activated. Instead they will always log to the logfile

* Removed undocumented internal HTTP API:
  * PUT _api/edges

  The documented GET _api/edges and the undocumented POST _api/edges remains unmodified.

* updated V8 version to 5.7.0.0

* change undocumented behaviour in case of invalid revision ids in
  If-Match and If-None-Match headers from 400 (BAD) to 412 (PRECONDITION
  FAILED).

* change undocumented behaviour in case of invalid revision ids in
  JavaScript document operations from 1239 ("illegal document revision")
  to 1200 ("conflict").

* added data export tool, arangoexport.

  arangoexport can be used to export collections to json, jsonl or xml
  and export a graph or collections to xgmml.

* fixed a race condition when closing a connection

* raised default hard limit on threads for very small to 64

* fixed negative counting of http connection in UI


v3.2.alpha1 (2017-02-05)
------------------------

* added figure `httpRequests` to AQL query statistics

* removed revisions cache intermediate layer implementation

* obsoleted startup options `--database.revision-cache-chunk-size` and
  `--database.revision-cache-target-size`

* fix potential port number over-/underruns

* added startup option `--log.shorten-filenames` for controlling whether filenames
  in log messages should be shortened to just the filename with the absolute path

* removed IndexThreadFeature, made `--database.index-threads` option obsolete

* changed index filling to make it more parallel, dispatch tasks to boost::asio

* more detailed stacktraces in Foxx apps

* generated Foxx services now use swagger tags


v3.1.24 (XXXX-XX-XX)
--------------------

* fixed one more LIMIT issue in traversals


v3.1.23 (2017-06-19)
--------------------

* potentially fixed issue #2559: Duplicate _key generated on insertion

* fix races in SSL communication code

* fix invalid results (too many) when a skipping LIMIT was used for a
  traversal. `LIMIT x` or `LIMIT 0, x` were not affected, but `LIMIT s, x`
  may have returned too many results

* fix invalid first group results for sorted AQL COLLECT when LIMIT
  was used

* fix invalid locking in JWT authentication cache, which could have
  crashed the server

* fix undefined behavior in traverser when traversals were used inside
  a FOR loop


v3.1.22 (2017-06-07)
--------------------

* fixed issue #2505: Problem with export + report of a bug

* documented changed behavior of WITH

* fixed ui glitch in aardvark

* avoid agency compaction bug

* fixed issue #2283: disabled proxy communication internally


v3.1.21 (2017-05-22)
--------------------

* fixed issue #2488:  AQL operator IN error when data use base64 chars

* more randomness in seeding RNG

v3.1.20 (2016-05-16)
--------------------

* fixed incorrect sorting for distributeShardsLike

* improve reliability of AgencyComm communication with Agency

* fixed shard numbering bug, where ids were erouneously incremented by 1

* remove an unnecessary precondition in createCollectionCoordinator

* funny fail rotation fix

* fix in SimpleHttpClient for correct advancement of readBufferOffset

* forward SIG_HUP in supervisor process to the server process to fix logrotaion
  You need to stop the remaining arangod server process manually for the upgrade to work.


v3.1.19 (2017-04-28)
--------------------

* Fixed a StackOverflow issue in Traversal and ShortestPath. Occured if many (>1000) input
  values in a row do not return any result. Fixes issue: #2445

* fixed issue #2448

* fixed issue #2442

* added 'x-content-type-options: nosniff' to avoid MSIE bug

* fixed issue #2441

* fixed issue #2440

* Fixed a StackOverflow issue in Traversal and ShortestPath. Occured if many (>1000) input
  values in a row do not return any result. Fixes issue: #2445

* fix occasional hanging shutdowns on OS X


v3.1.18 (2017-04-18)
--------------------

* fixed error in continuous synchronization of collections

* fixed spurious hangs on server shutdown

* better error messages during restore collection

* completely overhaul supervision. More detailed tests

* Fixed a dead-lock situation in cluster traversers, it could happen in
  rare cases if the computation on one DBServer could be completed much earlier
  than the other server. It could also be restricted to SmartGraphs only.

* (Enterprise only) Fixed a bug in SmartGraph DepthFirstSearch. In some
  more complicated queries, the maxDepth limit of 1 was not considered strictly
  enough, causing the traverser to do unlimited depth searches.

* fixed issue #2415

* fixed issue #2422

* fixed issue #1974


v3.1.17 (2017-04-04)
--------------------

* (Enterprise only) fixed a bug where replicationFactor was not correctly
  forwarded in SmartGraph creation.

* fixed issue #2404

* fixed issue #2397

* ui - fixed smart graph option not appearing

* fixed issue #2389

* fixed issue #2400


v3.1.16 (2017-03-27)
--------------------

* fixed issue #2392

* try to raise file descriptors to at least 8192, warn otherwise

* ui - aql editor improvements + updated ace editor version (memory leak)

* fixed lost HTTP requests

* ui - fixed some event issues

* avoid name resolution when given connection string is a valid ip address

* helps with issue #1842, bug in COLLECT statement in connection with LIMIT.

* fix locking bug in cluster traversals

* increase lock timeout defaults

* increase various cluster timeouts

* limit default target size for revision cache to 1GB, which is better for
  tight RAM situations (used to be 40% of (totalRAM - 1GB), use
  --database.revision-cache-target-size <VALUEINBYTES> to get back the
  old behaviour

* fixed a bug with restarted servers indicating status as "STARTUP"
  rather that "SERVING" in Nodes UI.


v3.1.15 (2017-03-20)
--------------------

* add logrotate configuration as requested in #2355

* fixed issue #2376

* ui - changed document api due a chrome bug

* ui - fixed a submenu bug

* added endpoint /_api/cluster/endpoints in cluster case to get all
  coordinator endpoints

* fix documentation of /_api/endpoint, declaring this API obsolete.

* Foxx response objects now have a `type` method for manipulating the content-type header

* Foxx tests now support `xunit` and `tap` reporters


v3.1.14 (2017-03-13)
--------------------

* ui - added feature request (multiple start nodes within graph viewer) #2317

* added missing locks to authentication cache methods

* ui - added feature request (multiple start nodes within graph viewer) #2317

* ui - fixed wrong merge of statistics information from different coordinators

* ui - fixed issue #2316

* ui - fixed wrong protocol usage within encrypted environment

* fixed compile error on Mac Yosemite

* minor UI fixes


v3.1.13 (2017-03-06)
--------------------

* fixed variables parsing in GraphQL

* fixed issue #2214

* fixed issue #2342

* changed thread handling to queue only user requests on coordinator

* use exponential backoff when waiting for collection locks

* repair short name server lookup in cluster in the case of a removed
  server


v3.1.12 (2017-02-28)
--------------------

* disable shell color escape sequences on Windows

* fixed issue #2326

* fixed issue #2320

* fixed issue #2315

* fixed a race condition when closing a connection

* raised default hard limit on threads for very small to 64

* fixed negative counting of http connection in UI

* fixed a race when renaming collections

* fixed a race when dropping databases


v3.1.11 (2017-02-17)
--------------------

* fixed a race between connection closing and sending out last chunks of data to clients
  when the "Connection: close" HTTP header was set in requests

* ui: optimized smart graph creation usability

* ui: fixed #2308

* fixed a race in async task cancellation via `require("@arangodb/tasks").unregisterTask()`

* fixed spuriously hanging threads in cluster AQL that could sit idle for a few minutes

* fixed potential numeric overflow for big index ids in index deletion API

* fixed sort issue in cluster, occurring when one of the local sort buffers of a
  GatherNode was empty

* reduce number of HTTP requests made for certain kinds of join queries in cluster,
  leading to speedup of some join queries

* supervision deals with demised coordinators correctly again

* implement a timeout in TraverserEngineRegistry

* agent communication reduced in large batches of append entries RPCs

* inception no longer estimates RAFT timings

* compaction in agents has been moved to a separate thread

* replicated logs hold local timestamps

* supervision jobs failed leader and failed follower revisited for
  function in precarious stability situations

* fixed bug in random number generator for 64bit int


v3.1.10 (2017-02-02)
--------------------

* updated versions of bundled node modules:
  - joi: from 8.4.2 to 9.2.0
  - joi-to-json-schema: from 2.2.0 to 2.3.0
  - sinon: from 1.17.4 to 1.17.6
  - lodash: from 4.13.1 to 4.16.6

* added shortcut for AQL ternary operator
  instead of `condition ? true-part : false-part` it is now possible to also use a
  shortcut variant `condition ? : false-part`, e.g.

      FOR doc IN docs RETURN doc.value ?: 'not present'

  instead of

      FOR doc IN docs RETURN doc.value ? doc.value : 'not present'

* fixed wrong sorting order in cluster, if an index was used to sort with many
  shards.

* added --replication-factor, --number-of-shards and --wait-for-sync to arangobench

* turn on UTF-8 string validation for VelocyPack values received via VST connections

* fixed issue #2257

* upgraded Boost version to 1.62.0

* added optional detail flag for db.<collection>.count()
  setting the flag to `true` will make the count operation returned the per-shard
  counts for the collection:

      db._create("test", { numberOfShards: 10 });
      for (i = 0; i < 1000; ++i) {
        db.test.insert({value: i});
      }
      db.test.count(true);

      {
        "s100058" : 99,
        "s100057" : 103,
        "s100056" : 100,
        "s100050" : 94,
        "s100055" : 90,
        "s100054" : 122,
        "s100051" : 109,
        "s100059" : 99,
        "s100053" : 95,
        "s100052" : 89
      }

* added optional memory limit for AQL queries:

      db._query("FOR i IN 1..100000 SORT i RETURN i", {}, { options: { memoryLimit: 100000 } });

  This option limits the default maximum amount of memory (in bytes) that a single
  AQL query can use.
  When a single AQL query reaches the specified limit value, the query will be
  aborted with a *resource limit exceeded* exception. In a cluster, the memory
  accounting is done per shard, so the limit value is effectively a memory limit per
  query per shard.

  The global limit value can be overriden per query by setting the *memoryLimit*
  option value for individual queries when running an AQL query.

* added server startup option `--query.memory-limit`

* added convenience function to create vertex-centric indexes.

  Usage: `db.collection.ensureVertexCentricIndex("label", {type: "hash", direction: "outbound"})`
  That will create an index that can be used on OUTBOUND with filtering on the
  edge attribute `label`.

* change default log output for tools to stdout (instead of stderr)

* added option -D to define a configuration file environment key=value

* changed encoding behavior for URLs encoded in the C++ code of ArangoDB:
  previously the special characters `-`, `_`, `~` and `.` were returned as-is
  after URL-encoding, now `.` will be encoded to be `%2e`.
  This also changes the behavior of how incoming URIs are processed: previously
  occurrences of `..` in incoming request URIs were collapsed (e.g. `a/../b/` was
  collapsed to a plain `b/`). Now `..` in incoming request URIs are not collapsed.

* Foxx request URL suffix is no longer unescaped

* @arangodb/request option json now defaults to `true` if the response body is not empty and encoding is not explicitly set to `null` (binary).
  The option can still be set to `false` to avoid unnecessary attempts at parsing the response as JSON.

* Foxx configuration values for unknown options will be discarded when saving the configuration in production mode using the web interface

* module.context.dependencies is now immutable

* process.stdout.isTTY now returns `true` in arangosh and when running arangod with the `--console` flag

* add support for Swagger tags in Foxx


v3.1.9 (XXXX-XX-XX)
-------------------

* macos CLI package: store databases and apps in the users home directory

* ui: fixed re-login issue within a non system db, when tab was closed

* fixed a race in the VelocyStream Commtask implementation

* fixed issue #2256


v3.1.8 (2017-01-09)
-------------------

* add Windows silent installer

* add handling of debug symbols during Linux & windows release builds.

* fixed issue #2181

* fixed issue #2248: reduce V8 max old space size from 3 GB to 1 GB on 32 bit systems

* upgraded Boost version to 1.62.0

* fixed issue #2238

* fixed issue #2234

* agents announce new endpoints in inception phase to leader

* agency leadership accepts updatet endpoints to given uuid

* unified endpoints replace localhost with 127.0.0.1

* fix several problems within an authenticated cluster


v3.1.7 (2016-12-29)
-------------------

* fixed one too many elections in RAFT

* new agency comm backported from devel


v3.1.6 (2016-12-20)
-------------------

* fixed issue #2227

* fixed issue #2220

* agency constituent/agent bug fixes in race conditions picking up
  leadership

* supervision does not need waking up anymore as it is running
  regardless

* agents challenge their leadership more rigorously


v3.1.5 (2016-12-16)
-------------------

* lowered default value of `--database.revision-cache-target-size` from 75% of
  RAM to less than 40% of RAM

* fixed issue #2218

* fixed issue #2217

* Foxx router.get/post/etc handler argument can no longer accidentally omitted

* fixed issue #2223


v3.1.4 (2016-12-08)
-------------------

* fixed issue #2211

* fixed issue #2204

* at cluster start, coordinators wait until at least one DBserver is there,
  and either at least two DBservers are there or 15s have passed, before they
  initiate the bootstrap of system collections.

* more robust agency startup from devel

* supervision's AddFollower adds many followers at once

* supervision has new FailedFollower job

* agency's Node has new method getArray

* agency RAFT timing estimates more conservative in waitForSync
  scenario

* agency RAFT timing estimates capped at maximum 2.0/10.0 for low/high


v3.1.3 (2016-12-02)
-------------------

* fix a traversal bug when using skiplist indexes:
  if we have a skiplist of ["a", "unused", "_from"] and a traversal like:
  FOR v,e,p IN OUTBOUND @start @@edges
    FILTER p.edges[0].a == 'foo'
    RETURN v
  And the above index applied on "a" is considered better than EdgeIndex, than
  the executor got into undefined behaviour.

* fix endless loop when trying to create a collection with replicationFactor: -1


v3.1.2 (2016-11-24)
-------------------

* added support for descriptions field in Foxx dependencies

* (Enterprise only) fixed a bug in the statistic report for SmartGraph traversals.
Now they state correctly how many documents were fetched from the index and how many
have been filtered.

* Prevent uniform shard distribution when replicationFactor == numServers

v3.1.1 (2016-11-15)
-------------------

* fixed issue #2176

* fixed issue #2168

* display index usage of traversals in AQL explainer output (previously missing)

* fixed issue #2163

* preserve last-used HLC value across server starts

* allow more control over handling of pre-3.1 _rev values

  this changes the server startup option `--database.check-30-revisions` from a boolean (true/false)
  parameter to a string parameter with the following possible values:

  - "fail":
    will validate _rev values of 3.0 collections on collection loading and throw an exception when invalid _rev values are found.
    in this case collections with invalid _rev values are marked as corrupted and cannot be used in the ArangoDB 3.1 instance.
    the fix procedure for such collections is to export the collections from 3.0 database with arangodump and restore them in 3.1 with arangorestore.
    collections that do not contain invalid _rev values are marked as ok and will not be re-checked on following loads.
    collections that contain invalid _rev values will be re-checked on following loads.

  - "true":
    will validate _rev values of 3.0 collections on collection loading and print a warning when invalid _rev values are found.
    in this case collections with invalid _rev values can be used in the ArangoDB 3.1 instance.
    however, subsequent operations on documents with invalid _rev values may silently fail or fail with explicit errors.
    the fix procedure for such collections is to export the collections from 3.0 database with arangodump and restore them in 3.1 with arangorestore.
    collections that do not contain invalid _rev values are marked as ok and will not be re-checked on following loads.
    collections that contain invalid _rev values will be re-checked on following loads.

  - "false":
    will not validate _rev values on collection loading and not print warnings.
    no hint is given when invalid _rev values are found.
    subsequent operations on documents with invalid _rev values may silently fail or fail with explicit errors.
    this setting does not affect whether collections are re-checked later.
    collections will be re-checked on following loads if `--database.check-30-revisions` is later set to either `true` or `fail`.

  The change also suppresses warnings that were printed when collections were restored using arangorestore, and the restore
  data contained invalid _rev values. Now these warnings are suppressed, and new HLC _rev values are generated for these documents
  as before.

* added missing functions to AQL syntax highlighter in web interface

* fixed display of `ANY` direction in traversal explainer output (direction `ANY` was shown as either
  `INBOUND` or `OUTBOUND`)

* changed behavior of toJSON() function when serializing an object before saving it in the database

  if an object provides a toJSON() function, this function is still called for serializing it.
  the change is that the result of toJSON() is not stringified anymore, but saved as is. previous
  versions of ArangoDB called toJSON() and after that additionally stringified its result.

  This change will affect the saving of JS Buffer objects, which will now be saved as arrays of
  bytes instead of a comma-separated string of the Buffer's byte contents.

* allow creating unique indexes on more attributes than present in shardKeys

  The following combinations of shardKeys and indexKeys are allowed/not allowed:

  shardKeys     indexKeys
      a             a        ok
      a             b    not ok
      a           a b        ok
    a b             a    not ok
    a b             b    not ok
    a b           a b        ok
    a b         a b c        ok
  a b c           a b    not ok
  a b c         a b c        ok

* fixed wrong version in web interface login screen (EE only)

* make web interface not display an exclamation mark next to ArangoDB version number 3.1

* fixed search for arbitrary document attributes in web interface in case multiple
  search values were used on different attribute names. in this case, the search always
  produced an empty result

* disallow updating `_from` and `_to` values of edges in Smart Graphs. Updating these
  attributes would lead to potential redistribution of edges to other shards, which must be
  avoided.

* fixed issue #2148

* updated graphql-sync dependency to 0.6.2

* fixed issue #2156

* fixed CRC4 assembly linkage


v3.1.0 (2016-10-29)
-------------------

* AQL breaking change in cluster:

  from ArangoDB 3.1 onwards `WITH` is required for traversals in a
  clustered environment in order to avoid deadlocks.

  Note that for queries that access only a single collection or that have all
  collection names specified somewhere else in the query string, there is no
  need to use *WITH*. *WITH* is only useful when the AQL query parser cannot
  automatically figure out which collections are going to be used by the query.
  *WITH* is only useful for queries that dynamically access collections, e.g.
  via traversals, shortest path operations or the *DOCUMENT()* function.

  more info can be found [here](https://github.com/arangodb/arangodb/blob/devel/Documentation/Books/AQL/Operations/With.md)

* added AQL function `DISTANCE` to calculate the distance between two arbitrary
  coordinates (haversine formula)

* fixed issue #2110

* added Auto-aptation of RAFT timings as calculations only


v3.1.rc2 (2016-10-10)
---------------------

* second release candidate


v3.1.rc1 (2016-09-30)
---------------------

* first release candidate


v3.1.alpha2 (2016-09-01)
------------------------

* added module.context.createDocumentationRouter to replace module.context.apiDocumentation

* bug in RAFT implementation of reads. dethroned leader still answered requests in isolation

* ui: added new graph viewer

* ui: aql-editor added tabular & graph display

* ui: aql-editor improved usability

* ui: aql-editor: query profiling support

* fixed issue #2109

* fixed issue #2111

* fixed issue #2075

* added AQL function `DISTANCE` to calculate the distance between two arbitrary
  coordinates (haversine formula)

* rewrote scheduler and dispatcher based on boost::asio

  parameters changed:
    `--scheduler.threads` and `--server.threads` are now merged into a single one: `--server.threads`

    hidden `--server.extra-threads` has been removed

    hidden `--server.aql-threads` has been removed

    hidden `--server.backend` has been removed

    hidden `--server.show-backends` has been removed

    hidden `--server.thread-affinity` has been removed

* fixed issue #2086

* fixed issue #2079

* fixed issue #2071

  make the AQL query optimizer inject filter condition expressions referred to
  by variables during filter condition aggregation.
  For example, in the following query

      FOR doc IN collection
        LET cond1 = (doc.value == 1)
        LET cond2 = (doc.value == 2)
        FILTER cond1 || cond2
        RETURN { doc, cond1, cond2 }

  the optimizer will now inject the conditions for `cond1` and `cond2` into the filter
  condition `cond1 || cond2`, expanding it to `(doc.value == 1) || (doc.value == 2)`
  and making these conditions available for index searching.

  Note that the optimizer previously already injected some conditions into other
  conditions, but only if the variable that defined the condition was not used
  elsewhere. For example, the filter condition in the query

      FOR doc IN collection
        LET cond = (doc.value == 1)
        FILTER cond
        RETURN { doc }

  already got optimized before because `cond` was only used once in the query and
  the optimizer decided to inject it into the place where it was used.

  This only worked for variables that were referred to once in the query.
  When a variable was used multiple times, the condition was not injected as
  in the following query:

      FOR doc IN collection
        LET cond = (doc.value == 1)
        FILTER cond
        RETURN { doc, cond }

  The fix for #2070 now will enable this optimization so that the query can
  use an index on `doc.value` if available.

* changed behavior of AQL array comparison operators for empty arrays:
  * `ALL` and `ANY` now always return `false` when the left-hand operand is an
    empty array. The behavior for non-empty arrays does not change:
    * `[] ALL == 1` will return `false`
    * `[1] ALL == 1` will return `true`
    * `[1, 2] ALL == 1` will return `false`
    * `[2, 2] ALL == 1` will return `false`
    * `[] ANY == 1` will return `false`
    * `[1] ANY == 1` will return `true`
    * `[1, 2] ANY == 1` will return `true`
    * `[2, 2] ANY == 1` will return `false`
  * `NONE` now always returns `true` when the left-hand operand is an empty array.
    The behavior for non-empty arrays does not change:
    * `[] NONE == 1` will return `true`
    * `[1] NONE == 1` will return `false`
    * `[1, 2] NONE == 1` will return `false`
    * `[2, 2] NONE == 1` will return `true`

* added experimental AQL functions `JSON_STRINGIFY` and `JSON_PARSE`

* added experimental support for incoming gzip-compressed requests

* added HTTP REST APIs for online loglevel adjustments:

  - GET `/_admin/log/level` returns the current loglevel settings
  - PUT `/_admin/log/level` modifies the current loglevel settings

* PATCH /_api/gharial/{graph-name}/vertex/{collection-name}/{vertex-key}
  - changed default value for keepNull to true

* PATCH /_api/gharial/{graph-name}/edge/{collection-name}/{edge-key}
  - changed default value for keepNull to true

* renamed `maximalSize` attribute in parameter.json files to `journalSize`

  The `maximalSize` attribute will still be picked up from collections that
  have not been adjusted. Responses from the replication API will now also use
  `journalSize` instead of `maximalSize`.

* added `--cluster.system-replication-factor` in order to adjust the
  replication factor for new system collections

* fixed issue #2012

* added a memory expection in case V8 memory gets too low

* added Optimizer Rule for other indexes in Traversals
  this allows AQL traversals to use other indexes than the edge index.
  So traversals with filters on edges can now make use of more specific
  indexes, e.g.

      FOR v, e, p IN 2 OUTBOUND @start @@edge FILTER p.edges[0].foo == "bar"

  will prefer a Hash Index on [_from, foo] above the EdgeIndex.

* fixed epoch computation in hybrid logical clock

* fixed thread affinity

* replaced require("internal").db by require("@arangodb").db

* added option `--skip-lines` for arangoimp
  this allows skipping the first few lines from the import file in case the
  CSV or TSV import are used

* fixed periodic jobs: there should be only one instance running - even if it
  runs longer than the period

* improved performance of primary index and edge index lookups

* optimizations for AQL `[*]` operator in case no filter, no projection and
  no offset/limit are used

* added AQL function `OUTERSECTION` to return the symmetric difference of its
  input arguments

* Foxx manifests of installed services are now saved to disk with indentation

* Foxx tests and scripts in development mode should now always respect updated
  files instead of loading stale modules

* When disabling Foxx development mode the setup script is now re-run

* Foxx now provides an easy way to directly serve GraphQL requests using the
  `@arangodb/foxx/graphql` module and the bundled `graphql-sync` dependency

* Foxx OAuth2 module now correctly passes the `access_token` to the OAuth2 server

* added iconv-lite and timezone modules

* web interface now allows installing GitHub and zip services in legacy mode

* added module.context.createDocumentationRouter to replace module.context.apiDocumentation

* bug in RAFT implementation of reads. dethroned leader still answered
  requests in isolation

* all lambdas in ClusterInfo might have been left with dangling references.

* Agency bug fix for handling of empty json objects as values.

* Foxx tests no longer support the Mocha QUnit interface as this resulted in weird
  inconsistencies in the BDD and TDD interfaces. This fixes the TDD interface
  as well as out-of-sequence problems when using the BDD before/after functions.

* updated bundled JavaScript modules to latest versions; joi has been updated from 8.4 to 9.2
  (see [joi 9.0.0 release notes](https://github.com/hapijs/joi/issues/920) for information on
  breaking changes and new features)

* fixed issue #2139

* updated graphql-sync dependency to 0.6.2

* fixed issue #2156


v3.0.13 (XXXX-XX-XX)
--------------------

* fixed issue #2315

* fixed issue #2210


v3.0.12 (2016-11-23)
--------------------

* fixed issue #2176

* fixed issue #2168

* fixed issues #2149, #2159

* fixed error reporting for issue #2158

* fixed assembly linkage bug in CRC4 module

* added support for descriptions field in Foxx dependencies


v3.0.11 (2016-11-08)
--------------------

* fixed issue #2140: supervisor dies instead of respawning child

* fixed issue #2131: use shard key value entered by user in web interface

* fixed issue #2129: cannot kill a long-run query

* fixed issue #2110

* fixed issue #2081

* fixed issue #2038

* changes to Foxx service configuration or dependencies should now be
  stored correctly when options are cleared or omitted

* Foxx tests no longer support the Mocha QUnit interface as this resulted in weird
  inconsistencies in the BDD and TDD interfaces. This fixes the TDD interface
  as well as out-of-sequence problems when using the BDD before/after functions.

* fixed issue #2148


v3.0.10 (2016-09-26)
--------------------

* fixed issue #2072

* fixed issue #2070

* fixed slow cluster starup issues. supervision will demonstrate more
  patience with db servers


v3.0.9 (2016-09-21)
-------------------

* fixed issue #2064

* fixed issue #2060

* speed up `collection.any()` and skiplist index creation

* fixed multiple issues where ClusterInfo bug hung agency in limbo
  timeouting on multiple collection and database callbacks


v3.0.8 (2016-09-14)
-------------------

* fixed issue #2052

* fixed issue #2005

* fixed issue #2039

* fixed multiple issues where ClusterInfo bug hung agency in limbo
  timeouting on multiple collection and database callbacks


v3.0.7 (2016-09-05)
-------------------

* new supervision job handles db server failure during collection creation.


v3.0.6 (2016-09-02)
-------------------

* fixed issue #2026

* slightly better error diagnostics for AQL query compilation and replication

* fixed issue #2018

* fixed issue #2015

* fixed issue #2012

* fixed wrong default value for arangoimp's `--on-duplicate` value

* fix execution of AQL traversal expressions when there are multiple
  conditions that refer to variables set outside the traversal

* properly return HTTP 503 in JS actions when backend is gone

* supervision creates new key in agency for failed servers

* new shards will not be allocated on failed or cleaned servers


v3.0.5 (2016-08-18)
-------------------

* execute AQL ternary operator via C++ if possible

* fixed issue #1977

* fixed extraction of _id attribute in AQL traversal conditions

* fix SSL agency endpoint

* Minimum RAFT timeout was one order of magnitude to short.

* Optimized RAFT RPCs from leader to followers for efficiency.

* Optimized RAFT RPC handling on followers with respect to compaction.

* Fixed bug in handling of duplicates and overlapping logs

* Fixed bug in supervision take over after leadership change.

v3.0.4 (2016-08-01)
-------------------

* added missing lock for periodic jobs access

* fix multiple foxx related cluster issues

* fix handling of empty AQL query strings

* fixed issue in `INTERSECTION` AQL function with duplicate elements
  in the source arrays

* fixed issue #1970

* fixed issue #1968

* fixed issue #1967

* fixed issue #1962

* fixed issue #1959

* replaced require("internal").db by require("@arangodb").db

* fixed issue #1954

* fixed issue #1953

* fixed issue #1950

* fixed issue #1949

* fixed issue #1943

* fixed segfault in V8, by backporting https://bugs.chromium.org/p/v8/issues/detail?id=5033

* Foxx OAuth2 module now correctly passes the `access_token` to the OAuth2 server

* fixed credentialed CORS requests properly respecting --http.trusted-origin

* fixed a crash in V8Periodic task (forgotten lock)

* fixed two bugs in synchronous replication (syncCollectionFinalize)


v3.0.3 (2016-07-17)
-------------------

* fixed issue #1942

* fixed issue #1941

* fixed array index batch insertion issues for hash indexes that caused problems when
  no elements remained for insertion

* fixed AQL MERGE() function with External objects originating from traversals

* fixed some logfile recovery errors with error message "document not found"

* fixed issue #1937

* fixed issue #1936

* improved performance of arangorestore in clusters with synchronous
  replication

* Foxx tests and scripts in development mode should now always respect updated
  files instead of loading stale modules

* When disabling Foxx development mode the setup script is now re-run

* Foxx manifests of installed services are now saved to disk with indentation


v3.0.2 (2016-07-09)
-------------------

* fixed assertion failure in case multiple remove operations were used in the same query

* fixed upsert behavior in case upsert was used in a loop with the same document example

* fixed issue #1930

* don't expose local file paths in Foxx error messages.

* fixed issue #1929

* make arangodump dump the attribute `isSystem` when dumping the structure
  of a collection, additionally make arangorestore not fail when the attribute
  is missing

* fixed "Could not extract custom attribute" issue when using COLLECT with
  MIN/MAX functions in some contexts

* honor presence of persistent index for sorting

* make AQL query optimizer not skip "use-indexes-rule", even if enough
  plans have been created already

* make AQL optimizer not skip "use-indexes-rule", even if enough execution plans
  have been created already

* fix double precision value loss in VelocyPack JSON parser

* added missing SSL support for arangorestore

* improved cluster import performance

* fix Foxx thumbnails on DC/OS

* fix Foxx configuration not being saved

* fix Foxx app access from within the frontend on DC/OS

* add option --default-replication-factor to arangorestore and simplify
  the control over the number of shards when restoring

* fix a bug in the VPack -> V8 conversion if special attributes _key,
  _id, _rev, _from and _to had non-string values, which is allowed
  below the top level

* fix malloc_usable_size for darwin


v3.0.1 (2016-06-30)
-------------------

* fixed periodic jobs: there should be only one instance running - even if it
  runs longer than the period

* increase max. number of collections in AQL queries from 32 to 256

* fixed issue #1916: header "authorization" is required" when opening
  services page

* fixed issue #1915: Explain: member out of range

* fixed issue #1914: fix unterminated buffer

* don't remove lockfile if we are the same (now stale) pid
  fixes docker setups (our pid will always be 1)

* do not use revision id comparisons in compaction for determining whether a
  revision is obsolete, but marker memory addresses
  this ensures revision ids don't matter when compacting documents

* escape Unicode characters in JSON HTTP responses
  this converts UTF-8 characters in HTTP responses of arangod into `\uXXXX`
  escape sequences. This makes the HTTP responses fit into the 7 bit ASCII
  character range, which speeds up HTTP response parsing for some clients,
  namely node.js/v8

* add write before read collections when starting a user transaction
  this allows specifying the same collection in both read and write mode without
  unintended side effects

* fixed buffer overrun that occurred when building very large result sets

* index lookup optimizations for primary index and edge index

* fixed "collection is a nullptr" issue when starting a traversal from a transaction

* enable /_api/import on coordinator servers


v3.0.0 (2016-06-22)
-------------------

* minor GUI fixxes

* fix for replication and nonces


v3.0.0-rc3 (2016-06-19)
-----------------------

* renamed various Foxx errors to no longer refer to Foxx services as apps

* adjusted various error messages in Foxx to be more informative

* specifying "files" in a Foxx manifest to be mounted at the service root
  no longer results in 404s when trying to access non-file routes

* undeclared path parameters in Foxx no longer break the service

* trusted reverse proxy support is now handled more consistently

* ArangoDB request compatibility and user are now exposed in Foxx

* all bundled NPM modules have been upgraded to their latest versions


v3.0.0-rc2 (2016-06-12)
-----------------------

* added option `--server.max-packet-size` for client tools

* renamed option `--server.ssl-protocol` to `--ssl.protocol` in client tools
  (was already done for arangod, but overlooked for client tools)

* fix handling of `--ssl.protocol` value 5 (TLS v1.2) in client tools, which
  claimed to support it but didn't

* config file can use '@include' to include a different config file as base


v3.0.0-rc1 (2016-06-10)
-----------------------

* the user management has changed: it now has users that are independent of
  databases. A user can have one or more database assigned to the user.

* forward ported V8 Comparator bugfix for inline heuristics from
  https://github.com/v8/v8/commit/5ff7901e24c2c6029114567de5a08ed0f1494c81

* changed to-string conversion for AQL objects and arrays, used by the AQL
  function `TO_STRING()` and implicit to-string casts in AQL

  - arrays are now converted into their JSON-stringify equivalents, e.g.

    - `[ ]` is now converted to `[]`
    - `[ 1, 2, 3 ]` is now converted to `[1,2,3]`
    - `[ "test", 1, 2 ] is now converted to `["test",1,2]`

    Previous versions of ArangoDB converted arrays with no members into the
    empty string, and non-empty arrays into a comma-separated list of member
    values, without the surrounding angular brackets. Additionally, string
    array members were not enclosed in quotes in the result string:

    - `[ ]` was converted to ``
    - `[ 1, 2, 3 ]` was converted to `1,2,3`
    - `[ "test", 1, 2 ] was converted to `test,1,2`

  - objects are now converted to their JSON-stringify equivalents, e.g.

    - `{ }` is converted to `{}`
    - `{ a: 1, b: 2 }` is converted to `{"a":1,"b":2}`
    - `{ "test" : "foobar" }` is converted to `{"test":"foobar"}`

    Previous versions of ArangoDB always converted objects into the string
    `[object Object]`

  This change affects also the AQL functions `CONCAT()` and `CONCAT_SEPARATOR()`
  which treated array values differently in previous versions. Previous versions
  of ArangoDB automatically flattened array values on the first level of the array,
  e.g. `CONCAT([1, 2, 3, [ 4, 5, 6 ]])` produced `1,2,3,4,5,6`. Now this will produce
  `[1,2,3,[4,5,6]]`. To flatten array members on the top level, you can now use
  the more explicit `CONCAT(FLATTEN([1, 2, 3, [4, 5, 6]], 1))`.

* added C++ implementations for AQL functions `SLICE()`, `CONTAINS()` and
  `RANDOM_TOKEN()`

* as a consequence of the upgrade to V8 version 5, the implementation of the
  JavaScript `Buffer` object had to be changed. JavaScript `Buffer` objects in
  ArangoDB now always store their data on the heap. There is no shared pool
  for small Buffer values, and no pointing into existing Buffer data when
  extracting slices. This change may increase the cost of creating Buffers with
  short contents or when peeking into existing Buffers, but was required for
  safer memory management and to prevent leaks.

* the `db` object's function `_listDatabases()` was renamed to just `_databases()`
  in order to make it more consistent with the existing `_collections()` function.
  Additionally the `db` object's `_listEndpoints()` function was renamed to just
  `_endpoints()`.

* changed default value of `--server.authentication` from `false` to `true` in
  configuration files etc/relative/arangod.conf and etc/arangodb/arangod.conf.in.
  This means the server will be started with authentication enabled by default,
  requiring all client connections to provide authentication data when connecting
  to ArangoDB. Authentication can still be turned off via setting the value of
  `--server.authentication` to `false` in ArangoDB's configuration files or by
  specifying the option on the command-line.

* Changed result format for querying all collections via the API GET `/_api/collection`.

  Previous versions of ArangoDB returned an object with an attribute named `collections`
  and an attribute named `names`. Both contained all available collections, but
  `collections` contained the collections as an array, and `names` contained the
  collections again, contained in an object in which the attribute names were the
  collection names, e.g.

  ```
  {
    "collections": [
      {"id":"5874437","name":"test","isSystem":false,"status":3,"type":2},
      {"id":"17343237","name":"something","isSystem":false,"status":3,"type":2},
      ...
    ],
    "names": {
      "test": {"id":"5874437","name":"test","isSystem":false,"status":3,"type":2},
      "something": {"id":"17343237","name":"something","isSystem":false,"status":3,"type":2},
      ...
    }
  }
  ```
  This result structure was redundant, and therefore has been simplified to just

  ```
  {
    "result": [
      {"id":"5874437","name":"test","isSystem":false,"status":3,"type":2},
      {"id":"17343237","name":"something","isSystem":false,"status":3,"type":2},
      ...
    ]
  }
  ```

  in ArangoDB 3.0.

* added AQL functions `TYPENAME()` and `HASH()`

* renamed arangob tool to arangobench

* added AQL string comparison operator `LIKE`

  The operator can be used to compare strings like this:

      value LIKE search

  The operator is currently implemented by calling the already existing AQL
  function `LIKE`.

  This change also makes `LIKE` an AQL keyword. Using `LIKE` in either case as
  an attribute or collection name in AQL thus requires quoting.

* make AQL optimizer rule "remove-unnecessary-calculations" fire in more cases

  The rule will now remove calculations that are used exactly once in other
  expressions (e.g. `LET a = doc RETURN a.value`) and calculations,
  or calculations that are just references (e.g. `LET a = b`).

* renamed AQL optimizer rule "merge-traversal-filter" to "optimize-traversals"
  Additionally, the optimizer rule will remove unused edge and path result variables
  from the traversal in case they are specified in the `FOR` section of the traversal,
  but not referenced later in the query. This saves constructing edges and paths
  results.

* added AQL optimizer rule "inline-subqueries"

  This rule can pull out certain subqueries that are used as an operand to a `FOR`
  loop one level higher, eliminating the subquery completely. For example, the query

      FOR i IN (FOR j IN [1,2,3] RETURN j) RETURN i

  will be transformed by the rule to:

      FOR i IN [1,2,3] RETURN i

  The query

      FOR name IN (FOR doc IN _users FILTER doc.status == 1 RETURN doc.name) LIMIT 2 RETURN name

  will be transformed into

      FOR tmp IN _users FILTER tmp.status == 1 LIMIT 2 RETURN tmp.name

  The rule will only fire when the subquery is used as an operand to a `FOR` loop, and
  if the subquery does not contain a `COLLECT` with an `INTO` variable.

* added new endpoint "srv://" for DNS service records

* The result order of the AQL functions VALUES and ATTRIBUTES has never been
  guaranteed and it only had the "correct" ordering by accident when iterating
  over objects that were not loaded from the database. This accidental behavior
  is now changed by introduction of VelocyPack. No ordering is guaranteed unless
  you specify the sort parameter.

* removed configure option `--enable-logger`

* added AQL array comparison operators

  All AQL comparison operators now also exist in an array variant. In the
  array variant, the operator is preceded with one of the keywords *ALL*, *ANY*
  or *NONE*. Using one of these keywords changes the operator behavior to
  execute the comparison operation for all, any, or none of its left hand
  argument values. It is therefore expected that the left hand argument
  of an array operator is an array.

  Examples:

      [ 1, 2, 3 ] ALL IN [ 2, 3, 4 ]   // false
      [ 1, 2, 3 ] ALL IN [ 1, 2, 3 ]   // true
      [ 1, 2, 3 ] NONE IN [ 3 ]        // false
      [ 1, 2, 3 ] NONE IN [ 23, 42 ]   // true
      [ 1, 2, 3 ] ANY IN [ 4, 5, 6 ]   // false
      [ 1, 2, 3 ] ANY IN [ 1, 42 ]     // true
      [ 1, 2, 3 ] ANY == 2             // true
      [ 1, 2, 3 ] ANY == 4             // false
      [ 1, 2, 3 ] ANY > 0              // true
      [ 1, 2, 3 ] ANY <= 1             // true
      [ 1, 2, 3 ] NONE < 99            // false
      [ 1, 2, 3 ] NONE > 10            // true
      [ 1, 2, 3 ] ALL > 2              // false
      [ 1, 2, 3 ] ALL > 0              // true
      [ 1, 2, 3 ] ALL >= 3             // false
      ["foo", "bar"] ALL != "moo"      // true
      ["foo", "bar"] NONE == "bar"     // false
      ["foo", "bar"] ANY == "foo"      // true

* improved AQL optimizer to remove unnecessary sort operations in more cases

* allow enclosing AQL identifiers in forward ticks in addition to using
  backward ticks

  This allows for convenient writing of AQL queries in JavaScript template strings
  (which are delimited with backticks themselves), e.g.

      var q = `FOR doc IN ´collection´ RETURN doc.´name´`;

* allow to set `print.limitString` to configure the number of characters
  to output before truncating

* make logging configurable per log "topic"

  `--log.level <level>` sets the global log level to <level>, e.g. `info`,
  `debug`, `trace`.

  `--log.level topic=<level>` sets the log level for a specific topic.
  Currently, the following topics exist: `collector`, `compactor`, `mmap`,
  `performance`, `queries`, and `requests`. `performance` and `requests` are
  set to FATAL by default. `queries` is set to info. All others are
  set to the global level by default.

  The new log option `--log.output <definition>` allows directing the global
  or per-topic log output to different outputs. The output definition
  "<definition>" can be one of

    "-" for stdin
    "+" for stderr
    "syslog://<syslog-facility>"
    "syslog://<syslog-facility>/<application-name>"
    "file://<relative-path>"

  The option can be specified multiple times in order to configure the output
  for different log topics. To set up a per-topic output configuration, use
  `--log.output <topic>=<definition>`, e.g.

    queries=file://queries.txt

  logs all queries to the file "queries.txt".

* the option `--log.requests-file` is now deprecated. Instead use

    `--log.level requests=info`
    `--log.output requests=file://requests.txt`

* the option `--log.facility` is now deprecated. Instead use

    `--log.output requests=syslog://facility`

* the option `--log.performance` is now deprecated. Instead use

    `--log.level performance=trace`

* removed option `--log.source-filter`

* removed configure option `--enable-logger`

* change collection directory names to include a random id component at the end

  The new pattern is `collection-<id>-<random>`, where `<id>` is the collection
  id and `<random>` is a random number. Previous versions of ArangoDB used a
  pattern `collection-<id>` without the random number.

  ArangoDB 3.0 understands both the old and name directory name patterns.

* removed mostly unused internal spin-lock implementation

* removed support for pre-Windows 7-style locks. This removes compatibility for
  Windows versions older than Windows 7 (e.g. Windows Vista, Windows XP) and
  Windows 2008R2 (e.g. Windows 2008).

* changed names of sub-threads started by arangod

* added option `--default-number-of-shards` to arangorestore, allowing creating
  collections with a specifiable number of shards from a non-cluster dump

* removed support for CoffeeScript source files

* removed undocumented SleepAndRequeue

* added WorkMonitor to inspect server threads

* when downloading a Foxx service from the web interface the suggested filename
  is now based on the service's mount path instead of simply "app.zip"

* the `@arangodb/request` response object now stores the parsed JSON response
  body in a property `json` instead of `body` when the request was made using the
  `json` option. The `body` instead contains the response body as a string.

* the Foxx API has changed significantly, 2.8 services are still supported
  using a backwards-compatible "legacy mode"


v2.8.12 (XXXX-XX-XX)
--------------------

* issue #2091: decrease connect timeout to 5 seconds on startup

* fixed issue #2072

* slightly better error diagnostics for some replication errors

* fixed issue #1977

* fixed issue in `INTERSECTION` AQL function with duplicate elements
  in the source arrays

* fixed issue #1962

* fixed issue #1959

* export aqlQuery template handler as require('org/arangodb').aql for forwards-compatibility


v2.8.11 (2016-07-13)
--------------------

* fixed array index batch insertion issues for hash indexes that caused problems when
  no elements remained for insertion

* fixed issue #1937


v2.8.10 (2016-07-01)
--------------------

* make sure next local _rev value used for a document is at least as high as the
  _rev value supplied by external sources such as replication

* make adding a collection in both read- and write-mode to a transaction behave as
  expected (write includes read). This prevents the `unregister collection used in
  transaction` error

* fixed sometimes invalid result for `byExample(...).count()` when an index plus
  post-filtering was used

* fixed "collection is a nullptr" issue when starting a traversal from a transaction

* honor the value of startup option `--database.wait-for-sync` (that is used to control
  whether new collections are created with `waitForSync` set to `true` by default) also
  when creating collections via the HTTP API (and thus the ArangoShell). When creating
  a collection via these mechanisms, the option was ignored so far, which was inconsistent.

* fixed issue #1826: arangosh --javascript.execute: internal error (geo index issue)

* fixed issue #1823: Arango crashed hard executing very simple query on windows


v2.8.9 (2016-05-13)
-------------------

* fixed escaping and quoting of extra parameters for executables in Mac OS X App

* added "waiting for" status variable to web interface collection figures view

* fixed undefined behavior in query cache invaldation

* fixed access to /_admin/statistics API in case statistics are disable via option
  `--server.disable-statistics`

* Foxx manager will no longer fail hard when Foxx store is unreachable unless installing
  a service from the Foxx store (e.g. when behind a firewall or GitHub is unreachable).


v2.8.8 (2016-04-19)
-------------------

* fixed issue #1805: Query: internal error (location: arangod/Aql/AqlValue.cpp:182).
  Please report this error to arangodb.com (while executing)

* allow specifying collection name prefixes for `_from` and `_to` in arangoimp:

  To avoid specifying complete document ids (consisting of collection names and document
  keys) for *_from* and *_to* values when importing edges with arangoimp, there are now
  the options *--from-collection-prefix* and *--to-collection-prefix*.

  If specified, these values will be automatically prepended to each value in *_from*
  (or *_to* resp.). This allows specifying only document keys inside *_from* and/or *_to*.

  *Example*

      > arangoimp --from-collection-prefix users --to-collection-prefix products ...

  Importing the following document will then create an edge between *users/1234* and
  *products/4321*:

  ```js
  { "_from" : "1234", "_to" : "4321", "desc" : "users/1234 is connected to products/4321" }
  ```

* requests made with the interactive system API documentation in the web interface
  (Swagger) will now respect the active database instead of always using `_system`


v2.8.7 (2016-04-07)
-------------------

* optimized primary=>secondary failover

* fix to-boolean conversion for documents in AQL

* expose the User-Agent HTTP header from the ArangoShell since Github seems to
  require it now, and we use the ArangoShell for fetching Foxx repositories from Github

* work with http servers that only send

* fixed potential race condition between compactor and collector threads

* fix removal of temporary directories on arangosh exit

* javadoc-style comments in Foxx services are no longer interpreted as
  Foxx comments outside of controller/script/exports files (#1748)

* removed remaining references to class syntax for Foxx Model and Repository
  from the documentation

* added a safe-guard for corrupted master-pointer


v2.8.6 (2016-03-23)
-------------------

* arangosh can now execute JavaScript script files that contain a shebang
  in the first line of the file. This allows executing script files directly.

  Provided there is a script file `/path/to/script.js` with the shebang
  `#!arangosh --javascript.execute`:

      > cat /path/to/script.js
      #!arangosh --javascript.execute
      print("hello from script.js");

  If the script file is made executable

      > chmod a+x /path/to/script.js

  it can be invoked on the shell directly and use arangosh for its execution:

      > /path/to/script.js
      hello from script.js

  This did not work in previous versions of ArangoDB, as the whole script contents
  (including the shebang) were treated as JavaScript code.
  Now shebangs in script files will now be ignored for all files passed to arangosh's
  `--javascript.execute` parameter.

  The alternative way of executing a JavaScript file with arangosh still works:

      > arangosh --javascript.execute /path/to/script.js
      hello from script.js

* added missing reset of traversal state for nested traversals.
  The state of nested traversals (a traversal in an AQL query that was
  located in a repeatedly executed subquery or inside another FOR loop)
  was not reset properly, so that multiple invocations of the same nested
  traversal with different start vertices led to the nested traversal
  always using the start vertex provided on the first invocation.

* fixed issue #1781: ArangoDB startup time increased tremendously

* fixed issue #1783: SIGHUP should rotate the log


v2.8.5 (2016-03-11)
-------------------

* Add OpenSSL handler for TLS V1.2 as sugested by kurtkincaid in #1771

* fixed issue #1765 (The webinterface should display the correct query time)
  and #1770 (Display ACTUAL query time in aardvark's AQL editor)

* Windows: the unhandled exception handler now calls the windows logging
  facilities directly without locks.
  This fixes lockups on crashes from the logging framework.

* improve nullptr handling in logger.

* added new endpoint "srv://" for DNS service records

* `org/arangodb/request` no longer sets the content-type header to the
  string "undefined" when no content-type header should be sent (issue #1776)


v2.8.4 (2016-03-01)
-------------------

* global modules are no longer incorrectly resolved outside the ArangoDB
  JavaScript directory or the Foxx service's root directory (issue #1577)

* improved error messages from Foxx and JavaScript (issues #1564, #1565, #1744)


v2.8.3 (2016-02-22)
-------------------

* fixed AQL filter condition collapsing for deeply-nested cases, potentially
  enabling usage of indexes in some dedicated cases

* added parentheses in AQL explain command output to correctly display precedence
  of logical and arithmetic operators

* Foxx Model event listeners defined on the model are now correctly invoked by
  the Repository methods (issue #1665)

* Deleting a Foxx service in the frontend should now always succeed even if the
  files no longer exist on the file system (issue #1358)

* Routing actions loaded from the database no longer throw exceptions when
  trying to load other modules using "require"

* The `org/arangodb/request` response object now sets a property `json` to the
  parsed JSON response body in addition to overwriting the `body` property when
  the request was made using the `json` option.

* Improved Windows stability

* Fixed a bug in the interactive API documentation that would escape slashes
  in document-handle fields. Document handles are now provided as separate
  fields for collection name and document key.


v2.8.2 (2016-02-09)
-------------------

* the continuous replication applier will now prevent the master's WAL logfiles
  from being removed if they are still needed by the applier on the slave. This
  should help slaves that suffered from masters garbage collection WAL logfiles
  which would have been needed by the slave later.

  The initial synchronization will block removal of still needed WAL logfiles
  on the master for 10 minutes initially, and will extend this period when further
  requests are made to the master. Initial synchronization hands over its handle
  for blocking logfile removal to the continuous replication when started via
  the *setupReplication* function. In this case, continuous replication will
  extend the logfile removal blocking period for the required WAL logfiles when
  the slave makes additional requests.

  All handles that block logfile removal will time out automatically after at
  most 5 minutes should a master not be contacted by the slave anymore (e.g. in
  case the slave's replication is turned off, the slaves loses the connection
  to the master or the slave goes down).

* added all-in-one function *setupReplication* to synchronize data from master
  to slave and start the continuous replication:

      require("@arangodb/replication").setupReplication(configuration);

  The command will return when the initial synchronization is finished and the
  continuous replication has been started, or in case the initial synchronization
  has failed.

  If the initial synchronization is successful, the command will store the given
  configuration on the slave. It also configures the continuous replication to start
  automatically if the slave is restarted, i.e. *autoStart* is set to *true*.

  If the command is run while the slave's replication applier is already running,
  it will first stop the running applier, drop its configuration and do a
  resynchronization of data with the master. It will then use the provided configration,
  overwriting any previously existing replication configuration on the slave.

  The following example demonstrates how to use the command for setting up replication
  for the *_system* database. Note that it should be run on the slave and not the
  master:

      db._useDatabase("_system");
      require("@arangodb/replication").setupReplication({
        endpoint: "tcp://master.domain.org:8529",
        username: "myuser",
        password: "mypasswd",
        verbose: false,
        includeSystem: false,
        incremental: true,
        autoResync: true
      });

* the *sync* and *syncCollection* functions now always start the data synchronization
  as an asynchronous server job. The call to *sync* or *syncCollection* will block
  until synchronization is either complete or has failed with an error. The functions
  will automatically poll the slave periodically for status updates.

  The main benefit is that the connection to the slave does not need to stay open
  permanently and is thus not affected by timeout issues. Additionally the caller does
  not need to query the synchronization status from the slave manually as this is
  now performed automatically by these functions.

* fixed undefined behavior when explaining some types of AQL traversals, fixed
  display of some types of traversals in AQL explain output


v2.8.1 (2016-01-29)
-------------------

* Improved AQL Pattern matching by allowing to specify a different traversal
  direction for one or many of the edge collections.

      FOR v, e, p IN OUTBOUND @start @@ec1, INBOUND @@ec2, @@ec3

  will traverse *ec1* and *ec3* in the OUTBOUND direction and for *ec2* it will use
  the INBOUND direction. These directions can be combined in arbitrary ways, the
  direction defined after *IN [steps]* will we used as default direction and can
  be overriden for specific collections.
  This feature is only available for collection lists, it is not possible to
  combine it with graph names.

* detect more types of transaction deadlocks early

* fixed display of relational operators in traversal explain output

* fixed undefined behavior in AQL function `PARSE_IDENTIFIER`

* added "engines" field to Foxx services generated in the admin interface

* added AQL function `IS_SAME_COLLECTION`:

  *IS_SAME_COLLECTION(collection, document)*: Return true if *document* has the same
  collection id as the collection specified in *collection*. *document* can either be
  a [document handle](../Glossary/README.md#document-handle) string, or a document with
  an *_id* attribute. The function does not validate whether the collection actually
  contains the specified document, but only compares the name of the specified collection
  with the collection name part of the specified document.
  If *document* is neither an object with an *id* attribute nor a *string* value,
  the function will return *null* and raise a warning.

      /* true */
      IS_SAME_COLLECTION('_users', '_users/my-user')
      IS_SAME_COLLECTION('_users', { _id: '_users/my-user' })

      /* false */
      IS_SAME_COLLECTION('_users', 'foobar/baz')
      IS_SAME_COLLECTION('_users', { _id: 'something/else' })


v2.8.0 (2016-01-25)
-------------------

* avoid recursive locking


v2.8.0-beta8 (2016-01-19)
-------------------------

* improved internal datafile statistics for compaction and compaction triggering
  conditions, preventing excessive growth of collection datafiles under some
  workloads. This should also fix issue #1596.

* renamed AQL optimizer rule `remove-collect-into` to `remove-collect-variables`

* fixed primary and edge index lookups prematurely aborting searches when the
  specified id search value contained a different collection than the collection
  the index was created for


v2.8.0-beta7 (2016-01-06)
-------------------------

* added vm.runInThisContext

* added AQL keyword `AGGREGATE` for use in AQL `COLLECT` statement

  Using `AGGREGATE` allows more efficient aggregation (incrementally while building
  the groups) than previous versions of AQL, which built group aggregates afterwards
  from the total of all group values.

  `AGGREGATE` can be used inside a `COLLECT` statement only. If used, it must follow
  the declaration of grouping keys:

      FOR doc IN collection
        COLLECT gender = doc.gender AGGREGATE minAge = MIN(doc.age), maxAge = MAX(doc.age)
        RETURN { gender, minAge, maxAge }

  or, if no grouping keys are used, it can follow the `COLLECT` keyword:

      FOR doc IN collection
        COLLECT AGGREGATE minAge = MIN(doc.age), maxAge = MAX(doc.age)
        RETURN {
  minAge, maxAge
}

  Only specific expressions are allowed on the right-hand side of each `AGGREGATE`
  assignment:

  - on the top level the expression must be a call to one of the supported aggregation
    functions `LENGTH`, `MIN`, `MAX`, `SUM`, `AVERAGE`, `STDDEV_POPULATION`, `STDDEV_SAMPLE`,
    `VARIANCE_POPULATION`, or `VARIANCE_SAMPLE`

  - the expression must not refer to variables introduced in the `COLLECT` itself

* Foxx: mocha test paths with wildcard characters (asterisks) now work on Windows

* reserved AQL keyword `NONE` for future use

* web interface: fixed a graph display bug concerning dashboard view

* web interface: fixed several bugs during the dashboard initialize process

* web interface: included several bugfixes: #1597, #1611, #1623

* AQL query optimizer now converts `LENGTH(collection-name)` to an optimized
  expression that returns the number of documents in a collection

* adjusted the behavior of the expansion (`[*]`) operator in AQL for non-array values

  In ArangoDB 2.8, calling the expansion operator on a non-array value will always
  return an empty array. Previous versions of ArangoDB expanded non-array values by
  calling the `TO_ARRAY()` function for the value, which for example returned an
  array with a single value for boolean, numeric and string input values, and an array
  with the object's values for an object input value. This behavior was inconsistent
  with how the expansion operator works for the array indexes in 2.8, so the behavior
  is now unified:

  - if the left-hand side operand of `[*]` is an array, the array will be returned as
    is when calling `[*]` on it
  - if the left-hand side operand of `[*]` is not an array, an empty array will be
    returned by `[*]`

  AQL queries that rely on the old behavior can be changed by either calling `TO_ARRAY`
  explicitly or by using the `[*]` at the correct position.

  The following example query will change its result in 2.8 compared to 2.7:

      LET values = "foo" RETURN values[*]

  In 2.7 the query has returned the array `[ "foo" ]`, but in 2.8 it will return an
  empty array `[ ]`. To make it return the array `[ "foo" ]` again, an explicit
  `TO_ARRAY` function call is needed in 2.8 (which in this case allows the removal
  of the `[*]` operator altogether). This also works in 2.7:

      LET values = "foo" RETURN TO_ARRAY(values)

  Another example:

      LET values = [ { name: "foo" }, { name: "bar" } ]
      RETURN values[*].name[*]

  The above returned `[ [ "foo" ], [ "bar" ] ] in 2.7. In 2.8 it will return
  `[ [ ], [ ] ]`, because the value of `name` is not an array. To change the results
  to the 2.7 style, the query can be changed to

      LET values = [ { name: "foo" }, { name: "bar" } ]
      RETURN values[* RETURN TO_ARRAY(CURRENT.name)]

  The above also works in 2.7.
  The following types of queries won't change:

      LET values = [ 1, 2, 3 ] RETURN values[*]
      LET values = [ { name: "foo" }, { name: "bar" } ] RETURN values[*].name
      LET values = [ { names: [ "foo", "bar" ] }, { names: [ "baz" ] } ] RETURN values[*].names[*]
      LET values = [ { names: [ "foo", "bar" ] }, { names: [ "baz" ] } ] RETURN values[*].names[**]

* slightly adjusted V8 garbage collection strategy so that collection eventually
  happens in all contexts that hold V8 external references to documents and
  collections.

  also adjusted default value of `--javascript.gc-frequency` from 10 seconds to
  15 seconds, as less internal operations are carried out in JavaScript.

* fixes for AQL optimizer and traversal

* added `--create-collection-type` option to arangoimp

  This allows specifying the type of the collection to be created when
  `--create-collection` is set to `true`.

* Foxx export cache should no longer break if a broken app is loaded in the
  web admin interface.


v2.8.0-beta2 (2015-12-16)
-------------------------

* added AQL query optimizer rule "sort-in-values"

  This rule pre-sorts the right-hand side operand of the `IN` and `NOT IN`
  operators so the operation can use a binary search with logarithmic complexity
  instead of a linear search. The rule is applied when the right-hand side
  operand of an `IN` or `NOT IN` operator in a filter condition is a variable that
  is defined in a different loop/scope than the operator itself. Additionally,
  the filter condition must consist of solely the `IN` or `NOT IN` operation
  in order to avoid any side-effects.

* changed collection status terminology in web interface for collections for
  which an unload request has been issued from `in the process of being unloaded`
  to `will be unloaded`.

* unloading a collection via the web interface will now trigger garbage collection
  in all v8 contexts and force a WAL flush. This increases the chances of perfoming
  the unload faster.

* added the following attributes to the result of `collection.figures()` and the
  corresponding HTTP API at `PUT /_api/collection/<name>/figures`:

  - `documentReferences`: The number of references to documents in datafiles
    that JavaScript code currently holds. This information can be used for
    debugging compaction and unload issues.
  - `waitingFor`: An optional string value that contains information about
    which object type is at the head of the collection's cleanup queue. This
    information can be used for debugging compaction and unload issues.
  - `compactionStatus.time`: The point in time the compaction for the collection
    was last executed. This information can be used for debugging compaction
    issues.
  - `compactionStatus.message`: The action that was performed when the compaction
    was last run for the collection. This information can be used for debugging
    compaction issues.

  Note: `waitingFor` and `compactionStatus` may be empty when called on a coordinator
  in a cluster.

* the compaction will now provide queryable status info that can be used to track
  its progress. The compaction status is displayed in the web interface, too.

* better error reporting for arangodump and arangorestore

* arangodump will now fail by default when trying to dump edges that
  refer to already dropped collections. This can be circumvented by
  specifying the option `--force true` when invoking arangodump

* fixed cluster upgrade procedure

* the AQL functions `NEAR` and `WITHIN` now have stricter validations
  for their input parameters `limit`, `radius` and `distance`. They may now throw
  exceptions when invalid parameters are passed that may have not led
  to exceptions in previous versions.

* deprecation warnings now log stack traces

* Foxx: improved backwards compatibility with 2.5 and 2.6

  - reverted Model and Repository back to non-ES6 "classes" because of
    compatibility issues when using the extend method with a constructor

  - removed deprecation warnings for extend and controller.del

  - restored deprecated method Model.toJSONSchema

  - restored deprecated `type`, `jwt` and `sessionStorageApp` options
    in Controller#activateSessions

* Fixed a deadlock problem in the cluster


v2.8.0-beta1 (2015-12-06)
-------------------------

* added AQL function `IS_DATESTRING(value)`

  Returns true if *value* is a string that can be used in a date function.
  This includes partial dates such as *2015* or *2015-10* and strings containing
  invalid dates such as *2015-02-31*. The function will return false for all
  non-string values, even if some of them may be usable in date functions.


v2.8.0-alpha1 (2015-12-03)
--------------------------

* added AQL keywords `GRAPH`, `OUTBOUND`, `INBOUND` and `ANY` for use in graph
  traversals, reserved AQL keyword `ALL` for future use

  Usage of these keywords as collection names, variable names or attribute names
  in AQL queries will not be possible without quoting. For example, the following
  AQL query will still work as it uses a quoted collection name and a quoted
  attribute name:

      FOR doc IN `OUTBOUND`
        RETURN doc.`any`

* issue #1593: added AQL `POW` function for exponentation

* added cluster execution site info in explain output for AQL queries

* replication improvements:

  - added `autoResync` configuration parameter for continuous replication.

    When set to `true`, a replication slave will automatically trigger a full data
    re-synchronization with the master when the master cannot provide the log data
    the slave had asked for. Note that `autoResync` will only work when the option
    `requireFromPresent` is also set to `true` for the continuous replication, or
    when the continuous syncer is started and detects that no start tick is present.

    Automatic re-synchronization may transfer a lot of data from the master to the
    slave and may be expensive. It is therefore turned off by default.
    When turned off, the slave will never perform an automatic re-synchronization
    with the master.

  - added `idleMinWaitTime` and `idleMaxWaitTime` configuration parameters for
    continuous replication.

    These parameters can be used to control the minimum and maximum wait time the
    slave will (intentionally) idle and not poll for master log changes in case the
    master had sent the full logs already.
    The `idleMaxWaitTime` value will only be used when `adapativePolling` is set
    to `true`. When `adaptivePolling` is disable, only `idleMinWaitTime` will be
    used as a constant time span in which the slave will not poll the master for
    further changes. The default values are 0.5 seconds for `idleMinWaitTime` and
    2.5 seconds for `idleMaxWaitTime`, which correspond to the hard-coded values
    used in previous versions of ArangoDB.

  - added `initialSyncMaxWaitTime` configuration parameter for initial and continuous
    replication

    This option controls the maximum wait time (in seconds) that the initial
    synchronization will wait for a response from the master when fetching initial
    collection data. If no response is received within this time period, the initial
    synchronization will give up and fail. This option is also relevant for
    continuous replication in case *autoResync* is set to *true*, as then the
    continuous replication may trigger a full data re-synchronization in case
    the master cannot the log data the slave had asked for.

  - HTTP requests sent from the slave to the master during initial synchronization
    will now be retried if they fail with connection problems.

  - the initial synchronization now logs its progress so it can be queried using
    the regular replication status check APIs.

  - added `async` attribute for `sync` and `syncCollection` operations called from
    the ArangoShell. Setthing this attribute to `true` will make the synchronization
    job on the server go into the background, so that the shell does not block. The
    status of the started asynchronous synchronization job can be queried from the
    ArangoShell like this:

        /* starts initial synchronization */
        var replication = require("@arangodb/replication");
        var id = replication.sync({
          endpoint: "tcp://master.domain.org:8529",
          username: "myuser",
          password: "mypasswd",
          async: true
       });

       /* now query the id of the returned async job and print the status */
       print(replication.getSyncResult(id));

    The result of `getSyncResult()` will be `false` while the server-side job
    has not completed, and different to `false` if it has completed. When it has
    completed, all job result details will be returned by the call to `getSyncResult()`.


* fixed non-deterministic query results in some cluster queries

* fixed issue #1589

* return HTTP status code 410 (gone) instead of HTTP 408 (request timeout) for
  server-side operations that are canceled / killed. Sending 410 instead of 408
  prevents clients from re-starting the same (canceled) operation. Google Chrome
  for example sends the HTTP request again in case it is responded with an HTTP
  408, and this is exactly the opposite of the desired behavior when an operation
  is canceled / killed by the user.

* web interface: queries in AQL editor now cancelable

* web interface: dashboard - added replication information

* web interface: AQL editor now supports bind parameters

* added startup option `--server.hide-product-header` to make the server not send
  the HTTP response header `"Server: ArangoDB"` in its HTTP responses. By default,
  the option is turned off so the header is still sent as usual.

* added new AQL function `UNSET_RECURSIVE` to recursively unset attritutes from
  objects/documents

* switched command-line editor in ArangoShell and arangod to linenoise-ng

* added automatic deadlock detection for transactions

  In case a deadlock is detected, a multi-collection operation may be rolled back
  automatically and fail with error 29 (`deadlock detected`). Client code for
  operations containing more than one collection should be aware of this potential
  error and handle it accordingly, either by giving up or retrying the transaction.

* Added C++ implementations for the AQL arithmetic operations and the following
  AQL functions:
  - ABS
  - APPEND
  - COLLECTIONS
  - CURRENT_DATABASE
  - DOCUMENT
  - EDGES
  - FIRST
  - FIRST_DOCUMENT
  - FIRST_LIST
  - FLATTEN
  - FLOOR
  - FULLTEXT
  - LAST
  - MEDIAN
  - MERGE_RECURSIVE
  - MINUS
  - NEAR
  - NOT_NULL
  - NTH
  - PARSE_IDENTIFIER
  - PERCENTILE
  - POP
  - POSITION
  - PUSH
  - RAND
  - RANGE
  - REMOVE_NTH
  - REMOVE_VALUE
  - REMOVE_VALUES
  - ROUND
  - SHIFT
  - SQRT
  - STDDEV_POPULATION
  - STDDEV_SAMPLE
  - UNSHIFT
  - VARIANCE_POPULATION
  - VARIANCE_SAMPLE
  - WITHIN
  - ZIP

* improved performance of skipping over many documents in an AQL query when no
  indexes and no filters are used, e.g.

      FOR doc IN collection
        LIMIT 1000000, 10
        RETURN doc

* Added array indexes

  Hash indexes and skiplist indexes can now optionally be defined for array values
  so they index individual array members.

  To define an index for array values, the attribute name is extended with the
  expansion operator `[*]` in the index definition:

      arangosh> db.colName.ensureHashIndex("tags[*]");

  When given the following document

      { tags: [ "AQL", "ArangoDB", "Index" ] }

  the index will now contain the individual values `"AQL"`, `"ArangoDB"` and `"Index"`.

  Now the index can be used for finding all documents having `"ArangoDB"` somewhere in their
  tags array using the following AQL query:

      FOR doc IN colName
        FILTER "ArangoDB" IN doc.tags[*]
        RETURN doc

* rewrote AQL query optimizer rule `use-index-range` and renamed it to `use-indexes`.
  The name change affects rule names in the optimizer's output.

* rewrote AQL execution node `IndexRangeNode` and renamed it to `IndexNode`. The name
  change affects node names in the optimizer's explain output.

* added convenience function `db._explain(query)` for human-readable explanation
  of AQL queries

* module resolution as used by `require` now behaves more like in node.js

* the `org/arangodb/request` module now returns response bodies for error responses
  by default. The old behavior of not returning bodies for error responses can be
  re-enabled by explicitly setting the option `returnBodyOnError` to `false` (#1437)


v2.7.6 (2016-01-30)
-------------------

* detect more types of transaction deadlocks early


v2.7.5 (2016-01-22)
-------------------

* backported added automatic deadlock detection for transactions

  In case a deadlock is detected, a multi-collection operation may be rolled back
  automatically and fail with error 29 (`deadlock detected`). Client code for
  operations containing more than one collection should be aware of this potential
  error and handle it accordingly, either by giving up or retrying the transaction.

* improved internal datafile statistics for compaction and compaction triggering
  conditions, preventing excessive growth of collection datafiles under some
  workloads. This should also fix issue #1596.

* Foxx export cache should no longer break if a broken app is loaded in the
  web admin interface.

* Foxx: removed some incorrect deprecation warnings.

* Foxx: mocha test paths with wildcard characters (asterisks) now work on Windows


v2.7.4 (2015-12-21)
-------------------

* slightly adjusted V8 garbage collection strategy so that collection eventually
  happens in all contexts that hold V8 external references to documents and
  collections.

* added the following attributes to the result of `collection.figures()` and the
  corresponding HTTP API at `PUT /_api/collection/<name>/figures`:

  - `documentReferences`: The number of references to documents in datafiles
    that JavaScript code currently holds. This information can be used for
    debugging compaction and unload issues.
  - `waitingFor`: An optional string value that contains information about
    which object type is at the head of the collection's cleanup queue. This
    information can be used for debugging compaction and unload issues.
  - `compactionStatus.time`: The point in time the compaction for the collection
    was last executed. This information can be used for debugging compaction
    issues.
  - `compactionStatus.message`: The action that was performed when the compaction
    was last run for the collection. This information can be used for debugging
    compaction issues.

  Note: `waitingFor` and `compactionStatus` may be empty when called on a coordinator
  in a cluster.

* the compaction will now provide queryable status info that can be used to track
  its progress. The compaction status is displayed in the web interface, too.


v2.7.3 (2015-12-17)
-------------------

* fixed some replication value conversion issues when replication applier properties
  were set via ArangoShell

* fixed disappearing of documents for collections transferred via `sync` or
  `syncCollection` if the collection was dropped right before synchronization
  and drop and (re-)create collection markers were located in the same WAL file

* fixed an issue where overwriting the system sessions collection would break
  the web interface when authentication is enabled


v2.7.2 (2015-12-01)
-------------------

* replication improvements:

  - added `autoResync` configuration parameter for continuous replication.

    When set to `true`, a replication slave will automatically trigger a full data
    re-synchronization with the master when the master cannot provide the log data
    the slave had asked for. Note that `autoResync` will only work when the option
    `requireFromPresent` is also set to `true` for the continuous replication, or
    when the continuous syncer is started and detects that no start tick is present.

    Automatic re-synchronization may transfer a lot of data from the master to the
    slave and may be expensive. It is therefore turned off by default.
    When turned off, the slave will never perform an automatic re-synchronization
    with the master.

  - added `idleMinWaitTime` and `idleMaxWaitTime` configuration parameters for
    continuous replication.

    These parameters can be used to control the minimum and maximum wait time the
    slave will (intentionally) idle and not poll for master log changes in case the
    master had sent the full logs already.
    The `idleMaxWaitTime` value will only be used when `adapativePolling` is set
    to `true`. When `adaptivePolling` is disable, only `idleMinWaitTime` will be
    used as a constant time span in which the slave will not poll the master for
    further changes. The default values are 0.5 seconds for `idleMinWaitTime` and
    2.5 seconds for `idleMaxWaitTime`, which correspond to the hard-coded values
    used in previous versions of ArangoDB.

  - added `initialSyncMaxWaitTime` configuration parameter for initial and continuous
    replication

    This option controls the maximum wait time (in seconds) that the initial
    synchronization will wait for a response from the master when fetching initial
    collection data. If no response is received within this time period, the initial
    synchronization will give up and fail. This option is also relevant for
    continuous replication in case *autoResync* is set to *true*, as then the
    continuous replication may trigger a full data re-synchronization in case
    the master cannot the log data the slave had asked for.

  - HTTP requests sent from the slave to the master during initial synchronization
    will now be retried if they fail with connection problems.

  - the initial synchronization now logs its progress so it can be queried using
    the regular replication status check APIs.

* fixed non-deterministic query results in some cluster queries

* added missing lock instruction for primary index in compactor size calculation

* fixed issue #1589

* fixed issue #1583

* fixed undefined behavior when accessing the top level of a document with the `[*]`
  operator

* fixed potentially invalid pointer access in shaper when the currently accessed
  document got re-located by the WAL collector at the very same time

* Foxx: optional configuration options no longer log validation errors when assigned
  empty values (#1495)

* Foxx: constructors provided to Repository and Model sub-classes via extend are
  now correctly called (#1592)


v2.7.1 (2015-11-07)
-------------------

* switch to linenoise next generation

* exclude `_apps` collection from replication

  The slave has its own `_apps` collection which it populates on server start.
  When replicating data from the master to the slave, the data from the master may
  clash with the slave's own data in the `_apps` collection. Excluding the `_apps`
  collection from replication avoids this.

* disable replication appliers when starting in modes `--upgrade`, `--no-server`
  and `--check-upgrade`

* more detailed output in arango-dfdb

* fixed "no start tick" issue in replication applier

  This error could occur after restarting a slave server after a shutdown
  when no data was ever transferred from the master to the slave via the
  continuous replication

* fixed problem during SSL client connection abort that led to scheduler thread
  staying at 100% CPU saturation

* fixed potential segfault in AQL `NEIGHBORS` function implementation when C++ function
  variant was used and collection names were passed as strings

* removed duplicate target for some frontend JavaScript files from the Makefile

* make AQL function `MERGE()` work on a single array parameter, too.
  This allows combining the attributes of multiple objects from an array into
  a single object, e.g.

      RETURN MERGE([
        { foo: 'bar' },
        { quux: 'quetzalcoatl', ruled: true },
        { bar: 'baz', foo: 'done' }
      ])

  will now return:

      {
        "foo": "done",
        "quux": "quetzalcoatl",
        "ruled": true,
        "bar": "baz"
      }

* fixed potential deadlock in collection status changing on Windows

* fixed hard-coded `incremental` parameter in shell implementation of
  `syncCollection` function in replication module

* fix for GCC5: added check for '-stdlib' option


v2.7.0 (2015-10-09)
-------------------

* fixed request statistics aggregation
  When arangod was started in supervisor mode, the request statistics always showed
  0 requests, as the statistics aggregation thread did not run then.

* read server configuration files before dropping privileges. this ensures that
  the SSL keyfile specified in the configuration can be read with the server's start
  privileges (i.e. root when using a standard ArangoDB package).

* fixed replication with a 2.6 replication configuration and issues with a 2.6 master

* raised default value of `--server.descriptors-minimum` to 1024

* allow Foxx apps to be installed underneath URL path `/_open/`, so they can be
  (intentionally) accessed without authentication.

* added *allowImplicit* sub-attribute in collections declaration of transactions.
  The *allowImplicit* attributes allows making transactions fail should they
  read-access a collection that was not explicitly declared in the *collections*
  array of the transaction.

* added "special" password ARANGODB_DEFAULT_ROOT_PASSWORD. If you pass
  ARANGODB_DEFAULT_ROOT_PASSWORD as password, it will read the password
  from the environment variable ARANGODB_DEFAULT_ROOT_PASSWORD


v2.7.0-rc2 (2015-09-22)
-----------------------

* fix over-eager datafile compaction

  This should reduce the need to compact directly after loading a collection when a
  collection datafile contained many insertions and updates for the same documents. It
  should also prevent from re-compacting already merged datafiles in case not many
  changes were made. Compaction will also make fewer index lookups than before.

* added `syncCollection()` function in module `org/arangodb/replication`

  This allows synchronizing the data of a single collection from a master to a slave
  server. Synchronization can either restore the whole collection by transferring all
  documents from the master to the slave, or incrementally by only transferring documents
  that differ. This is done by partitioning the collection's entire key space into smaller
  chunks and comparing the data chunk-wise between master and slave. Only chunks that are
  different will be re-transferred.

  The `syncCollection()` function can be used as follows:

      require("org/arangodb/replication").syncCollection(collectionName, options);

  e.g.

      require("org/arangodb/replication").syncCollection("myCollection", {
        endpoint: "tcp://127.0.0.1:8529",  /* master */
        username: "root",                  /* username for master */
        password: "secret",                /* password for master */
        incremental: true                  /* use incremental mode */
      });


* additionally allow the following characters in document keys:

  `(` `)` `+` `,` `=` `;` `$` `!` `*` `'` `%`


v2.7.0-rc1 (2015-09-17)
-----------------------

* removed undocumented server-side-only collection functions:
  * collection.OFFSET()
  * collection.NTH()
  * collection.NTH2()
  * collection.NTH3()

* upgraded Swagger to version 2.0 for the Documentation

  This gives the user better prepared test request structures.
  More conversions will follow so finally client libraries can be auto-generated.

* added extra AQL functions for date and time calculation and manipulation.
  These functions were contributed by GitHub users @CoDEmanX and @friday.
  A big thanks for their work!

  The following extra date functions are available from 2.7 on:

  * `DATE_DAYOFYEAR(date)`: Returns the day of year number of *date*.
    The return values range from 1 to 365, or 366 in a leap year respectively.

  * `DATE_ISOWEEK(date)`: Returns the ISO week date of *date*.
    The return values range from 1 to 53. Monday is considered the first day of the week.
    There are no fractional weeks, thus the last days in December may belong to the first
    week of the next year, and the first days in January may be part of the previous year's
    last week.

  * `DATE_LEAPYEAR(date)`: Returns whether the year of *date* is a leap year.

  * `DATE_QUARTER(date)`: Returns the quarter of the given date (1-based):
    * 1: January, February, March
    * 2: April, May, June
    * 3: July, August, September
    * 4: October, November, December

  - *DATE_DAYS_IN_MONTH(date)*: Returns the number of days in *date*'s month (28..31).

  * `DATE_ADD(date, amount, unit)`: Adds *amount* given in *unit* to *date* and
    returns the calculated date.

    *unit* can be either of the following to specify the time unit to add or
    subtract (case-insensitive):
    - y, year, years
    - m, month, months
    - w, week, weeks
    - d, day, days
    - h, hour, hours
    - i, minute, minutes
    - s, second, seconds
    - f, millisecond, milliseconds

    *amount* is the number of *unit*s to add (positive value) or subtract
    (negative value).

  * `DATE_SUBTRACT(date, amount, unit)`: Subtracts *amount* given in *unit* from
    *date* and returns the calculated date.

    It works the same as `DATE_ADD()`, except that it subtracts. It is equivalent
    to calling `DATE_ADD()` with a negative amount, except that `DATE_SUBTRACT()`
    can also subtract ISO durations. Note that negative ISO durations are not
    supported (i.e. starting with `-P`, like `-P1Y`).

  * `DATE_DIFF(date1, date2, unit, asFloat)`: Calculate the difference
    between two dates in given time *unit*, optionally with decimal places.
    Returns a negative value if *date1* is greater than *date2*.

  * `DATE_COMPARE(date1, date2, unitRangeStart, unitRangeEnd)`: Compare two
    partial dates and return true if they match, false otherwise. The parts to
    compare are defined by a range of time units.

    The full range is: years, months, days, hours, minutes, seconds, milliseconds.
    Pass the unit to start from as *unitRangeStart*, and the unit to end with as
    *unitRangeEnd*. All units in between will be compared. Leave out *unitRangeEnd*
    to only compare *unitRangeStart*.

  * `DATE_FORMAT(date, format)`: Format a date according to the given format string.
    It supports the following placeholders (case-insensitive):
    - %t: timestamp, in milliseconds since midnight 1970-01-01
    - %z: ISO date (0000-00-00T00:00:00.000Z)
    - %w: day of week (0..6)
    - %y: year (0..9999)
    - %yy: year (00..99), abbreviated (last two digits)
    - %yyyy: year (0000..9999), padded to length of 4
    - %yyyyyy: year (-009999 .. +009999), with sign prefix and padded to length of 6
    - %m: month (1..12)
    - %mm: month (01..12), padded to length of 2
    - %d: day (1..31)
    - %dd: day (01..31), padded to length of 2
    - %h: hour (0..23)
    - %hh: hour (00..23), padded to length of 2
    - %i: minute (0..59)
    - %ii: minute (00..59), padded to length of 2
    - %s: second (0..59)
    - %ss: second (00..59), padded to length of 2
    - %f: millisecond (0..999)
    - %fff: millisecond (000..999), padded to length of 3
    - %x: day of year (1..366)
    - %xxx: day of year (001..366), padded to length of 3
    - %k: ISO week date (1..53)
    - %kk: ISO week date (01..53), padded to length of 2
    - %l: leap year (0 or 1)
    - %q: quarter (1..4)
    - %a: days in month (28..31)
    - %mmm: abbreviated English name of month (Jan..Dec)
    - %mmmm: English name of month (January..December)
    - %www: abbreviated English name of weekday (Sun..Sat)
    - %wwww: English name of weekday (Sunday..Saturday)
    - %&: special escape sequence for rare occasions
    - %%: literal %
    - %: ignored

* new WAL logfiles and datafiles are now created non-sparse

  This prevents SIGBUS signals being raised when memory of a sparse datafile is accessed
  and the disk is full and the accessed file part is not actually disk-backed. In
  this case the mapped memory region is not necessarily backed by physical memory, and
  accessing the memory may raise SIGBUS and crash arangod.

* the `internal.download()` function and the module `org/arangodb/request` used some
  internal library function that handled the sending of HTTP requests from inside of
  ArangoDB. This library unconditionally set an HTTP header `Accept-Encoding: gzip`
  in all outgoing HTTP requests.

  This has been fixed in 2.7, so `Accept-Encoding: gzip` is not set automatically anymore.
  Additionally, the header `User-Agent: ArangoDB` is not set automatically either. If
  client applications desire to send these headers, they are free to add it when
  constructing the requests using the `download` function or the request module.

* fixed issue #1436: org/arangodb/request advertises deflate without supporting it

* added template string generator function `aqlQuery` for generating AQL queries

  This can be used to generate safe AQL queries with JavaScript parameter
  variables or expressions easily:

      var name = 'test';
      var attributeName = '_key';
      var query = aqlQuery`FOR u IN users FILTER u.name == ${name} RETURN u.${attributeName}`;
      db._query(query);

* report memory usage for document header data (revision id, pointer to data etc.)
  in `db.collection.figures()`. The memory used for document headers will now
  show up in the already existing attribute `indexes.size`. Due to that, the index
  sizes reported by `figures()` in 2.7 will be higher than those reported by 2.6,
  but the 2.7 values are more accurate.

* IMPORTANT CHANGE: the filenames in dumps created by arangodump now contain
  not only the name of the dumped collection, but also an additional 32-digit hash
  value. This is done to prevent overwriting dump files in case-insensitive file
  systems when there exist multiple collections with the same name (but with
  different cases).

  For example, if a database has two collections: `test` and `Test`, previous
  versions of ArangoDB created the files

  * `test.structure.json` and `test.data.json` for collection `test`
  * `Test.structure.json` and `Test.data.json` for collection `Test`

  This did not work for case-insensitive filesystems, because the files for the
  second collection would have overwritten the files of the first. arangodump in
  2.7 will create the following filenames instead:

  * `test_098f6bcd4621d373cade4e832627b4f6.structure.json` and `test_098f6bcd4621d373cade4e832627b4f6.data.json`
  * `Test_0cbc6611f5540bd0809a388dc95a615b.structure.json` and `Test_0cbc6611f5540bd0809a388dc95a615b.data.json`

  These filenames will be unambiguous even in case-insensitive filesystems.

* IMPORTANT CHANGE: make arangod actually close lingering client connections
  when idle for at least the duration specified via `--server.keep-alive-timeout`.
  In previous versions of ArangoDB, connections were not closed by the server
  when the timeout was reached and the client was still connected. Now the
  connection is properly closed by the server in case of timeout. Client
  applications relying on the old behavior may now need to reconnect to the
  server when their idle connections time out and get closed (note: connections
  being idle for a long time may be closed by the OS or firewalls anyway -
  client applications should be aware of that and try to reconnect).

* IMPORTANT CHANGE: when starting arangod, the server will drop the process
  privileges to the specified values in options `--server.uid` and `--server.gid`
  instantly after parsing the startup options.

  That means when either `--server.uid` or `--server.gid` are set, the privilege
  change will happen earlier. This may prevent binding the server to an endpoint
  with a port number lower than 1024 if the arangodb user has no privileges
  for that. Previous versions of ArangoDB changed the privileges later, so some
  startup actions were still carried out under the invoking user (i.e. likely
  *root* when started via init.d or system scripts) and especially binding to
  low port numbers was still possible there.

  The default privileges for user *arangodb* will not be sufficient for binding
  to port numbers lower than 1024. To have an ArangoDB 2.7 bind to a port number
  lower than 1024, it needs to be started with either a different privileged user,
  or the privileges of the *arangodb* user have to raised manually beforehand.

* added AQL optimizer rule `patch-update-statements`

* Linux startup scripts and systemd configuration for arangod now try to
  adjust the NOFILE (number of open files) limits for the process. The limit
  value is set to 131072 (128k) when ArangoDB is started via start/stop
  commands

* When ArangoDB is started/stopped manually via the start/stop commands, the
  main process will wait for up to 10 seconds after it forks the supervisor
  and arangod child processes. If the startup fails within that period, the
  start/stop script will fail with an exit code other than zero. If the
  startup of the supervisor or arangod is still ongoing after 10 seconds,
  the main program will still return with exit code 0. The limit of 10 seconds
  is arbitrary because the time required for a startup is not known in advance.

* added startup option `--database.throw-collection-not-loaded-error`

  Accessing a not-yet loaded collection will automatically load a collection
  on first access. This flag controls what happens in case an operation
  would need to wait for another thread to finalize loading a collection. If
  set to *true*, then the first operation that accesses an unloaded collection
  will load it. Further threads that try to access the same collection while
  it is still loading immediately fail with an error (1238, *collection not loaded*).
  This is to prevent all server threads from being blocked while waiting on the
  same collection to finish loading. When the first thread has completed loading
  the collection, the collection becomes regularly available, and all operations
  from that point on can be carried out normally, and error 1238 will not be
  thrown anymore for that collection.

  If set to *false*, the first thread that accesses a not-yet loaded collection
  will still load it. Other threads that try to access the collection while
  loading will not fail with error 1238 but instead block until the collection
  is fully loaded. This configuration might lead to all server threads being
  blocked because they are all waiting for the same collection to complete
  loading. Setting the option to *true* will prevent this from happening, but
  requires clients to catch error 1238 and react on it (maybe by scheduling
  a retry for later).

  The default value is *false*.

* added better control-C support in arangosh

  When CTRL-C is pressed in arangosh, it will now print a `^C` first. Pressing
  CTRL-C again will reset the prompt if something was entered before, or quit
  arangosh if no command was entered directly before.

  This affects the arangosh version build with Readline-support only (Linux
  and MacOS).

  The MacOS version of ArangoDB for Homebrew now depends on Readline, too. The
  Homebrew formula has been changed accordingly.
  When self-compiling ArangoDB on MacOS without Homebrew, Readline now is a
  prerequisite.

* increased default value for collection-specific `indexBuckets` value from 1 to 8

  Collections created from 2.7 on will use the new default value of `8` if not
  overridden on collection creation or later using
  `collection.properties({ indexBuckets: ... })`.

  The `indexBuckets` value determines the number of buckets to use for indexes of
  type `primary`, `hash` and `edge`. Having multiple index buckets allows splitting
  an index into smaller components, which can be filled in parallel when a collection
  is loading. Additionally, resizing and reallocation of indexes are faster and
  less intrusive if the index uses multiple buckets, because resize and reallocation
  will affect only data in a single bucket instead of all index values.

  The index buckets will be filled in parallel when loading a collection if the collection
  has an `indexBuckets` value greater than 1 and the collection contains a significant
  amount of documents/edges (the current threshold is 256K documents but this value
  may change in future versions of ArangoDB).

* changed HTTP client to use poll instead of select on Linux and MacOS

  This affects the ArangoShell and user-defined JavaScript code running inside
  arangod that initiates its own HTTP calls.

  Using poll instead of select allows using arbitrary high file descriptors
  (bigger than the compiled in FD_SETSIZE). Server connections are still handled using
  epoll, which has never been affected by FD_SETSIZE.

* implemented AQL `LIKE` function using ICU regexes

* added `RETURN DISTINCT` for AQL queries to return unique results:

      FOR doc IN collection
        RETURN DISTINCT doc.status

  This change also introduces `DISTINCT` as an AQL keyword.

* removed `createNamedQueue()` and `addJob()` functions from org/arangodb/tasks

* use less locks and more atomic variables in the internal dispatcher
  and V8 context handling implementations. This leads to improved throughput in
  some ArangoDB internals and allows for higher HTTP request throughput for
  many operations.

  A short overview of the improvements can be found here:

  https://www.arangodb.com/2015/08/throughput-enhancements/

* added shorthand notation for attribute names in AQL object literals:

      LET name = "Peter"
      LET age = 42
      RETURN { name, age }

  The above is the shorthand equivalent of the generic form

      LET name = "Peter"
      LET age = 42
      RETURN { name : name, age : age }

* removed configure option `--enable-timings`

  This option did not have any effect.

* removed configure option `--enable-figures`

  This option previously controlled whether HTTP request statistics code was
  compiled into ArangoDB or not. The previous default value was `true` so
  statistics code was available in official packages. Setting the option to
  `false` led to compile errors so it is doubtful the default value was
  ever changed. By removing the option some internal statistics code was also
  simplified.

* removed run-time manipulation methods for server endpoints:

  * `db._removeEndpoint()`
  * `db._configureEndpoint()`
  * HTTP POST `/_api/endpoint`
  * HTTP DELETE `/_api/endpoint`

* AQL query result cache

  The query result cache can optionally cache the complete results of all or selected AQL queries.
  It can be operated in the following modes:

  * `off`: the cache is disabled. No query results will be stored
  * `on`: the cache will store the results of all AQL queries unless their `cache`
    attribute flag is set to `false`
  * `demand`: the cache will store the results of AQL queries that have their
    `cache` attribute set to `true`, but will ignore all others

  The mode can be set at server startup using the `--database.query-cache-mode` configuration
  option and later changed at runtime.

  The following HTTP REST APIs have been added for controlling the query cache:

  * HTTP GET `/_api/query-cache/properties`: returns the global query cache configuration
  * HTTP PUT `/_api/query-cache/properties`: modifies the global query cache configuration
  * HTTP DELETE `/_api/query-cache`: invalidates all results in the query cache

  The following JavaScript functions have been added for controlling the query cache:

  * `require("org/arangodb/aql/cache").properties()`: returns the global query cache configuration
  * `require("org/arangodb/aql/cache").properties(properties)`: modifies the global query cache configuration
  * `require("org/arangodb/aql/cache").clear()`: invalidates all results in the query cache

* do not link arangoimp against V8

* AQL function call arguments optimization

  This will lead to arguments in function calls inside AQL queries not being copied but passed
  by reference. This may speed up calls to functions with bigger argument values or queries that
  call functions a lot of times.

* upgraded V8 version to 4.3.61

* removed deprecated AQL `SKIPLIST` function.

  This function was introduced in older versions of ArangoDB with a less powerful query optimizer to
  retrieve data from a skiplist index using a `LIMIT` clause. It was marked as deprecated in ArangoDB
  2.6.

  Since ArangoDB 2.3 the behavior of the `SKIPLIST` function can be emulated using regular AQL
  constructs, e.g.

      FOR doc IN @@collection
        FILTER doc.value >= @value
        SORT doc.value DESC
        LIMIT 1
        RETURN doc

* the `skip()` function for simple queries does not accept negative input any longer.
  This feature was deprecated in 2.6.0.

* fix exception handling

  In some cases JavaScript exceptions would re-throw without information of the original problem.
  Now the original exception is logged for failure analysis.

* based REST API method PUT `/_api/simple/all` on the cursor API and make it use AQL internally.

  The change speeds up this REST API method and will lead to additional query information being
  returned by the REST API. Clients can use this extra information or ignore it.

* Foxx Queue job success/failure handlers arguments have changed from `(jobId, jobData, result, jobFailures)` to `(result, jobData, job)`.

* added Foxx Queue job options `repeatTimes`, `repeatUntil` and `repeatDelay` to automatically re-schedule jobs when they are completed.

* added Foxx manifest configuration type `password` to mask values in the web interface.

* fixed default values in Foxx manifest configurations sometimes not being used as defaults.

* fixed optional parameters in Foxx manifest configurations sometimes not being cleared correctly.

* Foxx dependencies can now be marked as optional using a slightly more verbose syntax in your manifest file.

* converted Foxx constructors to ES6 classes so you can extend them using class syntax.

* updated aqb to 2.0.

* updated chai to 3.0.

* Use more madvise calls to speed up things when memory is tight, in particular
  at load time but also for random accesses later.

* Overhauled web interface

  The web interface now has a new design.

  The API documentation for ArangoDB has been moved from "Tools" to "Links" in the web interface.

  The "Applications" tab in the web interfaces has been renamed to "Services".


v2.6.12 (2015-12-02)
--------------------

* fixed disappearing of documents for collections transferred via `sync` if the
  the collection was dropped right before synchronization and drop and (re-)create
  collection markers were located in the same WAL file

* added missing lock instruction for primary index in compactor size calculation

* fixed issue #1589

* fixed issue #1583

* Foxx: optional configuration options no longer log validation errors when assigned
  empty values (#1495)


v2.6.11 (2015-11-18)
--------------------

* fixed potentially invalid pointer access in shaper when the currently accessed
  document got re-located by the WAL collector at the very same time


v2.6.10 (2015-11-10)
--------------------

* disable replication appliers when starting in modes `--upgrade`, `--no-server`
  and `--check-upgrade`

* more detailed output in arango-dfdb

* fixed potential deadlock in collection status changing on Windows

* issue #1521: Can't dump/restore with user and password


v2.6.9 (2015-09-29)
-------------------

* added "special" password ARANGODB_DEFAULT_ROOT_PASSWORD. If you pass
  ARANGODB_DEFAULT_ROOT_PASSWORD as password, it will read the password
  from the environment variable ARANGODB_DEFAULT_ROOT_PASSWORD

* fixed failing AQL skiplist, sort and limit combination

  When using a Skiplist index on an attribute (say "a") and then using sort
  and skip on this attribute caused the result to be empty e.g.:

    require("internal").db.test.ensureSkiplist("a");
    require("internal").db._query("FOR x IN test SORT x.a LIMIT 10, 10");

  Was always empty no matter how many documents are stored in test.
  This is now fixed.

v2.6.8 (2015-09-09)
-------------------

* ARM only:

  The ArangoDB packages for ARM require the kernel to allow unaligned memory access.
  How the kernel handles unaligned memory access is configurable at runtime by
  checking and adjusting the contents `/proc/cpu/alignment`.

  In order to operate on ARM, ArangoDB requires the bit 1 to be set. This will
  make the kernel trap and adjust unaligned memory accesses. If this bit is not
  set, the kernel may send a SIGBUS signal to ArangoDB and terminate it.

  To set bit 1 in `/proc/cpu/alignment` use the following command as a privileged
  user (e.g. root):

      echo "2" > /proc/cpu/alignment

  Note that this setting affects all user processes and not just ArangoDB. Setting
  the alignment with the above command will also not make the setting permanent,
  so it will be lost after a restart of the system. In order to make the setting
  permanent, it should be executed during system startup or before starting arangod.

  The ArangoDB start/stop scripts do not adjust the alignment setting, but rely on
  the environment to have the correct alignment setting already. The reason for this
  is that the alignment settings also affect all other user processes (which ArangoDB
  is not aware of) and thus may have side-effects outside of ArangoDB. It is therefore
  more reasonable to have the system administrator carry out the change.


v2.6.7 (2015-08-25)
-------------------

* improved AssocMulti index performance when resizing.

  This makes the edge index perform less I/O when under memory pressure.


v2.6.6 (2015-08-23)
-------------------

* added startup option `--server.additional-threads` to create separate queues
  for slow requests.


v2.6.5 (2015-08-17)
-------------------

* added startup option `--database.throw-collection-not-loaded-error`

  Accessing a not-yet loaded collection will automatically load a collection
  on first access. This flag controls what happens in case an operation
  would need to wait for another thread to finalize loading a collection. If
  set to *true*, then the first operation that accesses an unloaded collection
  will load it. Further threads that try to access the same collection while
  it is still loading immediately fail with an error (1238, *collection not loaded*).
  This is to prevent all server threads from being blocked while waiting on the
  same collection to finish loading. When the first thread has completed loading
  the collection, the collection becomes regularly available, and all operations
  from that point on can be carried out normally, and error 1238 will not be
  thrown anymore for that collection.

  If set to *false*, the first thread that accesses a not-yet loaded collection
  will still load it. Other threads that try to access the collection while
  loading will not fail with error 1238 but instead block until the collection
  is fully loaded. This configuration might lead to all server threads being
  blocked because they are all waiting for the same collection to complete
  loading. Setting the option to *true* will prevent this from happening, but
  requires clients to catch error 1238 and react on it (maybe by scheduling
  a retry for later).

  The default value is *false*.

* fixed busy wait loop in scheduler threads that sometimes consumed 100% CPU while
  waiting for events on connections closed unexpectedly by the client side

* handle attribute `indexBuckets` when restoring collections via arangorestore.
  Previously the `indexBuckets` attribute value from the dump was ignored, and the
   server default value for `indexBuckets` was used when restoring a collection.

* fixed "EscapeValue already set error" crash in V8 actions that might have occurred when
  canceling V8-based operations.


v2.6.4 (2015-08-01)
-------------------

* V8: Upgrade to version 4.1.0.27 - this is intended to be the stable V8 version.

* fixed issue #1424: Arango shell should not processing arrows pushing on keyboard


v2.6.3 (2015-07-21)
-------------------

* issue #1409: Document values with null character truncated


v2.6.2 (2015-07-04)
-------------------

* fixed issue #1383: bindVars for HTTP API doesn't work with empty string

* fixed handling of default values in Foxx manifest configurations

* fixed handling of optional parameters in Foxx manifest configurations

* fixed a reference error being thrown in Foxx queues when a function-based job type is used that is not available and no options object is passed to queue.push


v2.6.1 (2015-06-24)
-------------------

* Add missing swagger files to cmake build. fixes #1368

* fixed documentation errors


v2.6.0 (2015-06-20)
-------------------

* using negative values for `SimpleQuery.skip()` is deprecated.
  This functionality will be removed in future versions of ArangoDB.

* The following simple query functions are now deprecated:

  * collection.near
  * collection.within
  * collection.geo
  * collection.fulltext
  * collection.range
  * collection.closedRange

  This also lead to the following REST API methods being deprecated from now on:

  * PUT /_api/simple/near
  * PUT /_api/simple/within
  * PUT /_api/simple/fulltext
  * PUT /_api/simple/range

  It is recommended to replace calls to these functions or APIs with equivalent AQL queries,
  which are more flexible because they can be combined with other operations:

      FOR doc IN NEAR(@@collection, @latitude, @longitude, @limit)
        RETURN doc

      FOR doc IN WITHIN(@@collection, @latitude, @longitude, @radius, @distanceAttributeName)
        RETURN doc

      FOR doc IN FULLTEXT(@@collection, @attributeName, @queryString, @limit)
        RETURN doc

      FOR doc IN @@collection
        FILTER doc.value >= @left && doc.value < @right
        LIMIT @skip, @limit
        RETURN doc`

  The above simple query functions and REST API methods may be removed in future versions
  of ArangoDB.

* deprecated now-obsolete AQL `SKIPLIST` function

  The function was introduced in older versions of ArangoDB with a less powerful query optimizer to
  retrieve data from a skiplist index using a `LIMIT` clause.

  Since 2.3 the same goal can be achieved by using regular AQL constructs, e.g.

      FOR doc IN collection FILTER doc.value >= @value SORT doc.value DESC LIMIT 1 RETURN doc

* fixed issues when switching the database inside tasks and during shutdown of database cursors

  These features were added during 2.6 alpha stage so the fixes affect devel/2.6-alpha builds only

* issue #1360: improved foxx-manager help

* added `--enable-tcmalloc` configure option.

  When this option is set, arangod and the client tools will be linked against tcmalloc, which replaces
  the system allocator. When the option is set, a tcmalloc library must be present on the system under
  one of the names `libtcmalloc`, `libtcmalloc_minimal` or `libtcmalloc_debug`.

  As this is a configure option, it is supported for manual builds on Linux-like systems only. tcmalloc
  support is currently experimental.

* issue #1353: Windows: HTTP API - incorrect path in errorMessage

* issue #1347: added option `--create-database` for arangorestore.

  Setting this option to `true` will now create the target database if it does not exist. When creating
  the target database, the username and passwords passed to arangorestore will be used to create an
  initial user for the new database.

* issue #1345: advanced debug information for User Functions

* issue #1341: Can't use bindvars in UPSERT

* fixed vulnerability in JWT implementation.

* changed default value of option `--database.ignore-datafile-errors` from `true` to `false`

  If the new default value of `false` is used, then arangod will refuse loading collections that contain
  datafiles with CRC mismatches or other errors. A collection with datafile errors will then become
  unavailable. This prevents follow up errors from happening.

  The only way to access such collection is to use the datafile debugger (arango-dfdb) and try to repair
  or truncate the datafile with it.

  If `--database.ignore-datafile-errors` is set to `true`, then collections will become available
  even if parts of their data cannot be loaded. This helps availability, but may cause (partial) data
  loss and follow up errors.

* added server startup option `--server.session-timeout` for controlling the timeout of user sessions
  in the web interface

* add sessions and cookie authentication for ArangoDB's web interface

  ArangoDB's built-in web interface now uses sessions. Session information ids are stored in cookies,
  so clients using the web interface must accept cookies in order to use it

* web interface: display query execution time in AQL editor

* web interface: renamed AQL query *submit* button to *execute*

* web interface: added query explain feature in AQL editor

* web interface: demo page added. only working if demo data is available, hidden otherwise

* web interface: added support for custom app scripts with optional arguments and results

* web interface: mounted apps that need to be configured are now indicated in the app overview

* web interface: added button for running tests to app details

* web interface: added button for configuring app dependencies to app details

* web interface: upgraded API documentation to use Swagger 2

* INCOMPATIBLE CHANGE

  removed startup option `--log.severity`

  The docs for `--log.severity` mentioned lots of severities (e.g. `exception`, `technical`, `functional`, `development`)
  but only a few severities (e.g. `all`, `human`) were actually used, with `human` being the default and `all` enabling the
  additional logging of requests. So the option pretended to control a lot of things which it actually didn't. Additionally,
  the option `--log.requests-file` was around for a long time already, also controlling request logging.

  Because the `--log.severity` option effectively did not control that much, it was removed. A side effect of removing the
  option is that 2.5 installations which used `--log.severity all` will not log requests after the upgrade to 2.6. This can
  be adjusted by setting the `--log.requests-file` option.

* add backtrace to fatal log events

* added optional `limit` parameter for AQL function `FULLTEXT`

* make fulltext index also index text values contained in direct sub-objects of the indexed
  attribute.

  Previous versions of ArangoDB only indexed the attribute value if it was a string. Sub-attributes
  of the index attribute were ignored when fulltext indexing.

  Now, if the index attribute value is an object, the object's values will each be included in the
  fulltext index if they are strings. If the index attribute value is an array, the array's values
  will each be included in the fulltext index if they are strings.

  For example, with a fulltext index present on the `translations` attribute, the following text
  values will now be indexed:

      var c = db._create("example");
      c.ensureFulltextIndex("translations");
      c.insert({ translations: { en: "fox", de: "Fuchs", fr: "renard", ru: "лиса" } });
      c.insert({ translations: "Fox is the English translation of the German word Fuchs" });
      c.insert({ translations: [ "ArangoDB", "document", "database", "Foxx" ] });

      c.fulltext("translations", "лиса").toArray();       // returns only first document
      c.fulltext("translations", "Fox").toArray();        // returns first and second documents
      c.fulltext("translations", "prefix:Fox").toArray(); // returns all three documents

* added batch document removal and lookup commands:

      collection.lookupByKeys(keys)
      collection.removeByKeys(keys)

  These commands can be used to perform multi-document lookup and removal operations efficiently
  from the ArangoShell. The argument to these operations is an array of document keys.

  Also added HTTP APIs for batch document commands:

  * PUT /_api/simple/lookup-by-keys
  * PUT /_api/simple/remove-by-keys

* properly prefix document address URLs with the current database name for calls to the REST
  API method GET `/_api/document?collection=...` (that method will return partial URLs to all
  documents in the collection).

  Previous versions of ArangoDB returned the URLs starting with `/_api/` but without the current
  database name, e.g. `/_api/document/mycollection/mykey`. Starting with 2.6, the response URLs
  will include the database name as well, e.g. `/_db/_system/_api/document/mycollection/mykey`.

* added dedicated collection export HTTP REST API

  ArangoDB now provides a dedicated collection export API, which can take snapshots of entire
  collections more efficiently than the general-purpose cursor API. The export API is useful
  to transfer the contents of an entire collection to a client application. It provides optional
  filtering on specific attributes.

  The export API is available at endpoint `POST /_api/export?collection=...`. The API has the
  same return value structure as the already established cursor API (`POST /_api/cursor`).

  An introduction to the export API is given in this blog post:
  http://jsteemann.github.io/blog/2015/04/04/more-efficient-data-exports/

* subquery optimizations for AQL queries

  This optimization avoids copying intermediate results into subqueries that are not required
  by the subquery.

  A brief description can be found here:
  http://jsteemann.github.io/blog/2015/05/04/subquery-optimizations/

* return value optimization for AQL queries

  This optimization avoids copying the final query result inside the query's main `ReturnNode`.

  A brief description can be found here:
  http://jsteemann.github.io/blog/2015/05/04/return-value-optimization-for-aql/

* speed up AQL queries containing big `IN` lists for index lookups

  `IN` lists used for index lookups had performance issues in previous versions of ArangoDB.
  These issues have been addressed in 2.6 so using bigger `IN` lists for filtering is much
  faster.

  A brief description can be found here:
  http://jsteemann.github.io/blog/2015/05/07/in-list-improvements/

* allow `@` and `.` characters in document keys, too

  This change also leads to document keys being URL-encoded when returned in HTTP `location`
  response headers.

* added alternative implementation for AQL COLLECT

  The alternative method uses a hash table for grouping and does not require its input elements
  to be sorted. It will be taken into account by the optimizer for `COLLECT` statements that do
  not use an `INTO` clause.

  In case a `COLLECT` statement can use the hash table variant, the optimizer will create an extra
  plan for it at the beginning of the planning phase. In this plan, no extra `SORT` node will be
  added in front of the `COLLECT` because the hash table variant of `COLLECT` does not require
  sorted input. Instead, a `SORT` node will be added after it to sort its output. This `SORT` node
  may be optimized away again in later stages. If the sort order of the result is irrelevant to
  the user, adding an extra `SORT null` after a hash `COLLECT` operation will allow the optimizer to
  remove the sorts altogether.

  In addition to the hash table variant of `COLLECT`, the optimizer will modify the original plan
  to use the regular `COLLECT` implementation. As this implementation requires sorted input, the
  optimizer will insert a `SORT` node in front of the `COLLECT`. This `SORT` node may be optimized
  away in later stages.

  The created plans will then be shipped through the regular optimization pipeline. In the end,
  the optimizer will pick the plan with the lowest estimated total cost as usual. The hash table
  variant does not require an up-front sort of the input, and will thus be preferred over the
  regular `COLLECT` if the optimizer estimates many input elements for the `COLLECT` node and
  cannot use an index to sort them.

  The optimizer can be explicitly told to use the regular *sorted* variant of `COLLECT` by
  suffixing a `COLLECT` statement with `OPTIONS { "method" : "sorted" }`. This will override the
  optimizer guesswork and only produce the *sorted* variant of `COLLECT`.

  A blog post on the new `COLLECT` implementation can be found here:
  http://jsteemann.github.io/blog/2015/04/22/collecting-with-a-hash-table/

* refactored HTTP REST API for cursors

  The HTTP REST API for cursors (`/_api/cursor`) has been refactored to improve its performance
  and use less memory.

  A post showing some of the performance improvements can be found here:
  http://jsteemann.github.io/blog/2015/04/01/improvements-for-the-cursor-api/

* simplified return value syntax for data-modification AQL queries

  ArangoDB 2.4 since version allows to return results from data-modification AQL queries. The
  syntax for this was quite limited and verbose:

      FOR i IN 1..10
        INSERT { value: i } IN test
        LET inserted = NEW
        RETURN inserted

  The `LET inserted = NEW RETURN inserted` was required literally to return the inserted
  documents. No calculations could be made using the inserted documents.

  This is now more flexible. After a data-modification clause (e.g. `INSERT`, `UPDATE`, `REPLACE`,
  `REMOVE`, `UPSERT`) there can follow any number of `LET` calculations. These calculations can
  refer to the pseudo-values `OLD` and `NEW` that are created by the data-modification statements.

  This allows returning projections of inserted or updated documents, e.g.:

      FOR i IN 1..10
        INSERT { value: i } IN test
        RETURN { _key: NEW._key, value: i }

  Still not every construct is allowed after a data-modification clause. For example, no functions
  can be called that may access documents.

  More information can be found here:
  http://jsteemann.github.io/blog/2015/03/27/improvements-for-data-modification-queries/

* added AQL `UPSERT` statement

  This adds an `UPSERT` statement to AQL that is a combination of both `INSERT` and `UPDATE` /
  `REPLACE`. The `UPSERT` will search for a matching document using a user-provided example.
  If no document matches the example, the *insert* part of the `UPSERT` statement will be
  executed. If there is a match, the *update* / *replace* part will be carried out:

      UPSERT { page: 'index.html' }                 /* search example */
        INSERT { page: 'index.html', pageViews: 1 } /* insert part */
        UPDATE { pageViews: OLD.pageViews + 1 }     /* update part */
        IN pageViews

  `UPSERT` can be used with an `UPDATE` or `REPLACE` clause. The `UPDATE` clause will perform
  a partial update of the found document, whereas the `REPLACE` clause will replace the found
  document entirely. The `UPDATE` or `REPLACE` parts can refer to the pseudo-value `OLD`, which
  contains all attributes of the found document.

  `UPSERT` statements can optionally return values. In the following query, the return
  attribute `found` will return the found document before the `UPDATE` was applied. If no
  document was found, `found` will contain a value of `null`. The `updated` result attribute will
  contain the inserted / updated document:

      UPSERT { page: 'index.html' }                 /* search example */
        INSERT { page: 'index.html', pageViews: 1 } /* insert part */
        UPDATE { pageViews: OLD.pageViews + 1 }     /* update part */
        IN pageViews
        RETURN { found: OLD, updated: NEW }

  A more detailed description of `UPSERT` can be found here:
  http://jsteemann.github.io/blog/2015/03/27/preview-of-the-upsert-command/

* adjusted default configuration value for `--server.backlog-size` from 10 to 64.

* issue #1231: bug xor feature in AQL: LENGTH(null) == 4

  This changes the behavior of the AQL `LENGTH` function as follows:

  - if the single argument to `LENGTH()` is `null`, then the result will now be `0`. In previous
    versions of ArangoDB, the result of `LENGTH(null)` was `4`.

  - if the single argument to `LENGTH()` is `true`, then the result will now be `1`. In previous
    versions of ArangoDB, the result of `LENGTH(true)` was `4`.

  - if the single argument to `LENGTH()` is `false`, then the result will now be `0`. In previous
    versions of ArangoDB, the result of `LENGTH(false)` was `5`.

  The results of `LENGTH()` with string, numeric, array object argument values do not change.

* issue #1298: Bulk import if data already exists (#1298)

  This change extends the HTTP REST API for bulk imports as follows:

  When documents are imported and the `_key` attribute is specified for them, the import can be
  used for inserting and updating/replacing documents. Previously, the import could be used for
  inserting new documents only, and re-inserting a document with an existing key would have failed
  with a *unique key constraint violated* error.

  The above behavior is still the default. However, the API now allows controlling the behavior
  in case of a unique key constraint error via the optional URL parameter `onDuplicate`.

  This parameter can have one of the following values:

  - `error`: when a unique key constraint error occurs, do not import or update the document but
    report an error. This is the default.

  - `update`: when a unique key constraint error occurs, try to (partially) update the existing
    document with the data specified in the import. This may still fail if the document would
    violate secondary unique indexes. Only the attributes present in the import data will be
    updated and other attributes already present will be preserved. The number of updated documents
    will be reported in the `updated` attribute of the HTTP API result.

  - `replace`: when a unique key constraint error occurs, try to fully replace the existing
    document with the data specified in the import. This may still fail if the document would
    violate secondary unique indexes. The number of replaced documents will be reported in the
    `updated` attribute of the HTTP API result.

  - `ignore`: when a unique key constraint error occurs, ignore this error. There will be no
    insert, update or replace for the particular document. Ignored documents will be reported
    separately in the `ignored` attribute of the HTTP API result.

  The result of the HTTP import API will now contain the attributes `ignored` and `updated`, which
  contain the number of ignored and updated documents respectively. These attributes will contain a
  value of zero unless the `onDuplicate` URL parameter is set to either `update` or `replace`
  (in this case the `updated` attribute may contain non-zero values) or `ignore` (in this case the
  `ignored` attribute may contain a non-zero value).

  To support the feature, arangoimp also has a new command line option `--on-duplicate` which can
  have one of the values `error`, `update`, `replace`, `ignore`. The default value is `error`.

  A few examples for using arangoimp with the `--on-duplicate` option can be found here:
  http://jsteemann.github.io/blog/2015/04/14/updating-documents-with-arangoimp/

* changed behavior of `db._query()` in the ArangoShell:

  if the command's result is printed in the shell, the first 10 results will be printed. Previously
  only a basic description of the underlying query result cursor was printed. Additionally, if the
  cursor result contains more than 10 results, the cursor is assigned to a global variable `more`,
  which can be used to iterate over the cursor result.

  Example:

      arangosh [_system]> db._query("FOR i IN 1..15 RETURN i")
      [object ArangoQueryCursor, count: 15, hasMore: true]

      [
        1,
        2,
        3,
        4,
        5,
        6,
        7,
        8,
        9,
        10
      ]

      type 'more' to show more documents


      arangosh [_system]> more
      [object ArangoQueryCursor, count: 15, hasMore: false]

      [
        11,
        12,
        13,
        14,
        15
      ]

* Disallow batchSize value 0 in HTTP `POST /_api/cursor`:

  The HTTP REST API `POST /_api/cursor` does not accept a `batchSize` parameter value of
  `0` any longer. A batch size of 0 never made much sense, but previous versions of ArangoDB
  did not check for this value. Now creating a cursor using a `batchSize` value 0 will
  result in an HTTP 400 error response

* REST Server: fix memory leaks when failing to add jobs

* 'EDGES' AQL Function

  The AQL function `EDGES` got a new fifth option parameter.
  Right now only one option is available: 'includeVertices'. This is a boolean parameter
  that allows to modify the result of the `EDGES` function.
  Default is 'includeVertices: false' which does not have any effect.
  'includeVertices: true' modifies the result, such that
  {vertex: <vertexDocument>, edge: <edgeDocument>} is returned.

* INCOMPATIBLE CHANGE:

  The result format of the AQL function `NEIGHBORS` has been changed.
  Before it has returned an array of objects containing 'vertex' and 'edge'.
  Now it will only contain the vertex directly.
  Also an additional option 'includeData' has been added.
  This is used to define if only the 'vertex._id' value should be returned (false, default),
  or if the vertex should be looked up in the collection and the complete JSON should be returned
  (true).
  Using only the id values can lead to significantly improved performance if this is the only information
  required.

  In order to get the old result format prior to ArangoDB 2.6, please use the function EDGES instead.
  Edges allows for a new option 'includeVertices' which, set to true, returns exactly the format of NEIGHBORS.
  Example:

      NEIGHBORS(<vertexCollection>, <edgeCollection>, <vertex>, <direction>, <example>)

  This can now be achieved by:

      EDGES(<edgeCollection>, <vertex>, <direction>, <example>, {includeVertices: true})

  If you are nesting several NEIGHBORS steps you can speed up their performance in the following way:

  Old Example:

  FOR va IN NEIGHBORS(Users, relations, 'Users/123', 'outbound') FOR vc IN NEIGHBORS(Products, relations, va.vertex._id, 'outbound') RETURN vc

  This can now be achieved by:

  FOR va IN NEIGHBORS(Users, relations, 'Users/123', 'outbound') FOR vc IN NEIGHBORS(Products, relations, va, 'outbound', null, {includeData: true}) RETURN vc
                                                                                                          ^^^^                  ^^^^^^^^^^^^^^^^^^^
                                                                                                  Use intermediate directly     include Data for final

* INCOMPATIBLE CHANGE:

  The AQL function `GRAPH_NEIGHBORS` now provides an additional option `includeData`.
  This option allows controlling whether the function should return the complete vertices
  or just their IDs. Returning only the IDs instead of the full vertices can lead to
  improved performance .

  If provided, `includeData` is set to `true`, all vertices in the result will be returned
  with all their attributes. The default value of `includeData` is `false`.
  This makes the default function results incompatible with previous versions of ArangoDB.

  To get the old result style in ArangoDB 2.6, please set the options as follows in calls
  to `GRAPH_NEIGHBORS`:

      GRAPH_NEIGHBORS(<graph>, <vertex>, { includeData: true })

* INCOMPATIBLE CHANGE:

  The AQL function `GRAPH_COMMON_NEIGHBORS` now provides an additional option `includeData`.
  This option allows controlling whether the function should return the complete vertices
  or just their IDs. Returning only the IDs instead of the full vertices can lead to
  improved performance .

  If provided, `includeData` is set to `true`, all vertices in the result will be returned
  with all their attributes. The default value of `includeData` is `false`.
  This makes the default function results incompatible with previous versions of ArangoDB.

  To get the old result style in ArangoDB 2.6, please set the options as follows in calls
  to `GRAPH_COMMON_NEIGHBORS`:

      GRAPH_COMMON_NEIGHBORS(<graph>, <vertexExamples1>, <vertexExamples2>, { includeData: true }, { includeData: true })

* INCOMPATIBLE CHANGE:

  The AQL function `GRAPH_SHORTEST_PATH` now provides an additional option `includeData`.
  This option allows controlling whether the function should return the complete vertices
  and edges or just their IDs. Returning only the IDs instead of full vertices and edges
  can lead to improved performance .

  If provided, `includeData` is set to `true`, all vertices and edges in the result will
  be returned with all their attributes. There is also an optional parameter `includePath` of
  type object.
  It has two optional sub-attributes `vertices` and `edges`, both of type boolean.
  Both can be set individually and the result will include all vertices on the path if
  `includePath.vertices == true` and all edges if `includePath.edges == true` respectively.

  The default value of `includeData` is `false`, and paths are now excluded by default.
  This makes the default function results incompatible with previous versions of ArangoDB.

  To get the old result style in ArangoDB 2.6, please set the options as follows in calls
  to `GRAPH_SHORTEST_PATH`:

      GRAPH_SHORTEST_PATH(<graph>, <source>, <target>, { includeData: true, includePath: { edges: true, vertices: true } })

  The attributes `startVertex` and `vertex` that were present in the results of `GRAPH_SHORTEST_PATH`
  in previous versions of ArangoDB will not be produced in 2.6. To calculate these attributes in 2.6,
  please extract the first and last elements from the `vertices` result attribute.

* INCOMPATIBLE CHANGE:

  The AQL function `GRAPH_DISTANCE_TO` will now return only the id the destination vertex
  in the `vertex` attribute, and not the full vertex data with all vertex attributes.

* INCOMPATIBLE CHANGE:

  All graph measurements functions in JavaScript module `general-graph` that calculated a
  single figure previously returned an array containing just the figure. Now these functions
  will return the figure directly and not put it inside an array.

  The affected functions are:

  * `graph._absoluteEccentricity`
  * `graph._eccentricity`
  * `graph._absoluteCloseness`
  * `graph._closeness`
  * `graph._absoluteBetweenness`
  * `graph._betweenness`
  * `graph._radius`
  * `graph._diameter`

* Create the `_graphs` collection in new databases with `waitForSync` attribute set to `false`

  The previous `waitForSync` value was `true`, so default the behavior when creating and dropping
  graphs via the HTTP REST API changes as follows if the new settings are in effect:

  * `POST /_api/graph` by default returns `HTTP 202` instead of `HTTP 201`
  * `DELETE /_api/graph/graph-name` by default returns `HTTP 202` instead of `HTTP 201`

  If the `_graphs` collection still has its `waitForSync` value set to `true`, then the HTTP status
  code will not change.

* Upgraded ICU to version 54; this increases performance in many places.
  based on https://code.google.com/p/chromium/issues/detail?id=428145

* added support for HTTP push aka chunked encoding

* issue #1051: add info whether server is running in service or user mode?

  This will add a "mode" attribute to the result of the result of HTTP GET `/_api/version?details=true`

  "mode" can have the following values:

  - `standalone`: server was started manually (e.g. on command-line)
  - `service`: service is running as Windows service, in daemon mode or under the supervisor

* improve system error messages in Windows port

* increased default value of `--server.request-timeout` from 300 to 1200 seconds for client tools
  (arangosh, arangoimp, arangodump, arangorestore)

* increased default value of `--server.connect-timeout` from 3 to 5 seconds for client tools
  (arangosh, arangoimp, arangodump, arangorestore)

* added startup option `--server.foxx-queues-poll-interval`

  This startup option controls the frequency with which the Foxx queues manager is checking
  the queue (or queues) for jobs to be executed.

  The default value is `1` second. Lowering this value will result in the queue manager waking
  up and checking the queues more frequently, which may increase CPU usage of the server.
  When not using Foxx queues, this value can be raised to save some CPU time.

* added startup option `--server.foxx-queues`

  This startup option controls whether the Foxx queue manager will check queue and job entries.
  Disabling this option can reduce server load but will prevent jobs added to Foxx queues from
  being processed at all.

  The default value is `true`, enabling the Foxx queues feature.

* make Foxx queues really database-specific.

  Foxx queues were and are stored in a database-specific collection `_queues`. However, a global
  cache variable for the queues led to the queue names being treated database-independently, which
  was wrong.

  Since 2.6, Foxx queues names are truly database-specific, so the same queue name can be used in
  two different databases for two different queues. Until then, it is advisable to think of queues
  as already being database-specific, and using the database name as a queue name prefix to be
  avoid name conflicts, e.g.:

      var queueName = "myQueue";
      var Foxx = require("org/arangodb/foxx");
      Foxx.queues.create(db._name() + ":" + queueName);

* added support for Foxx queue job types defined as app scripts.

  The old job types introduced in 2.4 are still supported but are known to cause issues in 2.5
  and later when the server is restarted or the job types are not defined in every thread.

  The new job types avoid this issue by storing an explicit mount path and script name rather
  than an assuming the job type is defined globally. It is strongly recommended to convert your
  job types to the new script-based system.

* renamed Foxx sessions option "sessionStorageApp" to "sessionStorage". The option now also accepts session storages directly.

* Added the following JavaScript methods for file access:
  * fs.copyFile() to copy single files
  * fs.copyRecursive() to copy directory trees
  * fs.chmod() to set the file permissions (non-Windows only)

* Added process.env for accessing the process environment from JavaScript code

* Cluster: kickstarter shutdown routines will more precisely follow the shutdown of its nodes.

* Cluster: don't delete agency connection objects that are currently in use.

* Cluster: improve passing along of HTTP errors

* fixed issue #1247: debian init script problems

* multi-threaded index creation on collection load

  When a collection contains more than one secondary index, they can be built in memory in
  parallel when the collection is loaded. How many threads are used for parallel index creation
  is determined by the new configuration parameter `--database.index-threads`. If this is set
  to 0, indexes are built by the opening thread only and sequentially. This is equivalent to
  the behavior in 2.5 and before.

* speed up building up primary index when loading collections

* added `count` attribute to `parameters.json` files of collections. This attribute indicates
  the number of live documents in the collection on unload. It is read when the collection is
  (re)loaded to determine the initial size for the collection's primary index

* removed remainders of MRuby integration, removed arangoirb

* simplified `controllers` property in Foxx manifests. You can now specify a filename directly
  if you only want to use a single file mounted at the base URL of your Foxx app.

* simplified `exports` property in Foxx manifests. You can now specify a filename directly if
  you only want to export variables from a single file in your Foxx app.

* added support for node.js-style exports in Foxx exports. Your Foxx exports file can now export
  arbitrary values using the `module.exports` property instead of adding properties to the
  `exports` object.

* added `scripts` property to Foxx manifests. You should now specify the `setup` and `teardown`
  files as properties of the `scripts` object in your manifests and can define custom,
  app-specific scripts that can be executed from the web interface or the CLI.

* added `tests` property to Foxx manifests. You can now define test cases using the `mocha`
  framework which can then be executed inside ArangoDB.

* updated `joi` package to 6.0.8.

* added `extendible` package.

* added Foxx model lifecycle events to repositories. See #1257.

* speed up resizing of edge index.

* allow to split an edge index into buckets which are resized individually.
  This is controlled by the `indexBuckets` attribute in the `properties`
  of the collection.

* fix a cluster deadlock bug in larger clusters by marking a thread waiting
  for a lock on a DBserver as blocked


v2.5.7 (2015-08-02)
-------------------

* V8: Upgrade to version 4.1.0.27 - this is intended to be the stable V8 version.


v2.5.6 (2015-07-21)
-------------------

* alter Windows build infrastructure so we can properly store pdb files.

* potentially fixed issue #1313: Wrong metric calculation at dashboard

  Escape whitespace in process name when scanning /proc/pid/stats

  This fixes statistics values read from that file

* Fixed variable naming in AQL `COLLECT INTO` results in case the COLLECT is placed
  in a subquery which itself is followed by other constructs that require variables


v2.5.5 (2015-05-29)
-------------------

* fixed vulnerability in JWT implementation.

* fixed format string for reading /proc/pid/stat

* take into account barriers used in different V8 contexts


v2.5.4 (2015-05-14)
-------------------

* added startup option `--log.performance`: specifying this option at startup will log
  performance-related info messages, mainly timings via the regular logging mechanisms

* cluster fixes

* fix for recursive copy under Windows


v2.5.3 (2015-04-29)
-------------------

* Fix fs.move to work across filesystem borders; Fixes Foxx app installation problems;
  issue #1292.

* Fix Foxx app install when installed on a different drive on Windows

* issue #1322: strange AQL result

* issue #1318: Inconsistent db._create() syntax

* issue #1315: queries to a collection fail with an empty response if the
  collection contains specific JSON data

* issue #1300: Make arangodump not fail if target directory exists but is empty

* allow specifying higher values than SOMAXCONN for `--server.backlog-size`

  Previously, arangod would not start when a `--server.backlog-size` value was
  specified that was higher than the platform's SOMAXCONN header value.

  Now, arangod will use the user-provided value for `--server.backlog-size` and
  pass it to the listen system call even if the value is higher than SOMAXCONN.
  If the user-provided value is higher than SOMAXCONN, arangod will log a warning
  on startup.

* Fixed a cluster deadlock bug. Mark a thread that is in a RemoteBlock as
  blocked to allow for additional dispatcher threads to be started.

* Fix locking in cluster by using another ReadWriteLock class for collections.

* Add a second DispatcherQueue for AQL in the cluster. This fixes a
  cluster-AQL thread explosion bug.


v2.5.2 (2015-04-11)
-------------------

* modules stored in _modules are automatically flushed when changed

* added missing query-id parameter in documentation of HTTP DELETE `/_api/query` endpoint

* added iterator for edge index in AQL queries

  this change may lead to less edges being read when used together with a LIMIT clause

* make graph viewer in web interface issue less expensive queries for determining
  a random vertex from the graph, and for determining vertex attributes

* issue #1285: syntax error, unexpected $undefined near '@_to RETURN obj

  this allows AQL bind parameter names to also start with underscores

* moved /_api/query to C++

* issue #1289: Foxx models created from database documents expose an internal method

* added `Foxx.Repository#exists`

* parallelize initialization of V8 context in multiple threads

* fixed a possible crash when the debug-level was TRACE

* cluster: do not initialize statistics collection on each
  coordinator, this fixes a race condition at startup

* cluster: fix a startup race w.r.t. the _configuration collection

* search for db:// JavaScript modules only after all local files have been
  considered, this speeds up the require command in a cluster considerably

* general cluster speedup in certain areas


v2.5.1 (2015-03-19)
-------------------

* fixed bug that caused undefined behavior when an AQL query was killed inside
  a calculation block

* fixed memleaks in AQL query cleanup in case out-of-memory errors are thrown

* by default, Debian and RedHat packages are built with debug symbols

* added option `--database.ignore-logfile-errors`

  This option controls how collection datafiles with a CRC mismatch are treated.

  If set to `false`, CRC mismatch errors in collection datafiles will lead
  to a collection not being loaded at all. If a collection needs to be loaded
  during WAL recovery, the WAL recovery will also abort (if not forced with
  `--wal.ignore-recovery-errors true`). Setting this flag to `false` protects
  users from unintentionally using a collection with corrupted datafiles, from
  which only a subset of the original data can be recovered.

  If set to `true`, CRC mismatch errors in collection datafiles will lead to
  the datafile being partially loaded. All data up to until the mismatch will
  be loaded. This will enable users to continue with collection datafiles
  that are corrupted, but will result in only a partial load of the data.
  The WAL recovery will still abort when encountering a collection with a
  corrupted datafile, at least if `--wal.ignore-recovery-errors` is not set to
  `true`.

  The default value is *true*, so for collections with corrupted datafiles
  there might be partial data loads once the WAL recovery has finished. If
  the WAL recovery will need to load a collection with a corrupted datafile,
  it will still stop when using the default values.

* INCOMPATIBLE CHANGE:

  make the arangod server refuse to start if during startup it finds a non-readable
  `parameter.json` file for a database or a collection.

  Stopping the startup process in this case requires manual intervention (fixing
  the unreadable files), but prevents follow-up errors due to ignored databases or
  collections from happening.

* datafiles and `parameter.json` files written by arangod are now created with read and write
  privileges for the arangod process user, and with read and write privileges for the arangod
  process group.

  Previously, these files were created with user read and write permissions only.

* INCOMPATIBLE CHANGE:

  abort WAL recovery if one of the collection's datafiles cannot be opened

* INCOMPATIBLE CHANGE:

  never try to raise the privileges after dropping them, this can lead to a race condition while
  running the recovery

  If you require to run ArangoDB on a port lower than 1024, you must run ArangoDB as root.

* fixed inefficiencies in `remove` methods of general-graph module

* added option `--database.slow-query-threshold` for controlling the default AQL slow query
  threshold value on server start

* add system error strings for Windows on many places

* rework service startup so we announce 'RUNNING' only when we're finished starting.

* use the Windows eventlog for FATAL and ERROR - log messages

* fix service handling in NSIS Windows installer, specify human readable name

* add the ICU_DATA environment variable to the fatal error messages

* fixed issue #1265: arangod crashed with SIGSEGV

* fixed issue #1241: Wildcards in examples


v2.5.0 (2015-03-09)
-------------------

* installer fixes for Windows

* fix for downloading Foxx

* fixed issue #1258: http pipelining not working?


v2.5.0-beta4 (2015-03-05)
-------------------------

* fixed issue #1247: debian init script problems


v2.5.0-beta3 (2015-02-27)
-------------------------

* fix Windows install path calculation in arango

* fix Windows logging of long strings

* fix possible undefinedness of const strings in Windows


v2.5.0-beta2 (2015-02-23)
-------------------------

* fixed issue #1256: agency binary not found #1256

* fixed issue #1230: API: document/col-name/_key and cursor return different floats

* front-end: dashboard tries not to (re)load statistics if user has no access

* V8: Upgrade to version 3.31.74.1

* etcd: Upgrade to version 2.0 - This requires go 1.3 to compile at least.

* refuse to startup if ICU wasn't initialized, this will i.e. prevent errors from being printed,
  and libraries from being loaded.

* front-end: unwanted removal of index table header after creating new index

* fixed issue #1248: chrome: applications filtering not working

* fixed issue #1198: queries remain in aql editor (front-end) if you navigate through different tabs

* Simplify usage of Foxx

  Thanks to our user feedback we learned that Foxx is a powerful, yet rather complicated concept.
  With this release we tried to make it less complicated while keeping all its strength.
  That includes a rewrite of the documentation as well as some code changes as listed below:

  * Moved Foxx applications to a different folder.

    The naming convention now is: <app-path>/_db/<dbname>/<mountpoint>/APP
    Before it was: <app-path>/databases/<dbname>/<appname>:<appversion>
    This caused some trouble as apps where cached based on name and version and updates did not apply.
    Hence the path on filesystem and the app's access URL had no relation to one another.
    Now the path on filesystem is identical to the URL (except for slashes and the appended APP)

  * Rewrite of Foxx routing

    The routing of Foxx has been exposed to major internal changes we adjusted because of user feedback.
    This allows us to set the development mode per mountpoint without having to change paths and hold
    apps at separate locations.

  * Foxx Development mode

    The development mode used until 2.4 is gone. It has been replaced by a much more mature version.
    This includes the deprecation of the javascript.dev-app-path parameter, which is useless since 2.5.
    Instead of having two separate app directories for production and development, apps now reside in
    one place, which is used for production as well as for development.
    Apps can still be put into development mode, changing their behavior compared to production mode.
    Development mode apps are still reread from disk at every request, and still they ship more debug
    output.

    This change has also made the startup options `--javascript.frontend-development-mode` and
    `--javascript.dev-app-path` obsolete. The former option will not have any effect when set, and the
    latter option is only read and used during the upgrade to 2.5 and does not have any effects later.

  * Foxx install process

    Installing Foxx apps has been a two step process: import them into ArangoDB and mount them at a
    specific mountpoint. These operations have been joined together. You can install an app at one
    mountpoint, that's it. No fetch, mount, unmount, purge cycle anymore. The commands have been
    simplified to just:

    * install: get your Foxx app up and running
    * uninstall: shut it down and erase it from disk

  * Foxx error output

    Until 2.4 the errors produced by Foxx were not optimal. Often, the error message was just
    `unable to parse manifest` and contained only an internal stack trace.
    In 2.5 we made major improvements there, including a much more fine-grained error output that
    helps you debug your Foxx apps. The error message printed is now much closer to its source and
    should help you track it down.

    Also we added the default handlers for unhandled errors in Foxx apps:

    * You will get a nice internal error page whenever your Foxx app is called but was not installed
      due to any error
    * You will get a proper error message when having an uncaught error appears in any app route

    In production mode the messages above will NOT contain any information about your Foxx internals
    and are safe to be exposed to third party users.
    In development mode the messages above will contain the stacktrace (if available), making it easier for
    your in-house devs to track down errors in the application.

* added `console` object to Foxx apps. All Foxx apps now have a console object implementing
  the familiar Console API in their global scope, which can be used to log diagnostic
  messages to the database.

* added `org/arangodb/request` module, which provides a simple API for making HTTP requests
  to external services.

* added optimizer rule `propagate-constant-attributes`

  This rule will look inside `FILTER` conditions for constant value equality comparisons,
  and insert the constant values in other places in `FILTER`s. For example, the rule will
  insert `42` instead of `i.value` in the second `FILTER` of the following query:

      FOR i IN c1 FOR j IN c2 FILTER i.value == 42 FILTER j.value == i.value RETURN 1

* added `filtered` value to AQL query execution statistics

  This value indicates how many documents were filtered by `FilterNode`s in the AQL query.
  Note that `IndexRangeNode`s can also filter documents by selecting only the required ranges
  from the index. The `filtered` value will not include the work done by `IndexRangeNode`s,
  but only the work performed by `FilterNode`s.

* added support for sparse hash and skiplist indexes

  Hash and skiplist indexes can optionally be made sparse. Sparse indexes exclude documents
  in which at least one of the index attributes is either not set or has a value of `null`.

  As such documents are excluded from sparse indexes, they may contain fewer documents than
  their non-sparse counterparts. This enables faster indexing and can lead to reduced memory
  usage in case the indexed attribute does occur only in some, but not all documents of the
  collection. Sparse indexes will also reduce the number of collisions in non-unique hash
  indexes in case non-existing or optional attributes are indexed.

  In order to create a sparse index, an object with the attribute `sparse` can be added to
  the index creation commands:

      db.collection.ensureHashIndex(attributeName, { sparse: true });
      db.collection.ensureHashIndex(attributeName1, attributeName2, { sparse: true });
      db.collection.ensureUniqueConstraint(attributeName, { sparse: true });
      db.collection.ensureUniqueConstraint(attributeName1, attributeName2, { sparse: true });

      db.collection.ensureSkiplist(attributeName, { sparse: true });
      db.collection.ensureSkiplist(attributeName1, attributeName2, { sparse: true });
      db.collection.ensureUniqueSkiplist(attributeName, { sparse: true });
      db.collection.ensureUniqueSkiplist(attributeName1, attributeName2, { sparse: true });

  Note that in place of the above specialized index creation commands, it is recommended to use
  the more general index creation command `ensureIndex`:

  ```js
  db.collection.ensureIndex({ type: "hash", sparse: true, unique: true, fields: [ attributeName ] });
  db.collection.ensureIndex({ type: "skiplist", sparse: false, unique: false, fields: [ "a", "b" ] });
  ```

  When not explicitly set, the `sparse` attribute defaults to `false` for new indexes.

  This causes a change in behavior when creating a unique hash index without specifying the
  sparse flag: in 2.4, unique hash indexes were implicitly sparse, always excluding `null` values.
  There was no option to control this behavior, and sparsity was neither supported for non-unique
  hash indexes nor skiplists in 2.4. This implicit sparsity of unique hash indexes was considered
  an inconsistency, and therefore the behavior was cleaned up in 2.5. As of 2.5, indexes will
  only be created sparse if sparsity is explicitly requested. Existing unique hash indexes from 2.4
  or before will automatically be migrated so they are still sparse after the upgrade to 2.5.

  Geo indexes are implicitly sparse, meaning documents without the indexed location attribute or
  containing invalid location coordinate values will be excluded from the index automatically. This
  is also a change when compared to pre-2.5 behavior, when documents with missing or invalid
  coordinate values may have caused errors on insertion when the geo index' `unique` flag was set
  and its `ignoreNull` flag was not.

  This was confusing and has been rectified in 2.5. The method `ensureGeoConstaint()` now does the
  same as `ensureGeoIndex()`. Furthermore, the attributes `constraint`, `unique`, `ignoreNull` and
  `sparse` flags are now completely ignored when creating geo indexes.

  The same is true for fulltext indexes. There is no need to specify non-uniqueness or sparsity for
  geo or fulltext indexes. They will always be non-unique and sparse.

  As sparse indexes may exclude some documents, they cannot be used for every type of query.
  Sparse hash indexes cannot be used to find documents for which at least one of the indexed
  attributes has a value of `null`. For example, the following AQL query cannot use a sparse
  index, even if one was created on attribute `attr`:

      FOR doc In collection
        FILTER doc.attr == null
        RETURN doc

  If the lookup value is non-constant, a sparse index may or may not be used, depending on
  the other types of conditions in the query. If the optimizer can safely determine that
  the lookup value cannot be `null`, a sparse index may be used. When uncertain, the optimizer
  will not make use of a sparse index in a query in order to produce correct results.

  For example, the following queries cannot use a sparse index on `attr` because the optimizer
  will not know beforehand whether the comparison values for `doc.attr` will include `null`:

      FOR doc In collection
        FILTER doc.attr == SOME_FUNCTION(...)
        RETURN doc

      FOR other IN otherCollection
        FOR doc In collection
          FILTER doc.attr == other.attr
          RETURN doc

  Sparse skiplist indexes can be used for sorting if the optimizer can safely detect that the
  index range does not include `null` for any of the index attributes.

* inspection of AQL data-modification queries will now detect if the data-modification part
  of the query can run in lockstep with the data retrieval part of the query, or if the data
  retrieval part must be executed before the data modification can start.

  Executing the two in lockstep allows using much smaller buffers for intermediate results
  and starts the actual data-modification operations much earlier than if the two phases
  were executed separately.

* Allow dynamic attribute names in AQL object literals

  This allows using arbitrary expressions to construct attribute names in object
  literals specified in AQL queries. To disambiguate expressions and other unquoted
  attribute names, dynamic attribute names need to be enclosed in brackets (`[` and `]`).
  Example:

      FOR i IN 1..100
        RETURN { [ CONCAT('value-of-', i) ] : i }

* make AQL optimizer rule "use-index-for-sort" remove sort also in case a non-sorted
  index (e.g. a hash index) is used for only equality lookups and all sort attributes
  are covered by the index.

  Example that does not require an extra sort (needs hash index on `value`):

      FOR doc IN collection FILTER doc.value == 1 SORT doc.value RETURN doc

  Another example that does not require an extra sort (with hash index on `value1`, `value2`):

      FOR doc IN collection FILTER doc.value1 == 1 && doc.value2 == 2 SORT doc.value1, doc.value2 RETURN doc

* make AQL optimizer rule "use-index-for-sort" remove sort also in case the sort criteria
  excludes the left-most index attributes, but the left-most index attributes are used
  by the index for equality-only lookups.

  Example that can use the index for sorting (needs skiplist index on `value1`, `value2`):

      FOR doc IN collection FILTER doc.value1 == 1 SORT doc.value2 RETURN doc

* added selectivity estimates for primary index, edge index, and hash index

  The selectivity estimates are returned by the `GET /_api/index` REST API method
  in a sub-attribute `selectivityEstimate` for each index that supports it. This
  attribute will be omitted for indexes that do not provide selectivity estimates.
  If provided, the selectivity estimate will be a numeric value between 0 and 1.

  Selectivity estimates will also be reported in the result of `collection.getIndexes()`
  for all indexes that support this. If no selectivity estimate can be determined for
  an index, the attribute `selectivityEstimate` will be omitted here, too.

  The web interface also shows selectivity estimates for each index that supports this.

  Currently the following index types can provide selectivity estimates:
  - primary index
  - edge index
  - hash index (unique and non-unique)

  No selectivity estimates will be provided when running in cluster mode.

* fixed issue #1226: arangod log issues

* added additional logger if arangod is started in foreground mode on a tty

* added AQL optimizer rule "move-calculations-down"

* use exclusive native SRWLocks on Windows instead of native mutexes

* added AQL functions `MD5`, `SHA1`, and `RANDOM_TOKEN`.

* reduced number of string allocations when parsing certain AQL queries

  parsing numbers (integers or doubles) does not require a string allocation
  per number anymore

* RequestContext#bodyParam now accepts arbitrary joi schemas and rejects invalid (but well-formed) request bodies.

* enforce that AQL user functions are wrapped inside JavaScript function () declarations

  AQL user functions were always expected to be wrapped inside a JavaScript function, but previously
  this was not enforced when registering a user function. Enforcing the AQL user functions to be contained
  inside functions prevents functions from doing some unexpected things that may have led to undefined
  behavior.

* Windows service uninstalling: only remove service if it points to the currently running binary,
  or --force was specified.

* Windows (debug only): print stacktraces on crash and run minidump

* Windows (cygwin): if you run arangosh in a cygwin shell or via ssh we will detect this and use
  the appropriate output functions.

* Windows: improve process management

* fix IPv6 reverse ip lookups - so far we only did IPv4 addresses.

* improve join documentation, add outer join example

* run jslint for unit tests too, to prevent "memory leaks" by global js objects with native code.

* fix error logging for exceptions - we wouldn't log the exception message itself so far.

* improve error reporting in the http client (Windows & *nix)

* improve error reports in cluster

* Standard errors can now contain custom messages.


v2.4.7 (XXXX-XX-XX)
-------------------

* fixed issue #1282: Geo WITHIN_RECTANGLE for nested lat/lng


v2.4.6 (2015-03-18)
-------------------

* added option `--database.ignore-logfile-errors`

  This option controls how collection datafiles with a CRC mismatch are treated.

  If set to `false`, CRC mismatch errors in collection datafiles will lead
  to a collection not being loaded at all. If a collection needs to be loaded
  during WAL recovery, the WAL recovery will also abort (if not forced with
  `--wal.ignore-recovery-errors true`). Setting this flag to `false` protects
  users from unintentionally using a collection with corrupted datafiles, from
  which only a subset of the original data can be recovered.

  If set to `true`, CRC mismatch errors in collection datafiles will lead to
  the datafile being partially loaded. All data up to until the mismatch will
  be loaded. This will enable users to continue with a collection datafiles
  that are corrupted, but will result in only a partial load of the data.
  The WAL recovery will still abort when encountering a collection with a
  corrupted datafile, at least if `--wal.ignore-recovery-errors` is not set to
  `true`.

  The default value is *true*, so for collections with corrupted datafiles
  there might be partial data loads once the WAL recovery has finished. If
  the WAL recovery will need to load a collection with a corrupted datafile,
  it will still stop when using the default values.

* INCOMPATIBLE CHANGE:

  make the arangod server refuse to start if during startup it finds a non-readable
  `parameter.json` file for a database or a collection.

  Stopping the startup process in this case requires manual intervention (fixing
  the unreadable files), but prevents follow-up errors due to ignored databases or
  collections from happening.

* datafiles and `parameter.json` files written by arangod are now created with read and write
  privileges for the arangod process user, and with read and write privileges for the arangod
  process group.

  Previously, these files were created with user read and write permissions only.

* INCOMPATIBLE CHANGE:

  abort WAL recovery if one of the collection's datafiles cannot be opened

* INCOMPATIBLE CHANGE:

  never try to raise the privileges after dropping them, this can lead to a race condition while
  running the recovery

  If you require to run ArangoDB on a port lower than 1024, you must run ArangoDB as root.

* fixed inefficiencies in `remove` methods of general-graph module

* added option `--database.slow-query-threshold` for controlling the default AQL slow query
  threshold value on server start


v2.4.5 (2015-03-16)
-------------------

* added elapsed time to HTTP request logging output (`--log.requests-file`)

* added AQL current and slow query tracking, killing of AQL queries

  This change enables retrieving the list of currently running AQL queries inside the selected database.
  AQL queries with an execution time beyond a certain threshold can be moved to a "slow query" facility
  and retrieved from there. Queries can also be killed by specifying the query id.

  This change adds the following HTTP REST APIs:

  - `GET /_api/query/current`: for retrieving the list of currently running queries
  - `GET /_api/query/slow`: for retrieving the list of slow queries
  - `DELETE /_api/query/slow`: for clearing the list of slow queries
  - `GET /_api/query/properties`: for retrieving the properties for query tracking
  - `PUT /_api/query/properties`: for adjusting the properties for query tracking
  - `DELETE /_api/query/<id>`: for killing an AQL query

  The following JavaScript APIs have been added:

  - require("org/arangodb/aql/queries").current();
  - require("org/arangodb/aql/queries").slow();
  - require("org/arangodb/aql/queries").clearSlow();
  - require("org/arangodb/aql/queries").properties();
  - require("org/arangodb/aql/queries").kill();

* fixed issue #1265: arangod crashed with SIGSEGV

* fixed issue #1241: Wildcards in examples

* fixed comment parsing in Foxx controllers


v2.4.4 (2015-02-24)
-------------------

* fixed the generation template for foxx apps. It now does not create deprecated functions anymore

* add custom visitor functionality for `GRAPH_NEIGHBORS` function, too

* increased default value of traversal option *maxIterations* to 100 times of its previous
  default value


v2.4.3 (2015-02-06)
-------------------

* fix multi-threading with openssl when running under Windows

* fix timeout on socket operations when running under Windows

* Fixed an error in Foxx routing which caused some apps that worked in 2.4.1 to fail with status 500: `undefined is not a function` errors in 2.4.2
  This error was occurring due to seldom internal rerouting introduced by the malformed application handler.


v2.4.2 (2015-01-30)
-------------------

* added custom visitor functionality for AQL traversals

  This allows more complex result processing in traversals triggered by AQL. A few examples
  are shown in [this article](http://jsteemann.github.io/blog/2015/01/28/using-custom-visitors-in-aql-graph-traversals/).

* improved number of results estimated for nodes of type EnumerateListNode and SubqueryNode
  in AQL explain output

* added AQL explain helper to explain arbitrary AQL queries

  The helper function prints the query execution plan and the indexes to be used in the
  query. It can be invoked from the ArangoShell or the web interface as follows:

      require("org/arangodb/aql/explainer").explain(query);

* enable use of indexes for certain AQL conditions with non-equality predicates, in
  case the condition(s) also refer to indexed attributes

  The following queries will now be able to use indexes:

      FILTER a.indexed == ... && a.indexed != ...
      FILTER a.indexed == ... && a.nonIndexed != ...
      FILTER a.indexed == ... && ! (a.indexed == ...)
      FILTER a.indexed == ... && ! (a.nonIndexed == ...)
      FILTER a.indexed == ... && ! (a.indexed != ...)
      FILTER a.indexed == ... && ! (a.nonIndexed != ...)
      FILTER (a.indexed == ... && a.nonIndexed == ...) || (a.indexed == ... && a.nonIndexed == ...)
      FILTER (a.indexed == ... && a.nonIndexed != ...) || (a.indexed == ... && a.nonIndexed != ...)

* Fixed spuriously occurring "collection not found" errors when running queries on local
  collections on a cluster DB server

* Fixed upload of Foxx applications to the server for apps exceeding approx. 1 MB zipped.

* Malformed Foxx applications will now return a more useful error when any route is requested.

  In Production a Foxx app mounted on /app will display an html page on /app/* stating a 503 Service temporarily not available.
  It will not state any information about your Application.
  Before it was a 404 Not Found without any information and not distinguishable from a correct not found on your route.

  In Development Mode the html page also contains information about the error occurred.

* Unhandled errors thrown in Foxx routes are now handled by the Foxx framework itself.

  In Production the route will return a status 500 with a body {error: "Error statement"}.
  In Development the route will return a status 500 with a body {error: "Error statement", stack: "..."}

  Before, it was status 500 with a plain text stack including ArangoDB internal routing information.

* The Applications tab in web interface will now request development apps more often.
  So if you have a fixed a syntax error in your app it should always be visible after reload.


v2.4.1 (2015-01-19)
-------------------

* improved WAL recovery output

* fixed certain OR optimizations in AQL optimizer

* better diagnostics for arangoimp

* fixed invalid result of HTTP REST API method `/_admin/foxx/rescan`

* fixed possible segmentation fault when passing a Buffer object into a V8 function
  as a parameter

* updated AQB module to 1.8.0.


v2.4.0 (2015-01-13)
-------------------

* updated AQB module to 1.7.0.

* fixed V8 integration-related crashes

* make `fs.move(src, dest)` also fail when both `src` and `dest` are
  existing directories. This ensures the same behavior of the move operation
  on different platforms.

* fixed AQL insert operation for multi-shard collections in cluster

* added optional return value for AQL data-modification queries.
  This allows returning the documents inserted, removed or updated with the query, e.g.

      FOR doc IN docs REMOVE doc._key IN docs LET removed = OLD RETURN removed
      FOR doc IN docs INSERT { } IN docs LET inserted = NEW RETURN inserted
      FOR doc IN docs UPDATE doc._key WITH { } IN docs LET previous = OLD RETURN previous
      FOR doc IN docs UPDATE doc._key WITH { } IN docs LET updated = NEW RETURN updated

  The variables `OLD` and `NEW` are automatically available when a `REMOVE`, `INSERT`,
  `UPDATE` or `REPLACE` statement is immediately followed by a `LET` statement.
  Note that the `LET` and `RETURN` statements in data-modification queries are not as
  flexible as the general versions of `LET` and `RETURN`. When returning documents from
  data-modification operations, only a single variable can be assigned using `LET`, and
  the assignment can only be either `OLD` or `NEW`, but not an arbitrary expression. The
  `RETURN` statement also allows using the just-created variable only, and no arbitrary
  expressions.


v2.4.0-beta1 (2014-12-26)
--------------------------

* fixed superstates in FoxxGenerator

* fixed issue #1065: Aardvark: added creation of documents and edges with _key property

* fixed issue #1198: Aardvark: current AQL editor query is now cached

* Upgraded V8 version from 3.16.14 to 3.29.59

  The built-in version of V8 has been upgraded from 3.16.14 to 3.29.59.
  This activates several ES6 (also dubbed *Harmony* or *ES.next*) features in
  ArangoDB, both in the ArangoShell and the ArangoDB server. They can be
  used for scripting and in server-side actions such as Foxx routes, traversals
  etc.

  The following ES6 features are available in ArangoDB 2.4 by default:

  * iterators
  * the `of` operator
  * symbols
  * predefined collections types (Map, Set etc.)
  * typed arrays

  Many other ES6 features are disabled by default, but can be made available by
  starting arangod or arangosh with the appropriate options:

  * arrow functions
  * proxies
  * generators
  * String, Array, and Number enhancements
  * constants
  * enhanced object and numeric literals

  To activate all these ES6 features in arangod or arangosh, start it with
  the following options:

      arangosh --javascript.v8-options="--harmony --harmony_generators"

  More details on the available ES6 features can be found in
  [this blog](https://jsteemann.github.io/blog/2014/12/19/using-es6-features-in-arangodb/).

* Added Foxx generator for building Hypermedia APIs

  A more detailed description is [here](https://www.arangodb.com/2014/12/08/building-hypermedia-apis-foxxgenerator)

* New `Applications` tab in web interface:

  The `applications` tab got a complete redesign.
  It will now only show applications that are currently running on ArangoDB.
  For a selected application, a new detailed view has been created.
  This view provides a better overview of the app:
  * author
  * license
  * version
  * contributors
  * download links
  * API documentation

  To install a new application, a new dialog is now available.
  It provides the features already available in the console application `foxx-manager` plus some more:
  * install an application from Github
  * install an application from a zip file
  * install an application from ArangoDB's application store
  * create a new application from scratch: this feature uses a generator to
    create a Foxx application with pre-defined CRUD methods for a given list
    of collections. The generated Foxx app can either be downloaded as a zip file or
    be installed on the server. Starting with a new Foxx app has never been easier.

* fixed issue #1102: Aardvark: Layout bug in documents overview

  The documents overview was entirely destroyed in some situations on Firefox.
  We replaced the plugin we used there.

* fixed issue #1168: Aardvark: pagination buttons jumping

* fixed issue #1161: Aardvark: Click on Import JSON imports previously uploaded file

* removed configure options `--enable-all-in-one-v8`, `--enable-all-in-one-icu`,
  and `--enable-all-in-one-libev`.

* global internal rename to fix naming incompatibilities with JSON:

  Internal functions with names containing `array` have been renamed to `object`,
  internal functions with names containing `list` have been renamed to `array`.
  The renaming was mainly done in the C++ parts. The documentation has also been
  adjusted so that the correct JSON type names are used in most places.

  The change also led to the addition of a few function aliases in AQL:

  * `TO_LIST` now is an alias of the new `TO_ARRAY`
  * `IS_LIST` now is an alias of the new `IS_ARRAY`
  * `IS_DOCUMENT` now is an alias of the new `IS_OBJECT`

  The changed also renamed the option `mergeArrays` to `mergeObjects` for AQL
  data-modification query options and HTTP document modification API

* AQL: added optimizer rule "remove-filter-covered-by-index"

  This rule removes FilterNodes and CalculationNodes from an execution plan if the
  filter is already covered by a previous IndexRangeNode. Removing the CalculationNode
  and the FilterNode will speed up query execution because the query requires less
  computation.

* AQL: added optimizer rule "remove-sort-rand"

  This rule removes a `SORT RAND()` expression from a query and moves the random
  iteration into the appropriate `EnumerateCollectionNode`. This is more efficient
  than individually enumerating and then sorting randomly.

* AQL: range optimizations for IN and OR

  This change enables usage of indexes for several additional cases. Filters containing
  the `IN` operator can now make use of indexes, and multiple OR- or AND-combined filter
  conditions can now also use indexes if the filters are accessing the same indexed
  attribute.

  Here are a few examples of queries that can now use indexes but couldn't before:

    FOR doc IN collection
      FILTER doc.indexedAttribute == 1 || doc.indexedAttribute > 99
      RETURN doc

    FOR doc IN collection
      FILTER doc.indexedAttribute IN [ 3, 42 ] || doc.indexedAttribute > 99
      RETURN doc

    FOR doc IN collection
      FILTER (doc.indexedAttribute > 2 && doc.indexedAttribute < 10) ||
             (doc.indexedAttribute > 23 && doc.indexedAttribute < 42)
      RETURN doc

* fixed issue #500: AQL parentheses issue

  This change allows passing subqueries as AQL function parameters without using
  duplicate brackets (e.g. `FUNC(query)` instead of `FUNC((query))`

* added optional `COUNT` clause to AQL `COLLECT`

  This allows more efficient group count calculation queries, e.g.

      FOR doc IN collection
        COLLECT age = doc.age WITH COUNT INTO length
        RETURN { age: age, count: length }

  A count-only query is also possible:

      FOR doc IN collection
        COLLECT WITH COUNT INTO length
        RETURN length

* fixed missing makeDirectory when fetching a Foxx application from a zip file

* fixed issue #1134: Change the default endpoint to localhost

  This change will modify the IP address ArangoDB listens on to 127.0.0.1 by default.
  This will make new ArangoDB installations unaccessible from clients other than
  localhost unless changed. This is a security feature.

  To make ArangoDB accessible from any client, change the server's configuration
  (`--server.endpoint`) to either `tcp://0.0.0.0:8529` or the server's publicly
  visible IP address.

* deprecated `Repository#modelPrototype`. Use `Repository#model` instead.

* IMPORTANT CHANGE: by default, system collections are included in replication and all
  replication API return values. This will lead to user accounts and credentials
  data being replicated from master to slave servers. This may overwrite
  slave-specific database users.

  If this is undesired, the `_users` collection can be excluded from replication
  easily by setting the `includeSystem` attribute to `false` in the following commands:

  * replication.sync({ includeSystem: false });
  * replication.applier.properties({ includeSystem: false });

  This will exclude all system collections (including `_aqlfunctions`, `_graphs` etc.)
  from the initial synchronization and the continuous replication.

  If this is also undesired, it is also possible to specify a list of collections to
  exclude from the initial synchronization and the continuous replication using the
  `restrictCollections` attribute, e.g.:

      replication.applier.properties({
        includeSystem: true,
        restrictType: "exclude",
        restrictCollections: [ "_users", "_graphs", "foo" ]
      });

  The HTTP API methods for fetching the replication inventory and for dumping collections
  also support the `includeSystem` control flag via a URL parameter.

* removed DEPRECATED replication methods:
  * `replication.logger.start()`
  * `replication.logger.stop()`
  * `replication.logger.properties()`
  * HTTP PUT `/_api/replication/logger-start`
  * HTTP PUT `/_api/replication/logger-stop`
  * HTTP GET `/_api/replication/logger-config`
  * HTTP PUT `/_api/replication/logger-config`

* fixed issue #1174, which was due to locking problems in distributed
  AQL execution

* improved cluster locking for AQL avoiding deadlocks

* use DistributeNode for modifying queries with REPLACE and UPDATE, if
  possible


v2.3.6 (2015-XX-XX)
-------------------

* fixed AQL subquery optimization that produced wrong result when multiple subqueries
  directly followed each other and and a directly following `LET` statement did refer
  to any but the first subquery.


v2.3.5 (2015-01-16)
-------------------

* fixed intermittent 404 errors in Foxx apps after mounting or unmounting apps

* fixed issue #1200: Expansion operator results in "Cannot call method 'forEach' of null"

* fixed issue #1199: Cannot unlink root node of plan


v2.3.4 (2014-12-23)
-------------------

* fixed cerberus path for MyArangoDB


v2.3.3 (2014-12-17)
-------------------

* fixed error handling in instantiation of distributed AQL queries, this
  also fixes a bug in cluster startup with many servers

* issue #1185: parse non-fractional JSON numbers with exponent (e.g. `4e-261`)

* issue #1159: allow --server.request-timeout and --server.connect-timeout of 0


v2.3.2 (2014-12-09)
-------------------

* fixed issue #1177: Fix bug in the user app's storage

* fixed issue #1173: AQL Editor "Save current query" resets user password

* fixed missing makeDirectory when fetching a Foxx application from a zip file

* put in warning about default changed: fixed issue #1134: Change the default endpoint to localhost

* fixed issue #1163: invalid fullCount value returned from AQL

* fixed range operator precedence

* limit default maximum number of plans created by AQL optimizer to 256 (from 1024)

* make AQL optimizer not generate an extra plan if an index can be used, but modify
  existing plans in place

* fixed AQL cursor ttl (time-to-live) issue

  Any user-specified cursor ttl value was not honored since 2.3.0.

* fixed segfault in AQL query hash index setup with unknown shapes

* fixed memleaks

* added AQL optimizer rule for removing `INTO` from a `COLLECT` statement if not needed

* fixed issue #1131

  This change provides the `KEEP` clause for `COLLECT ... INTO`. The `KEEP` clause
  allows controlling which variables will be kept in the variable created by `INTO`.

* fixed issue #1147, must protect dispatcher ID for etcd

v2.3.1 (2014-11-28)
-------------------

* recreate password if missing during upgrade

* fixed issue #1126

* fixed non-working subquery index optimizations

* do not restrict summary of Foxx applications to 60 characters

* fixed display of "required" path parameters in Foxx application documentation

* added more optimizations of constants values in AQL FILTER conditions

* fixed invalid or-to-in optimization for FILTERs containing comparisons
  with boolean values

* fixed replication of `_graphs` collection

* added AQL list functions `PUSH`, `POP`, `UNSHIFT`, `SHIFT`, `REMOVE_VALUES`,
  `REMOVE_VALUE`, `REMOVE_NTH` and `APPEND`

* added AQL functions `CALL` and `APPLY` to dynamically call other functions

* fixed AQL optimizer cost estimation for LIMIT node

* prevent Foxx queues from permanently writing to the journal even when
  server is idle

* fixed AQL COLLECT statement with INTO clause, which copied more variables
  than v2.2 and thus lead to too much memory consumption.
  This deals with #1107.

* fixed AQL COLLECT statement, this concerned every COLLECT statement,
  only the first group had access to the values of the variables before
  the COLLECT statement. This deals with #1127.

* fixed some AQL internals, where sometimes too many items were
  fetched from upstream in the presence of a LIMIT clause. This should
  generally improve performance.


v2.3.0 (2014-11-18)
-------------------

* fixed syslog flags. `--log.syslog` is deprecated and setting it has no effect,
  `--log.facility` now works as described. Application name has been changed from
  `triagens` to `arangod`. It can be changed using `--log.application`. The syslog
  will only contain the actual log message. The datetime prefix is omitted.

* fixed deflate in SimpleHttpClient

* fixed issue #1104: edgeExamples broken or changed

* fixed issue #1103: Error while importing user queries

* fixed issue #1100: AQL: HAS() fails on doc[attribute_name]

* fixed issue #1098: runtime error when creating graph vertex

* hide system applications in **Applications** tab by default

  Display of system applications can be toggled by using the *system applications*
  toggle in the UI.

* added HTTP REST API for managing tasks (`/_api/tasks`)

* allow passing character lists as optional parameter to AQL functions `TRIM`,
  `LTRIM` and `RTRIM`

  These functions now support trimming using custom character lists. If no character
  lists are specified, all whitespace characters will be removed as previously:

      TRIM("  foobar\t \r\n ")         // "foobar"
      TRIM(";foo;bar;baz, ", "; ")     // "foo;bar;baz"

* added AQL string functions `LTRIM`, `RTRIM`, `FIND_FIRST`, `FIND_LAST`, `SPLIT`,
  `SUBSTITUTE`

* added AQL functions `ZIP`, `VALUES` and `PERCENTILE`

* made AQL functions `CONCAT` and `CONCAT_SEPARATOR` work with list arguments

* dynamically create extra dispatcher threads if required

* fixed issue #1097: schemas in the API docs no longer show required properties as optional


v2.3.0-beta2 (2014-11-08)
-------------------------

* front-end: new icons for uploading and downloading JSON documents into a collection

* front-end: fixed documents pagination css display error

* front-end: fixed flickering of the progress view

* front-end: fixed missing event for documents filter function

* front-end: jsoneditor: added CMD+Return (Mac) CTRL+Return (Linux/Win) shortkey for
  saving a document

* front-end: added information tooltip for uploading json documents.

* front-end: added database management view to the collapsed navigation menu

* front-end: added collection truncation feature

* fixed issue #1086: arangoimp: Odd errors if arguments are not given properly

* performance improvements for AQL queries that use JavaScript-based expressions
  internally

* added AQL geo functions `WITHIN_RECTANGLE` and `IS_IN_POLYGON`

* fixed non-working query results download in AQL editor of web interface

* removed debug print message in AQL editor query export routine

* fixed issue #1075: Aardvark: user name required even if auth is off #1075

  The fix for this prefills the username input field with the current user's
  account name if any and `root` (the default username) otherwise. Additionally,
  the tooltip text has been slightly adjusted.

* fixed issue #1069: Add 'raw' link to swagger ui so that the raw swagger
  json can easily be retrieved

  This adds a link to the Swagger API docs to an application's detail view in
  the **Applications** tab of the web interface. The link produces the Swagger
  JSON directly. If authentication is turned on, the link requires authentication,
  too.

* documentation updates


v2.3.0-beta1 (2014-11-01)
-------------------------

* added dedicated `NOT IN` operator for AQL

  Previously, a `NOT IN` was only achievable by writing a negated `IN` condition:

      FOR i IN ... FILTER ! (i IN [ 23, 42 ]) ...

  This can now alternatively be expressed more intuitively as follows:

      FOR i IN ... FILTER i NOT IN [ 23, 42 ] ...

* added alternative logical operator syntax for AQL

  Previously, the logical operators in AQL could only be written as:
  - `&&`: logical and
  - `||`: logical or
  - `!`: negation

  ArangoDB 2.3 introduces the alternative variants for these operators:
  - `AND`: logical and
  - `OR`: logical or
  - `NOT`: negation

  The new syntax is just an alternative to the old syntax, allowing easier
  migration from SQL. The old syntax is still fully supported and will be.

* improved output of `ArangoStatement.parse()` and POST `/_api/query`

  If an AQL query can be parsed without problems, The return value of
  `ArangoStatement.parse()` now contains an attribute `ast` with the abstract
  syntax tree of the query (before optimizations). Though this is an internal
  representation of the query and is subject to change, it can be used to inspect
  how ArangoDB interprets a given query.

* improved `ArangoStatement.explain()` and POST `/_api/explain`

  The commands for explaining AQL queries have been improved.

* added command-line option `--javascript.v8-contexts` to control the number of
  V8 contexts created in arangod.

  Previously, the number of V8 contexts was equal to the number of server threads
  (as specified by option `--server.threads`).

  However, it may be sensible to create different amounts of threads and V8
  contexts. If the option is not specified, the number of V8 contexts created
  will be equal to the number of server threads. Thus no change in configuration
  is required to keep the old behavior.

  If you are using the default config files or merge them with your local config
  files, please review if the default number of server threads is okay in your
  environment. Additionally you should verify that the number of V8 contexts
  created (as specified in option `--javascript.v8-contexts`) is okay.

* the number of server.threads specified is now the minimum of threads
  started. There are situation in which threads are waiting for results of
  distributed database servers. In this case the number of threads is
  dynamically increased.

* removed index type "bitarray"

  Bitarray indexes were only half-way documented and integrated in previous versions
  of ArangoDB so their benefit was limited. The support for bitarray indexes has
  thus been removed in ArangoDB 2.3. It is not possible to create indexes of type
  "bitarray" with ArangoDB 2.3.

  When a collection is opened that contains a bitarray index definition created
  with a previous version of ArangoDB, ArangoDB will ignore it and log the following
  warning:

      index type 'bitarray' is not supported in this version of ArangoDB and is ignored

  Future versions of ArangoDB may automatically remove such index definitions so the
  warnings will eventually disappear.

* removed internal "_admin/modules/flush" in order to fix requireApp

* added basic support for handling binary data in Foxx

  Requests with binary payload can be processed in Foxx applications by
  using the new method `res.rawBodyBuffer()`. This will return the unparsed request
  body as a Buffer object.

  There is now also the method `req.requestParts()` available in Foxx to retrieve
  the individual components of a multipart HTTP request.

  Buffer objects can now be used when setting the response body of any Foxx action.
  Additionally, `res.send()` has been added as a convenience method for returning
  strings, JSON objects or buffers from a Foxx action:

      res.send("<p>some HTML</p>");
      res.send({ success: true });
      res.send(new Buffer("some binary data"));

  The convenience method `res.sendFile()` can now be used to easily return the
  contents of a file from a Foxx action:

      res.sendFile(applicationContext.foxxFilename("image.png"));

  `fs.write` now accepts not only strings but also Buffer objects as second parameter:

      fs.write(filename, "some data");
      fs.write(filename, new Buffer("some binary data"));

  `fs.readBuffer` can be used to return the contents of a file in a Buffer object.

* improved performance of insertion into non-unique hash indexes significantly in case
  many duplicate keys are used in the index

* issue #1042: set time zone in log output

  the command-line option `--log.use-local-time` was added to print dates and times in
  the server-local timezone instead of UTC

* command-line options that require a boolean value now validate the
  value given on the command-line

  This prevents issues if no value is specified for an option that
  requires a boolean value. For example, the following command-line would
  have caused trouble in 2.2, because `--server.endpoint` would have been
  used as the value for the `--server.disable-authentication` options
  (which requires a boolean value):

      arangod --server.disable-authentication --server.endpoint tcp://127.0.0.1:8529 data

  In 2.3, running this command will fail with an error and requires to
  be modified to:

      arangod --server.disable-authentication true --server.endpoint tcp://127.0.0.1:8529 data

* improved performance of CSV import in arangoimp

* fixed issue #1027: Stack traces are off-by-one

* fixed issue #1026: Modules loaded in different files within the same app
  should refer to the same module

* fixed issue #1025: Traversal not as expected in undirected graph

* added a _relation function in the general-graph module.

  This deprecated _directedRelation and _undirectedRelation.
  ArangoDB does not offer any constraints for undirected edges
  which caused some confusion of users how undirected relations
  have to be handled. Relation now only supports directed relations
  and the user can actively simulate undirected relations.

* changed return value of Foxx.applicationContext#collectionName:

  Previously, the function could return invalid collection names because
  invalid characters were not replaced in the application name prefix, only
  in the collection name passed.

  Now, the function replaces invalid characters also in the application name
  prefix, which might to slightly different results for application names that
  contained any characters outside the ranges [a-z], [A-Z] and [0-9].

* prevent XSS in AQL editor and logs view

* integrated tutorial into ArangoShell and web interface

* added option `--backslash-escape` for arangoimp when running CSV file imports

* front-end: added download feature for (filtered) documents

* front-end: added download feature for the results of a user query

* front-end: added function to move documents to another collection

* front-end: added sort-by attribute to the documents filter

* front-end: added sorting feature to database, graph management and user management view.

* issue #989: front-end: Databases view not refreshing after deleting a database

* issue #991: front-end: Database search broken

* front-end: added infobox which shows more information about a document (_id, _rev, _key) or
  an edge (_id, _rev, _key, _from, _to). The from and to attributes are clickable and redirect
  to their document location.

* front-end: added edit-mode for deleting multiple documents at the same time.

* front-end: added delete button to the detailed document/edge view.

* front-end: added visual feedback for saving documents/edges inside the editor (error/success).

* front-end: added auto-focusing for the first input field in a modal.

* front-end: added validation for user input in a modal.

* front-end: user defined queries are now stored inside the database and are bound to the current
  user, instead of using the local storage functionality of the browsers. The outcome of this is
  that user defined queries are now independently usable from any device. Also queries can now be
  edited through the standard document editor of the front-end through the _users collection.

* front-end: added import and export functionality for user defined queries.

* front-end: added new keywords and functions to the aql-editor theme

* front-end: applied tile-style to the graph view

* front-end: now using the new graph api including multi-collection support

* front-end: foxx apps are now deletable

* front-end: foxx apps are now installable and updateable through github, if github is their
  origin.

* front-end: added foxx app version control. Multiple versions of a single foxx app are now
  installable and easy to manage and are also arranged in groups.

* front-end: the user-set filter of a collection is now stored until the user navigates to
  another collection.

* front-end: fetching and filtering of documents, statistics, and query operations are now
  handled with asynchronous ajax calls.

* front-end: added progress indicator if the front-end is waiting for a server operation.

* front-end: fixed wrong count of documents in the documents view of a collection.

* front-end: fixed unexpected styling of the manage db view and navigation.

* front-end: fixed wrong handling of select fields in a modal view.

* front-end: fixed wrong positioning of some tooltips.

* automatically call `toJSON` function of JavaScript objects (if present)
  when serializing them into database documents. This change allows
  storing JavaScript date objects in the database in a sensible manner.


v2.2.7 (2014-11-19)
-------------------

* fixed issue #998: Incorrect application URL for non-system Foxx apps

* fixed issue #1079: AQL editor: keyword WITH in UPDATE query is not highlighted

* fix memory leak in cluster nodes

* fixed registration of AQL user-defined functions in Web UI (JS shell)

* fixed error display in Web UI for certain errors
  (now error message is printed instead of 'undefined')

* fixed issue #1059: bug in js module console

* fixed issue #1056: "fs": zip functions fail with passwords

* fixed issue #1063: Docs: measuring unit of --wal.logfile-size?

* fixed issue #1062: Docs: typo in 14.2 Example data


v2.2.6 (2014-10-20)
-------------------

* fixed issue #972: Compilation Issue

* fixed issue #743: temporary directories are now unique and one can read
  off the tool that created them, if empty, they are removed atexit

* Highly improved performance of all AQL GRAPH_* functions.

* Orphan collections in general graphs can now be found via GRAPH_VERTICES
  if either "any" or no direction is defined

* Fixed documentation for AQL function GRAPH_NEIGHBORS.
  The option "vertexCollectionRestriction" is meant to filter the target
  vertices only, and should not filter the path.

* Fixed a bug in GRAPH_NEIGHBORS which enforced only empty results
  under certain conditions


v2.2.5 (2014-10-09)
-------------------

* fixed issue #961: allow non-JSON values in undocument request bodies

* fixed issue 1028: libicu is now statically linked

* fixed cached lookups of collections on the server, which may have caused spurious
  problems after collection rename operations


v2.2.4 (2014-10-01)
-------------------

* fixed accessing `_from` and `_to` attributes in `collection.byExample` and
  `collection.firstExample`

  These internal attributes were not handled properly in the mentioned functions, so
  searching for them did not always produce documents

* fixed issue #1030: arangoimp 2.2.3 crashing, not logging on large Windows CSV file

* fixed issue #1025: Traversal not as expected in undirected graph

* fixed issue #1020

  This requires re-introducing the startup option `--database.force-sync-properties`.

  This option can again be used to force fsyncs of collection, index and database properties
  stored as JSON strings on disk in files named `parameter.json`. Syncing these files after
  a write may be necessary if the underlying storage does not sync file contents by itself
  in a "sensible" amount of time after a file has been written and closed.

  The default value is `true` so collection, index and database properties will always be
  synced to disk immediately. This affects creating, renaming and dropping collections as
  well as creating and dropping databases and indexes. Each of these operations will perform
  an additional fsync on the `parameter.json` file if the option is set to `true`.

  It might be sensible to set this option to `false` for workloads that create and drop a
  lot of collections (e.g. test runs).

  Document operations such as creating, updating and dropping documents are not affected
  by this option.

* fixed issue #1016: AQL editor bug

* fixed issue #1014: WITHIN function returns wrong distance

* fixed AQL shortest path calculation in function `GRAPH_SHORTEST_PATH` to return
  complete vertex objects instead of just vertex ids

* allow changing of attributes of documents stored in server-side JavaScript variables

  Previously, the following did not work:

      var doc = db.collection.document(key);
      doc._key = "abc"; // overwriting internal attributes not supported
      doc.value = 123;  // overwriting existing attributes not supported

  Now, modifying documents stored in server-side variables (e.g. `doc` in the above case)
  is supported. Modifying the variables will not update the documents in the database,
  but will modify the JavaScript object (which can be written back to the database using
  `db.collection.update` or `db.collection.replace`)

* fixed issue #997: arangoimp apparently doesn't support files >2gig on Windows

  large file support (requires using `_stat64` instead of `stat`) is now supported on
  Windows


v2.2.3 (2014-09-02)
-------------------

* added `around` for Foxx controller

* added `type` option for HTTP API `GET /_api/document?collection=...`

  This allows controlling the type of results to be returned. By default, paths to
  documents will be returned, e.g.

      [
        `/_api/document/test/mykey1`,
        `/_api/document/test/mykey2`,
        ...
      ]

  To return a list of document ids instead of paths, the `type` URL parameter can be
  set to `id`:

      [
        `test/mykey1`,
        `test/mykey2`,
        ...
      ]

  To return a list of document keys only, the `type` URL parameter can be set to `key`:

      [
        `mykey1`,
        `mykey2`,
        ...
      ]


* properly capitalize HTTP response header field names in case the `x-arango-async`
  HTTP header was used in a request.

* fixed several documentation issues

* speedup for several general-graph functions, AQL functions starting with `GRAPH_`
  and traversals


v2.2.2 (2014-08-08)
-------------------

* allow storing non-reserved attribute names starting with an underscore

  Previous versions of ArangoDB parsed away all attribute names that started with an
  underscore (e.g. `_test', '_foo', `_bar`) on all levels of a document (root level
  and sub-attribute levels). While this behavior was documented, it was unintuitive and
  prevented storing documents inside other documents, e.g.:

      {
        "_key" : "foo",
        "_type" : "mydoc",
        "references" : [
          {
            "_key" : "something",
            "_rev" : "...",
            "value" : 1
          },
          {
            "_key" : "something else",
            "_rev" : "...",
            "value" : 2
          }
        ]
      }

  In the above example, previous versions of ArangoDB removed all attributes and
  sub-attributes that started with underscores, meaning the embedded documents would lose
  some of their attributes. 2.2.2 should preserve such attributes, and will also allow
  storing user-defined attribute names on the top-level even if they start with underscores
  (such as `_type` in the above example).

* fix conversion of JavaScript String, Number and Boolean objects to JSON.

  Objects created in JavaScript using `new Number(...)`, `new String(...)`, or
  `new Boolean(...)` were not converted to JSON correctly.

* fixed a race condition on task registration (i.e. `require("org/arangodb/tasks").register()`)

  this race condition led to undefined behavior when a just-created task with no offset and
  no period was instantly executed and deleted by the task scheduler, before the `register`
  function returned to the caller.

* changed run-tests.sh to execute all suitable tests.

* switch to new version of gyp

* fixed upgrade button


v2.2.1 (2014-07-24)
-------------------

* fixed hanging write-ahead log recovery for certain cases that involved dropping
  databases

* fixed issue with --check-version: when creating a new database the check failed

* issue #947 Foxx applicationContext missing some properties

* fixed issue with --check-version: when creating a new database the check failed

* added startup option `--wal.suppress-shape-information`

  Setting this option to `true` will reduce memory and disk space usage and require
  less CPU time when modifying documents or edges. It should therefore be turned on
  for standalone ArangoDB servers. However, for servers that are used as replication
  masters, setting this option to `true` will effectively disable the usage of the
  write-ahead log for replication, so it should be set to `false` for any replication
  master servers.

  The default value for this option is `false`.

* added optional `ttl` attribute to specify result cursor expiration for HTTP API method
  `POST /_api/cursor`

  The `ttl` attribute can be used to prevent cursor results from timing out too early.

* issue #947: Foxx applicationContext missing some properties

* (reported by Christian Neubauer):

  The problem was that in Google's V8, signed and unsigned chars are not always declared cleanly.
  so we need to force v8 to compile with forced signed chars which is done by the Flag:
    -fsigned-char
  at least it is enough to follow the instructions of compiling arango on rasperry
  and add "CFLAGS='-fsigned-char'" to the make command of V8 and remove the armv7=0

* Fixed a bug with the replication client. In the case of single document
  transactions the collection was not write locked.


v2.2.0 (2014-07-10)
-------------------

* The replication methods `logger.start`, `logger.stop` and `logger.properties` are
  no-ops in ArangoDB 2.2 as there is no separate replication logger anymore. Data changes
  are logged into the write-ahead log in ArangoDB 2.2, and not separately by the
  replication logger. The replication logger object is still there in ArangoDB 2.2 to
  ensure backwards-compatibility, however, logging cannot be started, stopped or
  configured anymore. Using any of these methods will do nothing.

  This also affects the following HTTP API methods:
  - `PUT /_api/replication/logger-start`
  - `PUT /_api/replication/logger-stop`
  - `GET /_api/replication/logger-config`
  - `PUT /_api/replication/logger-config`

  Using any of these methods is discouraged from now on as they will be removed in
  future versions of ArangoDB.

* INCOMPATIBLE CHANGE: replication of transactions has changed. Previously, transactions
  were logged on a master in one big block and shipped to a slave in one block, too.
  Now transactions will be logged and replicated as separate entries, allowing transactions
  to be bigger and also ensure replication progress.

  This change also affects the behavior of the `stop` method of the replication applier.
  If the replication applier is now stopped manually using the `stop` method and later
  restarted using the `start` method, any transactions that were unfinished at the
  point of stopping will be aborted on a slave, even if they later commit on the master.

  In ArangoDB 2.2, stopping the replication applier manually should be avoided unless the
  goal is to stop replication permanently or to do a full resync with the master anyway.
  If the replication applier still must be stopped, it should be made sure that the
  slave has fetched and applied all pending operations from a master, and that no
  extra transactions are started on the master before the `stop` command on the slave
  is executed.

  Replication of transactions in ArangoDB 2.2 might also lock the involved collections on
  the slave while a transaction is either committed or aborted on the master and the
  change has been replicated to the slave. This change in behavior may be important for
  slave servers that are used for read-scaling. In order to avoid long lasting collection
  locks on the slave, transactions should be kept small.

  The `_replication` system collection is not used anymore in ArangoDB 2.2 and its usage is
  discouraged.

* INCOMPATIBLE CHANGE: the figures reported by the `collection.figures` method
  now only reflect documents and data contained in the journals and datafiles of
  collections. Documents or deletions contained only in the write-ahead log will
  not influence collection figures until the write-ahead log garbage collection
  kicks in. The figures for a collection might therefore underreport the total
  resource usage of a collection.

  Additionally, the attributes `lastTick` and `uncollectedLogfileEntries` have been
  added to the result of the `figures` operation and the HTTP API method
  `PUT /_api/collection/figures`

* added `insert` method as an alias for `save`. Documents can now be inserted into
  a collection using either method:

      db.test.save({ foo: "bar" });
      db.test.insert({ foo: "bar" });

* added support for data-modification AQL queries

* added AQL keywords `INSERT`, `UPDATE`, `REPLACE` and `REMOVE` (and `WITH`) to
  support data-modification AQL queries.

  Unquoted usage of these keywords for attribute names in AQL queries will likely
  fail in ArangoDB 2.2. If any such attribute name needs to be used in a query, it
  should be enclosed in backticks to indicate the usage of a literal attribute
  name.

  For example, the following query will fail in ArangoDB 2.2 with a parse error:

      FOR i IN foo RETURN i.remove

  and needs to be rewritten like this:

      FOR i IN foo RETURN i.`remove`

* disallow storing of JavaScript objects that contain JavaScript native objects
  of type `Date`, `Function`, `RegExp` or `External`, e.g.

      db.test.save({ foo: /bar/ });
      db.test.save({ foo: new Date() });

  will now print

      Error: <data> cannot be converted into JSON shape: could not shape document

  Previously, objects of these types were silently converted into an empty object
  (i.e. `{ }`).

  To store such objects in a collection, explicitly convert them into strings
  like this:

      db.test.save({ foo: String(/bar/) });
      db.test.save({ foo: String(new Date()) });

* The replication methods `logger.start`, `logger.stop` and `logger.properties` are
  no-ops in ArangoDB 2.2 as there is no separate replication logger anymore. Data changes
  are logged into the write-ahead log in ArangoDB 2.2, and not separately by the
  replication logger. The replication logger object is still there in ArangoDB 2.2 to
  ensure backwards-compatibility, however, logging cannot be started, stopped or
  configured anymore. Using any of these methods will do nothing.

  This also affects the following HTTP API methods:
  - `PUT /_api/replication/logger-start`
  - `PUT /_api/replication/logger-stop`
  - `GET /_api/replication/logger-config`
  - `PUT /_api/replication/logger-config`

  Using any of these methods is discouraged from now on as they will be removed in
  future versions of ArangoDB.

* INCOMPATIBLE CHANGE: replication of transactions has changed. Previously, transactions
  were logged on a master in one big block and shipped to a slave in one block, too.
  Now transactions will be logged and replicated as separate entries, allowing transactions
  to be bigger and also ensure replication progress.

  This change also affects the behavior of the `stop` method of the replication applier.
  If the replication applier is now stopped manually using the `stop` method and later
  restarted using the `start` method, any transactions that were unfinished at the
  point of stopping will be aborted on a slave, even if they later commit on the master.

  In ArangoDB 2.2, stopping the replication applier manually should be avoided unless the
  goal is to stop replication permanently or to do a full resync with the master anyway.
  If the replication applier still must be stopped, it should be made sure that the
  slave has fetched and applied all pending operations from a master, and that no
  extra transactions are started on the master before the `stop` command on the slave
  is executed.

  Replication of transactions in ArangoDB 2.2 might also lock the involved collections on
  the slave while a transaction is either committed or aborted on the master and the
  change has been replicated to the slave. This change in behavior may be important for
  slave servers that are used for read-scaling. In order to avoid long lasting collection
  locks on the slave, transactions should be kept small.

  The `_replication` system collection is not used anymore in ArangoDB 2.2 and its usage is
  discouraged.

* INCOMPATIBLE CHANGE: the figures reported by the `collection.figures` method
  now only reflect documents and data contained in the journals and datafiles of
  collections. Documents or deletions contained only in the write-ahead log will
  not influence collection figures until the write-ahead log garbage collection
  kicks in. The figures for a collection might therefore underreport the total
  resource usage of a collection.

  Additionally, the attributes `lastTick` and `uncollectedLogfileEntries` have been
  added to the result of the `figures` operation and the HTTP API method
  `PUT /_api/collection/figures`

* added `insert` method as an alias for `save`. Documents can now be inserted into
  a collection using either method:

      db.test.save({ foo: "bar" });
      db.test.insert({ foo: "bar" });

* added support for data-modification AQL queries

* added AQL keywords `INSERT`, `UPDATE`, `REPLACE` and `REMOVE` (and `WITH`) to
  support data-modification AQL queries.

  Unquoted usage of these keywords for attribute names in AQL queries will likely
  fail in ArangoDB 2.2. If any such attribute name needs to be used in a query, it
  should be enclosed in backticks to indicate the usage of a literal attribute
  name.

  For example, the following query will fail in ArangoDB 2.2 with a parse error:

      FOR i IN foo RETURN i.remove

  and needs to be rewritten like this:

      FOR i IN foo RETURN i.`remove`

* disallow storing of JavaScript objects that contain JavaScript native objects
  of type `Date`, `Function`, `RegExp` or `External`, e.g.

      db.test.save({ foo: /bar/ });
      db.test.save({ foo: new Date() });

  will now print

      Error: <data> cannot be converted into JSON shape: could not shape document

  Previously, objects of these types were silently converted into an empty object
  (i.e. `{ }`).

  To store such objects in a collection, explicitly convert them into strings
  like this:

      db.test.save({ foo: String(/bar/) });
      db.test.save({ foo: String(new Date()) });

* honor startup option `--server.disable-statistics` when deciding whether or not
  to start periodic statistics collection jobs

  Previously, the statistics collection jobs were started even if the server was
  started with the `--server.disable-statistics` flag being set to `true`

* removed startup option `--random.no-seed`

  This option had no effect in previous versions of ArangoDB and was thus removed.

* removed startup option `--database.remove-on-drop`

  This option was used for debugging only.

* removed startup option `--database.force-sync-properties`

  This option is now superfluous as collection properties are now stored in the
  write-ahead log.

* introduced write-ahead log

  All write operations in an ArangoDB server instance are automatically logged
  to the server's write-ahead log. The write-ahead log is a set of append-only
  logfiles, and it is used in case of a crash recovery and for replication.
  Data from the write-ahead log will eventually be moved into the journals or
  datafiles of collections, allowing the server to remove older write-ahead log
  logfiles. Figures of collections will be updated when data are moved from the
  write-ahead log into the journals or datafiles of collections.

  Cross-collection transactions in ArangoDB should benefit considerably by this
  change, as less writes than in previous versions are required to ensure the data
  of multiple collections are atomically and durably committed. All data-modifying
  operations inside transactions (insert, update, remove) will write their
  operations into the write-ahead log directly, making transactions with multiple
  operations also require less physical memory than in previous versions of ArangoDB,
  that required all transaction data to fit into RAM.

  The `_trx` system collection is not used anymore in ArangoDB 2.2 and its usage is
  discouraged.

  The data in the write-ahead log can also be used in the replication context.
  The `_replication` collection that was used in previous versions of ArangoDB to
  store all changes on the server is not used anymore in ArangoDB 2.2. Instead,
  slaves can read from a master's write-ahead log to get informed about most
  recent changes. This removes the need to store data-modifying operations in
  both the actual place and the `_replication` collection.

* removed startup option `--server.disable-replication-logger`

  This option is superfluous in ArangoDB 2.2. There is no dedicated replication
  logger in ArangoDB 2.2. There is now always the write-ahead log, and it is also
  used as the server's replication log. Specifying the startup option
  `--server.disable-replication-logger` will do nothing in ArangoDB 2.2, but the
  option should not be used anymore as it might be removed in a future version.

* changed behavior of replication logger

  There is no dedicated replication logger in ArangoDB 2.2 as there is the
  write-ahead log now. The existing APIs for starting and stopping the replication
  logger still exist in ArangoDB 2.2 for downwards-compatibility, but calling
  the start or stop operations are no-ops in ArangoDB 2.2. When querying the
  replication logger status via the API, the server will always report that the
  replication logger is running. Configuring the replication logger is a no-op
  in ArangoDB 2.2, too. Changing the replication logger configuration has no
  effect. Instead, the write-ahead log configuration can be changed.

* removed MRuby integration for arangod

  ArangoDB had an experimental MRuby integration in some of the publish builds.
  This wasn't continuously developed, and so it has been removed in ArangoDB 2.2.

  This change has led to the following startup options being superfluous:

  - `--ruby.gc-interval`
  - `--ruby.action-directory`
  - `--ruby.modules-path`
  - `--ruby.startup-directory`

  Specifying these startup options will do nothing in ArangoDB 2.2, but the
  options should be avoided from now on as they might be removed in future versions.

* reclaim index memory when last document in collection is deleted

  Previously, deleting documents from a collection did not lead to index sizes being
  reduced. Instead, the already allocated index memory was re-used when a collection
  was refilled.

  Now, index memory for primary indexes and hash indexes is reclaimed instantly when
  the last document from a collection is removed.

* inlined and optimized functions in hash indexes

* added AQL TRANSLATE function

  This function can be used to perform lookups from static lists, e.g.

      LET countryNames = { US: "United States", UK: "United Kingdom", FR: "France" }
      RETURN TRANSLATE("FR", countryNames)

* fixed datafile debugger

* fixed check-version for empty directory

* moved try/catch block to the top of routing chain

* added mountedApp function for foxx-manager

* fixed issue #883: arango 2.1 - when starting multi-machine cluster, UI web
  does not change to cluster overview

* fixed dfdb: should not start any other V8 threads

* cleanup of version-check, added module org/arangodb/database-version,
  added --check-version option

* fixed issue #881: [2.1.0] Bombarded (every 10 sec or so) with
  "WARNING format string is corrupt" when in non-system DB Dashboard

* specialized primary index implementation to allow faster hash table
  rebuilding and reduce lookups in datafiles for the actual value of `_key`.

* issue #862: added `--overwrite` option to arangoimp

* removed number of property lookups for documents during AQL queries that
  access documents

* prevent buffering of long print results in arangosh's and arangod's print
  command

  this change will emit buffered intermediate print results and discard the
  output buffer to quickly deliver print results to the user, and to prevent
  constructing very large buffers for large results

* removed sorting of attribute names for use in a collection's shaper

  sorting attribute names was done on document insert to keep attributes
  of a collection in sorted order for faster comparisons. The sort order
  of attributes was only used in one particular and unlikely case, so it
  was removed. Collections with many different attribute names should
  benefit from this change by faster inserts and slightly less memory usage.

* fixed a bug in arangodump which got the collection name in _from and _to
  attributes of edges wrong (all were "_unknown")

* fixed a bug in arangorestore which did not recognize wrong _from and _to
  attributes of edges

* improved error detection and reporting in arangorestore


v2.1.1 (2014-06-06)
-------------------

* fixed dfdb: should not start any other V8 threads

* signature for collection functions was modified

  The basic change was the substitution of the input parameter of the
  function by an generic options object which can contain multiple
  option parameter of the function.
  Following functions were modified
  remove
  removeBySample
  replace
  replaceBySample
  update
  updateBySample

  Old signature is yet supported but it will be removed in future versions

v2.1.0 (2014-05-29)
-------------------

* implemented upgrade procedure for clusters

* fixed communication issue with agency which prevented reconnect
  after an agent failure

* fixed cluster dashboard in the case that one but not all servers
  in the cluster are down

* fixed a bug with coordinators creating local database objects
  in the wrong order (_system needs to be done first)

* improved cluster dashboard


v2.1.0-rc2 (2014-05-25)
-----------------------

* fixed issue #864: Inconsistent behavior of AQL REVERSE(list) function


v2.1.0-rc1 (XXXX-XX-XX)
-----------------------

* added server-side periodic task management functions:

  - require("org/arangodb/tasks").register(): registers a periodic task
  - require("org/arangodb/tasks").unregister(): unregisters and removes a
    periodic task
  - require("org/arangodb/tasks").get(): retrieves a specific tasks or all
    existing tasks

  the previous undocumented function `internal.definePeriodic` is now
  deprecated and will be removed in a future release.

* decrease the size of some seldom used system collections on creation.

  This will make these collections use less disk space and mapped memory.

* added AQL date functions

* added AQL FLATTEN() list function

* added index memory statistics to `db.<collection>.figures()` function

  The `figures` function will now return a sub-document `indexes`, which lists
  the number of indexes in the `count` sub-attribute, and the total memory
  usage of the indexes in bytes in the `size` sub-attribute.

* added AQL CURRENT_DATABASE() function

  This function returns the current database's name.

* added AQL CURRENT_USER() function

  This function returns the current user from an AQL query. The current user is the
  username that was specified in the `Authorization` HTTP header of the request. If
  authentication is turned off or the query was executed outside a request context,
  the function will return `null`.

* fixed issue #796: Searching with newline chars broken?

  fixed slightly different handling of backslash escape characters in a few
  AQL functions. Now handling of escape sequences should be consistent, and
  searching for newline characters should work the same everywhere

* added OpenSSL version check for configure

  It will report all OpenSSL versions < 1.0.1g as being too old.
  `configure` will only complain about an outdated OpenSSL version but not stop.

* require C++ compiler support (requires g++ 4.8, clang++ 3.4 or Visual Studio 13)

* less string copying returning JSONified documents from ArangoDB, e.g. via
  HTTP GET `/_api/document/<collection>/<document>`

* issue #798: Lower case http headers from arango

  This change allows returning capitalized HTTP headers, e.g.
  `Content-Length` instead of `content-length`.
  The HTTP spec says that headers are case-insensitive, but
  in fact several clients rely on a specific case in response
  headers.
  This change will capitalize HTTP headers if the `X-Arango-Version`
  request header is sent by the client and contains a value of at
  least `20100` (for version 2.1). The default value for the
  compatibility can also be set at server start, using the
  `--server.default-api-compatibility` option.

* simplified usage of `db._createStatement()`

  Previously, the function could not be called with a query string parameter as
  follows:

      db._createStatement(queryString);

  Calling it as above resulted in an error because the function expected an
  object as its parameter. From now on, it's possible to call the function with
  just the query string.

* make ArangoDB not send back a `WWW-Authenticate` header to a client in case the
  client sends the `X-Omit-WWW-Authenticate` HTTP header.

  This is done to prevent browsers from showing their built-in HTTP authentication
  dialog for AJAX requests that require authentication.
  ArangoDB will still return an HTTP 401 (Unauthorized) if the request doesn't
  contain valid credentials, but it will omit the `WWW-Authenticate` header,
  allowing clients to bypass the browser's authentication dialog.

* added REST API method HTTP GET `/_api/job/job-id` to query the status of an
  async job without potentially fetching it from the list of done jobs

* fixed non-intuitive behavior in jobs API: previously, querying the status
  of an async job via the API HTTP PUT `/_api/job/job-id` removed a currently
  executing async job from the list of queryable jobs on the server.
  Now, when querying the result of an async job that is still executing,
  the job is kept in the list of queryable jobs so its result can be fetched
  by a subsequent request.

* use a new data structure for the edge index of an edge collection. This
  improves the performance for the creation of the edge index and in
  particular speeds up removal of edges in graphs. Note however that
  this change might change the order in which edges starting at
  or ending in a vertex are returned. However, this order was never
  guaranteed anyway and it is not sensible to guarantee any particular
  order.

* provide a size hint to edge and hash indexes when initially filling them
  this will lead to less re-allocations when populating these indexes

  this may speed up building indexes when opening an existing collection

* don't requeue identical context methods in V8 threads in case a method is
  already registered

* removed arangod command line option `--database.remove-on-compacted`

* export the sort attribute for graph traversals to the HTTP interface

* add support for arangodump/arangorestore for clusters


v2.0.8 (XXXX-XX-XX)
-------------------

* fixed too-busy iteration over skiplists

  Even when a skiplist query was restricted by a limit clause, the skiplist
  index was queried without the limit. this led to slower-than-necessary
  execution times.

* fixed timeout overflows on 32 bit systems

  this bug has led to problems when select was called with a high timeout
  value (2000+ seconds) on 32bit systems that don't have a forgiving select
  implementation. when the call was made on these systems, select failed
  so no data would be read or sent over the connection

  this might have affected some cluster-internal operations.

* fixed ETCD issues on 32 bit systems

  ETCD was non-functional on 32 bit systems at all. The first call to the
  watch API crashed it. This was because atomic operations worked on data
  structures that were not properly aligned on 32 bit systems.

* fixed issue #848: db.someEdgeCollection.inEdge does not return correct
  value when called the 2nd time after a .save to the edge collection


v2.0.7 (2014-05-05)
-------------------

* issue #839: Foxx Manager missing "unfetch"

* fixed a race condition at startup

  this fixes undefined behavior in case the logger was involved directly at
  startup, before the logger initialization code was called. This should have
  occurred only for code that was executed before the invocation of main(),
  e.g. during ctor calls of statically defined objects.


v2.0.6 (2014-04-22)
-------------------

* fixed issue #835: arangosh doesn't show correct database name



v2.0.5 (2014-04-21)
-------------------

* Fixed a caching problem in IE JS Shell

* added cancelation for async jobs

* upgraded to new gyp for V8

* new Windows installer


v2.0.4 (2014-04-14)
-------------------

* fixed cluster authentication front-end issues for Firefox and IE, there are
  still problems with Chrome


v2.0.3 (2014-04-14)
-------------------

* fixed AQL optimizer bug

* fixed front-end issues

* added password change dialog


v2.0.2 (2014-04-06)
-------------------

* during cluster startup, do not log (somewhat expected) connection errors with
  log level error, but with log level info

* fixed dashboard modals

* fixed connection check for cluster planning front end: firefox does
  not support async:false

* document how to persist a cluster plan in order to relaunch an existing
  cluster later


v2.0.1 (2014-03-31)
-------------------

* make ArangoDB not send back a `WWW-Authenticate` header to a client in case the
  client sends the `X-Omit-WWW-Authenticate` HTTP header.

  This is done to prevent browsers from showing their built-in HTTP authentication
  dialog for AJAX requests that require authentication.
  ArangoDB will still return an HTTP 401 (Unauthorized) if the request doesn't
  contain valid credentials, but it will omit the `WWW-Authenticate` header,
  allowing clients to bypass the browser's authentication dialog.

* fixed isses in arango-dfdb:

  the dfdb was not able to unload certain system collections, so these couldn't be
  inspected with the dfdb sometimes. Additionally, it did not truncate corrupt
  markers from datafiles under some circumstances

* added `changePassword` attribute for users

* fixed non-working "save" button in collection edit view of web interface
  clicking the save button did nothing. one had to press enter in one of the input
  fields to send modified form data

* fixed V8 compile error on MacOS X

* prevent `body length: -9223372036854775808` being logged in development mode for
  some Foxx HTTP responses

* fixed several bugs in web interface dashboard

* fixed issue #783: coffee script not working in manifest file

* fixed issue #783: coffee script not working in manifest file

* fixed issue #781: Cant save current query from AQL editor ui

* bumped version in `X-Arango-Version` compatibility header sent by arangosh and other
  client tools from `1.5` to `2.0`.

* fixed startup options for arango-dfdb, added details option for arango-dfdb

* fixed display of missing error messages and codes in arangosh

* when creating a collection via the web interface, the collection type was always
  "document", regardless of the user's choice


v2.0.0 (2014-03-10)
-------------------

* first 2.0 release


v2.0.0-rc2 (2014-03-07)
-----------------------

* fixed cluster authorization


v2.0.0-rc1 (2014-02-28)
-----------------------

* added sharding :-)

* added collection._dbName attribute to query the name of the database from a collection

  more detailed documentation on the sharding and cluster features can be found in the user
  manual, section **Sharding**

* INCOMPATIBLE CHANGE: using complex values in AQL filter conditions with operators other
  than equality (e.g. >=, >, <=, <) will disable usage of skiplist indexes for filter
  evaluation.

  For example, the following queries will be affected by change:

      FOR doc IN docs FILTER doc.value < { foo: "bar" } RETURN doc
      FOR doc IN docs FILTER doc.value >= [ 1, 2, 3 ] RETURN doc

  The following queries will not be affected by the change:

      FOR doc IN docs FILTER doc.value == 1 RETURN doc
      FOR doc IN docs FILTER doc.value == "foo" RETURN doc
      FOR doc IN docs FILTER doc.value == [ 1, 2, 3 ] RETURN doc
      FOR doc IN docs FILTER doc.value == { foo: "bar" } RETURN doc

* INCOMPATIBLE CHANGE: removed undocumented method `collection.saveOrReplace`

  this feature was never advertised nor documented nor tested.

* INCOMPATIBLE CHANGE: removed undocumented REST API method `/_api/simple/BY-EXAMPLE-HASH`

  this feature was never advertised nor documented nor tested.

* added explicit startup parameter `--server.reuse-address`

  This flag can be used to control whether sockets should be acquired with the SO_REUSEADDR
  flag.

  Regardless of this setting, sockets on Windows are always acquired using the
  SO_EXCLUSIVEADDRUSE flag.

* removed undocumented REST API method GET `/_admin/database-name`

* added user validation API at POST `/_api/user/<username>`

* slightly improved users management API in `/_api/user`:

  Previously, when creating a new user via HTTP POST, the username needed to be
  passed in an attribute `username`. When users were returned via this API,
  the usernames were returned in an attribute named `user`. This was slightly
  confusing and was changed in 2.0 as follows:

  - when adding a user via HTTP POST, the username can be specified in an attribute
  `user`. If this attribute is not used, the API will look into the attribute `username`
  as before and use that value.
  - when users are returned via HTTP GET, the usernames are still returned in an
    attribute `user`.

  This change should be fully downwards-compatible with the previous version of the API.

* added AQL SLICE function to extract slices from lists

* made module loader more node compatible

* the startup option `--javascript.package-path` for arangosh is now deprecated and does
  nothing. Using it will not cause an error, but the option is ignored.

* added coffee script support

* Several UI improvements.

* Exchanged icons in the graphviewer toolbar

* always start networking and HTTP listeners when starting the server (even in
  console mode)

* allow vertex and edge filtering with user-defined functions in TRAVERSAL,
  TRAVERSAL_TREE and SHORTEST_PATH AQL functions:

      // using user-defined AQL functions for edge and vertex filtering
      RETURN TRAVERSAL(friends, friendrelations, "friends/john", "outbound", {
        followEdges: "myfunctions::checkedge",
        filterVertices: "myfunctions::checkvertex"
      })

      // using the following custom filter functions
      var aqlfunctions = require("org/arangodb/aql/functions");
      aqlfunctions.register("myfunctions::checkedge", function (config, vertex, edge, path) {
        return (edge.type !== 'dislikes'); // don't follow these edges
      }, false);

      aqlfunctions.register("myfunctions::checkvertex", function (config, vertex, path) {
        if (vertex.isDeleted || ! vertex.isActive) {
          return [ "prune", "exclude" ]; // exclude these and don't follow them
        }
        return [ ]; // include everything else
      }, false);

* fail if invalid `strategy`, `order` or `itemOrder` attribute values
  are passed to the AQL TRAVERSAL function. Omitting these attributes
  is not considered an error, but specifying an invalid value for any
  of these attributes will make an AQL query fail.

* issue #751: Create database through API should return HTTP status code 201

  By default, the server now returns HTTP 201 (created) when creating a new
  database successfully. To keep compatibility with older ArangoDB versions, the
  startup parameter `--server.default-api-compatibility` can be set to a value
  of `10400` to indicate API compatibility with ArangoDB 1.4. The compatibility
  can also be enforced by setting the `X-Arango-Version` HTTP header in a
  client request to this API on a per-request basis.

* allow direct access from the `db` object to collections whose names start
  with an underscore (e.g. db._users).

  Previously, access to such collections via the `db` object was possible from
  arangosh, but not from arangod (and thus Foxx and actions). The only way
  to access such collections from these places was via the `db._collection(<name>)`
  workaround.

* allow `\n` (as well as `\r\n`) as line terminator in batch requests sent to
  `/_api/batch` HTTP API.

* use `--data-binary` instead of `--data` parameter in generated cURL examples

* issue #703: Also show path of logfile for fm.config()

* issue #675: Dropping a collection used in "graph" module breaks the graph

* added "static" Graph.drop() method for graphs API

* fixed issue #695: arangosh server.password error

* use pretty-printing in `--console` mode by default

* simplified ArangoDB startup options

  Some startup options are now superfluous or their usage is simplified. The
  following options have been changed:

  * `--javascript.modules-path`: this option has been removed. The modules paths
    are determined by arangod and arangosh automatically based on the value of
    `--javascript.startup-directory`.

    If the option is set on startup, it is ignored so startup will not abort with
    an error `unrecognized option`.

  * `--javascript.action-directory`: this option has been removed. The actions
    directory is determined by arangod automatically based on the value of
    `--javascript.startup-directory`.

    If the option is set on startup, it is ignored so startup will not abort with
    an error `unrecognized option`.

  * `--javascript.package-path`: this option is still available but it is not
    required anymore to set the standard package paths (e.g. `js/npm`). arangod
    will automatically use this standard package path regardless of whether it
    was specified via the options.

    It is possible to use this option to add additional package paths to the
    standard value.

  Configuration files included with arangod are adjusted accordingly.

* layout of the graphs tab adapted to better fit with the other tabs

* database selection is moved to the bottom right corner of the web interface

* removed priority queue index type

  this feature was never advertised nor documented nor tested.

* display internal attributes in document source view of web interface

* removed separate shape collections

  When upgrading to ArangoDB 2.0, existing collections will be converted to include
  shapes and attribute markers in the datafiles instead of using separate files for
  shapes.

  When a collection is converted, existing shapes from the SHAPES directory will
  be written to a new datafile in the collection directory, and the SHAPES directory
  will be removed afterwards.

  This saves up to 2 MB of memory and disk space for each collection
  (savings are higher, the less different shapes there are in a collection).
  Additionally, one less file descriptor per opened collection will be used.

  When creating a new collection, the amount of sync calls may be reduced. The same
  may be true for documents with yet-unknown shapes. This may help performance
  in these cases.

* added AQL functions `NTH` and `POSITION`

* added signal handler for arangosh to save last command in more cases

* added extra prompt placeholders for arangosh:
  - `%e`: current endpoint
  - `%u`: current user

* added arangosh option `--javascript.gc-interval` to control amount of
  garbage collection performed by arangosh

* fixed issue #651: Allow addEdge() to take vertex ids in the JS library

* removed command-line option `--log.format`

  In previous versions, this option did not have an effect for most log messages, so
  it got removed.

* removed C++ logger implementation

  Logging inside ArangoDB is now done using the LOG_XXX() macros. The LOGGER_XXX()
  macros are gone.

* added collection status "loading"


v1.4.16 (XXXX-XX-XX)
--------------------

* fixed too eager datafile deletion

  this issue could have caused a crash when the compaction had marked datafiles as obsolete
  and they were removed while "old" temporary query results still pointed to the old datafile
  positions

* fixed issue #826: Replication fails when a collection's configuration changes


v1.4.15 (2014-04-19)
--------------------

* bugfix for AQL query optimizer

  the following type of query was too eagerly optimized, leading to errors in code-generation:

      LET a = (FOR i IN [] RETURN i) LET b = (FOR i IN [] RETURN i) RETURN 1

  the problem occurred when both lists in the subqueries were empty. In this case invalid code
  was generated and the query couldn't be executed.


v1.4.14 (2014-04-05)
--------------------

* fixed race conditions during shape / attribute insertion

  A race condition could have led to spurious `cannot find attribute #xx` or
  `cannot find shape #xx` (where xx is a number) warning messages being logged
  by the server. This happened when a new attribute was inserted and at the same
  time was queried by another thread.

  Also fixed a race condition that may have occurred when a thread tried to
  access the shapes / attributes hash tables while they were resized. In this
  cases, the shape / attribute may have been hashed to a wrong slot.

* fixed a memory barrier / cpu synchronization problem with libev, affecting
  Windows with Visual Studio 2013 (probably earlier versions are affected, too)

  The issue is described in detail here:
  http://lists.schmorp.de/pipermail/libev/2014q1/002318.html


v1.4.13 (2014-03-14)
--------------------

* added diagnostic output for Foxx application upload

* allow dump & restore from ArangoDB 1.4 with an ArangoDB 2.0 server

* allow startup options `temp-path` and `default-language` to be specified from the arangod
  configuration file and not only from the command line

* fixed too eager compaction

  The compaction will now wait for several seconds before trying to re-compact the same
  collection. Additionally, some other limits have been introduced for the compaction.


v1.4.12 (2014-03-05)
--------------------

* fixed display bug in web interface which caused the following problems:
  - documents were displayed in web interface as being empty
  - document attributes view displayed many attributes with content "undefined"
  - document source view displayed many attributes with name "TYPEOF" and value "undefined"
  - an alert popping up in the browser with message "Datatables warning..."

* re-introduced old-style read-write locks to supports Windows versions older than
  Windows 2008R2 and Windows 7. This should re-enable support for Windows Vista and
  Windows 2008.


v1.4.11 (2014-02-27)
--------------------

* added SHORTEST_PATH AQL function

  this calculates the shortest paths between two vertices, using the Dijkstra
  algorithm, employing a min-heap

  By default, ArangoDB does not know the distance between any two vertices and
  will use a default distance of 1. A custom distance function can be registered
  as an AQL user function to make the distance calculation use any document
  attributes or custom logic:

      RETURN SHORTEST_PATH(cities, motorways, "cities/CGN", "cities/MUC", "outbound", {
        paths: true,
        distance: "myfunctions::citydistance"
      })

      // using the following custom distance function
      var aqlfunctions = require("org/arangodb/aql/functions");
      aqlfunctions.register("myfunctions::distance", function (config, vertex1, vertex2, edge) {
        return Math.sqrt(Math.pow(vertex1.x - vertex2.x) + Math.pow(vertex1.y - vertex2.y));
      }, false);

* fixed bug in Graph.pathTo function

* fixed small memleak in AQL optimizer

* fixed access to potentially uninitialized variable when collection had a cap constraint


v1.4.10 (2014-02-21)
--------------------

* fixed graph constructor to allow graph with some parameter to be used

* added node.js "events" and "stream"

* updated npm packages

* added loading of .json file

* Fixed http return code in graph api with waitForSync parameter.

* Fixed documentation in graph, simple and index api.

* removed 2 tests due to change in ruby library.

* issue #756: set access-control-expose-headers on CORS response

  the following headers are now whitelisted by ArangoDB in CORS responses:
  - etag
  - content-encoding
  - content-length
  - location
  - server
  - x-arango-errors
  - x-arango-async-id


v1.4.9 (2014-02-07)
-------------------

* return a document's current etag in response header for HTTP HEAD requests on
  documents that return an HTTP 412 (precondition failed) error. This allows
  retrieving the document's current revision easily.

* added AQL function `SKIPLIST` to directly access skiplist indexes from AQL

  This is a shortcut method to use a skiplist index for retrieving specific documents in
  indexed order. The function capability is rather limited, but it may be used
  for several cases to speed up queries. The documents are returned in index order if
  only one condition is used.

      /* return all documents with mycollection.created > 12345678 */
      FOR doc IN SKIPLIST(mycollection, { created: [[ '>', 12345678 ]] })
        RETURN doc

      /* return first document with mycollection.created > 12345678 */
      FOR doc IN SKIPLIST(mycollection, { created: [[ '>', 12345678 ]] }, 0, 1)
        RETURN doc

      /* return all documents with mycollection.created between 12345678 and 123456790 */
      FOR doc IN SKIPLIST(mycollection, { created: [[ '>', 12345678 ], [ '<=', 123456790 ]] })
        RETURN doc

      /* return all documents with mycollection.a equal 1 and .b equal 2 */
      FOR doc IN SKIPLIST(mycollection, { a: [[ '==', 1 ]], b: [[ '==', 2 ]] })
        RETURN doc

  The function requires a skiplist index with the exact same attributes to
  be present on the specified collection. All attributes present in the skiplist
  index must be specified in the conditions specified for the `SKIPLIST` function.
  Attribute declaration order is important, too: attributes must be specified in the
  same order in the condition as they have been declared in the skiplist index.

* added command-line option `--server.disable-authentication-unix-sockets`

  with this option, authentication can be disabled for all requests coming
  in via UNIX domain sockets, enabling clients located on the same host as
  the ArangoDB server to connect without authentication.
  Other connections (e.g. TCP/IP) are not affected by this option.

  The default value for this option is `false`.
  Note: this option is only supported on platforms that support Unix domain
  sockets.

* call global arangod instance destructor on shutdown

* issue #755: TRAVERSAL does not use strategy, order and itemOrder options

  these options were not honored when configuring a traversal via the AQL
  TRAVERSAL function. Now, these options are used if specified.

* allow vertex and edge filtering with user-defined functions in TRAVERSAL,
  TRAVERSAL_TREE and SHORTEST_PATH AQL functions:

      // using user-defined AQL functions for edge and vertex filtering
      RETURN TRAVERSAL(friends, friendrelations, "friends/john", "outbound", {
        followEdges: "myfunctions::checkedge",
        filterVertices: "myfunctions::checkvertex"
      })

      // using the following custom filter functions
      var aqlfunctions = require("org/arangodb/aql/functions");
      aqlfunctions.register("myfunctions::checkedge", function (config, vertex, edge, path) {
        return (edge.type !== 'dislikes'); // don't follow these edges
      }, false);

      aqlfunctions.register("myfunctions::checkvertex", function (config, vertex, path) {
        if (vertex.isDeleted || ! vertex.isActive) {
          return [ "prune", "exclude" ]; // exclude these and don't follow them
        }
        return [ ]; // include everything else
      }, false);

* issue #748: add vertex filtering to AQL's TRAVERSAL[_TREE]() function


v1.4.8 (2014-01-31)
-------------------

* install foxx apps in the web interface

* fixed a segfault in the import API


v1.4.7 (2014-01-23)
-------------------

* issue #744: Add usage example arangoimp from Command line

* issue #738: added __dirname, __filename pseudo-globals. Fixes #733. (@by pluma)

* mount all Foxx applications in system apps directory on startup


v1.4.6 (2014-01-20)
-------------------

* issue #736: AQL function to parse collection and key from document handle

* added fm.rescan() method for Foxx-Manager

* fixed issue #734: foxx cookie and route problem

* added method `fm.configJson` for arangosh

* include `startupPath` in result of API `/_api/foxx/config`


v1.4.5 (2014-01-15)
-------------------

* fixed issue #726: Alternate Windows Install Method

* fixed issue #716: dpkg -P doesn't remove everything

* fixed bugs in description of HTTP API `_api/index`

* fixed issue #732: Rest API GET revision number

* added missing documentation for several methods in HTTP API `/_api/edge/...`

* fixed typos in description of HTTP API `_api/document`

* defer evaluation of AQL subqueries and logical operators (lazy evaluation)

* Updated font in WebFrontend, it now contains a version that renders properly on Windows

* generally allow function return values as call parameters to AQL functions

* fixed potential deadlock in global context method execution

* added override file "arangod.conf.local" (and co)


v1.4.4 (2013-12-24)
-------------------

* uid and gid are now set in the scripts, there is no longer a separate config file for
  arangod when started from a script

* foxx-manager is now an alias for arangosh

* arango-dfdb is now an alias for arangod, moved from bin to sbin

* changed from readline to linenoise for Windows

* added --install-service and --uninstall-service for Windows

* removed --daemon and --supervisor for Windows

* arangosh and arangod now uses the config-file which maps the binary name, i. e. if you
  rename arangosh to foxx-manager it will use the config file foxx-manager.conf

* fixed lock file for Windows

* fixed issue #711, #687: foxx-manager throws internal errors

* added `--server.ssl-protocol` option for client tools
  this allows connecting from arangosh, arangoimp, arangoimp etc. to an ArangoDB
  server that uses a non-default value for `--server.ssl-protocol`. The default
  value for the SSL protocol is 4 (TLSv1). If the server is configured to use a
  different protocol, it was not possible to connect to it with the client tools.

* added more detailed request statistics

  This adds the number of async-executed HTTP requests plus the number of HTTP
  requests per individual HTTP method type.

* added `--force` option for arangorestore
  this option allows continuing a restore operation even if the server reports errors
  in the middle of the restore operation

* better error reporting for arangorestore
  in case the server returned an HTTP error, arangorestore previously reported this
  error as `internal error` without any details only. Now server-side errors are
  reported by arangorestore with the server's error message

* include more system collections in dumps produced by arangodump
  previously some system collections were intentionally excluded from dumps, even if the
  dump was run with `--include-system-collections`. for example, the collections `_aal`,
  `_modules`, `_routing`, and `_users` were excluded. This makes sense in a replication
  context but not always in a dump context.
  When specifying `--include-system-collections`, arangodump will now include the above-
  mentioned collections in the dump, too. Some other system collections are still excluded
  even when the dump is run with `--include-system-collections`, for example `_replication`
  and `_trx`.

* fixed issue #701: ArangoStatement undefined in arangosh

* fixed typos in configuration files


v1.4.3 (2013-11-25)
-------------------

* fixed a segfault in the AQL optimizer, occurring when a constant non-list value was
  used on the right-hand side of an IN operator that had a collection attribute on the
  left-hand side

* issue #662:

  Fixed access violation errors (crashes) in the Windows version, occurring under some
  circumstances when accessing databases with multiple clients in parallel

* fixed issue #681: Problem with ArchLinux PKGBUILD configuration


v1.4.2 (2013-11-20)
-------------------

* fixed issue #669: Tiny documentation update

* ported Windows version to use native Windows API SRWLocks (slim read-write locks)
  and condition variables instead of homemade versions

  MSDN states the following about the compatibility of SRWLocks and Condition Variables:

      Minimum supported client:
      Windows Server 2008 [desktop apps | Windows Store apps]

      Minimum supported server:
      Windows Vista [desktop apps | Windows Store apps]

* fixed issue #662: ArangoDB on Windows hanging

  This fixes a deadlock issue that occurred on Windows when documents were written to
  a collection at the same time when some other thread tried to drop the collection.

* fixed file-based logging in Windows

  the logger complained on startup if the specified log file already existed

* fixed startup of server in daemon mode (`--daemon` startup option)

* fixed a segfault in the AQL optimizer

* issue #671: Method graph.measurement does not exist

* changed Windows condition variable implementation to use Windows native
  condition variables

  This is an attempt to fix spurious Windows hangs as described in issue #662.

* added documentation for JavaScript traversals

* added --code-page command-line option for Windows version of arangosh

* fixed a problem when creating edges via the web interface.

  The problem only occurred if a collection was created with type "document
  collection" via the web interface, and afterwards was dropped and re-created
  with type "edge collection". If the web interface page was not reloaded,
  the old collection type (document) was cached, making the subsequent creation
  of edges into the (seeming-to-be-document) collection fail.

  The fix is to not cache the collection type in the web interface. Users of
  an older version of the web interface can reload the collections page if they
  are affected.

* fixed a caching problem in arangosh: if a collection was created using the web
  interface, and then removed via arangosh, arangosh did not actually drop the
  collection due to caching.

  Because the `drop` operation was not carried out, this caused misleading error
  messages when trying to re-create the collection (e.g. `cannot create collection:
  duplicate name`).

* fixed ALT-introduced characters for arangosh console input on Windows

  The Windows readline port was not able to handle characters that are built
  using CTRL or ALT keys. Regular characters entered using the CTRL or ALT keys
  were silently swallowed and not passed to the terminal input handler.

  This did not seem to cause problems for the US keyboard layout, but was a
  severe issue for keyboard layouts that require the ALT (or ALT-GR) key to
  construct characters. For example, entering the character `{` with a German
  keyboard layout requires pressing ALT-GR + 9.

* fixed issue #665: Hash/skiplist combo madness bit my ass

  this fixes a problem with missing/non-deterministic rollbacks of inserts in
  case of a unique constraint violation into a collection with multiple secondary
  indexes (with at least one of them unique)

* fixed issue #664: ArangoDB installer on Windows requires drive c:

* partly fixed issue #662: ArangoDB on Windows hanging

  This fixes dropping databases on Windows. In previous 1.4 versions on Windows,
  one shape collection file was not unloaded and removed when dropping a database,
  leaving one directory and one shape collection file in the otherwise-dropped
  database directory.

* fixed issue #660: updated documentation on indexes


v1.4.1 (2013-11-08)
-------------------

* performance improvements for skip-list deletes


v1.4.1-rc1 (2013-11-07)
-----------------------

* fixed issue #635: Web-Interface should have a "Databases" Menu for Management

* fixed issue #624: Web-Interface is missing a Database selector

* fixed segfault in bitarray query

* fixed issue #656: Cannot create unique index through web interface

* fixed issue #654: bitarray index makes server down

* fixed issue #653: Slow query

* fixed issue #650: Randomness of any() should be improved

* made AQL `DOCUMENT()` function polymorphic and work with just one parameter.

  This allows using the `DOCUMENT` function like this:

      DOCUMENT('users/john')
      DOCUMENT([ 'users/john', 'users/amy' ])

  in addition to the existing use cases:

      DOCUMENT(users, 'users/john')
      DOCUMENT(users, 'john')
      DOCUMENT(users, [ 'users/john' ])
      DOCUMENT(users, [ 'users/john', 'users/amy' ])
      DOCUMENT(users, [ 'john', 'amy' ])

* simplified usage of ArangoDB batch API

  It is not necessary anymore to send the batch boundary in the HTTP `Content-Type`
  header. Previously, the batch API expected the client to send a Content-Type header
  of`multipart/form-data; boundary=<some boundary value>`. This is still supported in
  ArangoDB 2.0, but clients can now also omit this header. If the header is not
  present in a client request, ArangoDB will ignore the request content type and
  read the MIME boundary from the beginning of the request body.

  This also allows using the batch API with the Swagger "Try it out" feature (which is
  not too good at sending a different or even dynamic content-type request header).

* added API method GET `/_api/database/user`

  This returns the list of databases a specific user can see without changing the
  username/passwd.

* issue #424: Documentation about IDs needs to be upgraded


v1.4.0 (2013-10-29)
-------------------

* fixed issue #648: /batch API is missing from Web Interface API Documentation (Swagger)

* fixed issue #647: Icon tooltips missing

* fixed issue #646: index creation in web interface

* fixed issue #645: Allow jumping from edge to linked vertices

* merged PR for issue #643: Some minor corrections and a link to "Downloads"

* fixed issue #642: Completion of error handling

* fixed issue #639: compiling v1.4 on maverick produces warnings on -Wstrict-null-sentinel

* fixed issue #634: Web interface bug: Escape does not always propagate

* fixed issue #620: added startup option `--server.default-api-compatibility`

  This adds the following changes to the ArangoDB server and clients:
  - the server provides a new startup option `--server.default-api-compatibility`.
    This option can be used to determine the compatibility of (some) server API
    return values. The value for this parameter is a server version number,
    calculated as follows: `10000 * major + 100 * minor` (e.g. `10400` for ArangoDB
    1.3). The default value is `10400` (1.4), the minimum allowed value is `10300`
    (1.3).

    When setting this option to a value lower than the current server version,
    the server might respond with old-style results to "old" clients, increasing
    compatibility with "old" (non-up-to-date) clients.

  - the server will on each incoming request check for an HTTP header
    `x-arango-version`. Clients can optionally set this header to the API
    version number they support. For example, if a client sends the HTTP header
    `x-arango-version: 10300`, the server will pick this up and might send ArangoDB
    1.3-style responses in some situations.

    Setting either the startup parameter or using the HTTP header (or both) allows
    running "old" clients with newer versions of ArangoDB, without having to adjust
    the clients too much.

  - the `location` headers returned by the server for the APIs `/_api/document/...`
    and `/_api/collection/...` will have different values depending on the used API
    version. If the API compatibility is `10300`, the `location` headers returned
    will look like this:

        location: /_api/document/....

    whereas when an API compatibility of `10400` or higher is used, the `location`
    headers will look like this:

        location: /_db/<database name>/_api/document/...

  Please note that even in the presence of this, old API versions still may not
  be supported forever by the server.

* fixed issue #643: Some minor corrections and a link to "Downloads" by @frankmayer

* started issue #642: Completion of error handling

* fixed issue #639: compiling v1.4 on maverick produces warnings on
  -Wstrict-null-sentinel

* fixed issue #621: Standard Config needs to be fixed

* added function to manage indexes (web interface)

* improved server shutdown time by signaling shutdown to applicationserver,
  logging, cleanup and compactor threads

* added foxx-manager `replace` command

* added foxx-manager `installed` command (a more intuitive alias for `list`)

* fixed issue #617: Swagger API is missing '/_api/version'

* fixed issue #615: Swagger API: Some commands have no parameter entry forms

* fixed issue #614: API : Typo in : Request URL /_api/database/current

* fixed issue #609: Graph viz tool - different background color

* fixed issue #608: arangosh config files - eventually missing in the manual

* fixed issue #607: Admin interface: no core documentation

* fixed issue #603: Aardvark Foxx App Manager

* fixed a bug in type-mapping between AQL user functions and the AQL layer

  The bug caused errors like the following when working with collection documents
  in an AQL user function:

      TypeError: Cannot assign to read only property '_id' of #<ShapedJson>

* create less system collections when creating a new database

  This is achieved by deferring collection creation until the collections are actually
  needed by ArangoDB. The following collections are affected by the change:
  - `_fishbowl`
  - `_structures`


v1.4.0-beta2 (2013-10-14)
-------------------------

* fixed compaction on Windows

  The compaction on Windows did not ftruncate the cleaned datafiles to a smaller size.
  This has been fixed so not only the content of the files is cleaned but also files
  are re-created with potentially smaller sizes.

* only the following system collections will be excluded from replication from now on:
  - `_replication`
  - `_trx`
  - `_users`
  - `_aal`
  - `_fishbowl`
  - `_modules`
  - `_routing`

  Especially the following system collections will now be included in replication:
  - `_aqlfunctions`
  - `_graphs`

  In previous versions of ArangoDB, all system collections were excluded from the
  replication.

  The change also caused a change in the replication logger and applier:
  in previous versions of ArangoDB, only a collection's id was logged for an operation.
  This has not caused problems for non-system collections but for system collections
  there ids might differ. In addition to a collection id ArangoDB will now also log the
  name of a collection for each replication event.

  The replication applier will now look for the collection name attribute in logged
  events preferably.

* added database selection to arango-dfdb

* provide foxx-manager, arangodump, and arangorestore in Windows build

* ArangoDB 1.4 will refuse to start if option `--javascript.app-path` is not set.

* added startup option `--server.allow-method-override`

  This option can be set to allow overriding the HTTP request method in a request using
  one of the following custom headers:

  - x-http-method-override
  - x-http-method
  - x-method-override

  This allows bypassing proxies and tools that would otherwise just let certain types of
  requests pass. Enabling this option may impose a security risk, so it should only be
  used in very controlled environments.

  The default value for this option is `false` (no method overriding allowed).

* added "details" URL parameter for bulk import API

  Setting the `details` URL parameter to `true` in a call to POST `/_api/import` will make
  the import return details about non-imported documents in the `details` attribute. If
  `details` is `false` or omitted, no `details` attribute will be present in the response.
  This is the same behavior that previous ArangoDB versions exposed.

* added "complete" option for bulk import API

  Setting the `complete` URL parameter to `true` in a call to POST `/_api/import` will make
  the import completely fail if at least one of documents cannot be imported successfully.

  It defaults to `false`, which will make ArangoDB continue importing the other documents
  from the import even if some documents cannot be imported. This is the same behavior that
  previous ArangoDB versions exposed.

* added missing swagger documentation for `/_api/log`

* calling `/_api/logs` (or `/_admin/logs`) is only permitted from the `_system` database now.

  Calling this API method for/from other database will result in an HTTP 400.

' ported fix from https://github.com/novus/nvd3/commit/0894152def263b8dee60192f75f66700cea532cc

  This prevents JavaScript errors from occurring in Chrome when in the admin interface,
  section "Dashboard".

* show current database name in web interface (bottom right corner)

* added missing documentation for /_api/import in swagger API docs

* allow specification of database name for replication sync command replication applier

  This allows syncing from a master database with a different name than the slave database.

* issue #601: Show DB in prompt

  arangosh now displays the database name as part of the prompt by default.

  Can change the prompt by using the `--prompt` option, e.g.

      > arangosh --prompt "my db is named \"%d\"> "


v1.4.0-beta1 (2013-10-01)
-------------------------

* make the Foxx manager use per-database app directories

  Each database now has its own subdirectory for Foxx applications. Each database
  can thus use different Foxx applications if required. A Foxx app for a specific
  database resides in `<app-path>/databases/<database-name>/<app-name>`.

  System apps are shared between all databases. They reside in `<app-path>/system/<app-name>`.

* only trigger an engine reset in development mode for URLs starting with `/dev/`

  This prevents ArangoDB from reloading all Foxx applications when it is not
  actually necessary.

* changed error code from 10 (bad parameter) to 1232 (invalid key generator) for
  errors that are due to an invalid key generator specification when creating a new
  collection

* automatic detection of content-type / mime-type for Foxx assets based on filenames,
  added possibility to override auto detection

* added endpoint management API at `/_api/endpoint`

* changed HTTP return code of PUT `/_api/cursor` from 400 to 404 in case a
  non-existing cursor is referred to

* issue #360: added support for asynchronous requests

  Incoming HTTP requests with the headers `x-arango-async: true` or
  `x-arango-async: store` will be answered by the server instantly with a generic
  HTTP 202 (Accepted) response.

  The actual requests will be queued and processed by the server asynchronously,
  allowing the client to continue sending other requests without waiting for the
  server to process the actually requested operation.

  The exact point in time when a queued request is executed is undefined. If an
  error occurs during execution of an asynchronous request, the client will not
  be notified by the server.

  The maximum size of the asynchronous task queue can be controlled using the new
  option `--scheduler.maximal-queue-size`. If the queue contains this many number of
  tasks and a new asynchronous request comes in, the server will reject it with an
  HTTP 500 (internal server error) response.

  Results of incoming requests marked with header `x-arango-async: true` will be
  discarded by the server immediately. Clients have no way of accessing the result
  of such asynchronously executed request. This is just _fire and forget_.

  To later retrieve the result of an asynchronously executed request, clients can
  mark a request with the header `x-arango-async: keep`. This makes the server
  store the result of the request in memory until explicitly fetched by a client
  via the `/_api/job` API. The `/_api/job` API also provides methods for basic
  inspection of which pending or already finished requests there are on the server,
  plus ways for garbage collecting unneeded results.

* Added new option `--scheduler.maximal-queue-size`.

* issue #590: Manifest Lint

* added data dump and restore tools, arangodump and arangorestore.

  arangodump can be used to create a logical dump of an ArangoDB database, or
  just dedicated collections. It can be used to dump both a collection's structure
  (properties and indexes) and data (documents).

  arangorestore can be used to restore data from a dump created with arangodump.
  arangorestore currently does not re-create any indexes, and doesn't yet handle
  referenced documents in edges properly when doing just partial restores.
  This will be fixed until 1.4 stable.

* introduced `--server.database` option for arangosh, arangoimp, and arangob.

  The option allows these client tools to use a certain database for their actions.
  In arangosh, the current database can be switched at any time using the command

      db._useDatabase(<name>);

  When no database is specified, all client tools will assume they should use the
  default database `_system`. This is done for downwards-compatibility reasons.

* added basic multi database support (alpha)

  New databases can be created using the REST API POST `/_api/database` and the
  shell command `db._createDatabase(<name>)`.

  The default database in ArangoDB is called `_system`. This database is always
  present and cannot be deleted by the user. When an older version of ArangoDB is
  upgraded to 1.4, the previously only database will automatically become the
  `_system` database.

  New databases can be created with the above commands, and can be deleted with the
  REST API DELETE `/_api/database/<name>` or the shell command `db._dropDatabase(<name>);`.

  Deleting databases is still unstable in ArangoDB 1.4 alpha and might crash the
  server. This will be fixed until 1.4 stable.

  To access a specific database via the HTTP REST API, the `/_db/<name>/` prefix
  can be used in all URLs. ArangoDB will check if an incoming request starts with
  this prefix, and will automatically pick the database name from it. If the prefix
  is not there, ArangoDB will assume the request is made for the default database
  (`_system`). This is done for downwards-compatibility reasons.

  That means, the following URL pathnames are logically identical:

      /_api/document/mycollection/1234
      /_db/_system/document/mycollection/1234

  To access a different database (e.g. `test`), the URL pathname would look like this:

      /_db/test/document/mycollection/1234

  New databases can also be created and existing databases can only be dropped from
  within the default database (`_system`). It is not possible to drop the `_system`
  database itself.

  Cross-database operations are unintended and unsupported. The intention of the
  multi-database feature is to have the possibility to have a few databases managed
  by ArangoDB in parallel, but to only access one database at a time from a connection
  or a request.

  When accessing the web interface via the URL pathname `/_admin/html/` or `/_admin/aardvark`,
  the web interface for the default database (`_system`) will be displayed.
  To access the web interface for a different database, the database name can be
  put into the URLs as a prefix, e.g. `/_db/test/_admin/html` or
  `/_db/test/_admin/aardvark`.

  All internal request handlers and also all user-defined request handlers and actions
  (including Foxx) will only get to see the unprefixed URL pathnames (i.e. excluding
  any database name prefix). This is to ensure downwards-compatibility.

  To access the name of the requested database from any action (including Foxx), use
  use `req.database`.

  For example, when calling the URL `/myapp/myaction`, the content of `req.database`
  will be `_system` (the default database because no database got specified) and the
  content of `req.url` will be `/myapp/myaction`.

  When calling the URL `/_db/test/myapp/myaction`, the content of `req.database` will be
  `test`, and the content of `req.url` will still be `/myapp/myaction`.

* Foxx now excludes files starting with . (dot) when bundling assets

  This mitigates problems with editor swap files etc.

* made the web interface a Foxx application

  This change caused the files for the web interface to be moved from `html/admin` to
  `js/apps/aardvark` in the file system.

  The base URL for the admin interface changed from `_admin/html/index.html` to
  `_admin/aardvark/index.html`.

  The "old" redirection to `_admin/html/index.html` will now produce a 404 error.

  When starting ArangoDB with the `--upgrade` option, this will automatically be remedied
  by putting in a redirection from `/` to `/_admin/aardvark/index.html`, and from
  `/_admin/html/index.html` to `/_admin/aardvark/index.html`.

  This also obsoletes the following configuration (command-line) options:
  - `--server.admin-directory`
  - `--server.disable-admin-interface`

  when using these now obsolete options when the server is started, no error is produced
  for downwards-compatibility.

* changed User-Agent value sent by arangoimp, arangosh, and arangod from "VOC-Agent" to
  "ArangoDB"

* changed journal file creation behavior as follows:

  Previously, a journal file for a collection was always created when a collection was
  created. When a journal filled up and became full, the current journal was made a
  datafile, and a new (empty) journal was created automatically. There weren't many
  intended situations when a collection did not have at least one journal.

  This is changed now as follows:
  - when a collection is created, no journal file will be created automatically
  - when there is a write into a collection without a journal, the journal will be
    created lazily
  - when there is a write into a collection with a full journal, a new journal will
    be created automatically

  From the end user perspective, nothing should have changed, except that there is now
  less disk usage for empty collections. Disk usage of infrequently updated collections
  might also be reduced significantly by running the `rotate()` method of a collection,
  and not writing into a collection subsequently.

* added method `collection.rotate()`

  This allows premature rotation of a collection's current journal file into a (read-only)
  datafile. The purpose of using `rotate()` is to prematurely allow compaction (which is
  performed on datafiles only) on data, even if the journal was not filled up completely.

  Using `rotate()` may make sense in the following scenario:

      c = db._create("test");
      for (i = 0; i < 1000; ++i) {
        c.save(...); // insert lots of data here
      }

      ...
      c.truncate(); // collection is now empty
      // only data in datafiles will be compacted by following compaction runs
      // all data in the current journal would not be compacted

      // calling rotate will make the current journal a datafile, and thus make it
      // eligible for compaction
      c.rotate();

  Using `rotate()` may also be useful when data in a collection is known to not change
  in the immediate future. After having completed all write operations on a collection,
  performing a `rotate()` will reduce the size of the current journal to the actually
  required size (remember that journals are pre-allocated with a specific size) before
  making the journal a datafile. Thus `rotate()` may cause disk space savings, even if
  the datafiles does not qualify for compaction after rotation.

  Note: rotating the journal is asynchronous, so that the actual rotation may be executed
  after `rotate()` returns to the caller.

* changed compaction to merge small datafiles together (up to 3 datafiles are merged in
  a compaction run)

  In the regular case, this should leave less small datafiles stay around on disk and allow
  using less file descriptors in total.

* added AQL MINUS function

* added AQL UNION_DISTINCT function (more efficient than combination of `UNIQUE(UNION())`)

* updated mruby to 2013-08-22

* issue #587: Add db._create() in help for startup arangosh

* issue #586: Share a link on installation instructions in the User Manual

* issue #585: Bison 2.4 missing on Mac for custom build

* issue #584: Web interface images broken in devel

* issue #583: Small documentation update

* issue #581: Parameter binding for attributes

* issue #580: Small improvements (by @guidoreina)

* issue #577: Missing documentation for collection figures in implementor manual

* issue #576: Get disk usage for collections and graphs

  This extends the result of the REST API for /_api/collection/figures with
  the attributes `compactors.count`, `compactors.fileSize`, `shapefiles.count`,
  and `shapefiles.fileSize`.

* issue #575: installing devel version on mac (low prio)

* issue #574: Documentation (POST /_admin/routing/reload)

* issue #558: HTTP cursors, allow count to ignore LIMIT


v1.4.0-alpha1 (2013-08-02)
--------------------------

* added replication. check online manual for details.

* added server startup options `--server.disable-replication-logger` and
  `--server.disable-replication-applier`

* removed action deployment tool, this now handled with Foxx and its manager or
  by kaerus node utility

* fixed a server crash when using byExample / firstExample inside a transaction
  and the collection contained a usable hash/skiplist index for the example

* defineHttp now only expects a single context

* added collection detail dialog (web interface)

  Shows collection properties, figures (datafiles, journals, attributes, etc.)
  and indexes.

* added documents filter (web interface)

  Allows searching for documents based on attribute values. One or many filter
  conditions can be defined, using comparison operators such as '==', '<=', etc.

* improved AQL editor (web interface)

  Editor supports keyboard shortcuts (Submit, Undo, Redo, Select).
  Editor allows saving and reusing of user-defined queries.
  Added example queries to AQL editor.
  Added comment button.

* added document import (web interface)

  Allows upload of JSON-data from files. Files must have an extension of .json.

* added dashboard (web interface)

  Shows the status of replication and multiple system charts, e.g.
  Virtual Memory Size, Request Time, HTTP Connections etc.

* added API method `/_api/graph` to query all graphs with all properties.

* added example queries in web interface AQL editor

* added arango.reconnect(<host>) method for arangosh to dynamically switch server or
  user name

* added AQL range operator `..`

  The `..` operator can be used to easily iterate over a sequence of numeric
  values. It will produce a list of values in the defined range, with both bounding
  values included.

  Example:

      2010..2013

  will produce the following result:

      [ 2010, 2011, 2012, 2013 ]

* added AQL RANGE function

* added collection.first(count) and collection.last(count) document access functions

  These functions allow accessing the first or last n documents in a collection. The order
  is determined by document insertion/update time.

* added AQL INTERSECTION function

* INCOMPATIBLE CHANGE: changed AQL user function namespace resolution operator from `:` to `::`

  AQL user-defined functions were introduced in ArangoDB 1.3, and the namespace resolution
  operator for them was the single colon (`:`). A function call looked like this:

      RETURN mygroup:myfunc()

  The single colon caused an ambiguity in the AQL grammar, making it indistinguishable from
  named attributes or the ternary operator in some cases, e.g.

      { mygroup:myfunc ? mygroup:myfunc }

  The change of the namespace resolution operator from `:` to `::` fixes this ambiguity.

  Existing user functions in the database will be automatically fixed when starting ArangoDB
  1.4 with the `--upgrade` option. However, queries using user-defined functions need to be
  adjusted on the client side to use the new operator.

* allow multiple AQL LET declarations separated by comma, e.g.
  LET a = 1, b = 2, c = 3

* more useful AQL error messages

  The error position (line/column) is more clearly indicated for parse errors.
  Additionally, if a query references a collection that cannot be found, the error
  message will give a hint on the collection name

* changed return value for AQL `DOCUMENT` function in case document is not found

  Previously, when the AQL `DOCUMENT` function was called with the id of a document and
  the document could not be found, it returned `undefined`. This value is not part of the
  JSON type system and this has caused some problems.
  Starting with ArangoDB 1.4, the `DOCUMENT` function will return `null` if the document
  looked for cannot be found.

  In case the function is called with a list of documents, it will continue to return all
  found documents, and will not return `null` for non-found documents. This has not changed.

* added single line comments for AQL

  Single line comments can be started with a double forward slash: `//`.
  They end at the end of the line, or the end of the query string, whichever is first.

* fixed documentation issues #567, #568, #571.

* added collection.checksum(<withData>) method to calculate CRC checksums for
  collections

  This can be used to
  - check if data in a collection has changed
  - compare the contents of two collections on different ArangoDB instances

* issue #565: add description line to aal.listAvailable()

* fixed several out-of-memory situations when double freeing or invalid memory
  accesses could happen

* less msyncing during the creation of collections

  This is achieved by not syncing the initial (standard) markers in shapes collections.
  After all standard markers are written, the shapes collection will get synced.

* renamed command-line option `--log.filter` to `--log.source-filter` to avoid
  misunderstandings

* introduced new command-line option `--log.content-filter` to optionally restrict
  logging to just specific log messages (containing the filter string, case-sensitive).

  For example, to filter on just log entries which contain `ArangoDB`, use:

      --log.content-filter "ArangoDB"

* added optional command-line option `--log.requests-file` to log incoming HTTP
  requests to a file.

  When used, all HTTP requests will be logged to the specified file, containing the
  client IP address, HTTP method, requests URL, HTTP response code, and size of the
  response body.

* added a signal handler for SIGUSR1 signal:

  when ArangoDB receives this signal, it will respond all further incoming requests
  with an HTTP 503 (Service Unavailable) error. This will be the case until another
  SIGUSR1 signal is caught. This will make ArangoDB start serving requests regularly
  again. Note: this is not implemented on Windows.

* limited maximum request URI length to 16384 bytes:

  Incoming requests with longer request URIs will be responded to with an HTTP
  414 (Request-URI Too Long) error.

* require version 1.0 or 1.1 in HTTP version signature of requests sent by clients:

  Clients sending requests with a non-HTTP 1.0 or non-HTTP 1.1 version number will
  be served with an HTTP 505 (HTTP Version Not Supported) error.

* updated manual on indexes:

  using system attributes such as `_id`, `_key`, `_from`, `_to`, `_rev` in indexes is
  disallowed and will be rejected by the server. This was the case since ArangoDB 1.3,
  but was not properly documented.

* issue #563: can aal become a default object?

  aal is now a prefab object in arangosh

* prevent certain system collections from being renamed, dropped, or even unloaded.

  Which restrictions there are for which system collections may vary from release to
  release, but users should in general not try to modify system collections directly
  anyway.

  Note: there are no such restrictions for user-created collections.

* issue #559: added Foxx documentation to user manual

* added server startup option `--server.authenticate-system-only`. This option can be
  used to restrict the need for HTTP authentication to internal functionality and APIs,
  such as `/_api/*` and `/_admin/*`.
  Setting this option to `true` will thus force authentication for the ArangoDB APIs
  and the web interface, but allow unauthenticated requests for other URLs (including
  user defined actions and Foxx applications).
  The default value of this option is `false`, meaning that if authentication is turned
  on, authentication is still required for *all* incoming requests. Only by setting the
  option to `true` this restriction is lifted and authentication becomes required for
  URLs starting with `/_` only.

  Please note that authentication still needs to be enabled regularly by setting the
  `--server.disable-authentication` parameter to `false`. Otherwise no authentication
  will be required for any URLs as before.

* protect collections against unloading when there are still document barriers around.

* extended cap constraints to optionally limit the active data size in a collection to
  a specific number of bytes.

  The arguments for creating a cap constraint are now:
  `collection.ensureCapConstraint(<count>, <byteSize>);`

  It is supported to specify just a count as in ArangoDB 1.3 and before, to specify
  just a fileSize, or both. The first met constraint will trigger the automated
  document removal.

* added `db._exists(doc)` and `collection.exists(doc)` for easy document existence checks

* added API `/_api/current-database` to retrieve information about the database the
  client is currently connected to (note: the API `/_api/current-database` has been
  removed in the meantime. The functionality is accessible via `/_api/database/current`
  now).

* ensure a proper order of tick values in datafiles/journals/compactors.
  any new files written will have the _tick values of their markers in order. for
  older files, there are edge cases at the beginning and end of the datafiles when
  _tick values are not properly in order.

* prevent caching of static pages in PathHandler.
  whenever a static page is requested that is served by the general PathHandler, the
  server will respond to HTTP GET requests with a "Cache-Control: max-age=86400" header.

* added "doCompact" attribute when creating collections and to collection.properties().
  The attribute controls whether collection datafiles are compacted.

* changed the HTTP return code from 400 to 404 for some cases when there is a referral
  to a non-existing collection or document.

* introduced error code 1909 `too many iterations` that is thrown when graph traversals
  hit the `maxIterations` threshold.

* optionally limit traversals to a certain number of iterations
  the limitation can be achieved via the traversal API by setting the `maxIterations`
  attribute, and also via the AQL `TRAVERSAL` and `TRAVERSAL_TREE` functions by setting
  the same attribute. If traversals are not limited by the end user, a server-defined
  limit for `maxIterations` may be used to prevent server-side traversals from running
  endlessly.

* added graph traversal API at `/_api/traversal`

* added "API" link in web interface, pointing to REST API generated with Swagger

* moved "About" link in web interface into "links" menu

* allow incremental access to the documents in a collection from out of AQL
  this allows reading documents from a collection chunks when a full collection scan
  is required. memory usage might be must lower in this case and queries might finish
  earlier if there is an additional LIMIT statement

* changed AQL COLLECT to use a stable sort, so any previous SORT order is preserved

* issue #547: Javascript error in the web interface

* issue #550: Make AQL graph functions support key in addition to id

* issue #526: Unable to escape when an errorneous command is entered into the js shell

* issue #523: Graph and vertex methods for the javascript api

* issue #517: Foxx: Route parameters with capital letters fail

* issue #512: Binded Parameters for LIMIT


v1.3.3 (2013-08-01)
-------------------

* issue #570: updateFishbowl() fails once

* updated and fixed generated examples

* issue #559: added Foxx documentation to user manual

* added missing error reporting for errors that happened during import of edges


v1.3.2 (2013-06-21)
-------------------

* fixed memleak in internal.download()

* made the shape-collection journal size adaptive:
  if too big shapes come in, a shape journal will be created with a big-enough size
  automatically. the maximum size of a shape journal is still restricted, but to a
  very big value that should never be reached in practice.

* fixed a segfault that occurred when inserting documents with a shape size bigger
  than the default shape journal size (2MB)

* fixed a locking issue in collection.truncate()

* fixed value overflow in accumulated filesizes reported by collection.figures()

* issue #545: AQL FILTER unnecessary (?) loop

* issue #549: wrong return code with --daemon


v1.3.1 (2013-05-24)
-------------------

* removed currently unused _ids collection

* fixed usage of --temp-path in aranogd and arangosh

* issue #540: suppress return of temporary internal variables in AQL

* issue #530: ReferenceError: ArangoError is not a constructor

* issue #535: Problem with AQL user functions javascript API

* set --javascript.app-path for test execution to prevent startup error

* issue #532: Graph _edgesCache returns invalid data?

* issue #531: Arangod errors

* issue #529: Really weird transaction issue

* fixed usage of --temp-path in aranogd and arangosh


v1.3.0 (2013-05-10)
-------------------

* fixed problem on restart ("datafile-xxx is not sealed") when server was killed
  during a compaction run

* fixed leak when using cursors with very small batchSize

* issue #508: `unregistergroup` function not mentioned in http interface docs

* issue #507: GET /_api/aqlfunction returns code inside parentheses

* fixed issue #489: Bug in aal.install

* fixed issue 505: statistics not populated on MacOS


v1.3.0-rc1 (2013-04-24)
-----------------------

* updated documentation for 1.3.0

* added node modules and npm packages

* changed compaction to only compact datafiles with more at least 10% of dead
  documents (byte size-wise)

* issue #498: fixed reload of authentication info when using
  `require("org/arangodb/users").reload()`

* issue #495: Passing an empty array to create a document results in a
  "phantom" document

* added more precision for requests statistics figures

* added "sum" attribute for individual statistics results in statistics API
  at /_admin/statistics

* made "limit" an optional parameter in AQL function NEAR().
  limit can now be either omitted completely, or set to 0. If so, an internal
  default value (currently 100) will be applied for the limit.

* issue #481

* added "attributes.count" to output of `collection.figures()`
  this also affects the REST API /_api/collection/<name>/figures

* added IndexedPropertyGetter for ShapedJson objects

* added API for user-defined AQL functions

* issue #475: A better error message for deleting a non-existent graph

* issue #474: Web interface problems with the JS Shell

* added missing documentation for AQL UNION function

* added transaction support.
  This provides ACID transactions for ArangoDB. Transactions can be invoked
  using the `db._executeTransaction()` function, or the `/_api/transaction`
  REST API.

* switched to semantic versioning (at least for alpha & alpha naming)

* added saveOrReplace() for server-side JS

v1.3.alpha1 (2013-04-05)
------------------------

* cleanup of Module, Package, ArangoApp and modules "internal", "fs", "console"

* use Error instead of string in throw to allow stack-trace

* issue #454: error while creation of Collection

* make `collection.count()` not recalculate the number of documents on the fly, but
  use some internal document counters.

* issue #457: invalid string value in web interface

* make datafile id (datafile->_fid) identical to the numeric part of the filename.
  E.g. the datafile `journal-123456.db` will now have a datafile marker with the same
  fid (i.e. `123456`) instead of a different value. This change will only affect
  datafiles that are created with 1.3 and not any older files.
  The intention behind this change is to make datafile debugging easier.

* consistently discard document attributes with reserved names (system attributes)
  but without any known meaning, for example `_test`, `_foo`, ...

  Previously, these attributes were saved with the document regularly in some cases,
  but were discarded in other cases.
  Now these attributes are discarded consistently. "Real" system attributes such as
  `_key`, `_from`, `_to` are not affected and will work as before.

  Additionally, attributes with an empty name (``) are discarded when documents are
  saved.

  Though using reserved or empty attribute names in documents was not really and
  consistently supported in previous versions of ArangoDB, this change might cause
  an incompatibility for clients that rely on this feature.

* added server startup flag `--database.force-sync-properties` to force syncing of
  collection properties on collection creation, deletion and on property update.
  The default value is true to mimic the behavior of previous versions of ArangoDB.
  If set to false, collection properties are written to disk but no call to sync()
  is made.

* added detailed output of server version and components for REST APIs
  `/_admin/version` and `/_api/version`. To retrieve this extended information,
  call the REST APIs with URL parameter `details=true`.

* issue #443: For git-based builds include commit hash in version

* adjust startup log output to be more compact, less verbose

* set the required minimum number of file descriptors to 256.
  On server start, this number is enforced on systems that have rlimit. If the limit
  cannot be enforced, starting the server will fail.
  Note: 256 is considered to be the absolute minimum value. Depending on the use case
  for ArangoDB, a much higher number of file descriptors should be used.

  To avoid checking & potentially changing the number of maximum open files, use the
  startup option `--server.descriptors-minimum 0`

* fixed shapedjson to json conversion for special numeric values (NaN, +inf, -inf).
  Before, "NaN", "inf", or "-inf" were written into the JSONified output, but these
  values are not allowed in JSON. Now, "null" is written to the JSONified output as
  required.

* added AQL functions VARIANCE_POPULATION(), VARIANCE_SAMPLE(), STDDEV_POPULATION(),
  STDDEV_SAMPLE(), AVERAGE(), MEDIAN() to calculate statistical values for lists

* added AQL SQRT() function

* added AQL TRIM(), LEFT() and RIGHT() string functions

* fixed issue #436: GET /_api/document on edge

* make AQL REVERSE() and LENGTH() functions work on strings, too

* disabled DOT generation in `make doxygen`. this speeds up docs generation

* renamed startup option `--dispatcher.report-intervall` to `--dispatcher.report-interval`

* renamed startup option `--scheduler.report-intervall` to `--scheduler.report-interval`

* slightly changed output of REST API method /_admin/log.
  Previously, the log messages returned also contained the date and log level, now
  they will only contain the log message, and no date and log level information.
  This information can be re-created by API users from the `timestamp` and `level`
  attributes of the result.

* removed configure option `--enable-zone-debug`
  memory zone debugging is now automatically turned on when compiling with ArangoDB
  `--enable-maintainer-mode`

* removed configure option `--enable-arangob`
  arangob is now always included in the build


v1.2.3 (XXXX-XX-XX)
-------------------

* added optional parameter `edgexamples` for AQL function EDGES() and NEIGHBORS()

* added AQL function NEIGHBORS()

* added freebsd support

* fixed firstExample() query with `_id` and `_key` attributes

* issue triAGENS/ArangoDB-PHP#55: AQL optimizer may have mis-optimized duplicate
  filter statements with limit


v1.2.2 (2013-03-26)
-------------------

* fixed save of objects with common sub-objects

* issue #459: fulltext internal memory allocation didn't scale well
  This fix improves loading times for collections with fulltext indexes that have
  lots of equal words indexed.

* issue #212: auto-increment support

  The feature can be used by creating a collection with the extra `keyOptions`
  attribute as follows:

      db._create("mycollection", { keyOptions: { type: "autoincrement", offset: 1, increment: 10, allowUserKeys: true } });

  The `type` attribute will make sure the keys will be auto-generated if no
  `_key` attribute is specified for a document.

  The `allowUserKeys` attribute determines whether users might still supply own
  `_key` values with documents or if this is considered an error.

  The `increment` value determines the actual increment value, whereas the `offset`
  value can be used to seed to value sequence with a specific starting value.
  This will be useful later in a multi-master setup, when multiple servers can use
  different auto-increment seed values and thus generate non-conflicting auto-increment values.

  The default values currently are:

  - `allowUserKeys`: `true`
  - `offset`: `0`
  - `increment`: `1`

  The only other available key generator type currently is `traditional`.
  The `traditional` key generator will auto-generate keys in a fashion as ArangoDB
  always did (some increasing integer value, with a more or less unpredictable
  increment value).

  Note that for the `traditional` key generator there is only the option to disallow
  user-supplied keys and give the server the sole responsibility for key generation.
  This can be achieved by setting the `allowUserKeys` property to `false`.

  This change also introduces the following errors that API implementors may want to check
  the return values for:

  - 1222: `document key unexpected`: will be raised when a document is created with
    a `_key` attribute, but the underlying collection was set up with the `keyOptions`
    attribute `allowUserKeys: false`.

  - 1225: `out of keys`: will be raised when the auto-increment key generator runs
    out of keys. This may happen when the next key to be generated is 2^64 or higher.
    In practice, this will only happen if the values for `increment` or `offset` are
    not set appropriately, or if users are allowed to supply own keys, those keys
    are near the 2^64 threshold, and later the auto-increment feature kicks in and
    generates keys that cross that threshold.

    In practice it should not occur with proper configuration and proper usage of the
    collections.

  This change may also affect the following REST APIs:
  - POST `/_api/collection`: the server does now accept the optional `keyOptions`
    attribute in the second parameter
  - GET `/_api/collection/properties`: will return the `keyOptions` attribute as part
    of the collection's properties. The previous optional attribute `createOptions`
    is now gone.

* fixed `ArangoStatement.explain()` method with bind variables

* fixed misleading "cursor not found" error message in arangosh that occurred when
  `count()` was called for client-side cursors

* fixed handling of empty attribute names, which may have crashed the server under
  certain circumstances before

* fixed usage of invalid pointer in error message output when index description could
  not be opened


v1.2.1 (2013-03-14)
-------------------

* issue #444: please darken light color in arangosh

* issue #442: pls update post install info on osx

* fixed conversion of special double values (NaN, -inf, +inf) when converting from
  shapedjson to JSON

* fixed compaction of markers (location of _key was not updated correctly in memory,
  leading to _keys pointing to undefined memory after datafile rotation)

* fixed edge index key pointers to use document master pointer plus offset instead
  of direct _key address

* fixed case when server could not create any more journal or compactor files.
  Previously a wrong status code may have been returned, and not being able to create
  a new compactor file may have led to an infinite loop with error message
  "could not create compactor".

* fixed value truncation for numeric filename parts when renaming datafiles/journals


v1.2.0 (2013-03-01)
-------------------

* by default statistics are now switch off; in order to enable comment out
  the "disable-statistics = yes" line in "arangod.conf"

* fixed issue #435: csv parser skips data at buffer border

* added server startup option `--server.disable-statistics` to turn off statistics
  gathering without recompilation of ArangoDB.
  This partly addresses issue #432.

* fixed dropping of indexes without collection name, e.g.
  `db.xxx.dropIndex("123456");`
  Dropping an index like this failed with an assertion error.

* fixed issue #426: arangoimp should be able to import edges into edge collections

* fixed issue #425: In case of conflict ArangoDB returns HTTP 400 Bad request
  (with 1207 Error) instead of HTTP 409 Conflict

* fixed too greedy token consumption in AQL for negative values:
  e.g. in the statement `RETURN { a: 1 -2 }` the minus token was consumed as part
  of the value `-2`, and not interpreted as the binary arithmetic operator


v1.2.beta3 (2013-02-22)
-----------------------

* issue #427: ArangoDB Importer Manual has no navigation links (previous|home|next)

* issue #319: Documentation missing for Emergency console and incomplete for datafile debugger.

* issue #370: add documentation for reloadRouting and flushServerModules

* issue #393: added REST API for user management at /_api/user

* issue #393, #128: added simple cryptographic functions for user actions in module "crypto":
  * require("org/arangodb/crypto").md5()
  * require("org/arangodb/crypto").sha256()
  * require("org/arangodb/crypto").rand()

* added replaceByExample() Javascript and REST API method

* added updateByExample() Javascript and REST API method

* added optional "limit" parameter for removeByExample() Javascript and REST API method

* fixed issue #413

* updated bundled V8 version from 3.9.4 to 3.16.14.1
  Note: the Windows version used a more recent version (3.14.0.1) and was not updated.

* fixed issue #404: keep original request url in request object


v1.2.beta2 (2013-02-15)
-----------------------

* fixed issue #405: 1.2 compile warnings

* fixed issue #333: [debian] Group "arangodb" is not used when starting vie init.d script

* added optional parameter 'excludeSystem' to GET /_api/collection
  This parameter can be used to disable returning system collections in the list
  of all collections.

* added AQL functions KEEP() and UNSET()

* fixed issue #348: "HTTP Interface for Administration and Monitoring"
  documentation errors.

* fix stringification of specific positive int64 values. Stringification of int64
  values with the upper 32 bits cleared and the 33rd bit set were broken.

* issue #395:  Collection properties() function should return 'isSystem' for
  Javascript and REST API

* make server stop after upgrade procedure when invoked with `--upgrade option`.
  When started with the `--upgrade` option, the server will perfom
  the upgrade, and then exit with a status code indicating the result of the
  upgrade (0 = success, 1 = failure). To start the server regularly in either
  daemon or console mode, the `--upgrade` option must not be specified.
  This change was introduced to allow init.d scripts check the result of
  the upgrade procedure, even in case an upgrade was successful.
  this was introduced as part of issue #391.

* added AQL function EDGES()

* added more crash-protection when reading corrupted collections at startup

* added documentation for AQL function CONTAINS()

* added AQL function LIKE()

* replaced redundant error return code 1520 (Unable to open collection) with error code
  1203 (Collection not found). These error codes have the same meanings, but one of
  them was returned from AQL queries only, the other got thrown by other parts of
  ArangoDB. Now, error 1203 (Collection not found) is used in AQL too in case a
  non-existing collection is used.

v1.2.beta1 (2013-02-01)
-----------------------

* fixed issue #382: [Documentation error] Maschine... should be Machine...

* unified history file locations for arangod, arangosh, and arangoirb.
  - The readline history for arangod (emergency console) is now stored in file
    $HOME/.arangod. It was stored in $HOME/.arango before.
  - The readline history for arangosh is still stored in $HOME/.arangosh.
  - The readline history for arangoirb is now stored in $HOME/.arangoirb. It was
    stored in $HOME/.arango-mrb before.

* fixed issue #381: _users user should have a unique constraint

* allow negative list indexes in AQL to access elements from the end of a list,
  e.g. ```RETURN values[-1]``` will return the last element of the `values` list.

* collection ids, index ids, cursor ids, and document revision ids created and
  returned by ArangoDB are now returned as strings with numeric content inside.
  This is done to prevent some value overrun/truncation in any part of the
  complete client/server workflow.
  In ArangoDB 1.1 and before, these values were previously returned as
  (potentially very big) integer values. This may cause problems (clipping, overrun,
  precision loss) for clients that do not support big integers natively and store
  such values in IEEE754 doubles internally. This type loses precision after about
  52 bits and is thus not safe to hold an id.
  Javascript and 32 bit-PHP are examples for clients that may cause such problems.
  Therefore, ids are now returned by ArangoDB as strings, with the string
  content being the integer value as before.

  Example for documents ("_rev" attribute):
  - Document returned by ArangoDB 1.1: { "_rev": 1234, ... }
  - Document returned by ArangoDB 1.2: { "_rev": "1234", ... }

  Example for collections ("id" attribute / "_id" property):
  - Collection returned by ArangoDB 1.1: { "id": 9327643, "name": "test", ... }
  - Collection returned by ArangoDB 1.2: { "id": "9327643", "name": "test", ... }

  Example for cursors ("id" attribute):
  - Collection returned by ArangoDB 1.1: { "id": 11734292, "hasMore": true, ... }
  - Collection returned by ArangoDB 1.2: { "id": "11734292", "hasMore": true, ... }

* global variables are not automatically available anymore when starting the
  arangod Javascript emergency console (i.e. ```arangod --console```).

  Especially, the variables `db`, `edges`, and `internal` are not available
  anymore. `db` and `internal` can be made available in 1.2 by
  ```var db = require("org/arangodb").db;``` and
  ```var internal = require("internal");```, respectively.
  The reason for this change is to get rid of global variables in the server
  because this will allow more specific inclusion of functionality.

  For convenience, the global variable `db` is still available by default in
  arangosh. The global variable `edges`, which since ArangoDB 1.1 was kind of
  a redundant wrapper of `db`, has been removed in 1.2 completely.
  Please use `db` instead, and if creating an edge collection, use the explicit
  ```db._createEdgeCollection()``` command.

* issue #374: prevent endless redirects when calling admin interface with
  unexpected URLs

* issue #373: TRAVERSAL() `trackPaths` option does not work. Instead `paths` does work

* issue #358: added support for CORS

* honor optional waitForSync property for document removal, replace, update, and
  save operations in arangosh. The waitForSync parameter for these operations
  was previously honored by the REST API and on the server-side, but not when
  the waitForSync parameter was specified for a document operation in arangosh.

* calls to db.collection.figures() and /_api/collection/<collection>/figures now
  additionally return the number of shapes used in the collection in the
  extra attribute "shapes.count"

* added AQL TRAVERSAL_TREE() function to return a hierarchical result from a traversal

* added AQL TRAVERSAL() function to return the results from a traversal

* added AQL function ATTRIBUTES() to return the attribute names of a document

* removed internal server-side AQL functions from global scope.

  Now the AQL internal functions can only be accessed via the exports of the
  ahuacatl module, which can be included via ```require("org/arangodb/ahuacatl")```.
  It shouldn't be necessary for clients to access this module at all, but
  internal code may use this module.

  The previously global AQL-related server-side functions were moved to the
  internal namespace. This produced the following function name changes on
  the server:

     old name              new name
     ------------------------------------------------------
     AHUACATL_RUN       => require("internal").AQL_QUERY
     AHUACATL_EXPLAIN   => require("internal").AQL_EXPLAIN
     AHUACATL_PARSE     => require("internal").AQL_PARSE

  Again, clients shouldn't have used these functions at all as there is the
  ArangoStatement object to execute AQL queries.

* fixed issue #366: Edges index returns strange description

* added AQL function MATCHES() to check a document against a list of examples

* added documentation and tests for db.collection.removeByExample

* added --progress option for arangoimp. This will show the percentage of the input
  file that has been processed by arangoimp while the import is still running. It can
  be used as a rough indicator of progress for the entire import.

* make the server log documents that cannot be imported via /_api/import into the
  logfile using the warning log level. This may help finding illegal documents in big
  import runs.

* check on server startup whether the database directory and all collection directories
  are writable. if not, the server startup will be aborted. this prevents serious
  problems with collections being non-writable and this being detected at some pointer
  after the server has been started

* allow the following AQL constructs: FUNC(...)[...], FUNC(...).attribute

* fixed issue #361: Bug in Admin Interface. Header disappears when clicking new collection

* Added in-memory only collections

  Added collection creation parameter "isVolatile":
  if set to true, the collection is created as an in-memory only collection,
  meaning that all document data of that collection will reside in memory only,
  and will not be stored permanently to disk.
  This means that all collection data will be lost when the collection is unloaded
  or the server is shut down.
  As this collection type does not have datafile disk overhead for the regular
  document operations, it may be faster than normal disk-backed collections. The
  actual performance gains strongly depend on the underlying OS, filesystem, and
  settings though.
  This collection type should be used for caches only and not for any sensible data
  that cannot be re-created otherwise.
  Some platforms, namely Windows, currently do not support this collection type.
  When creating an in-memory collection on such platform, an error message will be
  returned by ArangoDB telling the user the platform does not support it.

  Note: in-memory collections are an experimental feature. The feature might
  change drastically or even be removed altogether in a future version of ArangoDB.

* fixed issue #353: Please include "pretty print" in Emergency Console

* fixed issue #352: "pretty print" console.log
  This was achieved by adding the dump() function for the "internal" object

* reduced insertion time for edges index
  Inserting into the edges index now avoids costly comparisons in case of a hash
  collision, reducing the prefilling/loading timer for bigger edge collections

* added fulltext queries to AQL via FULLTEXT() function. This allows search
  fulltext indexes from an AQL query to find matching documents

* added fulltext index type. This index type allows indexing words and prefixes of
  words from a specific document attribute. The index can be queries using a
  SimpleQueryFull object, the HTTP REST API at /_api/simple/fulltext, or via AQL

* added collection.revision() method to determine whether a collection has changed.
  The revision method returns a revision string that can be used by client programs
  for equality/inequality comparisons. The value returned by the revision method
  should be treated by clients as an opaque string and clients should not try to
  figure out the sense of the revision id. This is still useful enough to check
  whether data in a collection has changed.

* issue #346: adaptively determine NUMBER_HEADERS_PER_BLOCK

* issue #338: arangosh cursor positioning problems

* issue #326: use limit optimization with filters

* issue #325: use index to avoid sorting

* issue #324: add limit optimization to AQL

* removed arango-password script and added Javascript functionality to add/delete
  users instead. The functionality is contained in module `users` and can be invoked
  as follows from arangosh and arangod:
  * require("users").save("name", "passwd");
  * require("users").replace("name", "newPasswd");
  * require("users").remove("name");
  * require("users").reload();
  These functions are intentionally not offered via the web interface.
  This also addresses issue #313

* changed print output in arangosh and the web interface for JSON objects.
  Previously, printing a JSON object in arangosh resulted in the attribute values
  being printed as proper JSON, but attribute names were printed unquoted and
  unescaped. This was fine for the purpose of arangosh, but lead to invalid
  JSON being produced. Now, arangosh will produce valid JSON that can be used
  to send it back to ArangoDB or use it with arangoimp etc.

* fixed issue #300: allow importing documents via the REST /_api/import API
  from a JSON list, too.
  So far, the API only supported importing from a format that had one JSON object
  on each line. This is sometimes inconvenient, e.g. when the result of an AQL
  query or any other list is to be imported. This list is a JSON list and does not
  necessary have a document per line if pretty-printed.
  arangoimp now supports the JSON list format, too. However, the format requires
  arangoimp and the server to read the entire dataset at once. If the dataset is
  too big (bigger than --max-upload-size) then the import will be rejected. Even if
  increased, the entire list must fit in memory on both the client and the server,
  and this may be more resource-intensive than importing individual lines in chunks.

* removed unused parameter --reuse-ids for arangoimp. This parameter did not have
  any effect in 1.2, was never publicly announced and did evil (TM) things.

* fixed issue #297 (partly): added whitespace between command line and
  command result in arangosh, added shell colors for better usability

* fixed issue #296: system collections not usable from AQL

* fixed issue #295: deadlock on shutdown

* fixed issue #293: AQL queries should exploit edges index

* fixed issue #292: use index when filtering on _key in AQL

* allow user-definable document keys
  users can now define their own document keys by using the _key attribute
  when creating new documents or edges. Once specified, the value of _key is
  immutable.
  The restrictions for user-defined key values are:
  * the key must be at most 254 bytes long
  * it must consist of the letters a-z (lower or upper case), the digits 0-9,
    the underscore (_) or dash (-) characters only
  * any other characters, especially multi-byte sequences, whitespace or
    punctuation characters cannot be used inside key values

  Specifying a document key is optional when creating new documents. If no
  document key is specified, ArangoDB will create a document key itself.
  There are no guarantees about the format and pattern of auto-generated document
  keys other than the above restrictions.
  Clients should therefore treat auto-generated document keys as opaque values.
  Keys can be used to look up and reference documents, e.g.:
  * saving a document: `db.users.save({ "_key": "fred", ... })`
  * looking up a document: `db.users.document("fred")`
  * referencing other documents: `edges.relations.save("users/fred", "users/john", ...)`

  This change is downwards-compatible to ArangoDB 1.1 because in ArangoDB 1.1
  users were not able to define their own keys. If the user does not supply a _key
  attribute when creating a document, ArangoDB 1.2 will still generate a key of
  its own as ArangoDB 1.1 did. However, all documents returned by ArangoDB 1.2 will
  include a _key attribute and clients should be able to handle that (e.g. by
  ignoring it if not needed). Documents returned will still include the _id attribute
  as in ArangoDB 1.1.

* require collection names everywhere where a collection id was allowed in
  ArangoDB 1.1 & 1.0
  This change requires clients to use a collection name in place of a collection id
  at all places the client deals with collections.
  Examples:
  * creating edges: the _from and _to attributes must now contain collection names instead
    of collection ids: `edges.relations.save("test/my-key1", "test/my-key2", ...)`
  * retrieving edges: the returned _from and _to attributes now will contain collection
    names instead of ids, too: _from: `test/fred` instead of `1234/3455`
  * looking up documents: db.users.document("fred") or db._document("users/fred")

  Collection names must be used in REST API calls instead of collection ids, too.
  This change is thus not completely downwards-compatible to ArangoDB 1.1. ArangoDB 1.1
  required users to use collection ids in many places instead of collection names.
  This was unintuitive and caused overhead in cases when just the collection name was
  known on client-side but not its id. This overhead can now be avoided so clients can
  work with the collection names directly. There is no need to work with collection ids
  on the client side anymore.
  This change will likely require adjustments to API calls issued by clients, and also
  requires a change in how clients handle the _id value of returned documents. Previously,
  the _id value of returned documents contained the collection id, a slash separator and
  the document number. Since 1.2, _id will contain the collection name, a slash separator
  and the document key. The same applies to the _from and _to attribute values of edges
  that are returned by ArangoDB.

  Also removed (now unnecessary) location header in responses of the collections REST API.
  The location header was previously returned because it was necessary for clients.
  When clients created a collection, they specified the collection name. The collection
  id was generated on the server, but the client needed to use the server-generated
  collection id for further API calls, e.g. when creating edges etc. Therefore, the
  full collection URL, also containing the collection id, was returned by the server in
  responses to the collection API, in the HTTP location header.
  Returning the location header has become unnecessary in ArangoDB 1.2 because users
  can access collections by name and do not need to care about collection ids.


v1.1.3 (2013-XX-XX)
-------------------

* fix case when an error message was looked up for an error code but no error
  message was found. In this case a NULL ptr was returned and not checked everywhere.
  The place this error popped up was when inserting into a non-unique hash index
  failed with a specific, invalid error code.

* fixed issue #381:  db._collection("_users").getIndexes();

* fixed issue #379: arango-password fatal issue javscript.startup-directory

* fixed issue #372: Command-Line Options for the Authentication and Authorization


v1.1.2 (2013-01-20)
-------------------

* upgraded to mruby 2013-01-20 583983385b81c21f82704b116eab52d606a609f4

* fixed issue #357: Some spelling and grammar errors

* fixed issue #355: fix quotes in pdf manual

* fixed issue #351: Strange arangosh error message for long running query

* fixed randomly hanging connections in arangosh on MacOS

* added "any" query method: this returns a random document from a collection. It
  is also available via REST HTTP at /_api/simple/any.

* added deployment tool

* added getPeerVertex

* small fix for logging of long messages: the last character of log messages longer
  than 256 bytes was not logged.

* fixed truncation of human-readable log messages for web interface: the trailing \0
  byte was not appended for messages longer than 256 bytes

* fixed issue #341: ArangoDB crashes when stressed with Batch jobs
  Contrary to the issue title, this did not have anything to do with batch jobs but
  with too high memory usage. The memory usage of ArangoDB is now reduced for cases
   when there are lots of small collections with few documents each

* started with issue #317: Feature Request (from Google Groups): DATE handling

* backported issue #300: Extend arangoImp to Allow importing resultset-like
  (list of documents) formatted files

* fixed issue #337: "WaitForSync" on new collection does not work on Win/X64

* fixed issue #336: Collections REST API docs

* fixed issue #335: mmap errors due to wrong memory address calculation

* fixed issue #332: arangoimp --use-ids parameter seems to have no impact

* added option '--server.disable-authentication' for arangosh as well. No more passwd
  prompts if not needed

* fixed issue #330: session logging for arangosh

* fixed issue #329: Allow passing script file(s) as parameters for arangosh to run

* fixed issue #328: 1.1 compile warnings

* fixed issue #327: Javascript parse errors in front end


v1.1.1 (2012-12-18)
-------------------

* fixed issue #339: DELETE /_api/cursor/cursor-identifier return incollect errorNum

  The fix for this has led to a signature change of the function actions.resultNotFound().
  The meaning of parameter #3 for This function has changed from the error message string
  to the error code. The error message string is now parameter #4.
  Any client code that uses this function in custom actions must be adjusted.

* fixed issue #321: Problem upgrading arangodb 1.0.4 to 1.1.0 with Homebrew (OSX 10.8.2)

* fixed issue #230: add navigation and search for online documentation

* fixed issue #315: Strange result in PATH

* fixed issue #323: Wrong function returned in error message of AQL CHAR_LENGTH()

* fixed some log errors on startup / shutdown due to pid file handling and changing
  of directories


v1.1.0 (2012-12-05)
-------------------

* WARNING:
  arangod now performs a database version check at startup. It will look for a file
  named "VERSION" in its database directory. If the file is not present, arangod will
  perform an automatic upgrade of the database directory. This should be the normal
  case when upgrading from ArangoDB 1.0 to ArangoDB 1.1.

  If the VERSION file is present but is from an older version of ArangoDB, arangod
  will refuse to start and ask the user to run a manual upgrade first. A manual upgrade
  can be performed by starting arangod with the option `--upgrade`.

  This upgrade procedure shall ensure that users have full control over when they
  perform any updates/upgrades of their data, and can plan backups accordingly. The
  procedure also guarantees that the server is not run without any required system
  collections or with in incompatible data state.

* added AQL function DOCUMENT() to retrieve a document by its _id value

* fixed issue #311: fixed segfault on unload

* fixed issue #309: renamed stub "import" button from web interface

* fixed issue #307: added WaitForSync column in collections list in in web interface

* fixed issue #306: naming in web interface

* fixed issue #304: do not clear AQL query text input when switching tabs in
  web interface

* fixed issue #303: added documentation about usage of var keyword in web interface

* fixed issue #301: PATCH does not work in web interface

# fixed issue #269: fix make distclean & clean

* fixed issue #296: system collections not usable from AQL

* fixed issue #295: deadlock on shutdown

* added collection type label to web interface

* fixed issue #290: the web interface now disallows creating non-edges in edge collections
  when creating collections via the web interface, the collection type must also be
  specified (default is document collection)

* fixed issue #289: tab-completion does not insert any spaces

* fixed issue #282: fix escaping in web interface

* made AQL function NOT_NULL take any number of arguments. Will now return its
  first argument that is not null, or null if all arguments are null. This is downwards
  compatible.

* changed misleading AQL function name NOT_LIST() to FIRST_LIST() and slightly changed
  the behavior. The function will now return its first argument that is a list, or null
  if none of the arguments are lists.
  This is mostly downwards-compatible. The only change to the previous implementation in
  1.1-beta will happen if two arguments were passed and the 1st and 2nd arguments were
  both no lists. In previous 1.1, the 2nd argument was returned as is, but now null
  will be returned.

* add AQL function FIRST_DOCUMENT(), with same behavior as FIRST_LIST(), but working
  with documents instead of lists.

* added UPGRADING help text

* fixed issue #284: fixed Javascript errors when adding edges/vertices without own
  attributes

* fixed issue #283: AQL LENGTH() now works on documents, too

* fixed issue #281: documentation for skip lists shows wrong example

* fixed AQL optimizer bug, related to OR-combined conditions that filtered on the
  same attribute but with different conditions

* fixed issue #277: allow usage of collection names when creating edges
  the fix of this issue also implies validation of collection names / ids passed to
  the REST edge create method. edges with invalid collection ids or names in the
  "from" or "to" values will be rejected and not saved


v1.1.beta2 (2012-11-13)
-----------------------

* fixed arangoirb compilation

* fixed doxygen


v1.1.beta1 (2012-10-24)
-----------------------

* fixed AQL optimizer bug

* WARNING:
  - the user has changed from "arango" to "arangodb", the start script has changed from
    "arangod" to "arangodb", the database directory has changed from "/var/arangodb" to
    "/var/lib/arangodb" to be compliant with various Linux policies

  - In 1.1, we have introduced types for collections: regular documents go into document
    collections, and edges go into edge collections. The prefixing (db.xxx vs. edges.xxx)
    works slightly different in 1.1: edges.xxx can still be used to access collections,
    however, it will not determine the type of existing collections anymore. To create an
    edge collection 1.1, you can use db._createEdgeCollection() or edges._create().
    And there's of course also db._createDocumentCollection().
    db._create() is also still there and will create a document collection by default,
    whereas edges._create() will create an edge collection.

  - the admin web interface that was previously available via the simple URL suffix /
    is now available via a dedicated URL suffix only: /_admin/html
    The reason for this is that routing and URLs are now subject to changes by the end user,
    and only URLs parts prefixed with underscores (e.g. /_admin or /_api) are reserved
    for ArangoDB's internal usage.

* the server now handles requests with invalid Content-Length header values as follows:
  - if Content-Length is negative, the server will respond instantly with HTTP 411
    (length required)

  - if Content-Length is positive but shorter than the supplied body, the server will
    respond with HTTP 400 (bad request)

  - if Content-Length is positive but longer than the supplied body, the server will
    wait for the client to send the missing bytes. The server allows 90 seconds for this
    and will close the connection if the client does not send the remaining data

  - if Content-Length is bigger than the maximum allowed size (512 MB), the server will
    fail with HTTP 413 (request entity too large).

  - if the length of the HTTP headers is greater than the maximum allowed size (1 MB),
    the server will fail with HTTP 431 (request header fields too large)

* issue #265: allow optional base64 encoding/decoding of action response data

* issue #252: create _modules collection using arango-upgrade (note: arango-upgrade was
  finally replaced by the `--upgrade` option for arangod)

* issue #251: allow passing arbitrary options to V8 engine using new command line option:
  --javascript.v8-options. Using this option, the Harmony features or other settings in
  v8 can be enabled if the end user requires them

* issue #248: allow AQL optimizer to pull out completely uncorrelated subqueries to the
  top level, resulting in less repeated evaluation of the subquery

* upgraded to Doxygen 1.8.0

* issue #247: added AQL function MERGE_RECURSIVE

* issue #246: added clear() function in arangosh

* issue #245: Documentation: Central place for naming rules/limits inside ArangoDB

* reduced size of hash index elements by 50 %, allowing more index elements to fit in
  memory

* issue #235: GUI Shell throws Error:ReferenceError: db is not defined

* issue #229: methods marked as "under construction"

* issue #228: remove unfinished APIs (/_admin/config/*)

* having the OpenSSL library installed is now a prerequisite to compiling ArangoDB
  Also removed the --enable-ssl configure option because ssl is always required.

* added AQL functions TO_LIST, NOT_LIST

* issue #224: add optional Content-Id for batch requests

* issue #221: more documentation on AQL explain functionality. Also added
  ArangoStatement.explain() client method

* added db._createStatement() method on server as well (was previously available
  on the client only)

* issue #219: continue in case of "document not found" error in PATHS() function

* issue #213: make waitForSync overridable on specific actions

* changed AQL optimizer to use indexes in more cases. Previously, indexes might
  not have been used when in a reference expression the inner collection was
  specified last. Example: FOR u1 IN users FOR u2 IN users FILTER u1._id == u2._id
  Previously, this only checked whether an index could be used for u2._id (not
  possible). It was not checked whether an index on u1._id could be used (possible).
  Now, for expressions that have references/attribute names on both sides of the
  above as above, indexes are checked for both sides.

* issue #204: extend the CSV import by TSV and by user configurable
  separator character(s)

* issue #180: added support for batch operations

* added startup option --server.backlog-size
  this allows setting the value of the backlog for the listen() system call.
  the default value is 10, the maximum value is platform-dependent

* introduced new configure option "--enable-maintainer-mode" for
  ArangoDB maintainers. this option replaces the previous compile switches
  --with-boost-test, --enable-bison, --enable-flex and --enable-errors-dependency
  the individual configure options have been removed. --enable-maintainer-mode
  turns them all on.

* removed potentially unused configure option --enable-memfail

* fixed issue #197: HTML web interface calls /_admin/user-manager/session

* fixed issue #195: VERSION file in database directory

* fixed issue #193: REST API HEAD request returns a message body on 404

* fixed issue #188: intermittent issues with 1.0.0
  (server-side cursors not cleaned up in all cases, pthreads deadlock issue)

* issue #189: key store should use ISO datetime format bug

* issue #187: run arango-upgrade on server start (note: arango-upgrade was finally
  replaced by the `--upgrade` option for arangod)n

* fixed issue #183: strange unittest error

* fixed issue #182: manual pages

* fixed issue #181: use getaddrinfo

* moved default database directory to "/var/lib/arangodb" in accordance with
  http://www.pathname.com/fhs/pub/fhs-2.3.html

* fixed issue #179: strange text in import manual

* fixed issue #178: test for aragoimp is missing

* fixed issue #177: a misleading error message was returned if unknown variables
  were used in certain positions in an AQL query.

* fixed issue #176: explain how to use AQL from the arangosh

* issue #175: re-added hidden (and deprecated) option --server.http-port. This
  option is only there to be downwards-compatible to Arango 1.0.

* fixed issue #174: missing Documentation for `within`

* fixed issue #170: add db.<coll_name>.all().toArray() to arangosh help screen

* fixed issue #169: missing argument in Simple Queries

* added program arango-upgrade. This program must be run after installing ArangoDB
  and after upgrading from a previous version of ArangoDB. The arango-upgrade script
  will ensure all system collections are created and present in the correct state.
  It will also perform any necessary data updates.
  Note: arango-upgrade was finally replaced by the `--upgrade` option for arangod.

* issue #153: edge collection should be a flag for a collection
  collections now have a type so that the distinction between document and edge
  collections can now be done at runtime using a collection's type value.
  A collection's type can be queried in Javascript using the <collection>.type() method.

  When new collections are created using db._create(), they will be document
  collections by default. When edge._create() is called, an edge collection will be created.
  To explicitly create a collection of a specific/different type, use the methods
  _createDocumentCollection() or _createEdgeCollection(), which are available for
  both the db and the edges object.
  The Javascript objects ArangoEdges and ArangoEdgesCollection have been removed
  completely.
  All internal and test code has been adjusted for this, and client code
  that uses edges.* should also still work because edges is still there and creates
  edge collections when _create() is called.

  INCOMPATIBLE CHANGE: Client code might still need to be changed in the following aspect:
  Previously, collections did not have a type so documents and edges could be inserted
  in the same collection. This is now disallowed. Edges can only be inserted into
  edge collections now. As there were no collection types in 1.0, ArangoDB will perform
  an automatic upgrade when migrating from 1.0 to 1.1.
  The automatic upgrade will check every collection and determine its type as follows:
  - if among the first 50 documents in the collection there are documents with
    attributes "_from" and "_to", the collection is typed as an edge collection
  - if among the first 50 documents in the collection there are no documents with
    attributes "_from" and "_to", the collection is made as a document collection

* issue #150: call V8 garbage collection on server periodically

* issue #110: added support for partial updates

  The REST API for documents now offers an HTTP PATCH method to partially update
  documents. Overwriting/replacing documents is still available via the HTTP PUT method
  as before. The Javascript API in the shell also offers a new update() method in extension to
  the previously existing replace() method.


v1.0.4 (2012-11-12)
-------------------

* issue #275: strange error message in arangosh 1.0.3 at startup


v1.0.3 (2012-11-08)
-------------------

* fixed AQL optimizer bug

* issue #273: fixed segfault in arangosh on HTTP 40x

* issue #265: allow optional base64 encoding/decoding of action response data

* issue #252: _modules collection not created automatically


v1.0.2 (2012-10-22)
-------------------

* repository CentOS-X.Y moved to CentOS-X, same for Debian

* bugfix for rollback from edges

* bugfix for hash indexes

* bugfix for StringBuffer::erase_front

* added autoload for modules

* added AQL function TO_LIST


v1.0.1 (2012-09-30)
-------------------

* draft for issue #165: front-end application howto

* updated mruby to cf8fdea4a6598aa470e698e8cbc9b9b492319d

* fix for issue #190: install doesn't create log directory

* fix for issue #194: potential race condition between creating and dropping collections

* fix for issue #193: REST API HEAD request returns a message body on 404

* fix for issue #188: intermittent issues with 1.0.0

* fix for issue #163: server cannot create collection because of abandoned files

* fix for issue #150: call V8 garbage collection on server periodically


v1.0.0 (2012-08-17)
-------------------

* fix for issue #157: check for readline and ncurses headers, not only libraries


v1.0.beta4 (2012-08-15)
-----------------------

* fix for issue #152: fix memleak for barriers


v1.0.beta3 (2012-08-10)
-----------------------

* fix for issue #151: Memleak, collection data not removed

* fix for issue #149: Inconsistent port for admin interface

* fix for issue #163: server cannot create collection because of abandoned files

* fix for issue #157: check for readline and ncurses headers, not only libraries

* fix for issue #108: db.<collection>.truncate() inefficient

* fix for issue #109: added startup note about cached collection names and how to
  refresh them

* fix for issue #156: fixed memleaks in /_api/import

* fix for issue #59: added tests for /_api/import

* modified return value for calls to /_api/import: now, the attribute "empty" is
  returned as well, stating the number of empty lines in the input. Also changed the
  return value of the error code attribute ("errorNum") from 1100 ("corrupted datafile")
  to 400 ("bad request") in case invalid/unexpected JSON data was sent to the server.
  This error code is more appropriate as no datafile is broken but just input data is
  incorrect.

* fix for issue #152: Memleak for barriers

* fix for issue #151: Memleak, collection data not removed

* value of --database.maximal-journal-size parameter is now validated on startup. If
  value is smaller than the minimum value (currently 1048576), an error is thrown and
  the server will not start. Before this change, the global value of maximal journal
  size was not validated at server start, but only on collection level

* increased sleep value in statistics creation loop from 10 to 500 microseconds. This
  reduces accuracy of statistics values somewhere after the decimal points but saves
  CPU time.

* avoid additional sync() calls when writing partial shape data (attribute name data)
  to disk. sync() will still be called when the shape marker (will be written after
  the attributes) is written to disk

* issue #147: added flag --database.force-sync-shapes to force synching of shape data
  to disk. The default value is true so it is the same behavior as in version 1.0.
  if set to false, shape data is synched to disk if waitForSync for the collection is
  set to true, otherwise, shape data is not synched.

* fix for issue #145: strange issue on Travis: added epsilon for numeric comparison in
  geo index

* fix for issue #136: adjusted message during indexing

* issue #131: added timeout for HTTP keep-alive connections. The default value is 300
  seconds. There is a startup parameter server.keep-alive-timeout to configure the value.
  Setting it to 0 will disable keep-alive entirely on the server.

* fix for issue #137: AQL optimizer should use indexes for ref accesses with
  2 named attributes


v1.0.beta2 (2012-08-03)
-----------------------

* fix for issue #134: improvements for centos RPM

* fixed problem with disable-admin-interface in config file


v1.0.beta1 (2012-07-29)
-----------------------

* fixed issue #118: We need a collection "debugger"

* fixed issue #126: Access-Shaper must be cached

* INCOMPATIBLE CHANGE: renamed parameters "connect-timeout" and "request-timeout"
  for arangosh and arangoimp to "--server.connect-timeout" and "--server.request-timeout"

* INCOMPATIBLE CHANGE: authorization is now required on the server side
  Clients sending requests without HTTP authorization will be rejected with HTTP 401
  To allow backwards compatibility, the server can be started with the option
  "--server.disable-authentication"

* added options "--server.username" and "--server.password" for arangosh and arangoimp
  These parameters must be used to specify the user and password to be used when
  connecting to the server. If no password is given on the command line, arangosh/
  arangoimp will interactively prompt for a password.
  If no user name is specified on the command line, the default user "root" will be
  used.

* added startup option "--server.ssl-cipher-list" to determine which ciphers to
  use in SSL context. also added SSL_OP_CIPHER_SERVER_PREFERENCE to SSL default
  options so ciphers are tried in server and not in client order

* changed default SSL protocol to TLSv1 instead of SSLv2

* changed log-level of SSL-related messages

* added SSL connections if server is compiled with OpenSSL support. Use --help-ssl

* INCOMPATIBLE CHANGE: removed startup option "--server.admin-port".
  The new endpoints feature (see --server.endpoint) allows opening multiple endpoints
  anyway, and the distinction between admin and "other" endpoints can be emulated
  later using privileges.

* INCOMPATIBLE CHANGE: removed startup options "--port", "--server.port", and
  "--server.http-port" for arangod.
  These options have been replaced by the new "--server.endpoint" parameter

* INCOMPATIBLE CHANGE: removed startup option "--server" for arangosh and arangoimp.
  These options have been replaced by the new "--server.endpoint" parameter

* Added "--server.endpoint" option to arangod, arangosh, and arangoimp.
  For arangod, this option allows specifying the bind endpoints for the server
  The server can be bound to one or multiple endpoints at once. For arangosh
  and arangoimp, the option specifies the server endpoint to connect to.
  The following endpoint syntax is currently supported:
  - tcp://host:port or http@tcp://host:port (HTTP over IPv4)
  - tcp://[host]:port or http@tcp://[host]:port (HTTP over IPv6)
  - ssl://host:port or http@tcp://host:port (HTTP over SSL-encrypted IPv4)
  - ssl://[host]:port or http@tcp://[host]:port (HTTP over SSL-encrypted IPv6)
  - unix:///path/to/socket or http@unix:///path/to/socket (HTTP over UNIX socket)

  If no port is specified, the default port of 8529 will be used.

* INCOMPATIBLE CHANGE: removed startup options "--server.require-keep-alive" and
  "--server.secure-require-keep-alive".
  The server will now behave as follows which should be more conforming to the
  HTTP standard:
  * if a client sends a "Connection: close" header, the server will close the
    connection
  * if a client sends a "Connection: keep-alive" header, the server will not
    close the connection
  * if a client does not send any "Connection" header, the server will assume
    "keep-alive" if the request was an HTTP/1.1 request, and "close" if the
    request was an HTTP/1.0 request

* (minimal) internal optimizations for HTTP request parsing and response header
  handling

* fixed Unicode unescaping bugs for \f and surrogate pairs in BasicsC/strings.c

* changed implementation of TRI_BlockCrc32 algorithm to use 8 bytes at a time

* fixed issue #122: arangod doesn't start if <log.file> cannot be created

* fixed issue #121: wrong collection size reported

* fixed issue #98: Unable to change journalSize

* fixed issue #88: fds not closed

* fixed escaping of document data in HTML admin front end

* added HTTP basic authentication, this is always turned on

* added server startup option --server.disable-admin-interface to turn off the
  HTML admin interface

* honor server startup option --database.maximal-journal-size when creating new
  collections without specific journalsize setting. Previously, these
  collections were always created with journal file sizes of 32 MB and the
  --database.maximal-journal-size setting was ignored

* added server startup option --database.wait-for-sync to control the default
  behavior

* renamed "--unit-tests" to "--javascript.unit-tests"


v1.0.alpha3 (2012-06-30)
------------------------

* fixed issue #116: createCollection=create option doesn't work

* fixed issue #115: Compilation issue under OSX 10.7 Lion & 10.8 Mountain Lion
  (homebrew)

* fixed issue #114: image not found

* fixed issue #111: crash during "make unittests"

* fixed issue #104: client.js -> ARANGO_QUIET is not defined


v1.0.alpha2 (2012-06-24)
------------------------

* fixed issue #112: do not accept document with duplicate attribute names

* fixed issue #103: Should we cleanup the directory structure

* fixed issue #100: "count" attribute exists in cursor response with "count:
  false"

* fixed issue #84 explain command

* added new MRuby version (2012-06-02)

* added --log.filter

* cleanup of command line options:
** --startup.directory => --javascript.startup-directory
** --quite => --quiet
** --gc.interval => --javascript.gc-interval
** --startup.modules-path => --javascript.modules-path
** --action.system-directory => --javascript.action-directory
** --javascript.action-threads => removed (is now the same pool as --server.threads)

* various bug-fixes

* support for import

* added option SKIP_RANGES=1 for make unittests

* fixed several range-related assertion failures in the AQL query optimizer

* fixed AQL query optimizations for some edge cases (e.g. nested subqueries with
  invalid constant filter expressions)


v1.0.alpha1 (2012-05-28)
------------------------

Alpha Release of ArangoDB 1.0<|MERGE_RESOLUTION|>--- conflicted
+++ resolved
@@ -1,7 +1,6 @@
 devel
 -----
 
-<<<<<<< HEAD
 * changed the thread handling in the scheduler. `--server.threads` will be
   the maximum number of threads for the scheduler.
 
@@ -10,7 +9,7 @@
   The hidden options `--server.queue-size`, `--server.prioN-size` (N = 1 or 2)
   control the size of the internal queues. The defaults are sensible, do not
   change these settings.
-=======
+
 * added key generators `uuid` and `padded`
 
   The `uuid` key generator generates universally unique 128 bit keys, which are
@@ -28,7 +27,6 @@
   `AVERAGE`, `VARIANCE`, `STDDEV`, `UNIQUE`, `SORTED_UNIQUE` and `COUNT_DISTINCT`
   in a cluster by pushing parts of the aggregation onto the DB servers and only
   doing the total aggregation on the coordinator
->>>>>>> bcdcb43c
 
 * replace JavaScript functions FULLTEXT, NEAR, WITHIN with regular AQL via a
   new optimizer rule.
