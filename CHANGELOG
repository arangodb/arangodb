--- conflicted
+++ resolved
@@ -1,7 +1,6 @@
 devel
 -----
 
-<<<<<<< HEAD
 * do not create `_routing` collection for new installations/new databases, 
   as it is not needed anymore. Redirects to the web interface's login screen, which 
   were previously handled by entries in the `_routing` collection are now handled
@@ -9,9 +8,8 @@
 
   Existing `_routing` collections will not be touched as they may contain other
   entries as well, and will continue to work.
-=======
+
 * fixed Foxx queues not retrying jobs with infinite `maxFailures`
->>>>>>> dbf8d582
 
 * force connection timeout to be 7 seconds to allow libcurl time to retry lost DNS
   queries.
