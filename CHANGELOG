devel
-----

<<<<<<< HEAD
* Removed `--compat28` parameter from arangodump and replication API
=======
* increase the recommended value for `/proc/sys/vm/max_map_count` to a value
  eight times as high as the previous recommended value. Increasing the 
  values helps to prevent an ArangoDB server from running out of memory mappings.
>>>>>>> b8e999e8


v3.2.4 (2017-XX-XX)
-------------------

* UI: added replicationFactor option during SmartGraph creation

* make the MMFiles compactor perform less writes during normal compaction
  operation

  This partially fixes issue #3144

* make the MMFiles compactor configurable

  The following options have been added:
  
  * `--compaction.db-sleep-time`: sleep interval between two compaction runs 
    (in s)
  * `--compaction.min-interval"`: minimum sleep time between two compaction 
     runs (in s)
  * `--compaction.min-small-data-file-size`: minimal filesize threshold 
    original datafiles have to be below for a compaction
  * `--compaction.dead-documents-threshold`: minimum unused count of documents 
    in a datafile
  * `--compaction.dead-size-threshold`: how many bytes of the source data file 
    are allowed to be unused at most
  * `--compaction.dead-size-percent-threshold`: how many percent of the source 
    datafile should be unused at least
  * `--compaction.max-files`: Maximum number of files to merge to one file
  * `--compaction.max-result-file-size`: how large may the compaction result 
    file become (in bytes)
  * `--compaction.max-file-size-factor`: how large the resulting file may 
    be in comparison to the collection's `--database.maximal-journal-size' setting`

* fix downwards-incompatibility in /_api/explain REST handler

* fix Windows implementation for fs.getTempPath() to also create a
  sub-directory as we do on linux

* fixed a multi-threading issue in cluster-internal communication

* performance improvements for traversals and edge lookups

* removed internal memory zone handling code. the memory zones were a leftover
  from the early ArangoDB days and did not provide any value in the current
  implementation.

* (Enterprise only) added `skipInaccessibleCollections` option for AQL queries: 
  if set, AQL queries (especially graph traversals) will treat collections to 
  which a user has no access rights to as if these collections were empty.

* adjusted scheduler thread handling to start and stop less threads in
  normal operations
  
* leader-follower replication catchup code has been rewritten in C++

* early stage AQL optimization now also uses the C++ implementations of
  AQL functions if present. Previously it always referred to the JavaScript
  implementations and ignored the C++ implementations. This change gives
  more flexibility to the AQL optimizer.

* ArangoDB tty log output is now colored for log messages with levels
  FATAL, ERR and WARN.

* changed the return values of AQL functions `REGEX_TEST` and `REGEX_REPLACE`
  to `null` when the input regex is invalid. Previous versions of ArangoDB
  partly returned `false` for invalid regexes and partly `null`.

* added `--log.role` option for arangod

  When set to `true`, this option will make the ArangoDB logger print a single
  character with the server's role into each logged message. The roles are:

  - U: undefined/unclear (used at startup)
  - S: single server
  - C: coordinator
  - P: primary
  - A: agent

  The default value for this option is `false`, so no roles will be logged.


v3.2.3 (2017-09-07)
-------------------

* fixed issue #3106: orphan collections could not be registered in general-graph module

* fixed wrong selection of the database inside the internal cluster js api

* added startup option `--server.check-max-memory-mappings` to make arangod check
  the number of memory mappings currently used by the process and compare it with
  the maximum number of allowed mappings as determined by /proc/sys/vm/max_map_count

  The default value is `true`, so the checks will be performed. When the current
  number of mappings exceeds 90% of the maximum number of mappings, the creation
  of further V8 contexts will be deferred.

  Note that this option is effective on Linux systems only.

* arangoimp now has a `--remove-attribute` option

* added V8 context lifetime control options
  `--javascript.v8-contexts-max-invocations` and `--javascript.v8-contexts-max-age`

  These options allow specifying after how many invocations a used V8 context is
  disposed, or after what time a V8 context is disposed automatically after its
  creation. If either of the two thresholds is reached, an idl V8 context will be
  disposed.

  The default value of `--javascript.v8-contexts-max-invocations` is 0, meaning that
  the maximum number of invocations per context is unlimited. The default value
  for `--javascript.v8-contexts-max-age` is 60 seconds.

* fixed wrong UI cluster health information

* fixed issue #3070: Add index in _jobs collection

* fixed issue #3125: HTTP Foxx API JSON parsing

* fixed issue #3120: Foxx queue: job isn't running when server.authentication = true

* fixed supervision failure detection and handling, which happened with simultaneous 
  agency leadership change


v3.2.2 (2017-08-23)
-------------------

* make "Rebalance shards" button work in selected database only, and not make
  it rebalance the shards of all databases

* fixed issue #2847: adjust the response of the DELETE `/_api/users/database/*` calls

* fixed issue #3075: Error when upgrading arangoDB on linux ubuntu 16.04

* fixed a buffer overrun in linenoise console input library for long input strings

* increase size of the linenoise input buffer to 8 KB

* abort compilation if the detected GCC or CLANG isn't in the range of compilers
  we support

* fixed spurious cluster hangups by always sending AQL-query related requests
  to the correct servers, even after failover or when a follower drops

  The problem with the previous shard-based approach was that responsibilities
  for shards may change from one server to another at runtime, after the query
  was already instanciated. The coordinator and other parts of the query then
  sent further requests for the query to the servers now responsible for the
  shards.
  However, an AQL query must send all further requests to the same servers on
  which the query was originally instanciated, even in case of failover.
  Otherwise this would potentially send requests to servers that do not know
  about the query, and would also send query shutdown requests to the wrong
  servers, leading to abandoned queries piling up and using resources until
  they automatically time out.

* fixed issue with RocksDB engine acquiring the collection count values too
  early, leading to the collection count values potentially being slightly off
  even in exclusive transactions (for which the exclusive access should provide
  an always-correct count value)

* fixed some issues in leader-follower catch-up code, specifically for the
  RocksDB engine

* make V8 log fatal errors to syslog before it terminates the process.
  This change is effective on Linux only.

* fixed issue with MMFiles engine creating superfluous collection journals
  on shutdown

* fixed issue #3067: Upgrade from 3.2 to 3.2.1 reset autoincrement keys

* fixed issue #3044: ArangoDB server shutdown unexpectedly

* fixed issue #3039: Incorrect filter interpretation

* fixed issue #3037: Foxx, internal server error when I try to add a new service

* improved MMFiles fulltext index document removal performance
  and fulltext index query performance for bigger result sets

* ui: fixed a display bug within the slow and running queries view

* ui: fixed a bug when success event triggers twice in a modal

* ui: fixed the appearance of the documents filter

* ui: graph vertex collections not restricted to 10 anymore

* fixed issue #2835: UI detection of JWT token in case of server restart or upgrade

* upgrade jemalloc version to 5.0.1

  This fixes problems with the memory allocator returing "out of memory" when
  calling munmap to free memory in order to return it to the OS.

  It seems that calling munmap on Linux can increase the number of mappings, at least
  when a region is partially unmapped. This can lead to the process exceeding its
  maximum number of mappings, and munmap and future calls to mmap returning errors.

  jemalloc version 5.0.1 does not have the `--enable-munmap` configure option anymore,
  so the problem is avoided. To return memory to the OS eventually, jemalloc 5's
  background purge threads are used on Linux.

* fixed issue #2978: log something more obvious when you log a Buffer

* fixed issue #2982: AQL parse error?

* fixed issue #3125: HTTP Foxx API Json parsing

v3.2.1 (2017-08-09)
-------------------

* added C++ implementations for AQL functions `LEFT()`, `RIGHT()` and `TRIM()`

* fixed docs for issue #2968: Collection _key autoincrement value increases on error

* fixed issue #3011: Optimizer rule reduce-extraction-to-projection breaks queries

* Now allowing to restore users in a sharded environment as well
  It is still not possible to restore collections that are sharded
  differently than by _key.

* fixed an issue with restoring of system collections and user rights.
  It was not possible to restore users into an authenticated server.

* fixed issue #2977: Documentation for db._createDatabase is wrong

* ui: added bind parameters to slow query history view

* fixed issue #1751: Slow Query API should provide bind parameters, webui should display them

* ui: fixed a bug when moving multiple documents was not possible

* fixed docs for issue #2968: Collection _key autoincrement value increases on error

* AQL CHAR_LENGTH(null) returns now 0. Since AQL TO_STRING(null) is '' (string of length 0)

* ui: now supports single js file upload for Foxx services in addition to zip files

* fixed a multi-threading issue in the agency when callElection was called
  while the Supervision was calling updateSnapshot

* added startup option `--query.tracking-with-bindvars`

  This option controls whether the list of currently running queries
  and the list of slow queries should contain the bind variables used
  in the queries or not.

  The option can be changed at runtime using the commands

      // enables tracking of bind variables
      // set to false to turn tracking of bind variables off
      var value = true;
      require("@arangodb/aql/queries").properties({
        trackBindVars: value
      });

* index selectivity estimates are now available in the cluster as well

* fixed issue #2943: loadIndexesIntoMemory not returning the same structure
  as the rest of the collection APIs

* fixed issue #2949: ArangoError 1208: illegal name

* fixed issue #2874: Collection properties do not return `isVolatile`
  attribute

* potential fix for issue #2939: Segmentation fault when starting
  coordinator node

* fixed issue #2810: out of memory error when running UPDATE/REPLACE
  on medium-size collection

* fix potential deadlock errors in collector thread

* disallow the usage of volatile collections in the RocksDB engine
  by throwing an error when a collection is created with attribute
  `isVolatile` set to `true`.
  Volatile collections are unsupported by the RocksDB engine, so
  creating them should not succeed and silently create a non-volatile
  collection

* prevent V8 from issuing SIGILL instructions when it runs out of memory

  Now arangod will attempt to log a FATAL error into its logfile in case V8
  runs out of memory. In case V8 runs out of memory, it will still terminate the
  entire process. But at least there should be something in the ArangoDB logs
  indicating what the problem was. Apart from that, the arangod process should
  now be exited with SIGABRT rather than SIGILL as it shouldn't return into the
  V8 code that aborted the process with `__builtin_trap`.

  this potentially fixes issue #2920: DBServer crashing automatically post upgrade to 3.2

* Foxx queues and tasks now ensure that the scripts in them run with the same
  permissions as the Foxx code who started the task / queue

* fixed issue #2928: Offset problems

* fixed issue #2876: wrong skiplist index usage in edge collection

* fixed issue #2868: cname missing from logger-follow results in rocksdb

* fixed issue #2889: Traversal query using incorrect collection id

* fixed issue #2884: AQL traversal uniqueness constraints "propagating" to other traversals? Weird results

* arangoexport: added `--query` option for passing an AQL query to export the result

* fixed issue #2879: No result when querying for the last record of a query

* ui: allows now to edit default access level for collections in database
  _system for all users except the root user.

* The _users collection is no longer accessible outside the arngod process, _queues is always read-only

* added new option "--rocksdb.max-background-jobs"

* removed options "--rocksdb.max-background-compactions", "--rocksdb.base-background-compactions" and "--rocksdb.max-background-flushes"

* option "--rocksdb.compaction-read-ahead-size" now defaults to 2MB

* change Windows build so that RocksDB doesn't enforce AVX optimizations by default
  This fixes startup crashes on servers that do not have AVX CPU extensions

* speed up RocksDB secondary index creation and dropping

* removed RocksDB note in Geo index docs


v3.2.0 (2017-07-20)
-------------------

* fixed UI issues

* fixed multi-threading issues in Pregel

* fixed Foxx resilience

* added command-line option `--javascript.allow-admin-execute`

  This option can be used to control whether user-defined JavaScript code
  is allowed to be executed on server by sending via HTTP to the API endpoint
  `/_admin/execute`  with an authenticated user account.
  The default value is `false`, which disables the execution of user-defined
  code. This is also the recommended setting for production. In test environments,
  it may be convenient to turn the option on in order to send arbitrary setup
  or teardown commands for execution on the server.


v3.2.beta6 (2017-07-18)
-----------------------

* various bugfixes


v3.2.beta5 (2017-07-16)
-----------------------

* numerous bugfixes


v3.2.beta4 (2017-07-04)
-----------------------

* ui: fixed document view _from and _to linking issue for special characters

* added function `db._parse(query)` for parsing an AQL query and returning information about it

* fixed one medium priority and two low priority security user interface
  issues found by owasp zap.

* ui: added index deduplicate options

* ui: fixed renaming of collections for the rocksdb storage engine

* documentation and js fixes for secondaries

* RocksDB storage format was changed, users of the previous beta/alpha versions
  must delete the database directory and re-import their data

* enabled permissions on database and collection level

* added and changed some user related REST APIs
    * added `PUT /_api/user/{user}/database/{database}/{collection}` to change collection permission
    * added `GET /_api/user/{user}/database/{database}/{collection}`
    * added optional `full` parameter to the `GET /_api/user/{user}/database/` REST call

* added user functions in the arangoshell `@arangodb/users` module
    * added `grantCollection` and `revokeCollection` functions
    * added `permission(user, database, collection)` to retrieve collection specific rights

* added "deduplicate" attribute for array indexes, which controls whether inserting
  duplicate index values from the same document into a unique array index will lead to
  an error or not:

      // with deduplicate = true, which is the default value:
      db._create("test");
      db.test.ensureIndex({ type: "hash", fields: ["tags[*]"], deduplicate: true });
      db.test.insert({ tags: ["a", "b"] });
      db.test.insert({ tags: ["c", "d", "c"] }); // will work, because deduplicate = true
      db.test.insert({ tags: ["a"] }); // will fail

      // with deduplicate = false
      db._create("test");
      db.test.ensureIndex({ type: "hash", fields: ["tags[*]"], deduplicate: false });
      db.test.insert({ tags: ["a", "b"] });
      db.test.insert({ tags: ["c", "d", "c"] }); // will not work, because deduplicate = false
      db.test.insert({ tags: ["a"] }); // will fail

  The "deduplicate" attribute is now also accepted by the index creation HTTP
  API endpoint POST /_api/index and is returned by GET /_api/index.

* added optimizer rule "remove-filters-covered-by-traversal"

* Debian/Ubuntu installer: make messages about future package upgrades more clear

* fix a hangup in VST

  The problem happened when the two first chunks of a VST message arrived
  together on a connection that was newly switched to VST.

* fix deletion of outdated WAL files in RocksDB engine

* make use of selectivity estimates in hash, skiplist and persistent indexes
  in RocksDB engine

* changed VM overcommit recommendation for user-friendliness

* fix a shutdown bug in the cluster: a destroyed query could still be active

* do not terminate the entire server process if a temp file cannot be created
  (Windows only)

* fix log output in the front-end, it stopped in case of too many messages


v3.2.beta3 (2017-06-27)
-----------------------

* numerous bugfixes


v3.2.beta2 (2017-06-20)
-----------------------

* potentially fixed issue #2559: Duplicate _key generated on insertion

* fix invalid results (too many) when a skipping LIMIT was used for a
  traversal. `LIMIT x` or `LIMIT 0, x` were not affected, but `LIMIT s, x`
  may have returned too many results

* fix races in SSL communication code

* fix invalid locking in JWT authentication cache, which could have
  crashed the server

* fix invalid first group results for sorted AQL COLLECT when LIMIT
  was used

* fix potential race, which could make arangod hang on startup

* removed `exception` field from transaction error result; users should throw
  explicit `Error` instances to return custom exceptions (addresses issue #2561)

* fixed issue #2613: Reduce log level when Foxx manager tries to self heal missing database

* add a read only mode for users and collection level authorization

* removed `exception` field from transaction error result; users should throw
  explicit `Error` instances to return custom exceptions (addresses issue #2561)

* fixed issue #2677: Foxx disabling development mode creates non-deterministic service bundle

* fixed issue #2684: Legacy service UI not working


v3.2.beta1 (2017-06-12)
-----------------------

* provide more context for index errors (addresses issue #342)

* arangod now validates several OS/environment settings on startup and warns if
  the settings are non-ideal. Most of the checks are executed on Linux systems only.

* fixed issue #2515: The replace-or-with-in optimization rule might prevent use of indexes

* added `REGEX_REPLACE` AQL function

* the RocksDB storage format was changed, users of the previous alpha versions
  must delete the database directory and re-import their data

* added server startup option `--query.fail-on-warning`

  setting this option to `true` will abort any AQL query with an exception if
  it causes a warning at runtime. The value can be overridden per query by
  setting the `failOnWarning` attribute in a query's options.

* added --rocksdb.num-uncompressed-levels to adjust number of non-compressed levels

* added checks for memory managment and warn (i. e. if hugepages are enabled)

* set default SSL cipher suite string to "HIGH:!EXPORT:!aNULL@STRENGTH"

* fixed issue #2469: Authentication = true does not protect foxx-routes

* fixed issue #2459: compile success but can not run with rocksdb

* `--server.maximal-queue-size` is now an absolute maximum. If the queue is
  full, then 503 is returned. Setting it to 0 means "no limit".

* (Enterprise only) added authentication against an LDAP server

* fixed issue #2083: Foxx services aren't distributed to all coordinators

* fixed issue #2384: new coordinators don't pick up existing Foxx services

* fixed issue #2408: Foxx service validation causes unintended side-effects

* extended HTTP API with routes for managing Foxx services

* added distinction between hasUser and authorized within Foxx
  (cluster internal requests are authorized requests but don't have a user)

* arangoimp now has a `--threads` option to enable parallel imports of data

* PR #2514: Foxx services that can't be fixed by self-healing now serve a 503 error

* added `time` function to `@arangodb` module


v3.2.alpha4 (2017-04-25)
------------------------

* fixed issue #2450: Bad optimization plan on simple query

* fixed issue #2448: ArangoDB Web UI takes no action when Delete button is clicked

* fixed issue #2442: Frontend shows already deleted databases during login

* added 'x-content-type-options: nosniff' to avoid MSIE bug

* set default value for `--ssl.protocol` from TLSv1 to TLSv1.2.

* AQL breaking change in cluster:
  The SHORTEST_PATH statement using edge-collection names instead
  of a graph name now requires to explicitly name the vertex-collection names
  within the AQL query in the cluster. It can be done by adding `WITH <name>`
  at the beginning of the query.

  Example:
  ```
  FOR v,e IN OUTBOUND SHORTEST_PATH @start TO @target edges [...]
  ```

  Now has to be:

  ```
  WITH vertices
  FOR v,e IN OUTBOUND SHORTEST_PATH @start TO @target edges [...]
  ```

  This change is due to avoid dead-lock sitations in clustered case.
  An error stating the above is included.

* add implicit use of geo indexes when using SORT/FILTER in AQL, without
  the need to use the special-purpose geo AQL functions `NEAR` or `WITHIN`.

  the special purpose `NEAR` AQL function can now be substituted with the
  following AQL (provided there is a geo index present on the `doc.latitude`
  and `doc.longitude` attributes):

      FOR doc in geoSort
        SORT DISTANCE(doc.latitude, doc.longitude, 0, 0)
        LIMIT 5
        RETURN doc

  `WITHIN` can be substituted with the following AQL:

      FOR doc in geoFilter
        FILTER DISTANCE(doc.latitude, doc.longitude, 0, 0) < 2000
        RETURN doc

  Compared to using the special purpose AQL functions this approach has the
  advantage that it is more composable, and will also honor any `LIMIT` values
  used in the AQL query.

* potential fix for shutdown hangs on OSX

* added KB, MB, GB prefix for integer parameters, % for integer parameters
  with a base value

* added JEMALLOC 4.5.0

* added `--vm.resident-limit` and `--vm.path` for file-backed memory mapping
  after reaching a configurable maximum RAM size

* try recommended limit for file descriptors in case of unlimited
  hard limit

* issue #2413: improve logging in case of lock timeout and deadlocks

* added log topic attribute to /_admin/log api

* removed internal build option `USE_DEV_TIMERS`

  Enabling this option activated some proprietary timers for only selected
  events in arangod. Instead better use `perf` to gather timings.


v3.2.alpha3 (2017-03-22)
------------------------

* increase default collection lock timeout from 30 to 900 seconds

* added function `db._engine()` for retrieval of storage engine information at
  server runtime

  There is also an HTTP REST handler at GET /_api/engine that returns engine
  information.

* require at least cmake 3.2 for building ArangoDB

* make arangod start with less V8 JavaScript contexts

  This speeds up the server start (a little bit) and makes it use less memory.
  Whenever a V8 context is needed by a Foxx action or some other operation and
  there is no usable V8 context, a new one will be created dynamically now.

  Up to `--javascript.v8-contexts` V8 contexts will be created, so this option
  will change its meaning. Previously as many V8 contexts as specified by this
  option were created at server start, and the number of V8 contexts did not
  change at runtime. Now up to this number of V8 contexts will be in use at the
  same time, but the actual number of V8 contexts is dynamic.

  The garbage collector thread will automatically delete unused V8 contexts after
  a while. The number of spare contexts will go down to as few as configured in
  the new option `--javascript.v8-contexts-minimum`. Actually that many V8 contexts
  are also created at server start.

  The first few requests in new V8 contexts will take longer than in contexts
  that have been there already. Performance may therefore suffer a bit for the
  initial requests sent to ArangoDB or when there are only few but performance-
  critical situations in which new V8 contexts will be created. If this is a
  concern, it can easily be fixed by setting `--javascipt.v8-contexts-minimum`
  and `--javascript.v8-contexts` to a relatively high value, which will guarantee
  that many number of V8 contexts to be created at startup and kept around even
  when unused.

  Waiting for an unused V8 context will now also abort if no V8 context can be
  acquired/created after 120 seconds.

* improved diagnostic messages written to logfiles by supervisor process

* fixed issue #2367

* added "bindVars" to attributes of currently running and slow queries

* added "jsonl" as input file type for arangoimp

* upgraded version of bundled zlib library from 1.2.8 to 1.2.11

* added input file type `auto` for arangoimp so it can automatically detect the
  type of the input file from the filename extension

* fixed variables parsing in GraphQL

* added `--translate` option for arangoimp to translate attribute names from
  the input files to attriubte names expected by ArangoDB

  The `--translate` option can be specified multiple times (once per translation
  to be executed). The following example renames the "id" column from the input
  file to "_key", and the "from" column to "_from", and the "to" column to "_to":

      arangoimp --type csv --file data.csv --translate "id=_key" --translate "from=_from" --translate "to=_to"

  `--translate` works for CSV and TSV inputs only.

* changed default value for `--server.max-packet-size` from 128 MB to 256 MB

* fixed issue #2350

* fixed issue #2349

* fixed issue #2346

* fixed issue #2342

* change default string truncation length from 80 characters to 256 characters for
  `print`/`printShell` functions in ArangoShell and arangod. This will emit longer
  prefixes of string values before truncating them with `...`, which is helpful
  for debugging.

* always validate incoming JSON HTTP requests for duplicate attribute names

  Incoming JSON data with duplicate attribute names will now be rejected as
  invalid. Previous versions of ArangoDB only validated the uniqueness of
  attribute names inside incoming JSON for some API endpoints, but not
  consistently for all APIs.

* don't let read-only transactions block the WAL collector

* allow passing own `graphql-sync` module instance to Foxx GraphQL router

* arangoexport can now export to csv format

* arangoimp: fixed issue #2214

* Foxx: automatically add CORS response headers

* added "OPTIONS" to CORS `access-control-allow-methods` header

* Foxx: Fix arangoUser sometimes not being set correctly

* fixed issue #1974


v3.2.alpha2 (2017-02-20)
------------------------

* ui: fixed issue #2065

* ui: fixed a dashboard related memory issue

* Internal javascript rest actions will now hide their stack traces to the client
  unless maintainer mode is activated. Instead they will always log to the logfile

* Removed undocumented internal HTTP API:
  * PUT _api/edges

  The documented GET _api/edges and the undocumented POST _api/edges remains unmodified.

* updated V8 version to 5.7.0.0

* change undocumented behaviour in case of invalid revision ids in
  If-Match and If-None-Match headers from 400 (BAD) to 412 (PRECONDITION
  FAILED).

* change undocumented behaviour in case of invalid revision ids in
  JavaScript document operations from 1239 ("illegal document revision")
  to 1200 ("conflict").

* added data export tool, arangoexport.

  arangoexport can be used to export collections to json, jsonl or xml
  and export a graph or collections to xgmml.

* fixed a race condition when closing a connection

* raised default hard limit on threads for very small to 64

* fixed negative counting of http connection in UI


v3.2.alpha1 (2017-02-05)
------------------------

* added figure `httpRequests` to AQL query statistics

* removed revisions cache intermediate layer implementation

* obsoleted startup options `--database.revision-cache-chunk-size` and
  `--database.revision-cache-target-size`

* fix potential port number over-/underruns

* added startup option `--log.shorten-filenames` for controlling whether filenames
  in log messages should be shortened to just the filename with the absolute path

* removed IndexThreadFeature, made `--database.index-threads` option obsolete

* changed index filling to make it more parallel, dispatch tasks to boost::asio

* more detailed stacktraces in Foxx apps

* generated Foxx services now use swagger tags


v3.1.24 (XXXX-XX-XX)
--------------------

* fixed one more LIMIT issue in traversals


v3.1.23 (2017-06-19)
--------------------

* potentially fixed issue #2559: Duplicate _key generated on insertion

* fix races in SSL communication code

* fix invalid results (too many) when a skipping LIMIT was used for a
  traversal. `LIMIT x` or `LIMIT 0, x` were not affected, but `LIMIT s, x`
  may have returned too many results

* fix invalid first group results for sorted AQL COLLECT when LIMIT
  was used

* fix invalid locking in JWT authentication cache, which could have
  crashed the server

* fix undefined behavior in traverser when traversals were used inside
  a FOR loop


v3.1.22 (2017-06-07)
--------------------

* fixed issue #2505: Problem with export + report of a bug

* documented changed behavior of WITH

* fixed ui glitch in aardvark

* avoid agency compaction bug

* fixed issue #2283: disabled proxy communication internally


v3.1.21 (2017-05-22)
--------------------

* fixed issue #2488:  AQL operator IN error when data use base64 chars

* more randomness in seeding RNG

v3.1.20 (2016-05-16)
--------------------

* fixed incorrect sorting for distributeShardsLike

* improve reliability of AgencyComm communication with Agency

* fixed shard numbering bug, where ids were erouneously incremented by 1

* remove an unnecessary precondition in createCollectionCoordinator

* funny fail rotation fix

* fix in SimpleHttpClient for correct advancement of readBufferOffset

* forward SIG_HUP in supervisor process to the server process to fix logrotaion
  You need to stop the remaining arangod server process manually for the upgrade to work.


v3.1.19 (2017-04-28)
--------------------

* Fixed a StackOverflow issue in Traversal and ShortestPath. Occured if many (>1000) input
  values in a row do not return any result. Fixes issue: #2445

* fixed issue #2448

* fixed issue #2442

* added 'x-content-type-options: nosniff' to avoid MSIE bug

* fixed issue #2441

* fixed issue #2440

* Fixed a StackOverflow issue in Traversal and ShortestPath. Occured if many (>1000) input
  values in a row do not return any result. Fixes issue: #2445

* fix occasional hanging shutdowns on OS X


v3.1.18 (2017-04-18)
--------------------

* fixed error in continuous synchronization of collections

* fixed spurious hangs on server shutdown

* better error messages during restore collection

* completely overhaul supervision. More detailed tests

* Fixed a dead-lock situation in cluster traversers, it could happen in
  rare cases if the computation on one DBServer could be completed much earlier
  than the other server. It could also be restricted to SmartGraphs only.

* (Enterprise only) Fixed a bug in SmartGraph DepthFirstSearch. In some
  more complicated queries, the maxDepth limit of 1 was not considered strictly
  enough, causing the traverser to do unlimited depth searches.

* fixed issue #2415

* fixed issue #2422

* fixed issue #1974


v3.1.17 (2017-04-04)
--------------------

* (Enterprise only) fixed a bug where replicationFactor was not correctly
  forwarded in SmartGraph creation.

* fixed issue #2404

* fixed issue #2397

* ui - fixed smart graph option not appearing

* fixed issue #2389

* fixed issue #2400


v3.1.16 (2017-03-27)
--------------------

* fixed issue #2392

* try to raise file descriptors to at least 8192, warn otherwise

* ui - aql editor improvements + updated ace editor version (memory leak)

* fixed lost HTTP requests

* ui - fixed some event issues

* avoid name resolution when given connection string is a valid ip address

* helps with issue #1842, bug in COLLECT statement in connection with LIMIT.

* fix locking bug in cluster traversals

* increase lock timeout defaults

* increase various cluster timeouts

* limit default target size for revision cache to 1GB, which is better for
  tight RAM situations (used to be 40% of (totalRAM - 1GB), use
  --database.revision-cache-target-size <VALUEINBYTES> to get back the
  old behaviour

* fixed a bug with restarted servers indicating status as "STARTUP"
  rather that "SERVING" in Nodes UI.


v3.1.15 (2017-03-20)
--------------------

* add logrotate configuration as requested in #2355

* fixed issue #2376

* ui - changed document api due a chrome bug

* ui - fixed a submenu bug

* added endpoint /_api/cluster/endpoints in cluster case to get all
  coordinator endpoints

* fix documentation of /_api/endpoint, declaring this API obsolete.

* Foxx response objects now have a `type` method for manipulating the content-type header

* Foxx tests now support `xunit` and `tap` reporters


v3.1.14 (2017-03-13)
--------------------

* ui - added feature request (multiple start nodes within graph viewer) #2317

* added missing locks to authentication cache methods

* ui - added feature request (multiple start nodes within graph viewer) #2317

* ui - fixed wrong merge of statistics information from different coordinators

* ui - fixed issue #2316

* ui - fixed wrong protocol usage within encrypted environment

* fixed compile error on Mac Yosemite

* minor UI fixes


v3.1.13 (2017-03-06)
--------------------

* fixed variables parsing in GraphQL

* fixed issue #2214

* fixed issue #2342

* changed thread handling to queue only user requests on coordinator

* use exponential backoff when waiting for collection locks

* repair short name server lookup in cluster in the case of a removed
  server


v3.1.12 (2017-02-28)
--------------------

* disable shell color escape sequences on Windows

* fixed issue #2326

* fixed issue #2320

* fixed issue #2315

* fixed a race condition when closing a connection

* raised default hard limit on threads for very small to 64

* fixed negative counting of http connection in UI

* fixed a race when renaming collections

* fixed a race when dropping databases


v3.1.11 (2017-02-17)
--------------------

* fixed a race between connection closing and sending out last chunks of data to clients
  when the "Connection: close" HTTP header was set in requests

* ui: optimized smart graph creation usability

* ui: fixed #2308

* fixed a race in async task cancellation via `require("@arangodb/tasks").unregisterTask()`

* fixed spuriously hanging threads in cluster AQL that could sit idle for a few minutes

* fixed potential numeric overflow for big index ids in index deletion API

* fixed sort issue in cluster, occurring when one of the local sort buffers of a
  GatherNode was empty

* reduce number of HTTP requests made for certain kinds of join queries in cluster,
  leading to speedup of some join queries

* supervision deals with demised coordinators correctly again

* implement a timeout in TraverserEngineRegistry

* agent communication reduced in large batches of append entries RPCs

* inception no longer estimates RAFT timings

* compaction in agents has been moved to a separate thread

* replicated logs hold local timestamps

* supervision jobs failed leader and failed follower revisited for
  function in precarious stability situations

* fixed bug in random number generator for 64bit int


v3.1.10 (2017-02-02)
--------------------

* updated versions of bundled node modules:
  - joi: from 8.4.2 to 9.2.0
  - joi-to-json-schema: from 2.2.0 to 2.3.0
  - sinon: from 1.17.4 to 1.17.6
  - lodash: from 4.13.1 to 4.16.6

* added shortcut for AQL ternary operator
  instead of `condition ? true-part : false-part` it is now possible to also use a
  shortcut variant `condition ? : false-part`, e.g.

      FOR doc IN docs RETURN doc.value ?: 'not present'

  instead of

      FOR doc IN docs RETURN doc.value ? doc.value : 'not present'

* fixed wrong sorting order in cluster, if an index was used to sort with many
  shards.

* added --replication-factor, --number-of-shards and --wait-for-sync to arangobench

* turn on UTF-8 string validation for VelocyPack values received via VST connections

* fixed issue #2257

* upgraded Boost version to 1.62.0

* added optional detail flag for db.<collection>.count()
  setting the flag to `true` will make the count operation returned the per-shard
  counts for the collection:

      db._create("test", { numberOfShards: 10 });
      for (i = 0; i < 1000; ++i) {
        db.test.insert({value: i});
      }
      db.test.count(true);

      {
        "s100058" : 99,
        "s100057" : 103,
        "s100056" : 100,
        "s100050" : 94,
        "s100055" : 90,
        "s100054" : 122,
        "s100051" : 109,
        "s100059" : 99,
        "s100053" : 95,
        "s100052" : 89
      }

* added optional memory limit for AQL queries:

      db._query("FOR i IN 1..100000 SORT i RETURN i", {}, { options: { memoryLimit: 100000 } });

  This option limits the default maximum amount of memory (in bytes) that a single
  AQL query can use.
  When a single AQL query reaches the specified limit value, the query will be
  aborted with a *resource limit exceeded* exception. In a cluster, the memory
  accounting is done per shard, so the limit value is effectively a memory limit per
  query per shard.

  The global limit value can be overriden per query by setting the *memoryLimit*
  option value for individual queries when running an AQL query.

* added server startup option `--query.memory-limit`

* added convenience function to create vertex-centric indexes.

  Usage: `db.collection.ensureVertexCentricIndex("label", {type: "hash", direction: "outbound"})`
  That will create an index that can be used on OUTBOUND with filtering on the
  edge attribute `label`.

* change default log output for tools to stdout (instead of stderr)

* added option -D to define a configuration file environment key=value

* changed encoding behavior for URLs encoded in the C++ code of ArangoDB:
  previously the special characters `-`, `_`, `~` and `.` were returned as-is
  after URL-encoding, now `.` will be encoded to be `%2e`.
  This also changes the behavior of how incoming URIs are processed: previously
  occurrences of `..` in incoming request URIs were collapsed (e.g. `a/../b/` was
  collapsed to a plain `b/`). Now `..` in incoming request URIs are not collapsed.

* Foxx request URL suffix is no longer unescaped

* @arangodb/request option json now defaults to `true` if the response body is not empty and encoding is not explicitly set to `null` (binary).
  The option can still be set to `false` to avoid unnecessary attempts at parsing the response as JSON.

* Foxx configuration values for unknown options will be discarded when saving the configuration in production mode using the web interface

* module.context.dependencies is now immutable

* process.stdout.isTTY now returns `true` in arangosh and when running arangod with the `--console` flag

* add support for Swagger tags in Foxx


v3.1.9 (XXXX-XX-XX)
-------------------

* macos CLI package: store databases and apps in the users home directory

* ui: fixed re-login issue within a non system db, when tab was closed

* fixed a race in the VelocyStream Commtask implementation

* fixed issue #2256


v3.1.8 (2017-01-09)
-------------------

* add Windows silent installer

* add handling of debug symbols during Linux & windows release builds.

* fixed issue #2181

* fixed issue #2248: reduce V8 max old space size from 3 GB to 1 GB on 32 bit systems

* upgraded Boost version to 1.62.0

* fixed issue #2238

* fixed issue #2234

* agents announce new endpoints in inception phase to leader

* agency leadership accepts updatet endpoints to given uuid

* unified endpoints replace localhost with 127.0.0.1

* fix several problems within an authenticated cluster


v3.1.7 (2016-12-29)
-------------------

* fixed one too many elections in RAFT

* new agency comm backported from devel


v3.1.6 (2016-12-20)
-------------------

* fixed issue #2227

* fixed issue #2220

* agency constituent/agent bug fixes in race conditions picking up
  leadership

* supervision does not need waking up anymore as it is running
  regardless

* agents challenge their leadership more rigorously


v3.1.5 (2016-12-16)
-------------------

* lowered default value of `--database.revision-cache-target-size` from 75% of
  RAM to less than 40% of RAM

* fixed issue #2218

* fixed issue #2217

* Foxx router.get/post/etc handler argument can no longer accidentally omitted

* fixed issue #2223


v3.1.4 (2016-12-08)
-------------------

* fixed issue #2211

* fixed issue #2204

* at cluster start, coordinators wait until at least one DBserver is there,
  and either at least two DBservers are there or 15s have passed, before they
  initiate the bootstrap of system collections.

* more robust agency startup from devel

* supervision's AddFollower adds many followers at once

* supervision has new FailedFollower job

* agency's Node has new method getArray

* agency RAFT timing estimates more conservative in waitForSync
  scenario

* agency RAFT timing estimates capped at maximum 2.0/10.0 for low/high


v3.1.3 (2016-12-02)
-------------------

* fix a traversal bug when using skiplist indexes:
  if we have a skiplist of ["a", "unused", "_from"] and a traversal like:
  FOR v,e,p IN OUTBOUND @start @@edges
    FILTER p.edges[0].a == 'foo'
    RETURN v
  And the above index applied on "a" is considered better than EdgeIndex, than
  the executor got into undefined behaviour.

* fix endless loop when trying to create a collection with replicationFactor: -1


v3.1.2 (2016-11-24)
-------------------

* added support for descriptions field in Foxx dependencies

* (Enterprise only) fixed a bug in the statistic report for SmartGraph traversals.
Now they state correctly how many documents were fetched from the index and how many
have been filtered.

* Prevent uniform shard distribution when replicationFactor == numServers

v3.1.1 (2016-11-15)
-------------------

* fixed issue #2176

* fixed issue #2168

* display index usage of traversals in AQL explainer output (previously missing)

* fixed issue #2163

* preserve last-used HLC value across server starts

* allow more control over handling of pre-3.1 _rev values

  this changes the server startup option `--database.check-30-revisions` from a boolean (true/false)
  parameter to a string parameter with the following possible values:

  - "fail":
    will validate _rev values of 3.0 collections on collection loading and throw an exception when invalid _rev values are found.
    in this case collections with invalid _rev values are marked as corrupted and cannot be used in the ArangoDB 3.1 instance.
    the fix procedure for such collections is to export the collections from 3.0 database with arangodump and restore them in 3.1 with arangorestore.
    collections that do not contain invalid _rev values are marked as ok and will not be re-checked on following loads.
    collections that contain invalid _rev values will be re-checked on following loads.

  - "true":
    will validate _rev values of 3.0 collections on collection loading and print a warning when invalid _rev values are found.
    in this case collections with invalid _rev values can be used in the ArangoDB 3.1 instance.
    however, subsequent operations on documents with invalid _rev values may silently fail or fail with explicit errors.
    the fix procedure for such collections is to export the collections from 3.0 database with arangodump and restore them in 3.1 with arangorestore.
    collections that do not contain invalid _rev values are marked as ok and will not be re-checked on following loads.
    collections that contain invalid _rev values will be re-checked on following loads.

  - "false":
    will not validate _rev values on collection loading and not print warnings.
    no hint is given when invalid _rev values are found.
    subsequent operations on documents with invalid _rev values may silently fail or fail with explicit errors.
    this setting does not affect whether collections are re-checked later.
    collections will be re-checked on following loads if `--database.check-30-revisions` is later set to either `true` or `fail`.

  The change also suppresses warnings that were printed when collections were restored using arangorestore, and the restore
  data contained invalid _rev values. Now these warnings are suppressed, and new HLC _rev values are generated for these documents
  as before.

* added missing functions to AQL syntax highlighter in web interface

* fixed display of `ANY` direction in traversal explainer output (direction `ANY` was shown as either
  `INBOUND` or `OUTBOUND`)

* changed behavior of toJSON() function when serializing an object before saving it in the database

  if an object provides a toJSON() function, this function is still called for serializing it.
  the change is that the result of toJSON() is not stringified anymore, but saved as is. previous
  versions of ArangoDB called toJSON() and after that additionally stringified its result.

  This change will affect the saving of JS Buffer objects, which will now be saved as arrays of
  bytes instead of a comma-separated string of the Buffer's byte contents.

* allow creating unique indexes on more attributes than present in shardKeys

  The following combinations of shardKeys and indexKeys are allowed/not allowed:

  shardKeys     indexKeys
      a             a        ok
      a             b    not ok
      a           a b        ok
    a b             a    not ok
    a b             b    not ok
    a b           a b        ok
    a b         a b c        ok
  a b c           a b    not ok
  a b c         a b c        ok

* fixed wrong version in web interface login screen (EE only)

* make web interface not display an exclamation mark next to ArangoDB version number 3.1

* fixed search for arbitrary document attributes in web interface in case multiple
  search values were used on different attribute names. in this case, the search always
  produced an empty result

* disallow updating `_from` and `_to` values of edges in Smart Graphs. Updating these
  attributes would lead to potential redistribution of edges to other shards, which must be
  avoided.

* fixed issue #2148

* updated graphql-sync dependency to 0.6.2

* fixed issue #2156

* fixed CRC4 assembly linkage


v3.1.0 (2016-10-29)
-------------------

* AQL breaking change in cluster:

  from ArangoDB 3.1 onwards `WITH` is required for traversals in a
  clustered environment in order to avoid deadlocks.

  Note that for queries that access only a single collection or that have all
  collection names specified somewhere else in the query string, there is no
  need to use *WITH*. *WITH* is only useful when the AQL query parser cannot
  automatically figure out which collections are going to be used by the query.
  *WITH* is only useful for queries that dynamically access collections, e.g.
  via traversals, shortest path operations or the *DOCUMENT()* function.

  more info can be found [here](https://github.com/arangodb/arangodb/blob/devel/Documentation/Books/AQL/Operations/With.md)

* added AQL function `DISTANCE` to calculate the distance between two arbitrary
  coordinates (haversine formula)

* fixed issue #2110

* added Auto-aptation of RAFT timings as calculations only


v3.1.rc2 (2016-10-10)
---------------------

* second release candidate


v3.1.rc1 (2016-09-30)
---------------------

* first release candidate


v3.1.alpha2 (2016-09-01)
------------------------

* added module.context.createDocumentationRouter to replace module.context.apiDocumentation

* bug in RAFT implementation of reads. dethroned leader still answered requests in isolation

* ui: added new graph viewer

* ui: aql-editor added tabular & graph display

* ui: aql-editor improved usability

* ui: aql-editor: query profiling support

* fixed issue #2109

* fixed issue #2111

* fixed issue #2075

* added AQL function `DISTANCE` to calculate the distance between two arbitrary
  coordinates (haversine formula)

* rewrote scheduler and dispatcher based on boost::asio

  parameters changed:
    `--scheduler.threads` and `--server.threads` are now merged into a single one: `--server.threads`

    hidden `--server.extra-threads` has been removed

    hidden `--server.aql-threads` has been removed

    hidden `--server.backend` has been removed

    hidden `--server.show-backends` has been removed

    hidden `--server.thread-affinity` has been removed

* fixed issue #2086

* fixed issue #2079

* fixed issue #2071

  make the AQL query optimizer inject filter condition expressions referred to
  by variables during filter condition aggregation.
  For example, in the following query

      FOR doc IN collection
        LET cond1 = (doc.value == 1)
        LET cond2 = (doc.value == 2)
        FILTER cond1 || cond2
        RETURN { doc, cond1, cond2 }

  the optimizer will now inject the conditions for `cond1` and `cond2` into the filter
  condition `cond1 || cond2`, expanding it to `(doc.value == 1) || (doc.value == 2)`
  and making these conditions available for index searching.

  Note that the optimizer previously already injected some conditions into other
  conditions, but only if the variable that defined the condition was not used
  elsewhere. For example, the filter condition in the query

      FOR doc IN collection
        LET cond = (doc.value == 1)
        FILTER cond
        RETURN { doc }

  already got optimized before because `cond` was only used once in the query and
  the optimizer decided to inject it into the place where it was used.

  This only worked for variables that were referred to once in the query.
  When a variable was used multiple times, the condition was not injected as
  in the following query:

      FOR doc IN collection
        LET cond = (doc.value == 1)
        FILTER cond
        RETURN { doc, cond }

  The fix for #2070 now will enable this optimization so that the query can
  use an index on `doc.value` if available.

* changed behavior of AQL array comparison operators for empty arrays:
  * `ALL` and `ANY` now always return `false` when the left-hand operand is an
    empty array. The behavior for non-empty arrays does not change:
    * `[] ALL == 1` will return `false`
    * `[1] ALL == 1` will return `true`
    * `[1, 2] ALL == 1` will return `false`
    * `[2, 2] ALL == 1` will return `false`
    * `[] ANY == 1` will return `false`
    * `[1] ANY == 1` will return `true`
    * `[1, 2] ANY == 1` will return `true`
    * `[2, 2] ANY == 1` will return `false`
  * `NONE` now always returns `true` when the left-hand operand is an empty array.
    The behavior for non-empty arrays does not change:
    * `[] NONE == 1` will return `true`
    * `[1] NONE == 1` will return `false`
    * `[1, 2] NONE == 1` will return `false`
    * `[2, 2] NONE == 1` will return `true`

* added experimental AQL functions `JSON_STRINGIFY` and `JSON_PARSE`

* added experimental support for incoming gzip-compressed requests

* added HTTP REST APIs for online loglevel adjustments:

  - GET `/_admin/log/level` returns the current loglevel settings
  - PUT `/_admin/log/level` modifies the current loglevel settings

* PATCH /_api/gharial/{graph-name}/vertex/{collection-name}/{vertex-key}
  - changed default value for keepNull to true

* PATCH /_api/gharial/{graph-name}/edge/{collection-name}/{edge-key}
  - changed default value for keepNull to true

* renamed `maximalSize` attribute in parameter.json files to `journalSize`

  The `maximalSize` attribute will still be picked up from collections that
  have not been adjusted. Responses from the replication API will now also use
  `journalSize` instead of `maximalSize`.

* added `--cluster.system-replication-factor` in order to adjust the
  replication factor for new system collections

* fixed issue #2012

* added a memory expection in case V8 memory gets too low

* added Optimizer Rule for other indexes in Traversals
  this allows AQL traversals to use other indexes than the edge index.
  So traversals with filters on edges can now make use of more specific
  indexes, e.g.

      FOR v, e, p IN 2 OUTBOUND @start @@edge FILTER p.edges[0].foo == "bar"

  will prefer a Hash Index on [_from, foo] above the EdgeIndex.

* fixed epoch computation in hybrid logical clock

* fixed thread affinity

* replaced require("internal").db by require("@arangodb").db

* added option `--skip-lines` for arangoimp
  this allows skipping the first few lines from the import file in case the
  CSV or TSV import are used

* fixed periodic jobs: there should be only one instance running - even if it
  runs longer than the period

* improved performance of primary index and edge index lookups

* optimizations for AQL `[*]` operator in case no filter, no projection and
  no offset/limit are used

* added AQL function `OUTERSECTION` to return the symmetric difference of its
  input arguments

* Foxx manifests of installed services are now saved to disk with indentation

* Foxx tests and scripts in development mode should now always respect updated
  files instead of loading stale modules

* When disabling Foxx development mode the setup script is now re-run

* Foxx now provides an easy way to directly serve GraphQL requests using the
  `@arangodb/foxx/graphql` module and the bundled `graphql-sync` dependency

* Foxx OAuth2 module now correctly passes the `access_token` to the OAuth2 server

* added iconv-lite and timezone modules

* web interface now allows installing GitHub and zip services in legacy mode

* added module.context.createDocumentationRouter to replace module.context.apiDocumentation

* bug in RAFT implementation of reads. dethroned leader still answered
  requests in isolation

* all lambdas in ClusterInfo might have been left with dangling references.

* Agency bug fix for handling of empty json objects as values.

* Foxx tests no longer support the Mocha QUnit interface as this resulted in weird
  inconsistencies in the BDD and TDD interfaces. This fixes the TDD interface
  as well as out-of-sequence problems when using the BDD before/after functions.

* updated bundled JavaScript modules to latest versions; joi has been updated from 8.4 to 9.2
  (see [joi 9.0.0 release notes](https://github.com/hapijs/joi/issues/920) for information on
  breaking changes and new features)

* fixed issue #2139

* updated graphql-sync dependency to 0.6.2

* fixed issue #2156


v3.0.13 (XXXX-XX-XX)
--------------------

* fixed issue #2315

* fixed issue #2210


v3.0.12 (2016-11-23)
--------------------

* fixed issue #2176

* fixed issue #2168

* fixed issues #2149, #2159

* fixed error reporting for issue #2158

* fixed assembly linkage bug in CRC4 module

* added support for descriptions field in Foxx dependencies


v3.0.11 (2016-11-08)
--------------------

* fixed issue #2140: supervisor dies instead of respawning child

* fixed issue #2131: use shard key value entered by user in web interface

* fixed issue #2129: cannot kill a long-run query

* fixed issue #2110

* fixed issue #2081

* fixed issue #2038

* changes to Foxx service configuration or dependencies should now be
  stored correctly when options are cleared or omitted

* Foxx tests no longer support the Mocha QUnit interface as this resulted in weird
  inconsistencies in the BDD and TDD interfaces. This fixes the TDD interface
  as well as out-of-sequence problems when using the BDD before/after functions.

* fixed issue #2148


v3.0.10 (2016-09-26)
--------------------

* fixed issue #2072

* fixed issue #2070

* fixed slow cluster starup issues. supervision will demonstrate more
  patience with db servers


v3.0.9 (2016-09-21)
-------------------

* fixed issue #2064

* fixed issue #2060

* speed up `collection.any()` and skiplist index creation

* fixed multiple issues where ClusterInfo bug hung agency in limbo
  timeouting on multiple collection and database callbacks


v3.0.8 (2016-09-14)
-------------------

* fixed issue #2052

* fixed issue #2005

* fixed issue #2039

* fixed multiple issues where ClusterInfo bug hung agency in limbo
  timeouting on multiple collection and database callbacks


v3.0.7 (2016-09-05)
-------------------

* new supervision job handles db server failure during collection creation.


v3.0.6 (2016-09-02)
-------------------

* fixed issue #2026

* slightly better error diagnostics for AQL query compilation and replication

* fixed issue #2018

* fixed issue #2015

* fixed issue #2012

* fixed wrong default value for arangoimp's `--on-duplicate` value

* fix execution of AQL traversal expressions when there are multiple
  conditions that refer to variables set outside the traversal

* properly return HTTP 503 in JS actions when backend is gone

* supervision creates new key in agency for failed servers

* new shards will not be allocated on failed or cleaned servers


v3.0.5 (2016-08-18)
-------------------

* execute AQL ternary operator via C++ if possible

* fixed issue #1977

* fixed extraction of _id attribute in AQL traversal conditions

* fix SSL agency endpoint

* Minimum RAFT timeout was one order of magnitude to short.

* Optimized RAFT RPCs from leader to followers for efficiency.

* Optimized RAFT RPC handling on followers with respect to compaction.

* Fixed bug in handling of duplicates and overlapping logs

* Fixed bug in supervision take over after leadership change.

v3.0.4 (2016-08-01)
-------------------

* added missing lock for periodic jobs access

* fix multiple foxx related cluster issues

* fix handling of empty AQL query strings

* fixed issue in `INTERSECTION` AQL function with duplicate elements
  in the source arrays

* fixed issue #1970

* fixed issue #1968

* fixed issue #1967

* fixed issue #1962

* fixed issue #1959

* replaced require("internal").db by require("@arangodb").db

* fixed issue #1954

* fixed issue #1953

* fixed issue #1950

* fixed issue #1949

* fixed issue #1943

* fixed segfault in V8, by backporting https://bugs.chromium.org/p/v8/issues/detail?id=5033

* Foxx OAuth2 module now correctly passes the `access_token` to the OAuth2 server

* fixed credentialed CORS requests properly respecting --http.trusted-origin

* fixed a crash in V8Periodic task (forgotten lock)

* fixed two bugs in synchronous replication (syncCollectionFinalize)


v3.0.3 (2016-07-17)
-------------------

* fixed issue #1942

* fixed issue #1941

* fixed array index batch insertion issues for hash indexes that caused problems when
  no elements remained for insertion

* fixed AQL MERGE() function with External objects originating from traversals

* fixed some logfile recovery errors with error message "document not found"

* fixed issue #1937

* fixed issue #1936

* improved performance of arangorestore in clusters with synchronous
  replication

* Foxx tests and scripts in development mode should now always respect updated
  files instead of loading stale modules

* When disabling Foxx development mode the setup script is now re-run

* Foxx manifests of installed services are now saved to disk with indentation


v3.0.2 (2016-07-09)
-------------------

* fixed assertion failure in case multiple remove operations were used in the same query

* fixed upsert behavior in case upsert was used in a loop with the same document example

* fixed issue #1930

* don't expose local file paths in Foxx error messages.

* fixed issue #1929

* make arangodump dump the attribute `isSystem` when dumping the structure
  of a collection, additionally make arangorestore not fail when the attribute
  is missing

* fixed "Could not extract custom attribute" issue when using COLLECT with
  MIN/MAX functions in some contexts

* honor presence of persistent index for sorting

* make AQL query optimizer not skip "use-indexes-rule", even if enough
  plans have been created already

* make AQL optimizer not skip "use-indexes-rule", even if enough execution plans
  have been created already

* fix double precision value loss in VelocyPack JSON parser

* added missing SSL support for arangorestore

* improved cluster import performance

* fix Foxx thumbnails on DC/OS

* fix Foxx configuration not being saved

* fix Foxx app access from within the frontend on DC/OS

* add option --default-replication-factor to arangorestore and simplify
  the control over the number of shards when restoring

* fix a bug in the VPack -> V8 conversion if special attributes _key,
  _id, _rev, _from and _to had non-string values, which is allowed
  below the top level

* fix malloc_usable_size for darwin


v3.0.1 (2016-06-30)
-------------------

* fixed periodic jobs: there should be only one instance running - even if it
  runs longer than the period

* increase max. number of collections in AQL queries from 32 to 256

* fixed issue #1916: header "authorization" is required" when opening
  services page

* fixed issue #1915: Explain: member out of range

* fixed issue #1914: fix unterminated buffer

* don't remove lockfile if we are the same (now stale) pid
  fixes docker setups (our pid will always be 1)

* do not use revision id comparisons in compaction for determining whether a
  revision is obsolete, but marker memory addresses
  this ensures revision ids don't matter when compacting documents

* escape Unicode characters in JSON HTTP responses
  this converts UTF-8 characters in HTTP responses of arangod into `\uXXXX`
  escape sequences. This makes the HTTP responses fit into the 7 bit ASCII
  character range, which speeds up HTTP response parsing for some clients,
  namely node.js/v8

* add write before read collections when starting a user transaction
  this allows specifying the same collection in both read and write mode without
  unintended side effects

* fixed buffer overrun that occurred when building very large result sets

* index lookup optimizations for primary index and edge index

* fixed "collection is a nullptr" issue when starting a traversal from a transaction

* enable /_api/import on coordinator servers


v3.0.0 (2016-06-22)
-------------------

* minor GUI fixxes

* fix for replication and nonces


v3.0.0-rc3 (2016-06-19)
-----------------------

* renamed various Foxx errors to no longer refer to Foxx services as apps

* adjusted various error messages in Foxx to be more informative

* specifying "files" in a Foxx manifest to be mounted at the service root
  no longer results in 404s when trying to access non-file routes

* undeclared path parameters in Foxx no longer break the service

* trusted reverse proxy support is now handled more consistently

* ArangoDB request compatibility and user are now exposed in Foxx

* all bundled NPM modules have been upgraded to their latest versions


v3.0.0-rc2 (2016-06-12)
-----------------------

* added option `--server.max-packet-size` for client tools

* renamed option `--server.ssl-protocol` to `--ssl.protocol` in client tools
  (was already done for arangod, but overlooked for client tools)

* fix handling of `--ssl.protocol` value 5 (TLS v1.2) in client tools, which
  claimed to support it but didn't

* config file can use '@include' to include a different config file as base


v3.0.0-rc1 (2016-06-10)
-----------------------

* the user management has changed: it now has users that are independent of
  databases. A user can have one or more database assigned to the user.

* forward ported V8 Comparator bugfix for inline heuristics from
  https://github.com/v8/v8/commit/5ff7901e24c2c6029114567de5a08ed0f1494c81

* changed to-string conversion for AQL objects and arrays, used by the AQL
  function `TO_STRING()` and implicit to-string casts in AQL

  - arrays are now converted into their JSON-stringify equivalents, e.g.

    - `[ ]` is now converted to `[]`
    - `[ 1, 2, 3 ]` is now converted to `[1,2,3]`
    - `[ "test", 1, 2 ] is now converted to `["test",1,2]`

    Previous versions of ArangoDB converted arrays with no members into the
    empty string, and non-empty arrays into a comma-separated list of member
    values, without the surrounding angular brackets. Additionally, string
    array members were not enclosed in quotes in the result string:

    - `[ ]` was converted to ``
    - `[ 1, 2, 3 ]` was converted to `1,2,3`
    - `[ "test", 1, 2 ] was converted to `test,1,2`

  - objects are now converted to their JSON-stringify equivalents, e.g.

    - `{ }` is converted to `{}`
    - `{ a: 1, b: 2 }` is converted to `{"a":1,"b":2}`
    - `{ "test" : "foobar" }` is converted to `{"test":"foobar"}`

    Previous versions of ArangoDB always converted objects into the string
    `[object Object]`

  This change affects also the AQL functions `CONCAT()` and `CONCAT_SEPARATOR()`
  which treated array values differently in previous versions. Previous versions
  of ArangoDB automatically flattened array values on the first level of the array,
  e.g. `CONCAT([1, 2, 3, [ 4, 5, 6 ]])` produced `1,2,3,4,5,6`. Now this will produce
  `[1,2,3,[4,5,6]]`. To flatten array members on the top level, you can now use
  the more explicit `CONCAT(FLATTEN([1, 2, 3, [4, 5, 6]], 1))`.

* added C++ implementations for AQL functions `SLICE()`, `CONTAINS()` and
  `RANDOM_TOKEN()`

* as a consequence of the upgrade to V8 version 5, the implementation of the
  JavaScript `Buffer` object had to be changed. JavaScript `Buffer` objects in
  ArangoDB now always store their data on the heap. There is no shared pool
  for small Buffer values, and no pointing into existing Buffer data when
  extracting slices. This change may increase the cost of creating Buffers with
  short contents or when peeking into existing Buffers, but was required for
  safer memory management and to prevent leaks.

* the `db` object's function `_listDatabases()` was renamed to just `_databases()`
  in order to make it more consistent with the existing `_collections()` function.
  Additionally the `db` object's `_listEndpoints()` function was renamed to just
  `_endpoints()`.

* changed default value of `--server.authentication` from `false` to `true` in
  configuration files etc/relative/arangod.conf and etc/arangodb/arangod.conf.in.
  This means the server will be started with authentication enabled by default,
  requiring all client connections to provide authentication data when connecting
  to ArangoDB. Authentication can still be turned off via setting the value of
  `--server.authentication` to `false` in ArangoDB's configuration files or by
  specifying the option on the command-line.

* Changed result format for querying all collections via the API GET `/_api/collection`.

  Previous versions of ArangoDB returned an object with an attribute named `collections`
  and an attribute named `names`. Both contained all available collections, but
  `collections` contained the collections as an array, and `names` contained the
  collections again, contained in an object in which the attribute names were the
  collection names, e.g.

  ```
  {
    "collections": [
      {"id":"5874437","name":"test","isSystem":false,"status":3,"type":2},
      {"id":"17343237","name":"something","isSystem":false,"status":3,"type":2},
      ...
    ],
    "names": {
      "test": {"id":"5874437","name":"test","isSystem":false,"status":3,"type":2},
      "something": {"id":"17343237","name":"something","isSystem":false,"status":3,"type":2},
      ...
    }
  }
  ```
  This result structure was redundant, and therefore has been simplified to just

  ```
  {
    "result": [
      {"id":"5874437","name":"test","isSystem":false,"status":3,"type":2},
      {"id":"17343237","name":"something","isSystem":false,"status":3,"type":2},
      ...
    ]
  }
  ```

  in ArangoDB 3.0.

* added AQL functions `TYPENAME()` and `HASH()`

* renamed arangob tool to arangobench

* added AQL string comparison operator `LIKE`

  The operator can be used to compare strings like this:

      value LIKE search

  The operator is currently implemented by calling the already existing AQL
  function `LIKE`.

  This change also makes `LIKE` an AQL keyword. Using `LIKE` in either case as
  an attribute or collection name in AQL thus requires quoting.

* make AQL optimizer rule "remove-unnecessary-calculations" fire in more cases

  The rule will now remove calculations that are used exactly once in other
  expressions (e.g. `LET a = doc RETURN a.value`) and calculations,
  or calculations that are just references (e.g. `LET a = b`).

* renamed AQL optimizer rule "merge-traversal-filter" to "optimize-traversals"
  Additionally, the optimizer rule will remove unused edge and path result variables
  from the traversal in case they are specified in the `FOR` section of the traversal,
  but not referenced later in the query. This saves constructing edges and paths
  results.

* added AQL optimizer rule "inline-subqueries"

  This rule can pull out certain subqueries that are used as an operand to a `FOR`
  loop one level higher, eliminating the subquery completely. For example, the query

      FOR i IN (FOR j IN [1,2,3] RETURN j) RETURN i

  will be transformed by the rule to:

      FOR i IN [1,2,3] RETURN i

  The query

      FOR name IN (FOR doc IN _users FILTER doc.status == 1 RETURN doc.name) LIMIT 2 RETURN name

  will be transformed into

      FOR tmp IN _users FILTER tmp.status == 1 LIMIT 2 RETURN tmp.name

  The rule will only fire when the subquery is used as an operand to a `FOR` loop, and
  if the subquery does not contain a `COLLECT` with an `INTO` variable.

* added new endpoint "srv://" for DNS service records

* The result order of the AQL functions VALUES and ATTRIBUTES has never been
  guaranteed and it only had the "correct" ordering by accident when iterating
  over objects that were not loaded from the database. This accidental behavior
  is now changed by introduction of VelocyPack. No ordering is guaranteed unless
  you specify the sort parameter.

* removed configure option `--enable-logger`

* added AQL array comparison operators

  All AQL comparison operators now also exist in an array variant. In the
  array variant, the operator is preceded with one of the keywords *ALL*, *ANY*
  or *NONE*. Using one of these keywords changes the operator behavior to
  execute the comparison operation for all, any, or none of its left hand
  argument values. It is therefore expected that the left hand argument
  of an array operator is an array.

  Examples:

      [ 1, 2, 3 ] ALL IN [ 2, 3, 4 ]   // false
      [ 1, 2, 3 ] ALL IN [ 1, 2, 3 ]   // true
      [ 1, 2, 3 ] NONE IN [ 3 ]        // false
      [ 1, 2, 3 ] NONE IN [ 23, 42 ]   // true
      [ 1, 2, 3 ] ANY IN [ 4, 5, 6 ]   // false
      [ 1, 2, 3 ] ANY IN [ 1, 42 ]     // true
      [ 1, 2, 3 ] ANY == 2             // true
      [ 1, 2, 3 ] ANY == 4             // false
      [ 1, 2, 3 ] ANY > 0              // true
      [ 1, 2, 3 ] ANY <= 1             // true
      [ 1, 2, 3 ] NONE < 99            // false
      [ 1, 2, 3 ] NONE > 10            // true
      [ 1, 2, 3 ] ALL > 2              // false
      [ 1, 2, 3 ] ALL > 0              // true
      [ 1, 2, 3 ] ALL >= 3             // false
      ["foo", "bar"] ALL != "moo"      // true
      ["foo", "bar"] NONE == "bar"     // false
      ["foo", "bar"] ANY == "foo"      // true

* improved AQL optimizer to remove unnecessary sort operations in more cases

* allow enclosing AQL identifiers in forward ticks in addition to using
  backward ticks

  This allows for convenient writing of AQL queries in JavaScript template strings
  (which are delimited with backticks themselves), e.g.

      var q = `FOR doc IN ´collection´ RETURN doc.´name´`;

* allow to set `print.limitString` to configure the number of characters
  to output before truncating

* make logging configurable per log "topic"

  `--log.level <level>` sets the global log level to <level>, e.g. `info`,
  `debug`, `trace`.

  `--log.level topic=<level>` sets the log level for a specific topic.
  Currently, the following topics exist: `collector`, `compactor`, `mmap`,
  `performance`, `queries`, and `requests`. `performance` and `requests` are
  set to FATAL by default. `queries` is set to info. All others are
  set to the global level by default.

  The new log option `--log.output <definition>` allows directing the global
  or per-topic log output to different outputs. The output definition
  "<definition>" can be one of

    "-" for stdin
    "+" for stderr
    "syslog://<syslog-facility>"
    "syslog://<syslog-facility>/<application-name>"
    "file://<relative-path>"

  The option can be specified multiple times in order to configure the output
  for different log topics. To set up a per-topic output configuration, use
  `--log.output <topic>=<definition>`, e.g.

    queries=file://queries.txt

  logs all queries to the file "queries.txt".

* the option `--log.requests-file` is now deprecated. Instead use

    `--log.level requests=info`
    `--log.output requests=file://requests.txt`

* the option `--log.facility` is now deprecated. Instead use

    `--log.output requests=syslog://facility`

* the option `--log.performance` is now deprecated. Instead use

    `--log.level performance=trace`

* removed option `--log.source-filter`

* removed configure option `--enable-logger`

* change collection directory names to include a random id component at the end

  The new pattern is `collection-<id>-<random>`, where `<id>` is the collection
  id and `<random>` is a random number. Previous versions of ArangoDB used a
  pattern `collection-<id>` without the random number.

  ArangoDB 3.0 understands both the old and name directory name patterns.

* removed mostly unused internal spin-lock implementation

* removed support for pre-Windows 7-style locks. This removes compatibility for
  Windows versions older than Windows 7 (e.g. Windows Vista, Windows XP) and
  Windows 2008R2 (e.g. Windows 2008).

* changed names of sub-threads started by arangod

* added option `--default-number-of-shards` to arangorestore, allowing creating
  collections with a specifiable number of shards from a non-cluster dump

* removed support for CoffeeScript source files

* removed undocumented SleepAndRequeue

* added WorkMonitor to inspect server threads

* when downloading a Foxx service from the web interface the suggested filename
  is now based on the service's mount path instead of simply "app.zip"

* the `@arangodb/request` response object now stores the parsed JSON response
  body in a property `json` instead of `body` when the request was made using the
  `json` option. The `body` instead contains the response body as a string.

* the Foxx API has changed significantly, 2.8 services are still supported
  using a backwards-compatible "legacy mode"


v2.8.12 (XXXX-XX-XX)
--------------------

* issue #2091: decrease connect timeout to 5 seconds on startup

* fixed issue #2072

* slightly better error diagnostics for some replication errors

* fixed issue #1977

* fixed issue in `INTERSECTION` AQL function with duplicate elements
  in the source arrays

* fixed issue #1962

* fixed issue #1959

* export aqlQuery template handler as require('org/arangodb').aql for forwards-compatibility


v2.8.11 (2016-07-13)
--------------------

* fixed array index batch insertion issues for hash indexes that caused problems when
  no elements remained for insertion

* fixed issue #1937


v2.8.10 (2016-07-01)
--------------------

* make sure next local _rev value used for a document is at least as high as the
  _rev value supplied by external sources such as replication

* make adding a collection in both read- and write-mode to a transaction behave as
  expected (write includes read). This prevents the `unregister collection used in
  transaction` error

* fixed sometimes invalid result for `byExample(...).count()` when an index plus
  post-filtering was used

* fixed "collection is a nullptr" issue when starting a traversal from a transaction

* honor the value of startup option `--database.wait-for-sync` (that is used to control
  whether new collections are created with `waitForSync` set to `true` by default) also
  when creating collections via the HTTP API (and thus the ArangoShell). When creating
  a collection via these mechanisms, the option was ignored so far, which was inconsistent.

* fixed issue #1826: arangosh --javascript.execute: internal error (geo index issue)

* fixed issue #1823: Arango crashed hard executing very simple query on windows


v2.8.9 (2016-05-13)
-------------------

* fixed escaping and quoting of extra parameters for executables in Mac OS X App

* added "waiting for" status variable to web interface collection figures view

* fixed undefined behavior in query cache invaldation

* fixed access to /_admin/statistics API in case statistics are disable via option
  `--server.disable-statistics`

* Foxx manager will no longer fail hard when Foxx store is unreachable unless installing
  a service from the Foxx store (e.g. when behind a firewall or GitHub is unreachable).


v2.8.8 (2016-04-19)
-------------------

* fixed issue #1805: Query: internal error (location: arangod/Aql/AqlValue.cpp:182).
  Please report this error to arangodb.com (while executing)

* allow specifying collection name prefixes for `_from` and `_to` in arangoimp:

  To avoid specifying complete document ids (consisting of collection names and document
  keys) for *_from* and *_to* values when importing edges with arangoimp, there are now
  the options *--from-collection-prefix* and *--to-collection-prefix*.

  If specified, these values will be automatically prepended to each value in *_from*
  (or *_to* resp.). This allows specifying only document keys inside *_from* and/or *_to*.

  *Example*

      > arangoimp --from-collection-prefix users --to-collection-prefix products ...

  Importing the following document will then create an edge between *users/1234* and
  *products/4321*:

  ```js
  { "_from" : "1234", "_to" : "4321", "desc" : "users/1234 is connected to products/4321" }
  ```

* requests made with the interactive system API documentation in the web interface
  (Swagger) will now respect the active database instead of always using `_system`


v2.8.7 (2016-04-07)
-------------------

* optimized primary=>secondary failover

* fix to-boolean conversion for documents in AQL

* expose the User-Agent HTTP header from the ArangoShell since Github seems to
  require it now, and we use the ArangoShell for fetching Foxx repositories from Github

* work with http servers that only send

* fixed potential race condition between compactor and collector threads

* fix removal of temporary directories on arangosh exit

* javadoc-style comments in Foxx services are no longer interpreted as
  Foxx comments outside of controller/script/exports files (#1748)

* removed remaining references to class syntax for Foxx Model and Repository
  from the documentation

* added a safe-guard for corrupted master-pointer


v2.8.6 (2016-03-23)
-------------------

* arangosh can now execute JavaScript script files that contain a shebang
  in the first line of the file. This allows executing script files directly.

  Provided there is a script file `/path/to/script.js` with the shebang
  `#!arangosh --javascript.execute`:

      > cat /path/to/script.js
      #!arangosh --javascript.execute
      print("hello from script.js");

  If the script file is made executable

      > chmod a+x /path/to/script.js

  it can be invoked on the shell directly and use arangosh for its execution:

      > /path/to/script.js
      hello from script.js

  This did not work in previous versions of ArangoDB, as the whole script contents
  (including the shebang) were treated as JavaScript code.
  Now shebangs in script files will now be ignored for all files passed to arangosh's
  `--javascript.execute` parameter.

  The alternative way of executing a JavaScript file with arangosh still works:

      > arangosh --javascript.execute /path/to/script.js
      hello from script.js

* added missing reset of traversal state for nested traversals.
  The state of nested traversals (a traversal in an AQL query that was
  located in a repeatedly executed subquery or inside another FOR loop)
  was not reset properly, so that multiple invocations of the same nested
  traversal with different start vertices led to the nested traversal
  always using the start vertex provided on the first invocation.

* fixed issue #1781: ArangoDB startup time increased tremendously

* fixed issue #1783: SIGHUP should rotate the log


v2.8.5 (2016-03-11)
-------------------

* Add OpenSSL handler for TLS V1.2 as sugested by kurtkincaid in #1771

* fixed issue #1765 (The webinterface should display the correct query time)
  and #1770 (Display ACTUAL query time in aardvark's AQL editor)

* Windows: the unhandled exception handler now calls the windows logging
  facilities directly without locks.
  This fixes lockups on crashes from the logging framework.

* improve nullptr handling in logger.

* added new endpoint "srv://" for DNS service records

* `org/arangodb/request` no longer sets the content-type header to the
  string "undefined" when no content-type header should be sent (issue #1776)


v2.8.4 (2016-03-01)
-------------------

* global modules are no longer incorrectly resolved outside the ArangoDB
  JavaScript directory or the Foxx service's root directory (issue #1577)

* improved error messages from Foxx and JavaScript (issues #1564, #1565, #1744)


v2.8.3 (2016-02-22)
-------------------

* fixed AQL filter condition collapsing for deeply-nested cases, potentially
  enabling usage of indexes in some dedicated cases

* added parentheses in AQL explain command output to correctly display precedence
  of logical and arithmetic operators

* Foxx Model event listeners defined on the model are now correctly invoked by
  the Repository methods (issue #1665)

* Deleting a Foxx service in the frontend should now always succeed even if the
  files no longer exist on the file system (issue #1358)

* Routing actions loaded from the database no longer throw exceptions when
  trying to load other modules using "require"

* The `org/arangodb/request` response object now sets a property `json` to the
  parsed JSON response body in addition to overwriting the `body` property when
  the request was made using the `json` option.

* Improved Windows stability

* Fixed a bug in the interactive API documentation that would escape slashes
  in document-handle fields. Document handles are now provided as separate
  fields for collection name and document key.


v2.8.2 (2016-02-09)
-------------------

* the continuous replication applier will now prevent the master's WAL logfiles
  from being removed if they are still needed by the applier on the slave. This
  should help slaves that suffered from masters garbage collection WAL logfiles
  which would have been needed by the slave later.

  The initial synchronization will block removal of still needed WAL logfiles
  on the master for 10 minutes initially, and will extend this period when further
  requests are made to the master. Initial synchronization hands over its handle
  for blocking logfile removal to the continuous replication when started via
  the *setupReplication* function. In this case, continuous replication will
  extend the logfile removal blocking period for the required WAL logfiles when
  the slave makes additional requests.

  All handles that block logfile removal will time out automatically after at
  most 5 minutes should a master not be contacted by the slave anymore (e.g. in
  case the slave's replication is turned off, the slaves loses the connection
  to the master or the slave goes down).

* added all-in-one function *setupReplication* to synchronize data from master
  to slave and start the continuous replication:

      require("@arangodb/replication").setupReplication(configuration);

  The command will return when the initial synchronization is finished and the
  continuous replication has been started, or in case the initial synchronization
  has failed.

  If the initial synchronization is successful, the command will store the given
  configuration on the slave. It also configures the continuous replication to start
  automatically if the slave is restarted, i.e. *autoStart* is set to *true*.

  If the command is run while the slave's replication applier is already running,
  it will first stop the running applier, drop its configuration and do a
  resynchronization of data with the master. It will then use the provided configration,
  overwriting any previously existing replication configuration on the slave.

  The following example demonstrates how to use the command for setting up replication
  for the *_system* database. Note that it should be run on the slave and not the
  master:

      db._useDatabase("_system");
      require("@arangodb/replication").setupReplication({
        endpoint: "tcp://master.domain.org:8529",
        username: "myuser",
        password: "mypasswd",
        verbose: false,
        includeSystem: false,
        incremental: true,
        autoResync: true
      });

* the *sync* and *syncCollection* functions now always start the data synchronization
  as an asynchronous server job. The call to *sync* or *syncCollection* will block
  until synchronization is either complete or has failed with an error. The functions
  will automatically poll the slave periodically for status updates.

  The main benefit is that the connection to the slave does not need to stay open
  permanently and is thus not affected by timeout issues. Additionally the caller does
  not need to query the synchronization status from the slave manually as this is
  now performed automatically by these functions.

* fixed undefined behavior when explaining some types of AQL traversals, fixed
  display of some types of traversals in AQL explain output


v2.8.1 (2016-01-29)
-------------------

* Improved AQL Pattern matching by allowing to specify a different traversal
  direction for one or many of the edge collections.

      FOR v, e, p IN OUTBOUND @start @@ec1, INBOUND @@ec2, @@ec3

  will traverse *ec1* and *ec3* in the OUTBOUND direction and for *ec2* it will use
  the INBOUND direction. These directions can be combined in arbitrary ways, the
  direction defined after *IN [steps]* will we used as default direction and can
  be overriden for specific collections.
  This feature is only available for collection lists, it is not possible to
  combine it with graph names.

* detect more types of transaction deadlocks early

* fixed display of relational operators in traversal explain output

* fixed undefined behavior in AQL function `PARSE_IDENTIFIER`

* added "engines" field to Foxx services generated in the admin interface

* added AQL function `IS_SAME_COLLECTION`:

  *IS_SAME_COLLECTION(collection, document)*: Return true if *document* has the same
  collection id as the collection specified in *collection*. *document* can either be
  a [document handle](../Glossary/README.md#document-handle) string, or a document with
  an *_id* attribute. The function does not validate whether the collection actually
  contains the specified document, but only compares the name of the specified collection
  with the collection name part of the specified document.
  If *document* is neither an object with an *id* attribute nor a *string* value,
  the function will return *null* and raise a warning.

      /* true */
      IS_SAME_COLLECTION('_users', '_users/my-user')
      IS_SAME_COLLECTION('_users', { _id: '_users/my-user' })

      /* false */
      IS_SAME_COLLECTION('_users', 'foobar/baz')
      IS_SAME_COLLECTION('_users', { _id: 'something/else' })


v2.8.0 (2016-01-25)
-------------------

* avoid recursive locking


v2.8.0-beta8 (2016-01-19)
-------------------------

* improved internal datafile statistics for compaction and compaction triggering
  conditions, preventing excessive growth of collection datafiles under some
  workloads. This should also fix issue #1596.

* renamed AQL optimizer rule `remove-collect-into` to `remove-collect-variables`

* fixed primary and edge index lookups prematurely aborting searches when the
  specified id search value contained a different collection than the collection
  the index was created for


v2.8.0-beta7 (2016-01-06)
-------------------------

* added vm.runInThisContext

* added AQL keyword `AGGREGATE` for use in AQL `COLLECT` statement

  Using `AGGREGATE` allows more efficient aggregation (incrementally while building
  the groups) than previous versions of AQL, which built group aggregates afterwards
  from the total of all group values.

  `AGGREGATE` can be used inside a `COLLECT` statement only. If used, it must follow
  the declaration of grouping keys:

      FOR doc IN collection
        COLLECT gender = doc.gender AGGREGATE minAge = MIN(doc.age), maxAge = MAX(doc.age)
        RETURN { gender, minAge, maxAge }

  or, if no grouping keys are used, it can follow the `COLLECT` keyword:

      FOR doc IN collection
        COLLECT AGGREGATE minAge = MIN(doc.age), maxAge = MAX(doc.age)
        RETURN {
  minAge, maxAge
}

  Only specific expressions are allowed on the right-hand side of each `AGGREGATE`
  assignment:

  - on the top level the expression must be a call to one of the supported aggregation
    functions `LENGTH`, `MIN`, `MAX`, `SUM`, `AVERAGE`, `STDDEV_POPULATION`, `STDDEV_SAMPLE`,
    `VARIANCE_POPULATION`, or `VARIANCE_SAMPLE`

  - the expression must not refer to variables introduced in the `COLLECT` itself

* Foxx: mocha test paths with wildcard characters (asterisks) now work on Windows

* reserved AQL keyword `NONE` for future use

* web interface: fixed a graph display bug concerning dashboard view

* web interface: fixed several bugs during the dashboard initialize process

* web interface: included several bugfixes: #1597, #1611, #1623

* AQL query optimizer now converts `LENGTH(collection-name)` to an optimized
  expression that returns the number of documents in a collection

* adjusted the behavior of the expansion (`[*]`) operator in AQL for non-array values

  In ArangoDB 2.8, calling the expansion operator on a non-array value will always
  return an empty array. Previous versions of ArangoDB expanded non-array values by
  calling the `TO_ARRAY()` function for the value, which for example returned an
  array with a single value for boolean, numeric and string input values, and an array
  with the object's values for an object input value. This behavior was inconsistent
  with how the expansion operator works for the array indexes in 2.8, so the behavior
  is now unified:

  - if the left-hand side operand of `[*]` is an array, the array will be returned as
    is when calling `[*]` on it
  - if the left-hand side operand of `[*]` is not an array, an empty array will be
    returned by `[*]`

  AQL queries that rely on the old behavior can be changed by either calling `TO_ARRAY`
  explicitly or by using the `[*]` at the correct position.

  The following example query will change its result in 2.8 compared to 2.7:

      LET values = "foo" RETURN values[*]

  In 2.7 the query has returned the array `[ "foo" ]`, but in 2.8 it will return an
  empty array `[ ]`. To make it return the array `[ "foo" ]` again, an explicit
  `TO_ARRAY` function call is needed in 2.8 (which in this case allows the removal
  of the `[*]` operator altogether). This also works in 2.7:

      LET values = "foo" RETURN TO_ARRAY(values)

  Another example:

      LET values = [ { name: "foo" }, { name: "bar" } ]
      RETURN values[*].name[*]

  The above returned `[ [ "foo" ], [ "bar" ] ] in 2.7. In 2.8 it will return
  `[ [ ], [ ] ]`, because the value of `name` is not an array. To change the results
  to the 2.7 style, the query can be changed to

      LET values = [ { name: "foo" }, { name: "bar" } ]
      RETURN values[* RETURN TO_ARRAY(CURRENT.name)]

  The above also works in 2.7.
  The following types of queries won't change:

      LET values = [ 1, 2, 3 ] RETURN values[*]
      LET values = [ { name: "foo" }, { name: "bar" } ] RETURN values[*].name
      LET values = [ { names: [ "foo", "bar" ] }, { names: [ "baz" ] } ] RETURN values[*].names[*]
      LET values = [ { names: [ "foo", "bar" ] }, { names: [ "baz" ] } ] RETURN values[*].names[**]

* slightly adjusted V8 garbage collection strategy so that collection eventually
  happens in all contexts that hold V8 external references to documents and
  collections.

  also adjusted default value of `--javascript.gc-frequency` from 10 seconds to
  15 seconds, as less internal operations are carried out in JavaScript.

* fixes for AQL optimizer and traversal

* added `--create-collection-type` option to arangoimp

  This allows specifying the type of the collection to be created when
  `--create-collection` is set to `true`.

* Foxx export cache should no longer break if a broken app is loaded in the
  web admin interface.


v2.8.0-beta2 (2015-12-16)
-------------------------

* added AQL query optimizer rule "sort-in-values"

  This rule pre-sorts the right-hand side operand of the `IN` and `NOT IN`
  operators so the operation can use a binary search with logarithmic complexity
  instead of a linear search. The rule is applied when the right-hand side
  operand of an `IN` or `NOT IN` operator in a filter condition is a variable that
  is defined in a different loop/scope than the operator itself. Additionally,
  the filter condition must consist of solely the `IN` or `NOT IN` operation
  in order to avoid any side-effects.

* changed collection status terminology in web interface for collections for
  which an unload request has been issued from `in the process of being unloaded`
  to `will be unloaded`.

* unloading a collection via the web interface will now trigger garbage collection
  in all v8 contexts and force a WAL flush. This increases the chances of perfoming
  the unload faster.

* added the following attributes to the result of `collection.figures()` and the
  corresponding HTTP API at `PUT /_api/collection/<name>/figures`:

  - `documentReferences`: The number of references to documents in datafiles
    that JavaScript code currently holds. This information can be used for
    debugging compaction and unload issues.
  - `waitingFor`: An optional string value that contains information about
    which object type is at the head of the collection's cleanup queue. This
    information can be used for debugging compaction and unload issues.
  - `compactionStatus.time`: The point in time the compaction for the collection
    was last executed. This information can be used for debugging compaction
    issues.
  - `compactionStatus.message`: The action that was performed when the compaction
    was last run for the collection. This information can be used for debugging
    compaction issues.

  Note: `waitingFor` and `compactionStatus` may be empty when called on a coordinator
  in a cluster.

* the compaction will now provide queryable status info that can be used to track
  its progress. The compaction status is displayed in the web interface, too.

* better error reporting for arangodump and arangorestore

* arangodump will now fail by default when trying to dump edges that
  refer to already dropped collections. This can be circumvented by
  specifying the option `--force true` when invoking arangodump

* fixed cluster upgrade procedure

* the AQL functions `NEAR` and `WITHIN` now have stricter validations
  for their input parameters `limit`, `radius` and `distance`. They may now throw
  exceptions when invalid parameters are passed that may have not led
  to exceptions in previous versions.

* deprecation warnings now log stack traces

* Foxx: improved backwards compatibility with 2.5 and 2.6

  - reverted Model and Repository back to non-ES6 "classes" because of
    compatibility issues when using the extend method with a constructor

  - removed deprecation warnings for extend and controller.del

  - restored deprecated method Model.toJSONSchema

  - restored deprecated `type`, `jwt` and `sessionStorageApp` options
    in Controller#activateSessions

* Fixed a deadlock problem in the cluster


v2.8.0-beta1 (2015-12-06)
-------------------------

* added AQL function `IS_DATESTRING(value)`

  Returns true if *value* is a string that can be used in a date function.
  This includes partial dates such as *2015* or *2015-10* and strings containing
  invalid dates such as *2015-02-31*. The function will return false for all
  non-string values, even if some of them may be usable in date functions.


v2.8.0-alpha1 (2015-12-03)
--------------------------

* added AQL keywords `GRAPH`, `OUTBOUND`, `INBOUND` and `ANY` for use in graph
  traversals, reserved AQL keyword `ALL` for future use

  Usage of these keywords as collection names, variable names or attribute names
  in AQL queries will not be possible without quoting. For example, the following
  AQL query will still work as it uses a quoted collection name and a quoted
  attribute name:

      FOR doc IN `OUTBOUND`
        RETURN doc.`any`

* issue #1593: added AQL `POW` function for exponentation

* added cluster execution site info in explain output for AQL queries

* replication improvements:

  - added `autoResync` configuration parameter for continuous replication.

    When set to `true`, a replication slave will automatically trigger a full data
    re-synchronization with the master when the master cannot provide the log data
    the slave had asked for. Note that `autoResync` will only work when the option
    `requireFromPresent` is also set to `true` for the continuous replication, or
    when the continuous syncer is started and detects that no start tick is present.

    Automatic re-synchronization may transfer a lot of data from the master to the
    slave and may be expensive. It is therefore turned off by default.
    When turned off, the slave will never perform an automatic re-synchronization
    with the master.

  - added `idleMinWaitTime` and `idleMaxWaitTime` configuration parameters for
    continuous replication.

    These parameters can be used to control the minimum and maximum wait time the
    slave will (intentionally) idle and not poll for master log changes in case the
    master had sent the full logs already.
    The `idleMaxWaitTime` value will only be used when `adapativePolling` is set
    to `true`. When `adaptivePolling` is disable, only `idleMinWaitTime` will be
    used as a constant time span in which the slave will not poll the master for
    further changes. The default values are 0.5 seconds for `idleMinWaitTime` and
    2.5 seconds for `idleMaxWaitTime`, which correspond to the hard-coded values
    used in previous versions of ArangoDB.

  - added `initialSyncMaxWaitTime` configuration parameter for initial and continuous
    replication

    This option controls the maximum wait time (in seconds) that the initial
    synchronization will wait for a response from the master when fetching initial
    collection data. If no response is received within this time period, the initial
    synchronization will give up and fail. This option is also relevant for
    continuous replication in case *autoResync* is set to *true*, as then the
    continuous replication may trigger a full data re-synchronization in case
    the master cannot the log data the slave had asked for.

  - HTTP requests sent from the slave to the master during initial synchronization
    will now be retried if they fail with connection problems.

  - the initial synchronization now logs its progress so it can be queried using
    the regular replication status check APIs.

  - added `async` attribute for `sync` and `syncCollection` operations called from
    the ArangoShell. Setthing this attribute to `true` will make the synchronization
    job on the server go into the background, so that the shell does not block. The
    status of the started asynchronous synchronization job can be queried from the
    ArangoShell like this:

        /* starts initial synchronization */
        var replication = require("@arangodb/replication");
        var id = replication.sync({
          endpoint: "tcp://master.domain.org:8529",
          username: "myuser",
          password: "mypasswd",
          async: true
       });

       /* now query the id of the returned async job and print the status */
       print(replication.getSyncResult(id));

    The result of `getSyncResult()` will be `false` while the server-side job
    has not completed, and different to `false` if it has completed. When it has
    completed, all job result details will be returned by the call to `getSyncResult()`.


* fixed non-deterministic query results in some cluster queries

* fixed issue #1589

* return HTTP status code 410 (gone) instead of HTTP 408 (request timeout) for
  server-side operations that are canceled / killed. Sending 410 instead of 408
  prevents clients from re-starting the same (canceled) operation. Google Chrome
  for example sends the HTTP request again in case it is responded with an HTTP
  408, and this is exactly the opposite of the desired behavior when an operation
  is canceled / killed by the user.

* web interface: queries in AQL editor now cancelable

* web interface: dashboard - added replication information

* web interface: AQL editor now supports bind parameters

* added startup option `--server.hide-product-header` to make the server not send
  the HTTP response header `"Server: ArangoDB"` in its HTTP responses. By default,
  the option is turned off so the header is still sent as usual.

* added new AQL function `UNSET_RECURSIVE` to recursively unset attritutes from
  objects/documents

* switched command-line editor in ArangoShell and arangod to linenoise-ng

* added automatic deadlock detection for transactions

  In case a deadlock is detected, a multi-collection operation may be rolled back
  automatically and fail with error 29 (`deadlock detected`). Client code for
  operations containing more than one collection should be aware of this potential
  error and handle it accordingly, either by giving up or retrying the transaction.

* Added C++ implementations for the AQL arithmetic operations and the following
  AQL functions:
  - ABS
  - APPEND
  - COLLECTIONS
  - CURRENT_DATABASE
  - DOCUMENT
  - EDGES
  - FIRST
  - FIRST_DOCUMENT
  - FIRST_LIST
  - FLATTEN
  - FLOOR
  - FULLTEXT
  - LAST
  - MEDIAN
  - MERGE_RECURSIVE
  - MINUS
  - NEAR
  - NOT_NULL
  - NTH
  - PARSE_IDENTIFIER
  - PERCENTILE
  - POP
  - POSITION
  - PUSH
  - RAND
  - RANGE
  - REMOVE_NTH
  - REMOVE_VALUE
  - REMOVE_VALUES
  - ROUND
  - SHIFT
  - SQRT
  - STDDEV_POPULATION
  - STDDEV_SAMPLE
  - UNSHIFT
  - VARIANCE_POPULATION
  - VARIANCE_SAMPLE
  - WITHIN
  - ZIP

* improved performance of skipping over many documents in an AQL query when no
  indexes and no filters are used, e.g.

      FOR doc IN collection
        LIMIT 1000000, 10
        RETURN doc

* Added array indexes

  Hash indexes and skiplist indexes can now optionally be defined for array values
  so they index individual array members.

  To define an index for array values, the attribute name is extended with the
  expansion operator `[*]` in the index definition:

      arangosh> db.colName.ensureHashIndex("tags[*]");

  When given the following document

      { tags: [ "AQL", "ArangoDB", "Index" ] }

  the index will now contain the individual values `"AQL"`, `"ArangoDB"` and `"Index"`.

  Now the index can be used for finding all documents having `"ArangoDB"` somewhere in their
  tags array using the following AQL query:

      FOR doc IN colName
        FILTER "ArangoDB" IN doc.tags[*]
        RETURN doc

* rewrote AQL query optimizer rule `use-index-range` and renamed it to `use-indexes`.
  The name change affects rule names in the optimizer's output.

* rewrote AQL execution node `IndexRangeNode` and renamed it to `IndexNode`. The name
  change affects node names in the optimizer's explain output.

* added convenience function `db._explain(query)` for human-readable explanation
  of AQL queries

* module resolution as used by `require` now behaves more like in node.js

* the `org/arangodb/request` module now returns response bodies for error responses
  by default. The old behavior of not returning bodies for error responses can be
  re-enabled by explicitly setting the option `returnBodyOnError` to `false` (#1437)


v2.7.6 (2016-01-30)
-------------------

* detect more types of transaction deadlocks early


v2.7.5 (2016-01-22)
-------------------

* backported added automatic deadlock detection for transactions

  In case a deadlock is detected, a multi-collection operation may be rolled back
  automatically and fail with error 29 (`deadlock detected`). Client code for
  operations containing more than one collection should be aware of this potential
  error and handle it accordingly, either by giving up or retrying the transaction.

* improved internal datafile statistics for compaction and compaction triggering
  conditions, preventing excessive growth of collection datafiles under some
  workloads. This should also fix issue #1596.

* Foxx export cache should no longer break if a broken app is loaded in the
  web admin interface.

* Foxx: removed some incorrect deprecation warnings.

* Foxx: mocha test paths with wildcard characters (asterisks) now work on Windows


v2.7.4 (2015-12-21)
-------------------

* slightly adjusted V8 garbage collection strategy so that collection eventually
  happens in all contexts that hold V8 external references to documents and
  collections.

* added the following attributes to the result of `collection.figures()` and the
  corresponding HTTP API at `PUT /_api/collection/<name>/figures`:

  - `documentReferences`: The number of references to documents in datafiles
    that JavaScript code currently holds. This information can be used for
    debugging compaction and unload issues.
  - `waitingFor`: An optional string value that contains information about
    which object type is at the head of the collection's cleanup queue. This
    information can be used for debugging compaction and unload issues.
  - `compactionStatus.time`: The point in time the compaction for the collection
    was last executed. This information can be used for debugging compaction
    issues.
  - `compactionStatus.message`: The action that was performed when the compaction
    was last run for the collection. This information can be used for debugging
    compaction issues.

  Note: `waitingFor` and `compactionStatus` may be empty when called on a coordinator
  in a cluster.

* the compaction will now provide queryable status info that can be used to track
  its progress. The compaction status is displayed in the web interface, too.


v2.7.3 (2015-12-17)
-------------------

* fixed some replication value conversion issues when replication applier properties
  were set via ArangoShell

* fixed disappearing of documents for collections transferred via `sync` or
  `syncCollection` if the collection was dropped right before synchronization
  and drop and (re-)create collection markers were located in the same WAL file


* fixed an issue where overwriting the system sessions collection would break
  the web interface when authentication is enabled

v2.7.2 (2015-12-01)
-------------------

* replication improvements:

  - added `autoResync` configuration parameter for continuous replication.

    When set to `true`, a replication slave will automatically trigger a full data
    re-synchronization with the master when the master cannot provide the log data
    the slave had asked for. Note that `autoResync` will only work when the option
    `requireFromPresent` is also set to `true` for the continuous replication, or
    when the continuous syncer is started and detects that no start tick is present.

    Automatic re-synchronization may transfer a lot of data from the master to the
    slave and may be expensive. It is therefore turned off by default.
    When turned off, the slave will never perform an automatic re-synchronization
    with the master.

  - added `idleMinWaitTime` and `idleMaxWaitTime` configuration parameters for
    continuous replication.

    These parameters can be used to control the minimum and maximum wait time the
    slave will (intentionally) idle and not poll for master log changes in case the
    master had sent the full logs already.
    The `idleMaxWaitTime` value will only be used when `adapativePolling` is set
    to `true`. When `adaptivePolling` is disable, only `idleMinWaitTime` will be
    used as a constant time span in which the slave will not poll the master for
    further changes. The default values are 0.5 seconds for `idleMinWaitTime` and
    2.5 seconds for `idleMaxWaitTime`, which correspond to the hard-coded values
    used in previous versions of ArangoDB.

  - added `initialSyncMaxWaitTime` configuration parameter for initial and continuous
    replication

    This option controls the maximum wait time (in seconds) that the initial
    synchronization will wait for a response from the master when fetching initial
    collection data. If no response is received within this time period, the initial
    synchronization will give up and fail. This option is also relevant for
    continuous replication in case *autoResync* is set to *true*, as then the
    continuous replication may trigger a full data re-synchronization in case
    the master cannot the log data the slave had asked for.

  - HTTP requests sent from the slave to the master during initial synchronization
    will now be retried if they fail with connection problems.

  - the initial synchronization now logs its progress so it can be queried using
    the regular replication status check APIs.

* fixed non-deterministic query results in some cluster queries

* added missing lock instruction for primary index in compactor size calculation

* fixed issue #1589

* fixed issue #1583

* fixed undefined behavior when accessing the top level of a document with the `[*]`
  operator

* fixed potentially invalid pointer access in shaper when the currently accessed
  document got re-located by the WAL collector at the very same time

* Foxx: optional configuration options no longer log validation errors when assigned
  empty values (#1495)

* Foxx: constructors provided to Repository and Model sub-classes via extend are
  now correctly called (#1592)


v2.7.1 (2015-11-07)
-------------------

* switch to linenoise next generation

* exclude `_apps` collection from replication

  The slave has its own `_apps` collection which it populates on server start.
  When replicating data from the master to the slave, the data from the master may
  clash with the slave's own data in the `_apps` collection. Excluding the `_apps`
  collection from replication avoids this.

* disable replication appliers when starting in modes `--upgrade`, `--no-server`
  and `--check-upgrade`

* more detailed output in arango-dfdb

* fixed "no start tick" issue in replication applier

  This error could occur after restarting a slave server after a shutdown
  when no data was ever transferred from the master to the slave via the
  continuous replication

* fixed problem during SSL client connection abort that led to scheduler thread
  staying at 100% CPU saturation

* fixed potential segfault in AQL `NEIGHBORS` function implementation when C++ function
  variant was used and collection names were passed as strings

* removed duplicate target for some frontend JavaScript files from the Makefile

* make AQL function `MERGE()` work on a single array parameter, too.
  This allows combining the attributes of multiple objects from an array into
  a single object, e.g.

      RETURN MERGE([
        { foo: 'bar' },
        { quux: 'quetzalcoatl', ruled: true },
        { bar: 'baz', foo: 'done' }
      ])

  will now return:

      {
        "foo": "done",
        "quux": "quetzalcoatl",
        "ruled": true,
        "bar": "baz"
      }

* fixed potential deadlock in collection status changing on Windows

* fixed hard-coded `incremental` parameter in shell implementation of
  `syncCollection` function in replication module

* fix for GCC5: added check for '-stdlib' option


v2.7.0 (2015-10-09)
-------------------

* fixed request statistics aggregation
  When arangod was started in supervisor mode, the request statistics always showed
  0 requests, as the statistics aggregation thread did not run then.

* read server configuration files before dropping privileges. this ensures that
  the SSL keyfile specified in the configuration can be read with the server's start
  privileges (i.e. root when using a standard ArangoDB package).

* fixed replication with a 2.6 replication configuration and issues with a 2.6 master

* raised default value of `--server.descriptors-minimum` to 1024

* allow Foxx apps to be installed underneath URL path `/_open/`, so they can be
  (intentionally) accessed without authentication.

* added *allowImplicit* sub-attribute in collections declaration of transactions.
  The *allowImplicit* attributes allows making transactions fail should they
  read-access a collection that was not explicitly declared in the *collections*
  array of the transaction.

* added "special" password ARANGODB_DEFAULT_ROOT_PASSWORD. If you pass
  ARANGODB_DEFAULT_ROOT_PASSWORD as password, it will read the password
  from the environment variable ARANGODB_DEFAULT_ROOT_PASSWORD


v2.7.0-rc2 (2015-09-22)
-----------------------

* fix over-eager datafile compaction

  This should reduce the need to compact directly after loading a collection when a
  collection datafile contained many insertions and updates for the same documents. It
  should also prevent from re-compacting already merged datafiles in case not many
  changes were made. Compaction will also make fewer index lookups than before.

* added `syncCollection()` function in module `org/arangodb/replication`

  This allows synchronizing the data of a single collection from a master to a slave
  server. Synchronization can either restore the whole collection by transferring all
  documents from the master to the slave, or incrementally by only transferring documents
  that differ. This is done by partitioning the collection's entire key space into smaller
  chunks and comparing the data chunk-wise between master and slave. Only chunks that are
  different will be re-transferred.

  The `syncCollection()` function can be used as follows:

      require("org/arangodb/replication").syncCollection(collectionName, options);

  e.g.

      require("org/arangodb/replication").syncCollection("myCollection", {
        endpoint: "tcp://127.0.0.1:8529",  /* master */
        username: "root",                  /* username for master */
        password: "secret",                /* password for master */
        incremental: true                  /* use incremental mode */
      });


* additionally allow the following characters in document keys:

  `(` `)` `+` `,` `=` `;` `$` `!` `*` `'` `%`


v2.7.0-rc1 (2015-09-17)
-----------------------

* removed undocumented server-side-only collection functions:
  * collection.OFFSET()
  * collection.NTH()
  * collection.NTH2()
  * collection.NTH3()

* upgraded Swagger to version 2.0 for the Documentation

  This gives the user better prepared test request structures.
  More conversions will follow so finally client libraries can be auto-generated.

* added extra AQL functions for date and time calculation and manipulation.
  These functions were contributed by GitHub users @CoDEmanX and @friday.
  A big thanks for their work!

  The following extra date functions are available from 2.7 on:

  * `DATE_DAYOFYEAR(date)`: Returns the day of year number of *date*.
    The return values range from 1 to 365, or 366 in a leap year respectively.

  * `DATE_ISOWEEK(date)`: Returns the ISO week date of *date*.
    The return values range from 1 to 53. Monday is considered the first day of the week.
    There are no fractional weeks, thus the last days in December may belong to the first
    week of the next year, and the first days in January may be part of the previous year's
    last week.

  * `DATE_LEAPYEAR(date)`: Returns whether the year of *date* is a leap year.

  * `DATE_QUARTER(date)`: Returns the quarter of the given date (1-based):
    * 1: January, February, March
    * 2: April, May, June
    * 3: July, August, September
    * 4: October, November, December

  - *DATE_DAYS_IN_MONTH(date)*: Returns the number of days in *date*'s month (28..31).

  * `DATE_ADD(date, amount, unit)`: Adds *amount* given in *unit* to *date* and
    returns the calculated date.

    *unit* can be either of the following to specify the time unit to add or
    subtract (case-insensitive):
    - y, year, years
    - m, month, months
    - w, week, weeks
    - d, day, days
    - h, hour, hours
    - i, minute, minutes
    - s, second, seconds
    - f, millisecond, milliseconds

    *amount* is the number of *unit*s to add (positive value) or subtract
    (negative value).

  * `DATE_SUBTRACT(date, amount, unit)`: Subtracts *amount* given in *unit* from
    *date* and returns the calculated date.

    It works the same as `DATE_ADD()`, except that it subtracts. It is equivalent
    to calling `DATE_ADD()` with a negative amount, except that `DATE_SUBTRACT()`
    can also subtract ISO durations. Note that negative ISO durations are not
    supported (i.e. starting with `-P`, like `-P1Y`).

  * `DATE_DIFF(date1, date2, unit, asFloat)`: Calculate the difference
    between two dates in given time *unit*, optionally with decimal places.
    Returns a negative value if *date1* is greater than *date2*.

  * `DATE_COMPARE(date1, date2, unitRangeStart, unitRangeEnd)`: Compare two
    partial dates and return true if they match, false otherwise. The parts to
    compare are defined by a range of time units.

    The full range is: years, months, days, hours, minutes, seconds, milliseconds.
    Pass the unit to start from as *unitRangeStart*, and the unit to end with as
    *unitRangeEnd*. All units in between will be compared. Leave out *unitRangeEnd*
    to only compare *unitRangeStart*.

  * `DATE_FORMAT(date, format)`: Format a date according to the given format string.
    It supports the following placeholders (case-insensitive):
    - %t: timestamp, in milliseconds since midnight 1970-01-01
    - %z: ISO date (0000-00-00T00:00:00.000Z)
    - %w: day of week (0..6)
    - %y: year (0..9999)
    - %yy: year (00..99), abbreviated (last two digits)
    - %yyyy: year (0000..9999), padded to length of 4
    - %yyyyyy: year (-009999 .. +009999), with sign prefix and padded to length of 6
    - %m: month (1..12)
    - %mm: month (01..12), padded to length of 2
    - %d: day (1..31)
    - %dd: day (01..31), padded to length of 2
    - %h: hour (0..23)
    - %hh: hour (00..23), padded to length of 2
    - %i: minute (0..59)
    - %ii: minute (00..59), padded to length of 2
    - %s: second (0..59)
    - %ss: second (00..59), padded to length of 2
    - %f: millisecond (0..999)
    - %fff: millisecond (000..999), padded to length of 3
    - %x: day of year (1..366)
    - %xxx: day of year (001..366), padded to length of 3
    - %k: ISO week date (1..53)
    - %kk: ISO week date (01..53), padded to length of 2
    - %l: leap year (0 or 1)
    - %q: quarter (1..4)
    - %a: days in month (28..31)
    - %mmm: abbreviated English name of month (Jan..Dec)
    - %mmmm: English name of month (January..December)
    - %www: abbreviated English name of weekday (Sun..Sat)
    - %wwww: English name of weekday (Sunday..Saturday)
    - %&: special escape sequence for rare occasions
    - %%: literal %
    - %: ignored

* new WAL logfiles and datafiles are now created non-sparse

  This prevents SIGBUS signals being raised when memory of a sparse datafile is accessed
  and the disk is full and the accessed file part is not actually disk-backed. In
  this case the mapped memory region is not necessarily backed by physical memory, and
  accessing the memory may raise SIGBUS and crash arangod.

* the `internal.download()` function and the module `org/arangodb/request` used some
  internal library function that handled the sending of HTTP requests from inside of
  ArangoDB. This library unconditionally set an HTTP header `Accept-Encoding: gzip`
  in all outgoing HTTP requests.

  This has been fixed in 2.7, so `Accept-Encoding: gzip` is not set automatically anymore.
  Additionally, the header `User-Agent: ArangoDB` is not set automatically either. If
  client applications desire to send these headers, they are free to add it when
  constructing the requests using the `download` function or the request module.

* fixed issue #1436: org/arangodb/request advertises deflate without supporting it

* added template string generator function `aqlQuery` for generating AQL queries

  This can be used to generate safe AQL queries with JavaScript parameter
  variables or expressions easily:

      var name = 'test';
      var attributeName = '_key';
      var query = aqlQuery`FOR u IN users FILTER u.name == ${name} RETURN u.${attributeName}`;
      db._query(query);

* report memory usage for document header data (revision id, pointer to data etc.)
  in `db.collection.figures()`. The memory used for document headers will now
  show up in the already existing attribute `indexes.size`. Due to that, the index
  sizes reported by `figures()` in 2.7 will be higher than those reported by 2.6,
  but the 2.7 values are more accurate.

* IMPORTANT CHANGE: the filenames in dumps created by arangodump now contain
  not only the name of the dumped collection, but also an additional 32-digit hash
  value. This is done to prevent overwriting dump files in case-insensitive file
  systems when there exist multiple collections with the same name (but with
  different cases).

  For example, if a database has two collections: `test` and `Test`, previous
  versions of ArangoDB created the files

  * `test.structure.json` and `test.data.json` for collection `test`
  * `Test.structure.json` and `Test.data.json` for collection `Test`

  This did not work for case-insensitive filesystems, because the files for the
  second collection would have overwritten the files of the first. arangodump in
  2.7 will create the following filenames instead:

  * `test_098f6bcd4621d373cade4e832627b4f6.structure.json` and `test_098f6bcd4621d373cade4e832627b4f6.data.json`
  * `Test_0cbc6611f5540bd0809a388dc95a615b.structure.json` and `Test_0cbc6611f5540bd0809a388dc95a615b.data.json`

  These filenames will be unambiguous even in case-insensitive filesystems.

* IMPORTANT CHANGE: make arangod actually close lingering client connections
  when idle for at least the duration specified via `--server.keep-alive-timeout`.
  In previous versions of ArangoDB, connections were not closed by the server
  when the timeout was reached and the client was still connected. Now the
  connection is properly closed by the server in case of timeout. Client
  applications relying on the old behavior may now need to reconnect to the
  server when their idle connections time out and get closed (note: connections
  being idle for a long time may be closed by the OS or firewalls anyway -
  client applications should be aware of that and try to reconnect).

* IMPORTANT CHANGE: when starting arangod, the server will drop the process
  privileges to the specified values in options `--server.uid` and `--server.gid`
  instantly after parsing the startup options.

  That means when either `--server.uid` or `--server.gid` are set, the privilege
  change will happen earlier. This may prevent binding the server to an endpoint
  with a port number lower than 1024 if the arangodb user has no privileges
  for that. Previous versions of ArangoDB changed the privileges later, so some
  startup actions were still carried out under the invoking user (i.e. likely
  *root* when started via init.d or system scripts) and especially binding to
  low port numbers was still possible there.

  The default privileges for user *arangodb* will not be sufficient for binding
  to port numbers lower than 1024. To have an ArangoDB 2.7 bind to a port number
  lower than 1024, it needs to be started with either a different privileged user,
  or the privileges of the *arangodb* user have to raised manually beforehand.

* added AQL optimizer rule `patch-update-statements`

* Linux startup scripts and systemd configuration for arangod now try to
  adjust the NOFILE (number of open files) limits for the process. The limit
  value is set to 131072 (128k) when ArangoDB is started via start/stop
  commands

* When ArangoDB is started/stopped manually via the start/stop commands, the
  main process will wait for up to 10 seconds after it forks the supervisor
  and arangod child processes. If the startup fails within that period, the
  start/stop script will fail with an exit code other than zero. If the
  startup of the supervisor or arangod is still ongoing after 10 seconds,
  the main program will still return with exit code 0. The limit of 10 seconds
  is arbitrary because the time required for a startup is not known in advance.

* added startup option `--database.throw-collection-not-loaded-error`

  Accessing a not-yet loaded collection will automatically load a collection
  on first access. This flag controls what happens in case an operation
  would need to wait for another thread to finalize loading a collection. If
  set to *true*, then the first operation that accesses an unloaded collection
  will load it. Further threads that try to access the same collection while
  it is still loading immediately fail with an error (1238, *collection not loaded*).
  This is to prevent all server threads from being blocked while waiting on the
  same collection to finish loading. When the first thread has completed loading
  the collection, the collection becomes regularly available, and all operations
  from that point on can be carried out normally, and error 1238 will not be
  thrown anymore for that collection.

  If set to *false*, the first thread that accesses a not-yet loaded collection
  will still load it. Other threads that try to access the collection while
  loading will not fail with error 1238 but instead block until the collection
  is fully loaded. This configuration might lead to all server threads being
  blocked because they are all waiting for the same collection to complete
  loading. Setting the option to *true* will prevent this from happening, but
  requires clients to catch error 1238 and react on it (maybe by scheduling
  a retry for later).

  The default value is *false*.

* added better control-C support in arangosh

  When CTRL-C is pressed in arangosh, it will now print a `^C` first. Pressing
  CTRL-C again will reset the prompt if something was entered before, or quit
  arangosh if no command was entered directly before.

  This affects the arangosh version build with Readline-support only (Linux
  and MacOS).

  The MacOS version of ArangoDB for Homebrew now depends on Readline, too. The
  Homebrew formula has been changed accordingly.
  When self-compiling ArangoDB on MacOS without Homebrew, Readline now is a
  prerequisite.

* increased default value for collection-specific `indexBuckets` value from 1 to 8

  Collections created from 2.7 on will use the new default value of `8` if not
  overridden on collection creation or later using
  `collection.properties({ indexBuckets: ... })`.

  The `indexBuckets` value determines the number of buckets to use for indexes of
  type `primary`, `hash` and `edge`. Having multiple index buckets allows splitting
  an index into smaller components, which can be filled in parallel when a collection
  is loading. Additionally, resizing and reallocation of indexes are faster and
  less intrusive if the index uses multiple buckets, because resize and reallocation
  will affect only data in a single bucket instead of all index values.

  The index buckets will be filled in parallel when loading a collection if the collection
  has an `indexBuckets` value greater than 1 and the collection contains a significant
  amount of documents/edges (the current threshold is 256K documents but this value
  may change in future versions of ArangoDB).

* changed HTTP client to use poll instead of select on Linux and MacOS

  This affects the ArangoShell and user-defined JavaScript code running inside
  arangod that initiates its own HTTP calls.

  Using poll instead of select allows using arbitrary high file descriptors
  (bigger than the compiled in FD_SETSIZE). Server connections are still handled using
  epoll, which has never been affected by FD_SETSIZE.

* implemented AQL `LIKE` function using ICU regexes

* added `RETURN DISTINCT` for AQL queries to return unique results:

      FOR doc IN collection
        RETURN DISTINCT doc.status

  This change also introduces `DISTINCT` as an AQL keyword.

* removed `createNamedQueue()` and `addJob()` functions from org/arangodb/tasks

* use less locks and more atomic variables in the internal dispatcher
  and V8 context handling implementations. This leads to improved throughput in
  some ArangoDB internals and allows for higher HTTP request throughput for
  many operations.

  A short overview of the improvements can be found here:

  https://www.arangodb.com/2015/08/throughput-enhancements/

* added shorthand notation for attribute names in AQL object literals:

      LET name = "Peter"
      LET age = 42
      RETURN { name, age }

  The above is the shorthand equivalent of the generic form

      LET name = "Peter"
      LET age = 42
      RETURN { name : name, age : age }

* removed configure option `--enable-timings`

  This option did not have any effect.

* removed configure option `--enable-figures`

  This option previously controlled whether HTTP request statistics code was
  compiled into ArangoDB or not. The previous default value was `true` so
  statistics code was available in official packages. Setting the option to
  `false` led to compile errors so it is doubtful the default value was
  ever changed. By removing the option some internal statistics code was also
  simplified.

* removed run-time manipulation methods for server endpoints:

  * `db._removeEndpoint()`
  * `db._configureEndpoint()`
  * HTTP POST `/_api/endpoint`
  * HTTP DELETE `/_api/endpoint`

* AQL query result cache

  The query result cache can optionally cache the complete results of all or selected AQL queries.
  It can be operated in the following modes:

  * `off`: the cache is disabled. No query results will be stored
  * `on`: the cache will store the results of all AQL queries unless their `cache`
    attribute flag is set to `false`
  * `demand`: the cache will store the results of AQL queries that have their
    `cache` attribute set to `true`, but will ignore all others

  The mode can be set at server startup using the `--database.query-cache-mode` configuration
  option and later changed at runtime.

  The following HTTP REST APIs have been added for controlling the query cache:

  * HTTP GET `/_api/query-cache/properties`: returns the global query cache configuration
  * HTTP PUT `/_api/query-cache/properties`: modifies the global query cache configuration
  * HTTP DELETE `/_api/query-cache`: invalidates all results in the query cache

  The following JavaScript functions have been added for controlling the query cache:

  * `require("org/arangodb/aql/cache").properties()`: returns the global query cache configuration
  * `require("org/arangodb/aql/cache").properties(properties)`: modifies the global query cache configuration
  * `require("org/arangodb/aql/cache").clear()`: invalidates all results in the query cache

* do not link arangoimp against V8

* AQL function call arguments optimization

  This will lead to arguments in function calls inside AQL queries not being copied but passed
  by reference. This may speed up calls to functions with bigger argument values or queries that
  call functions a lot of times.

* upgraded V8 version to 4.3.61

* removed deprecated AQL `SKIPLIST` function.

  This function was introduced in older versions of ArangoDB with a less powerful query optimizer to
  retrieve data from a skiplist index using a `LIMIT` clause. It was marked as deprecated in ArangoDB
  2.6.

  Since ArangoDB 2.3 the behavior of the `SKIPLIST` function can be emulated using regular AQL
  constructs, e.g.

      FOR doc IN @@collection
        FILTER doc.value >= @value
        SORT doc.value DESC
        LIMIT 1
        RETURN doc

* the `skip()` function for simple queries does not accept negative input any longer.
  This feature was deprecated in 2.6.0.

* fix exception handling

  In some cases JavaScript exceptions would re-throw without information of the original problem.
  Now the original exception is logged for failure analysis.

* based REST API method PUT `/_api/simple/all` on the cursor API and make it use AQL internally.

  The change speeds up this REST API method and will lead to additional query information being
  returned by the REST API. Clients can use this extra information or ignore it.

* Foxx Queue job success/failure handlers arguments have changed from `(jobId, jobData, result, jobFailures)` to `(result, jobData, job)`.

* added Foxx Queue job options `repeatTimes`, `repeatUntil` and `repeatDelay` to automatically re-schedule jobs when they are completed.

* added Foxx manifest configuration type `password` to mask values in the web interface.

* fixed default values in Foxx manifest configurations sometimes not being used as defaults.

* fixed optional parameters in Foxx manifest configurations sometimes not being cleared correctly.

* Foxx dependencies can now be marked as optional using a slightly more verbose syntax in your manifest file.

* converted Foxx constructors to ES6 classes so you can extend them using class syntax.

* updated aqb to 2.0.

* updated chai to 3.0.

* Use more madvise calls to speed up things when memory is tight, in particular
  at load time but also for random accesses later.

* Overhauled web interface

  The web interface now has a new design.

  The API documentation for ArangoDB has been moved from "Tools" to "Links" in the web interface.

  The "Applications" tab in the web interfaces has been renamed to "Services".


v2.6.12 (2015-12-02)
--------------------

* fixed disappearing of documents for collections transferred via `sync` if the
  the collection was dropped right before synchronization and drop and (re-)create
  collection markers were located in the same WAL file

* added missing lock instruction for primary index in compactor size calculation

* fixed issue #1589

* fixed issue #1583

* Foxx: optional configuration options no longer log validation errors when assigned
  empty values (#1495)


v2.6.11 (2015-11-18)
--------------------

* fixed potentially invalid pointer access in shaper when the currently accessed
  document got re-located by the WAL collector at the very same time


v2.6.10 (2015-11-10)
--------------------

* disable replication appliers when starting in modes `--upgrade`, `--no-server`
  and `--check-upgrade`

* more detailed output in arango-dfdb

* fixed potential deadlock in collection status changing on Windows

* issue #1521: Can't dump/restore with user and password


v2.6.9 (2015-09-29)
-------------------

* added "special" password ARANGODB_DEFAULT_ROOT_PASSWORD. If you pass
  ARANGODB_DEFAULT_ROOT_PASSWORD as password, it will read the password
  from the environment variable ARANGODB_DEFAULT_ROOT_PASSWORD

* fixed failing AQL skiplist, sort and limit combination

  When using a Skiplist index on an attribute (say "a") and then using sort
  and skip on this attribute caused the result to be empty e.g.:

    require("internal").db.test.ensureSkiplist("a");
    require("internal").db._query("FOR x IN test SORT x.a LIMIT 10, 10");

  Was always empty no matter how many documents are stored in test.
  This is now fixed.

v2.6.8 (2015-09-09)
-------------------

* ARM only:

  The ArangoDB packages for ARM require the kernel to allow unaligned memory access.
  How the kernel handles unaligned memory access is configurable at runtime by
  checking and adjusting the contents `/proc/cpu/alignment`.

  In order to operate on ARM, ArangoDB requires the bit 1 to be set. This will
  make the kernel trap and adjust unaligned memory accesses. If this bit is not
  set, the kernel may send a SIGBUS signal to ArangoDB and terminate it.

  To set bit 1 in `/proc/cpu/alignment` use the following command as a privileged
  user (e.g. root):

      echo "2" > /proc/cpu/alignment

  Note that this setting affects all user processes and not just ArangoDB. Setting
  the alignment with the above command will also not make the setting permanent,
  so it will be lost after a restart of the system. In order to make the setting
  permanent, it should be executed during system startup or before starting arangod.

  The ArangoDB start/stop scripts do not adjust the alignment setting, but rely on
  the environment to have the correct alignment setting already. The reason for this
  is that the alignment settings also affect all other user processes (which ArangoDB
  is not aware of) and thus may have side-effects outside of ArangoDB. It is therefore
  more reasonable to have the system administrator carry out the change.


v2.6.7 (2015-08-25)
-------------------

* improved AssocMulti index performance when resizing.

  This makes the edge index perform less I/O when under memory pressure.


v2.6.6 (2015-08-23)
-------------------

* added startup option `--server.additional-threads` to create separate queues
  for slow requests.


v2.6.5 (2015-08-17)
-------------------

* added startup option `--database.throw-collection-not-loaded-error`

  Accessing a not-yet loaded collection will automatically load a collection
  on first access. This flag controls what happens in case an operation
  would need to wait for another thread to finalize loading a collection. If
  set to *true*, then the first operation that accesses an unloaded collection
  will load it. Further threads that try to access the same collection while
  it is still loading immediately fail with an error (1238, *collection not loaded*).
  This is to prevent all server threads from being blocked while waiting on the
  same collection to finish loading. When the first thread has completed loading
  the collection, the collection becomes regularly available, and all operations
  from that point on can be carried out normally, and error 1238 will not be
  thrown anymore for that collection.

  If set to *false*, the first thread that accesses a not-yet loaded collection
  will still load it. Other threads that try to access the collection while
  loading will not fail with error 1238 but instead block until the collection
  is fully loaded. This configuration might lead to all server threads being
  blocked because they are all waiting for the same collection to complete
  loading. Setting the option to *true* will prevent this from happening, but
  requires clients to catch error 1238 and react on it (maybe by scheduling
  a retry for later).

  The default value is *false*.

* fixed busy wait loop in scheduler threads that sometimes consumed 100% CPU while
  waiting for events on connections closed unexpectedly by the client side

* handle attribute `indexBuckets` when restoring collections via arangorestore.
  Previously the `indexBuckets` attribute value from the dump was ignored, and the
   server default value for `indexBuckets` was used when restoring a collection.

* fixed "EscapeValue already set error" crash in V8 actions that might have occurred when
  canceling V8-based operations.


v2.6.4 (2015-08-01)
-------------------

* V8: Upgrade to version 4.1.0.27 - this is intended to be the stable V8 version.

* fixed issue #1424: Arango shell should not processing arrows pushing on keyboard


v2.6.3 (2015-07-21)
-------------------

* issue #1409: Document values with null character truncated


v2.6.2 (2015-07-04)
-------------------

* fixed issue #1383: bindVars for HTTP API doesn't work with empty string

* fixed handling of default values in Foxx manifest configurations

* fixed handling of optional parameters in Foxx manifest configurations

* fixed a reference error being thrown in Foxx queues when a function-based job type is used that is not available and no options object is passed to queue.push


v2.6.1 (2015-06-24)
-------------------

* Add missing swagger files to cmake build. fixes #1368

* fixed documentation errors


v2.6.0 (2015-06-20)
-------------------

* using negative values for `SimpleQuery.skip()` is deprecated.
  This functionality will be removed in future versions of ArangoDB.

* The following simple query functions are now deprecated:

  * collection.near
  * collection.within
  * collection.geo
  * collection.fulltext
  * collection.range
  * collection.closedRange

  This also lead to the following REST API methods being deprecated from now on:

  * PUT /_api/simple/near
  * PUT /_api/simple/within
  * PUT /_api/simple/fulltext
  * PUT /_api/simple/range

  It is recommended to replace calls to these functions or APIs with equivalent AQL queries,
  which are more flexible because they can be combined with other operations:

      FOR doc IN NEAR(@@collection, @latitude, @longitude, @limit)
        RETURN doc

      FOR doc IN WITHIN(@@collection, @latitude, @longitude, @radius, @distanceAttributeName)
        RETURN doc

      FOR doc IN FULLTEXT(@@collection, @attributeName, @queryString, @limit)
        RETURN doc

      FOR doc IN @@collection
        FILTER doc.value >= @left && doc.value < @right
        LIMIT @skip, @limit
        RETURN doc`

  The above simple query functions and REST API methods may be removed in future versions
  of ArangoDB.

* deprecated now-obsolete AQL `SKIPLIST` function

  The function was introduced in older versions of ArangoDB with a less powerful query optimizer to
  retrieve data from a skiplist index using a `LIMIT` clause.

  Since 2.3 the same goal can be achieved by using regular AQL constructs, e.g.

      FOR doc IN collection FILTER doc.value >= @value SORT doc.value DESC LIMIT 1 RETURN doc

* fixed issues when switching the database inside tasks and during shutdown of database cursors

  These features were added during 2.6 alpha stage so the fixes affect devel/2.6-alpha builds only

* issue #1360: improved foxx-manager help

* added `--enable-tcmalloc` configure option.

  When this option is set, arangod and the client tools will be linked against tcmalloc, which replaces
  the system allocator. When the option is set, a tcmalloc library must be present on the system under
  one of the names `libtcmalloc`, `libtcmalloc_minimal` or `libtcmalloc_debug`.

  As this is a configure option, it is supported for manual builds on Linux-like systems only. tcmalloc
  support is currently experimental.

* issue #1353: Windows: HTTP API - incorrect path in errorMessage

* issue #1347: added option `--create-database` for arangorestore.

  Setting this option to `true` will now create the target database if it does not exist. When creating
  the target database, the username and passwords passed to arangorestore will be used to create an
  initial user for the new database.

* issue #1345: advanced debug information for User Functions

* issue #1341: Can't use bindvars in UPSERT

* fixed vulnerability in JWT implementation.

* changed default value of option `--database.ignore-datafile-errors` from `true` to `false`

  If the new default value of `false` is used, then arangod will refuse loading collections that contain
  datafiles with CRC mismatches or other errors. A collection with datafile errors will then become
  unavailable. This prevents follow up errors from happening.

  The only way to access such collection is to use the datafile debugger (arango-dfdb) and try to repair
  or truncate the datafile with it.

  If `--database.ignore-datafile-errors` is set to `true`, then collections will become available
  even if parts of their data cannot be loaded. This helps availability, but may cause (partial) data
  loss and follow up errors.

* added server startup option `--server.session-timeout` for controlling the timeout of user sessions
  in the web interface

* add sessions and cookie authentication for ArangoDB's web interface

  ArangoDB's built-in web interface now uses sessions. Session information ids are stored in cookies,
  so clients using the web interface must accept cookies in order to use it

* web interface: display query execution time in AQL editor

* web interface: renamed AQL query *submit* button to *execute*

* web interface: added query explain feature in AQL editor

* web interface: demo page added. only working if demo data is available, hidden otherwise

* web interface: added support for custom app scripts with optional arguments and results

* web interface: mounted apps that need to be configured are now indicated in the app overview

* web interface: added button for running tests to app details

* web interface: added button for configuring app dependencies to app details

* web interface: upgraded API documentation to use Swagger 2

* INCOMPATIBLE CHANGE

  removed startup option `--log.severity`

  The docs for `--log.severity` mentioned lots of severities (e.g. `exception`, `technical`, `functional`, `development`)
  but only a few severities (e.g. `all`, `human`) were actually used, with `human` being the default and `all` enabling the
  additional logging of requests. So the option pretended to control a lot of things which it actually didn't. Additionally,
  the option `--log.requests-file` was around for a long time already, also controlling request logging.

  Because the `--log.severity` option effectively did not control that much, it was removed. A side effect of removing the
  option is that 2.5 installations which used `--log.severity all` will not log requests after the upgrade to 2.6. This can
  be adjusted by setting the `--log.requests-file` option.

* add backtrace to fatal log events

* added optional `limit` parameter for AQL function `FULLTEXT`

* make fulltext index also index text values contained in direct sub-objects of the indexed
  attribute.

  Previous versions of ArangoDB only indexed the attribute value if it was a string. Sub-attributes
  of the index attribute were ignored when fulltext indexing.

  Now, if the index attribute value is an object, the object's values will each be included in the
  fulltext index if they are strings. If the index attribute value is an array, the array's values
  will each be included in the fulltext index if they are strings.

  For example, with a fulltext index present on the `translations` attribute, the following text
  values will now be indexed:

      var c = db._create("example");
      c.ensureFulltextIndex("translations");
      c.insert({ translations: { en: "fox", de: "Fuchs", fr: "renard", ru: "лиса" } });
      c.insert({ translations: "Fox is the English translation of the German word Fuchs" });
      c.insert({ translations: [ "ArangoDB", "document", "database", "Foxx" ] });

      c.fulltext("translations", "лиса").toArray();       // returns only first document
      c.fulltext("translations", "Fox").toArray();        // returns first and second documents
      c.fulltext("translations", "prefix:Fox").toArray(); // returns all three documents

* added batch document removal and lookup commands:

      collection.lookupByKeys(keys)
      collection.removeByKeys(keys)

  These commands can be used to perform multi-document lookup and removal operations efficiently
  from the ArangoShell. The argument to these operations is an array of document keys.

  Also added HTTP APIs for batch document commands:

  * PUT /_api/simple/lookup-by-keys
  * PUT /_api/simple/remove-by-keys

* properly prefix document address URLs with the current database name for calls to the REST
  API method GET `/_api/document?collection=...` (that method will return partial URLs to all
  documents in the collection).

  Previous versions of ArangoDB returned the URLs starting with `/_api/` but without the current
  database name, e.g. `/_api/document/mycollection/mykey`. Starting with 2.6, the response URLs
  will include the database name as well, e.g. `/_db/_system/_api/document/mycollection/mykey`.

* added dedicated collection export HTTP REST API

  ArangoDB now provides a dedicated collection export API, which can take snapshots of entire
  collections more efficiently than the general-purpose cursor API. The export API is useful
  to transfer the contents of an entire collection to a client application. It provides optional
  filtering on specific attributes.

  The export API is available at endpoint `POST /_api/export?collection=...`. The API has the
  same return value structure as the already established cursor API (`POST /_api/cursor`).

  An introduction to the export API is given in this blog post:
  http://jsteemann.github.io/blog/2015/04/04/more-efficient-data-exports/

* subquery optimizations for AQL queries

  This optimization avoids copying intermediate results into subqueries that are not required
  by the subquery.

  A brief description can be found here:
  http://jsteemann.github.io/blog/2015/05/04/subquery-optimizations/

* return value optimization for AQL queries

  This optimization avoids copying the final query result inside the query's main `ReturnNode`.

  A brief description can be found here:
  http://jsteemann.github.io/blog/2015/05/04/return-value-optimization-for-aql/

* speed up AQL queries containing big `IN` lists for index lookups

  `IN` lists used for index lookups had performance issues in previous versions of ArangoDB.
  These issues have been addressed in 2.6 so using bigger `IN` lists for filtering is much
  faster.

  A brief description can be found here:
  http://jsteemann.github.io/blog/2015/05/07/in-list-improvements/

* allow `@` and `.` characters in document keys, too

  This change also leads to document keys being URL-encoded when returned in HTTP `location`
  response headers.

* added alternative implementation for AQL COLLECT

  The alternative method uses a hash table for grouping and does not require its input elements
  to be sorted. It will be taken into account by the optimizer for `COLLECT` statements that do
  not use an `INTO` clause.

  In case a `COLLECT` statement can use the hash table variant, the optimizer will create an extra
  plan for it at the beginning of the planning phase. In this plan, no extra `SORT` node will be
  added in front of the `COLLECT` because the hash table variant of `COLLECT` does not require
  sorted input. Instead, a `SORT` node will be added after it to sort its output. This `SORT` node
  may be optimized away again in later stages. If the sort order of the result is irrelevant to
  the user, adding an extra `SORT null` after a hash `COLLECT` operation will allow the optimizer to
  remove the sorts altogether.

  In addition to the hash table variant of `COLLECT`, the optimizer will modify the original plan
  to use the regular `COLLECT` implementation. As this implementation requires sorted input, the
  optimizer will insert a `SORT` node in front of the `COLLECT`. This `SORT` node may be optimized
  away in later stages.

  The created plans will then be shipped through the regular optimization pipeline. In the end,
  the optimizer will pick the plan with the lowest estimated total cost as usual. The hash table
  variant does not require an up-front sort of the input, and will thus be preferred over the
  regular `COLLECT` if the optimizer estimates many input elements for the `COLLECT` node and
  cannot use an index to sort them.

  The optimizer can be explicitly told to use the regular *sorted* variant of `COLLECT` by
  suffixing a `COLLECT` statement with `OPTIONS { "method" : "sorted" }`. This will override the
  optimizer guesswork and only produce the *sorted* variant of `COLLECT`.

  A blog post on the new `COLLECT` implementation can be found here:
  http://jsteemann.github.io/blog/2015/04/22/collecting-with-a-hash-table/

* refactored HTTP REST API for cursors

  The HTTP REST API for cursors (`/_api/cursor`) has been refactored to improve its performance
  and use less memory.

  A post showing some of the performance improvements can be found here:
  http://jsteemann.github.io/blog/2015/04/01/improvements-for-the-cursor-api/

* simplified return value syntax for data-modification AQL queries

  ArangoDB 2.4 since version allows to return results from data-modification AQL queries. The
  syntax for this was quite limited and verbose:

      FOR i IN 1..10
        INSERT { value: i } IN test
        LET inserted = NEW
        RETURN inserted

  The `LET inserted = NEW RETURN inserted` was required literally to return the inserted
  documents. No calculations could be made using the inserted documents.

  This is now more flexible. After a data-modification clause (e.g. `INSERT`, `UPDATE`, `REPLACE`,
  `REMOVE`, `UPSERT`) there can follow any number of `LET` calculations. These calculations can
  refer to the pseudo-values `OLD` and `NEW` that are created by the data-modification statements.

  This allows returning projections of inserted or updated documents, e.g.:

      FOR i IN 1..10
        INSERT { value: i } IN test
        RETURN { _key: NEW._key, value: i }

  Still not every construct is allowed after a data-modification clause. For example, no functions
  can be called that may access documents.

  More information can be found here:
  http://jsteemann.github.io/blog/2015/03/27/improvements-for-data-modification-queries/

* added AQL `UPSERT` statement

  This adds an `UPSERT` statement to AQL that is a combination of both `INSERT` and `UPDATE` /
  `REPLACE`. The `UPSERT` will search for a matching document using a user-provided example.
  If no document matches the example, the *insert* part of the `UPSERT` statement will be
  executed. If there is a match, the *update* / *replace* part will be carried out:

      UPSERT { page: 'index.html' }                 /* search example */
        INSERT { page: 'index.html', pageViews: 1 } /* insert part */
        UPDATE { pageViews: OLD.pageViews + 1 }     /* update part */
        IN pageViews

  `UPSERT` can be used with an `UPDATE` or `REPLACE` clause. The `UPDATE` clause will perform
  a partial update of the found document, whereas the `REPLACE` clause will replace the found
  document entirely. The `UPDATE` or `REPLACE` parts can refer to the pseudo-value `OLD`, which
  contains all attributes of the found document.

  `UPSERT` statements can optionally return values. In the following query, the return
  attribute `found` will return the found document before the `UPDATE` was applied. If no
  document was found, `found` will contain a value of `null`. The `updated` result attribute will
  contain the inserted / updated document:

      UPSERT { page: 'index.html' }                 /* search example */
        INSERT { page: 'index.html', pageViews: 1 } /* insert part */
        UPDATE { pageViews: OLD.pageViews + 1 }     /* update part */
        IN pageViews
        RETURN { found: OLD, updated: NEW }

  A more detailed description of `UPSERT` can be found here:
  http://jsteemann.github.io/blog/2015/03/27/preview-of-the-upsert-command/

* adjusted default configuration value for `--server.backlog-size` from 10 to 64.

* issue #1231: bug xor feature in AQL: LENGTH(null) == 4

  This changes the behavior of the AQL `LENGTH` function as follows:

  - if the single argument to `LENGTH()` is `null`, then the result will now be `0`. In previous
    versions of ArangoDB, the result of `LENGTH(null)` was `4`.

  - if the single argument to `LENGTH()` is `true`, then the result will now be `1`. In previous
    versions of ArangoDB, the result of `LENGTH(true)` was `4`.

  - if the single argument to `LENGTH()` is `false`, then the result will now be `0`. In previous
    versions of ArangoDB, the result of `LENGTH(false)` was `5`.

  The results of `LENGTH()` with string, numeric, array object argument values do not change.

* issue #1298: Bulk import if data already exists (#1298)

  This change extends the HTTP REST API for bulk imports as follows:

  When documents are imported and the `_key` attribute is specified for them, the import can be
  used for inserting and updating/replacing documents. Previously, the import could be used for
  inserting new documents only, and re-inserting a document with an existing key would have failed
  with a *unique key constraint violated* error.

  The above behavior is still the default. However, the API now allows controlling the behavior
  in case of a unique key constraint error via the optional URL parameter `onDuplicate`.

  This parameter can have one of the following values:

  - `error`: when a unique key constraint error occurs, do not import or update the document but
    report an error. This is the default.

  - `update`: when a unique key constraint error occurs, try to (partially) update the existing
    document with the data specified in the import. This may still fail if the document would
    violate secondary unique indexes. Only the attributes present in the import data will be
    updated and other attributes already present will be preserved. The number of updated documents
    will be reported in the `updated` attribute of the HTTP API result.

  - `replace`: when a unique key constraint error occurs, try to fully replace the existing
    document with the data specified in the import. This may still fail if the document would
    violate secondary unique indexes. The number of replaced documents will be reported in the
    `updated` attribute of the HTTP API result.

  - `ignore`: when a unique key constraint error occurs, ignore this error. There will be no
    insert, update or replace for the particular document. Ignored documents will be reported
    separately in the `ignored` attribute of the HTTP API result.

  The result of the HTTP import API will now contain the attributes `ignored` and `updated`, which
  contain the number of ignored and updated documents respectively. These attributes will contain a
  value of zero unless the `onDuplicate` URL parameter is set to either `update` or `replace`
  (in this case the `updated` attribute may contain non-zero values) or `ignore` (in this case the
  `ignored` attribute may contain a non-zero value).

  To support the feature, arangoimp also has a new command line option `--on-duplicate` which can
  have one of the values `error`, `update`, `replace`, `ignore`. The default value is `error`.

  A few examples for using arangoimp with the `--on-duplicate` option can be found here:
  http://jsteemann.github.io/blog/2015/04/14/updating-documents-with-arangoimp/

* changed behavior of `db._query()` in the ArangoShell:

  if the command's result is printed in the shell, the first 10 results will be printed. Previously
  only a basic description of the underlying query result cursor was printed. Additionally, if the
  cursor result contains more than 10 results, the cursor is assigned to a global variable `more`,
  which can be used to iterate over the cursor result.

  Example:

      arangosh [_system]> db._query("FOR i IN 1..15 RETURN i")
      [object ArangoQueryCursor, count: 15, hasMore: true]

      [
        1,
        2,
        3,
        4,
        5,
        6,
        7,
        8,
        9,
        10
      ]

      type 'more' to show more documents


      arangosh [_system]> more
      [object ArangoQueryCursor, count: 15, hasMore: false]

      [
        11,
        12,
        13,
        14,
        15
      ]

* Disallow batchSize value 0 in HTTP `POST /_api/cursor`:

  The HTTP REST API `POST /_api/cursor` does not accept a `batchSize` parameter value of
  `0` any longer. A batch size of 0 never made much sense, but previous versions of ArangoDB
  did not check for this value. Now creating a cursor using a `batchSize` value 0 will
  result in an HTTP 400 error response

* REST Server: fix memory leaks when failing to add jobs

* 'EDGES' AQL Function

  The AQL function `EDGES` got a new fifth option parameter.
  Right now only one option is available: 'includeVertices'. This is a boolean parameter
  that allows to modify the result of the `EDGES` function.
  Default is 'includeVertices: false' which does not have any effect.
  'includeVertices: true' modifies the result, such that
  {vertex: <vertexDocument>, edge: <edgeDocument>} is returned.

* INCOMPATIBLE CHANGE:

  The result format of the AQL function `NEIGHBORS` has been changed.
  Before it has returned an array of objects containing 'vertex' and 'edge'.
  Now it will only contain the vertex directly.
  Also an additional option 'includeData' has been added.
  This is used to define if only the 'vertex._id' value should be returned (false, default),
  or if the vertex should be looked up in the collection and the complete JSON should be returned
  (true).
  Using only the id values can lead to significantly improved performance if this is the only information
  required.

  In order to get the old result format prior to ArangoDB 2.6, please use the function EDGES instead.
  Edges allows for a new option 'includeVertices' which, set to true, returns exactly the format of NEIGHBORS.
  Example:

      NEIGHBORS(<vertexCollection>, <edgeCollection>, <vertex>, <direction>, <example>)

  This can now be achieved by:

      EDGES(<edgeCollection>, <vertex>, <direction>, <example>, {includeVertices: true})

  If you are nesting several NEIGHBORS steps you can speed up their performance in the following way:

  Old Example:

  FOR va IN NEIGHBORS(Users, relations, 'Users/123', 'outbound') FOR vc IN NEIGHBORS(Products, relations, va.vertex._id, 'outbound') RETURN vc

  This can now be achieved by:

  FOR va IN NEIGHBORS(Users, relations, 'Users/123', 'outbound') FOR vc IN NEIGHBORS(Products, relations, va, 'outbound', null, {includeData: true}) RETURN vc
                                                                                                          ^^^^                  ^^^^^^^^^^^^^^^^^^^
                                                                                                  Use intermediate directly     include Data for final

* INCOMPATIBLE CHANGE:

  The AQL function `GRAPH_NEIGHBORS` now provides an additional option `includeData`.
  This option allows controlling whether the function should return the complete vertices
  or just their IDs. Returning only the IDs instead of the full vertices can lead to
  improved performance .

  If provided, `includeData` is set to `true`, all vertices in the result will be returned
  with all their attributes. The default value of `includeData` is `false`.
  This makes the default function results incompatible with previous versions of ArangoDB.

  To get the old result style in ArangoDB 2.6, please set the options as follows in calls
  to `GRAPH_NEIGHBORS`:

      GRAPH_NEIGHBORS(<graph>, <vertex>, { includeData: true })

* INCOMPATIBLE CHANGE:

  The AQL function `GRAPH_COMMON_NEIGHBORS` now provides an additional option `includeData`.
  This option allows controlling whether the function should return the complete vertices
  or just their IDs. Returning only the IDs instead of the full vertices can lead to
  improved performance .

  If provided, `includeData` is set to `true`, all vertices in the result will be returned
  with all their attributes. The default value of `includeData` is `false`.
  This makes the default function results incompatible with previous versions of ArangoDB.

  To get the old result style in ArangoDB 2.6, please set the options as follows in calls
  to `GRAPH_COMMON_NEIGHBORS`:

      GRAPH_COMMON_NEIGHBORS(<graph>, <vertexExamples1>, <vertexExamples2>, { includeData: true }, { includeData: true })

* INCOMPATIBLE CHANGE:

  The AQL function `GRAPH_SHORTEST_PATH` now provides an additional option `includeData`.
  This option allows controlling whether the function should return the complete vertices
  and edges or just their IDs. Returning only the IDs instead of full vertices and edges
  can lead to improved performance .

  If provided, `includeData` is set to `true`, all vertices and edges in the result will
  be returned with all their attributes. There is also an optional parameter `includePath` of
  type object.
  It has two optional sub-attributes `vertices` and `edges`, both of type boolean.
  Both can be set individually and the result will include all vertices on the path if
  `includePath.vertices == true` and all edges if `includePath.edges == true` respectively.

  The default value of `includeData` is `false`, and paths are now excluded by default.
  This makes the default function results incompatible with previous versions of ArangoDB.

  To get the old result style in ArangoDB 2.6, please set the options as follows in calls
  to `GRAPH_SHORTEST_PATH`:

      GRAPH_SHORTEST_PATH(<graph>, <source>, <target>, { includeData: true, includePath: { edges: true, vertices: true } })

  The attributes `startVertex` and `vertex` that were present in the results of `GRAPH_SHORTEST_PATH`
  in previous versions of ArangoDB will not be produced in 2.6. To calculate these attributes in 2.6,
  please extract the first and last elements from the `vertices` result attribute.

* INCOMPATIBLE CHANGE:

  The AQL function `GRAPH_DISTANCE_TO` will now return only the id the destination vertex
  in the `vertex` attribute, and not the full vertex data with all vertex attributes.

* INCOMPATIBLE CHANGE:

  All graph measurements functions in JavaScript module `general-graph` that calculated a
  single figure previously returned an array containing just the figure. Now these functions
  will return the figure directly and not put it inside an array.

  The affected functions are:

  * `graph._absoluteEccentricity`
  * `graph._eccentricity`
  * `graph._absoluteCloseness`
  * `graph._closeness`
  * `graph._absoluteBetweenness`
  * `graph._betweenness`
  * `graph._radius`
  * `graph._diameter`

* Create the `_graphs` collection in new databases with `waitForSync` attribute set to `false`

  The previous `waitForSync` value was `true`, so default the behavior when creating and dropping
  graphs via the HTTP REST API changes as follows if the new settings are in effect:

  * `POST /_api/graph` by default returns `HTTP 202` instead of `HTTP 201`
  * `DELETE /_api/graph/graph-name` by default returns `HTTP 202` instead of `HTTP 201`

  If the `_graphs` collection still has its `waitForSync` value set to `true`, then the HTTP status
  code will not change.

* Upgraded ICU to version 54; this increases performance in many places.
  based on https://code.google.com/p/chromium/issues/detail?id=428145

* added support for HTTP push aka chunked encoding

* issue #1051: add info whether server is running in service or user mode?

  This will add a "mode" attribute to the result of the result of HTTP GET `/_api/version?details=true`

  "mode" can have the following values:

  - `standalone`: server was started manually (e.g. on command-line)
  - `service`: service is running as Windows service, in daemon mode or under the supervisor

* improve system error messages in Windows port

* increased default value of `--server.request-timeout` from 300 to 1200 seconds for client tools
  (arangosh, arangoimp, arangodump, arangorestore)

* increased default value of `--server.connect-timeout` from 3 to 5 seconds for client tools
  (arangosh, arangoimp, arangodump, arangorestore)

* added startup option `--server.foxx-queues-poll-interval`

  This startup option controls the frequency with which the Foxx queues manager is checking
  the queue (or queues) for jobs to be executed.

  The default value is `1` second. Lowering this value will result in the queue manager waking
  up and checking the queues more frequently, which may increase CPU usage of the server.
  When not using Foxx queues, this value can be raised to save some CPU time.

* added startup option `--server.foxx-queues`

  This startup option controls whether the Foxx queue manager will check queue and job entries.
  Disabling this option can reduce server load but will prevent jobs added to Foxx queues from
  being processed at all.

  The default value is `true`, enabling the Foxx queues feature.

* make Foxx queues really database-specific.

  Foxx queues were and are stored in a database-specific collection `_queues`. However, a global
  cache variable for the queues led to the queue names being treated database-independently, which
  was wrong.

  Since 2.6, Foxx queues names are truly database-specific, so the same queue name can be used in
  two different databases for two different queues. Until then, it is advisable to think of queues
  as already being database-specific, and using the database name as a queue name prefix to be
  avoid name conflicts, e.g.:

      var queueName = "myQueue";
      var Foxx = require("org/arangodb/foxx");
      Foxx.queues.create(db._name() + ":" + queueName);

* added support for Foxx queue job types defined as app scripts.

  The old job types introduced in 2.4 are still supported but are known to cause issues in 2.5
  and later when the server is restarted or the job types are not defined in every thread.

  The new job types avoid this issue by storing an explicit mount path and script name rather
  than an assuming the job type is defined globally. It is strongly recommended to convert your
  job types to the new script-based system.

* renamed Foxx sessions option "sessionStorageApp" to "sessionStorage". The option now also accepts session storages directly.

* Added the following JavaScript methods for file access:
  * fs.copyFile() to copy single files
  * fs.copyRecursive() to copy directory trees
  * fs.chmod() to set the file permissions (non-Windows only)

* Added process.env for accessing the process environment from JavaScript code

* Cluster: kickstarter shutdown routines will more precisely follow the shutdown of its nodes.

* Cluster: don't delete agency connection objects that are currently in use.

* Cluster: improve passing along of HTTP errors

* fixed issue #1247: debian init script problems

* multi-threaded index creation on collection load

  When a collection contains more than one secondary index, they can be built in memory in
  parallel when the collection is loaded. How many threads are used for parallel index creation
  is determined by the new configuration parameter `--database.index-threads`. If this is set
  to 0, indexes are built by the opening thread only and sequentially. This is equivalent to
  the behavior in 2.5 and before.

* speed up building up primary index when loading collections

* added `count` attribute to `parameters.json` files of collections. This attribute indicates
  the number of live documents in the collection on unload. It is read when the collection is
  (re)loaded to determine the initial size for the collection's primary index

* removed remainders of MRuby integration, removed arangoirb

* simplified `controllers` property in Foxx manifests. You can now specify a filename directly
  if you only want to use a single file mounted at the base URL of your Foxx app.

* simplified `exports` property in Foxx manifests. You can now specify a filename directly if
  you only want to export variables from a single file in your Foxx app.

* added support for node.js-style exports in Foxx exports. Your Foxx exports file can now export
  arbitrary values using the `module.exports` property instead of adding properties to the
  `exports` object.

* added `scripts` property to Foxx manifests. You should now specify the `setup` and `teardown`
  files as properties of the `scripts` object in your manifests and can define custom,
  app-specific scripts that can be executed from the web interface or the CLI.

* added `tests` property to Foxx manifests. You can now define test cases using the `mocha`
  framework which can then be executed inside ArangoDB.

* updated `joi` package to 6.0.8.

* added `extendible` package.

* added Foxx model lifecycle events to repositories. See #1257.

* speed up resizing of edge index.

* allow to split an edge index into buckets which are resized individually.
  This is controlled by the `indexBuckets` attribute in the `properties`
  of the collection.

* fix a cluster deadlock bug in larger clusters by marking a thread waiting
  for a lock on a DBserver as blocked


v2.5.7 (2015-08-02)
-------------------

* V8: Upgrade to version 4.1.0.27 - this is intended to be the stable V8 version.


v2.5.6 (2015-07-21)
-------------------

* alter Windows build infrastructure so we can properly store pdb files.

* potentially fixed issue #1313: Wrong metric calculation at dashboard

  Escape whitespace in process name when scanning /proc/pid/stats

  This fixes statistics values read from that file

* Fixed variable naming in AQL `COLLECT INTO` results in case the COLLECT is placed
  in a subquery which itself is followed by other constructs that require variables


v2.5.5 (2015-05-29)
-------------------

* fixed vulnerability in JWT implementation.

* fixed format string for reading /proc/pid/stat

* take into account barriers used in different V8 contexts


v2.5.4 (2015-05-14)
-------------------

* added startup option `--log.performance`: specifying this option at startup will log
  performance-related info messages, mainly timings via the regular logging mechanisms

* cluster fixes

* fix for recursive copy under Windows


v2.5.3 (2015-04-29)
-------------------

* Fix fs.move to work across filesystem borders; Fixes Foxx app installation problems;
  issue #1292.

* Fix Foxx app install when installed on a different drive on Windows

* issue #1322: strange AQL result

* issue #1318: Inconsistent db._create() syntax

* issue #1315: queries to a collection fail with an empty response if the
  collection contains specific JSON data

* issue #1300: Make arangodump not fail if target directory exists but is empty

* allow specifying higher values than SOMAXCONN for `--server.backlog-size`

  Previously, arangod would not start when a `--server.backlog-size` value was
  specified that was higher than the platform's SOMAXCONN header value.

  Now, arangod will use the user-provided value for `--server.backlog-size` and
  pass it to the listen system call even if the value is higher than SOMAXCONN.
  If the user-provided value is higher than SOMAXCONN, arangod will log a warning
  on startup.

* Fixed a cluster deadlock bug. Mark a thread that is in a RemoteBlock as
  blocked to allow for additional dispatcher threads to be started.

* Fix locking in cluster by using another ReadWriteLock class for collections.

* Add a second DispatcherQueue for AQL in the cluster. This fixes a
  cluster-AQL thread explosion bug.


v2.5.2 (2015-04-11)
-------------------

* modules stored in _modules are automatically flushed when changed

* added missing query-id parameter in documentation of HTTP DELETE `/_api/query` endpoint

* added iterator for edge index in AQL queries

  this change may lead to less edges being read when used together with a LIMIT clause

* make graph viewer in web interface issue less expensive queries for determining
  a random vertex from the graph, and for determining vertex attributes

* issue #1285: syntax error, unexpected $undefined near '@_to RETURN obj

  this allows AQL bind parameter names to also start with underscores

* moved /_api/query to C++

* issue #1289: Foxx models created from database documents expose an internal method

* added `Foxx.Repository#exists`

* parallelize initialization of V8 context in multiple threads

* fixed a possible crash when the debug-level was TRACE

* cluster: do not initialize statistics collection on each
  coordinator, this fixes a race condition at startup

* cluster: fix a startup race w.r.t. the _configuration collection

* search for db:// JavaScript modules only after all local files have been
  considered, this speeds up the require command in a cluster considerably

* general cluster speedup in certain areas


v2.5.1 (2015-03-19)
-------------------

* fixed bug that caused undefined behavior when an AQL query was killed inside
  a calculation block

* fixed memleaks in AQL query cleanup in case out-of-memory errors are thrown

* by default, Debian and RedHat packages are built with debug symbols

* added option `--database.ignore-logfile-errors`

  This option controls how collection datafiles with a CRC mismatch are treated.

  If set to `false`, CRC mismatch errors in collection datafiles will lead
  to a collection not being loaded at all. If a collection needs to be loaded
  during WAL recovery, the WAL recovery will also abort (if not forced with
  `--wal.ignore-recovery-errors true`). Setting this flag to `false` protects
  users from unintentionally using a collection with corrupted datafiles, from
  which only a subset of the original data can be recovered.

  If set to `true`, CRC mismatch errors in collection datafiles will lead to
  the datafile being partially loaded. All data up to until the mismatch will
  be loaded. This will enable users to continue with collection datafiles
  that are corrupted, but will result in only a partial load of the data.
  The WAL recovery will still abort when encountering a collection with a
  corrupted datafile, at least if `--wal.ignore-recovery-errors` is not set to
  `true`.

  The default value is *true*, so for collections with corrupted datafiles
  there might be partial data loads once the WAL recovery has finished. If
  the WAL recovery will need to load a collection with a corrupted datafile,
  it will still stop when using the default values.

* INCOMPATIBLE CHANGE:

  make the arangod server refuse to start if during startup it finds a non-readable
  `parameter.json` file for a database or a collection.

  Stopping the startup process in this case requires manual intervention (fixing
  the unreadable files), but prevents follow-up errors due to ignored databases or
  collections from happening.

* datafiles and `parameter.json` files written by arangod are now created with read and write
  privileges for the arangod process user, and with read and write privileges for the arangod
  process group.

  Previously, these files were created with user read and write permissions only.

* INCOMPATIBLE CHANGE:

  abort WAL recovery if one of the collection's datafiles cannot be opened

* INCOMPATIBLE CHANGE:

  never try to raise the privileges after dropping them, this can lead to a race condition while
  running the recovery

  If you require to run ArangoDB on a port lower than 1024, you must run ArangoDB as root.

* fixed inefficiencies in `remove` methods of general-graph module

* added option `--database.slow-query-threshold` for controlling the default AQL slow query
  threshold value on server start

* add system error strings for Windows on many places

* rework service startup so we announce 'RUNNING' only when we're finished starting.

* use the Windows eventlog for FATAL and ERROR - log messages

* fix service handling in NSIS Windows installer, specify human readable name

* add the ICU_DATA environment variable to the fatal error messages

* fixed issue #1265: arangod crashed with SIGSEGV

* fixed issue #1241: Wildcards in examples


v2.5.0 (2015-03-09)
-------------------

* installer fixes for Windows

* fix for downloading Foxx

* fixed issue #1258: http pipelining not working?


v2.5.0-beta4 (2015-03-05)
-------------------------

* fixed issue #1247: debian init script problems


v2.5.0-beta3 (2015-02-27)
-------------------------

* fix Windows install path calculation in arango

* fix Windows logging of long strings

* fix possible undefinedness of const strings in Windows


v2.5.0-beta2 (2015-02-23)
-------------------------

* fixed issue #1256: agency binary not found #1256

* fixed issue #1230: API: document/col-name/_key and cursor return different floats

* front-end: dashboard tries not to (re)load statistics if user has no access

* V8: Upgrade to version 3.31.74.1

* etcd: Upgrade to version 2.0 - This requires go 1.3 to compile at least.

* refuse to startup if ICU wasn't initialized, this will i.e. prevent errors from being printed,
  and libraries from being loaded.

* front-end: unwanted removal of index table header after creating new index

* fixed issue #1248: chrome: applications filtering not working

* fixed issue #1198: queries remain in aql editor (front-end) if you navigate through different tabs

* Simplify usage of Foxx

  Thanks to our user feedback we learned that Foxx is a powerful, yet rather complicated concept.
  With this release we tried to make it less complicated while keeping all its strength.
  That includes a rewrite of the documentation as well as some code changes as listed below:

  * Moved Foxx applications to a different folder.

    The naming convention now is: <app-path>/_db/<dbname>/<mountpoint>/APP
    Before it was: <app-path>/databases/<dbname>/<appname>:<appversion>
    This caused some trouble as apps where cached based on name and version and updates did not apply.
    Hence the path on filesystem and the app's access URL had no relation to one another.
    Now the path on filesystem is identical to the URL (except for slashes and the appended APP)

  * Rewrite of Foxx routing

    The routing of Foxx has been exposed to major internal changes we adjusted because of user feedback.
    This allows us to set the development mode per mountpoint without having to change paths and hold
    apps at separate locations.

  * Foxx Development mode

    The development mode used until 2.4 is gone. It has been replaced by a much more mature version.
    This includes the deprecation of the javascript.dev-app-path parameter, which is useless since 2.5.
    Instead of having two separate app directories for production and development, apps now reside in
    one place, which is used for production as well as for development.
    Apps can still be put into development mode, changing their behavior compared to production mode.
    Development mode apps are still reread from disk at every request, and still they ship more debug
    output.

    This change has also made the startup options `--javascript.frontend-development-mode` and
    `--javascript.dev-app-path` obsolete. The former option will not have any effect when set, and the
    latter option is only read and used during the upgrade to 2.5 and does not have any effects later.

  * Foxx install process

    Installing Foxx apps has been a two step process: import them into ArangoDB and mount them at a
    specific mountpoint. These operations have been joined together. You can install an app at one
    mountpoint, that's it. No fetch, mount, unmount, purge cycle anymore. The commands have been
    simplified to just:

    * install: get your Foxx app up and running
    * uninstall: shut it down and erase it from disk

  * Foxx error output

    Until 2.4 the errors produced by Foxx were not optimal. Often, the error message was just
    `unable to parse manifest` and contained only an internal stack trace.
    In 2.5 we made major improvements there, including a much more fine-grained error output that
    helps you debug your Foxx apps. The error message printed is now much closer to its source and
    should help you track it down.

    Also we added the default handlers for unhandled errors in Foxx apps:

    * You will get a nice internal error page whenever your Foxx app is called but was not installed
      due to any error
    * You will get a proper error message when having an uncaught error appears in any app route

    In production mode the messages above will NOT contain any information about your Foxx internals
    and are safe to be exposed to third party users.
    In development mode the messages above will contain the stacktrace (if available), making it easier for
    your in-house devs to track down errors in the application.

* added `console` object to Foxx apps. All Foxx apps now have a console object implementing
  the familiar Console API in their global scope, which can be used to log diagnostic
  messages to the database.

* added `org/arangodb/request` module, which provides a simple API for making HTTP requests
  to external services.

* added optimizer rule `propagate-constant-attributes`

  This rule will look inside `FILTER` conditions for constant value equality comparisons,
  and insert the constant values in other places in `FILTER`s. For example, the rule will
  insert `42` instead of `i.value` in the second `FILTER` of the following query:

      FOR i IN c1 FOR j IN c2 FILTER i.value == 42 FILTER j.value == i.value RETURN 1

* added `filtered` value to AQL query execution statistics

  This value indicates how many documents were filtered by `FilterNode`s in the AQL query.
  Note that `IndexRangeNode`s can also filter documents by selecting only the required ranges
  from the index. The `filtered` value will not include the work done by `IndexRangeNode`s,
  but only the work performed by `FilterNode`s.

* added support for sparse hash and skiplist indexes

  Hash and skiplist indexes can optionally be made sparse. Sparse indexes exclude documents
  in which at least one of the index attributes is either not set or has a value of `null`.

  As such documents are excluded from sparse indexes, they may contain fewer documents than
  their non-sparse counterparts. This enables faster indexing and can lead to reduced memory
  usage in case the indexed attribute does occur only in some, but not all documents of the
  collection. Sparse indexes will also reduce the number of collisions in non-unique hash
  indexes in case non-existing or optional attributes are indexed.

  In order to create a sparse index, an object with the attribute `sparse` can be added to
  the index creation commands:

      db.collection.ensureHashIndex(attributeName, { sparse: true });
      db.collection.ensureHashIndex(attributeName1, attributeName2, { sparse: true });
      db.collection.ensureUniqueConstraint(attributeName, { sparse: true });
      db.collection.ensureUniqueConstraint(attributeName1, attributeName2, { sparse: true });

      db.collection.ensureSkiplist(attributeName, { sparse: true });
      db.collection.ensureSkiplist(attributeName1, attributeName2, { sparse: true });
      db.collection.ensureUniqueSkiplist(attributeName, { sparse: true });
      db.collection.ensureUniqueSkiplist(attributeName1, attributeName2, { sparse: true });

  Note that in place of the above specialized index creation commands, it is recommended to use
  the more general index creation command `ensureIndex`:

  ```js
  db.collection.ensureIndex({ type: "hash", sparse: true, unique: true, fields: [ attributeName ] });
  db.collection.ensureIndex({ type: "skiplist", sparse: false, unique: false, fields: [ "a", "b" ] });
  ```

  When not explicitly set, the `sparse` attribute defaults to `false` for new indexes.

  This causes a change in behavior when creating a unique hash index without specifying the
  sparse flag: in 2.4, unique hash indexes were implicitly sparse, always excluding `null` values.
  There was no option to control this behavior, and sparsity was neither supported for non-unique
  hash indexes nor skiplists in 2.4. This implicit sparsity of unique hash indexes was considered
  an inconsistency, and therefore the behavior was cleaned up in 2.5. As of 2.5, indexes will
  only be created sparse if sparsity is explicitly requested. Existing unique hash indexes from 2.4
  or before will automatically be migrated so they are still sparse after the upgrade to 2.5.

  Geo indexes are implicitly sparse, meaning documents without the indexed location attribute or
  containing invalid location coordinate values will be excluded from the index automatically. This
  is also a change when compared to pre-2.5 behavior, when documents with missing or invalid
  coordinate values may have caused errors on insertion when the geo index' `unique` flag was set
  and its `ignoreNull` flag was not.

  This was confusing and has been rectified in 2.5. The method `ensureGeoConstaint()` now does the
  same as `ensureGeoIndex()`. Furthermore, the attributes `constraint`, `unique`, `ignoreNull` and
  `sparse` flags are now completely ignored when creating geo indexes.

  The same is true for fulltext indexes. There is no need to specify non-uniqueness or sparsity for
  geo or fulltext indexes. They will always be non-unique and sparse.

  As sparse indexes may exclude some documents, they cannot be used for every type of query.
  Sparse hash indexes cannot be used to find documents for which at least one of the indexed
  attributes has a value of `null`. For example, the following AQL query cannot use a sparse
  index, even if one was created on attribute `attr`:

      FOR doc In collection
        FILTER doc.attr == null
        RETURN doc

  If the lookup value is non-constant, a sparse index may or may not be used, depending on
  the other types of conditions in the query. If the optimizer can safely determine that
  the lookup value cannot be `null`, a sparse index may be used. When uncertain, the optimizer
  will not make use of a sparse index in a query in order to produce correct results.

  For example, the following queries cannot use a sparse index on `attr` because the optimizer
  will not know beforehand whether the comparison values for `doc.attr` will include `null`:

      FOR doc In collection
        FILTER doc.attr == SOME_FUNCTION(...)
        RETURN doc

      FOR other IN otherCollection
        FOR doc In collection
          FILTER doc.attr == other.attr
          RETURN doc

  Sparse skiplist indexes can be used for sorting if the optimizer can safely detect that the
  index range does not include `null` for any of the index attributes.

* inspection of AQL data-modification queries will now detect if the data-modification part
  of the query can run in lockstep with the data retrieval part of the query, or if the data
  retrieval part must be executed before the data modification can start.

  Executing the two in lockstep allows using much smaller buffers for intermediate results
  and starts the actual data-modification operations much earlier than if the two phases
  were executed separately.

* Allow dynamic attribute names in AQL object literals

  This allows using arbitrary expressions to construct attribute names in object
  literals specified in AQL queries. To disambiguate expressions and other unquoted
  attribute names, dynamic attribute names need to be enclosed in brackets (`[` and `]`).
  Example:

      FOR i IN 1..100
        RETURN { [ CONCAT('value-of-', i) ] : i }

* make AQL optimizer rule "use-index-for-sort" remove sort also in case a non-sorted
  index (e.g. a hash index) is used for only equality lookups and all sort attributes
  are covered by the index.

  Example that does not require an extra sort (needs hash index on `value`):

      FOR doc IN collection FILTER doc.value == 1 SORT doc.value RETURN doc

  Another example that does not require an extra sort (with hash index on `value1`, `value2`):

      FOR doc IN collection FILTER doc.value1 == 1 && doc.value2 == 2 SORT doc.value1, doc.value2 RETURN doc

* make AQL optimizer rule "use-index-for-sort" remove sort also in case the sort criteria
  excludes the left-most index attributes, but the left-most index attributes are used
  by the index for equality-only lookups.

  Example that can use the index for sorting (needs skiplist index on `value1`, `value2`):

      FOR doc IN collection FILTER doc.value1 == 1 SORT doc.value2 RETURN doc

* added selectivity estimates for primary index, edge index, and hash index

  The selectivity estimates are returned by the `GET /_api/index` REST API method
  in a sub-attribute `selectivityEstimate` for each index that supports it. This
  attribute will be omitted for indexes that do not provide selectivity estimates.
  If provided, the selectivity estimate will be a numeric value between 0 and 1.

  Selectivity estimates will also be reported in the result of `collection.getIndexes()`
  for all indexes that support this. If no selectivity estimate can be determined for
  an index, the attribute `selectivityEstimate` will be omitted here, too.

  The web interface also shows selectivity estimates for each index that supports this.

  Currently the following index types can provide selectivity estimates:
  - primary index
  - edge index
  - hash index (unique and non-unique)

  No selectivity estimates will be provided when running in cluster mode.

* fixed issue #1226: arangod log issues

* added additional logger if arangod is started in foreground mode on a tty

* added AQL optimizer rule "move-calculations-down"

* use exclusive native SRWLocks on Windows instead of native mutexes

* added AQL functions `MD5`, `SHA1`, and `RANDOM_TOKEN`.

* reduced number of string allocations when parsing certain AQL queries

  parsing numbers (integers or doubles) does not require a string allocation
  per number anymore

* RequestContext#bodyParam now accepts arbitrary joi schemas and rejects invalid (but well-formed) request bodies.

* enforce that AQL user functions are wrapped inside JavaScript function () declarations

  AQL user functions were always expected to be wrapped inside a JavaScript function, but previously
  this was not enforced when registering a user function. Enforcing the AQL user functions to be contained
  inside functions prevents functions from doing some unexpected things that may have led to undefined
  behavior.

* Windows service uninstalling: only remove service if it points to the currently running binary,
  or --force was specified.

* Windows (debug only): print stacktraces on crash and run minidump

* Windows (cygwin): if you run arangosh in a cygwin shell or via ssh we will detect this and use
  the appropriate output functions.

* Windows: improve process management

* fix IPv6 reverse ip lookups - so far we only did IPv4 addresses.

* improve join documentation, add outer join example

* run jslint for unit tests too, to prevent "memory leaks" by global js objects with native code.

* fix error logging for exceptions - we wouldn't log the exception message itself so far.

* improve error reporting in the http client (Windows & *nix)

* improve error reports in cluster

* Standard errors can now contain custom messages.


v2.4.7 (XXXX-XX-XX)
-------------------

* fixed issue #1282: Geo WITHIN_RECTANGLE for nested lat/lng


v2.4.6 (2015-03-18)
-------------------

* added option `--database.ignore-logfile-errors`

  This option controls how collection datafiles with a CRC mismatch are treated.

  If set to `false`, CRC mismatch errors in collection datafiles will lead
  to a collection not being loaded at all. If a collection needs to be loaded
  during WAL recovery, the WAL recovery will also abort (if not forced with
  `--wal.ignore-recovery-errors true`). Setting this flag to `false` protects
  users from unintentionally using a collection with corrupted datafiles, from
  which only a subset of the original data can be recovered.

  If set to `true`, CRC mismatch errors in collection datafiles will lead to
  the datafile being partially loaded. All data up to until the mismatch will
  be loaded. This will enable users to continue with a collection datafiles
  that are corrupted, but will result in only a partial load of the data.
  The WAL recovery will still abort when encountering a collection with a
  corrupted datafile, at least if `--wal.ignore-recovery-errors` is not set to
  `true`.

  The default value is *true*, so for collections with corrupted datafiles
  there might be partial data loads once the WAL recovery has finished. If
  the WAL recovery will need to load a collection with a corrupted datafile,
  it will still stop when using the default values.

* INCOMPATIBLE CHANGE:

  make the arangod server refuse to start if during startup it finds a non-readable
  `parameter.json` file for a database or a collection.

  Stopping the startup process in this case requires manual intervention (fixing
  the unreadable files), but prevents follow-up errors due to ignored databases or
  collections from happening.

* datafiles and `parameter.json` files written by arangod are now created with read and write
  privileges for the arangod process user, and with read and write privileges for the arangod
  process group.

  Previously, these files were created with user read and write permissions only.

* INCOMPATIBLE CHANGE:

  abort WAL recovery if one of the collection's datafiles cannot be opened

* INCOMPATIBLE CHANGE:

  never try to raise the privileges after dropping them, this can lead to a race condition while
  running the recovery

  If you require to run ArangoDB on a port lower than 1024, you must run ArangoDB as root.

* fixed inefficiencies in `remove` methods of general-graph module

* added option `--database.slow-query-threshold` for controlling the default AQL slow query
  threshold value on server start


v2.4.5 (2015-03-16)
-------------------

* added elapsed time to HTTP request logging output (`--log.requests-file`)

* added AQL current and slow query tracking, killing of AQL queries

  This change enables retrieving the list of currently running AQL queries inside the selected database.
  AQL queries with an execution time beyond a certain threshold can be moved to a "slow query" facility
  and retrieved from there. Queries can also be killed by specifying the query id.

  This change adds the following HTTP REST APIs:

  - `GET /_api/query/current`: for retrieving the list of currently running queries
  - `GET /_api/query/slow`: for retrieving the list of slow queries
  - `DELETE /_api/query/slow`: for clearing the list of slow queries
  - `GET /_api/query/properties`: for retrieving the properties for query tracking
  - `PUT /_api/query/properties`: for adjusting the properties for query tracking
  - `DELETE /_api/query/<id>`: for killing an AQL query

  The following JavaScript APIs have been added:

  - require("org/arangodb/aql/queries").current();
  - require("org/arangodb/aql/queries").slow();
  - require("org/arangodb/aql/queries").clearSlow();
  - require("org/arangodb/aql/queries").properties();
  - require("org/arangodb/aql/queries").kill();

* fixed issue #1265: arangod crashed with SIGSEGV

* fixed issue #1241: Wildcards in examples

* fixed comment parsing in Foxx controllers


v2.4.4 (2015-02-24)
-------------------

* fixed the generation template for foxx apps. It now does not create deprecated functions anymore

* add custom visitor functionality for `GRAPH_NEIGHBORS` function, too

* increased default value of traversal option *maxIterations* to 100 times of its previous
  default value


v2.4.3 (2015-02-06)
-------------------

* fix multi-threading with openssl when running under Windows

* fix timeout on socket operations when running under Windows

* Fixed an error in Foxx routing which caused some apps that worked in 2.4.1 to fail with status 500: `undefined is not a function` errors in 2.4.2
  This error was occurring due to seldom internal rerouting introduced by the malformed application handler.


v2.4.2 (2015-01-30)
-------------------

* added custom visitor functionality for AQL traversals

  This allows more complex result processing in traversals triggered by AQL. A few examples
  are shown in [this article](http://jsteemann.github.io/blog/2015/01/28/using-custom-visitors-in-aql-graph-traversals/).

* improved number of results estimated for nodes of type EnumerateListNode and SubqueryNode
  in AQL explain output

* added AQL explain helper to explain arbitrary AQL queries

  The helper function prints the query execution plan and the indexes to be used in the
  query. It can be invoked from the ArangoShell or the web interface as follows:

      require("org/arangodb/aql/explainer").explain(query);

* enable use of indexes for certain AQL conditions with non-equality predicates, in
  case the condition(s) also refer to indexed attributes

  The following queries will now be able to use indexes:

      FILTER a.indexed == ... && a.indexed != ...
      FILTER a.indexed == ... && a.nonIndexed != ...
      FILTER a.indexed == ... && ! (a.indexed == ...)
      FILTER a.indexed == ... && ! (a.nonIndexed == ...)
      FILTER a.indexed == ... && ! (a.indexed != ...)
      FILTER a.indexed == ... && ! (a.nonIndexed != ...)
      FILTER (a.indexed == ... && a.nonIndexed == ...) || (a.indexed == ... && a.nonIndexed == ...)
      FILTER (a.indexed == ... && a.nonIndexed != ...) || (a.indexed == ... && a.nonIndexed != ...)

* Fixed spuriously occurring "collection not found" errors when running queries on local
  collections on a cluster DB server

* Fixed upload of Foxx applications to the server for apps exceeding approx. 1 MB zipped.

* Malformed Foxx applications will now return a more useful error when any route is requested.

  In Production a Foxx app mounted on /app will display an html page on /app/* stating a 503 Service temporarily not available.
  It will not state any information about your Application.
  Before it was a 404 Not Found without any information and not distinguishable from a correct not found on your route.

  In Development Mode the html page also contains information about the error occurred.

* Unhandled errors thrown in Foxx routes are now handled by the Foxx framework itself.

  In Production the route will return a status 500 with a body {error: "Error statement"}.
  In Development the route will return a status 500 with a body {error: "Error statement", stack: "..."}

  Before, it was status 500 with a plain text stack including ArangoDB internal routing information.

* The Applications tab in web interface will now request development apps more often.
  So if you have a fixed a syntax error in your app it should always be visible after reload.


v2.4.1 (2015-01-19)
-------------------

* improved WAL recovery output

* fixed certain OR optimizations in AQL optimizer

* better diagnostics for arangoimp

* fixed invalid result of HTTP REST API method `/_admin/foxx/rescan`

* fixed possible segmentation fault when passing a Buffer object into a V8 function
  as a parameter

* updated AQB module to 1.8.0.


v2.4.0 (2015-01-13)
-------------------

* updated AQB module to 1.7.0.

* fixed V8 integration-related crashes

* make `fs.move(src, dest)` also fail when both `src` and `dest` are
  existing directories. This ensures the same behavior of the move operation
  on different platforms.

* fixed AQL insert operation for multi-shard collections in cluster

* added optional return value for AQL data-modification queries.
  This allows returning the documents inserted, removed or updated with the query, e.g.

      FOR doc IN docs REMOVE doc._key IN docs LET removed = OLD RETURN removed
      FOR doc IN docs INSERT { } IN docs LET inserted = NEW RETURN inserted
      FOR doc IN docs UPDATE doc._key WITH { } IN docs LET previous = OLD RETURN previous
      FOR doc IN docs UPDATE doc._key WITH { } IN docs LET updated = NEW RETURN updated

  The variables `OLD` and `NEW` are automatically available when a `REMOVE`, `INSERT`,
  `UPDATE` or `REPLACE` statement is immediately followed by a `LET` statement.
  Note that the `LET` and `RETURN` statements in data-modification queries are not as
  flexible as the general versions of `LET` and `RETURN`. When returning documents from
  data-modification operations, only a single variable can be assigned using `LET`, and
  the assignment can only be either `OLD` or `NEW`, but not an arbitrary expression. The
  `RETURN` statement also allows using the just-created variable only, and no arbitrary
  expressions.


v2.4.0-beta1 (2014-12-26)
--------------------------

* fixed superstates in FoxxGenerator

* fixed issue #1065: Aardvark: added creation of documents and edges with _key property

* fixed issue #1198: Aardvark: current AQL editor query is now cached

* Upgraded V8 version from 3.16.14 to 3.29.59

  The built-in version of V8 has been upgraded from 3.16.14 to 3.29.59.
  This activates several ES6 (also dubbed *Harmony* or *ES.next*) features in
  ArangoDB, both in the ArangoShell and the ArangoDB server. They can be
  used for scripting and in server-side actions such as Foxx routes, traversals
  etc.

  The following ES6 features are available in ArangoDB 2.4 by default:

  * iterators
  * the `of` operator
  * symbols
  * predefined collections types (Map, Set etc.)
  * typed arrays

  Many other ES6 features are disabled by default, but can be made available by
  starting arangod or arangosh with the appropriate options:

  * arrow functions
  * proxies
  * generators
  * String, Array, and Number enhancements
  * constants
  * enhanced object and numeric literals

  To activate all these ES6 features in arangod or arangosh, start it with
  the following options:

      arangosh --javascript.v8-options="--harmony --harmony_generators"

  More details on the available ES6 features can be found in
  [this blog](https://jsteemann.github.io/blog/2014/12/19/using-es6-features-in-arangodb/).

* Added Foxx generator for building Hypermedia APIs

  A more detailed description is [here](https://www.arangodb.com/2014/12/08/building-hypermedia-apis-foxxgenerator)

* New `Applications` tab in web interface:

  The `applications` tab got a complete redesign.
  It will now only show applications that are currently running on ArangoDB.
  For a selected application, a new detailed view has been created.
  This view provides a better overview of the app:
  * author
  * license
  * version
  * contributors
  * download links
  * API documentation

  To install a new application, a new dialog is now available.
  It provides the features already available in the console application `foxx-manager` plus some more:
  * install an application from Github
  * install an application from a zip file
  * install an application from ArangoDB's application store
  * create a new application from scratch: this feature uses a generator to
    create a Foxx application with pre-defined CRUD methods for a given list
    of collections. The generated Foxx app can either be downloaded as a zip file or
    be installed on the server. Starting with a new Foxx app has never been easier.

* fixed issue #1102: Aardvark: Layout bug in documents overview

  The documents overview was entirely destroyed in some situations on Firefox.
  We replaced the plugin we used there.

* fixed issue #1168: Aardvark: pagination buttons jumping

* fixed issue #1161: Aardvark: Click on Import JSON imports previously uploaded file

* removed configure options `--enable-all-in-one-v8`, `--enable-all-in-one-icu`,
  and `--enable-all-in-one-libev`.

* global internal rename to fix naming incompatibilities with JSON:

  Internal functions with names containing `array` have been renamed to `object`,
  internal functions with names containing `list` have been renamed to `array`.
  The renaming was mainly done in the C++ parts. The documentation has also been
  adjusted so that the correct JSON type names are used in most places.

  The change also led to the addition of a few function aliases in AQL:

  * `TO_LIST` now is an alias of the new `TO_ARRAY`
  * `IS_LIST` now is an alias of the new `IS_ARRAY`
  * `IS_DOCUMENT` now is an alias of the new `IS_OBJECT`

  The changed also renamed the option `mergeArrays` to `mergeObjects` for AQL
  data-modification query options and HTTP document modification API

* AQL: added optimizer rule "remove-filter-covered-by-index"

  This rule removes FilterNodes and CalculationNodes from an execution plan if the
  filter is already covered by a previous IndexRangeNode. Removing the CalculationNode
  and the FilterNode will speed up query execution because the query requires less
  computation.

* AQL: added optimizer rule "remove-sort-rand"

  This rule removes a `SORT RAND()` expression from a query and moves the random
  iteration into the appropriate `EnumerateCollectionNode`. This is more efficient
  than individually enumerating and then sorting randomly.

* AQL: range optimizations for IN and OR

  This change enables usage of indexes for several additional cases. Filters containing
  the `IN` operator can now make use of indexes, and multiple OR- or AND-combined filter
  conditions can now also use indexes if the filters are accessing the same indexed
  attribute.

  Here are a few examples of queries that can now use indexes but couldn't before:

    FOR doc IN collection
      FILTER doc.indexedAttribute == 1 || doc.indexedAttribute > 99
      RETURN doc

    FOR doc IN collection
      FILTER doc.indexedAttribute IN [ 3, 42 ] || doc.indexedAttribute > 99
      RETURN doc

    FOR doc IN collection
      FILTER (doc.indexedAttribute > 2 && doc.indexedAttribute < 10) ||
             (doc.indexedAttribute > 23 && doc.indexedAttribute < 42)
      RETURN doc

* fixed issue #500: AQL parentheses issue

  This change allows passing subqueries as AQL function parameters without using
  duplicate brackets (e.g. `FUNC(query)` instead of `FUNC((query))`

* added optional `COUNT` clause to AQL `COLLECT`

  This allows more efficient group count calculation queries, e.g.

      FOR doc IN collection
        COLLECT age = doc.age WITH COUNT INTO length
        RETURN { age: age, count: length }

  A count-only query is also possible:

      FOR doc IN collection
        COLLECT WITH COUNT INTO length
        RETURN length

* fixed missing makeDirectory when fetching a Foxx application from a zip file

* fixed issue #1134: Change the default endpoint to localhost

  This change will modify the IP address ArangoDB listens on to 127.0.0.1 by default.
  This will make new ArangoDB installations unaccessible from clients other than
  localhost unless changed. This is a security feature.

  To make ArangoDB accessible from any client, change the server's configuration
  (`--server.endpoint`) to either `tcp://0.0.0.0:8529` or the server's publicly
  visible IP address.

* deprecated `Repository#modelPrototype`. Use `Repository#model` instead.

* IMPORTANT CHANGE: by default, system collections are included in replication and all
  replication API return values. This will lead to user accounts and credentials
  data being replicated from master to slave servers. This may overwrite
  slave-specific database users.

  If this is undesired, the `_users` collection can be excluded from replication
  easily by setting the `includeSystem` attribute to `false` in the following commands:

  * replication.sync({ includeSystem: false });
  * replication.applier.properties({ includeSystem: false });

  This will exclude all system collections (including `_aqlfunctions`, `_graphs` etc.)
  from the initial synchronization and the continuous replication.

  If this is also undesired, it is also possible to specify a list of collections to
  exclude from the initial synchronization and the continuous replication using the
  `restrictCollections` attribute, e.g.:

      replication.applier.properties({
        includeSystem: true,
        restrictType: "exclude",
        restrictCollections: [ "_users", "_graphs", "foo" ]
      });

  The HTTP API methods for fetching the replication inventory and for dumping collections
  also support the `includeSystem` control flag via a URL parameter.

* removed DEPRECATED replication methods:
  * `replication.logger.start()`
  * `replication.logger.stop()`
  * `replication.logger.properties()`
  * HTTP PUT `/_api/replication/logger-start`
  * HTTP PUT `/_api/replication/logger-stop`
  * HTTP GET `/_api/replication/logger-config`
  * HTTP PUT `/_api/replication/logger-config`

* fixed issue #1174, which was due to locking problems in distributed
  AQL execution

* improved cluster locking for AQL avoiding deadlocks

* use DistributeNode for modifying queries with REPLACE and UPDATE, if
  possible


v2.3.6 (2015-XX-XX)
-------------------

* fixed AQL subquery optimization that produced wrong result when multiple subqueries
  directly followed each other and and a directly following `LET` statement did refer
  to any but the first subquery.


v2.3.5 (2015-01-16)
-------------------

* fixed intermittent 404 errors in Foxx apps after mounting or unmounting apps

* fixed issue #1200: Expansion operator results in "Cannot call method 'forEach' of null"

* fixed issue #1199: Cannot unlink root node of plan


v2.3.4 (2014-12-23)
-------------------

* fixed cerberus path for MyArangoDB


v2.3.3 (2014-12-17)
-------------------

* fixed error handling in instantiation of distributed AQL queries, this
  also fixes a bug in cluster startup with many servers

* issue #1185: parse non-fractional JSON numbers with exponent (e.g. `4e-261`)

* issue #1159: allow --server.request-timeout and --server.connect-timeout of 0


v2.3.2 (2014-12-09)
-------------------

* fixed issue #1177: Fix bug in the user app's storage

* fixed issue #1173: AQL Editor "Save current query" resets user password

* fixed missing makeDirectory when fetching a Foxx application from a zip file

* put in warning about default changed: fixed issue #1134: Change the default endpoint to localhost

* fixed issue #1163: invalid fullCount value returned from AQL

* fixed range operator precedence

* limit default maximum number of plans created by AQL optimizer to 256 (from 1024)

* make AQL optimizer not generate an extra plan if an index can be used, but modify
  existing plans in place

* fixed AQL cursor ttl (time-to-live) issue

  Any user-specified cursor ttl value was not honored since 2.3.0.

* fixed segfault in AQL query hash index setup with unknown shapes

* fixed memleaks

* added AQL optimizer rule for removing `INTO` from a `COLLECT` statement if not needed

* fixed issue #1131

  This change provides the `KEEP` clause for `COLLECT ... INTO`. The `KEEP` clause
  allows controlling which variables will be kept in the variable created by `INTO`.

* fixed issue #1147, must protect dispatcher ID for etcd

v2.3.1 (2014-11-28)
-------------------

* recreate password if missing during upgrade

* fixed issue #1126

* fixed non-working subquery index optimizations

* do not restrict summary of Foxx applications to 60 characters

* fixed display of "required" path parameters in Foxx application documentation

* added more optimizations of constants values in AQL FILTER conditions

* fixed invalid or-to-in optimization for FILTERs containing comparisons
  with boolean values

* fixed replication of `_graphs` collection

* added AQL list functions `PUSH`, `POP`, `UNSHIFT`, `SHIFT`, `REMOVE_VALUES`,
  `REMOVE_VALUE`, `REMOVE_NTH` and `APPEND`

* added AQL functions `CALL` and `APPLY` to dynamically call other functions

* fixed AQL optimizer cost estimation for LIMIT node

* prevent Foxx queues from permanently writing to the journal even when
  server is idle

* fixed AQL COLLECT statement with INTO clause, which copied more variables
  than v2.2 and thus lead to too much memory consumption.
  This deals with #1107.

* fixed AQL COLLECT statement, this concerned every COLLECT statement,
  only the first group had access to the values of the variables before
  the COLLECT statement. This deals with #1127.

* fixed some AQL internals, where sometimes too many items were
  fetched from upstream in the presence of a LIMIT clause. This should
  generally improve performance.


v2.3.0 (2014-11-18)
-------------------

* fixed syslog flags. `--log.syslog` is deprecated and setting it has no effect,
  `--log.facility` now works as described. Application name has been changed from
  `triagens` to `arangod`. It can be changed using `--log.application`. The syslog
  will only contain the actual log message. The datetime prefix is omitted.

* fixed deflate in SimpleHttpClient

* fixed issue #1104: edgeExamples broken or changed

* fixed issue #1103: Error while importing user queries

* fixed issue #1100: AQL: HAS() fails on doc[attribute_name]

* fixed issue #1098: runtime error when creating graph vertex

* hide system applications in **Applications** tab by default

  Display of system applications can be toggled by using the *system applications*
  toggle in the UI.

* added HTTP REST API for managing tasks (`/_api/tasks`)

* allow passing character lists as optional parameter to AQL functions `TRIM`,
  `LTRIM` and `RTRIM`

  These functions now support trimming using custom character lists. If no character
  lists are specified, all whitespace characters will be removed as previously:

      TRIM("  foobar\t \r\n ")         // "foobar"
      TRIM(";foo;bar;baz, ", "; ")     // "foo;bar;baz"

* added AQL string functions `LTRIM`, `RTRIM`, `FIND_FIRST`, `FIND_LAST`, `SPLIT`,
  `SUBSTITUTE`

* added AQL functions `ZIP`, `VALUES` and `PERCENTILE`

* made AQL functions `CONCAT` and `CONCAT_SEPARATOR` work with list arguments

* dynamically create extra dispatcher threads if required

* fixed issue #1097: schemas in the API docs no longer show required properties as optional


v2.3.0-beta2 (2014-11-08)
-------------------------

* front-end: new icons for uploading and downloading JSON documents into a collection

* front-end: fixed documents pagination css display error

* front-end: fixed flickering of the progress view

* front-end: fixed missing event for documents filter function

* front-end: jsoneditor: added CMD+Return (Mac) CTRL+Return (Linux/Win) shortkey for
  saving a document

* front-end: added information tooltip for uploading json documents.

* front-end: added database management view to the collapsed navigation menu

* front-end: added collection truncation feature

* fixed issue #1086: arangoimp: Odd errors if arguments are not given properly

* performance improvements for AQL queries that use JavaScript-based expressions
  internally

* added AQL geo functions `WITHIN_RECTANGLE` and `IS_IN_POLYGON`

* fixed non-working query results download in AQL editor of web interface

* removed debug print message in AQL editor query export routine

* fixed issue #1075: Aardvark: user name required even if auth is off #1075

  The fix for this prefills the username input field with the current user's
  account name if any and `root` (the default username) otherwise. Additionally,
  the tooltip text has been slightly adjusted.

* fixed issue #1069: Add 'raw' link to swagger ui so that the raw swagger
  json can easily be retrieved

  This adds a link to the Swagger API docs to an application's detail view in
  the **Applications** tab of the web interface. The link produces the Swagger
  JSON directly. If authentication is turned on, the link requires authentication,
  too.

* documentation updates


v2.3.0-beta1 (2014-11-01)
-------------------------

* added dedicated `NOT IN` operator for AQL

  Previously, a `NOT IN` was only achievable by writing a negated `IN` condition:

      FOR i IN ... FILTER ! (i IN [ 23, 42 ]) ...

  This can now alternatively be expressed more intuitively as follows:

      FOR i IN ... FILTER i NOT IN [ 23, 42 ] ...

* added alternative logical operator syntax for AQL

  Previously, the logical operators in AQL could only be written as:
  - `&&`: logical and
  - `||`: logical or
  - `!`: negation

  ArangoDB 2.3 introduces the alternative variants for these operators:
  - `AND`: logical and
  - `OR`: logical or
  - `NOT`: negation

  The new syntax is just an alternative to the old syntax, allowing easier
  migration from SQL. The old syntax is still fully supported and will be.

* improved output of `ArangoStatement.parse()` and POST `/_api/query`

  If an AQL query can be parsed without problems, The return value of
  `ArangoStatement.parse()` now contains an attribute `ast` with the abstract
  syntax tree of the query (before optimizations). Though this is an internal
  representation of the query and is subject to change, it can be used to inspect
  how ArangoDB interprets a given query.

* improved `ArangoStatement.explain()` and POST `/_api/explain`

  The commands for explaining AQL queries have been improved.

* added command-line option `--javascript.v8-contexts` to control the number of
  V8 contexts created in arangod.

  Previously, the number of V8 contexts was equal to the number of server threads
  (as specified by option `--server.threads`).

  However, it may be sensible to create different amounts of threads and V8
  contexts. If the option is not specified, the number of V8 contexts created
  will be equal to the number of server threads. Thus no change in configuration
  is required to keep the old behavior.

  If you are using the default config files or merge them with your local config
  files, please review if the default number of server threads is okay in your
  environment. Additionally you should verify that the number of V8 contexts
  created (as specified in option `--javascript.v8-contexts`) is okay.

* the number of server.threads specified is now the minimum of threads
  started. There are situation in which threads are waiting for results of
  distributed database servers. In this case the number of threads is
  dynamically increased.

* removed index type "bitarray"

  Bitarray indexes were only half-way documented and integrated in previous versions
  of ArangoDB so their benefit was limited. The support for bitarray indexes has
  thus been removed in ArangoDB 2.3. It is not possible to create indexes of type
  "bitarray" with ArangoDB 2.3.

  When a collection is opened that contains a bitarray index definition created
  with a previous version of ArangoDB, ArangoDB will ignore it and log the following
  warning:

      index type 'bitarray' is not supported in this version of ArangoDB and is ignored

  Future versions of ArangoDB may automatically remove such index definitions so the
  warnings will eventually disappear.

* removed internal "_admin/modules/flush" in order to fix requireApp

* added basic support for handling binary data in Foxx

  Requests with binary payload can be processed in Foxx applications by
  using the new method `res.rawBodyBuffer()`. This will return the unparsed request
  body as a Buffer object.

  There is now also the method `req.requestParts()` available in Foxx to retrieve
  the individual components of a multipart HTTP request.

  Buffer objects can now be used when setting the response body of any Foxx action.
  Additionally, `res.send()` has been added as a convenience method for returning
  strings, JSON objects or buffers from a Foxx action:

      res.send("<p>some HTML</p>");
      res.send({ success: true });
      res.send(new Buffer("some binary data"));

  The convenience method `res.sendFile()` can now be used to easily return the
  contents of a file from a Foxx action:

      res.sendFile(applicationContext.foxxFilename("image.png"));

  `fs.write` now accepts not only strings but also Buffer objects as second parameter:

      fs.write(filename, "some data");
      fs.write(filename, new Buffer("some binary data"));

  `fs.readBuffer` can be used to return the contents of a file in a Buffer object.

* improved performance of insertion into non-unique hash indexes significantly in case
  many duplicate keys are used in the index

* issue #1042: set time zone in log output

  the command-line option `--log.use-local-time` was added to print dates and times in
  the server-local timezone instead of UTC

* command-line options that require a boolean value now validate the
  value given on the command-line

  This prevents issues if no value is specified for an option that
  requires a boolean value. For example, the following command-line would
  have caused trouble in 2.2, because `--server.endpoint` would have been
  used as the value for the `--server.disable-authentication` options
  (which requires a boolean value):

      arangod --server.disable-authentication --server.endpoint tcp://127.0.0.1:8529 data

  In 2.3, running this command will fail with an error and requires to
  be modified to:

      arangod --server.disable-authentication true --server.endpoint tcp://127.0.0.1:8529 data

* improved performance of CSV import in arangoimp

* fixed issue #1027: Stack traces are off-by-one

* fixed issue #1026: Modules loaded in different files within the same app
  should refer to the same module

* fixed issue #1025: Traversal not as expected in undirected graph

* added a _relation function in the general-graph module.

  This deprecated _directedRelation and _undirectedRelation.
  ArangoDB does not offer any constraints for undirected edges
  which caused some confusion of users how undirected relations
  have to be handled. Relation now only supports directed relations
  and the user can actively simulate undirected relations.

* changed return value of Foxx.applicationContext#collectionName:

  Previously, the function could return invalid collection names because
  invalid characters were not replaced in the application name prefix, only
  in the collection name passed.

  Now, the function replaces invalid characters also in the application name
  prefix, which might to slightly different results for application names that
  contained any characters outside the ranges [a-z], [A-Z] and [0-9].

* prevent XSS in AQL editor and logs view

* integrated tutorial into ArangoShell and web interface

* added option `--backslash-escape` for arangoimp when running CSV file imports

* front-end: added download feature for (filtered) documents

* front-end: added download feature for the results of a user query

* front-end: added function to move documents to another collection

* front-end: added sort-by attribute to the documents filter

* front-end: added sorting feature to database, graph management and user management view.

* issue #989: front-end: Databases view not refreshing after deleting a database

* issue #991: front-end: Database search broken

* front-end: added infobox which shows more information about a document (_id, _rev, _key) or
  an edge (_id, _rev, _key, _from, _to). The from and to attributes are clickable and redirect
  to their document location.

* front-end: added edit-mode for deleting multiple documents at the same time.

* front-end: added delete button to the detailed document/edge view.

* front-end: added visual feedback for saving documents/edges inside the editor (error/success).

* front-end: added auto-focusing for the first input field in a modal.

* front-end: added validation for user input in a modal.

* front-end: user defined queries are now stored inside the database and are bound to the current
  user, instead of using the local storage functionality of the browsers. The outcome of this is
  that user defined queries are now independently usable from any device. Also queries can now be
  edited through the standard document editor of the front-end through the _users collection.

* front-end: added import and export functionality for user defined queries.

* front-end: added new keywords and functions to the aql-editor theme

* front-end: applied tile-style to the graph view

* front-end: now using the new graph api including multi-collection support

* front-end: foxx apps are now deletable

* front-end: foxx apps are now installable and updateable through github, if github is their
  origin.

* front-end: added foxx app version control. Multiple versions of a single foxx app are now
  installable and easy to manage and are also arranged in groups.

* front-end: the user-set filter of a collection is now stored until the user navigates to
  another collection.

* front-end: fetching and filtering of documents, statistics, and query operations are now
  handled with asynchronous ajax calls.

* front-end: added progress indicator if the front-end is waiting for a server operation.

* front-end: fixed wrong count of documents in the documents view of a collection.

* front-end: fixed unexpected styling of the manage db view and navigation.

* front-end: fixed wrong handling of select fields in a modal view.

* front-end: fixed wrong positioning of some tooltips.

* automatically call `toJSON` function of JavaScript objects (if present)
  when serializing them into database documents. This change allows
  storing JavaScript date objects in the database in a sensible manner.


v2.2.7 (2014-11-19)
-------------------

* fixed issue #998: Incorrect application URL for non-system Foxx apps

* fixed issue #1079: AQL editor: keyword WITH in UPDATE query is not highlighted

* fix memory leak in cluster nodes

* fixed registration of AQL user-defined functions in Web UI (JS shell)

* fixed error display in Web UI for certain errors
  (now error message is printed instead of 'undefined')

* fixed issue #1059: bug in js module console

* fixed issue #1056: "fs": zip functions fail with passwords

* fixed issue #1063: Docs: measuring unit of --wal.logfile-size?

* fixed issue #1062: Docs: typo in 14.2 Example data


v2.2.6 (2014-10-20)
-------------------

* fixed issue #972: Compilation Issue

* fixed issue #743: temporary directories are now unique and one can read
  off the tool that created them, if empty, they are removed atexit

* Highly improved performance of all AQL GRAPH_* functions.

* Orphan collections in general graphs can now be found via GRAPH_VERTICES
  if either "any" or no direction is defined

* Fixed documentation for AQL function GRAPH_NEIGHBORS.
  The option "vertexCollectionRestriction" is meant to filter the target
  vertices only, and should not filter the path.

* Fixed a bug in GRAPH_NEIGHBORS which enforced only empty results
  under certain conditions


v2.2.5 (2014-10-09)
-------------------

* fixed issue #961: allow non-JSON values in undocument request bodies

* fixed issue 1028: libicu is now statically linked

* fixed cached lookups of collections on the server, which may have caused spurious
  problems after collection rename operations


v2.2.4 (2014-10-01)
-------------------

* fixed accessing `_from` and `_to` attributes in `collection.byExample` and
  `collection.firstExample`

  These internal attributes were not handled properly in the mentioned functions, so
  searching for them did not always produce documents

* fixed issue #1030: arangoimp 2.2.3 crashing, not logging on large Windows CSV file

* fixed issue #1025: Traversal not as expected in undirected graph

* fixed issue #1020

  This requires re-introducing the startup option `--database.force-sync-properties`.

  This option can again be used to force fsyncs of collection, index and database properties
  stored as JSON strings on disk in files named `parameter.json`. Syncing these files after
  a write may be necessary if the underlying storage does not sync file contents by itself
  in a "sensible" amount of time after a file has been written and closed.

  The default value is `true` so collection, index and database properties will always be
  synced to disk immediately. This affects creating, renaming and dropping collections as
  well as creating and dropping databases and indexes. Each of these operations will perform
  an additional fsync on the `parameter.json` file if the option is set to `true`.

  It might be sensible to set this option to `false` for workloads that create and drop a
  lot of collections (e.g. test runs).

  Document operations such as creating, updating and dropping documents are not affected
  by this option.

* fixed issue #1016: AQL editor bug

* fixed issue #1014: WITHIN function returns wrong distance

* fixed AQL shortest path calculation in function `GRAPH_SHORTEST_PATH` to return
  complete vertex objects instead of just vertex ids

* allow changing of attributes of documents stored in server-side JavaScript variables

  Previously, the following did not work:

      var doc = db.collection.document(key);
      doc._key = "abc"; // overwriting internal attributes not supported
      doc.value = 123;  // overwriting existing attributes not supported

  Now, modifying documents stored in server-side variables (e.g. `doc` in the above case)
  is supported. Modifying the variables will not update the documents in the database,
  but will modify the JavaScript object (which can be written back to the database using
  `db.collection.update` or `db.collection.replace`)

* fixed issue #997: arangoimp apparently doesn't support files >2gig on Windows

  large file support (requires using `_stat64` instead of `stat`) is now supported on
  Windows


v2.2.3 (2014-09-02)
-------------------

* added `around` for Foxx controller

* added `type` option for HTTP API `GET /_api/document?collection=...`

  This allows controlling the type of results to be returned. By default, paths to
  documents will be returned, e.g.

      [
        `/_api/document/test/mykey1`,
        `/_api/document/test/mykey2`,
        ...
      ]

  To return a list of document ids instead of paths, the `type` URL parameter can be
  set to `id`:

      [
        `test/mykey1`,
        `test/mykey2`,
        ...
      ]

  To return a list of document keys only, the `type` URL parameter can be set to `key`:

      [
        `mykey1`,
        `mykey2`,
        ...
      ]


* properly capitalize HTTP response header field names in case the `x-arango-async`
  HTTP header was used in a request.

* fixed several documentation issues

* speedup for several general-graph functions, AQL functions starting with `GRAPH_`
  and traversals


v2.2.2 (2014-08-08)
-------------------

* allow storing non-reserved attribute names starting with an underscore

  Previous versions of ArangoDB parsed away all attribute names that started with an
  underscore (e.g. `_test', '_foo', `_bar`) on all levels of a document (root level
  and sub-attribute levels). While this behavior was documented, it was unintuitive and
  prevented storing documents inside other documents, e.g.:

      {
        "_key" : "foo",
        "_type" : "mydoc",
        "references" : [
          {
            "_key" : "something",
            "_rev" : "...",
            "value" : 1
          },
          {
            "_key" : "something else",
            "_rev" : "...",
            "value" : 2
          }
        ]
      }

  In the above example, previous versions of ArangoDB removed all attributes and
  sub-attributes that started with underscores, meaning the embedded documents would lose
  some of their attributes. 2.2.2 should preserve such attributes, and will also allow
  storing user-defined attribute names on the top-level even if they start with underscores
  (such as `_type` in the above example).

* fix conversion of JavaScript String, Number and Boolean objects to JSON.

  Objects created in JavaScript using `new Number(...)`, `new String(...)`, or
  `new Boolean(...)` were not converted to JSON correctly.

* fixed a race condition on task registration (i.e. `require("org/arangodb/tasks").register()`)

  this race condition led to undefined behavior when a just-created task with no offset and
  no period was instantly executed and deleted by the task scheduler, before the `register`
  function returned to the caller.

* changed run-tests.sh to execute all suitable tests.

* switch to new version of gyp

* fixed upgrade button


v2.2.1 (2014-07-24)
-------------------

* fixed hanging write-ahead log recovery for certain cases that involved dropping
  databases

* fixed issue with --check-version: when creating a new database the check failed

* issue #947 Foxx applicationContext missing some properties

* fixed issue with --check-version: when creating a new database the check failed

* added startup option `--wal.suppress-shape-information`

  Setting this option to `true` will reduce memory and disk space usage and require
  less CPU time when modifying documents or edges. It should therefore be turned on
  for standalone ArangoDB servers. However, for servers that are used as replication
  masters, setting this option to `true` will effectively disable the usage of the
  write-ahead log for replication, so it should be set to `false` for any replication
  master servers.

  The default value for this option is `false`.

* added optional `ttl` attribute to specify result cursor expiration for HTTP API method
  `POST /_api/cursor`

  The `ttl` attribute can be used to prevent cursor results from timing out too early.

* issue #947: Foxx applicationContext missing some properties

* (reported by Christian Neubauer):

  The problem was that in Google's V8, signed and unsigned chars are not always declared cleanly.
  so we need to force v8 to compile with forced signed chars which is done by the Flag:
    -fsigned-char
  at least it is enough to follow the instructions of compiling arango on rasperry
  and add "CFLAGS='-fsigned-char'" to the make command of V8 and remove the armv7=0

* Fixed a bug with the replication client. In the case of single document
  transactions the collection was not write locked.


v2.2.0 (2014-07-10)
-------------------

* The replication methods `logger.start`, `logger.stop` and `logger.properties` are
  no-ops in ArangoDB 2.2 as there is no separate replication logger anymore. Data changes
  are logged into the write-ahead log in ArangoDB 2.2, and not separately by the
  replication logger. The replication logger object is still there in ArangoDB 2.2 to
  ensure backwards-compatibility, however, logging cannot be started, stopped or
  configured anymore. Using any of these methods will do nothing.

  This also affects the following HTTP API methods:
  - `PUT /_api/replication/logger-start`
  - `PUT /_api/replication/logger-stop`
  - `GET /_api/replication/logger-config`
  - `PUT /_api/replication/logger-config`

  Using any of these methods is discouraged from now on as they will be removed in
  future versions of ArangoDB.

* INCOMPATIBLE CHANGE: replication of transactions has changed. Previously, transactions
  were logged on a master in one big block and shipped to a slave in one block, too.
  Now transactions will be logged and replicated as separate entries, allowing transactions
  to be bigger and also ensure replication progress.

  This change also affects the behavior of the `stop` method of the replication applier.
  If the replication applier is now stopped manually using the `stop` method and later
  restarted using the `start` method, any transactions that were unfinished at the
  point of stopping will be aborted on a slave, even if they later commit on the master.

  In ArangoDB 2.2, stopping the replication applier manually should be avoided unless the
  goal is to stop replication permanently or to do a full resync with the master anyway.
  If the replication applier still must be stopped, it should be made sure that the
  slave has fetched and applied all pending operations from a master, and that no
  extra transactions are started on the master before the `stop` command on the slave
  is executed.

  Replication of transactions in ArangoDB 2.2 might also lock the involved collections on
  the slave while a transaction is either committed or aborted on the master and the
  change has been replicated to the slave. This change in behavior may be important for
  slave servers that are used for read-scaling. In order to avoid long lasting collection
  locks on the slave, transactions should be kept small.

  The `_replication` system collection is not used anymore in ArangoDB 2.2 and its usage is
  discouraged.

* INCOMPATIBLE CHANGE: the figures reported by the `collection.figures` method
  now only reflect documents and data contained in the journals and datafiles of
  collections. Documents or deletions contained only in the write-ahead log will
  not influence collection figures until the write-ahead log garbage collection
  kicks in. The figures for a collection might therefore underreport the total
  resource usage of a collection.

  Additionally, the attributes `lastTick` and `uncollectedLogfileEntries` have been
  added to the result of the `figures` operation and the HTTP API method
  `PUT /_api/collection/figures`

* added `insert` method as an alias for `save`. Documents can now be inserted into
  a collection using either method:

      db.test.save({ foo: "bar" });
      db.test.insert({ foo: "bar" });

* added support for data-modification AQL queries

* added AQL keywords `INSERT`, `UPDATE`, `REPLACE` and `REMOVE` (and `WITH`) to
  support data-modification AQL queries.

  Unquoted usage of these keywords for attribute names in AQL queries will likely
  fail in ArangoDB 2.2. If any such attribute name needs to be used in a query, it
  should be enclosed in backticks to indicate the usage of a literal attribute
  name.

  For example, the following query will fail in ArangoDB 2.2 with a parse error:

      FOR i IN foo RETURN i.remove

  and needs to be rewritten like this:

      FOR i IN foo RETURN i.`remove`

* disallow storing of JavaScript objects that contain JavaScript native objects
  of type `Date`, `Function`, `RegExp` or `External`, e.g.

      db.test.save({ foo: /bar/ });
      db.test.save({ foo: new Date() });

  will now print

      Error: <data> cannot be converted into JSON shape: could not shape document

  Previously, objects of these types were silently converted into an empty object
  (i.e. `{ }`).

  To store such objects in a collection, explicitly convert them into strings
  like this:

      db.test.save({ foo: String(/bar/) });
      db.test.save({ foo: String(new Date()) });

* The replication methods `logger.start`, `logger.stop` and `logger.properties` are
  no-ops in ArangoDB 2.2 as there is no separate replication logger anymore. Data changes
  are logged into the write-ahead log in ArangoDB 2.2, and not separately by the
  replication logger. The replication logger object is still there in ArangoDB 2.2 to
  ensure backwards-compatibility, however, logging cannot be started, stopped or
  configured anymore. Using any of these methods will do nothing.

  This also affects the following HTTP API methods:
  - `PUT /_api/replication/logger-start`
  - `PUT /_api/replication/logger-stop`
  - `GET /_api/replication/logger-config`
  - `PUT /_api/replication/logger-config`

  Using any of these methods is discouraged from now on as they will be removed in
  future versions of ArangoDB.

* INCOMPATIBLE CHANGE: replication of transactions has changed. Previously, transactions
  were logged on a master in one big block and shipped to a slave in one block, too.
  Now transactions will be logged and replicated as separate entries, allowing transactions
  to be bigger and also ensure replication progress.

  This change also affects the behavior of the `stop` method of the replication applier.
  If the replication applier is now stopped manually using the `stop` method and later
  restarted using the `start` method, any transactions that were unfinished at the
  point of stopping will be aborted on a slave, even if they later commit on the master.

  In ArangoDB 2.2, stopping the replication applier manually should be avoided unless the
  goal is to stop replication permanently or to do a full resync with the master anyway.
  If the replication applier still must be stopped, it should be made sure that the
  slave has fetched and applied all pending operations from a master, and that no
  extra transactions are started on the master before the `stop` command on the slave
  is executed.

  Replication of transactions in ArangoDB 2.2 might also lock the involved collections on
  the slave while a transaction is either committed or aborted on the master and the
  change has been replicated to the slave. This change in behavior may be important for
  slave servers that are used for read-scaling. In order to avoid long lasting collection
  locks on the slave, transactions should be kept small.

  The `_replication` system collection is not used anymore in ArangoDB 2.2 and its usage is
  discouraged.

* INCOMPATIBLE CHANGE: the figures reported by the `collection.figures` method
  now only reflect documents and data contained in the journals and datafiles of
  collections. Documents or deletions contained only in the write-ahead log will
  not influence collection figures until the write-ahead log garbage collection
  kicks in. The figures for a collection might therefore underreport the total
  resource usage of a collection.

  Additionally, the attributes `lastTick` and `uncollectedLogfileEntries` have been
  added to the result of the `figures` operation and the HTTP API method
  `PUT /_api/collection/figures`

* added `insert` method as an alias for `save`. Documents can now be inserted into
  a collection using either method:

      db.test.save({ foo: "bar" });
      db.test.insert({ foo: "bar" });

* added support for data-modification AQL queries

* added AQL keywords `INSERT`, `UPDATE`, `REPLACE` and `REMOVE` (and `WITH`) to
  support data-modification AQL queries.

  Unquoted usage of these keywords for attribute names in AQL queries will likely
  fail in ArangoDB 2.2. If any such attribute name needs to be used in a query, it
  should be enclosed in backticks to indicate the usage of a literal attribute
  name.

  For example, the following query will fail in ArangoDB 2.2 with a parse error:

      FOR i IN foo RETURN i.remove

  and needs to be rewritten like this:

      FOR i IN foo RETURN i.`remove`

* disallow storing of JavaScript objects that contain JavaScript native objects
  of type `Date`, `Function`, `RegExp` or `External`, e.g.

      db.test.save({ foo: /bar/ });
      db.test.save({ foo: new Date() });

  will now print

      Error: <data> cannot be converted into JSON shape: could not shape document

  Previously, objects of these types were silently converted into an empty object
  (i.e. `{ }`).

  To store such objects in a collection, explicitly convert them into strings
  like this:

      db.test.save({ foo: String(/bar/) });
      db.test.save({ foo: String(new Date()) });

* honor startup option `--server.disable-statistics` when deciding whether or not
  to start periodic statistics collection jobs

  Previously, the statistics collection jobs were started even if the server was
  started with the `--server.disable-statistics` flag being set to `true`

* removed startup option `--random.no-seed`

  This option had no effect in previous versions of ArangoDB and was thus removed.

* removed startup option `--database.remove-on-drop`

  This option was used for debugging only.

* removed startup option `--database.force-sync-properties`

  This option is now superfluous as collection properties are now stored in the
  write-ahead log.

* introduced write-ahead log

  All write operations in an ArangoDB server instance are automatically logged
  to the server's write-ahead log. The write-ahead log is a set of append-only
  logfiles, and it is used in case of a crash recovery and for replication.
  Data from the write-ahead log will eventually be moved into the journals or
  datafiles of collections, allowing the server to remove older write-ahead log
  logfiles. Figures of collections will be updated when data are moved from the
  write-ahead log into the journals or datafiles of collections.

  Cross-collection transactions in ArangoDB should benefit considerably by this
  change, as less writes than in previous versions are required to ensure the data
  of multiple collections are atomically and durably committed. All data-modifying
  operations inside transactions (insert, update, remove) will write their
  operations into the write-ahead log directly, making transactions with multiple
  operations also require less physical memory than in previous versions of ArangoDB,
  that required all transaction data to fit into RAM.

  The `_trx` system collection is not used anymore in ArangoDB 2.2 and its usage is
  discouraged.

  The data in the write-ahead log can also be used in the replication context.
  The `_replication` collection that was used in previous versions of ArangoDB to
  store all changes on the server is not used anymore in ArangoDB 2.2. Instead,
  slaves can read from a master's write-ahead log to get informed about most
  recent changes. This removes the need to store data-modifying operations in
  both the actual place and the `_replication` collection.

* removed startup option `--server.disable-replication-logger`

  This option is superfluous in ArangoDB 2.2. There is no dedicated replication
  logger in ArangoDB 2.2. There is now always the write-ahead log, and it is also
  used as the server's replication log. Specifying the startup option
  `--server.disable-replication-logger` will do nothing in ArangoDB 2.2, but the
  option should not be used anymore as it might be removed in a future version.

* changed behavior of replication logger

  There is no dedicated replication logger in ArangoDB 2.2 as there is the
  write-ahead log now. The existing APIs for starting and stopping the replication
  logger still exist in ArangoDB 2.2 for downwards-compatibility, but calling
  the start or stop operations are no-ops in ArangoDB 2.2. When querying the
  replication logger status via the API, the server will always report that the
  replication logger is running. Configuring the replication logger is a no-op
  in ArangoDB 2.2, too. Changing the replication logger configuration has no
  effect. Instead, the write-ahead log configuration can be changed.

* removed MRuby integration for arangod

  ArangoDB had an experimental MRuby integration in some of the publish builds.
  This wasn't continuously developed, and so it has been removed in ArangoDB 2.2.

  This change has led to the following startup options being superfluous:

  - `--ruby.gc-interval`
  - `--ruby.action-directory`
  - `--ruby.modules-path`
  - `--ruby.startup-directory`

  Specifying these startup options will do nothing in ArangoDB 2.2, but the
  options should be avoided from now on as they might be removed in future versions.

* reclaim index memory when last document in collection is deleted

  Previously, deleting documents from a collection did not lead to index sizes being
  reduced. Instead, the already allocated index memory was re-used when a collection
  was refilled.

  Now, index memory for primary indexes and hash indexes is reclaimed instantly when
  the last document from a collection is removed.

* inlined and optimized functions in hash indexes

* added AQL TRANSLATE function

  This function can be used to perform lookups from static lists, e.g.

      LET countryNames = { US: "United States", UK: "United Kingdom", FR: "France" }
      RETURN TRANSLATE("FR", countryNames)

* fixed datafile debugger

* fixed check-version for empty directory

* moved try/catch block to the top of routing chain

* added mountedApp function for foxx-manager

* fixed issue #883: arango 2.1 - when starting multi-machine cluster, UI web
  does not change to cluster overview

* fixed dfdb: should not start any other V8 threads

* cleanup of version-check, added module org/arangodb/database-version,
  added --check-version option

* fixed issue #881: [2.1.0] Bombarded (every 10 sec or so) with
  "WARNING format string is corrupt" when in non-system DB Dashboard

* specialized primary index implementation to allow faster hash table
  rebuilding and reduce lookups in datafiles for the actual value of `_key`.

* issue #862: added `--overwrite` option to arangoimp

* removed number of property lookups for documents during AQL queries that
  access documents

* prevent buffering of long print results in arangosh's and arangod's print
  command

  this change will emit buffered intermediate print results and discard the
  output buffer to quickly deliver print results to the user, and to prevent
  constructing very large buffers for large results

* removed sorting of attribute names for use in a collection's shaper

  sorting attribute names was done on document insert to keep attributes
  of a collection in sorted order for faster comparisons. The sort order
  of attributes was only used in one particular and unlikely case, so it
  was removed. Collections with many different attribute names should
  benefit from this change by faster inserts and slightly less memory usage.

* fixed a bug in arangodump which got the collection name in _from and _to
  attributes of edges wrong (all were "_unknown")

* fixed a bug in arangorestore which did not recognize wrong _from and _to
  attributes of edges

* improved error detection and reporting in arangorestore


v2.1.1 (2014-06-06)
-------------------

* fixed dfdb: should not start any other V8 threads

* signature for collection functions was modified

  The basic change was the substitution of the input parameter of the
  function by an generic options object which can contain multiple
  option parameter of the function.
  Following functions were modified
  remove
  removeBySample
  replace
  replaceBySample
  update
  updateBySample

  Old signature is yet supported but it will be removed in future versions

v2.1.0 (2014-05-29)
-------------------

* implemented upgrade procedure for clusters

* fixed communication issue with agency which prevented reconnect
  after an agent failure

* fixed cluster dashboard in the case that one but not all servers
  in the cluster are down

* fixed a bug with coordinators creating local database objects
  in the wrong order (_system needs to be done first)

* improved cluster dashboard


v2.1.0-rc2 (2014-05-25)
-----------------------

* fixed issue #864: Inconsistent behavior of AQL REVERSE(list) function


v2.1.0-rc1 (XXXX-XX-XX)
-----------------------

* added server-side periodic task management functions:

  - require("org/arangodb/tasks").register(): registers a periodic task
  - require("org/arangodb/tasks").unregister(): unregisters and removes a
    periodic task
  - require("org/arangodb/tasks").get(): retrieves a specific tasks or all
    existing tasks

  the previous undocumented function `internal.definePeriodic` is now
  deprecated and will be removed in a future release.

* decrease the size of some seldom used system collections on creation.

  This will make these collections use less disk space and mapped memory.

* added AQL date functions

* added AQL FLATTEN() list function

* added index memory statistics to `db.<collection>.figures()` function

  The `figures` function will now return a sub-document `indexes`, which lists
  the number of indexes in the `count` sub-attribute, and the total memory
  usage of the indexes in bytes in the `size` sub-attribute.

* added AQL CURRENT_DATABASE() function

  This function returns the current database's name.

* added AQL CURRENT_USER() function

  This function returns the current user from an AQL query. The current user is the
  username that was specified in the `Authorization` HTTP header of the request. If
  authentication is turned off or the query was executed outside a request context,
  the function will return `null`.

* fixed issue #796: Searching with newline chars broken?

  fixed slightly different handling of backslash escape characters in a few
  AQL functions. Now handling of escape sequences should be consistent, and
  searching for newline characters should work the same everywhere

* added OpenSSL version check for configure

  It will report all OpenSSL versions < 1.0.1g as being too old.
  `configure` will only complain about an outdated OpenSSL version but not stop.

* require C++ compiler support (requires g++ 4.8, clang++ 3.4 or Visual Studio 13)

* less string copying returning JSONified documents from ArangoDB, e.g. via
  HTTP GET `/_api/document/<collection>/<document>`

* issue #798: Lower case http headers from arango

  This change allows returning capitalized HTTP headers, e.g.
  `Content-Length` instead of `content-length`.
  The HTTP spec says that headers are case-insensitive, but
  in fact several clients rely on a specific case in response
  headers.
  This change will capitalize HTTP headers if the `X-Arango-Version`
  request header is sent by the client and contains a value of at
  least `20100` (for version 2.1). The default value for the
  compatibility can also be set at server start, using the
  `--server.default-api-compatibility` option.

* simplified usage of `db._createStatement()`

  Previously, the function could not be called with a query string parameter as
  follows:

      db._createStatement(queryString);

  Calling it as above resulted in an error because the function expected an
  object as its parameter. From now on, it's possible to call the function with
  just the query string.

* make ArangoDB not send back a `WWW-Authenticate` header to a client in case the
  client sends the `X-Omit-WWW-Authenticate` HTTP header.

  This is done to prevent browsers from showing their built-in HTTP authentication
  dialog for AJAX requests that require authentication.
  ArangoDB will still return an HTTP 401 (Unauthorized) if the request doesn't
  contain valid credentials, but it will omit the `WWW-Authenticate` header,
  allowing clients to bypass the browser's authentication dialog.

* added REST API method HTTP GET `/_api/job/job-id` to query the status of an
  async job without potentially fetching it from the list of done jobs

* fixed non-intuitive behavior in jobs API: previously, querying the status
  of an async job via the API HTTP PUT `/_api/job/job-id` removed a currently
  executing async job from the list of queryable jobs on the server.
  Now, when querying the result of an async job that is still executing,
  the job is kept in the list of queryable jobs so its result can be fetched
  by a subsequent request.

* use a new data structure for the edge index of an edge collection. This
  improves the performance for the creation of the edge index and in
  particular speeds up removal of edges in graphs. Note however that
  this change might change the order in which edges starting at
  or ending in a vertex are returned. However, this order was never
  guaranteed anyway and it is not sensible to guarantee any particular
  order.

* provide a size hint to edge and hash indexes when initially filling them
  this will lead to less re-allocations when populating these indexes

  this may speed up building indexes when opening an existing collection

* don't requeue identical context methods in V8 threads in case a method is
  already registered

* removed arangod command line option `--database.remove-on-compacted`

* export the sort attribute for graph traversals to the HTTP interface

* add support for arangodump/arangorestore for clusters


v2.0.8 (XXXX-XX-XX)
-------------------

* fixed too-busy iteration over skiplists

  Even when a skiplist query was restricted by a limit clause, the skiplist
  index was queried without the limit. this led to slower-than-necessary
  execution times.

* fixed timeout overflows on 32 bit systems

  this bug has led to problems when select was called with a high timeout
  value (2000+ seconds) on 32bit systems that don't have a forgiving select
  implementation. when the call was made on these systems, select failed
  so no data would be read or sent over the connection

  this might have affected some cluster-internal operations.

* fixed ETCD issues on 32 bit systems

  ETCD was non-functional on 32 bit systems at all. The first call to the
  watch API crashed it. This was because atomic operations worked on data
  structures that were not properly aligned on 32 bit systems.

* fixed issue #848: db.someEdgeCollection.inEdge does not return correct
  value when called the 2nd time after a .save to the edge collection


v2.0.7 (2014-05-05)
-------------------

* issue #839: Foxx Manager missing "unfetch"

* fixed a race condition at startup

  this fixes undefined behavior in case the logger was involved directly at
  startup, before the logger initialization code was called. This should have
  occurred only for code that was executed before the invocation of main(),
  e.g. during ctor calls of statically defined objects.


v2.0.6 (2014-04-22)
-------------------

* fixed issue #835: arangosh doesn't show correct database name



v2.0.5 (2014-04-21)
-------------------

* Fixed a caching problem in IE JS Shell

* added cancelation for async jobs

* upgraded to new gyp for V8

* new Windows installer


v2.0.4 (2014-04-14)
-------------------

* fixed cluster authentication front-end issues for Firefox and IE, there are
  still problems with Chrome


v2.0.3 (2014-04-14)
-------------------

* fixed AQL optimizer bug

* fixed front-end issues

* added password change dialog


v2.0.2 (2014-04-06)
-------------------

* during cluster startup, do not log (somewhat expected) connection errors with
  log level error, but with log level info

* fixed dashboard modals

* fixed connection check for cluster planning front end: firefox does
  not support async:false

* document how to persist a cluster plan in order to relaunch an existing
  cluster later


v2.0.1 (2014-03-31)
-------------------

* make ArangoDB not send back a `WWW-Authenticate` header to a client in case the
  client sends the `X-Omit-WWW-Authenticate` HTTP header.

  This is done to prevent browsers from showing their built-in HTTP authentication
  dialog for AJAX requests that require authentication.
  ArangoDB will still return an HTTP 401 (Unauthorized) if the request doesn't
  contain valid credentials, but it will omit the `WWW-Authenticate` header,
  allowing clients to bypass the browser's authentication dialog.

* fixed isses in arango-dfdb:

  the dfdb was not able to unload certain system collections, so these couldn't be
  inspected with the dfdb sometimes. Additionally, it did not truncate corrupt
  markers from datafiles under some circumstances

* added `changePassword` attribute for users

* fixed non-working "save" button in collection edit view of web interface
  clicking the save button did nothing. one had to press enter in one of the input
  fields to send modified form data

* fixed V8 compile error on MacOS X

* prevent `body length: -9223372036854775808` being logged in development mode for
  some Foxx HTTP responses

* fixed several bugs in web interface dashboard

* fixed issue #783: coffee script not working in manifest file

* fixed issue #783: coffee script not working in manifest file

* fixed issue #781: Cant save current query from AQL editor ui

* bumped version in `X-Arango-Version` compatibility header sent by arangosh and other
  client tools from `1.5` to `2.0`.

* fixed startup options for arango-dfdb, added details option for arango-dfdb

* fixed display of missing error messages and codes in arangosh

* when creating a collection via the web interface, the collection type was always
  "document", regardless of the user's choice


v2.0.0 (2014-03-10)
-------------------

* first 2.0 release


v2.0.0-rc2 (2014-03-07)
-----------------------

* fixed cluster authorization


v2.0.0-rc1 (2014-02-28)
-----------------------

* added sharding :-)

* added collection._dbName attribute to query the name of the database from a collection

  more detailed documentation on the sharding and cluster features can be found in the user
  manual, section **Sharding**

* INCOMPATIBLE CHANGE: using complex values in AQL filter conditions with operators other
  than equality (e.g. >=, >, <=, <) will disable usage of skiplist indexes for filter
  evaluation.

  For example, the following queries will be affected by change:

      FOR doc IN docs FILTER doc.value < { foo: "bar" } RETURN doc
      FOR doc IN docs FILTER doc.value >= [ 1, 2, 3 ] RETURN doc

  The following queries will not be affected by the change:

      FOR doc IN docs FILTER doc.value == 1 RETURN doc
      FOR doc IN docs FILTER doc.value == "foo" RETURN doc
      FOR doc IN docs FILTER doc.value == [ 1, 2, 3 ] RETURN doc
      FOR doc IN docs FILTER doc.value == { foo: "bar" } RETURN doc

* INCOMPATIBLE CHANGE: removed undocumented method `collection.saveOrReplace`

  this feature was never advertised nor documented nor tested.

* INCOMPATIBLE CHANGE: removed undocumented REST API method `/_api/simple/BY-EXAMPLE-HASH`

  this feature was never advertised nor documented nor tested.

* added explicit startup parameter `--server.reuse-address`

  This flag can be used to control whether sockets should be acquired with the SO_REUSEADDR
  flag.

  Regardless of this setting, sockets on Windows are always acquired using the
  SO_EXCLUSIVEADDRUSE flag.

* removed undocumented REST API method GET `/_admin/database-name`

* added user validation API at POST `/_api/user/<username>`

* slightly improved users management API in `/_api/user`:

  Previously, when creating a new user via HTTP POST, the username needed to be
  passed in an attribute `username`. When users were returned via this API,
  the usernames were returned in an attribute named `user`. This was slightly
  confusing and was changed in 2.0 as follows:

  - when adding a user via HTTP POST, the username can be specified in an attribute
  `user`. If this attribute is not used, the API will look into the attribute `username`
  as before and use that value.
  - when users are returned via HTTP GET, the usernames are still returned in an
    attribute `user`.

  This change should be fully downwards-compatible with the previous version of the API.

* added AQL SLICE function to extract slices from lists

* made module loader more node compatible

* the startup option `--javascript.package-path` for arangosh is now deprecated and does
  nothing. Using it will not cause an error, but the option is ignored.

* added coffee script support

* Several UI improvements.

* Exchanged icons in the graphviewer toolbar

* always start networking and HTTP listeners when starting the server (even in
  console mode)

* allow vertex and edge filtering with user-defined functions in TRAVERSAL,
  TRAVERSAL_TREE and SHORTEST_PATH AQL functions:

      // using user-defined AQL functions for edge and vertex filtering
      RETURN TRAVERSAL(friends, friendrelations, "friends/john", "outbound", {
        followEdges: "myfunctions::checkedge",
        filterVertices: "myfunctions::checkvertex"
      })

      // using the following custom filter functions
      var aqlfunctions = require("org/arangodb/aql/functions");
      aqlfunctions.register("myfunctions::checkedge", function (config, vertex, edge, path) {
        return (edge.type !== 'dislikes'); // don't follow these edges
      }, false);

      aqlfunctions.register("myfunctions::checkvertex", function (config, vertex, path) {
        if (vertex.isDeleted || ! vertex.isActive) {
          return [ "prune", "exclude" ]; // exclude these and don't follow them
        }
        return [ ]; // include everything else
      }, false);

* fail if invalid `strategy`, `order` or `itemOrder` attribute values
  are passed to the AQL TRAVERSAL function. Omitting these attributes
  is not considered an error, but specifying an invalid value for any
  of these attributes will make an AQL query fail.

* issue #751: Create database through API should return HTTP status code 201

  By default, the server now returns HTTP 201 (created) when creating a new
  database successfully. To keep compatibility with older ArangoDB versions, the
  startup parameter `--server.default-api-compatibility` can be set to a value
  of `10400` to indicate API compatibility with ArangoDB 1.4. The compatibility
  can also be enforced by setting the `X-Arango-Version` HTTP header in a
  client request to this API on a per-request basis.

* allow direct access from the `db` object to collections whose names start
  with an underscore (e.g. db._users).

  Previously, access to such collections via the `db` object was possible from
  arangosh, but not from arangod (and thus Foxx and actions). The only way
  to access such collections from these places was via the `db._collection(<name>)`
  workaround.

* allow `\n` (as well as `\r\n`) as line terminator in batch requests sent to
  `/_api/batch` HTTP API.

* use `--data-binary` instead of `--data` parameter in generated cURL examples

* issue #703: Also show path of logfile for fm.config()

* issue #675: Dropping a collection used in "graph" module breaks the graph

* added "static" Graph.drop() method for graphs API

* fixed issue #695: arangosh server.password error

* use pretty-printing in `--console` mode by default

* simplified ArangoDB startup options

  Some startup options are now superfluous or their usage is simplified. The
  following options have been changed:

  * `--javascript.modules-path`: this option has been removed. The modules paths
    are determined by arangod and arangosh automatically based on the value of
    `--javascript.startup-directory`.

    If the option is set on startup, it is ignored so startup will not abort with
    an error `unrecognized option`.

  * `--javascript.action-directory`: this option has been removed. The actions
    directory is determined by arangod automatically based on the value of
    `--javascript.startup-directory`.

    If the option is set on startup, it is ignored so startup will not abort with
    an error `unrecognized option`.

  * `--javascript.package-path`: this option is still available but it is not
    required anymore to set the standard package paths (e.g. `js/npm`). arangod
    will automatically use this standard package path regardless of whether it
    was specified via the options.

    It is possible to use this option to add additional package paths to the
    standard value.

  Configuration files included with arangod are adjusted accordingly.

* layout of the graphs tab adapted to better fit with the other tabs

* database selection is moved to the bottom right corner of the web interface

* removed priority queue index type

  this feature was never advertised nor documented nor tested.

* display internal attributes in document source view of web interface

* removed separate shape collections

  When upgrading to ArangoDB 2.0, existing collections will be converted to include
  shapes and attribute markers in the datafiles instead of using separate files for
  shapes.

  When a collection is converted, existing shapes from the SHAPES directory will
  be written to a new datafile in the collection directory, and the SHAPES directory
  will be removed afterwards.

  This saves up to 2 MB of memory and disk space for each collection
  (savings are higher, the less different shapes there are in a collection).
  Additionally, one less file descriptor per opened collection will be used.

  When creating a new collection, the amount of sync calls may be reduced. The same
  may be true for documents with yet-unknown shapes. This may help performance
  in these cases.

* added AQL functions `NTH` and `POSITION`

* added signal handler for arangosh to save last command in more cases

* added extra prompt placeholders for arangosh:
  - `%e`: current endpoint
  - `%u`: current user

* added arangosh option `--javascript.gc-interval` to control amount of
  garbage collection performed by arangosh

* fixed issue #651: Allow addEdge() to take vertex ids in the JS library

* removed command-line option `--log.format`

  In previous versions, this option did not have an effect for most log messages, so
  it got removed.

* removed C++ logger implementation

  Logging inside ArangoDB is now done using the LOG_XXX() macros. The LOGGER_XXX()
  macros are gone.

* added collection status "loading"


v1.4.16 (XXXX-XX-XX)
--------------------

* fixed too eager datafile deletion

  this issue could have caused a crash when the compaction had marked datafiles as obsolete
  and they were removed while "old" temporary query results still pointed to the old datafile
  positions

* fixed issue #826: Replication fails when a collection's configuration changes


v1.4.15 (2014-04-19)
--------------------

* bugfix for AQL query optimizer

  the following type of query was too eagerly optimized, leading to errors in code-generation:

      LET a = (FOR i IN [] RETURN i) LET b = (FOR i IN [] RETURN i) RETURN 1

  the problem occurred when both lists in the subqueries were empty. In this case invalid code
  was generated and the query couldn't be executed.


v1.4.14 (2014-04-05)
--------------------

* fixed race conditions during shape / attribute insertion

  A race condition could have led to spurious `cannot find attribute #xx` or
  `cannot find shape #xx` (where xx is a number) warning messages being logged
  by the server. This happened when a new attribute was inserted and at the same
  time was queried by another thread.

  Also fixed a race condition that may have occurred when a thread tried to
  access the shapes / attributes hash tables while they were resized. In this
  cases, the shape / attribute may have been hashed to a wrong slot.

* fixed a memory barrier / cpu synchronization problem with libev, affecting
  Windows with Visual Studio 2013 (probably earlier versions are affected, too)

  The issue is described in detail here:
  http://lists.schmorp.de/pipermail/libev/2014q1/002318.html


v1.4.13 (2014-03-14)
--------------------

* added diagnostic output for Foxx application upload

* allow dump & restore from ArangoDB 1.4 with an ArangoDB 2.0 server

* allow startup options `temp-path` and `default-language` to be specified from the arangod
  configuration file and not only from the command line

* fixed too eager compaction

  The compaction will now wait for several seconds before trying to re-compact the same
  collection. Additionally, some other limits have been introduced for the compaction.


v1.4.12 (2014-03-05)
--------------------

* fixed display bug in web interface which caused the following problems:
  - documents were displayed in web interface as being empty
  - document attributes view displayed many attributes with content "undefined"
  - document source view displayed many attributes with name "TYPEOF" and value "undefined"
  - an alert popping up in the browser with message "Datatables warning..."

* re-introduced old-style read-write locks to supports Windows versions older than
  Windows 2008R2 and Windows 7. This should re-enable support for Windows Vista and
  Windows 2008.


v1.4.11 (2014-02-27)
--------------------

* added SHORTEST_PATH AQL function

  this calculates the shortest paths between two vertices, using the Dijkstra
  algorithm, employing a min-heap

  By default, ArangoDB does not know the distance between any two vertices and
  will use a default distance of 1. A custom distance function can be registered
  as an AQL user function to make the distance calculation use any document
  attributes or custom logic:

      RETURN SHORTEST_PATH(cities, motorways, "cities/CGN", "cities/MUC", "outbound", {
        paths: true,
        distance: "myfunctions::citydistance"
      })

      // using the following custom distance function
      var aqlfunctions = require("org/arangodb/aql/functions");
      aqlfunctions.register("myfunctions::distance", function (config, vertex1, vertex2, edge) {
        return Math.sqrt(Math.pow(vertex1.x - vertex2.x) + Math.pow(vertex1.y - vertex2.y));
      }, false);

* fixed bug in Graph.pathTo function

* fixed small memleak in AQL optimizer

* fixed access to potentially uninitialized variable when collection had a cap constraint


v1.4.10 (2014-02-21)
--------------------

* fixed graph constructor to allow graph with some parameter to be used

* added node.js "events" and "stream"

* updated npm packages

* added loading of .json file

* Fixed http return code in graph api with waitForSync parameter.

* Fixed documentation in graph, simple and index api.

* removed 2 tests due to change in ruby library.

* issue #756: set access-control-expose-headers on CORS response

  the following headers are now whitelisted by ArangoDB in CORS responses:
  - etag
  - content-encoding
  - content-length
  - location
  - server
  - x-arango-errors
  - x-arango-async-id


v1.4.9 (2014-02-07)
-------------------

* return a document's current etag in response header for HTTP HEAD requests on
  documents that return an HTTP 412 (precondition failed) error. This allows
  retrieving the document's current revision easily.

* added AQL function `SKIPLIST` to directly access skiplist indexes from AQL

  This is a shortcut method to use a skiplist index for retrieving specific documents in
  indexed order. The function capability is rather limited, but it may be used
  for several cases to speed up queries. The documents are returned in index order if
  only one condition is used.

      /* return all documents with mycollection.created > 12345678 */
      FOR doc IN SKIPLIST(mycollection, { created: [[ '>', 12345678 ]] })
        RETURN doc

      /* return first document with mycollection.created > 12345678 */
      FOR doc IN SKIPLIST(mycollection, { created: [[ '>', 12345678 ]] }, 0, 1)
        RETURN doc

      /* return all documents with mycollection.created between 12345678 and 123456790 */
      FOR doc IN SKIPLIST(mycollection, { created: [[ '>', 12345678 ], [ '<=', 123456790 ]] })
        RETURN doc

      /* return all documents with mycollection.a equal 1 and .b equal 2 */
      FOR doc IN SKIPLIST(mycollection, { a: [[ '==', 1 ]], b: [[ '==', 2 ]] })
        RETURN doc

  The function requires a skiplist index with the exact same attributes to
  be present on the specified collection. All attributes present in the skiplist
  index must be specified in the conditions specified for the `SKIPLIST` function.
  Attribute declaration order is important, too: attributes must be specified in the
  same order in the condition as they have been declared in the skiplist index.

* added command-line option `--server.disable-authentication-unix-sockets`

  with this option, authentication can be disabled for all requests coming
  in via UNIX domain sockets, enabling clients located on the same host as
  the ArangoDB server to connect without authentication.
  Other connections (e.g. TCP/IP) are not affected by this option.

  The default value for this option is `false`.
  Note: this option is only supported on platforms that support Unix domain
  sockets.

* call global arangod instance destructor on shutdown

* issue #755: TRAVERSAL does not use strategy, order and itemOrder options

  these options were not honored when configuring a traversal via the AQL
  TRAVERSAL function. Now, these options are used if specified.

* allow vertex and edge filtering with user-defined functions in TRAVERSAL,
  TRAVERSAL_TREE and SHORTEST_PATH AQL functions:

      // using user-defined AQL functions for edge and vertex filtering
      RETURN TRAVERSAL(friends, friendrelations, "friends/john", "outbound", {
        followEdges: "myfunctions::checkedge",
        filterVertices: "myfunctions::checkvertex"
      })

      // using the following custom filter functions
      var aqlfunctions = require("org/arangodb/aql/functions");
      aqlfunctions.register("myfunctions::checkedge", function (config, vertex, edge, path) {
        return (edge.type !== 'dislikes'); // don't follow these edges
      }, false);

      aqlfunctions.register("myfunctions::checkvertex", function (config, vertex, path) {
        if (vertex.isDeleted || ! vertex.isActive) {
          return [ "prune", "exclude" ]; // exclude these and don't follow them
        }
        return [ ]; // include everything else
      }, false);

* issue #748: add vertex filtering to AQL's TRAVERSAL[_TREE]() function


v1.4.8 (2014-01-31)
-------------------

* install foxx apps in the web interface

* fixed a segfault in the import API


v1.4.7 (2014-01-23)
-------------------

* issue #744: Add usage example arangoimp from Command line

* issue #738: added __dirname, __filename pseudo-globals. Fixes #733. (@by pluma)

* mount all Foxx applications in system apps directory on startup


v1.4.6 (2014-01-20)
-------------------

* issue #736: AQL function to parse collection and key from document handle

* added fm.rescan() method for Foxx-Manager

* fixed issue #734: foxx cookie and route problem

* added method `fm.configJson` for arangosh

* include `startupPath` in result of API `/_api/foxx/config`


v1.4.5 (2014-01-15)
-------------------

* fixed issue #726: Alternate Windows Install Method

* fixed issue #716: dpkg -P doesn't remove everything

* fixed bugs in description of HTTP API `_api/index`

* fixed issue #732: Rest API GET revision number

* added missing documentation for several methods in HTTP API `/_api/edge/...`

* fixed typos in description of HTTP API `_api/document`

* defer evaluation of AQL subqueries and logical operators (lazy evaluation)

* Updated font in WebFrontend, it now contains a version that renders properly on Windows

* generally allow function return values as call parameters to AQL functions

* fixed potential deadlock in global context method execution

* added override file "arangod.conf.local" (and co)


v1.4.4 (2013-12-24)
-------------------

* uid and gid are now set in the scripts, there is no longer a separate config file for
  arangod when started from a script

* foxx-manager is now an alias for arangosh

* arango-dfdb is now an alias for arangod, moved from bin to sbin

* changed from readline to linenoise for Windows

* added --install-service and --uninstall-service for Windows

* removed --daemon and --supervisor for Windows

* arangosh and arangod now uses the config-file which maps the binary name, i. e. if you
  rename arangosh to foxx-manager it will use the config file foxx-manager.conf

* fixed lock file for Windows

* fixed issue #711, #687: foxx-manager throws internal errors

* added `--server.ssl-protocol` option for client tools
  this allows connecting from arangosh, arangoimp, arangoimp etc. to an ArangoDB
  server that uses a non-default value for `--server.ssl-protocol`. The default
  value for the SSL protocol is 4 (TLSv1). If the server is configured to use a
  different protocol, it was not possible to connect to it with the client tools.

* added more detailed request statistics

  This adds the number of async-executed HTTP requests plus the number of HTTP
  requests per individual HTTP method type.

* added `--force` option for arangorestore
  this option allows continuing a restore operation even if the server reports errors
  in the middle of the restore operation

* better error reporting for arangorestore
  in case the server returned an HTTP error, arangorestore previously reported this
  error as `internal error` without any details only. Now server-side errors are
  reported by arangorestore with the server's error message

* include more system collections in dumps produced by arangodump
  previously some system collections were intentionally excluded from dumps, even if the
  dump was run with `--include-system-collections`. for example, the collections `_aal`,
  `_modules`, `_routing`, and `_users` were excluded. This makes sense in a replication
  context but not always in a dump context.
  When specifying `--include-system-collections`, arangodump will now include the above-
  mentioned collections in the dump, too. Some other system collections are still excluded
  even when the dump is run with `--include-system-collections`, for example `_replication`
  and `_trx`.

* fixed issue #701: ArangoStatement undefined in arangosh

* fixed typos in configuration files


v1.4.3 (2013-11-25)
-------------------

* fixed a segfault in the AQL optimizer, occurring when a constant non-list value was
  used on the right-hand side of an IN operator that had a collection attribute on the
  left-hand side

* issue #662:

  Fixed access violation errors (crashes) in the Windows version, occurring under some
  circumstances when accessing databases with multiple clients in parallel

* fixed issue #681: Problem with ArchLinux PKGBUILD configuration


v1.4.2 (2013-11-20)
-------------------

* fixed issue #669: Tiny documentation update

* ported Windows version to use native Windows API SRWLocks (slim read-write locks)
  and condition variables instead of homemade versions

  MSDN states the following about the compatibility of SRWLocks and Condition Variables:

      Minimum supported client:
      Windows Server 2008 [desktop apps | Windows Store apps]

      Minimum supported server:
      Windows Vista [desktop apps | Windows Store apps]

* fixed issue #662: ArangoDB on Windows hanging

  This fixes a deadlock issue that occurred on Windows when documents were written to
  a collection at the same time when some other thread tried to drop the collection.

* fixed file-based logging in Windows

  the logger complained on startup if the specified log file already existed

* fixed startup of server in daemon mode (`--daemon` startup option)

* fixed a segfault in the AQL optimizer

* issue #671: Method graph.measurement does not exist

* changed Windows condition variable implementation to use Windows native
  condition variables

  This is an attempt to fix spurious Windows hangs as described in issue #662.

* added documentation for JavaScript traversals

* added --code-page command-line option for Windows version of arangosh

* fixed a problem when creating edges via the web interface.

  The problem only occurred if a collection was created with type "document
  collection" via the web interface, and afterwards was dropped and re-created
  with type "edge collection". If the web interface page was not reloaded,
  the old collection type (document) was cached, making the subsequent creation
  of edges into the (seeming-to-be-document) collection fail.

  The fix is to not cache the collection type in the web interface. Users of
  an older version of the web interface can reload the collections page if they
  are affected.

* fixed a caching problem in arangosh: if a collection was created using the web
  interface, and then removed via arangosh, arangosh did not actually drop the
  collection due to caching.

  Because the `drop` operation was not carried out, this caused misleading error
  messages when trying to re-create the collection (e.g. `cannot create collection:
  duplicate name`).

* fixed ALT-introduced characters for arangosh console input on Windows

  The Windows readline port was not able to handle characters that are built
  using CTRL or ALT keys. Regular characters entered using the CTRL or ALT keys
  were silently swallowed and not passed to the terminal input handler.

  This did not seem to cause problems for the US keyboard layout, but was a
  severe issue for keyboard layouts that require the ALT (or ALT-GR) key to
  construct characters. For example, entering the character `{` with a German
  keyboard layout requires pressing ALT-GR + 9.

* fixed issue #665: Hash/skiplist combo madness bit my ass

  this fixes a problem with missing/non-deterministic rollbacks of inserts in
  case of a unique constraint violation into a collection with multiple secondary
  indexes (with at least one of them unique)

* fixed issue #664: ArangoDB installer on Windows requires drive c:

* partly fixed issue #662: ArangoDB on Windows hanging

  This fixes dropping databases on Windows. In previous 1.4 versions on Windows,
  one shape collection file was not unloaded and removed when dropping a database,
  leaving one directory and one shape collection file in the otherwise-dropped
  database directory.

* fixed issue #660: updated documentation on indexes


v1.4.1 (2013-11-08)
-------------------

* performance improvements for skip-list deletes


v1.4.1-rc1 (2013-11-07)
-----------------------

* fixed issue #635: Web-Interface should have a "Databases" Menu for Management

* fixed issue #624: Web-Interface is missing a Database selector

* fixed segfault in bitarray query

* fixed issue #656: Cannot create unique index through web interface

* fixed issue #654: bitarray index makes server down

* fixed issue #653: Slow query

* fixed issue #650: Randomness of any() should be improved

* made AQL `DOCUMENT()` function polymorphic and work with just one parameter.

  This allows using the `DOCUMENT` function like this:

      DOCUMENT('users/john')
      DOCUMENT([ 'users/john', 'users/amy' ])

  in addition to the existing use cases:

      DOCUMENT(users, 'users/john')
      DOCUMENT(users, 'john')
      DOCUMENT(users, [ 'users/john' ])
      DOCUMENT(users, [ 'users/john', 'users/amy' ])
      DOCUMENT(users, [ 'john', 'amy' ])

* simplified usage of ArangoDB batch API

  It is not necessary anymore to send the batch boundary in the HTTP `Content-Type`
  header. Previously, the batch API expected the client to send a Content-Type header
  of`multipart/form-data; boundary=<some boundary value>`. This is still supported in
  ArangoDB 2.0, but clients can now also omit this header. If the header is not
  present in a client request, ArangoDB will ignore the request content type and
  read the MIME boundary from the beginning of the request body.

  This also allows using the batch API with the Swagger "Try it out" feature (which is
  not too good at sending a different or even dynamic content-type request header).

* added API method GET `/_api/database/user`

  This returns the list of databases a specific user can see without changing the
  username/passwd.

* issue #424: Documentation about IDs needs to be upgraded


v1.4.0 (2013-10-29)
-------------------

* fixed issue #648: /batch API is missing from Web Interface API Documentation (Swagger)

* fixed issue #647: Icon tooltips missing

* fixed issue #646: index creation in web interface

* fixed issue #645: Allow jumping from edge to linked vertices

* merged PR for issue #643: Some minor corrections and a link to "Downloads"

* fixed issue #642: Completion of error handling

* fixed issue #639: compiling v1.4 on maverick produces warnings on -Wstrict-null-sentinel

* fixed issue #634: Web interface bug: Escape does not always propagate

* fixed issue #620: added startup option `--server.default-api-compatibility`

  This adds the following changes to the ArangoDB server and clients:
  - the server provides a new startup option `--server.default-api-compatibility`.
    This option can be used to determine the compatibility of (some) server API
    return values. The value for this parameter is a server version number,
    calculated as follows: `10000 * major + 100 * minor` (e.g. `10400` for ArangoDB
    1.3). The default value is `10400` (1.4), the minimum allowed value is `10300`
    (1.3).

    When setting this option to a value lower than the current server version,
    the server might respond with old-style results to "old" clients, increasing
    compatibility with "old" (non-up-to-date) clients.

  - the server will on each incoming request check for an HTTP header
    `x-arango-version`. Clients can optionally set this header to the API
    version number they support. For example, if a client sends the HTTP header
    `x-arango-version: 10300`, the server will pick this up and might send ArangoDB
    1.3-style responses in some situations.

    Setting either the startup parameter or using the HTTP header (or both) allows
    running "old" clients with newer versions of ArangoDB, without having to adjust
    the clients too much.

  - the `location` headers returned by the server for the APIs `/_api/document/...`
    and `/_api/collection/...` will have different values depending on the used API
    version. If the API compatibility is `10300`, the `location` headers returned
    will look like this:

        location: /_api/document/....

    whereas when an API compatibility of `10400` or higher is used, the `location`
    headers will look like this:

        location: /_db/<database name>/_api/document/...

  Please note that even in the presence of this, old API versions still may not
  be supported forever by the server.

* fixed issue #643: Some minor corrections and a link to "Downloads" by @frankmayer

* started issue #642: Completion of error handling

* fixed issue #639: compiling v1.4 on maverick produces warnings on
  -Wstrict-null-sentinel

* fixed issue #621: Standard Config needs to be fixed

* added function to manage indexes (web interface)

* improved server shutdown time by signaling shutdown to applicationserver,
  logging, cleanup and compactor threads

* added foxx-manager `replace` command

* added foxx-manager `installed` command (a more intuitive alias for `list`)

* fixed issue #617: Swagger API is missing '/_api/version'

* fixed issue #615: Swagger API: Some commands have no parameter entry forms

* fixed issue #614: API : Typo in : Request URL /_api/database/current

* fixed issue #609: Graph viz tool - different background color

* fixed issue #608: arangosh config files - eventually missing in the manual

* fixed issue #607: Admin interface: no core documentation

* fixed issue #603: Aardvark Foxx App Manager

* fixed a bug in type-mapping between AQL user functions and the AQL layer

  The bug caused errors like the following when working with collection documents
  in an AQL user function:

      TypeError: Cannot assign to read only property '_id' of #<ShapedJson>

* create less system collections when creating a new database

  This is achieved by deferring collection creation until the collections are actually
  needed by ArangoDB. The following collections are affected by the change:
  - `_fishbowl`
  - `_structures`


v1.4.0-beta2 (2013-10-14)
-------------------------

* fixed compaction on Windows

  The compaction on Windows did not ftruncate the cleaned datafiles to a smaller size.
  This has been fixed so not only the content of the files is cleaned but also files
  are re-created with potentially smaller sizes.

* only the following system collections will be excluded from replication from now on:
  - `_replication`
  - `_trx`
  - `_users`
  - `_aal`
  - `_fishbowl`
  - `_modules`
  - `_routing`

  Especially the following system collections will now be included in replication:
  - `_aqlfunctions`
  - `_graphs`

  In previous versions of ArangoDB, all system collections were excluded from the
  replication.

  The change also caused a change in the replication logger and applier:
  in previous versions of ArangoDB, only a collection's id was logged for an operation.
  This has not caused problems for non-system collections but for system collections
  there ids might differ. In addition to a collection id ArangoDB will now also log the
  name of a collection for each replication event.

  The replication applier will now look for the collection name attribute in logged
  events preferably.

* added database selection to arango-dfdb

* provide foxx-manager, arangodump, and arangorestore in Windows build

* ArangoDB 1.4 will refuse to start if option `--javascript.app-path` is not set.

* added startup option `--server.allow-method-override`

  This option can be set to allow overriding the HTTP request method in a request using
  one of the following custom headers:

  - x-http-method-override
  - x-http-method
  - x-method-override

  This allows bypassing proxies and tools that would otherwise just let certain types of
  requests pass. Enabling this option may impose a security risk, so it should only be
  used in very controlled environments.

  The default value for this option is `false` (no method overriding allowed).

* added "details" URL parameter for bulk import API

  Setting the `details` URL parameter to `true` in a call to POST `/_api/import` will make
  the import return details about non-imported documents in the `details` attribute. If
  `details` is `false` or omitted, no `details` attribute will be present in the response.
  This is the same behavior that previous ArangoDB versions exposed.

* added "complete" option for bulk import API

  Setting the `complete` URL parameter to `true` in a call to POST `/_api/import` will make
  the import completely fail if at least one of documents cannot be imported successfully.

  It defaults to `false`, which will make ArangoDB continue importing the other documents
  from the import even if some documents cannot be imported. This is the same behavior that
  previous ArangoDB versions exposed.

* added missing swagger documentation for `/_api/log`

* calling `/_api/logs` (or `/_admin/logs`) is only permitted from the `_system` database now.

  Calling this API method for/from other database will result in an HTTP 400.

' ported fix from https://github.com/novus/nvd3/commit/0894152def263b8dee60192f75f66700cea532cc

  This prevents JavaScript errors from occurring in Chrome when in the admin interface,
  section "Dashboard".

* show current database name in web interface (bottom right corner)

* added missing documentation for /_api/import in swagger API docs

* allow specification of database name for replication sync command replication applier

  This allows syncing from a master database with a different name than the slave database.

* issue #601: Show DB in prompt

  arangosh now displays the database name as part of the prompt by default.

  Can change the prompt by using the `--prompt` option, e.g.

      > arangosh --prompt "my db is named \"%d\"> "


v1.4.0-beta1 (2013-10-01)
-------------------------

* make the Foxx manager use per-database app directories

  Each database now has its own subdirectory for Foxx applications. Each database
  can thus use different Foxx applications if required. A Foxx app for a specific
  database resides in `<app-path>/databases/<database-name>/<app-name>`.

  System apps are shared between all databases. They reside in `<app-path>/system/<app-name>`.

* only trigger an engine reset in development mode for URLs starting with `/dev/`

  This prevents ArangoDB from reloading all Foxx applications when it is not
  actually necessary.

* changed error code from 10 (bad parameter) to 1232 (invalid key generator) for
  errors that are due to an invalid key generator specification when creating a new
  collection

* automatic detection of content-type / mime-type for Foxx assets based on filenames,
  added possibility to override auto detection

* added endpoint management API at `/_api/endpoint`

* changed HTTP return code of PUT `/_api/cursor` from 400 to 404 in case a
  non-existing cursor is referred to

* issue #360: added support for asynchronous requests

  Incoming HTTP requests with the headers `x-arango-async: true` or
  `x-arango-async: store` will be answered by the server instantly with a generic
  HTTP 202 (Accepted) response.

  The actual requests will be queued and processed by the server asynchronously,
  allowing the client to continue sending other requests without waiting for the
  server to process the actually requested operation.

  The exact point in time when a queued request is executed is undefined. If an
  error occurs during execution of an asynchronous request, the client will not
  be notified by the server.

  The maximum size of the asynchronous task queue can be controlled using the new
  option `--scheduler.maximal-queue-size`. If the queue contains this many number of
  tasks and a new asynchronous request comes in, the server will reject it with an
  HTTP 500 (internal server error) response.

  Results of incoming requests marked with header `x-arango-async: true` will be
  discarded by the server immediately. Clients have no way of accessing the result
  of such asynchronously executed request. This is just _fire and forget_.

  To later retrieve the result of an asynchronously executed request, clients can
  mark a request with the header `x-arango-async: keep`. This makes the server
  store the result of the request in memory until explicitly fetched by a client
  via the `/_api/job` API. The `/_api/job` API also provides methods for basic
  inspection of which pending or already finished requests there are on the server,
  plus ways for garbage collecting unneeded results.

* Added new option `--scheduler.maximal-queue-size`.

* issue #590: Manifest Lint

* added data dump and restore tools, arangodump and arangorestore.

  arangodump can be used to create a logical dump of an ArangoDB database, or
  just dedicated collections. It can be used to dump both a collection's structure
  (properties and indexes) and data (documents).

  arangorestore can be used to restore data from a dump created with arangodump.
  arangorestore currently does not re-create any indexes, and doesn't yet handle
  referenced documents in edges properly when doing just partial restores.
  This will be fixed until 1.4 stable.

* introduced `--server.database` option for arangosh, arangoimp, and arangob.

  The option allows these client tools to use a certain database for their actions.
  In arangosh, the current database can be switched at any time using the command

      db._useDatabase(<name>);

  When no database is specified, all client tools will assume they should use the
  default database `_system`. This is done for downwards-compatibility reasons.

* added basic multi database support (alpha)

  New databases can be created using the REST API POST `/_api/database` and the
  shell command `db._createDatabase(<name>)`.

  The default database in ArangoDB is called `_system`. This database is always
  present and cannot be deleted by the user. When an older version of ArangoDB is
  upgraded to 1.4, the previously only database will automatically become the
  `_system` database.

  New databases can be created with the above commands, and can be deleted with the
  REST API DELETE `/_api/database/<name>` or the shell command `db._dropDatabase(<name>);`.

  Deleting databases is still unstable in ArangoDB 1.4 alpha and might crash the
  server. This will be fixed until 1.4 stable.

  To access a specific database via the HTTP REST API, the `/_db/<name>/` prefix
  can be used in all URLs. ArangoDB will check if an incoming request starts with
  this prefix, and will automatically pick the database name from it. If the prefix
  is not there, ArangoDB will assume the request is made for the default database
  (`_system`). This is done for downwards-compatibility reasons.

  That means, the following URL pathnames are logically identical:

      /_api/document/mycollection/1234
      /_db/_system/document/mycollection/1234

  To access a different database (e.g. `test`), the URL pathname would look like this:

      /_db/test/document/mycollection/1234

  New databases can also be created and existing databases can only be dropped from
  within the default database (`_system`). It is not possible to drop the `_system`
  database itself.

  Cross-database operations are unintended and unsupported. The intention of the
  multi-database feature is to have the possibility to have a few databases managed
  by ArangoDB in parallel, but to only access one database at a time from a connection
  or a request.

  When accessing the web interface via the URL pathname `/_admin/html/` or `/_admin/aardvark`,
  the web interface for the default database (`_system`) will be displayed.
  To access the web interface for a different database, the database name can be
  put into the URLs as a prefix, e.g. `/_db/test/_admin/html` or
  `/_db/test/_admin/aardvark`.

  All internal request handlers and also all user-defined request handlers and actions
  (including Foxx) will only get to see the unprefixed URL pathnames (i.e. excluding
  any database name prefix). This is to ensure downwards-compatibility.

  To access the name of the requested database from any action (including Foxx), use
  use `req.database`.

  For example, when calling the URL `/myapp/myaction`, the content of `req.database`
  will be `_system` (the default database because no database got specified) and the
  content of `req.url` will be `/myapp/myaction`.

  When calling the URL `/_db/test/myapp/myaction`, the content of `req.database` will be
  `test`, and the content of `req.url` will still be `/myapp/myaction`.

* Foxx now excludes files starting with . (dot) when bundling assets

  This mitigates problems with editor swap files etc.

* made the web interface a Foxx application

  This change caused the files for the web interface to be moved from `html/admin` to
  `js/apps/aardvark` in the file system.

  The base URL for the admin interface changed from `_admin/html/index.html` to
  `_admin/aardvark/index.html`.

  The "old" redirection to `_admin/html/index.html` will now produce a 404 error.

  When starting ArangoDB with the `--upgrade` option, this will automatically be remedied
  by putting in a redirection from `/` to `/_admin/aardvark/index.html`, and from
  `/_admin/html/index.html` to `/_admin/aardvark/index.html`.

  This also obsoletes the following configuration (command-line) options:
  - `--server.admin-directory`
  - `--server.disable-admin-interface`

  when using these now obsolete options when the server is started, no error is produced
  for downwards-compatibility.

* changed User-Agent value sent by arangoimp, arangosh, and arangod from "VOC-Agent" to
  "ArangoDB"

* changed journal file creation behavior as follows:

  Previously, a journal file for a collection was always created when a collection was
  created. When a journal filled up and became full, the current journal was made a
  datafile, and a new (empty) journal was created automatically. There weren't many
  intended situations when a collection did not have at least one journal.

  This is changed now as follows:
  - when a collection is created, no journal file will be created automatically
  - when there is a write into a collection without a journal, the journal will be
    created lazily
  - when there is a write into a collection with a full journal, a new journal will
    be created automatically

  From the end user perspective, nothing should have changed, except that there is now
  less disk usage for empty collections. Disk usage of infrequently updated collections
  might also be reduced significantly by running the `rotate()` method of a collection,
  and not writing into a collection subsequently.

* added method `collection.rotate()`

  This allows premature rotation of a collection's current journal file into a (read-only)
  datafile. The purpose of using `rotate()` is to prematurely allow compaction (which is
  performed on datafiles only) on data, even if the journal was not filled up completely.

  Using `rotate()` may make sense in the following scenario:

      c = db._create("test");
      for (i = 0; i < 1000; ++i) {
        c.save(...); // insert lots of data here
      }

      ...
      c.truncate(); // collection is now empty
      // only data in datafiles will be compacted by following compaction runs
      // all data in the current journal would not be compacted

      // calling rotate will make the current journal a datafile, and thus make it
      // eligible for compaction
      c.rotate();

  Using `rotate()` may also be useful when data in a collection is known to not change
  in the immediate future. After having completed all write operations on a collection,
  performing a `rotate()` will reduce the size of the current journal to the actually
  required size (remember that journals are pre-allocated with a specific size) before
  making the journal a datafile. Thus `rotate()` may cause disk space savings, even if
  the datafiles does not qualify for compaction after rotation.

  Note: rotating the journal is asynchronous, so that the actual rotation may be executed
  after `rotate()` returns to the caller.

* changed compaction to merge small datafiles together (up to 3 datafiles are merged in
  a compaction run)

  In the regular case, this should leave less small datafiles stay around on disk and allow
  using less file descriptors in total.

* added AQL MINUS function

* added AQL UNION_DISTINCT function (more efficient than combination of `UNIQUE(UNION())`)

* updated mruby to 2013-08-22

* issue #587: Add db._create() in help for startup arangosh

* issue #586: Share a link on installation instructions in the User Manual

* issue #585: Bison 2.4 missing on Mac for custom build

* issue #584: Web interface images broken in devel

* issue #583: Small documentation update

* issue #581: Parameter binding for attributes

* issue #580: Small improvements (by @guidoreina)

* issue #577: Missing documentation for collection figures in implementor manual

* issue #576: Get disk usage for collections and graphs

  This extends the result of the REST API for /_api/collection/figures with
  the attributes `compactors.count`, `compactors.fileSize`, `shapefiles.count`,
  and `shapefiles.fileSize`.

* issue #575: installing devel version on mac (low prio)

* issue #574: Documentation (POST /_admin/routing/reload)

* issue #558: HTTP cursors, allow count to ignore LIMIT


v1.4.0-alpha1 (2013-08-02)
--------------------------

* added replication. check online manual for details.

* added server startup options `--server.disable-replication-logger` and
  `--server.disable-replication-applier`

* removed action deployment tool, this now handled with Foxx and its manager or
  by kaerus node utility

* fixed a server crash when using byExample / firstExample inside a transaction
  and the collection contained a usable hash/skiplist index for the example

* defineHttp now only expects a single context

* added collection detail dialog (web interface)

  Shows collection properties, figures (datafiles, journals, attributes, etc.)
  and indexes.

* added documents filter (web interface)

  Allows searching for documents based on attribute values. One or many filter
  conditions can be defined, using comparison operators such as '==', '<=', etc.

* improved AQL editor (web interface)

  Editor supports keyboard shortcuts (Submit, Undo, Redo, Select).
  Editor allows saving and reusing of user-defined queries.
  Added example queries to AQL editor.
  Added comment button.

* added document import (web interface)

  Allows upload of JSON-data from files. Files must have an extension of .json.

* added dashboard (web interface)

  Shows the status of replication and multiple system charts, e.g.
  Virtual Memory Size, Request Time, HTTP Connections etc.

* added API method `/_api/graph` to query all graphs with all properties.

* added example queries in web interface AQL editor

* added arango.reconnect(<host>) method for arangosh to dynamically switch server or
  user name

* added AQL range operator `..`

  The `..` operator can be used to easily iterate over a sequence of numeric
  values. It will produce a list of values in the defined range, with both bounding
  values included.

  Example:

      2010..2013

  will produce the following result:

      [ 2010, 2011, 2012, 2013 ]

* added AQL RANGE function

* added collection.first(count) and collection.last(count) document access functions

  These functions allow accessing the first or last n documents in a collection. The order
  is determined by document insertion/update time.

* added AQL INTERSECTION function

* INCOMPATIBLE CHANGE: changed AQL user function namespace resolution operator from `:` to `::`

  AQL user-defined functions were introduced in ArangoDB 1.3, and the namespace resolution
  operator for them was the single colon (`:`). A function call looked like this:

      RETURN mygroup:myfunc()

  The single colon caused an ambiguity in the AQL grammar, making it indistinguishable from
  named attributes or the ternary operator in some cases, e.g.

      { mygroup:myfunc ? mygroup:myfunc }

  The change of the namespace resolution operator from `:` to `::` fixes this ambiguity.

  Existing user functions in the database will be automatically fixed when starting ArangoDB
  1.4 with the `--upgrade` option. However, queries using user-defined functions need to be
  adjusted on the client side to use the new operator.

* allow multiple AQL LET declarations separated by comma, e.g.
  LET a = 1, b = 2, c = 3

* more useful AQL error messages

  The error position (line/column) is more clearly indicated for parse errors.
  Additionally, if a query references a collection that cannot be found, the error
  message will give a hint on the collection name

* changed return value for AQL `DOCUMENT` function in case document is not found

  Previously, when the AQL `DOCUMENT` function was called with the id of a document and
  the document could not be found, it returned `undefined`. This value is not part of the
  JSON type system and this has caused some problems.
  Starting with ArangoDB 1.4, the `DOCUMENT` function will return `null` if the document
  looked for cannot be found.

  In case the function is called with a list of documents, it will continue to return all
  found documents, and will not return `null` for non-found documents. This has not changed.

* added single line comments for AQL

  Single line comments can be started with a double forward slash: `//`.
  They end at the end of the line, or the end of the query string, whichever is first.

* fixed documentation issues #567, #568, #571.

* added collection.checksum(<withData>) method to calculate CRC checksums for
  collections

  This can be used to
  - check if data in a collection has changed
  - compare the contents of two collections on different ArangoDB instances

* issue #565: add description line to aal.listAvailable()

* fixed several out-of-memory situations when double freeing or invalid memory
  accesses could happen

* less msyncing during the creation of collections

  This is achieved by not syncing the initial (standard) markers in shapes collections.
  After all standard markers are written, the shapes collection will get synced.

* renamed command-line option `--log.filter` to `--log.source-filter` to avoid
  misunderstandings

* introduced new command-line option `--log.content-filter` to optionally restrict
  logging to just specific log messages (containing the filter string, case-sensitive).

  For example, to filter on just log entries which contain `ArangoDB`, use:

      --log.content-filter "ArangoDB"

* added optional command-line option `--log.requests-file` to log incoming HTTP
  requests to a file.

  When used, all HTTP requests will be logged to the specified file, containing the
  client IP address, HTTP method, requests URL, HTTP response code, and size of the
  response body.

* added a signal handler for SIGUSR1 signal:

  when ArangoDB receives this signal, it will respond all further incoming requests
  with an HTTP 503 (Service Unavailable) error. This will be the case until another
  SIGUSR1 signal is caught. This will make ArangoDB start serving requests regularly
  again. Note: this is not implemented on Windows.

* limited maximum request URI length to 16384 bytes:

  Incoming requests with longer request URIs will be responded to with an HTTP
  414 (Request-URI Too Long) error.

* require version 1.0 or 1.1 in HTTP version signature of requests sent by clients:

  Clients sending requests with a non-HTTP 1.0 or non-HTTP 1.1 version number will
  be served with an HTTP 505 (HTTP Version Not Supported) error.

* updated manual on indexes:

  using system attributes such as `_id`, `_key`, `_from`, `_to`, `_rev` in indexes is
  disallowed and will be rejected by the server. This was the case since ArangoDB 1.3,
  but was not properly documented.

* issue #563: can aal become a default object?

  aal is now a prefab object in arangosh

* prevent certain system collections from being renamed, dropped, or even unloaded.

  Which restrictions there are for which system collections may vary from release to
  release, but users should in general not try to modify system collections directly
  anyway.

  Note: there are no such restrictions for user-created collections.

* issue #559: added Foxx documentation to user manual

* added server startup option `--server.authenticate-system-only`. This option can be
  used to restrict the need for HTTP authentication to internal functionality and APIs,
  such as `/_api/*` and `/_admin/*`.
  Setting this option to `true` will thus force authentication for the ArangoDB APIs
  and the web interface, but allow unauthenticated requests for other URLs (including
  user defined actions and Foxx applications).
  The default value of this option is `false`, meaning that if authentication is turned
  on, authentication is still required for *all* incoming requests. Only by setting the
  option to `true` this restriction is lifted and authentication becomes required for
  URLs starting with `/_` only.

  Please note that authentication still needs to be enabled regularly by setting the
  `--server.disable-authentication` parameter to `false`. Otherwise no authentication
  will be required for any URLs as before.

* protect collections against unloading when there are still document barriers around.

* extended cap constraints to optionally limit the active data size in a collection to
  a specific number of bytes.

  The arguments for creating a cap constraint are now:
  `collection.ensureCapConstraint(<count>, <byteSize>);`

  It is supported to specify just a count as in ArangoDB 1.3 and before, to specify
  just a fileSize, or both. The first met constraint will trigger the automated
  document removal.

* added `db._exists(doc)` and `collection.exists(doc)` for easy document existence checks

* added API `/_api/current-database` to retrieve information about the database the
  client is currently connected to (note: the API `/_api/current-database` has been
  removed in the meantime. The functionality is accessible via `/_api/database/current`
  now).

* ensure a proper order of tick values in datafiles/journals/compactors.
  any new files written will have the _tick values of their markers in order. for
  older files, there are edge cases at the beginning and end of the datafiles when
  _tick values are not properly in order.

* prevent caching of static pages in PathHandler.
  whenever a static page is requested that is served by the general PathHandler, the
  server will respond to HTTP GET requests with a "Cache-Control: max-age=86400" header.

* added "doCompact" attribute when creating collections and to collection.properties().
  The attribute controls whether collection datafiles are compacted.

* changed the HTTP return code from 400 to 404 for some cases when there is a referral
  to a non-existing collection or document.

* introduced error code 1909 `too many iterations` that is thrown when graph traversals
  hit the `maxIterations` threshold.

* optionally limit traversals to a certain number of iterations
  the limitation can be achieved via the traversal API by setting the `maxIterations`
  attribute, and also via the AQL `TRAVERSAL` and `TRAVERSAL_TREE` functions by setting
  the same attribute. If traversals are not limited by the end user, a server-defined
  limit for `maxIterations` may be used to prevent server-side traversals from running
  endlessly.

* added graph traversal API at `/_api/traversal`

* added "API" link in web interface, pointing to REST API generated with Swagger

* moved "About" link in web interface into "links" menu

* allow incremental access to the documents in a collection from out of AQL
  this allows reading documents from a collection chunks when a full collection scan
  is required. memory usage might be must lower in this case and queries might finish
  earlier if there is an additional LIMIT statement

* changed AQL COLLECT to use a stable sort, so any previous SORT order is preserved

* issue #547: Javascript error in the web interface

* issue #550: Make AQL graph functions support key in addition to id

* issue #526: Unable to escape when an errorneous command is entered into the js shell

* issue #523: Graph and vertex methods for the javascript api

* issue #517: Foxx: Route parameters with capital letters fail

* issue #512: Binded Parameters for LIMIT


v1.3.3 (2013-08-01)
-------------------

* issue #570: updateFishbowl() fails once

* updated and fixed generated examples

* issue #559: added Foxx documentation to user manual

* added missing error reporting for errors that happened during import of edges


v1.3.2 (2013-06-21)
-------------------

* fixed memleak in internal.download()

* made the shape-collection journal size adaptive:
  if too big shapes come in, a shape journal will be created with a big-enough size
  automatically. the maximum size of a shape journal is still restricted, but to a
  very big value that should never be reached in practice.

* fixed a segfault that occurred when inserting documents with a shape size bigger
  than the default shape journal size (2MB)

* fixed a locking issue in collection.truncate()

* fixed value overflow in accumulated filesizes reported by collection.figures()

* issue #545: AQL FILTER unnecessary (?) loop

* issue #549: wrong return code with --daemon


v1.3.1 (2013-05-24)
-------------------

* removed currently unused _ids collection

* fixed usage of --temp-path in aranogd and arangosh

* issue #540: suppress return of temporary internal variables in AQL

* issue #530: ReferenceError: ArangoError is not a constructor

* issue #535: Problem with AQL user functions javascript API

* set --javascript.app-path for test execution to prevent startup error

* issue #532: Graph _edgesCache returns invalid data?

* issue #531: Arangod errors

* issue #529: Really weird transaction issue

* fixed usage of --temp-path in aranogd and arangosh


v1.3.0 (2013-05-10)
-------------------

* fixed problem on restart ("datafile-xxx is not sealed") when server was killed
  during a compaction run

* fixed leak when using cursors with very small batchSize

* issue #508: `unregistergroup` function not mentioned in http interface docs

* issue #507: GET /_api/aqlfunction returns code inside parentheses

* fixed issue #489: Bug in aal.install

* fixed issue 505: statistics not populated on MacOS


v1.3.0-rc1 (2013-04-24)
-----------------------

* updated documentation for 1.3.0

* added node modules and npm packages

* changed compaction to only compact datafiles with more at least 10% of dead
  documents (byte size-wise)

* issue #498: fixed reload of authentication info when using
  `require("org/arangodb/users").reload()`

* issue #495: Passing an empty array to create a document results in a
  "phantom" document

* added more precision for requests statistics figures

* added "sum" attribute for individual statistics results in statistics API
  at /_admin/statistics

* made "limit" an optional parameter in AQL function NEAR().
  limit can now be either omitted completely, or set to 0. If so, an internal
  default value (currently 100) will be applied for the limit.

* issue #481

* added "attributes.count" to output of `collection.figures()`
  this also affects the REST API /_api/collection/<name>/figures

* added IndexedPropertyGetter for ShapedJson objects

* added API for user-defined AQL functions

* issue #475: A better error message for deleting a non-existent graph

* issue #474: Web interface problems with the JS Shell

* added missing documentation for AQL UNION function

* added transaction support.
  This provides ACID transactions for ArangoDB. Transactions can be invoked
  using the `db._executeTransaction()` function, or the `/_api/transaction`
  REST API.

* switched to semantic versioning (at least for alpha & alpha naming)

* added saveOrReplace() for server-side JS

v1.3.alpha1 (2013-04-05)
------------------------

* cleanup of Module, Package, ArangoApp and modules "internal", "fs", "console"

* use Error instead of string in throw to allow stack-trace

* issue #454: error while creation of Collection

* make `collection.count()` not recalculate the number of documents on the fly, but
  use some internal document counters.

* issue #457: invalid string value in web interface

* make datafile id (datafile->_fid) identical to the numeric part of the filename.
  E.g. the datafile `journal-123456.db` will now have a datafile marker with the same
  fid (i.e. `123456`) instead of a different value. This change will only affect
  datafiles that are created with 1.3 and not any older files.
  The intention behind this change is to make datafile debugging easier.

* consistently discard document attributes with reserved names (system attributes)
  but without any known meaning, for example `_test`, `_foo`, ...

  Previously, these attributes were saved with the document regularly in some cases,
  but were discarded in other cases.
  Now these attributes are discarded consistently. "Real" system attributes such as
  `_key`, `_from`, `_to` are not affected and will work as before.

  Additionally, attributes with an empty name (``) are discarded when documents are
  saved.

  Though using reserved or empty attribute names in documents was not really and
  consistently supported in previous versions of ArangoDB, this change might cause
  an incompatibility for clients that rely on this feature.

* added server startup flag `--database.force-sync-properties` to force syncing of
  collection properties on collection creation, deletion and on property update.
  The default value is true to mimic the behavior of previous versions of ArangoDB.
  If set to false, collection properties are written to disk but no call to sync()
  is made.

* added detailed output of server version and components for REST APIs
  `/_admin/version` and `/_api/version`. To retrieve this extended information,
  call the REST APIs with URL parameter `details=true`.

* issue #443: For git-based builds include commit hash in version

* adjust startup log output to be more compact, less verbose

* set the required minimum number of file descriptors to 256.
  On server start, this number is enforced on systems that have rlimit. If the limit
  cannot be enforced, starting the server will fail.
  Note: 256 is considered to be the absolute minimum value. Depending on the use case
  for ArangoDB, a much higher number of file descriptors should be used.

  To avoid checking & potentially changing the number of maximum open files, use the
  startup option `--server.descriptors-minimum 0`

* fixed shapedjson to json conversion for special numeric values (NaN, +inf, -inf).
  Before, "NaN", "inf", or "-inf" were written into the JSONified output, but these
  values are not allowed in JSON. Now, "null" is written to the JSONified output as
  required.

* added AQL functions VARIANCE_POPULATION(), VARIANCE_SAMPLE(), STDDEV_POPULATION(),
  STDDEV_SAMPLE(), AVERAGE(), MEDIAN() to calculate statistical values for lists

* added AQL SQRT() function

* added AQL TRIM(), LEFT() and RIGHT() string functions

* fixed issue #436: GET /_api/document on edge

* make AQL REVERSE() and LENGTH() functions work on strings, too

* disabled DOT generation in `make doxygen`. this speeds up docs generation

* renamed startup option `--dispatcher.report-intervall` to `--dispatcher.report-interval`

* renamed startup option `--scheduler.report-intervall` to `--scheduler.report-interval`

* slightly changed output of REST API method /_admin/log.
  Previously, the log messages returned also contained the date and log level, now
  they will only contain the log message, and no date and log level information.
  This information can be re-created by API users from the `timestamp` and `level`
  attributes of the result.

* removed configure option `--enable-zone-debug`
  memory zone debugging is now automatically turned on when compiling with ArangoDB
  `--enable-maintainer-mode`

* removed configure option `--enable-arangob`
  arangob is now always included in the build


v1.2.3 (XXXX-XX-XX)
-------------------

* added optional parameter `edgexamples` for AQL function EDGES() and NEIGHBORS()

* added AQL function NEIGHBORS()

* added freebsd support

* fixed firstExample() query with `_id` and `_key` attributes

* issue triAGENS/ArangoDB-PHP#55: AQL optimizer may have mis-optimized duplicate
  filter statements with limit


v1.2.2 (2013-03-26)
-------------------

* fixed save of objects with common sub-objects

* issue #459: fulltext internal memory allocation didn't scale well
  This fix improves loading times for collections with fulltext indexes that have
  lots of equal words indexed.

* issue #212: auto-increment support

  The feature can be used by creating a collection with the extra `keyOptions`
  attribute as follows:

      db._create("mycollection", { keyOptions: { type: "autoincrement", offset: 1, increment: 10, allowUserKeys: true } });

  The `type` attribute will make sure the keys will be auto-generated if no
  `_key` attribute is specified for a document.

  The `allowUserKeys` attribute determines whether users might still supply own
  `_key` values with documents or if this is considered an error.

  The `increment` value determines the actual increment value, whereas the `offset`
  value can be used to seed to value sequence with a specific starting value.
  This will be useful later in a multi-master setup, when multiple servers can use
  different auto-increment seed values and thus generate non-conflicting auto-increment values.

  The default values currently are:

  - `allowUserKeys`: `true`
  - `offset`: `0`
  - `increment`: `1`

  The only other available key generator type currently is `traditional`.
  The `traditional` key generator will auto-generate keys in a fashion as ArangoDB
  always did (some increasing integer value, with a more or less unpredictable
  increment value).

  Note that for the `traditional` key generator there is only the option to disallow
  user-supplied keys and give the server the sole responsibility for key generation.
  This can be achieved by setting the `allowUserKeys` property to `false`.

  This change also introduces the following errors that API implementors may want to check
  the return values for:

  - 1222: `document key unexpected`: will be raised when a document is created with
    a `_key` attribute, but the underlying collection was set up with the `keyOptions`
    attribute `allowUserKeys: false`.

  - 1225: `out of keys`: will be raised when the auto-increment key generator runs
    out of keys. This may happen when the next key to be generated is 2^64 or higher.
    In practice, this will only happen if the values for `increment` or `offset` are
    not set appropriately, or if users are allowed to supply own keys, those keys
    are near the 2^64 threshold, and later the auto-increment feature kicks in and
    generates keys that cross that threshold.

    In practice it should not occur with proper configuration and proper usage of the
    collections.

  This change may also affect the following REST APIs:
  - POST `/_api/collection`: the server does now accept the optional `keyOptions`
    attribute in the second parameter
  - GET `/_api/collection/properties`: will return the `keyOptions` attribute as part
    of the collection's properties. The previous optional attribute `createOptions`
    is now gone.

* fixed `ArangoStatement.explain()` method with bind variables

* fixed misleading "cursor not found" error message in arangosh that occurred when
  `count()` was called for client-side cursors

* fixed handling of empty attribute names, which may have crashed the server under
  certain circumstances before

* fixed usage of invalid pointer in error message output when index description could
  not be opened


v1.2.1 (2013-03-14)
-------------------

* issue #444: please darken light color in arangosh

* issue #442: pls update post install info on osx

* fixed conversion of special double values (NaN, -inf, +inf) when converting from
  shapedjson to JSON

* fixed compaction of markers (location of _key was not updated correctly in memory,
  leading to _keys pointing to undefined memory after datafile rotation)

* fixed edge index key pointers to use document master pointer plus offset instead
  of direct _key address

* fixed case when server could not create any more journal or compactor files.
  Previously a wrong status code may have been returned, and not being able to create
  a new compactor file may have led to an infinite loop with error message
  "could not create compactor".

* fixed value truncation for numeric filename parts when renaming datafiles/journals


v1.2.0 (2013-03-01)
-------------------

* by default statistics are now switch off; in order to enable comment out
  the "disable-statistics = yes" line in "arangod.conf"

* fixed issue #435: csv parser skips data at buffer border

* added server startup option `--server.disable-statistics` to turn off statistics
  gathering without recompilation of ArangoDB.
  This partly addresses issue #432.

* fixed dropping of indexes without collection name, e.g.
  `db.xxx.dropIndex("123456");`
  Dropping an index like this failed with an assertion error.

* fixed issue #426: arangoimp should be able to import edges into edge collections

* fixed issue #425: In case of conflict ArangoDB returns HTTP 400 Bad request
  (with 1207 Error) instead of HTTP 409 Conflict

* fixed too greedy token consumption in AQL for negative values:
  e.g. in the statement `RETURN { a: 1 -2 }` the minus token was consumed as part
  of the value `-2`, and not interpreted as the binary arithmetic operator


v1.2.beta3 (2013-02-22)
-----------------------

* issue #427: ArangoDB Importer Manual has no navigation links (previous|home|next)

* issue #319: Documentation missing for Emergency console and incomplete for datafile debugger.

* issue #370: add documentation for reloadRouting and flushServerModules

* issue #393: added REST API for user management at /_api/user

* issue #393, #128: added simple cryptographic functions for user actions in module "crypto":
  * require("org/arangodb/crypto").md5()
  * require("org/arangodb/crypto").sha256()
  * require("org/arangodb/crypto").rand()

* added replaceByExample() Javascript and REST API method

* added updateByExample() Javascript and REST API method

* added optional "limit" parameter for removeByExample() Javascript and REST API method

* fixed issue #413

* updated bundled V8 version from 3.9.4 to 3.16.14.1
  Note: the Windows version used a more recent version (3.14.0.1) and was not updated.

* fixed issue #404: keep original request url in request object


v1.2.beta2 (2013-02-15)
-----------------------

* fixed issue #405: 1.2 compile warnings

* fixed issue #333: [debian] Group "arangodb" is not used when starting vie init.d script

* added optional parameter 'excludeSystem' to GET /_api/collection
  This parameter can be used to disable returning system collections in the list
  of all collections.

* added AQL functions KEEP() and UNSET()

* fixed issue #348: "HTTP Interface for Administration and Monitoring"
  documentation errors.

* fix stringification of specific positive int64 values. Stringification of int64
  values with the upper 32 bits cleared and the 33rd bit set were broken.

* issue #395:  Collection properties() function should return 'isSystem' for
  Javascript and REST API

* make server stop after upgrade procedure when invoked with `--upgrade option`.
  When started with the `--upgrade` option, the server will perfom
  the upgrade, and then exit with a status code indicating the result of the
  upgrade (0 = success, 1 = failure). To start the server regularly in either
  daemon or console mode, the `--upgrade` option must not be specified.
  This change was introduced to allow init.d scripts check the result of
  the upgrade procedure, even in case an upgrade was successful.
  this was introduced as part of issue #391.

* added AQL function EDGES()

* added more crash-protection when reading corrupted collections at startup

* added documentation for AQL function CONTAINS()

* added AQL function LIKE()

* replaced redundant error return code 1520 (Unable to open collection) with error code
  1203 (Collection not found). These error codes have the same meanings, but one of
  them was returned from AQL queries only, the other got thrown by other parts of
  ArangoDB. Now, error 1203 (Collection not found) is used in AQL too in case a
  non-existing collection is used.

v1.2.beta1 (2013-02-01)
-----------------------

* fixed issue #382: [Documentation error] Maschine... should be Machine...

* unified history file locations for arangod, arangosh, and arangoirb.
  - The readline history for arangod (emergency console) is now stored in file
    $HOME/.arangod. It was stored in $HOME/.arango before.
  - The readline history for arangosh is still stored in $HOME/.arangosh.
  - The readline history for arangoirb is now stored in $HOME/.arangoirb. It was
    stored in $HOME/.arango-mrb before.

* fixed issue #381: _users user should have a unique constraint

* allow negative list indexes in AQL to access elements from the end of a list,
  e.g. ```RETURN values[-1]``` will return the last element of the `values` list.

* collection ids, index ids, cursor ids, and document revision ids created and
  returned by ArangoDB are now returned as strings with numeric content inside.
  This is done to prevent some value overrun/truncation in any part of the
  complete client/server workflow.
  In ArangoDB 1.1 and before, these values were previously returned as
  (potentially very big) integer values. This may cause problems (clipping, overrun,
  precision loss) for clients that do not support big integers natively and store
  such values in IEEE754 doubles internally. This type loses precision after about
  52 bits and is thus not safe to hold an id.
  Javascript and 32 bit-PHP are examples for clients that may cause such problems.
  Therefore, ids are now returned by ArangoDB as strings, with the string
  content being the integer value as before.

  Example for documents ("_rev" attribute):
  - Document returned by ArangoDB 1.1: { "_rev": 1234, ... }
  - Document returned by ArangoDB 1.2: { "_rev": "1234", ... }

  Example for collections ("id" attribute / "_id" property):
  - Collection returned by ArangoDB 1.1: { "id": 9327643, "name": "test", ... }
  - Collection returned by ArangoDB 1.2: { "id": "9327643", "name": "test", ... }

  Example for cursors ("id" attribute):
  - Collection returned by ArangoDB 1.1: { "id": 11734292, "hasMore": true, ... }
  - Collection returned by ArangoDB 1.2: { "id": "11734292", "hasMore": true, ... }

* global variables are not automatically available anymore when starting the
  arangod Javascript emergency console (i.e. ```arangod --console```).

  Especially, the variables `db`, `edges`, and `internal` are not available
  anymore. `db` and `internal` can be made available in 1.2 by
  ```var db = require("org/arangodb").db;``` and
  ```var internal = require("internal");```, respectively.
  The reason for this change is to get rid of global variables in the server
  because this will allow more specific inclusion of functionality.

  For convenience, the global variable `db` is still available by default in
  arangosh. The global variable `edges`, which since ArangoDB 1.1 was kind of
  a redundant wrapper of `db`, has been removed in 1.2 completely.
  Please use `db` instead, and if creating an edge collection, use the explicit
  ```db._createEdgeCollection()``` command.

* issue #374: prevent endless redirects when calling admin interface with
  unexpected URLs

* issue #373: TRAVERSAL() `trackPaths` option does not work. Instead `paths` does work

* issue #358: added support for CORS

* honor optional waitForSync property for document removal, replace, update, and
  save operations in arangosh. The waitForSync parameter for these operations
  was previously honored by the REST API and on the server-side, but not when
  the waitForSync parameter was specified for a document operation in arangosh.

* calls to db.collection.figures() and /_api/collection/<collection>/figures now
  additionally return the number of shapes used in the collection in the
  extra attribute "shapes.count"

* added AQL TRAVERSAL_TREE() function to return a hierarchical result from a traversal

* added AQL TRAVERSAL() function to return the results from a traversal

* added AQL function ATTRIBUTES() to return the attribute names of a document

* removed internal server-side AQL functions from global scope.

  Now the AQL internal functions can only be accessed via the exports of the
  ahuacatl module, which can be included via ```require("org/arangodb/ahuacatl")```.
  It shouldn't be necessary for clients to access this module at all, but
  internal code may use this module.

  The previously global AQL-related server-side functions were moved to the
  internal namespace. This produced the following function name changes on
  the server:

     old name              new name
     ------------------------------------------------------
     AHUACATL_RUN       => require("internal").AQL_QUERY
     AHUACATL_EXPLAIN   => require("internal").AQL_EXPLAIN
     AHUACATL_PARSE     => require("internal").AQL_PARSE

  Again, clients shouldn't have used these functions at all as there is the
  ArangoStatement object to execute AQL queries.

* fixed issue #366: Edges index returns strange description

* added AQL function MATCHES() to check a document against a list of examples

* added documentation and tests for db.collection.removeByExample

* added --progress option for arangoimp. This will show the percentage of the input
  file that has been processed by arangoimp while the import is still running. It can
  be used as a rough indicator of progress for the entire import.

* make the server log documents that cannot be imported via /_api/import into the
  logfile using the warning log level. This may help finding illegal documents in big
  import runs.

* check on server startup whether the database directory and all collection directories
  are writable. if not, the server startup will be aborted. this prevents serious
  problems with collections being non-writable and this being detected at some pointer
  after the server has been started

* allow the following AQL constructs: FUNC(...)[...], FUNC(...).attribute

* fixed issue #361: Bug in Admin Interface. Header disappears when clicking new collection

* Added in-memory only collections

  Added collection creation parameter "isVolatile":
  if set to true, the collection is created as an in-memory only collection,
  meaning that all document data of that collection will reside in memory only,
  and will not be stored permanently to disk.
  This means that all collection data will be lost when the collection is unloaded
  or the server is shut down.
  As this collection type does not have datafile disk overhead for the regular
  document operations, it may be faster than normal disk-backed collections. The
  actual performance gains strongly depend on the underlying OS, filesystem, and
  settings though.
  This collection type should be used for caches only and not for any sensible data
  that cannot be re-created otherwise.
  Some platforms, namely Windows, currently do not support this collection type.
  When creating an in-memory collection on such platform, an error message will be
  returned by ArangoDB telling the user the platform does not support it.

  Note: in-memory collections are an experimental feature. The feature might
  change drastically or even be removed altogether in a future version of ArangoDB.

* fixed issue #353: Please include "pretty print" in Emergency Console

* fixed issue #352: "pretty print" console.log
  This was achieved by adding the dump() function for the "internal" object

* reduced insertion time for edges index
  Inserting into the edges index now avoids costly comparisons in case of a hash
  collision, reducing the prefilling/loading timer for bigger edge collections

* added fulltext queries to AQL via FULLTEXT() function. This allows search
  fulltext indexes from an AQL query to find matching documents

* added fulltext index type. This index type allows indexing words and prefixes of
  words from a specific document attribute. The index can be queries using a
  SimpleQueryFull object, the HTTP REST API at /_api/simple/fulltext, or via AQL

* added collection.revision() method to determine whether a collection has changed.
  The revision method returns a revision string that can be used by client programs
  for equality/inequality comparisons. The value returned by the revision method
  should be treated by clients as an opaque string and clients should not try to
  figure out the sense of the revision id. This is still useful enough to check
  whether data in a collection has changed.

* issue #346: adaptively determine NUMBER_HEADERS_PER_BLOCK

* issue #338: arangosh cursor positioning problems

* issue #326: use limit optimization with filters

* issue #325: use index to avoid sorting

* issue #324: add limit optimization to AQL

* removed arango-password script and added Javascript functionality to add/delete
  users instead. The functionality is contained in module `users` and can be invoked
  as follows from arangosh and arangod:
  * require("users").save("name", "passwd");
  * require("users").replace("name", "newPasswd");
  * require("users").remove("name");
  * require("users").reload();
  These functions are intentionally not offered via the web interface.
  This also addresses issue #313

* changed print output in arangosh and the web interface for JSON objects.
  Previously, printing a JSON object in arangosh resulted in the attribute values
  being printed as proper JSON, but attribute names were printed unquoted and
  unescaped. This was fine for the purpose of arangosh, but lead to invalid
  JSON being produced. Now, arangosh will produce valid JSON that can be used
  to send it back to ArangoDB or use it with arangoimp etc.

* fixed issue #300: allow importing documents via the REST /_api/import API
  from a JSON list, too.
  So far, the API only supported importing from a format that had one JSON object
  on each line. This is sometimes inconvenient, e.g. when the result of an AQL
  query or any other list is to be imported. This list is a JSON list and does not
  necessary have a document per line if pretty-printed.
  arangoimp now supports the JSON list format, too. However, the format requires
  arangoimp and the server to read the entire dataset at once. If the dataset is
  too big (bigger than --max-upload-size) then the import will be rejected. Even if
  increased, the entire list must fit in memory on both the client and the server,
  and this may be more resource-intensive than importing individual lines in chunks.

* removed unused parameter --reuse-ids for arangoimp. This parameter did not have
  any effect in 1.2, was never publicly announced and did evil (TM) things.

* fixed issue #297 (partly): added whitespace between command line and
  command result in arangosh, added shell colors for better usability

* fixed issue #296: system collections not usable from AQL

* fixed issue #295: deadlock on shutdown

* fixed issue #293: AQL queries should exploit edges index

* fixed issue #292: use index when filtering on _key in AQL

* allow user-definable document keys
  users can now define their own document keys by using the _key attribute
  when creating new documents or edges. Once specified, the value of _key is
  immutable.
  The restrictions for user-defined key values are:
  * the key must be at most 254 bytes long
  * it must consist of the letters a-z (lower or upper case), the digits 0-9,
    the underscore (_) or dash (-) characters only
  * any other characters, especially multi-byte sequences, whitespace or
    punctuation characters cannot be used inside key values

  Specifying a document key is optional when creating new documents. If no
  document key is specified, ArangoDB will create a document key itself.
  There are no guarantees about the format and pattern of auto-generated document
  keys other than the above restrictions.
  Clients should therefore treat auto-generated document keys as opaque values.
  Keys can be used to look up and reference documents, e.g.:
  * saving a document: `db.users.save({ "_key": "fred", ... })`
  * looking up a document: `db.users.document("fred")`
  * referencing other documents: `edges.relations.save("users/fred", "users/john", ...)`

  This change is downwards-compatible to ArangoDB 1.1 because in ArangoDB 1.1
  users were not able to define their own keys. If the user does not supply a _key
  attribute when creating a document, ArangoDB 1.2 will still generate a key of
  its own as ArangoDB 1.1 did. However, all documents returned by ArangoDB 1.2 will
  include a _key attribute and clients should be able to handle that (e.g. by
  ignoring it if not needed). Documents returned will still include the _id attribute
  as in ArangoDB 1.1.

* require collection names everywhere where a collection id was allowed in
  ArangoDB 1.1 & 1.0
  This change requires clients to use a collection name in place of a collection id
  at all places the client deals with collections.
  Examples:
  * creating edges: the _from and _to attributes must now contain collection names instead
    of collection ids: `edges.relations.save("test/my-key1", "test/my-key2", ...)`
  * retrieving edges: the returned _from and _to attributes now will contain collection
    names instead of ids, too: _from: `test/fred` instead of `1234/3455`
  * looking up documents: db.users.document("fred") or db._document("users/fred")

  Collection names must be used in REST API calls instead of collection ids, too.
  This change is thus not completely downwards-compatible to ArangoDB 1.1. ArangoDB 1.1
  required users to use collection ids in many places instead of collection names.
  This was unintuitive and caused overhead in cases when just the collection name was
  known on client-side but not its id. This overhead can now be avoided so clients can
  work with the collection names directly. There is no need to work with collection ids
  on the client side anymore.
  This change will likely require adjustments to API calls issued by clients, and also
  requires a change in how clients handle the _id value of returned documents. Previously,
  the _id value of returned documents contained the collection id, a slash separator and
  the document number. Since 1.2, _id will contain the collection name, a slash separator
  and the document key. The same applies to the _from and _to attribute values of edges
  that are returned by ArangoDB.

  Also removed (now unnecessary) location header in responses of the collections REST API.
  The location header was previously returned because it was necessary for clients.
  When clients created a collection, they specified the collection name. The collection
  id was generated on the server, but the client needed to use the server-generated
  collection id for further API calls, e.g. when creating edges etc. Therefore, the
  full collection URL, also containing the collection id, was returned by the server in
  responses to the collection API, in the HTTP location header.
  Returning the location header has become unnecessary in ArangoDB 1.2 because users
  can access collections by name and do not need to care about collection ids.


v1.1.3 (2013-XX-XX)
-------------------

* fix case when an error message was looked up for an error code but no error
  message was found. In this case a NULL ptr was returned and not checked everywhere.
  The place this error popped up was when inserting into a non-unique hash index
  failed with a specific, invalid error code.

* fixed issue #381:  db._collection("_users").getIndexes();

* fixed issue #379: arango-password fatal issue javscript.startup-directory

* fixed issue #372: Command-Line Options for the Authentication and Authorization


v1.1.2 (2013-01-20)
-------------------

* upgraded to mruby 2013-01-20 583983385b81c21f82704b116eab52d606a609f4

* fixed issue #357: Some spelling and grammar errors

* fixed issue #355: fix quotes in pdf manual

* fixed issue #351: Strange arangosh error message for long running query

* fixed randomly hanging connections in arangosh on MacOS

* added "any" query method: this returns a random document from a collection. It
  is also available via REST HTTP at /_api/simple/any.

* added deployment tool

* added getPeerVertex

* small fix for logging of long messages: the last character of log messages longer
  than 256 bytes was not logged.

* fixed truncation of human-readable log messages for web interface: the trailing \0
  byte was not appended for messages longer than 256 bytes

* fixed issue #341: ArangoDB crashes when stressed with Batch jobs
  Contrary to the issue title, this did not have anything to do with batch jobs but
  with too high memory usage. The memory usage of ArangoDB is now reduced for cases
   when there are lots of small collections with few documents each

* started with issue #317: Feature Request (from Google Groups): DATE handling

* backported issue #300: Extend arangoImp to Allow importing resultset-like
  (list of documents) formatted files

* fixed issue #337: "WaitForSync" on new collection does not work on Win/X64

* fixed issue #336: Collections REST API docs

* fixed issue #335: mmap errors due to wrong memory address calculation

* fixed issue #332: arangoimp --use-ids parameter seems to have no impact

* added option '--server.disable-authentication' for arangosh as well. No more passwd
  prompts if not needed

* fixed issue #330: session logging for arangosh

* fixed issue #329: Allow passing script file(s) as parameters for arangosh to run

* fixed issue #328: 1.1 compile warnings

* fixed issue #327: Javascript parse errors in front end


v1.1.1 (2012-12-18)
-------------------

* fixed issue #339: DELETE /_api/cursor/cursor-identifier return incollect errorNum

  The fix for this has led to a signature change of the function actions.resultNotFound().
  The meaning of parameter #3 for This function has changed from the error message string
  to the error code. The error message string is now parameter #4.
  Any client code that uses this function in custom actions must be adjusted.

* fixed issue #321: Problem upgrading arangodb 1.0.4 to 1.1.0 with Homebrew (OSX 10.8.2)

* fixed issue #230: add navigation and search for online documentation

* fixed issue #315: Strange result in PATH

* fixed issue #323: Wrong function returned in error message of AQL CHAR_LENGTH()

* fixed some log errors on startup / shutdown due to pid file handling and changing
  of directories


v1.1.0 (2012-12-05)
-------------------

* WARNING:
  arangod now performs a database version check at startup. It will look for a file
  named "VERSION" in its database directory. If the file is not present, arangod will
  perform an automatic upgrade of the database directory. This should be the normal
  case when upgrading from ArangoDB 1.0 to ArangoDB 1.1.

  If the VERSION file is present but is from an older version of ArangoDB, arangod
  will refuse to start and ask the user to run a manual upgrade first. A manual upgrade
  can be performed by starting arangod with the option `--upgrade`.

  This upgrade procedure shall ensure that users have full control over when they
  perform any updates/upgrades of their data, and can plan backups accordingly. The
  procedure also guarantees that the server is not run without any required system
  collections or with in incompatible data state.

* added AQL function DOCUMENT() to retrieve a document by its _id value

* fixed issue #311: fixed segfault on unload

* fixed issue #309: renamed stub "import" button from web interface

* fixed issue #307: added WaitForSync column in collections list in in web interface

* fixed issue #306: naming in web interface

* fixed issue #304: do not clear AQL query text input when switching tabs in
  web interface

* fixed issue #303: added documentation about usage of var keyword in web interface

* fixed issue #301: PATCH does not work in web interface

# fixed issue #269: fix make distclean & clean

* fixed issue #296: system collections not usable from AQL

* fixed issue #295: deadlock on shutdown

* added collection type label to web interface

* fixed issue #290: the web interface now disallows creating non-edges in edge collections
  when creating collections via the web interface, the collection type must also be
  specified (default is document collection)

* fixed issue #289: tab-completion does not insert any spaces

* fixed issue #282: fix escaping in web interface

* made AQL function NOT_NULL take any number of arguments. Will now return its
  first argument that is not null, or null if all arguments are null. This is downwards
  compatible.

* changed misleading AQL function name NOT_LIST() to FIRST_LIST() and slightly changed
  the behavior. The function will now return its first argument that is a list, or null
  if none of the arguments are lists.
  This is mostly downwards-compatible. The only change to the previous implementation in
  1.1-beta will happen if two arguments were passed and the 1st and 2nd arguments were
  both no lists. In previous 1.1, the 2nd argument was returned as is, but now null
  will be returned.

* add AQL function FIRST_DOCUMENT(), with same behavior as FIRST_LIST(), but working
  with documents instead of lists.

* added UPGRADING help text

* fixed issue #284: fixed Javascript errors when adding edges/vertices without own
  attributes

* fixed issue #283: AQL LENGTH() now works on documents, too

* fixed issue #281: documentation for skip lists shows wrong example

* fixed AQL optimizer bug, related to OR-combined conditions that filtered on the
  same attribute but with different conditions

* fixed issue #277: allow usage of collection names when creating edges
  the fix of this issue also implies validation of collection names / ids passed to
  the REST edge create method. edges with invalid collection ids or names in the
  "from" or "to" values will be rejected and not saved


v1.1.beta2 (2012-11-13)
-----------------------

* fixed arangoirb compilation

* fixed doxygen


v1.1.beta1 (2012-10-24)
-----------------------

* fixed AQL optimizer bug

* WARNING:
  - the user has changed from "arango" to "arangodb", the start script has changed from
    "arangod" to "arangodb", the database directory has changed from "/var/arangodb" to
    "/var/lib/arangodb" to be compliant with various Linux policies

  - In 1.1, we have introduced types for collections: regular documents go into document
    collections, and edges go into edge collections. The prefixing (db.xxx vs. edges.xxx)
    works slightly different in 1.1: edges.xxx can still be used to access collections,
    however, it will not determine the type of existing collections anymore. To create an
    edge collection 1.1, you can use db._createEdgeCollection() or edges._create().
    And there's of course also db._createDocumentCollection().
    db._create() is also still there and will create a document collection by default,
    whereas edges._create() will create an edge collection.

  - the admin web interface that was previously available via the simple URL suffix /
    is now available via a dedicated URL suffix only: /_admin/html
    The reason for this is that routing and URLs are now subject to changes by the end user,
    and only URLs parts prefixed with underscores (e.g. /_admin or /_api) are reserved
    for ArangoDB's internal usage.

* the server now handles requests with invalid Content-Length header values as follows:
  - if Content-Length is negative, the server will respond instantly with HTTP 411
    (length required)

  - if Content-Length is positive but shorter than the supplied body, the server will
    respond with HTTP 400 (bad request)

  - if Content-Length is positive but longer than the supplied body, the server will
    wait for the client to send the missing bytes. The server allows 90 seconds for this
    and will close the connection if the client does not send the remaining data

  - if Content-Length is bigger than the maximum allowed size (512 MB), the server will
    fail with HTTP 413 (request entity too large).

  - if the length of the HTTP headers is greater than the maximum allowed size (1 MB),
    the server will fail with HTTP 431 (request header fields too large)

* issue #265: allow optional base64 encoding/decoding of action response data

* issue #252: create _modules collection using arango-upgrade (note: arango-upgrade was
  finally replaced by the `--upgrade` option for arangod)

* issue #251: allow passing arbitrary options to V8 engine using new command line option:
  --javascript.v8-options. Using this option, the Harmony features or other settings in
  v8 can be enabled if the end user requires them

* issue #248: allow AQL optimizer to pull out completely uncorrelated subqueries to the
  top level, resulting in less repeated evaluation of the subquery

* upgraded to Doxygen 1.8.0

* issue #247: added AQL function MERGE_RECURSIVE

* issue #246: added clear() function in arangosh

* issue #245: Documentation: Central place for naming rules/limits inside ArangoDB

* reduced size of hash index elements by 50 %, allowing more index elements to fit in
  memory

* issue #235: GUI Shell throws Error:ReferenceError: db is not defined

* issue #229: methods marked as "under construction"

* issue #228: remove unfinished APIs (/_admin/config/*)

* having the OpenSSL library installed is now a prerequisite to compiling ArangoDB
  Also removed the --enable-ssl configure option because ssl is always required.

* added AQL functions TO_LIST, NOT_LIST

* issue #224: add optional Content-Id for batch requests

* issue #221: more documentation on AQL explain functionality. Also added
  ArangoStatement.explain() client method

* added db._createStatement() method on server as well (was previously available
  on the client only)

* issue #219: continue in case of "document not found" error in PATHS() function

* issue #213: make waitForSync overridable on specific actions

* changed AQL optimizer to use indexes in more cases. Previously, indexes might
  not have been used when in a reference expression the inner collection was
  specified last. Example: FOR u1 IN users FOR u2 IN users FILTER u1._id == u2._id
  Previously, this only checked whether an index could be used for u2._id (not
  possible). It was not checked whether an index on u1._id could be used (possible).
  Now, for expressions that have references/attribute names on both sides of the
  above as above, indexes are checked for both sides.

* issue #204: extend the CSV import by TSV and by user configurable
  separator character(s)

* issue #180: added support for batch operations

* added startup option --server.backlog-size
  this allows setting the value of the backlog for the listen() system call.
  the default value is 10, the maximum value is platform-dependent

* introduced new configure option "--enable-maintainer-mode" for
  ArangoDB maintainers. this option replaces the previous compile switches
  --with-boost-test, --enable-bison, --enable-flex and --enable-errors-dependency
  the individual configure options have been removed. --enable-maintainer-mode
  turns them all on.

* removed potentially unused configure option --enable-memfail

* fixed issue #197: HTML web interface calls /_admin/user-manager/session

* fixed issue #195: VERSION file in database directory

* fixed issue #193: REST API HEAD request returns a message body on 404

* fixed issue #188: intermittent issues with 1.0.0
  (server-side cursors not cleaned up in all cases, pthreads deadlock issue)

* issue #189: key store should use ISO datetime format bug

* issue #187: run arango-upgrade on server start (note: arango-upgrade was finally
  replaced by the `--upgrade` option for arangod)n

* fixed issue #183: strange unittest error

* fixed issue #182: manual pages

* fixed issue #181: use getaddrinfo

* moved default database directory to "/var/lib/arangodb" in accordance with
  http://www.pathname.com/fhs/pub/fhs-2.3.html

* fixed issue #179: strange text in import manual

* fixed issue #178: test for aragoimp is missing

* fixed issue #177: a misleading error message was returned if unknown variables
  were used in certain positions in an AQL query.

* fixed issue #176: explain how to use AQL from the arangosh

* issue #175: re-added hidden (and deprecated) option --server.http-port. This
  option is only there to be downwards-compatible to Arango 1.0.

* fixed issue #174: missing Documentation for `within`

* fixed issue #170: add db.<coll_name>.all().toArray() to arangosh help screen

* fixed issue #169: missing argument in Simple Queries

* added program arango-upgrade. This program must be run after installing ArangoDB
  and after upgrading from a previous version of ArangoDB. The arango-upgrade script
  will ensure all system collections are created and present in the correct state.
  It will also perform any necessary data updates.
  Note: arango-upgrade was finally replaced by the `--upgrade` option for arangod.

* issue #153: edge collection should be a flag for a collection
  collections now have a type so that the distinction between document and edge
  collections can now be done at runtime using a collection's type value.
  A collection's type can be queried in Javascript using the <collection>.type() method.

  When new collections are created using db._create(), they will be document
  collections by default. When edge._create() is called, an edge collection will be created.
  To explicitly create a collection of a specific/different type, use the methods
  _createDocumentCollection() or _createEdgeCollection(), which are available for
  both the db and the edges object.
  The Javascript objects ArangoEdges and ArangoEdgesCollection have been removed
  completely.
  All internal and test code has been adjusted for this, and client code
  that uses edges.* should also still work because edges is still there and creates
  edge collections when _create() is called.

  INCOMPATIBLE CHANGE: Client code might still need to be changed in the following aspect:
  Previously, collections did not have a type so documents and edges could be inserted
  in the same collection. This is now disallowed. Edges can only be inserted into
  edge collections now. As there were no collection types in 1.0, ArangoDB will perform
  an automatic upgrade when migrating from 1.0 to 1.1.
  The automatic upgrade will check every collection and determine its type as follows:
  - if among the first 50 documents in the collection there are documents with
    attributes "_from" and "_to", the collection is typed as an edge collection
  - if among the first 50 documents in the collection there are no documents with
    attributes "_from" and "_to", the collection is made as a document collection

* issue #150: call V8 garbage collection on server periodically

* issue #110: added support for partial updates

  The REST API for documents now offers an HTTP PATCH method to partially update
  documents. Overwriting/replacing documents is still available via the HTTP PUT method
  as before. The Javascript API in the shell also offers a new update() method in extension to
  the previously existing replace() method.


v1.0.4 (2012-11-12)
-------------------

* issue #275: strange error message in arangosh 1.0.3 at startup


v1.0.3 (2012-11-08)
-------------------

* fixed AQL optimizer bug

* issue #273: fixed segfault in arangosh on HTTP 40x

* issue #265: allow optional base64 encoding/decoding of action response data

* issue #252: _modules collection not created automatically


v1.0.2 (2012-10-22)
-------------------

* repository CentOS-X.Y moved to CentOS-X, same for Debian

* bugfix for rollback from edges

* bugfix for hash indexes

* bugfix for StringBuffer::erase_front

* added autoload for modules

* added AQL function TO_LIST


v1.0.1 (2012-09-30)
-------------------

* draft for issue #165: front-end application howto

* updated mruby to cf8fdea4a6598aa470e698e8cbc9b9b492319d

* fix for issue #190: install doesn't create log directory

* fix for issue #194: potential race condition between creating and dropping collections

* fix for issue #193: REST API HEAD request returns a message body on 404

* fix for issue #188: intermittent issues with 1.0.0

* fix for issue #163: server cannot create collection because of abandoned files

* fix for issue #150: call V8 garbage collection on server periodically


v1.0.0 (2012-08-17)
-------------------

* fix for issue #157: check for readline and ncurses headers, not only libraries


v1.0.beta4 (2012-08-15)
-----------------------

* fix for issue #152: fix memleak for barriers


v1.0.beta3 (2012-08-10)
-----------------------

* fix for issue #151: Memleak, collection data not removed

* fix for issue #149: Inconsistent port for admin interface

* fix for issue #163: server cannot create collection because of abandoned files

* fix for issue #157: check for readline and ncurses headers, not only libraries

* fix for issue #108: db.<collection>.truncate() inefficient

* fix for issue #109: added startup note about cached collection names and how to
  refresh them

* fix for issue #156: fixed memleaks in /_api/import

* fix for issue #59: added tests for /_api/import

* modified return value for calls to /_api/import: now, the attribute "empty" is
  returned as well, stating the number of empty lines in the input. Also changed the
  return value of the error code attribute ("errorNum") from 1100 ("corrupted datafile")
  to 400 ("bad request") in case invalid/unexpected JSON data was sent to the server.
  This error code is more appropriate as no datafile is broken but just input data is
  incorrect.

* fix for issue #152: Memleak for barriers

* fix for issue #151: Memleak, collection data not removed

* value of --database.maximal-journal-size parameter is now validated on startup. If
  value is smaller than the minimum value (currently 1048576), an error is thrown and
  the server will not start. Before this change, the global value of maximal journal
  size was not validated at server start, but only on collection level

* increased sleep value in statistics creation loop from 10 to 500 microseconds. This
  reduces accuracy of statistics values somewhere after the decimal points but saves
  CPU time.

* avoid additional sync() calls when writing partial shape data (attribute name data)
  to disk. sync() will still be called when the shape marker (will be written after
  the attributes) is written to disk

* issue #147: added flag --database.force-sync-shapes to force synching of shape data
  to disk. The default value is true so it is the same behavior as in version 1.0.
  if set to false, shape data is synched to disk if waitForSync for the collection is
  set to true, otherwise, shape data is not synched.

* fix for issue #145: strange issue on Travis: added epsilon for numeric comparison in
  geo index

* fix for issue #136: adjusted message during indexing

* issue #131: added timeout for HTTP keep-alive connections. The default value is 300
  seconds. There is a startup parameter server.keep-alive-timeout to configure the value.
  Setting it to 0 will disable keep-alive entirely on the server.

* fix for issue #137: AQL optimizer should use indexes for ref accesses with
  2 named attributes


v1.0.beta2 (2012-08-03)
-----------------------

* fix for issue #134: improvements for centos RPM

* fixed problem with disable-admin-interface in config file


v1.0.beta1 (2012-07-29)
-----------------------

* fixed issue #118: We need a collection "debugger"

* fixed issue #126: Access-Shaper must be cached

* INCOMPATIBLE CHANGE: renamed parameters "connect-timeout" and "request-timeout"
  for arangosh and arangoimp to "--server.connect-timeout" and "--server.request-timeout"

* INCOMPATIBLE CHANGE: authorization is now required on the server side
  Clients sending requests without HTTP authorization will be rejected with HTTP 401
  To allow backwards compatibility, the server can be started with the option
  "--server.disable-authentication"

* added options "--server.username" and "--server.password" for arangosh and arangoimp
  These parameters must be used to specify the user and password to be used when
  connecting to the server. If no password is given on the command line, arangosh/
  arangoimp will interactively prompt for a password.
  If no user name is specified on the command line, the default user "root" will be
  used.

* added startup option "--server.ssl-cipher-list" to determine which ciphers to
  use in SSL context. also added SSL_OP_CIPHER_SERVER_PREFERENCE to SSL default
  options so ciphers are tried in server and not in client order

* changed default SSL protocol to TLSv1 instead of SSLv2

* changed log-level of SSL-related messages

* added SSL connections if server is compiled with OpenSSL support. Use --help-ssl

* INCOMPATIBLE CHANGE: removed startup option "--server.admin-port".
  The new endpoints feature (see --server.endpoint) allows opening multiple endpoints
  anyway, and the distinction between admin and "other" endpoints can be emulated
  later using privileges.

* INCOMPATIBLE CHANGE: removed startup options "--port", "--server.port", and
  "--server.http-port" for arangod.
  These options have been replaced by the new "--server.endpoint" parameter

* INCOMPATIBLE CHANGE: removed startup option "--server" for arangosh and arangoimp.
  These options have been replaced by the new "--server.endpoint" parameter

* Added "--server.endpoint" option to arangod, arangosh, and arangoimp.
  For arangod, this option allows specifying the bind endpoints for the server
  The server can be bound to one or multiple endpoints at once. For arangosh
  and arangoimp, the option specifies the server endpoint to connect to.
  The following endpoint syntax is currently supported:
  - tcp://host:port or http@tcp://host:port (HTTP over IPv4)
  - tcp://[host]:port or http@tcp://[host]:port (HTTP over IPv6)
  - ssl://host:port or http@tcp://host:port (HTTP over SSL-encrypted IPv4)
  - ssl://[host]:port or http@tcp://[host]:port (HTTP over SSL-encrypted IPv6)
  - unix:///path/to/socket or http@unix:///path/to/socket (HTTP over UNIX socket)

  If no port is specified, the default port of 8529 will be used.

* INCOMPATIBLE CHANGE: removed startup options "--server.require-keep-alive" and
  "--server.secure-require-keep-alive".
  The server will now behave as follows which should be more conforming to the
  HTTP standard:
  * if a client sends a "Connection: close" header, the server will close the
    connection
  * if a client sends a "Connection: keep-alive" header, the server will not
    close the connection
  * if a client does not send any "Connection" header, the server will assume
    "keep-alive" if the request was an HTTP/1.1 request, and "close" if the
    request was an HTTP/1.0 request

* (minimal) internal optimizations for HTTP request parsing and response header
  handling

* fixed Unicode unescaping bugs for \f and surrogate pairs in BasicsC/strings.c

* changed implementation of TRI_BlockCrc32 algorithm to use 8 bytes at a time

* fixed issue #122: arangod doesn't start if <log.file> cannot be created

* fixed issue #121: wrong collection size reported

* fixed issue #98: Unable to change journalSize

* fixed issue #88: fds not closed

* fixed escaping of document data in HTML admin front end

* added HTTP basic authentication, this is always turned on

* added server startup option --server.disable-admin-interface to turn off the
  HTML admin interface

* honor server startup option --database.maximal-journal-size when creating new
  collections without specific journalsize setting. Previously, these
  collections were always created with journal file sizes of 32 MB and the
  --database.maximal-journal-size setting was ignored

* added server startup option --database.wait-for-sync to control the default
  behavior

* renamed "--unit-tests" to "--javascript.unit-tests"


v1.0.alpha3 (2012-06-30)
------------------------

* fixed issue #116: createCollection=create option doesn't work

* fixed issue #115: Compilation issue under OSX 10.7 Lion & 10.8 Mountain Lion
  (homebrew)

* fixed issue #114: image not found

* fixed issue #111: crash during "make unittests"

* fixed issue #104: client.js -> ARANGO_QUIET is not defined


v1.0.alpha2 (2012-06-24)
------------------------

* fixed issue #112: do not accept document with duplicate attribute names

* fixed issue #103: Should we cleanup the directory structure

* fixed issue #100: "count" attribute exists in cursor response with "count:
  false"

* fixed issue #84 explain command

* added new MRuby version (2012-06-02)

* added --log.filter

* cleanup of command line options:
** --startup.directory => --javascript.startup-directory
** --quite => --quiet
** --gc.interval => --javascript.gc-interval
** --startup.modules-path => --javascript.modules-path
** --action.system-directory => --javascript.action-directory
** --javascript.action-threads => removed (is now the same pool as --server.threads)

* various bug-fixes

* support for import

* added option SKIP_RANGES=1 for make unittests

* fixed several range-related assertion failures in the AQL query optimizer

* fixed AQL query optimizations for some edge cases (e.g. nested subqueries with
  invalid constant filter expressions)


v1.0.alpha1 (2012-05-28)
------------------------

Alpha Release of ArangoDB 1.0<|MERGE_RESOLUTION|>--- conflicted
+++ resolved
@@ -1,13 +1,11 @@
 devel
 -----
 
-<<<<<<< HEAD
-* Removed `--compat28` parameter from arangodump and replication API
-=======
 * increase the recommended value for `/proc/sys/vm/max_map_count` to a value
   eight times as high as the previous recommended value. Increasing the 
   values helps to prevent an ArangoDB server from running out of memory mappings.
->>>>>>> b8e999e8
+
+* removed `--compat28` parameter from arangodump and replication API
 
 
 v3.2.4 (2017-XX-XX)
