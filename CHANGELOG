--- conflicted
+++ resolved
@@ -1,9 +1,7 @@
 v3.4.2 (XXXX-XX-XX)
 -------------------
 
-<<<<<<< HEAD
 * updated bundled curl library to version 7.63
-=======
 
 * fixed an issue where a crashed coordinator can lead to some Foxx queue jobs
   erroneously either left hanging or being restarted
@@ -12,8 +10,7 @@
 
   millisecond parts of AQL date values were limited to up to 3 digits.
   Now the length of the millisecond part is unrestricted, but the 
-  millisecond precision is still limit to up to 3 digits.
->>>>>>> d64b356d
+  millisecond precision is still limited to up to 3 digits.
 
 * fix issue #7900: Bind values of `null` are not replaced by
   empty string anymore, when toggling between json and table
