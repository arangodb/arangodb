v3.3.10 (2018-06-04)
--------------------

<<<<<<< HEAD
* fixed internal issue #2163: wrong labels within foxx validation of service 
  input parameters
=======
* make optimizer rule "remove-filter-covered-by-index" not stop after removing
  a sub-condition from a FILTER statement, but pass the optimized FILTER
  statement again into the optimizer rule for further optimizations.
  This allows optimizing away some more FILTER conditions than before.

* allow accessing /_admin/status URL on followers too in active failover setup
>>>>>>> 902a9803

* fix cluster COLLECT optimization for attributes that were in "sorted" variant of
  COLLECT and that were provided by a sorted index on the collected attribute

* apply fulltext index optimization rule for multiple fulltext searches in
  the same query

  this fixes https://stackoverflow.com/questions/50496274/two-fulltext-searches-on-arangodb-cluster-v8-is-involved

* validate `_from` and `_to` values of edges on updates consistently

* fixed issue #5400: Unexpected AQL Result

* fixed issue #5429: Frequent 'updated local foxx repository' messages

* fixed issue #5252: Empty result if FULLTEXT() is used together with LIMIT offset

* fixed issue #5035: fixed a vulnerability issue within the web ui's index view

* inception was ignoring leader's configuration


v3.3.9 (2018-05-17)
-------------------

* added `/_admin/repair/distributeShardsLike` that repairs collections with
  distributeShardsLike where the shards aren't actually distributed like in the
  prototype collection, as could happen due to internal issue #1770

* fixed Foxx queues bug when queues are created in a request handler with an
  ArangoDB authentication header

* upgraded arangosync version to 0.5.1

* upgraded arangodb starter version to 0.11.3

* fix cluster upgrading issue introduced in 3.3.8

  the issue made arangod crash when starting a DB server with option
  `--database.auto-upgrade true`

* fix C++ implementation of AQL ZIP function to return each distinct attribute
  name only once. The previous implementation added non-unique attribute names
  multiple times, which led to follow-up issues.
  Now if an attribute name occurs multiple times in the input list of attribute
  names, it will only be incorporated once into the result object, with the
  value that corresponds to the first occurrence.
  This fix also changes the V8 implementation of the ZIP function, which now
  will always return the first value for non-unique attribute names and not the
  last occurring value.

* self heal during a Foxx service install, upgrade or replace no longer breaks
  the respective operation

* make /_api/index, /_api/database and /_api/user REST handlers use the scheduler's
  internal queue, so they do not run in an I/O handling thread

* fixed issue #4919: C++ implementation of LIKE function now matches the old and
  correct behavior of the JavaScript implementation.

* added REST API endpoint /_admin/server/availability for monitoring purposes

* UI: fixed an unreasonable event bug within the modal view engine

* fixed issue #3811: gharial api is now checking existence of _from and _to vertices
  during edge creation

* fixed internal issue #2149: number of documents in the UI is not adjusted after
  moving them

* fixed internal issue #2150: UI - loading a saved query does not update the list
  of bind parameters

* fixed internal issue #2147 - fixed database filter in UI

* fixed issue #4934: Wrong used GeoIndex depending on FILTER order

* added `query` and `aql.literal` helpers to `@arangodb` module.

* remove post-sort from GatherNode in cluster AQL queries that do use indexes
  for filtering but that do not require a sorted result

  This optimization can speed up gathering data from multiple shards, because
  it allows to remove a merge sort of the individual shards' results.

* extend the already existing "reduce-extraction-to-projection" AQL optimizer
  rule for RocksDB to provide projections of up to 5 document attributes. The
  previous implementation only supported a projection for a single document
  attribute. The new implementation will extract up to 5 document attributes from
  a document while scanning a collection via an EnumerateCollectionNode.
  Additionally the new version of the optimizer rule can also produce projections
  when scanning an index via an IndexNode.
  The optimization is benefial especially for huge documents because it will copy
  out only the projected attributes from the document instead of copying the entire
  document data from the storage engine.

  When applied, the explainer will show the projected attributes in a `projections`
  remark for an EnumerateCollectionNode or IndexNode. The optimization is limited
  to the RocksDB storage engine.

* added index-only optimization for AQL queries that can satisfy the retrieval of
  all required document attributes directly from an index.

  This optimization will be triggered for the RocksDB engine if an index is used
  that covers all required attributes of the document used later on in the query.
  If applied, it will save retrieving the actual document data (which would require
  an extra lookup in RocksDB), but will instead build the document data solely
  from the index values found. It will only be applied when using up to 5 attributes
  from the document, and only if the rest of the document data is not used later
  on in the query.

  The optimization is currently available for the RocksDB engine for the index types
  primary, edge, hash, skiplist and persistent.

  If the optimization is applied, it will show up as "index only" in an AQL
  query's execution plan for an IndexNode.

* added scan-only optimization for AQL queries that iterate over collections or
  indexes and that do not need to return the actual document values.

  Not fetching the document values from the storage engine will provide a
  considerable speedup when using the RocksDB engine, but may also help a bit
  in case of the MMFiles engine. The optimization will only be applied when
  full-scanning or index-scanning a collection without refering to any of its
  documents later on, and, for an IndexNode, if all filter conditions for the
  documents of the collection are covered by the index.

  If the optimization is applied, it will show up as "scan only" in an AQL
  query's execution plan for an EnumerateCollectionNode or an IndexNode.

* extend existing "collect-in-cluster" optimizer rule to run grouping, counting
  and deduplication on the DB servers in several cases, so that the coordinator
  will only need to sum up the potentially smaller results from the individual shards.

  The following types of COLLECT queries are covered now:
  - RETURN DISTINCT expr
  - COLLECT WITH COUNT INTO ...
  - COLLECT var1 = expr1, ..., varn = exprn (WITH COUNT INTO ...), without INTO or KEEP
  - COLLECT var1 = expr1, ..., varn = exprn AGGREGATE ..., without INTO or KEEP, for
    aggregate functions COUNT/LENGTH, SUM, MIN and MAX.

* honor specified COLLECT method in AQL COLLECT options

  for example, when the user explicitly asks for the COLLECT method
  to be `sorted`, the optimizer will now not produce an alternative
  version of the plan using the hash method.

  additionally, if the user explcitly asks for the COLLECT method to
  be `hash`, the optimizer will now change the existing plan to use
  the hash method if possible instead of just creating an alternative
  plan.

  `COLLECT ... OPTIONS { method: 'sorted' }` => always use sorted method
  `COLLECT ... OPTIONS { method: 'hash' }`   => use hash if this is technically possible
  `COLLECT ...` (no options)                 => create a plan using sorted, and another plan using hash method

* added bulk document lookups for MMFiles engine, which will improve the performance
  of document lookups from an inside an index in case the index lookup produces many 
  documents


v3.3.8 (2018-04-24)
-------------------

* included version of ArangoDB Starter (`arangodb` binary) updated to v0.10.11,
  see [Starter changelog](https://github.com/arangodb-helper/arangodb/blob/master/CHANGELOG.md)

* added arangod startup option `--dump-options` to print all configuration parameters
  as a JSON object

* fixed: (Enterprise only) If you restore a SmartGraph where the collections
  are still existing and are supposed to be dropped on restore we ended up in
  duplicate name error. This is now gone and the SmartGraph is correctly restored.

* fix lookups by `_id` in smart graph edge collections

* improve startup resilience in case there are datafile errors (MMFiles)

  also allow repairing broken VERSION files automatically on startup by
  specifying the option `--database.ignore-datafile-errors true`

* fix issue #4582: UI query editor now supports usage of empty string as bind parameter value

* fixed internal issue #2148: Number of documents found by filter is misleading in web UI

* added startup option `--database.required-directory-state`

  using this option it is possible to require the database directory to be
  in a specific state on startup. the options for this value are:

  - non-existing: database directory must not exist
  - existing: database directory must exist
  - empty: database directory must exist but be empty
  - populated: database directory must exist and contain specific files already
  - any: any state allowed

* field "$schema" in Foxx manifest.json files no longer produce warnings

* added `@arangodb/locals` module to expose the Foxx service context as an
  alternative to using `module.context` directly.

* supervision can be put into maintenance mode


v3.3.7 (2018-04-11)
-------------------

* added hidden option `--query.registry-ttl` to control the lifetime of cluster AQL
  query parts

* fixed internal issue #2237: AQL queries on collections with replicationFactor:
  "satellite" crashed arangod in single server mode

* fixed restore of satellite collections: replicationFactor was set to 1 during
  restore

* fixed dump and restore of smart graphs:
  a) The dump will not include the hidden shadow collections anymore, they were dumped
     accidentially and only contain duplicated data.
  b) Restore will now ignore hidden shadow collections as all data is contained
     in the smart-edge collection. You can manually include these collections from an
     old dump (3.3.5 or earlier) by using `--force`.
  c) Restore of a smart-graph will now create smart collections properly instead
     of getting into `TIMEOUT_IN_CLUSTER_OPERATION`

* fixed issue in AQL query optimizer rule "restrict-to-single-shard", which
  may have sent documents to a wrong shard in AQL INSERT queries that specified
  the value for `_key` using an expression (and not a constant value)
  Important: if you were affected by this bug in v3.3.5 it is required that you
  recreate your dataset in v3.3.6 (i.e. dumping and restoring) instead of doing
  a simple binary upgrade

* added /_admin/status HTTP API for debugging purposes

* added ArangoShell helper function for packaging all information about an
  AQL query so it can be run and analyzed elsewhere:

  query = "FOR doc IN mycollection FILTER doc.value > 42 RETURN doc";
  require("@arangodb/aql/explainer").debugDump("/tmp/query-debug-info", query);

  Entitled users can send the generated file to the ArangoDB support to facilitate
  reproduction and debugging.

* added hidden option `--server.ask-jwt-secret`. This is an internal option
  for debugging and should not be exposed to end-users.

* fix for internal issue #2215. supervision will now wait for agent to
  fully prepare before adding 10 second grace period after leadership change

* fixed internal issue #2215's FailedLeader timeout bug


v3.3.5 (2018-03-28)
-------------------

* fixed issue #4934: Wrong used GeoIndex depending on FILTER order

* make build id appear in startup log message alongside with other version info

* make AQL data modification operations that are sent to all shards and that are
  supposed to return values (i.e. `RETURN OLD` or `RETURN NEW`) not return fake
  empty result rows if the document to be updated/replaced/removed was not present
  on the target shard

* added AQL optimizer rule `restrict-to-single-shard`

  This rule will kick in if a collection operation (index lookup or data
  modification operation) will only affect a single shard, and the operation can be
  restricted to the single shard and is not applied for all shards. This optimization
  can be applied for queries that access a collection only once in the query, and that
  do not use traversals, shortest path queries and that do not access collection data
  dynamically using the `DOCUMENT`, `FULLTEXT`, `NEAR` or `WITHIN` AQL functions.
  Additionally, the optimizer will only pull off this optimization if can safely
  determine the values of all the collection's shard keys from the query, and when the
  shard keys are covered by a single index (this is always true if the shard key is
  the default `_key`)

* display missing attributes of GatherNodes in AQL explain output

* make AQL optimizer rule `undistribute-remove-after-enum-coll` fire in a few
  more cases in which it is possible

* slightly improve index selection for the RocksDB engine when there are multiple
  competing indexes with the same attribute prefixes, but different amount of
  attributes covered. In this case, the more specialized index will be preferred
  now

* fix issue #4924: removeFollower now prefers to remove the last follower(s)

* added "collect-in-cluster" optimizer rule to have COLLECT WITH COUNT queries
  without grouping being executed on the DB servers and the coordinator only summing
  up the counts from the individual shards

* fixed issue #4900: Nested FOR query uses index but ignores other filters

* properly exit v8::Context in one place where it was missing before

* added hidden option `--cluster.index-create-timeout` for controlling the
  default value of the index creation timeout in cluster
  under normal circumstances, this option does not need to be adjusted

* increase default timeout for index creation in cluster to 3600s

* fixed issue #4843: Query-Result has more Docs than the Collection itself

* fixed the behavior of ClusterInfo when waiting for current to catch
  up with plan in create collection.

* fixed issue #4827: COLLECT on edge _to field doesn't group distinct values as expected (MMFiles)


v3.3.4 (2018-03-01)
-------------------

* fix AQL `fullCount` result value in some cluster cases when it was off a bit

* fix issue #4651: Simple query taking forever until a request timeout error

* fix issue #4657: fixed incomplete content type header

* Vastly improved the Foxx Store UI

* fix issue #4677: AQL WITH with bind parameters results in "access after data-modification"
  for two independent UPSERTs

* remove unused startup option `--ldap.permissions-attribute-name`

* fix issue #4457: create /var/tmp/arangod with correct user in supervisor mode

* remove long disfunctional admin/long_echo handler

* fixed Foxx API:

  * PUT /_api/foxx/service: Respect force flag
  * PATCH /_api/foxx/service: Check whether a service under given mount exists

* internal issue #1726: supervision failed to remove multiple servers
  from health monitoring at once.

* more information from inception, why agent is activated

* fixed a bug where supervision tried to deal with shards of virtual collections

* Behaviour of permissions for databases and collections changed:
  The new fallback rule for databases for which an access level is not explicitly specified:
  Choose the higher access level of:
    * A wildcard database grant
    * A database grant on the `_system` database
  The new fallback rule for collections for which an access level is not explicitly specified:
  Choose the higher access level of:
    * Any wildcard access grant in the same database, or on "*/*"
    * The access level for the current database
    * The access level for the `_system` database

* fix internal issue 1770: collection creation using distributeShardsLike yields
  errors and did not distribute shards correctly in the following cases:
  1. If numberOfShards * replicationFactor % nrDBServers != 0
     (shards * replication is not divisible by DBServers).
  2. If there was failover / move shard case on the leading collection
     and creating the follower collection afterwards.

* fix timeout issues in replication client expiration

* added missing edge filter to neighbors-only traversals
  in case a filter condition was moved into the traverser and the traversal was
  executed in breadth-first mode and was returning each visited vertex exactly
  once, and there was a filter on the edges of the path and the resulting vertices
  and edges were not used later, the edge filter was not applied

* fixed issue #4160: Run arangod with "--database.auto-upgrade" option always crash silently without error log

* fix internal issue #1848: AQL optimizer was trying to resolve attribute accesses
  to attributes of constant object values at query compile time, but only did so far
  the very first attribute in each object

  this fixes https://stackoverflow.com/questions/48648737/beginner-bug-in-for-loops-from-objects

* fix inconvenience: If we want to start server with a non-existing
  --javascript.app-path it will now be created (if possible)

* fixed: REST API `POST _api/foxx` now returns HTTP code 201 on success, as documented.
         returned 200 before.

* fixed: REST API `PATCH _api/foxx/dependencies` now updates the existing dependencies
         instead of replacing them.

* fixed: Foxx upload of single javascript file. You now can upload via http-url pointing
         to a javascript file.

* fixed issue #4395: If your foxx app includes an `APP` folder it got
         accidently removed by selfhealing this is not the case anymore.

* fixed internal issue #1969 - command apt-get purge/remove arangodb3e was failing


v3.3.3 (2018-01-26)
-------------------

* fix issue #4272: VERSION file keeps disappearing

* fix internal issue #81: quotation marks disappeared when switching table/json
  editor in the query editor ui

* added option `--rocksdb.throttle` to control whether write-throttling is enabled
  Write-throttling is turned on by default, to reduce chances of compactions getting
  too far behind and blocking incoming writes.

* fixed issue #4308: Crash when getter for error.name throws an error (on Windows)

* UI: fixed a query editor caching and parsing issue

* Fixed internal issue #1683: fixes an UI issue where a collection name gets wrongly cached
  within the documents overview of a collection.

* Fixed an issue with the index estimates in RocksDB in the case a transaction is aborted.
  Former the index estimates were modified if the transaction commited or not.
  Now they will only be modified if the transaction commited successfully.

* UI: optimized login view for very small screen sizes

* UI: optimized error messages for invalid query bind parameter

* Truncate in RocksDB will now do intermediate commits every 10.000 documents
  if truncate fails or the server crashes during this operation all deletes
  that have been commited so far are persisted.

* make the default value of `--rocksdb.block-cache-shard-bits` use the RocksDB
  default value. This will mostly mean the default number block cache shard
  bits is lower than before, allowing each shard to store more data and cause
  less evictions from block cache

* UI: optimized login view for very small screen sizes

* issue #4222: Permission error preventing AQL query import / export on webui

* UI: optimized error messages for invalid query bind parameter

* UI: upgraded swagger ui to version 3.9.0

* issue #3504: added option `--force-same-database` for arangorestore

  with this option set to true, it is possible to make any arangorestore attempt
  fail if the specified target database does not match the database name
  specified in the source dump's "dump.json" file. it can thus be used to
  prevent restoring data into the "wrong" database

  The option is set to `false` by default to ensure backwards-compatibility

* make the default value of `--rocksdb.block-cache-shard-bits` use the RocksDB
  default value. This will mostly mean the default number block cache shard
  bits is lower than before, allowing each shard to store more data and cause
  less evictions from block cache

* fixed issue #4255: AQL SORT consuming too much memory

* fixed incorrect persistence of RAFT vote and term


v3.3.2 (2018-01-04)
-------------------

* fixed issue #4199: Internal failure: JavaScript exception in file 'arangosh.js'
  at 98,7: ArangoError 4: Expecting type String

* fixed issue in agency supervision with a good server being left in
  failedServers

* distinguish isReady and allInSync in clusterInventory

* fixed issue #4197: AQL statement not working in 3.3.1 when upgraded from 3.2.10

* do not reuse collection ids when restoring collections from a dump, but assign
  new collection ids, this should prevent collection id conflicts

* fix issue #4393: broken handling of unix domain sockets in
  JS_Download

v3.3.1 (2017-12-28)
-------------------

* UI: displayed wrong wfs property for a collection when using RocksDB as
  storage engine

* added `--ignore-missing` option to arangoimp
  this option allows importing lines with less fields than specified in the CSV
  header line

* changed misleading error message from "no leader" to "not a leader"

* optimize usage of AQL FULLTEXT index function to a FOR loop with index
  usage in some cases
  When the optimization is applied, this especially speeds up fulltext index
  queries in the cluster

* UI: improved the behavior during collection creation in a cluster environment

* Agency lockup fixes for very small machines.

* Agency performance improvement by finer grained locking.

* Use steady_clock in agency whereever possible.

* Agency prevent Supervision thread crash.

* Fix agency integer overflow in timeout calculation.


v3.3.0 (2012-12-14)
-------------------

* release version

* added a missing try/catch block in the supervision thread


v3.3.rc8 (2017-12-12)
---------------------

* UI: fixed broken foxx configuration keys. Some valid configuration values
  could not be edited via the ui.

* UI: Shard distribution view now has an accordion view instead of displaying
  all shards of all collections at once.

* UI: pressing the return key inside a select2 box no longer triggers the modals

* UI: coordinators and db servers are now in sorted order (ascending)


v3.3.rc7 (2017-12-07)
---------------------

* fixed issue #3741: fix terminal color output in Windows

* UI: fixed issue #3822: disabled name input field for system collections

* fixed issue #3640: limit in subquery

* fixed issue #3745: Invalid result when using OLD object with array attribute in UPSERT statement

* UI: edge collections were wrongly added to from and to vertices select box during graph creation

* UI: added not found views for documents and collections

* UI: using default user database api during database creation now

* UI: the graph viewer backend now picks one random start vertex of the
  first 1000 documents instead of calling any(). The implementation of
  "any" is known to scale bad on huge collections with RocksDB.

* UI: fixed disappearing of the navigation label in some case special case

* UI: the graph viewer now displays updated label values correctly.
  Additionally the included node/edge editor now closes automatically
	after a successful node/edge update.

* fixed issue #3917: traversals with high maximal depth take extremely long
  in planning phase.


v3.3.rc4 (2017-11-28)
---------------------

* minor bug-fixes


v3.3.rc3 (2017-11-24)
---------------------

* bug-fixes


v3.3.rc2 (2017-11-22)
---------------------

* UI: document/edge editor now remembering their modes (e.g. code or tree)

* UI: optimized error messages for invalid graph definitions. Also fixed a
  graph renderer cleanup error.

* UI: added a delay within the graph viewer while changing the colors of the
  graph. Necessary due different browser behaviour.

* added options `--encryption.keyfile` and `--encryption.key-generator` to arangodump
  and arangorestore

* UI: the graph viewer now displays updated label values correctly.
  Additionally the included node/edge editor now closes automatically
	after a successful node/edge update.

* removed `--recycle-ids` option for arangorestore

  using that option could have led to problems on the restore, with potential
  id conflicts between the originating server (the source dump server) and the
  target server (the restore server)


v3.3.rc1 (2017-11-17)
---------------------

* add readonly mode REST API

* allow compilation of ArangoDB source code with g++ 7

* upgrade minimum required g++ compiler version to g++ 5.4
  That means ArangoDB source code will not compile with g++ 4.x or g++ < 5.4 anymore.

* AQL: during a traversal if a vertex is not found. It will not print an ERROR to the log and continue
  with a NULL value, but will register a warning at the query and continue with a NULL value.
  The situation is not desired as an ERROR as ArangoDB can store edges pointing to non-existing
  vertex which is perfectly valid, but it may be a n issue on the data model, so users
  can directly see it on the query now and do not "by accident" have to check the LOG output.


v3.3.beta1 (2017-11-07)
-----------------------

* introduce `enforceReplicationFactor`: An optional parameter controlling
  if the server should bail out during collection creation if there are not
  enough DBServers available for the desired `replicationFactor`.

* fixed issue #3516: Show execution time in arangosh

  this change adds more dynamic prompt components for arangosh
  The following components are now available for dynamic prompts,
  settable via the `--console.prompt` option in arangosh:

  - '%t': current time as timestamp
  - '%a': elpased time since ArangoShell start in seconds
  - '%p': duration of last command in seconds
  - '%d': name of current database
  - '%e': current endpoint
  - '%E': current endpoint without protocol
  - '%u': current user

  The time a command takes can be displayed easily by starting arangosh with `--console.prompt "%p> "`.

* make the ArangoShell refill its collection cache when a yet-unknown collection
  is first accessed. This fixes the following problem:

      arangosh1> db._collections();  // shell1 lists all collections
      arangosh2> db._create("test"); // shell2 now creates a new collection 'test'
      arangosh1> db.test.insert({}); // shell1 is not aware of the collection created
                                     // in shell2, so the insert will fail

* incremental transfer of initial collection data now can handle partial
  responses for a chunk, allowing the leader/master to send smaller chunks
  (in terms of HTTP response size) and limit memory usage

* initial creation of shards for cluster collections is now faster with
  replicationFactor values bigger than 1. this is achieved by an optimization
  for the case when the collection on the leader is still empty

* potential fix for issue #3517: several "filesystem full" errors in logs
  while there's a lot of disk space

* added C++ implementations for AQL function `SUBSTRING()`, `LEFT()`, `RIGHT()` and `TRIM()`


v3.3.milestone2 (2017-10-19)
----------------------------

* added new replication module

* make AQL `DISTINCT` not change the order of the results it is applied on

* show C++ function name of call site in ArangoDB log output

  This requires option `--log.line-number` to be set to *true*

* fixed issue #3408: Hard crash in query for pagination

* UI: fixed unresponsive events in cluster shards view

* UI: added word wrapping to query editor

* fixed issue #3395: AQL: cannot instantiate CollectBlock with undetermined
  aggregation method

* minimum number of V8 contexts in console mode must be 2, not 1. this is
  required to ensure the console gets one dedicated V8 context and all other
  operations have at least one extra context. This requirement was not enforced
  anymore.

* UI: fixed wrong user attribute name validation, issue #3228

* make AQL return a proper error message in case of a unique key constraint
  violation. previously it only returned the generic "unique constraint violated"
  error message but omitted the details about which index caused the problem.

  This addresses https://stackoverflow.com/questions/46427126/arangodb-3-2-unique-constraint-violation-id-or-key

* fix potential overflow in CRC marker check when a corrupted CRC marker
  is found at the very beginning of an MMFiles datafile


v3.3.milestone1 (2017-10-11)
----------------------------

* added option `--server.local-authentication`

* UI: added user roles

* added config option `--log.color` to toggle colorful logging to terminal

* added config option `--log.thread-name` to additionally log thread names

* usernames must not start with `:role:`, added new options:
    --server.authentication-timeout
    --ldap.roles-attribute-name
    --ldap.roles-transformation
    --ldap.roles-search
    --ldap.superuser-role
    --ldap.roles-include
    --ldap.roles-exclude

* performance improvements for full collection scans and a few other operations
  in MMFiles engine

* added `--rocksdb.encryption-key-generator` for enterprise

* removed `--compat28` parameter from arangodump and replication API

  older ArangoDB versions will no longer be supported by these tools.

* increase the recommended value for `/proc/sys/vm/max_map_count` to a value
  eight times as high as the previous recommended value. Increasing the
  values helps to prevent an ArangoDB server from running out of memory mappings.

  The raised minimum recommended value may lead to ArangoDB showing some startup
  warnings as follows:

      WARNING {memory} maximum number of memory mappings per process is 65530, which seems too low. it is recommended to set it to at least 512000
      WARNING {memory} execute 'sudo sysctl -w "vm.max_map_count=512000"'


v3.2.7 (2017-11-13)
-------------------

* Cluster customers, which have upgraded from 3.1 to 3.2 need to upgrade
  to 3.2.7. The cluster supervision is otherwise not operational.

* Fixed issue #3597: AQL with path filters returns unexpected results
  In some cases breadth first search in combination with vertex filters
  yields wrong result, the filter was not applied correctly.

* enable JEMalloc background thread for purging and returning unused memory
  back to the operating system (Linux only)

* fixed some undefined behavior in some internal value caches for AQL GatherNodes
  and SortNodes, which could have led to sorted results being effectively not
  correctly sorted.

* make the replication applier for the RocksDB engine start automatically after a
  restart of the server if the applier was configured with its `autoStart` property
  set to `true`. previously the replication appliers were only automatically restarted
  at server start for the MMFiles engine.

* fixed arangodump batch size adaptivity in cluster mode and upped default batch size
  for arangodump

  these changes speed up arangodump in cluster context

* smart graphs now return a proper inventory in response to replication inventory
  requests

* fixed issue #3618: Inconsistent behavior of OR statement with object bind parameters

* only users with read/write rights on the "_system" database can now execute
  "_admin/shutdown" as well as modify properties of the write-ahead log (WAL)

* increase default maximum number of V8 contexts to at least 16 if not explicitly
  configured otherwise.
  the procedure for determining the actual maximum value of V8 contexts is unchanged
  apart from the value `16` and works as follows:
  - if explicitly set, the value of the configuration option `--javascript.v8-contexts`
    is used as the maximum number of V8 contexts
  - when the option is not set, the maximum number of V8 contexts is determined
    by the configuration option `--server.threads` if that option is set. if
    `--server.threads` is not set, then the maximum number of V8 contexts is the
    server's reported hardware concurrency (number of processors visible
    to the arangod process). if that would result in a maximum value of less than 16
    in any of these two cases, then the maximum value will be increased to 16.

* fixed issue #3447: ArangoError 1202: AQL: NotFound: (while executing) when
  updating collection

* potential fix for issue #3581: Unexpected "rocksdb unique constraint
  violated" with unique hash index

* fixed geo index optimizer rule for geo indexes with a single (array of coordinates)
  attribute.

* improved the speed of the shards overview in cluster (API endpoint /_api/cluster/shardDistribution API)
  It is now guaranteed to return after ~2 seconds even if the entire cluster is unresponsive.

* fix agency precondition check for complex objects
  this fixes issues with several CAS operations in the agency

* several fixes for agency restart and shutdown

* the cluster-internal representation of planned collection objects is now more
  lightweight than before, using less memory and not allocating any cache for indexes
  etc.

* fixed issue #3403: How to kill long running AQL queries with the browser console's
  AQL (display issue)

* fixed issue #3549: server reading ENGINE config file fails on common standard
  newline character

* UI: fixed error notifications for collection modifications

* several improvements for the truncate operation on collections:

  * the timeout for the truncate operation was increased in cluster mode in
    order to prevent too frequent "could not truncate collection" errors

  * after a truncate operation, collections in MMFiles still used disk space.
    to reclaim disk space used by truncated collection, the truncate actions
    in the web interface and from the ArangoShell now issue an extra WAL flush
    command (in cluster mode, this command is also propagated to all servers).
    the WAL flush allows all servers to write out any pending operations into the
    datafiles of the truncated collection. afterwards, a final journal rotate
    command is sent, which enables the compaction to entirely remove all datafiles
    and journals for the truncated collection, so that all disk space can be
    reclaimed

  * for MMFiles a special method will be called after a truncate operation so that
    all indexes of the collection can free most of their memory. previously some
    indexes (hash and skiplist indexes) partially kept already allocated memory
    in order to avoid future memory allocations

  * after a truncate operation in the RocksDB engine, an additional compaction
    will be triggered for the truncated collection. this compaction removes all
    deletions from the key space so that follow-up scans over the collection's key
    range do not have to filter out lots of already-removed values

  These changes make truncate operations potentially more time-consuming than before,
  but allow for memory/disk space savings afterwards.

* enable JEMalloc background threads for purging and returning unused memory
  back to the operating system (Linux only)

  JEMalloc will create its background threads on demand. The number of background
  threads is capped by the number of CPUs or active arenas. The background threads run
  periodically and purge unused memory pages, allowing memory to be returned to the
  operating system.

  This change will make the arangod process create several additional threads.
  It is accompanied by an increased `TasksMax` value in the systemd service configuration
  file for the arangodb3 service.

* upgraded bundled V8 engine to bugfix version v5.7.492.77

  this upgrade fixes a memory leak in upstream V8 described in
  https://bugs.chromium.org/p/v8/issues/detail?id=5945 that will result in memory
  chunks only getting uncommitted but not unmapped


v3.2.6 (2017-10-26)
-------------------

* UI: fixed event cleanup in cluster shards view

* UI: reduced cluster dashboard api calls

* fixed a permission problem that prevented collection contents to be displayed
  in the web interface

* removed posix_fadvise call from RocksDB's PosixSequentialFile::Read(). This is
  consistent with Facebook PR 2573 (#3505)

  this fix should improve the performance of the replication with the RocksDB
  storage engine

* allow changing of collection replication factor for existing collections

* UI: replicationFactor of a collection is now changeable in a cluster
  environment

* several fixes for the cluster agency

* fixed undefined behavior in the RocksDB-based geo index

* fixed Foxxmaster failover

* purging or removing the Debian/Ubuntu arangodb3 packages now properly stops
  the arangod instance before actuallying purging or removing


v3.2.5 (2017-10-16)
-------------------

* general-graph module and _api/gharial now accept cluster options
  for collection creation. It is now possible to set replicationFactor and
  numberOfShards for all collections created via this graph object.
  So adding a new collection will not result in a singleShard and
  no replication anymore.

* fixed issue #3408: Hard crash in query for pagination

* minimum number of V8 contexts in console mode must be 2, not 1. this is
  required to ensure the console gets one dedicated V8 context and all other
  operations have at least one extra context. This requirement was not enforced
  anymore.

* fixed issue #3395: AQL: cannot instantiate CollectBlock with undetermined
  aggregation method

* UI: fixed wrong user attribute name validation, issue #3228

* fix potential overflow in CRC marker check when a corrupted CRC marker
  is found at the very beginning of an MMFiles datafile

* UI: fixed unresponsive events in cluster shards view

* Add statistics about the V8 context counts and number of available/active/busy
  threads we expose through the server statistics interface.


v3.2.4 (2017-09-26)
-------------------

* UI: no default index selected during index creation

* UI: added replicationFactor option during SmartGraph creation

* make the MMFiles compactor perform less writes during normal compaction
  operation

  This partially fixes issue #3144

* make the MMFiles compactor configurable

  The following options have been added:

* `--compaction.db-sleep-time`: sleep interval between two compaction runs
    (in s)
  * `--compaction.min-interval"`: minimum sleep time between two compaction
     runs (in s)
  * `--compaction.min-small-data-file-size`: minimal filesize threshold
    original datafiles have to be below for a compaction
  * `--compaction.dead-documents-threshold`: minimum unused count of documents
    in a datafile
  * `--compaction.dead-size-threshold`: how many bytes of the source data file
    are allowed to be unused at most
  * `--compaction.dead-size-percent-threshold`: how many percent of the source
    datafile should be unused at least
  * `--compaction.max-files`: Maximum number of files to merge to one file
  * `--compaction.max-result-file-size`: how large may the compaction result
    file become (in bytes)
  * `--compaction.max-file-size-factor`: how large the resulting file may
    be in comparison to the collection's `--database.maximal-journal-size' setting`

* fix downwards-incompatibility in /_api/explain REST handler

* fix Windows implementation for fs.getTempPath() to also create a
  sub-directory as we do on linux

* fixed a multi-threading issue in cluster-internal communication

* performance improvements for traversals and edge lookups

* removed internal memory zone handling code. the memory zones were a leftover
  from the early ArangoDB days and did not provide any value in the current
  implementation.

* (Enterprise only) added `skipInaccessibleCollections` option for AQL queries:
  if set, AQL queries (especially graph traversals) will treat collections to
  which a user has no access rights to as if these collections were empty.

* adjusted scheduler thread handling to start and stop less threads in
  normal operations

* leader-follower replication catchup code has been rewritten in C++

* early stage AQL optimization now also uses the C++ implementations of
  AQL functions if present. Previously it always referred to the JavaScript
  implementations and ignored the C++ implementations. This change gives
  more flexibility to the AQL optimizer.

* ArangoDB tty log output is now colored for log messages with levels
  FATAL, ERR and WARN.

* changed the return values of AQL functions `REGEX_TEST` and `REGEX_REPLACE`
  to `null` when the input regex is invalid. Previous versions of ArangoDB
  partly returned `false` for invalid regexes and partly `null`.

* added `--log.role` option for arangod

  When set to `true`, this option will make the ArangoDB logger print a single
  character with the server's role into each logged message. The roles are:

  - U: undefined/unclear (used at startup)
  - S: single server
  - C: coordinator
  - P: primary
  - A: agent

  The default value for this option is `false`, so no roles will be logged.


v3.2.3 (2017-09-07)
-------------------

* fixed issue #3106: orphan collections could not be registered in general-graph module

* fixed wrong selection of the database inside the internal cluster js api

* added startup option `--server.check-max-memory-mappings` to make arangod check
  the number of memory mappings currently used by the process and compare it with
  the maximum number of allowed mappings as determined by /proc/sys/vm/max_map_count

  The default value is `true`, so the checks will be performed. When the current
  number of mappings exceeds 90% of the maximum number of mappings, the creation
  of further V8 contexts will be deferred.

  Note that this option is effective on Linux systems only.

* arangoimp now has a `--remove-attribute` option

* added V8 context lifetime control options
  `--javascript.v8-contexts-max-invocations` and `--javascript.v8-contexts-max-age`

  These options allow specifying after how many invocations a used V8 context is
  disposed, or after what time a V8 context is disposed automatically after its
  creation. If either of the two thresholds is reached, an idl V8 context will be
  disposed.

  The default value of `--javascript.v8-contexts-max-invocations` is 0, meaning that
  the maximum number of invocations per context is unlimited. The default value
  for `--javascript.v8-contexts-max-age` is 60 seconds.

* fixed wrong UI cluster health information

* fixed issue #3070: Add index in _jobs collection

* fixed issue #3125: HTTP Foxx API JSON parsing

* fixed issue #3120: Foxx queue: job isn't running when server.authentication = true

* fixed supervision failure detection and handling, which happened with simultaneous
  agency leadership change


v3.2.2 (2017-08-23)
-------------------

* make "Rebalance shards" button work in selected database only, and not make
  it rebalance the shards of all databases

* fixed issue #2847: adjust the response of the DELETE `/_api/users/database/*` calls

* fixed issue #3075: Error when upgrading arangoDB on linux ubuntu 16.04

* fixed a buffer overrun in linenoise console input library for long input strings

* increase size of the linenoise input buffer to 8 KB

* abort compilation if the detected GCC or CLANG isn't in the range of compilers
  we support

* fixed spurious cluster hangups by always sending AQL-query related requests
  to the correct servers, even after failover or when a follower drops

  The problem with the previous shard-based approach was that responsibilities
  for shards may change from one server to another at runtime, after the query
  was already instanciated. The coordinator and other parts of the query then
  sent further requests for the query to the servers now responsible for the
  shards.
  However, an AQL query must send all further requests to the same servers on
  which the query was originally instanciated, even in case of failover.
  Otherwise this would potentially send requests to servers that do not know
  about the query, and would also send query shutdown requests to the wrong
  servers, leading to abandoned queries piling up and using resources until
  they automatically time out.

* fixed issue with RocksDB engine acquiring the collection count values too
  early, leading to the collection count values potentially being slightly off
  even in exclusive transactions (for which the exclusive access should provide
  an always-correct count value)

* fixed some issues in leader-follower catch-up code, specifically for the
  RocksDB engine

* make V8 log fatal errors to syslog before it terminates the process.
  This change is effective on Linux only.

* fixed issue with MMFiles engine creating superfluous collection journals
  on shutdown

* fixed issue #3067: Upgrade from 3.2 to 3.2.1 reset autoincrement keys

* fixed issue #3044: ArangoDB server shutdown unexpectedly

* fixed issue #3039: Incorrect filter interpretation

* fixed issue #3037: Foxx, internal server error when I try to add a new service

* improved MMFiles fulltext index document removal performance
  and fulltext index query performance for bigger result sets

* ui: fixed a display bug within the slow and running queries view

* ui: fixed a bug when success event triggers twice in a modal

* ui: fixed the appearance of the documents filter

* ui: graph vertex collections not restricted to 10 anymore

* fixed issue #2835: UI detection of JWT token in case of server restart or upgrade

* upgrade jemalloc version to 5.0.1

  This fixes problems with the memory allocator returing "out of memory" when
  calling munmap to free memory in order to return it to the OS.

  It seems that calling munmap on Linux can increase the number of mappings, at least
  when a region is partially unmapped. This can lead to the process exceeding its
  maximum number of mappings, and munmap and future calls to mmap returning errors.

  jemalloc version 5.0.1 does not have the `--enable-munmap` configure option anymore,
  so the problem is avoided. To return memory to the OS eventually, jemalloc 5's
  background purge threads are used on Linux.

* fixed issue #2978: log something more obvious when you log a Buffer

* fixed issue #2982: AQL parse error?

* fixed issue #3125: HTTP Foxx API Json parsing

v3.2.1 (2017-08-09)
-------------------

* added C++ implementations for AQL functions `LEFT()`, `RIGHT()` and `TRIM()`

* fixed docs for issue #2968: Collection _key autoincrement value increases on error

* fixed issue #3011: Optimizer rule reduce-extraction-to-projection breaks queries

* Now allowing to restore users in a sharded environment as well
  It is still not possible to restore collections that are sharded
  differently than by _key.

* fixed an issue with restoring of system collections and user rights.
  It was not possible to restore users into an authenticated server.

* fixed issue #2977: Documentation for db._createDatabase is wrong

* ui: added bind parameters to slow query history view

* fixed issue #1751: Slow Query API should provide bind parameters, webui should display them

* ui: fixed a bug when moving multiple documents was not possible

* fixed docs for issue #2968: Collection _key autoincrement value increases on error

* AQL CHAR_LENGTH(null) returns now 0. Since AQL TO_STRING(null) is '' (string of length 0)

* ui: now supports single js file upload for Foxx services in addition to zip files

* fixed a multi-threading issue in the agency when callElection was called
  while the Supervision was calling updateSnapshot

* added startup option `--query.tracking-with-bindvars`

  This option controls whether the list of currently running queries
  and the list of slow queries should contain the bind variables used
  in the queries or not.

  The option can be changed at runtime using the commands

      // enables tracking of bind variables
      // set to false to turn tracking of bind variables off
      var value = true;
      require("@arangodb/aql/queries").properties({
        trackBindVars: value
      });

* index selectivity estimates are now available in the cluster as well

* fixed issue #2943: loadIndexesIntoMemory not returning the same structure
  as the rest of the collection APIs

* fixed issue #2949: ArangoError 1208: illegal name

* fixed issue #2874: Collection properties do not return `isVolatile`
  attribute

* potential fix for issue #2939: Segmentation fault when starting
  coordinator node

* fixed issue #2810: out of memory error when running UPDATE/REPLACE
  on medium-size collection

* fix potential deadlock errors in collector thread

* disallow the usage of volatile collections in the RocksDB engine
  by throwing an error when a collection is created with attribute
  `isVolatile` set to `true`.
  Volatile collections are unsupported by the RocksDB engine, so
  creating them should not succeed and silently create a non-volatile
  collection

* prevent V8 from issuing SIGILL instructions when it runs out of memory

  Now arangod will attempt to log a FATAL error into its logfile in case V8
  runs out of memory. In case V8 runs out of memory, it will still terminate the
  entire process. But at least there should be something in the ArangoDB logs
  indicating what the problem was. Apart from that, the arangod process should
  now be exited with SIGABRT rather than SIGILL as it shouldn't return into the
  V8 code that aborted the process with `__builtin_trap`.

  this potentially fixes issue #2920: DBServer crashing automatically post upgrade to 3.2

* Foxx queues and tasks now ensure that the scripts in them run with the same
  permissions as the Foxx code who started the task / queue

* fixed issue #2928: Offset problems

* fixed issue #2876: wrong skiplist index usage in edge collection

* fixed issue #2868: cname missing from logger-follow results in rocksdb

* fixed issue #2889: Traversal query using incorrect collection id

* fixed issue #2884: AQL traversal uniqueness constraints "propagating" to other traversals? Weird results

* arangoexport: added `--query` option for passing an AQL query to export the result

* fixed issue #2879: No result when querying for the last record of a query

* ui: allows now to edit default access level for collections in database
  _system for all users except the root user.

* The _users collection is no longer accessible outside the arngod process, _queues is always read-only

* added new option "--rocksdb.max-background-jobs"

* removed options "--rocksdb.max-background-compactions", "--rocksdb.base-background-compactions" and "--rocksdb.max-background-flushes"

* option "--rocksdb.compaction-read-ahead-size" now defaults to 2MB

* change Windows build so that RocksDB doesn't enforce AVX optimizations by default
  This fixes startup crashes on servers that do not have AVX CPU extensions

* speed up RocksDB secondary index creation and dropping

* removed RocksDB note in Geo index docs


v3.2.0 (2017-07-20)
-------------------

* fixed UI issues

* fixed multi-threading issues in Pregel

* fixed Foxx resilience

* added command-line option `--javascript.allow-admin-execute`

  This option can be used to control whether user-defined JavaScript code
  is allowed to be executed on server by sending via HTTP to the API endpoint
  `/_admin/execute`  with an authenticated user account.
  The default value is `false`, which disables the execution of user-defined
  code. This is also the recommended setting for production. In test environments,
  it may be convenient to turn the option on in order to send arbitrary setup
  or teardown commands for execution on the server.


v3.2.beta6 (2017-07-18)
-----------------------

* various bugfixes


v3.2.beta5 (2017-07-16)
-----------------------

* numerous bugfixes


v3.2.beta4 (2017-07-04)
-----------------------

* ui: fixed document view _from and _to linking issue for special characters

* added function `db._parse(query)` for parsing an AQL query and returning information about it

* fixed one medium priority and two low priority security user interface
  issues found by owasp zap.

* ui: added index deduplicate options

* ui: fixed renaming of collections for the rocksdb storage engine

* documentation and js fixes for secondaries

* RocksDB storage format was changed, users of the previous beta/alpha versions
  must delete the database directory and re-import their data

* enabled permissions on database and collection level

* added and changed some user related REST APIs
    * added `PUT /_api/user/{user}/database/{database}/{collection}` to change collection permission
    * added `GET /_api/user/{user}/database/{database}/{collection}`
    * added optional `full` parameter to the `GET /_api/user/{user}/database/` REST call

* added user functions in the arangoshell `@arangodb/users` module
    * added `grantCollection` and `revokeCollection` functions
    * added `permission(user, database, collection)` to retrieve collection specific rights

* added "deduplicate" attribute for array indexes, which controls whether inserting
  duplicate index values from the same document into a unique array index will lead to
  an error or not:

      // with deduplicate = true, which is the default value:
      db._create("test");
      db.test.ensureIndex({ type: "hash", fields: ["tags[*]"], deduplicate: true });
      db.test.insert({ tags: ["a", "b"] });
      db.test.insert({ tags: ["c", "d", "c"] }); // will work, because deduplicate = true
      db.test.insert({ tags: ["a"] }); // will fail

      // with deduplicate = false
      db._create("test");
      db.test.ensureIndex({ type: "hash", fields: ["tags[*]"], deduplicate: false });
      db.test.insert({ tags: ["a", "b"] });
      db.test.insert({ tags: ["c", "d", "c"] }); // will not work, because deduplicate = false
      db.test.insert({ tags: ["a"] }); // will fail

  The "deduplicate" attribute is now also accepted by the index creation HTTP
  API endpoint POST /_api/index and is returned by GET /_api/index.

* added optimizer rule "remove-filters-covered-by-traversal"

* Debian/Ubuntu installer: make messages about future package upgrades more clear

* fix a hangup in VST

  The problem happened when the two first chunks of a VST message arrived
  together on a connection that was newly switched to VST.

* fix deletion of outdated WAL files in RocksDB engine

* make use of selectivity estimates in hash, skiplist and persistent indexes
  in RocksDB engine

* changed VM overcommit recommendation for user-friendliness

* fix a shutdown bug in the cluster: a destroyed query could still be active

* do not terminate the entire server process if a temp file cannot be created
  (Windows only)

* fix log output in the front-end, it stopped in case of too many messages


v3.2.beta3 (2017-06-27)
-----------------------

* numerous bugfixes


v3.2.beta2 (2017-06-20)
-----------------------

* potentially fixed issue #2559: Duplicate _key generated on insertion

* fix invalid results (too many) when a skipping LIMIT was used for a
  traversal. `LIMIT x` or `LIMIT 0, x` were not affected, but `LIMIT s, x`
  may have returned too many results

* fix races in SSL communication code

* fix invalid locking in JWT authentication cache, which could have
  crashed the server

* fix invalid first group results for sorted AQL COLLECT when LIMIT
  was used

* fix potential race, which could make arangod hang on startup

* removed `exception` field from transaction error result; users should throw
  explicit `Error` instances to return custom exceptions (addresses issue #2561)

* fixed issue #2613: Reduce log level when Foxx manager tries to self heal missing database

* add a read only mode for users and collection level authorization

* removed `exception` field from transaction error result; users should throw
  explicit `Error` instances to return custom exceptions (addresses issue #2561)

* fixed issue #2677: Foxx disabling development mode creates non-deterministic service bundle

* fixed issue #2684: Legacy service UI not working


v3.2.beta1 (2017-06-12)
-----------------------

* provide more context for index errors (addresses issue #342)

* arangod now validates several OS/environment settings on startup and warns if
  the settings are non-ideal. Most of the checks are executed on Linux systems only.

* fixed issue #2515: The replace-or-with-in optimization rule might prevent use of indexes

* added `REGEX_REPLACE` AQL function

* the RocksDB storage format was changed, users of the previous alpha versions
  must delete the database directory and re-import their data

* added server startup option `--query.fail-on-warning`

  setting this option to `true` will abort any AQL query with an exception if
  it causes a warning at runtime. The value can be overridden per query by
  setting the `failOnWarning` attribute in a query's options.

* added --rocksdb.num-uncompressed-levels to adjust number of non-compressed levels

* added checks for memory managment and warn (i. e. if hugepages are enabled)

* set default SSL cipher suite string to "HIGH:!EXPORT:!aNULL@STRENGTH"

* fixed issue #2469: Authentication = true does not protect foxx-routes

* fixed issue #2459: compile success but can not run with rocksdb

* `--server.maximal-queue-size` is now an absolute maximum. If the queue is
  full, then 503 is returned. Setting it to 0 means "no limit".

* (Enterprise only) added authentication against an LDAP server

* fixed issue #2083: Foxx services aren't distributed to all coordinators

* fixed issue #2384: new coordinators don't pick up existing Foxx services

* fixed issue #2408: Foxx service validation causes unintended side-effects

* extended HTTP API with routes for managing Foxx services

* added distinction between hasUser and authorized within Foxx
  (cluster internal requests are authorized requests but don't have a user)

* arangoimp now has a `--threads` option to enable parallel imports of data

* PR #2514: Foxx services that can't be fixed by self-healing now serve a 503 error

* added `time` function to `@arangodb` module


v3.2.alpha4 (2017-04-25)
------------------------

* fixed issue #2450: Bad optimization plan on simple query

* fixed issue #2448: ArangoDB Web UI takes no action when Delete button is clicked

* fixed issue #2442: Frontend shows already deleted databases during login

* added 'x-content-type-options: nosniff' to avoid MSIE bug

* set default value for `--ssl.protocol` from TLSv1 to TLSv1.2.

* AQL breaking change in cluster:
  The SHORTEST_PATH statement using edge-collection names instead
  of a graph name now requires to explicitly name the vertex-collection names
  within the AQL query in the cluster. It can be done by adding `WITH <name>`
  at the beginning of the query.

  Example:
  ```
  FOR v,e IN OUTBOUND SHORTEST_PATH @start TO @target edges [...]
  ```

  Now has to be:

  ```
  WITH vertices
  FOR v,e IN OUTBOUND SHORTEST_PATH @start TO @target edges [...]
  ```

  This change is due to avoid dead-lock sitations in clustered case.
  An error stating the above is included.

* add implicit use of geo indexes when using SORT/FILTER in AQL, without
  the need to use the special-purpose geo AQL functions `NEAR` or `WITHIN`.

  the special purpose `NEAR` AQL function can now be substituted with the
  following AQL (provided there is a geo index present on the `doc.latitude`
  and `doc.longitude` attributes):

      FOR doc in geoSort
        SORT DISTANCE(doc.latitude, doc.longitude, 0, 0)
        LIMIT 5
        RETURN doc

  `WITHIN` can be substituted with the following AQL:

      FOR doc in geoFilter
        FILTER DISTANCE(doc.latitude, doc.longitude, 0, 0) < 2000
        RETURN doc

  Compared to using the special purpose AQL functions this approach has the
  advantage that it is more composable, and will also honor any `LIMIT` values
  used in the AQL query.

* potential fix for shutdown hangs on OSX

* added KB, MB, GB prefix for integer parameters, % for integer parameters
  with a base value

* added JEMALLOC 4.5.0

* added `--vm.resident-limit` and `--vm.path` for file-backed memory mapping
  after reaching a configurable maximum RAM size

* try recommended limit for file descriptors in case of unlimited
  hard limit

* issue #2413: improve logging in case of lock timeout and deadlocks

* added log topic attribute to /_admin/log api

* removed internal build option `USE_DEV_TIMERS`

  Enabling this option activated some proprietary timers for only selected
  events in arangod. Instead better use `perf` to gather timings.


v3.2.alpha3 (2017-03-22)
------------------------

* increase default collection lock timeout from 30 to 900 seconds

* added function `db._engine()` for retrieval of storage engine information at
  server runtime

  There is also an HTTP REST handler at GET /_api/engine that returns engine
  information.

* require at least cmake 3.2 for building ArangoDB

* make arangod start with less V8 JavaScript contexts

  This speeds up the server start (a little bit) and makes it use less memory.
  Whenever a V8 context is needed by a Foxx action or some other operation and
  there is no usable V8 context, a new one will be created dynamically now.

  Up to `--javascript.v8-contexts` V8 contexts will be created, so this option
  will change its meaning. Previously as many V8 contexts as specified by this
  option were created at server start, and the number of V8 contexts did not
  change at runtime. Now up to this number of V8 contexts will be in use at the
  same time, but the actual number of V8 contexts is dynamic.

  The garbage collector thread will automatically delete unused V8 contexts after
  a while. The number of spare contexts will go down to as few as configured in
  the new option `--javascript.v8-contexts-minimum`. Actually that many V8 contexts
  are also created at server start.

  The first few requests in new V8 contexts will take longer than in contexts
  that have been there already. Performance may therefore suffer a bit for the
  initial requests sent to ArangoDB or when there are only few but performance-
  critical situations in which new V8 contexts will be created. If this is a
  concern, it can easily be fixed by setting `--javascipt.v8-contexts-minimum`
  and `--javascript.v8-contexts` to a relatively high value, which will guarantee
  that many number of V8 contexts to be created at startup and kept around even
  when unused.

  Waiting for an unused V8 context will now also abort if no V8 context can be
  acquired/created after 120 seconds.

* improved diagnostic messages written to logfiles by supervisor process

* fixed issue #2367

* added "bindVars" to attributes of currently running and slow queries

* added "jsonl" as input file type for arangoimp

* upgraded version of bundled zlib library from 1.2.8 to 1.2.11

* added input file type `auto` for arangoimp so it can automatically detect the
  type of the input file from the filename extension

* fixed variables parsing in GraphQL

* added `--translate` option for arangoimp to translate attribute names from
  the input files to attriubte names expected by ArangoDB

  The `--translate` option can be specified multiple times (once per translation
  to be executed). The following example renames the "id" column from the input
  file to "_key", and the "from" column to "_from", and the "to" column to "_to":

      arangoimp --type csv --file data.csv --translate "id=_key" --translate "from=_from" --translate "to=_to"

  `--translate` works for CSV and TSV inputs only.

* changed default value for `--server.max-packet-size` from 128 MB to 256 MB

* fixed issue #2350

* fixed issue #2349

* fixed issue #2346

* fixed issue #2342

* change default string truncation length from 80 characters to 256 characters for
  `print`/`printShell` functions in ArangoShell and arangod. This will emit longer
  prefixes of string values before truncating them with `...`, which is helpful
  for debugging.

* always validate incoming JSON HTTP requests for duplicate attribute names

  Incoming JSON data with duplicate attribute names will now be rejected as
  invalid. Previous versions of ArangoDB only validated the uniqueness of
  attribute names inside incoming JSON for some API endpoints, but not
  consistently for all APIs.

* don't let read-only transactions block the WAL collector

* allow passing own `graphql-sync` module instance to Foxx GraphQL router

* arangoexport can now export to csv format

* arangoimp: fixed issue #2214

* Foxx: automatically add CORS response headers

* added "OPTIONS" to CORS `access-control-allow-methods` header

* Foxx: Fix arangoUser sometimes not being set correctly

* fixed issue #1974


v3.2.alpha2 (2017-02-20)
------------------------

* ui: fixed issue #2065

* ui: fixed a dashboard related memory issue

* Internal javascript rest actions will now hide their stack traces to the client
  unless maintainer mode is activated. Instead they will always log to the logfile

* Removed undocumented internal HTTP API:
  * PUT _api/edges

  The documented GET _api/edges and the undocumented POST _api/edges remains unmodified.

* updated V8 version to 5.7.0.0

* change undocumented behaviour in case of invalid revision ids in
  If-Match and If-None-Match headers from 400 (BAD) to 412 (PRECONDITION
  FAILED).

* change undocumented behaviour in case of invalid revision ids in
  JavaScript document operations from 1239 ("illegal document revision")
  to 1200 ("conflict").

* added data export tool, arangoexport.

  arangoexport can be used to export collections to json, jsonl or xml
  and export a graph or collections to xgmml.

* fixed a race condition when closing a connection

* raised default hard limit on threads for very small to 64

* fixed negative counting of http connection in UI


v3.2.alpha1 (2017-02-05)
------------------------

* added figure `httpRequests` to AQL query statistics

* removed revisions cache intermediate layer implementation

* obsoleted startup options `--database.revision-cache-chunk-size` and
  `--database.revision-cache-target-size`

* fix potential port number over-/underruns

* added startup option `--log.shorten-filenames` for controlling whether filenames
  in log messages should be shortened to just the filename with the absolute path

* removed IndexThreadFeature, made `--database.index-threads` option obsolete

* changed index filling to make it more parallel, dispatch tasks to boost::asio

* more detailed stacktraces in Foxx apps

* generated Foxx services now use swagger tags


v3.1.24 (XXXX-XX-XX)
--------------------

* fixed one more LIMIT issue in traversals


v3.1.23 (2017-06-19)
--------------------

* potentially fixed issue #2559: Duplicate _key generated on insertion

* fix races in SSL communication code

* fix invalid results (too many) when a skipping LIMIT was used for a
  traversal. `LIMIT x` or `LIMIT 0, x` were not affected, but `LIMIT s, x`
  may have returned too many results

* fix invalid first group results for sorted AQL COLLECT when LIMIT
  was used

* fix invalid locking in JWT authentication cache, which could have
  crashed the server

* fix undefined behavior in traverser when traversals were used inside
  a FOR loop


v3.1.22 (2017-06-07)
--------------------

* fixed issue #2505: Problem with export + report of a bug

* documented changed behavior of WITH

* fixed ui glitch in aardvark

* avoid agency compaction bug

* fixed issue #2283: disabled proxy communication internally


v3.1.21 (2017-05-22)
--------------------

* fixed issue #2488:  AQL operator IN error when data use base64 chars

* more randomness in seeding RNG

v3.1.20 (2016-05-16)
--------------------

* fixed incorrect sorting for distributeShardsLike

* improve reliability of AgencyComm communication with Agency

* fixed shard numbering bug, where ids were erouneously incremented by 1

* remove an unnecessary precondition in createCollectionCoordinator

* funny fail rotation fix

* fix in SimpleHttpClient for correct advancement of readBufferOffset

* forward SIG_HUP in supervisor process to the server process to fix logrotaion
  You need to stop the remaining arangod server process manually for the upgrade to work.


v3.1.19 (2017-04-28)
--------------------

* Fixed a StackOverflow issue in Traversal and ShortestPath. Occured if many (>1000) input
  values in a row do not return any result. Fixes issue: #2445

* fixed issue #2448

* fixed issue #2442

* added 'x-content-type-options: nosniff' to avoid MSIE bug

* fixed issue #2441

* fixed issue #2440

* Fixed a StackOverflow issue in Traversal and ShortestPath. Occured if many (>1000) input
  values in a row do not return any result. Fixes issue: #2445

* fix occasional hanging shutdowns on OS X


v3.1.18 (2017-04-18)
--------------------

* fixed error in continuous synchronization of collections

* fixed spurious hangs on server shutdown

* better error messages during restore collection

* completely overhaul supervision. More detailed tests

* Fixed a dead-lock situation in cluster traversers, it could happen in
  rare cases if the computation on one DBServer could be completed much earlier
  than the other server. It could also be restricted to SmartGraphs only.

* (Enterprise only) Fixed a bug in SmartGraph DepthFirstSearch. In some
  more complicated queries, the maxDepth limit of 1 was not considered strictly
  enough, causing the traverser to do unlimited depth searches.

* fixed issue #2415

* fixed issue #2422

* fixed issue #1974


v3.1.17 (2017-04-04)
--------------------

* (Enterprise only) fixed a bug where replicationFactor was not correctly
  forwarded in SmartGraph creation.

* fixed issue #2404

* fixed issue #2397

* ui - fixed smart graph option not appearing

* fixed issue #2389

* fixed issue #2400


v3.1.16 (2017-03-27)
--------------------

* fixed issue #2392

* try to raise file descriptors to at least 8192, warn otherwise

* ui - aql editor improvements + updated ace editor version (memory leak)

* fixed lost HTTP requests

* ui - fixed some event issues

* avoid name resolution when given connection string is a valid ip address

* helps with issue #1842, bug in COLLECT statement in connection with LIMIT.

* fix locking bug in cluster traversals

* increase lock timeout defaults

* increase various cluster timeouts

* limit default target size for revision cache to 1GB, which is better for
  tight RAM situations (used to be 40% of (totalRAM - 1GB), use
  --database.revision-cache-target-size <VALUEINBYTES> to get back the
  old behaviour

* fixed a bug with restarted servers indicating status as "STARTUP"
  rather that "SERVING" in Nodes UI.


v3.1.15 (2017-03-20)
--------------------

* add logrotate configuration as requested in #2355

* fixed issue #2376

* ui - changed document api due a chrome bug

* ui - fixed a submenu bug

* added endpoint /_api/cluster/endpoints in cluster case to get all
  coordinator endpoints

* fix documentation of /_api/endpoint, declaring this API obsolete.

* Foxx response objects now have a `type` method for manipulating the content-type header

* Foxx tests now support `xunit` and `tap` reporters


v3.1.14 (2017-03-13)
--------------------

* ui - added feature request (multiple start nodes within graph viewer) #2317

* added missing locks to authentication cache methods

* ui - added feature request (multiple start nodes within graph viewer) #2317

* ui - fixed wrong merge of statistics information from different coordinators

* ui - fixed issue #2316

* ui - fixed wrong protocol usage within encrypted environment

* fixed compile error on Mac Yosemite

* minor UI fixes


v3.1.13 (2017-03-06)
--------------------

* fixed variables parsing in GraphQL

* fixed issue #2214

* fixed issue #2342

* changed thread handling to queue only user requests on coordinator

* use exponential backoff when waiting for collection locks

* repair short name server lookup in cluster in the case of a removed
  server


v3.1.12 (2017-02-28)
--------------------

* disable shell color escape sequences on Windows

* fixed issue #2326

* fixed issue #2320

* fixed issue #2315

* fixed a race condition when closing a connection

* raised default hard limit on threads for very small to 64

* fixed negative counting of http connection in UI

* fixed a race when renaming collections

* fixed a race when dropping databases


v3.1.11 (2017-02-17)
--------------------

* fixed a race between connection closing and sending out last chunks of data to clients
  when the "Connection: close" HTTP header was set in requests

* ui: optimized smart graph creation usability

* ui: fixed #2308

* fixed a race in async task cancellation via `require("@arangodb/tasks").unregisterTask()`

* fixed spuriously hanging threads in cluster AQL that could sit idle for a few minutes

* fixed potential numeric overflow for big index ids in index deletion API

* fixed sort issue in cluster, occurring when one of the local sort buffers of a
  GatherNode was empty

* reduce number of HTTP requests made for certain kinds of join queries in cluster,
  leading to speedup of some join queries

* supervision deals with demised coordinators correctly again

* implement a timeout in TraverserEngineRegistry

* agent communication reduced in large batches of append entries RPCs

* inception no longer estimates RAFT timings

* compaction in agents has been moved to a separate thread

* replicated logs hold local timestamps

* supervision jobs failed leader and failed follower revisited for
  function in precarious stability situations

* fixed bug in random number generator for 64bit int


v3.1.10 (2017-02-02)
--------------------

* updated versions of bundled node modules:
  - joi: from 8.4.2 to 9.2.0
  - joi-to-json-schema: from 2.2.0 to 2.3.0
  - sinon: from 1.17.4 to 1.17.6
  - lodash: from 4.13.1 to 4.16.6

* added shortcut for AQL ternary operator
  instead of `condition ? true-part : false-part` it is now possible to also use a
  shortcut variant `condition ? : false-part`, e.g.

      FOR doc IN docs RETURN doc.value ?: 'not present'

  instead of

      FOR doc IN docs RETURN doc.value ? doc.value : 'not present'

* fixed wrong sorting order in cluster, if an index was used to sort with many
  shards.

* added --replication-factor, --number-of-shards and --wait-for-sync to arangobench

* turn on UTF-8 string validation for VelocyPack values received via VST connections

* fixed issue #2257

* upgraded Boost version to 1.62.0

* added optional detail flag for db.<collection>.count()
  setting the flag to `true` will make the count operation returned the per-shard
  counts for the collection:

      db._create("test", { numberOfShards: 10 });
      for (i = 0; i < 1000; ++i) {
        db.test.insert({value: i});
      }
      db.test.count(true);

      {
        "s100058" : 99,
        "s100057" : 103,
        "s100056" : 100,
        "s100050" : 94,
        "s100055" : 90,
        "s100054" : 122,
        "s100051" : 109,
        "s100059" : 99,
        "s100053" : 95,
        "s100052" : 89
      }

* added optional memory limit for AQL queries:

      db._query("FOR i IN 1..100000 SORT i RETURN i", {}, { options: { memoryLimit: 100000 } });

  This option limits the default maximum amount of memory (in bytes) that a single
  AQL query can use.
  When a single AQL query reaches the specified limit value, the query will be
  aborted with a *resource limit exceeded* exception. In a cluster, the memory
  accounting is done per shard, so the limit value is effectively a memory limit per
  query per shard.

  The global limit value can be overriden per query by setting the *memoryLimit*
  option value for individual queries when running an AQL query.

* added server startup option `--query.memory-limit`

* added convenience function to create vertex-centric indexes.

  Usage: `db.collection.ensureVertexCentricIndex("label", {type: "hash", direction: "outbound"})`
  That will create an index that can be used on OUTBOUND with filtering on the
  edge attribute `label`.

* change default log output for tools to stdout (instead of stderr)

* added option -D to define a configuration file environment key=value

* changed encoding behavior for URLs encoded in the C++ code of ArangoDB:
  previously the special characters `-`, `_`, `~` and `.` were returned as-is
  after URL-encoding, now `.` will be encoded to be `%2e`.
  This also changes the behavior of how incoming URIs are processed: previously
  occurrences of `..` in incoming request URIs were collapsed (e.g. `a/../b/` was
  collapsed to a plain `b/`). Now `..` in incoming request URIs are not collapsed.

* Foxx request URL suffix is no longer unescaped

* @arangodb/request option json now defaults to `true` if the response body is not empty and encoding is not explicitly set to `null` (binary).
  The option can still be set to `false` to avoid unnecessary attempts at parsing the response as JSON.

* Foxx configuration values for unknown options will be discarded when saving the configuration in production mode using the web interface

* module.context.dependencies is now immutable

* process.stdout.isTTY now returns `true` in arangosh and when running arangod with the `--console` flag

* add support for Swagger tags in Foxx


v3.1.9 (XXXX-XX-XX)
-------------------

* macos CLI package: store databases and apps in the users home directory

* ui: fixed re-login issue within a non system db, when tab was closed

* fixed a race in the VelocyStream Commtask implementation

* fixed issue #2256


v3.1.8 (2017-01-09)
-------------------

* add Windows silent installer

* add handling of debug symbols during Linux & windows release builds.

* fixed issue #2181

* fixed issue #2248: reduce V8 max old space size from 3 GB to 1 GB on 32 bit systems

* upgraded Boost version to 1.62.0

* fixed issue #2238

* fixed issue #2234

* agents announce new endpoints in inception phase to leader

* agency leadership accepts updatet endpoints to given uuid

* unified endpoints replace localhost with 127.0.0.1

* fix several problems within an authenticated cluster


v3.1.7 (2016-12-29)
-------------------

* fixed one too many elections in RAFT

* new agency comm backported from devel


v3.1.6 (2016-12-20)
-------------------

* fixed issue #2227

* fixed issue #2220

* agency constituent/agent bug fixes in race conditions picking up
  leadership

* supervision does not need waking up anymore as it is running
  regardless

* agents challenge their leadership more rigorously


v3.1.5 (2016-12-16)
-------------------

* lowered default value of `--database.revision-cache-target-size` from 75% of
  RAM to less than 40% of RAM

* fixed issue #2218

* fixed issue #2217

* Foxx router.get/post/etc handler argument can no longer accidentally omitted

* fixed issue #2223


v3.1.4 (2016-12-08)
-------------------

* fixed issue #2211

* fixed issue #2204

* at cluster start, coordinators wait until at least one DBserver is there,
  and either at least two DBservers are there or 15s have passed, before they
  initiate the bootstrap of system collections.

* more robust agency startup from devel

* supervision's AddFollower adds many followers at once

* supervision has new FailedFollower job

* agency's Node has new method getArray

* agency RAFT timing estimates more conservative in waitForSync
  scenario

* agency RAFT timing estimates capped at maximum 2.0/10.0 for low/high


v3.1.3 (2016-12-02)
-------------------

* fix a traversal bug when using skiplist indexes:
  if we have a skiplist of ["a", "unused", "_from"] and a traversal like:
  FOR v,e,p IN OUTBOUND @start @@edges
    FILTER p.edges[0].a == 'foo'
    RETURN v
  And the above index applied on "a" is considered better than EdgeIndex, than
  the executor got into undefined behaviour.

* fix endless loop when trying to create a collection with replicationFactor: -1


v3.1.2 (2016-11-24)
-------------------

* added support for descriptions field in Foxx dependencies

* (Enterprise only) fixed a bug in the statistic report for SmartGraph traversals.
Now they state correctly how many documents were fetched from the index and how many
have been filtered.

* Prevent uniform shard distribution when replicationFactor == numServers

v3.1.1 (2016-11-15)
-------------------

* fixed issue #2176

* fixed issue #2168

* display index usage of traversals in AQL explainer output (previously missing)

* fixed issue #2163

* preserve last-used HLC value across server starts

* allow more control over handling of pre-3.1 _rev values

  this changes the server startup option `--database.check-30-revisions` from a boolean (true/false)
  parameter to a string parameter with the following possible values:

  - "fail":
    will validate _rev values of 3.0 collections on collection loading and throw an exception when invalid _rev values are found.
    in this case collections with invalid _rev values are marked as corrupted and cannot be used in the ArangoDB 3.1 instance.
    the fix procedure for such collections is to export the collections from 3.0 database with arangodump and restore them in 3.1 with arangorestore.
    collections that do not contain invalid _rev values are marked as ok and will not be re-checked on following loads.
    collections that contain invalid _rev values will be re-checked on following loads.

  - "true":
    will validate _rev values of 3.0 collections on collection loading and print a warning when invalid _rev values are found.
    in this case collections with invalid _rev values can be used in the ArangoDB 3.1 instance.
    however, subsequent operations on documents with invalid _rev values may silently fail or fail with explicit errors.
    the fix procedure for such collections is to export the collections from 3.0 database with arangodump and restore them in 3.1 with arangorestore.
    collections that do not contain invalid _rev values are marked as ok and will not be re-checked on following loads.
    collections that contain invalid _rev values will be re-checked on following loads.

  - "false":
    will not validate _rev values on collection loading and not print warnings.
    no hint is given when invalid _rev values are found.
    subsequent operations on documents with invalid _rev values may silently fail or fail with explicit errors.
    this setting does not affect whether collections are re-checked later.
    collections will be re-checked on following loads if `--database.check-30-revisions` is later set to either `true` or `fail`.

  The change also suppresses warnings that were printed when collections were restored using arangorestore, and the restore
  data contained invalid _rev values. Now these warnings are suppressed, and new HLC _rev values are generated for these documents
  as before.

* added missing functions to AQL syntax highlighter in web interface

* fixed display of `ANY` direction in traversal explainer output (direction `ANY` was shown as either
  `INBOUND` or `OUTBOUND`)

* changed behavior of toJSON() function when serializing an object before saving it in the database

  if an object provides a toJSON() function, this function is still called for serializing it.
  the change is that the result of toJSON() is not stringified anymore, but saved as is. previous
  versions of ArangoDB called toJSON() and after that additionally stringified its result.

  This change will affect the saving of JS Buffer objects, which will now be saved as arrays of
  bytes instead of a comma-separated string of the Buffer's byte contents.

* allow creating unique indexes on more attributes than present in shardKeys

  The following combinations of shardKeys and indexKeys are allowed/not allowed:

  shardKeys     indexKeys
      a             a        ok
      a             b    not ok
      a           a b        ok
    a b             a    not ok
    a b             b    not ok
    a b           a b        ok
    a b         a b c        ok
  a b c           a b    not ok
  a b c         a b c        ok

* fixed wrong version in web interface login screen (EE only)

* make web interface not display an exclamation mark next to ArangoDB version number 3.1

* fixed search for arbitrary document attributes in web interface in case multiple
  search values were used on different attribute names. in this case, the search always
  produced an empty result

* disallow updating `_from` and `_to` values of edges in Smart Graphs. Updating these
  attributes would lead to potential redistribution of edges to other shards, which must be
  avoided.

* fixed issue #2148

* updated graphql-sync dependency to 0.6.2

* fixed issue #2156

* fixed CRC4 assembly linkage


v3.1.0 (2016-10-29)
-------------------

* AQL breaking change in cluster:

  from ArangoDB 3.1 onwards `WITH` is required for traversals in a
  clustered environment in order to avoid deadlocks.

  Note that for queries that access only a single collection or that have all
  collection names specified somewhere else in the query string, there is no
  need to use *WITH*. *WITH* is only useful when the AQL query parser cannot
  automatically figure out which collections are going to be used by the query.
  *WITH* is only useful for queries that dynamically access collections, e.g.
  via traversals, shortest path operations or the *DOCUMENT()* function.

  more info can be found [here](https://github.com/arangodb/arangodb/blob/devel/Documentation/Books/AQL/Operations/With.md)

* added AQL function `DISTANCE` to calculate the distance between two arbitrary
  coordinates (haversine formula)

* fixed issue #2110

* added Auto-aptation of RAFT timings as calculations only


v3.1.rc2 (2016-10-10)
---------------------

* second release candidate


v3.1.rc1 (2016-09-30)
---------------------

* first release candidate


v3.1.alpha2 (2016-09-01)
------------------------

* added module.context.createDocumentationRouter to replace module.context.apiDocumentation

* bug in RAFT implementation of reads. dethroned leader still answered requests in isolation

* ui: added new graph viewer

* ui: aql-editor added tabular & graph display

* ui: aql-editor improved usability

* ui: aql-editor: query profiling support

* fixed issue #2109

* fixed issue #2111

* fixed issue #2075

* added AQL function `DISTANCE` to calculate the distance between two arbitrary
  coordinates (haversine formula)

* rewrote scheduler and dispatcher based on boost::asio

  parameters changed:
    `--scheduler.threads` and `--server.threads` are now merged into a single one: `--server.threads`

    hidden `--server.extra-threads` has been removed

    hidden `--server.aql-threads` has been removed

    hidden `--server.backend` has been removed

    hidden `--server.show-backends` has been removed

    hidden `--server.thread-affinity` has been removed

* fixed issue #2086

* fixed issue #2079

* fixed issue #2071

  make the AQL query optimizer inject filter condition expressions referred to
  by variables during filter condition aggregation.
  For example, in the following query

      FOR doc IN collection
        LET cond1 = (doc.value == 1)
        LET cond2 = (doc.value == 2)
        FILTER cond1 || cond2
        RETURN { doc, cond1, cond2 }

  the optimizer will now inject the conditions for `cond1` and `cond2` into the filter
  condition `cond1 || cond2`, expanding it to `(doc.value == 1) || (doc.value == 2)`
  and making these conditions available for index searching.

  Note that the optimizer previously already injected some conditions into other
  conditions, but only if the variable that defined the condition was not used
  elsewhere. For example, the filter condition in the query

      FOR doc IN collection
        LET cond = (doc.value == 1)
        FILTER cond
        RETURN { doc }

  already got optimized before because `cond` was only used once in the query and
  the optimizer decided to inject it into the place where it was used.

  This only worked for variables that were referred to once in the query.
  When a variable was used multiple times, the condition was not injected as
  in the following query:

      FOR doc IN collection
        LET cond = (doc.value == 1)
        FILTER cond
        RETURN { doc, cond }

  The fix for #2070 now will enable this optimization so that the query can
  use an index on `doc.value` if available.

* changed behavior of AQL array comparison operators for empty arrays:
  * `ALL` and `ANY` now always return `false` when the left-hand operand is an
    empty array. The behavior for non-empty arrays does not change:
    * `[] ALL == 1` will return `false`
    * `[1] ALL == 1` will return `true`
    * `[1, 2] ALL == 1` will return `false`
    * `[2, 2] ALL == 1` will return `false`
    * `[] ANY == 1` will return `false`
    * `[1] ANY == 1` will return `true`
    * `[1, 2] ANY == 1` will return `true`
    * `[2, 2] ANY == 1` will return `false`
  * `NONE` now always returns `true` when the left-hand operand is an empty array.
    The behavior for non-empty arrays does not change:
    * `[] NONE == 1` will return `true`
    * `[1] NONE == 1` will return `false`
    * `[1, 2] NONE == 1` will return `false`
    * `[2, 2] NONE == 1` will return `true`

* added experimental AQL functions `JSON_STRINGIFY` and `JSON_PARSE`

* added experimental support for incoming gzip-compressed requests

* added HTTP REST APIs for online loglevel adjustments:

  - GET `/_admin/log/level` returns the current loglevel settings
  - PUT `/_admin/log/level` modifies the current loglevel settings

* PATCH /_api/gharial/{graph-name}/vertex/{collection-name}/{vertex-key}
  - changed default value for keepNull to true

* PATCH /_api/gharial/{graph-name}/edge/{collection-name}/{edge-key}
  - changed default value for keepNull to true

* renamed `maximalSize` attribute in parameter.json files to `journalSize`

  The `maximalSize` attribute will still be picked up from collections that
  have not been adjusted. Responses from the replication API will now also use
  `journalSize` instead of `maximalSize`.

* added `--cluster.system-replication-factor` in order to adjust the
  replication factor for new system collections

* fixed issue #2012

* added a memory expection in case V8 memory gets too low

* added Optimizer Rule for other indexes in Traversals
  this allows AQL traversals to use other indexes than the edge index.
  So traversals with filters on edges can now make use of more specific
  indexes, e.g.

      FOR v, e, p IN 2 OUTBOUND @start @@edge FILTER p.edges[0].foo == "bar"

  will prefer a Hash Index on [_from, foo] above the EdgeIndex.

* fixed epoch computation in hybrid logical clock

* fixed thread affinity

* replaced require("internal").db by require("@arangodb").db

* added option `--skip-lines` for arangoimp
  this allows skipping the first few lines from the import file in case the
  CSV or TSV import are used

* fixed periodic jobs: there should be only one instance running - even if it
  runs longer than the period

* improved performance of primary index and edge index lookups

* optimizations for AQL `[*]` operator in case no filter, no projection and
  no offset/limit are used

* added AQL function `OUTERSECTION` to return the symmetric difference of its
  input arguments

* Foxx manifests of installed services are now saved to disk with indentation

* Foxx tests and scripts in development mode should now always respect updated
  files instead of loading stale modules

* When disabling Foxx development mode the setup script is now re-run

* Foxx now provides an easy way to directly serve GraphQL requests using the
  `@arangodb/foxx/graphql` module and the bundled `graphql-sync` dependency

* Foxx OAuth2 module now correctly passes the `access_token` to the OAuth2 server

* added iconv-lite and timezone modules

* web interface now allows installing GitHub and zip services in legacy mode

* added module.context.createDocumentationRouter to replace module.context.apiDocumentation

* bug in RAFT implementation of reads. dethroned leader still answered
  requests in isolation

* all lambdas in ClusterInfo might have been left with dangling references.

* Agency bug fix for handling of empty json objects as values.

* Foxx tests no longer support the Mocha QUnit interface as this resulted in weird
  inconsistencies in the BDD and TDD interfaces. This fixes the TDD interface
  as well as out-of-sequence problems when using the BDD before/after functions.

* updated bundled JavaScript modules to latest versions; joi has been updated from 8.4 to 9.2
  (see [joi 9.0.0 release notes](https://github.com/hapijs/joi/issues/920) for information on
  breaking changes and new features)

* fixed issue #2139

* updated graphql-sync dependency to 0.6.2

* fixed issue #2156


v3.0.13 (XXXX-XX-XX)
--------------------

* fixed issue #2315

* fixed issue #2210


v3.0.12 (2016-11-23)
--------------------

* fixed issue #2176

* fixed issue #2168

* fixed issues #2149, #2159

* fixed error reporting for issue #2158

* fixed assembly linkage bug in CRC4 module

* added support for descriptions field in Foxx dependencies


v3.0.11 (2016-11-08)
--------------------

* fixed issue #2140: supervisor dies instead of respawning child

* fixed issue #2131: use shard key value entered by user in web interface

* fixed issue #2129: cannot kill a long-run query

* fixed issue #2110

* fixed issue #2081

* fixed issue #2038

* changes to Foxx service configuration or dependencies should now be
  stored correctly when options are cleared or omitted

* Foxx tests no longer support the Mocha QUnit interface as this resulted in weird
  inconsistencies in the BDD and TDD interfaces. This fixes the TDD interface
  as well as out-of-sequence problems when using the BDD before/after functions.

* fixed issue #2148


v3.0.10 (2016-09-26)
--------------------

* fixed issue #2072

* fixed issue #2070

* fixed slow cluster starup issues. supervision will demonstrate more
  patience with db servers


v3.0.9 (2016-09-21)
-------------------

* fixed issue #2064

* fixed issue #2060

* speed up `collection.any()` and skiplist index creation

* fixed multiple issues where ClusterInfo bug hung agency in limbo
  timeouting on multiple collection and database callbacks


v3.0.8 (2016-09-14)
-------------------

* fixed issue #2052

* fixed issue #2005

* fixed issue #2039

* fixed multiple issues where ClusterInfo bug hung agency in limbo
  timeouting on multiple collection and database callbacks


v3.0.7 (2016-09-05)
-------------------

* new supervision job handles db server failure during collection creation.


v3.0.6 (2016-09-02)
-------------------

* fixed issue #2026

* slightly better error diagnostics for AQL query compilation and replication

* fixed issue #2018

* fixed issue #2015

* fixed issue #2012

* fixed wrong default value for arangoimp's `--on-duplicate` value

* fix execution of AQL traversal expressions when there are multiple
  conditions that refer to variables set outside the traversal

* properly return HTTP 503 in JS actions when backend is gone

* supervision creates new key in agency for failed servers

* new shards will not be allocated on failed or cleaned servers


v3.0.5 (2016-08-18)
-------------------

* execute AQL ternary operator via C++ if possible

* fixed issue #1977

* fixed extraction of _id attribute in AQL traversal conditions

* fix SSL agency endpoint

* Minimum RAFT timeout was one order of magnitude to short.

* Optimized RAFT RPCs from leader to followers for efficiency.

* Optimized RAFT RPC handling on followers with respect to compaction.

* Fixed bug in handling of duplicates and overlapping logs

* Fixed bug in supervision take over after leadership change.

v3.0.4 (2016-08-01)
-------------------

* added missing lock for periodic jobs access

* fix multiple foxx related cluster issues

* fix handling of empty AQL query strings

* fixed issue in `INTERSECTION` AQL function with duplicate elements
  in the source arrays

* fixed issue #1970

* fixed issue #1968

* fixed issue #1967

* fixed issue #1962

* fixed issue #1959

* replaced require("internal").db by require("@arangodb").db

* fixed issue #1954

* fixed issue #1953

* fixed issue #1950

* fixed issue #1949

* fixed issue #1943

* fixed segfault in V8, by backporting https://bugs.chromium.org/p/v8/issues/detail?id=5033

* Foxx OAuth2 module now correctly passes the `access_token` to the OAuth2 server

* fixed credentialed CORS requests properly respecting --http.trusted-origin

* fixed a crash in V8Periodic task (forgotten lock)

* fixed two bugs in synchronous replication (syncCollectionFinalize)


v3.0.3 (2016-07-17)
-------------------

* fixed issue #1942

* fixed issue #1941

* fixed array index batch insertion issues for hash indexes that caused problems when
  no elements remained for insertion

* fixed AQL MERGE() function with External objects originating from traversals

* fixed some logfile recovery errors with error message "document not found"

* fixed issue #1937

* fixed issue #1936

* improved performance of arangorestore in clusters with synchronous
  replication

* Foxx tests and scripts in development mode should now always respect updated
  files instead of loading stale modules

* When disabling Foxx development mode the setup script is now re-run

* Foxx manifests of installed services are now saved to disk with indentation


v3.0.2 (2016-07-09)
-------------------

* fixed assertion failure in case multiple remove operations were used in the same query

* fixed upsert behavior in case upsert was used in a loop with the same document example

* fixed issue #1930

* don't expose local file paths in Foxx error messages.

* fixed issue #1929

* make arangodump dump the attribute `isSystem` when dumping the structure
  of a collection, additionally make arangorestore not fail when the attribute
  is missing

* fixed "Could not extract custom attribute" issue when using COLLECT with
  MIN/MAX functions in some contexts

* honor presence of persistent index for sorting

* make AQL query optimizer not skip "use-indexes-rule", even if enough
  plans have been created already

* make AQL optimizer not skip "use-indexes-rule", even if enough execution plans
  have been created already

* fix double precision value loss in VelocyPack JSON parser

* added missing SSL support for arangorestore

* improved cluster import performance

* fix Foxx thumbnails on DC/OS

* fix Foxx configuration not being saved

* fix Foxx app access from within the frontend on DC/OS

* add option --default-replication-factor to arangorestore and simplify
  the control over the number of shards when restoring

* fix a bug in the VPack -> V8 conversion if special attributes _key,
  _id, _rev, _from and _to had non-string values, which is allowed
  below the top level

* fix malloc_usable_size for darwin


v3.0.1 (2016-06-30)
-------------------

* fixed periodic jobs: there should be only one instance running - even if it
  runs longer than the period

* increase max. number of collections in AQL queries from 32 to 256

* fixed issue #1916: header "authorization" is required" when opening
  services page

* fixed issue #1915: Explain: member out of range

* fixed issue #1914: fix unterminated buffer

* don't remove lockfile if we are the same (now stale) pid
  fixes docker setups (our pid will always be 1)

* do not use revision id comparisons in compaction for determining whether a
  revision is obsolete, but marker memory addresses
  this ensures revision ids don't matter when compacting documents

* escape Unicode characters in JSON HTTP responses
  this converts UTF-8 characters in HTTP responses of arangod into `\uXXXX`
  escape sequences. This makes the HTTP responses fit into the 7 bit ASCII
  character range, which speeds up HTTP response parsing for some clients,
  namely node.js/v8

* add write before read collections when starting a user transaction
  this allows specifying the same collection in both read and write mode without
  unintended side effects

* fixed buffer overrun that occurred when building very large result sets

* index lookup optimizations for primary index and edge index

* fixed "collection is a nullptr" issue when starting a traversal from a transaction

* enable /_api/import on coordinator servers


v3.0.0 (2016-06-22)
-------------------

* minor GUI fixxes

* fix for replication and nonces


v3.0.0-rc3 (2016-06-19)
-----------------------

* renamed various Foxx errors to no longer refer to Foxx services as apps

* adjusted various error messages in Foxx to be more informative

* specifying "files" in a Foxx manifest to be mounted at the service root
  no longer results in 404s when trying to access non-file routes

* undeclared path parameters in Foxx no longer break the service

* trusted reverse proxy support is now handled more consistently

* ArangoDB request compatibility and user are now exposed in Foxx

* all bundled NPM modules have been upgraded to their latest versions


v3.0.0-rc2 (2016-06-12)
-----------------------

* added option `--server.max-packet-size` for client tools

* renamed option `--server.ssl-protocol` to `--ssl.protocol` in client tools
  (was already done for arangod, but overlooked for client tools)

* fix handling of `--ssl.protocol` value 5 (TLS v1.2) in client tools, which
  claimed to support it but didn't

* config file can use '@include' to include a different config file as base


v3.0.0-rc1 (2016-06-10)
-----------------------

* the user management has changed: it now has users that are independent of
  databases. A user can have one or more database assigned to the user.

* forward ported V8 Comparator bugfix for inline heuristics from
  https://github.com/v8/v8/commit/5ff7901e24c2c6029114567de5a08ed0f1494c81

* changed to-string conversion for AQL objects and arrays, used by the AQL
  function `TO_STRING()` and implicit to-string casts in AQL

  - arrays are now converted into their JSON-stringify equivalents, e.g.

    - `[ ]` is now converted to `[]`
    - `[ 1, 2, 3 ]` is now converted to `[1,2,3]`
    - `[ "test", 1, 2 ] is now converted to `["test",1,2]`

    Previous versions of ArangoDB converted arrays with no members into the
    empty string, and non-empty arrays into a comma-separated list of member
    values, without the surrounding angular brackets. Additionally, string
    array members were not enclosed in quotes in the result string:

    - `[ ]` was converted to ``
    - `[ 1, 2, 3 ]` was converted to `1,2,3`
    - `[ "test", 1, 2 ] was converted to `test,1,2`

  - objects are now converted to their JSON-stringify equivalents, e.g.

    - `{ }` is converted to `{}`
    - `{ a: 1, b: 2 }` is converted to `{"a":1,"b":2}`
    - `{ "test" : "foobar" }` is converted to `{"test":"foobar"}`

    Previous versions of ArangoDB always converted objects into the string
    `[object Object]`

  This change affects also the AQL functions `CONCAT()` and `CONCAT_SEPARATOR()`
  which treated array values differently in previous versions. Previous versions
  of ArangoDB automatically flattened array values on the first level of the array,
  e.g. `CONCAT([1, 2, 3, [ 4, 5, 6 ]])` produced `1,2,3,4,5,6`. Now this will produce
  `[1,2,3,[4,5,6]]`. To flatten array members on the top level, you can now use
  the more explicit `CONCAT(FLATTEN([1, 2, 3, [4, 5, 6]], 1))`.

* added C++ implementations for AQL functions `SLICE()`, `CONTAINS()` and
  `RANDOM_TOKEN()`

* as a consequence of the upgrade to V8 version 5, the implementation of the
  JavaScript `Buffer` object had to be changed. JavaScript `Buffer` objects in
  ArangoDB now always store their data on the heap. There is no shared pool
  for small Buffer values, and no pointing into existing Buffer data when
  extracting slices. This change may increase the cost of creating Buffers with
  short contents or when peeking into existing Buffers, but was required for
  safer memory management and to prevent leaks.

* the `db` object's function `_listDatabases()` was renamed to just `_databases()`
  in order to make it more consistent with the existing `_collections()` function.
  Additionally the `db` object's `_listEndpoints()` function was renamed to just
  `_endpoints()`.

* changed default value of `--server.authentication` from `false` to `true` in
  configuration files etc/relative/arangod.conf and etc/arangodb/arangod.conf.in.
  This means the server will be started with authentication enabled by default,
  requiring all client connections to provide authentication data when connecting
  to ArangoDB. Authentication can still be turned off via setting the value of
  `--server.authentication` to `false` in ArangoDB's configuration files or by
  specifying the option on the command-line.

* Changed result format for querying all collections via the API GET `/_api/collection`.

  Previous versions of ArangoDB returned an object with an attribute named `collections`
  and an attribute named `names`. Both contained all available collections, but
  `collections` contained the collections as an array, and `names` contained the
  collections again, contained in an object in which the attribute names were the
  collection names, e.g.

  ```
  {
    "collections": [
      {"id":"5874437","name":"test","isSystem":false,"status":3,"type":2},
      {"id":"17343237","name":"something","isSystem":false,"status":3,"type":2},
      ...
    ],
    "names": {
      "test": {"id":"5874437","name":"test","isSystem":false,"status":3,"type":2},
      "something": {"id":"17343237","name":"something","isSystem":false,"status":3,"type":2},
      ...
    }
  }
  ```
  This result structure was redundant, and therefore has been simplified to just

  ```
  {
    "result": [
      {"id":"5874437","name":"test","isSystem":false,"status":3,"type":2},
      {"id":"17343237","name":"something","isSystem":false,"status":3,"type":2},
      ...
    ]
  }
  ```

  in ArangoDB 3.0.

* added AQL functions `TYPENAME()` and `HASH()`

* renamed arangob tool to arangobench

* added AQL string comparison operator `LIKE`

  The operator can be used to compare strings like this:

      value LIKE search

  The operator is currently implemented by calling the already existing AQL
  function `LIKE`.

  This change also makes `LIKE` an AQL keyword. Using `LIKE` in either case as
  an attribute or collection name in AQL thus requires quoting.

* make AQL optimizer rule "remove-unnecessary-calculations" fire in more cases

  The rule will now remove calculations that are used exactly once in other
  expressions (e.g. `LET a = doc RETURN a.value`) and calculations,
  or calculations that are just references (e.g. `LET a = b`).

* renamed AQL optimizer rule "merge-traversal-filter" to "optimize-traversals"
  Additionally, the optimizer rule will remove unused edge and path result variables
  from the traversal in case they are specified in the `FOR` section of the traversal,
  but not referenced later in the query. This saves constructing edges and paths
  results.

* added AQL optimizer rule "inline-subqueries"

  This rule can pull out certain subqueries that are used as an operand to a `FOR`
  loop one level higher, eliminating the subquery completely. For example, the query

      FOR i IN (FOR j IN [1,2,3] RETURN j) RETURN i

  will be transformed by the rule to:

      FOR i IN [1,2,3] RETURN i

  The query

      FOR name IN (FOR doc IN _users FILTER doc.status == 1 RETURN doc.name) LIMIT 2 RETURN name

  will be transformed into

      FOR tmp IN _users FILTER tmp.status == 1 LIMIT 2 RETURN tmp.name

  The rule will only fire when the subquery is used as an operand to a `FOR` loop, and
  if the subquery does not contain a `COLLECT` with an `INTO` variable.

* added new endpoint "srv://" for DNS service records

* The result order of the AQL functions VALUES and ATTRIBUTES has never been
  guaranteed and it only had the "correct" ordering by accident when iterating
  over objects that were not loaded from the database. This accidental behavior
  is now changed by introduction of VelocyPack. No ordering is guaranteed unless
  you specify the sort parameter.

* removed configure option `--enable-logger`

* added AQL array comparison operators

  All AQL comparison operators now also exist in an array variant. In the
  array variant, the operator is preceded with one of the keywords *ALL*, *ANY*
  or *NONE*. Using one of these keywords changes the operator behavior to
  execute the comparison operation for all, any, or none of its left hand
  argument values. It is therefore expected that the left hand argument
  of an array operator is an array.

  Examples:

      [ 1, 2, 3 ] ALL IN [ 2, 3, 4 ]   // false
      [ 1, 2, 3 ] ALL IN [ 1, 2, 3 ]   // true
      [ 1, 2, 3 ] NONE IN [ 3 ]        // false
      [ 1, 2, 3 ] NONE IN [ 23, 42 ]   // true
      [ 1, 2, 3 ] ANY IN [ 4, 5, 6 ]   // false
      [ 1, 2, 3 ] ANY IN [ 1, 42 ]     // true
      [ 1, 2, 3 ] ANY == 2             // true
      [ 1, 2, 3 ] ANY == 4             // false
      [ 1, 2, 3 ] ANY > 0              // true
      [ 1, 2, 3 ] ANY <= 1             // true
      [ 1, 2, 3 ] NONE < 99            // false
      [ 1, 2, 3 ] NONE > 10            // true
      [ 1, 2, 3 ] ALL > 2              // false
      [ 1, 2, 3 ] ALL > 0              // true
      [ 1, 2, 3 ] ALL >= 3             // false
      ["foo", "bar"] ALL != "moo"      // true
      ["foo", "bar"] NONE == "bar"     // false
      ["foo", "bar"] ANY == "foo"      // true

* improved AQL optimizer to remove unnecessary sort operations in more cases

* allow enclosing AQL identifiers in forward ticks in addition to using
  backward ticks

  This allows for convenient writing of AQL queries in JavaScript template strings
  (which are delimited with backticks themselves), e.g.

      var q = `FOR doc IN ´collection´ RETURN doc.´name´`;

* allow to set `print.limitString` to configure the number of characters
  to output before truncating

* make logging configurable per log "topic"

  `--log.level <level>` sets the global log level to <level>, e.g. `info`,
  `debug`, `trace`.

  `--log.level topic=<level>` sets the log level for a specific topic.
  Currently, the following topics exist: `collector`, `compactor`, `mmap`,
  `performance`, `queries`, and `requests`. `performance` and `requests` are
  set to FATAL by default. `queries` is set to info. All others are
  set to the global level by default.

  The new log option `--log.output <definition>` allows directing the global
  or per-topic log output to different outputs. The output definition
  "<definition>" can be one of

    "-" for stdin
    "+" for stderr
    "syslog://<syslog-facility>"
    "syslog://<syslog-facility>/<application-name>"
    "file://<relative-path>"

  The option can be specified multiple times in order to configure the output
  for different log topics. To set up a per-topic output configuration, use
  `--log.output <topic>=<definition>`, e.g.

    queries=file://queries.txt

  logs all queries to the file "queries.txt".

* the option `--log.requests-file` is now deprecated. Instead use

    `--log.level requests=info`
    `--log.output requests=file://requests.txt`

* the option `--log.facility` is now deprecated. Instead use

    `--log.output requests=syslog://facility`

* the option `--log.performance` is now deprecated. Instead use

    `--log.level performance=trace`

* removed option `--log.source-filter`

* removed configure option `--enable-logger`

* change collection directory names to include a random id component at the end

  The new pattern is `collection-<id>-<random>`, where `<id>` is the collection
  id and `<random>` is a random number. Previous versions of ArangoDB used a
  pattern `collection-<id>` without the random number.

  ArangoDB 3.0 understands both the old and name directory name patterns.

* removed mostly unused internal spin-lock implementation

* removed support for pre-Windows 7-style locks. This removes compatibility for
  Windows versions older than Windows 7 (e.g. Windows Vista, Windows XP) and
  Windows 2008R2 (e.g. Windows 2008).

* changed names of sub-threads started by arangod

* added option `--default-number-of-shards` to arangorestore, allowing creating
  collections with a specifiable number of shards from a non-cluster dump

* removed support for CoffeeScript source files

* removed undocumented SleepAndRequeue

* added WorkMonitor to inspect server threads

* when downloading a Foxx service from the web interface the suggested filename
  is now based on the service's mount path instead of simply "app.zip"

* the `@arangodb/request` response object now stores the parsed JSON response
  body in a property `json` instead of `body` when the request was made using the
  `json` option. The `body` instead contains the response body as a string.

* the Foxx API has changed significantly, 2.8 services are still supported
  using a backwards-compatible "legacy mode"


v2.8.12 (XXXX-XX-XX)
--------------------

* issue #2091: decrease connect timeout to 5 seconds on startup

* fixed issue #2072

* slightly better error diagnostics for some replication errors

* fixed issue #1977

* fixed issue in `INTERSECTION` AQL function with duplicate elements
  in the source arrays

* fixed issue #1962

* fixed issue #1959

* export aqlQuery template handler as require('org/arangodb').aql for forwards-compatibility


v2.8.11 (2016-07-13)
--------------------

* fixed array index batch insertion issues for hash indexes that caused problems when
  no elements remained for insertion

* fixed issue #1937


v2.8.10 (2016-07-01)
--------------------

* make sure next local _rev value used for a document is at least as high as the
  _rev value supplied by external sources such as replication

* make adding a collection in both read- and write-mode to a transaction behave as
  expected (write includes read). This prevents the `unregister collection used in
  transaction` error

* fixed sometimes invalid result for `byExample(...).count()` when an index plus
  post-filtering was used

* fixed "collection is a nullptr" issue when starting a traversal from a transaction

* honor the value of startup option `--database.wait-for-sync` (that is used to control
  whether new collections are created with `waitForSync` set to `true` by default) also
  when creating collections via the HTTP API (and thus the ArangoShell). When creating
  a collection via these mechanisms, the option was ignored so far, which was inconsistent.

* fixed issue #1826: arangosh --javascript.execute: internal error (geo index issue)

* fixed issue #1823: Arango crashed hard executing very simple query on windows


v2.8.9 (2016-05-13)
-------------------

* fixed escaping and quoting of extra parameters for executables in Mac OS X App

* added "waiting for" status variable to web interface collection figures view

* fixed undefined behavior in query cache invaldation

* fixed access to /_admin/statistics API in case statistics are disable via option
  `--server.disable-statistics`

* Foxx manager will no longer fail hard when Foxx store is unreachable unless installing
  a service from the Foxx store (e.g. when behind a firewall or GitHub is unreachable).


v2.8.8 (2016-04-19)
-------------------

* fixed issue #1805: Query: internal error (location: arangod/Aql/AqlValue.cpp:182).
  Please report this error to arangodb.com (while executing)

* allow specifying collection name prefixes for `_from` and `_to` in arangoimp:

  To avoid specifying complete document ids (consisting of collection names and document
  keys) for *_from* and *_to* values when importing edges with arangoimp, there are now
  the options *--from-collection-prefix* and *--to-collection-prefix*.

  If specified, these values will be automatically prepended to each value in *_from*
  (or *_to* resp.). This allows specifying only document keys inside *_from* and/or *_to*.

  *Example*

      > arangoimp --from-collection-prefix users --to-collection-prefix products ...

  Importing the following document will then create an edge between *users/1234* and
  *products/4321*:

  ```js
  { "_from" : "1234", "_to" : "4321", "desc" : "users/1234 is connected to products/4321" }
  ```

* requests made with the interactive system API documentation in the web interface
  (Swagger) will now respect the active database instead of always using `_system`


v2.8.7 (2016-04-07)
-------------------

* optimized primary=>secondary failover

* fix to-boolean conversion for documents in AQL

* expose the User-Agent HTTP header from the ArangoShell since Github seems to
  require it now, and we use the ArangoShell for fetching Foxx repositories from Github

* work with http servers that only send

* fixed potential race condition between compactor and collector threads

* fix removal of temporary directories on arangosh exit

* javadoc-style comments in Foxx services are no longer interpreted as
  Foxx comments outside of controller/script/exports files (#1748)

* removed remaining references to class syntax for Foxx Model and Repository
  from the documentation

* added a safe-guard for corrupted master-pointer


v2.8.6 (2016-03-23)
-------------------

* arangosh can now execute JavaScript script files that contain a shebang
  in the first line of the file. This allows executing script files directly.

  Provided there is a script file `/path/to/script.js` with the shebang
  `#!arangosh --javascript.execute`:

      > cat /path/to/script.js
      #!arangosh --javascript.execute
      print("hello from script.js");

  If the script file is made executable

      > chmod a+x /path/to/script.js

  it can be invoked on the shell directly and use arangosh for its execution:

      > /path/to/script.js
      hello from script.js

  This did not work in previous versions of ArangoDB, as the whole script contents
  (including the shebang) were treated as JavaScript code.
  Now shebangs in script files will now be ignored for all files passed to arangosh's
  `--javascript.execute` parameter.

  The alternative way of executing a JavaScript file with arangosh still works:

      > arangosh --javascript.execute /path/to/script.js
      hello from script.js

* added missing reset of traversal state for nested traversals.
  The state of nested traversals (a traversal in an AQL query that was
  located in a repeatedly executed subquery or inside another FOR loop)
  was not reset properly, so that multiple invocations of the same nested
  traversal with different start vertices led to the nested traversal
  always using the start vertex provided on the first invocation.

* fixed issue #1781: ArangoDB startup time increased tremendously

* fixed issue #1783: SIGHUP should rotate the log


v2.8.5 (2016-03-11)
-------------------

* Add OpenSSL handler for TLS V1.2 as sugested by kurtkincaid in #1771

* fixed issue #1765 (The webinterface should display the correct query time)
  and #1770 (Display ACTUAL query time in aardvark's AQL editor)

* Windows: the unhandled exception handler now calls the windows logging
  facilities directly without locks.
  This fixes lockups on crashes from the logging framework.

* improve nullptr handling in logger.

* added new endpoint "srv://" for DNS service records

* `org/arangodb/request` no longer sets the content-type header to the
  string "undefined" when no content-type header should be sent (issue #1776)


v2.8.4 (2016-03-01)
-------------------

* global modules are no longer incorrectly resolved outside the ArangoDB
  JavaScript directory or the Foxx service's root directory (issue #1577)

* improved error messages from Foxx and JavaScript (issues #1564, #1565, #1744)


v2.8.3 (2016-02-22)
-------------------

* fixed AQL filter condition collapsing for deeply-nested cases, potentially
  enabling usage of indexes in some dedicated cases

* added parentheses in AQL explain command output to correctly display precedence
  of logical and arithmetic operators

* Foxx Model event listeners defined on the model are now correctly invoked by
  the Repository methods (issue #1665)

* Deleting a Foxx service in the frontend should now always succeed even if the
  files no longer exist on the file system (issue #1358)

* Routing actions loaded from the database no longer throw exceptions when
  trying to load other modules using "require"

* The `org/arangodb/request` response object now sets a property `json` to the
  parsed JSON response body in addition to overwriting the `body` property when
  the request was made using the `json` option.

* Improved Windows stability

* Fixed a bug in the interactive API documentation that would escape slashes
  in document-handle fields. Document handles are now provided as separate
  fields for collection name and document key.


v2.8.2 (2016-02-09)
-------------------

* the continuous replication applier will now prevent the master's WAL logfiles
  from being removed if they are still needed by the applier on the slave. This
  should help slaves that suffered from masters garbage collection WAL logfiles
  which would have been needed by the slave later.

  The initial synchronization will block removal of still needed WAL logfiles
  on the master for 10 minutes initially, and will extend this period when further
  requests are made to the master. Initial synchronization hands over its handle
  for blocking logfile removal to the continuous replication when started via
  the *setupReplication* function. In this case, continuous replication will
  extend the logfile removal blocking period for the required WAL logfiles when
  the slave makes additional requests.

  All handles that block logfile removal will time out automatically after at
  most 5 minutes should a master not be contacted by the slave anymore (e.g. in
  case the slave's replication is turned off, the slaves loses the connection
  to the master or the slave goes down).

* added all-in-one function *setupReplication* to synchronize data from master
  to slave and start the continuous replication:

      require("@arangodb/replication").setupReplication(configuration);

  The command will return when the initial synchronization is finished and the
  continuous replication has been started, or in case the initial synchronization
  has failed.

  If the initial synchronization is successful, the command will store the given
  configuration on the slave. It also configures the continuous replication to start
  automatically if the slave is restarted, i.e. *autoStart* is set to *true*.

  If the command is run while the slave's replication applier is already running,
  it will first stop the running applier, drop its configuration and do a
  resynchronization of data with the master. It will then use the provided configration,
  overwriting any previously existing replication configuration on the slave.

  The following example demonstrates how to use the command for setting up replication
  for the *_system* database. Note that it should be run on the slave and not the
  master:

      db._useDatabase("_system");
      require("@arangodb/replication").setupReplication({
        endpoint: "tcp://master.domain.org:8529",
        username: "myuser",
        password: "mypasswd",
        verbose: false,
        includeSystem: false,
        incremental: true,
        autoResync: true
      });

* the *sync* and *syncCollection* functions now always start the data synchronization
  as an asynchronous server job. The call to *sync* or *syncCollection* will block
  until synchronization is either complete or has failed with an error. The functions
  will automatically poll the slave periodically for status updates.

  The main benefit is that the connection to the slave does not need to stay open
  permanently and is thus not affected by timeout issues. Additionally the caller does
  not need to query the synchronization status from the slave manually as this is
  now performed automatically by these functions.

* fixed undefined behavior when explaining some types of AQL traversals, fixed
  display of some types of traversals in AQL explain output


v2.8.1 (2016-01-29)
-------------------

* Improved AQL Pattern matching by allowing to specify a different traversal
  direction for one or many of the edge collections.

      FOR v, e, p IN OUTBOUND @start @@ec1, INBOUND @@ec2, @@ec3

  will traverse *ec1* and *ec3* in the OUTBOUND direction and for *ec2* it will use
  the INBOUND direction. These directions can be combined in arbitrary ways, the
  direction defined after *IN [steps]* will we used as default direction and can
  be overriden for specific collections.
  This feature is only available for collection lists, it is not possible to
  combine it with graph names.

* detect more types of transaction deadlocks early

* fixed display of relational operators in traversal explain output

* fixed undefined behavior in AQL function `PARSE_IDENTIFIER`

* added "engines" field to Foxx services generated in the admin interface

* added AQL function `IS_SAME_COLLECTION`:

  *IS_SAME_COLLECTION(collection, document)*: Return true if *document* has the same
  collection id as the collection specified in *collection*. *document* can either be
  a [document handle](../Glossary/README.md#document-handle) string, or a document with
  an *_id* attribute. The function does not validate whether the collection actually
  contains the specified document, but only compares the name of the specified collection
  with the collection name part of the specified document.
  If *document* is neither an object with an *id* attribute nor a *string* value,
  the function will return *null* and raise a warning.

      /* true */
      IS_SAME_COLLECTION('_users', '_users/my-user')
      IS_SAME_COLLECTION('_users', { _id: '_users/my-user' })

      /* false */
      IS_SAME_COLLECTION('_users', 'foobar/baz')
      IS_SAME_COLLECTION('_users', { _id: 'something/else' })


v2.8.0 (2016-01-25)
-------------------

* avoid recursive locking


v2.8.0-beta8 (2016-01-19)
-------------------------

* improved internal datafile statistics for compaction and compaction triggering
  conditions, preventing excessive growth of collection datafiles under some
  workloads. This should also fix issue #1596.

* renamed AQL optimizer rule `remove-collect-into` to `remove-collect-variables`

* fixed primary and edge index lookups prematurely aborting searches when the
  specified id search value contained a different collection than the collection
  the index was created for


v2.8.0-beta7 (2016-01-06)
-------------------------

* added vm.runInThisContext

* added AQL keyword `AGGREGATE` for use in AQL `COLLECT` statement

  Using `AGGREGATE` allows more efficient aggregation (incrementally while building
  the groups) than previous versions of AQL, which built group aggregates afterwards
  from the total of all group values.

  `AGGREGATE` can be used inside a `COLLECT` statement only. If used, it must follow
  the declaration of grouping keys:

      FOR doc IN collection
        COLLECT gender = doc.gender AGGREGATE minAge = MIN(doc.age), maxAge = MAX(doc.age)
        RETURN { gender, minAge, maxAge }

  or, if no grouping keys are used, it can follow the `COLLECT` keyword:

      FOR doc IN collection
        COLLECT AGGREGATE minAge = MIN(doc.age), maxAge = MAX(doc.age)
        RETURN {
  minAge, maxAge
}

  Only specific expressions are allowed on the right-hand side of each `AGGREGATE`
  assignment:

  - on the top level the expression must be a call to one of the supported aggregation
    functions `LENGTH`, `MIN`, `MAX`, `SUM`, `AVERAGE`, `STDDEV_POPULATION`, `STDDEV_SAMPLE`,
    `VARIANCE_POPULATION`, or `VARIANCE_SAMPLE`

  - the expression must not refer to variables introduced in the `COLLECT` itself

* Foxx: mocha test paths with wildcard characters (asterisks) now work on Windows

* reserved AQL keyword `NONE` for future use

* web interface: fixed a graph display bug concerning dashboard view

* web interface: fixed several bugs during the dashboard initialize process

* web interface: included several bugfixes: #1597, #1611, #1623

* AQL query optimizer now converts `LENGTH(collection-name)` to an optimized
  expression that returns the number of documents in a collection

* adjusted the behavior of the expansion (`[*]`) operator in AQL for non-array values

  In ArangoDB 2.8, calling the expansion operator on a non-array value will always
  return an empty array. Previous versions of ArangoDB expanded non-array values by
  calling the `TO_ARRAY()` function for the value, which for example returned an
  array with a single value for boolean, numeric and string input values, and an array
  with the object's values for an object input value. This behavior was inconsistent
  with how the expansion operator works for the array indexes in 2.8, so the behavior
  is now unified:

  - if the left-hand side operand of `[*]` is an array, the array will be returned as
    is when calling `[*]` on it
  - if the left-hand side operand of `[*]` is not an array, an empty array will be
    returned by `[*]`

  AQL queries that rely on the old behavior can be changed by either calling `TO_ARRAY`
  explicitly or by using the `[*]` at the correct position.

  The following example query will change its result in 2.8 compared to 2.7:

      LET values = "foo" RETURN values[*]

  In 2.7 the query has returned the array `[ "foo" ]`, but in 2.8 it will return an
  empty array `[ ]`. To make it return the array `[ "foo" ]` again, an explicit
  `TO_ARRAY` function call is needed in 2.8 (which in this case allows the removal
  of the `[*]` operator altogether). This also works in 2.7:

      LET values = "foo" RETURN TO_ARRAY(values)

  Another example:

      LET values = [ { name: "foo" }, { name: "bar" } ]
      RETURN values[*].name[*]

  The above returned `[ [ "foo" ], [ "bar" ] ] in 2.7. In 2.8 it will return
  `[ [ ], [ ] ]`, because the value of `name` is not an array. To change the results
  to the 2.7 style, the query can be changed to

      LET values = [ { name: "foo" }, { name: "bar" } ]
      RETURN values[* RETURN TO_ARRAY(CURRENT.name)]

  The above also works in 2.7.
  The following types of queries won't change:

      LET values = [ 1, 2, 3 ] RETURN values[*]
      LET values = [ { name: "foo" }, { name: "bar" } ] RETURN values[*].name
      LET values = [ { names: [ "foo", "bar" ] }, { names: [ "baz" ] } ] RETURN values[*].names[*]
      LET values = [ { names: [ "foo", "bar" ] }, { names: [ "baz" ] } ] RETURN values[*].names[**]

* slightly adjusted V8 garbage collection strategy so that collection eventually
  happens in all contexts that hold V8 external references to documents and
  collections.

  also adjusted default value of `--javascript.gc-frequency` from 10 seconds to
  15 seconds, as less internal operations are carried out in JavaScript.

* fixes for AQL optimizer and traversal

* added `--create-collection-type` option to arangoimp

  This allows specifying the type of the collection to be created when
  `--create-collection` is set to `true`.

* Foxx export cache should no longer break if a broken app is loaded in the
  web admin interface.


v2.8.0-beta2 (2015-12-16)
-------------------------

* added AQL query optimizer rule "sort-in-values"

  This rule pre-sorts the right-hand side operand of the `IN` and `NOT IN`
  operators so the operation can use a binary search with logarithmic complexity
  instead of a linear search. The rule is applied when the right-hand side
  operand of an `IN` or `NOT IN` operator in a filter condition is a variable that
  is defined in a different loop/scope than the operator itself. Additionally,
  the filter condition must consist of solely the `IN` or `NOT IN` operation
  in order to avoid any side-effects.

* changed collection status terminology in web interface for collections for
  which an unload request has been issued from `in the process of being unloaded`
  to `will be unloaded`.

* unloading a collection via the web interface will now trigger garbage collection
  in all v8 contexts and force a WAL flush. This increases the chances of perfoming
  the unload faster.

* added the following attributes to the result of `collection.figures()` and the
  corresponding HTTP API at `PUT /_api/collection/<name>/figures`:

  - `documentReferences`: The number of references to documents in datafiles
    that JavaScript code currently holds. This information can be used for
    debugging compaction and unload issues.
  - `waitingFor`: An optional string value that contains information about
    which object type is at the head of the collection's cleanup queue. This
    information can be used for debugging compaction and unload issues.
  - `compactionStatus.time`: The point in time the compaction for the collection
    was last executed. This information can be used for debugging compaction
    issues.
  - `compactionStatus.message`: The action that was performed when the compaction
    was last run for the collection. This information can be used for debugging
    compaction issues.

  Note: `waitingFor` and `compactionStatus` may be empty when called on a coordinator
  in a cluster.

* the compaction will now provide queryable status info that can be used to track
  its progress. The compaction status is displayed in the web interface, too.

* better error reporting for arangodump and arangorestore

* arangodump will now fail by default when trying to dump edges that
  refer to already dropped collections. This can be circumvented by
  specifying the option `--force true` when invoking arangodump

* fixed cluster upgrade procedure

* the AQL functions `NEAR` and `WITHIN` now have stricter validations
  for their input parameters `limit`, `radius` and `distance`. They may now throw
  exceptions when invalid parameters are passed that may have not led
  to exceptions in previous versions.

* deprecation warnings now log stack traces

* Foxx: improved backwards compatibility with 2.5 and 2.6

  - reverted Model and Repository back to non-ES6 "classes" because of
    compatibility issues when using the extend method with a constructor

  - removed deprecation warnings for extend and controller.del

  - restored deprecated method Model.toJSONSchema

  - restored deprecated `type`, `jwt` and `sessionStorageApp` options
    in Controller#activateSessions

* Fixed a deadlock problem in the cluster


v2.8.0-beta1 (2015-12-06)
-------------------------

* added AQL function `IS_DATESTRING(value)`

  Returns true if *value* is a string that can be used in a date function.
  This includes partial dates such as *2015* or *2015-10* and strings containing
  invalid dates such as *2015-02-31*. The function will return false for all
  non-string values, even if some of them may be usable in date functions.


v2.8.0-alpha1 (2015-12-03)
--------------------------

* added AQL keywords `GRAPH`, `OUTBOUND`, `INBOUND` and `ANY` for use in graph
  traversals, reserved AQL keyword `ALL` for future use

  Usage of these keywords as collection names, variable names or attribute names
  in AQL queries will not be possible without quoting. For example, the following
  AQL query will still work as it uses a quoted collection name and a quoted
  attribute name:

      FOR doc IN `OUTBOUND`
        RETURN doc.`any`

* issue #1593: added AQL `POW` function for exponentation

* added cluster execution site info in explain output for AQL queries

* replication improvements:

  - added `autoResync` configuration parameter for continuous replication.

    When set to `true`, a replication slave will automatically trigger a full data
    re-synchronization with the master when the master cannot provide the log data
    the slave had asked for. Note that `autoResync` will only work when the option
    `requireFromPresent` is also set to `true` for the continuous replication, or
    when the continuous syncer is started and detects that no start tick is present.

    Automatic re-synchronization may transfer a lot of data from the master to the
    slave and may be expensive. It is therefore turned off by default.
    When turned off, the slave will never perform an automatic re-synchronization
    with the master.

  - added `idleMinWaitTime` and `idleMaxWaitTime` configuration parameters for
    continuous replication.

    These parameters can be used to control the minimum and maximum wait time the
    slave will (intentionally) idle and not poll for master log changes in case the
    master had sent the full logs already.
    The `idleMaxWaitTime` value will only be used when `adapativePolling` is set
    to `true`. When `adaptivePolling` is disable, only `idleMinWaitTime` will be
    used as a constant time span in which the slave will not poll the master for
    further changes. The default values are 0.5 seconds for `idleMinWaitTime` and
    2.5 seconds for `idleMaxWaitTime`, which correspond to the hard-coded values
    used in previous versions of ArangoDB.

  - added `initialSyncMaxWaitTime` configuration parameter for initial and continuous
    replication

    This option controls the maximum wait time (in seconds) that the initial
    synchronization will wait for a response from the master when fetching initial
    collection data. If no response is received within this time period, the initial
    synchronization will give up and fail. This option is also relevant for
    continuous replication in case *autoResync* is set to *true*, as then the
    continuous replication may trigger a full data re-synchronization in case
    the master cannot the log data the slave had asked for.

  - HTTP requests sent from the slave to the master during initial synchronization
    will now be retried if they fail with connection problems.

  - the initial synchronization now logs its progress so it can be queried using
    the regular replication status check APIs.

  - added `async` attribute for `sync` and `syncCollection` operations called from
    the ArangoShell. Setthing this attribute to `true` will make the synchronization
    job on the server go into the background, so that the shell does not block. The
    status of the started asynchronous synchronization job can be queried from the
    ArangoShell like this:

        /* starts initial synchronization */
        var replication = require("@arangodb/replication");
        var id = replication.sync({
          endpoint: "tcp://master.domain.org:8529",
          username: "myuser",
          password: "mypasswd",
          async: true
       });

       /* now query the id of the returned async job and print the status */
       print(replication.getSyncResult(id));

    The result of `getSyncResult()` will be `false` while the server-side job
    has not completed, and different to `false` if it has completed. When it has
    completed, all job result details will be returned by the call to `getSyncResult()`.


* fixed non-deterministic query results in some cluster queries

* fixed issue #1589

* return HTTP status code 410 (gone) instead of HTTP 408 (request timeout) for
  server-side operations that are canceled / killed. Sending 410 instead of 408
  prevents clients from re-starting the same (canceled) operation. Google Chrome
  for example sends the HTTP request again in case it is responded with an HTTP
  408, and this is exactly the opposite of the desired behavior when an operation
  is canceled / killed by the user.

* web interface: queries in AQL editor now cancelable

* web interface: dashboard - added replication information

* web interface: AQL editor now supports bind parameters

* added startup option `--server.hide-product-header` to make the server not send
  the HTTP response header `"Server: ArangoDB"` in its HTTP responses. By default,
  the option is turned off so the header is still sent as usual.

* added new AQL function `UNSET_RECURSIVE` to recursively unset attritutes from
  objects/documents

* switched command-line editor in ArangoShell and arangod to linenoise-ng

* added automatic deadlock detection for transactions

  In case a deadlock is detected, a multi-collection operation may be rolled back
  automatically and fail with error 29 (`deadlock detected`). Client code for
  operations containing more than one collection should be aware of this potential
  error and handle it accordingly, either by giving up or retrying the transaction.

* Added C++ implementations for the AQL arithmetic operations and the following
  AQL functions:
  - ABS
  - APPEND
  - COLLECTIONS
  - CURRENT_DATABASE
  - DOCUMENT
  - EDGES
  - FIRST
  - FIRST_DOCUMENT
  - FIRST_LIST
  - FLATTEN
  - FLOOR
  - FULLTEXT
  - LAST
  - MEDIAN
  - MERGE_RECURSIVE
  - MINUS
  - NEAR
  - NOT_NULL
  - NTH
  - PARSE_IDENTIFIER
  - PERCENTILE
  - POP
  - POSITION
  - PUSH
  - RAND
  - RANGE
  - REMOVE_NTH
  - REMOVE_VALUE
  - REMOVE_VALUES
  - ROUND
  - SHIFT
  - SQRT
  - STDDEV_POPULATION
  - STDDEV_SAMPLE
  - UNSHIFT
  - VARIANCE_POPULATION
  - VARIANCE_SAMPLE
  - WITHIN
  - ZIP

* improved performance of skipping over many documents in an AQL query when no
  indexes and no filters are used, e.g.

      FOR doc IN collection
        LIMIT 1000000, 10
        RETURN doc

* Added array indexes

  Hash indexes and skiplist indexes can now optionally be defined for array values
  so they index individual array members.

  To define an index for array values, the attribute name is extended with the
  expansion operator `[*]` in the index definition:

      arangosh> db.colName.ensureHashIndex("tags[*]");

  When given the following document

      { tags: [ "AQL", "ArangoDB", "Index" ] }

  the index will now contain the individual values `"AQL"`, `"ArangoDB"` and `"Index"`.

  Now the index can be used for finding all documents having `"ArangoDB"` somewhere in their
  tags array using the following AQL query:

      FOR doc IN colName
        FILTER "ArangoDB" IN doc.tags[*]
        RETURN doc

* rewrote AQL query optimizer rule `use-index-range` and renamed it to `use-indexes`.
  The name change affects rule names in the optimizer's output.

* rewrote AQL execution node `IndexRangeNode` and renamed it to `IndexNode`. The name
  change affects node names in the optimizer's explain output.

* added convenience function `db._explain(query)` for human-readable explanation
  of AQL queries

* module resolution as used by `require` now behaves more like in node.js

* the `org/arangodb/request` module now returns response bodies for error responses
  by default. The old behavior of not returning bodies for error responses can be
  re-enabled by explicitly setting the option `returnBodyOnError` to `false` (#1437)


v2.7.6 (2016-01-30)
-------------------

* detect more types of transaction deadlocks early


v2.7.5 (2016-01-22)
-------------------

* backported added automatic deadlock detection for transactions

  In case a deadlock is detected, a multi-collection operation may be rolled back
  automatically and fail with error 29 (`deadlock detected`). Client code for
  operations containing more than one collection should be aware of this potential
  error and handle it accordingly, either by giving up or retrying the transaction.

* improved internal datafile statistics for compaction and compaction triggering
  conditions, preventing excessive growth of collection datafiles under some
  workloads. This should also fix issue #1596.

* Foxx export cache should no longer break if a broken app is loaded in the
  web admin interface.

* Foxx: removed some incorrect deprecation warnings.

* Foxx: mocha test paths with wildcard characters (asterisks) now work on Windows


v2.7.4 (2015-12-21)
-------------------

* slightly adjusted V8 garbage collection strategy so that collection eventually
  happens in all contexts that hold V8 external references to documents and
  collections.

* added the following attributes to the result of `collection.figures()` and the
  corresponding HTTP API at `PUT /_api/collection/<name>/figures`:

  - `documentReferences`: The number of references to documents in datafiles
    that JavaScript code currently holds. This information can be used for
    debugging compaction and unload issues.
  - `waitingFor`: An optional string value that contains information about
    which object type is at the head of the collection's cleanup queue. This
    information can be used for debugging compaction and unload issues.
  - `compactionStatus.time`: The point in time the compaction for the collection
    was last executed. This information can be used for debugging compaction
    issues.
  - `compactionStatus.message`: The action that was performed when the compaction
    was last run for the collection. This information can be used for debugging
    compaction issues.

  Note: `waitingFor` and `compactionStatus` may be empty when called on a coordinator
  in a cluster.

* the compaction will now provide queryable status info that can be used to track
  its progress. The compaction status is displayed in the web interface, too.


v2.7.3 (2015-12-17)
-------------------

* fixed some replication value conversion issues when replication applier properties
  were set via ArangoShell

* fixed disappearing of documents for collections transferred via `sync` or
  `syncCollection` if the collection was dropped right before synchronization
  and drop and (re-)create collection markers were located in the same WAL file


* fixed an issue where overwriting the system sessions collection would break
  the web interface when authentication is enabled

v2.7.2 (2015-12-01)
-------------------

* replication improvements:

  - added `autoResync` configuration parameter for continuous replication.

    When set to `true`, a replication slave will automatically trigger a full data
    re-synchronization with the master when the master cannot provide the log data
    the slave had asked for. Note that `autoResync` will only work when the option
    `requireFromPresent` is also set to `true` for the continuous replication, or
    when the continuous syncer is started and detects that no start tick is present.

    Automatic re-synchronization may transfer a lot of data from the master to the
    slave and may be expensive. It is therefore turned off by default.
    When turned off, the slave will never perform an automatic re-synchronization
    with the master.

  - added `idleMinWaitTime` and `idleMaxWaitTime` configuration parameters for
    continuous replication.

    These parameters can be used to control the minimum and maximum wait time the
    slave will (intentionally) idle and not poll for master log changes in case the
    master had sent the full logs already.
    The `idleMaxWaitTime` value will only be used when `adapativePolling` is set
    to `true`. When `adaptivePolling` is disable, only `idleMinWaitTime` will be
    used as a constant time span in which the slave will not poll the master for
    further changes. The default values are 0.5 seconds for `idleMinWaitTime` and
    2.5 seconds for `idleMaxWaitTime`, which correspond to the hard-coded values
    used in previous versions of ArangoDB.

  - added `initialSyncMaxWaitTime` configuration parameter for initial and continuous
    replication

    This option controls the maximum wait time (in seconds) that the initial
    synchronization will wait for a response from the master when fetching initial
    collection data. If no response is received within this time period, the initial
    synchronization will give up and fail. This option is also relevant for
    continuous replication in case *autoResync* is set to *true*, as then the
    continuous replication may trigger a full data re-synchronization in case
    the master cannot the log data the slave had asked for.

  - HTTP requests sent from the slave to the master during initial synchronization
    will now be retried if they fail with connection problems.

  - the initial synchronization now logs its progress so it can be queried using
    the regular replication status check APIs.

* fixed non-deterministic query results in some cluster queries

* added missing lock instruction for primary index in compactor size calculation

* fixed issue #1589

* fixed issue #1583

* fixed undefined behavior when accessing the top level of a document with the `[*]`
  operator

* fixed potentially invalid pointer access in shaper when the currently accessed
  document got re-located by the WAL collector at the very same time

* Foxx: optional configuration options no longer log validation errors when assigned
  empty values (#1495)

* Foxx: constructors provided to Repository and Model sub-classes via extend are
  now correctly called (#1592)


v2.7.1 (2015-11-07)
-------------------

* switch to linenoise next generation

* exclude `_apps` collection from replication

  The slave has its own `_apps` collection which it populates on server start.
  When replicating data from the master to the slave, the data from the master may
  clash with the slave's own data in the `_apps` collection. Excluding the `_apps`
  collection from replication avoids this.

* disable replication appliers when starting in modes `--upgrade`, `--no-server`
  and `--check-upgrade`

* more detailed output in arango-dfdb

* fixed "no start tick" issue in replication applier

  This error could occur after restarting a slave server after a shutdown
  when no data was ever transferred from the master to the slave via the
  continuous replication

* fixed problem during SSL client connection abort that led to scheduler thread
  staying at 100% CPU saturation

* fixed potential segfault in AQL `NEIGHBORS` function implementation when C++ function
  variant was used and collection names were passed as strings

* removed duplicate target for some frontend JavaScript files from the Makefile

* make AQL function `MERGE()` work on a single array parameter, too.
  This allows combining the attributes of multiple objects from an array into
  a single object, e.g.

      RETURN MERGE([
        { foo: 'bar' },
        { quux: 'quetzalcoatl', ruled: true },
        { bar: 'baz', foo: 'done' }
      ])

  will now return:

      {
        "foo": "done",
        "quux": "quetzalcoatl",
        "ruled": true,
        "bar": "baz"
      }

* fixed potential deadlock in collection status changing on Windows

* fixed hard-coded `incremental` parameter in shell implementation of
  `syncCollection` function in replication module

* fix for GCC5: added check for '-stdlib' option


v2.7.0 (2015-10-09)
-------------------

* fixed request statistics aggregation
  When arangod was started in supervisor mode, the request statistics always showed
  0 requests, as the statistics aggregation thread did not run then.

* read server configuration files before dropping privileges. this ensures that
  the SSL keyfile specified in the configuration can be read with the server's start
  privileges (i.e. root when using a standard ArangoDB package).

* fixed replication with a 2.6 replication configuration and issues with a 2.6 master

* raised default value of `--server.descriptors-minimum` to 1024

* allow Foxx apps to be installed underneath URL path `/_open/`, so they can be
  (intentionally) accessed without authentication.

* added *allowImplicit* sub-attribute in collections declaration of transactions.
  The *allowImplicit* attributes allows making transactions fail should they
  read-access a collection that was not explicitly declared in the *collections*
  array of the transaction.

* added "special" password ARANGODB_DEFAULT_ROOT_PASSWORD. If you pass
  ARANGODB_DEFAULT_ROOT_PASSWORD as password, it will read the password
  from the environment variable ARANGODB_DEFAULT_ROOT_PASSWORD


v2.7.0-rc2 (2015-09-22)
-----------------------

* fix over-eager datafile compaction

  This should reduce the need to compact directly after loading a collection when a
  collection datafile contained many insertions and updates for the same documents. It
  should also prevent from re-compacting already merged datafiles in case not many
  changes were made. Compaction will also make fewer index lookups than before.

* added `syncCollection()` function in module `org/arangodb/replication`

  This allows synchronizing the data of a single collection from a master to a slave
  server. Synchronization can either restore the whole collection by transferring all
  documents from the master to the slave, or incrementally by only transferring documents
  that differ. This is done by partitioning the collection's entire key space into smaller
  chunks and comparing the data chunk-wise between master and slave. Only chunks that are
  different will be re-transferred.

  The `syncCollection()` function can be used as follows:

      require("org/arangodb/replication").syncCollection(collectionName, options);

  e.g.

      require("org/arangodb/replication").syncCollection("myCollection", {
        endpoint: "tcp://127.0.0.1:8529",  /* master */
        username: "root",                  /* username for master */
        password: "secret",                /* password for master */
        incremental: true                  /* use incremental mode */
      });


* additionally allow the following characters in document keys:

  `(` `)` `+` `,` `=` `;` `$` `!` `*` `'` `%`


v2.7.0-rc1 (2015-09-17)
-----------------------

* removed undocumented server-side-only collection functions:
  * collection.OFFSET()
  * collection.NTH()
  * collection.NTH2()
  * collection.NTH3()

* upgraded Swagger to version 2.0 for the Documentation

  This gives the user better prepared test request structures.
  More conversions will follow so finally client libraries can be auto-generated.

* added extra AQL functions for date and time calculation and manipulation.
  These functions were contributed by GitHub users @CoDEmanX and @friday.
  A big thanks for their work!

  The following extra date functions are available from 2.7 on:

  * `DATE_DAYOFYEAR(date)`: Returns the day of year number of *date*.
    The return values range from 1 to 365, or 366 in a leap year respectively.

  * `DATE_ISOWEEK(date)`: Returns the ISO week date of *date*.
    The return values range from 1 to 53. Monday is considered the first day of the week.
    There are no fractional weeks, thus the last days in December may belong to the first
    week of the next year, and the first days in January may be part of the previous year's
    last week.

  * `DATE_LEAPYEAR(date)`: Returns whether the year of *date* is a leap year.

  * `DATE_QUARTER(date)`: Returns the quarter of the given date (1-based):
    * 1: January, February, March
    * 2: April, May, June
    * 3: July, August, September
    * 4: October, November, December

  - *DATE_DAYS_IN_MONTH(date)*: Returns the number of days in *date*'s month (28..31).

  * `DATE_ADD(date, amount, unit)`: Adds *amount* given in *unit* to *date* and
    returns the calculated date.

    *unit* can be either of the following to specify the time unit to add or
    subtract (case-insensitive):
    - y, year, years
    - m, month, months
    - w, week, weeks
    - d, day, days
    - h, hour, hours
    - i, minute, minutes
    - s, second, seconds
    - f, millisecond, milliseconds

    *amount* is the number of *unit*s to add (positive value) or subtract
    (negative value).

  * `DATE_SUBTRACT(date, amount, unit)`: Subtracts *amount* given in *unit* from
    *date* and returns the calculated date.

    It works the same as `DATE_ADD()`, except that it subtracts. It is equivalent
    to calling `DATE_ADD()` with a negative amount, except that `DATE_SUBTRACT()`
    can also subtract ISO durations. Note that negative ISO durations are not
    supported (i.e. starting with `-P`, like `-P1Y`).

  * `DATE_DIFF(date1, date2, unit, asFloat)`: Calculate the difference
    between two dates in given time *unit*, optionally with decimal places.
    Returns a negative value if *date1* is greater than *date2*.

  * `DATE_COMPARE(date1, date2, unitRangeStart, unitRangeEnd)`: Compare two
    partial dates and return true if they match, false otherwise. The parts to
    compare are defined by a range of time units.

    The full range is: years, months, days, hours, minutes, seconds, milliseconds.
    Pass the unit to start from as *unitRangeStart*, and the unit to end with as
    *unitRangeEnd*. All units in between will be compared. Leave out *unitRangeEnd*
    to only compare *unitRangeStart*.

  * `DATE_FORMAT(date, format)`: Format a date according to the given format string.
    It supports the following placeholders (case-insensitive):
    - %t: timestamp, in milliseconds since midnight 1970-01-01
    - %z: ISO date (0000-00-00T00:00:00.000Z)
    - %w: day of week (0..6)
    - %y: year (0..9999)
    - %yy: year (00..99), abbreviated (last two digits)
    - %yyyy: year (0000..9999), padded to length of 4
    - %yyyyyy: year (-009999 .. +009999), with sign prefix and padded to length of 6
    - %m: month (1..12)
    - %mm: month (01..12), padded to length of 2
    - %d: day (1..31)
    - %dd: day (01..31), padded to length of 2
    - %h: hour (0..23)
    - %hh: hour (00..23), padded to length of 2
    - %i: minute (0..59)
    - %ii: minute (00..59), padded to length of 2
    - %s: second (0..59)
    - %ss: second (00..59), padded to length of 2
    - %f: millisecond (0..999)
    - %fff: millisecond (000..999), padded to length of 3
    - %x: day of year (1..366)
    - %xxx: day of year (001..366), padded to length of 3
    - %k: ISO week date (1..53)
    - %kk: ISO week date (01..53), padded to length of 2
    - %l: leap year (0 or 1)
    - %q: quarter (1..4)
    - %a: days in month (28..31)
    - %mmm: abbreviated English name of month (Jan..Dec)
    - %mmmm: English name of month (January..December)
    - %www: abbreviated English name of weekday (Sun..Sat)
    - %wwww: English name of weekday (Sunday..Saturday)
    - %&: special escape sequence for rare occasions
    - %%: literal %
    - %: ignored

* new WAL logfiles and datafiles are now created non-sparse

  This prevents SIGBUS signals being raised when memory of a sparse datafile is accessed
  and the disk is full and the accessed file part is not actually disk-backed. In
  this case the mapped memory region is not necessarily backed by physical memory, and
  accessing the memory may raise SIGBUS and crash arangod.

* the `internal.download()` function and the module `org/arangodb/request` used some
  internal library function that handled the sending of HTTP requests from inside of
  ArangoDB. This library unconditionally set an HTTP header `Accept-Encoding: gzip`
  in all outgoing HTTP requests.

  This has been fixed in 2.7, so `Accept-Encoding: gzip` is not set automatically anymore.
  Additionally, the header `User-Agent: ArangoDB` is not set automatically either. If
  client applications desire to send these headers, they are free to add it when
  constructing the requests using the `download` function or the request module.

* fixed issue #1436: org/arangodb/request advertises deflate without supporting it

* added template string generator function `aqlQuery` for generating AQL queries

  This can be used to generate safe AQL queries with JavaScript parameter
  variables or expressions easily:

      var name = 'test';
      var attributeName = '_key';
      var query = aqlQuery`FOR u IN users FILTER u.name == ${name} RETURN u.${attributeName}`;
      db._query(query);

* report memory usage for document header data (revision id, pointer to data etc.)
  in `db.collection.figures()`. The memory used for document headers will now
  show up in the already existing attribute `indexes.size`. Due to that, the index
  sizes reported by `figures()` in 2.7 will be higher than those reported by 2.6,
  but the 2.7 values are more accurate.

* IMPORTANT CHANGE: the filenames in dumps created by arangodump now contain
  not only the name of the dumped collection, but also an additional 32-digit hash
  value. This is done to prevent overwriting dump files in case-insensitive file
  systems when there exist multiple collections with the same name (but with
  different cases).

  For example, if a database has two collections: `test` and `Test`, previous
  versions of ArangoDB created the files

  * `test.structure.json` and `test.data.json` for collection `test`
  * `Test.structure.json` and `Test.data.json` for collection `Test`

  This did not work for case-insensitive filesystems, because the files for the
  second collection would have overwritten the files of the first. arangodump in
  2.7 will create the following filenames instead:

  * `test_098f6bcd4621d373cade4e832627b4f6.structure.json` and `test_098f6bcd4621d373cade4e832627b4f6.data.json`
  * `Test_0cbc6611f5540bd0809a388dc95a615b.structure.json` and `Test_0cbc6611f5540bd0809a388dc95a615b.data.json`

  These filenames will be unambiguous even in case-insensitive filesystems.

* IMPORTANT CHANGE: make arangod actually close lingering client connections
  when idle for at least the duration specified via `--server.keep-alive-timeout`.
  In previous versions of ArangoDB, connections were not closed by the server
  when the timeout was reached and the client was still connected. Now the
  connection is properly closed by the server in case of timeout. Client
  applications relying on the old behavior may now need to reconnect to the
  server when their idle connections time out and get closed (note: connections
  being idle for a long time may be closed by the OS or firewalls anyway -
  client applications should be aware of that and try to reconnect).

* IMPORTANT CHANGE: when starting arangod, the server will drop the process
  privileges to the specified values in options `--server.uid` and `--server.gid`
  instantly after parsing the startup options.

  That means when either `--server.uid` or `--server.gid` are set, the privilege
  change will happen earlier. This may prevent binding the server to an endpoint
  with a port number lower than 1024 if the arangodb user has no privileges
  for that. Previous versions of ArangoDB changed the privileges later, so some
  startup actions were still carried out under the invoking user (i.e. likely
  *root* when started via init.d or system scripts) and especially binding to
  low port numbers was still possible there.

  The default privileges for user *arangodb* will not be sufficient for binding
  to port numbers lower than 1024. To have an ArangoDB 2.7 bind to a port number
  lower than 1024, it needs to be started with either a different privileged user,
  or the privileges of the *arangodb* user have to raised manually beforehand.

* added AQL optimizer rule `patch-update-statements`

* Linux startup scripts and systemd configuration for arangod now try to
  adjust the NOFILE (number of open files) limits for the process. The limit
  value is set to 131072 (128k) when ArangoDB is started via start/stop
  commands

* When ArangoDB is started/stopped manually via the start/stop commands, the
  main process will wait for up to 10 seconds after it forks the supervisor
  and arangod child processes. If the startup fails within that period, the
  start/stop script will fail with an exit code other than zero. If the
  startup of the supervisor or arangod is still ongoing after 10 seconds,
  the main program will still return with exit code 0. The limit of 10 seconds
  is arbitrary because the time required for a startup is not known in advance.

* added startup option `--database.throw-collection-not-loaded-error`

  Accessing a not-yet loaded collection will automatically load a collection
  on first access. This flag controls what happens in case an operation
  would need to wait for another thread to finalize loading a collection. If
  set to *true*, then the first operation that accesses an unloaded collection
  will load it. Further threads that try to access the same collection while
  it is still loading immediately fail with an error (1238, *collection not loaded*).
  This is to prevent all server threads from being blocked while waiting on the
  same collection to finish loading. When the first thread has completed loading
  the collection, the collection becomes regularly available, and all operations
  from that point on can be carried out normally, and error 1238 will not be
  thrown anymore for that collection.

  If set to *false*, the first thread that accesses a not-yet loaded collection
  will still load it. Other threads that try to access the collection while
  loading will not fail with error 1238 but instead block until the collection
  is fully loaded. This configuration might lead to all server threads being
  blocked because they are all waiting for the same collection to complete
  loading. Setting the option to *true* will prevent this from happening, but
  requires clients to catch error 1238 and react on it (maybe by scheduling
  a retry for later).

  The default value is *false*.

* added better control-C support in arangosh

  When CTRL-C is pressed in arangosh, it will now print a `^C` first. Pressing
  CTRL-C again will reset the prompt if something was entered before, or quit
  arangosh if no command was entered directly before.

  This affects the arangosh version build with Readline-support only (Linux
  and MacOS).

  The MacOS version of ArangoDB for Homebrew now depends on Readline, too. The
  Homebrew formula has been changed accordingly.
  When self-compiling ArangoDB on MacOS without Homebrew, Readline now is a
  prerequisite.

* increased default value for collection-specific `indexBuckets` value from 1 to 8

  Collections created from 2.7 on will use the new default value of `8` if not
  overridden on collection creation or later using
  `collection.properties({ indexBuckets: ... })`.

  The `indexBuckets` value determines the number of buckets to use for indexes of
  type `primary`, `hash` and `edge`. Having multiple index buckets allows splitting
  an index into smaller components, which can be filled in parallel when a collection
  is loading. Additionally, resizing and reallocation of indexes are faster and
  less intrusive if the index uses multiple buckets, because resize and reallocation
  will affect only data in a single bucket instead of all index values.

  The index buckets will be filled in parallel when loading a collection if the collection
  has an `indexBuckets` value greater than 1 and the collection contains a significant
  amount of documents/edges (the current threshold is 256K documents but this value
  may change in future versions of ArangoDB).

* changed HTTP client to use poll instead of select on Linux and MacOS

  This affects the ArangoShell and user-defined JavaScript code running inside
  arangod that initiates its own HTTP calls.

  Using poll instead of select allows using arbitrary high file descriptors
  (bigger than the compiled in FD_SETSIZE). Server connections are still handled using
  epoll, which has never been affected by FD_SETSIZE.

* implemented AQL `LIKE` function using ICU regexes

* added `RETURN DISTINCT` for AQL queries to return unique results:

      FOR doc IN collection
        RETURN DISTINCT doc.status

  This change also introduces `DISTINCT` as an AQL keyword.

* removed `createNamedQueue()` and `addJob()` functions from org/arangodb/tasks

* use less locks and more atomic variables in the internal dispatcher
  and V8 context handling implementations. This leads to improved throughput in
  some ArangoDB internals and allows for higher HTTP request throughput for
  many operations.

  A short overview of the improvements can be found here:

  https://www.arangodb.com/2015/08/throughput-enhancements/

* added shorthand notation for attribute names in AQL object literals:

      LET name = "Peter"
      LET age = 42
      RETURN { name, age }

  The above is the shorthand equivalent of the generic form

      LET name = "Peter"
      LET age = 42
      RETURN { name : name, age : age }

* removed configure option `--enable-timings`

  This option did not have any effect.

* removed configure option `--enable-figures`

  This option previously controlled whether HTTP request statistics code was
  compiled into ArangoDB or not. The previous default value was `true` so
  statistics code was available in official packages. Setting the option to
  `false` led to compile errors so it is doubtful the default value was
  ever changed. By removing the option some internal statistics code was also
  simplified.

* removed run-time manipulation methods for server endpoints:

  * `db._removeEndpoint()`
  * `db._configureEndpoint()`
  * HTTP POST `/_api/endpoint`
  * HTTP DELETE `/_api/endpoint`

* AQL query result cache

  The query result cache can optionally cache the complete results of all or selected AQL queries.
  It can be operated in the following modes:

  * `off`: the cache is disabled. No query results will be stored
  * `on`: the cache will store the results of all AQL queries unless their `cache`
    attribute flag is set to `false`
  * `demand`: the cache will store the results of AQL queries that have their
    `cache` attribute set to `true`, but will ignore all others

  The mode can be set at server startup using the `--database.query-cache-mode` configuration
  option and later changed at runtime.

  The following HTTP REST APIs have been added for controlling the query cache:

  * HTTP GET `/_api/query-cache/properties`: returns the global query cache configuration
  * HTTP PUT `/_api/query-cache/properties`: modifies the global query cache configuration
  * HTTP DELETE `/_api/query-cache`: invalidates all results in the query cache

  The following JavaScript functions have been added for controlling the query cache:

  * `require("org/arangodb/aql/cache").properties()`: returns the global query cache configuration
  * `require("org/arangodb/aql/cache").properties(properties)`: modifies the global query cache configuration
  * `require("org/arangodb/aql/cache").clear()`: invalidates all results in the query cache

* do not link arangoimp against V8

* AQL function call arguments optimization

  This will lead to arguments in function calls inside AQL queries not being copied but passed
  by reference. This may speed up calls to functions with bigger argument values or queries that
  call functions a lot of times.

* upgraded V8 version to 4.3.61

* removed deprecated AQL `SKIPLIST` function.

  This function was introduced in older versions of ArangoDB with a less powerful query optimizer to
  retrieve data from a skiplist index using a `LIMIT` clause. It was marked as deprecated in ArangoDB
  2.6.

  Since ArangoDB 2.3 the behavior of the `SKIPLIST` function can be emulated using regular AQL
  constructs, e.g.

      FOR doc IN @@collection
        FILTER doc.value >= @value
        SORT doc.value DESC
        LIMIT 1
        RETURN doc

* the `skip()` function for simple queries does not accept negative input any longer.
  This feature was deprecated in 2.6.0.

* fix exception handling

  In some cases JavaScript exceptions would re-throw without information of the original problem.
  Now the original exception is logged for failure analysis.

* based REST API method PUT `/_api/simple/all` on the cursor API and make it use AQL internally.

  The change speeds up this REST API method and will lead to additional query information being
  returned by the REST API. Clients can use this extra information or ignore it.

* Foxx Queue job success/failure handlers arguments have changed from `(jobId, jobData, result, jobFailures)` to `(result, jobData, job)`.

* added Foxx Queue job options `repeatTimes`, `repeatUntil` and `repeatDelay` to automatically re-schedule jobs when they are completed.

* added Foxx manifest configuration type `password` to mask values in the web interface.

* fixed default values in Foxx manifest configurations sometimes not being used as defaults.

* fixed optional parameters in Foxx manifest configurations sometimes not being cleared correctly.

* Foxx dependencies can now be marked as optional using a slightly more verbose syntax in your manifest file.

* converted Foxx constructors to ES6 classes so you can extend them using class syntax.

* updated aqb to 2.0.

* updated chai to 3.0.

* Use more madvise calls to speed up things when memory is tight, in particular
  at load time but also for random accesses later.

* Overhauled web interface

  The web interface now has a new design.

  The API documentation for ArangoDB has been moved from "Tools" to "Links" in the web interface.

  The "Applications" tab in the web interfaces has been renamed to "Services".


v2.6.12 (2015-12-02)
--------------------

* fixed disappearing of documents for collections transferred via `sync` if the
  the collection was dropped right before synchronization and drop and (re-)create
  collection markers were located in the same WAL file

* added missing lock instruction for primary index in compactor size calculation

* fixed issue #1589

* fixed issue #1583

* Foxx: optional configuration options no longer log validation errors when assigned
  empty values (#1495)


v2.6.11 (2015-11-18)
--------------------

* fixed potentially invalid pointer access in shaper when the currently accessed
  document got re-located by the WAL collector at the very same time


v2.6.10 (2015-11-10)
--------------------

* disable replication appliers when starting in modes `--upgrade`, `--no-server`
  and `--check-upgrade`

* more detailed output in arango-dfdb

* fixed potential deadlock in collection status changing on Windows

* issue #1521: Can't dump/restore with user and password


v2.6.9 (2015-09-29)
-------------------

* added "special" password ARANGODB_DEFAULT_ROOT_PASSWORD. If you pass
  ARANGODB_DEFAULT_ROOT_PASSWORD as password, it will read the password
  from the environment variable ARANGODB_DEFAULT_ROOT_PASSWORD

* fixed failing AQL skiplist, sort and limit combination

  When using a Skiplist index on an attribute (say "a") and then using sort
  and skip on this attribute caused the result to be empty e.g.:

    require("internal").db.test.ensureSkiplist("a");
    require("internal").db._query("FOR x IN test SORT x.a LIMIT 10, 10");

  Was always empty no matter how many documents are stored in test.
  This is now fixed.

v2.6.8 (2015-09-09)
-------------------

* ARM only:

  The ArangoDB packages for ARM require the kernel to allow unaligned memory access.
  How the kernel handles unaligned memory access is configurable at runtime by
  checking and adjusting the contents `/proc/cpu/alignment`.

  In order to operate on ARM, ArangoDB requires the bit 1 to be set. This will
  make the kernel trap and adjust unaligned memory accesses. If this bit is not
  set, the kernel may send a SIGBUS signal to ArangoDB and terminate it.

  To set bit 1 in `/proc/cpu/alignment` use the following command as a privileged
  user (e.g. root):

      echo "2" > /proc/cpu/alignment

  Note that this setting affects all user processes and not just ArangoDB. Setting
  the alignment with the above command will also not make the setting permanent,
  so it will be lost after a restart of the system. In order to make the setting
  permanent, it should be executed during system startup or before starting arangod.

  The ArangoDB start/stop scripts do not adjust the alignment setting, but rely on
  the environment to have the correct alignment setting already. The reason for this
  is that the alignment settings also affect all other user processes (which ArangoDB
  is not aware of) and thus may have side-effects outside of ArangoDB. It is therefore
  more reasonable to have the system administrator carry out the change.


v2.6.7 (2015-08-25)
-------------------

* improved AssocMulti index performance when resizing.

  This makes the edge index perform less I/O when under memory pressure.


v2.6.6 (2015-08-23)
-------------------

* added startup option `--server.additional-threads` to create separate queues
  for slow requests.


v2.6.5 (2015-08-17)
-------------------

* added startup option `--database.throw-collection-not-loaded-error`

  Accessing a not-yet loaded collection will automatically load a collection
  on first access. This flag controls what happens in case an operation
  would need to wait for another thread to finalize loading a collection. If
  set to *true*, then the first operation that accesses an unloaded collection
  will load it. Further threads that try to access the same collection while
  it is still loading immediately fail with an error (1238, *collection not loaded*).
  This is to prevent all server threads from being blocked while waiting on the
  same collection to finish loading. When the first thread has completed loading
  the collection, the collection becomes regularly available, and all operations
  from that point on can be carried out normally, and error 1238 will not be
  thrown anymore for that collection.

  If set to *false*, the first thread that accesses a not-yet loaded collection
  will still load it. Other threads that try to access the collection while
  loading will not fail with error 1238 but instead block until the collection
  is fully loaded. This configuration might lead to all server threads being
  blocked because they are all waiting for the same collection to complete
  loading. Setting the option to *true* will prevent this from happening, but
  requires clients to catch error 1238 and react on it (maybe by scheduling
  a retry for later).

  The default value is *false*.

* fixed busy wait loop in scheduler threads that sometimes consumed 100% CPU while
  waiting for events on connections closed unexpectedly by the client side

* handle attribute `indexBuckets` when restoring collections via arangorestore.
  Previously the `indexBuckets` attribute value from the dump was ignored, and the
   server default value for `indexBuckets` was used when restoring a collection.

* fixed "EscapeValue already set error" crash in V8 actions that might have occurred when
  canceling V8-based operations.


v2.6.4 (2015-08-01)
-------------------

* V8: Upgrade to version 4.1.0.27 - this is intended to be the stable V8 version.

* fixed issue #1424: Arango shell should not processing arrows pushing on keyboard


v2.6.3 (2015-07-21)
-------------------

* issue #1409: Document values with null character truncated


v2.6.2 (2015-07-04)
-------------------

* fixed issue #1383: bindVars for HTTP API doesn't work with empty string

* fixed handling of default values in Foxx manifest configurations

* fixed handling of optional parameters in Foxx manifest configurations

* fixed a reference error being thrown in Foxx queues when a function-based job type is used that is not available and no options object is passed to queue.push


v2.6.1 (2015-06-24)
-------------------

* Add missing swagger files to cmake build. fixes #1368

* fixed documentation errors


v2.6.0 (2015-06-20)
-------------------

* using negative values for `SimpleQuery.skip()` is deprecated.
  This functionality will be removed in future versions of ArangoDB.

* The following simple query functions are now deprecated:

  * collection.near
  * collection.within
  * collection.geo
  * collection.fulltext
  * collection.range
  * collection.closedRange

  This also lead to the following REST API methods being deprecated from now on:

  * PUT /_api/simple/near
  * PUT /_api/simple/within
  * PUT /_api/simple/fulltext
  * PUT /_api/simple/range

  It is recommended to replace calls to these functions or APIs with equivalent AQL queries,
  which are more flexible because they can be combined with other operations:

      FOR doc IN NEAR(@@collection, @latitude, @longitude, @limit)
        RETURN doc

      FOR doc IN WITHIN(@@collection, @latitude, @longitude, @radius, @distanceAttributeName)
        RETURN doc

      FOR doc IN FULLTEXT(@@collection, @attributeName, @queryString, @limit)
        RETURN doc

      FOR doc IN @@collection
        FILTER doc.value >= @left && doc.value < @right
        LIMIT @skip, @limit
        RETURN doc`

  The above simple query functions and REST API methods may be removed in future versions
  of ArangoDB.

* deprecated now-obsolete AQL `SKIPLIST` function

  The function was introduced in older versions of ArangoDB with a less powerful query optimizer to
  retrieve data from a skiplist index using a `LIMIT` clause.

  Since 2.3 the same goal can be achieved by using regular AQL constructs, e.g.

      FOR doc IN collection FILTER doc.value >= @value SORT doc.value DESC LIMIT 1 RETURN doc

* fixed issues when switching the database inside tasks and during shutdown of database cursors

  These features were added during 2.6 alpha stage so the fixes affect devel/2.6-alpha builds only

* issue #1360: improved foxx-manager help

* added `--enable-tcmalloc` configure option.

  When this option is set, arangod and the client tools will be linked against tcmalloc, which replaces
  the system allocator. When the option is set, a tcmalloc library must be present on the system under
  one of the names `libtcmalloc`, `libtcmalloc_minimal` or `libtcmalloc_debug`.

  As this is a configure option, it is supported for manual builds on Linux-like systems only. tcmalloc
  support is currently experimental.

* issue #1353: Windows: HTTP API - incorrect path in errorMessage

* issue #1347: added option `--create-database` for arangorestore.

  Setting this option to `true` will now create the target database if it does not exist. When creating
  the target database, the username and passwords passed to arangorestore will be used to create an
  initial user for the new database.

* issue #1345: advanced debug information for User Functions

* issue #1341: Can't use bindvars in UPSERT

* fixed vulnerability in JWT implementation.

* changed default value of option `--database.ignore-datafile-errors` from `true` to `false`

  If the new default value of `false` is used, then arangod will refuse loading collections that contain
  datafiles with CRC mismatches or other errors. A collection with datafile errors will then become
  unavailable. This prevents follow up errors from happening.

  The only way to access such collection is to use the datafile debugger (arango-dfdb) and try to repair
  or truncate the datafile with it.

  If `--database.ignore-datafile-errors` is set to `true`, then collections will become available
  even if parts of their data cannot be loaded. This helps availability, but may cause (partial) data
  loss and follow up errors.

* added server startup option `--server.session-timeout` for controlling the timeout of user sessions
  in the web interface

* add sessions and cookie authentication for ArangoDB's web interface

  ArangoDB's built-in web interface now uses sessions. Session information ids are stored in cookies,
  so clients using the web interface must accept cookies in order to use it

* web interface: display query execution time in AQL editor

* web interface: renamed AQL query *submit* button to *execute*

* web interface: added query explain feature in AQL editor

* web interface: demo page added. only working if demo data is available, hidden otherwise

* web interface: added support for custom app scripts with optional arguments and results

* web interface: mounted apps that need to be configured are now indicated in the app overview

* web interface: added button for running tests to app details

* web interface: added button for configuring app dependencies to app details

* web interface: upgraded API documentation to use Swagger 2

* INCOMPATIBLE CHANGE

  removed startup option `--log.severity`

  The docs for `--log.severity` mentioned lots of severities (e.g. `exception`, `technical`, `functional`, `development`)
  but only a few severities (e.g. `all`, `human`) were actually used, with `human` being the default and `all` enabling the
  additional logging of requests. So the option pretended to control a lot of things which it actually didn't. Additionally,
  the option `--log.requests-file` was around for a long time already, also controlling request logging.

  Because the `--log.severity` option effectively did not control that much, it was removed. A side effect of removing the
  option is that 2.5 installations which used `--log.severity all` will not log requests after the upgrade to 2.6. This can
  be adjusted by setting the `--log.requests-file` option.

* add backtrace to fatal log events

* added optional `limit` parameter for AQL function `FULLTEXT`

* make fulltext index also index text values contained in direct sub-objects of the indexed
  attribute.

  Previous versions of ArangoDB only indexed the attribute value if it was a string. Sub-attributes
  of the index attribute were ignored when fulltext indexing.

  Now, if the index attribute value is an object, the object's values will each be included in the
  fulltext index if they are strings. If the index attribute value is an array, the array's values
  will each be included in the fulltext index if they are strings.

  For example, with a fulltext index present on the `translations` attribute, the following text
  values will now be indexed:

      var c = db._create("example");
      c.ensureFulltextIndex("translations");
      c.insert({ translations: { en: "fox", de: "Fuchs", fr: "renard", ru: "лиса" } });
      c.insert({ translations: "Fox is the English translation of the German word Fuchs" });
      c.insert({ translations: [ "ArangoDB", "document", "database", "Foxx" ] });

      c.fulltext("translations", "лиса").toArray();       // returns only first document
      c.fulltext("translations", "Fox").toArray();        // returns first and second documents
      c.fulltext("translations", "prefix:Fox").toArray(); // returns all three documents

* added batch document removal and lookup commands:

      collection.lookupByKeys(keys)
      collection.removeByKeys(keys)

  These commands can be used to perform multi-document lookup and removal operations efficiently
  from the ArangoShell. The argument to these operations is an array of document keys.

  Also added HTTP APIs for batch document commands:

  * PUT /_api/simple/lookup-by-keys
  * PUT /_api/simple/remove-by-keys

* properly prefix document address URLs with the current database name for calls to the REST
  API method GET `/_api/document?collection=...` (that method will return partial URLs to all
  documents in the collection).

  Previous versions of ArangoDB returned the URLs starting with `/_api/` but without the current
  database name, e.g. `/_api/document/mycollection/mykey`. Starting with 2.6, the response URLs
  will include the database name as well, e.g. `/_db/_system/_api/document/mycollection/mykey`.

* added dedicated collection export HTTP REST API

  ArangoDB now provides a dedicated collection export API, which can take snapshots of entire
  collections more efficiently than the general-purpose cursor API. The export API is useful
  to transfer the contents of an entire collection to a client application. It provides optional
  filtering on specific attributes.

  The export API is available at endpoint `POST /_api/export?collection=...`. The API has the
  same return value structure as the already established cursor API (`POST /_api/cursor`).

  An introduction to the export API is given in this blog post:
  http://jsteemann.github.io/blog/2015/04/04/more-efficient-data-exports/

* subquery optimizations for AQL queries

  This optimization avoids copying intermediate results into subqueries that are not required
  by the subquery.

  A brief description can be found here:
  http://jsteemann.github.io/blog/2015/05/04/subquery-optimizations/

* return value optimization for AQL queries

  This optimization avoids copying the final query result inside the query's main `ReturnNode`.

  A brief description can be found here:
  http://jsteemann.github.io/blog/2015/05/04/return-value-optimization-for-aql/

* speed up AQL queries containing big `IN` lists for index lookups

  `IN` lists used for index lookups had performance issues in previous versions of ArangoDB.
  These issues have been addressed in 2.6 so using bigger `IN` lists for filtering is much
  faster.

  A brief description can be found here:
  http://jsteemann.github.io/blog/2015/05/07/in-list-improvements/

* allow `@` and `.` characters in document keys, too

  This change also leads to document keys being URL-encoded when returned in HTTP `location`
  response headers.

* added alternative implementation for AQL COLLECT

  The alternative method uses a hash table for grouping and does not require its input elements
  to be sorted. It will be taken into account by the optimizer for `COLLECT` statements that do
  not use an `INTO` clause.

  In case a `COLLECT` statement can use the hash table variant, the optimizer will create an extra
  plan for it at the beginning of the planning phase. In this plan, no extra `SORT` node will be
  added in front of the `COLLECT` because the hash table variant of `COLLECT` does not require
  sorted input. Instead, a `SORT` node will be added after it to sort its output. This `SORT` node
  may be optimized away again in later stages. If the sort order of the result is irrelevant to
  the user, adding an extra `SORT null` after a hash `COLLECT` operation will allow the optimizer to
  remove the sorts altogether.

  In addition to the hash table variant of `COLLECT`, the optimizer will modify the original plan
  to use the regular `COLLECT` implementation. As this implementation requires sorted input, the
  optimizer will insert a `SORT` node in front of the `COLLECT`. This `SORT` node may be optimized
  away in later stages.

  The created plans will then be shipped through the regular optimization pipeline. In the end,
  the optimizer will pick the plan with the lowest estimated total cost as usual. The hash table
  variant does not require an up-front sort of the input, and will thus be preferred over the
  regular `COLLECT` if the optimizer estimates many input elements for the `COLLECT` node and
  cannot use an index to sort them.

  The optimizer can be explicitly told to use the regular *sorted* variant of `COLLECT` by
  suffixing a `COLLECT` statement with `OPTIONS { "method" : "sorted" }`. This will override the
  optimizer guesswork and only produce the *sorted* variant of `COLLECT`.

  A blog post on the new `COLLECT` implementation can be found here:
  http://jsteemann.github.io/blog/2015/04/22/collecting-with-a-hash-table/

* refactored HTTP REST API for cursors

  The HTTP REST API for cursors (`/_api/cursor`) has been refactored to improve its performance
  and use less memory.

  A post showing some of the performance improvements can be found here:
  http://jsteemann.github.io/blog/2015/04/01/improvements-for-the-cursor-api/

* simplified return value syntax for data-modification AQL queries

  ArangoDB 2.4 since version allows to return results from data-modification AQL queries. The
  syntax for this was quite limited and verbose:

      FOR i IN 1..10
        INSERT { value: i } IN test
        LET inserted = NEW
        RETURN inserted

  The `LET inserted = NEW RETURN inserted` was required literally to return the inserted
  documents. No calculations could be made using the inserted documents.

  This is now more flexible. After a data-modification clause (e.g. `INSERT`, `UPDATE`, `REPLACE`,
  `REMOVE`, `UPSERT`) there can follow any number of `LET` calculations. These calculations can
  refer to the pseudo-values `OLD` and `NEW` that are created by the data-modification statements.

  This allows returning projections of inserted or updated documents, e.g.:

      FOR i IN 1..10
        INSERT { value: i } IN test
        RETURN { _key: NEW._key, value: i }

  Still not every construct is allowed after a data-modification clause. For example, no functions
  can be called that may access documents.

  More information can be found here:
  http://jsteemann.github.io/blog/2015/03/27/improvements-for-data-modification-queries/

* added AQL `UPSERT` statement

  This adds an `UPSERT` statement to AQL that is a combination of both `INSERT` and `UPDATE` /
  `REPLACE`. The `UPSERT` will search for a matching document using a user-provided example.
  If no document matches the example, the *insert* part of the `UPSERT` statement will be
  executed. If there is a match, the *update* / *replace* part will be carried out:

      UPSERT { page: 'index.html' }                 /* search example */
        INSERT { page: 'index.html', pageViews: 1 } /* insert part */
        UPDATE { pageViews: OLD.pageViews + 1 }     /* update part */
        IN pageViews

  `UPSERT` can be used with an `UPDATE` or `REPLACE` clause. The `UPDATE` clause will perform
  a partial update of the found document, whereas the `REPLACE` clause will replace the found
  document entirely. The `UPDATE` or `REPLACE` parts can refer to the pseudo-value `OLD`, which
  contains all attributes of the found document.

  `UPSERT` statements can optionally return values. In the following query, the return
  attribute `found` will return the found document before the `UPDATE` was applied. If no
  document was found, `found` will contain a value of `null`. The `updated` result attribute will
  contain the inserted / updated document:

      UPSERT { page: 'index.html' }                 /* search example */
        INSERT { page: 'index.html', pageViews: 1 } /* insert part */
        UPDATE { pageViews: OLD.pageViews + 1 }     /* update part */
        IN pageViews
        RETURN { found: OLD, updated: NEW }

  A more detailed description of `UPSERT` can be found here:
  http://jsteemann.github.io/blog/2015/03/27/preview-of-the-upsert-command/

* adjusted default configuration value for `--server.backlog-size` from 10 to 64.

* issue #1231: bug xor feature in AQL: LENGTH(null) == 4

  This changes the behavior of the AQL `LENGTH` function as follows:

  - if the single argument to `LENGTH()` is `null`, then the result will now be `0`. In previous
    versions of ArangoDB, the result of `LENGTH(null)` was `4`.

  - if the single argument to `LENGTH()` is `true`, then the result will now be `1`. In previous
    versions of ArangoDB, the result of `LENGTH(true)` was `4`.

  - if the single argument to `LENGTH()` is `false`, then the result will now be `0`. In previous
    versions of ArangoDB, the result of `LENGTH(false)` was `5`.

  The results of `LENGTH()` with string, numeric, array object argument values do not change.

* issue #1298: Bulk import if data already exists (#1298)

  This change extends the HTTP REST API for bulk imports as follows:

  When documents are imported and the `_key` attribute is specified for them, the import can be
  used for inserting and updating/replacing documents. Previously, the import could be used for
  inserting new documents only, and re-inserting a document with an existing key would have failed
  with a *unique key constraint violated* error.

  The above behavior is still the default. However, the API now allows controlling the behavior
  in case of a unique key constraint error via the optional URL parameter `onDuplicate`.

  This parameter can have one of the following values:

  - `error`: when a unique key constraint error occurs, do not import or update the document but
    report an error. This is the default.

  - `update`: when a unique key constraint error occurs, try to (partially) update the existing
    document with the data specified in the import. This may still fail if the document would
    violate secondary unique indexes. Only the attributes present in the import data will be
    updated and other attributes already present will be preserved. The number of updated documents
    will be reported in the `updated` attribute of the HTTP API result.

  - `replace`: when a unique key constraint error occurs, try to fully replace the existing
    document with the data specified in the import. This may still fail if the document would
    violate secondary unique indexes. The number of replaced documents will be reported in the
    `updated` attribute of the HTTP API result.

  - `ignore`: when a unique key constraint error occurs, ignore this error. There will be no
    insert, update or replace for the particular document. Ignored documents will be reported
    separately in the `ignored` attribute of the HTTP API result.

  The result of the HTTP import API will now contain the attributes `ignored` and `updated`, which
  contain the number of ignored and updated documents respectively. These attributes will contain a
  value of zero unless the `onDuplicate` URL parameter is set to either `update` or `replace`
  (in this case the `updated` attribute may contain non-zero values) or `ignore` (in this case the
  `ignored` attribute may contain a non-zero value).

  To support the feature, arangoimp also has a new command line option `--on-duplicate` which can
  have one of the values `error`, `update`, `replace`, `ignore`. The default value is `error`.

  A few examples for using arangoimp with the `--on-duplicate` option can be found here:
  http://jsteemann.github.io/blog/2015/04/14/updating-documents-with-arangoimp/

* changed behavior of `db._query()` in the ArangoShell:

  if the command's result is printed in the shell, the first 10 results will be printed. Previously
  only a basic description of the underlying query result cursor was printed. Additionally, if the
  cursor result contains more than 10 results, the cursor is assigned to a global variable `more`,
  which can be used to iterate over the cursor result.

  Example:

      arangosh [_system]> db._query("FOR i IN 1..15 RETURN i")
      [object ArangoQueryCursor, count: 15, hasMore: true]

      [
        1,
        2,
        3,
        4,
        5,
        6,
        7,
        8,
        9,
        10
      ]

      type 'more' to show more documents


      arangosh [_system]> more
      [object ArangoQueryCursor, count: 15, hasMore: false]

      [
        11,
        12,
        13,
        14,
        15
      ]

* Disallow batchSize value 0 in HTTP `POST /_api/cursor`:

  The HTTP REST API `POST /_api/cursor` does not accept a `batchSize` parameter value of
  `0` any longer. A batch size of 0 never made much sense, but previous versions of ArangoDB
  did not check for this value. Now creating a cursor using a `batchSize` value 0 will
  result in an HTTP 400 error response

* REST Server: fix memory leaks when failing to add jobs

* 'EDGES' AQL Function

  The AQL function `EDGES` got a new fifth option parameter.
  Right now only one option is available: 'includeVertices'. This is a boolean parameter
  that allows to modify the result of the `EDGES` function.
  Default is 'includeVertices: false' which does not have any effect.
  'includeVertices: true' modifies the result, such that
  {vertex: <vertexDocument>, edge: <edgeDocument>} is returned.

* INCOMPATIBLE CHANGE:

  The result format of the AQL function `NEIGHBORS` has been changed.
  Before it has returned an array of objects containing 'vertex' and 'edge'.
  Now it will only contain the vertex directly.
  Also an additional option 'includeData' has been added.
  This is used to define if only the 'vertex._id' value should be returned (false, default),
  or if the vertex should be looked up in the collection and the complete JSON should be returned
  (true).
  Using only the id values can lead to significantly improved performance if this is the only information
  required.

  In order to get the old result format prior to ArangoDB 2.6, please use the function EDGES instead.
  Edges allows for a new option 'includeVertices' which, set to true, returns exactly the format of NEIGHBORS.
  Example:

      NEIGHBORS(<vertexCollection>, <edgeCollection>, <vertex>, <direction>, <example>)

  This can now be achieved by:

      EDGES(<edgeCollection>, <vertex>, <direction>, <example>, {includeVertices: true})

  If you are nesting several NEIGHBORS steps you can speed up their performance in the following way:

  Old Example:

  FOR va IN NEIGHBORS(Users, relations, 'Users/123', 'outbound') FOR vc IN NEIGHBORS(Products, relations, va.vertex._id, 'outbound') RETURN vc

  This can now be achieved by:

  FOR va IN NEIGHBORS(Users, relations, 'Users/123', 'outbound') FOR vc IN NEIGHBORS(Products, relations, va, 'outbound', null, {includeData: true}) RETURN vc
                                                                                                          ^^^^                  ^^^^^^^^^^^^^^^^^^^
                                                                                                  Use intermediate directly     include Data for final

* INCOMPATIBLE CHANGE:

  The AQL function `GRAPH_NEIGHBORS` now provides an additional option `includeData`.
  This option allows controlling whether the function should return the complete vertices
  or just their IDs. Returning only the IDs instead of the full vertices can lead to
  improved performance .

  If provided, `includeData` is set to `true`, all vertices in the result will be returned
  with all their attributes. The default value of `includeData` is `false`.
  This makes the default function results incompatible with previous versions of ArangoDB.

  To get the old result style in ArangoDB 2.6, please set the options as follows in calls
  to `GRAPH_NEIGHBORS`:

      GRAPH_NEIGHBORS(<graph>, <vertex>, { includeData: true })

* INCOMPATIBLE CHANGE:

  The AQL function `GRAPH_COMMON_NEIGHBORS` now provides an additional option `includeData`.
  This option allows controlling whether the function should return the complete vertices
  or just their IDs. Returning only the IDs instead of the full vertices can lead to
  improved performance .

  If provided, `includeData` is set to `true`, all vertices in the result will be returned
  with all their attributes. The default value of `includeData` is `false`.
  This makes the default function results incompatible with previous versions of ArangoDB.

  To get the old result style in ArangoDB 2.6, please set the options as follows in calls
  to `GRAPH_COMMON_NEIGHBORS`:

      GRAPH_COMMON_NEIGHBORS(<graph>, <vertexExamples1>, <vertexExamples2>, { includeData: true }, { includeData: true })

* INCOMPATIBLE CHANGE:

  The AQL function `GRAPH_SHORTEST_PATH` now provides an additional option `includeData`.
  This option allows controlling whether the function should return the complete vertices
  and edges or just their IDs. Returning only the IDs instead of full vertices and edges
  can lead to improved performance .

  If provided, `includeData` is set to `true`, all vertices and edges in the result will
  be returned with all their attributes. There is also an optional parameter `includePath` of
  type object.
  It has two optional sub-attributes `vertices` and `edges`, both of type boolean.
  Both can be set individually and the result will include all vertices on the path if
  `includePath.vertices == true` and all edges if `includePath.edges == true` respectively.

  The default value of `includeData` is `false`, and paths are now excluded by default.
  This makes the default function results incompatible with previous versions of ArangoDB.

  To get the old result style in ArangoDB 2.6, please set the options as follows in calls
  to `GRAPH_SHORTEST_PATH`:

      GRAPH_SHORTEST_PATH(<graph>, <source>, <target>, { includeData: true, includePath: { edges: true, vertices: true } })

  The attributes `startVertex` and `vertex` that were present in the results of `GRAPH_SHORTEST_PATH`
  in previous versions of ArangoDB will not be produced in 2.6. To calculate these attributes in 2.6,
  please extract the first and last elements from the `vertices` result attribute.

* INCOMPATIBLE CHANGE:

  The AQL function `GRAPH_DISTANCE_TO` will now return only the id the destination vertex
  in the `vertex` attribute, and not the full vertex data with all vertex attributes.

* INCOMPATIBLE CHANGE:

  All graph measurements functions in JavaScript module `general-graph` that calculated a
  single figure previously returned an array containing just the figure. Now these functions
  will return the figure directly and not put it inside an array.

  The affected functions are:

  * `graph._absoluteEccentricity`
  * `graph._eccentricity`
  * `graph._absoluteCloseness`
  * `graph._closeness`
  * `graph._absoluteBetweenness`
  * `graph._betweenness`
  * `graph._radius`
  * `graph._diameter`

* Create the `_graphs` collection in new databases with `waitForSync` attribute set to `false`

  The previous `waitForSync` value was `true`, so default the behavior when creating and dropping
  graphs via the HTTP REST API changes as follows if the new settings are in effect:

  * `POST /_api/graph` by default returns `HTTP 202` instead of `HTTP 201`
  * `DELETE /_api/graph/graph-name` by default returns `HTTP 202` instead of `HTTP 201`

  If the `_graphs` collection still has its `waitForSync` value set to `true`, then the HTTP status
  code will not change.

* Upgraded ICU to version 54; this increases performance in many places.
  based on https://code.google.com/p/chromium/issues/detail?id=428145

* added support for HTTP push aka chunked encoding

* issue #1051: add info whether server is running in service or user mode?

  This will add a "mode" attribute to the result of the result of HTTP GET `/_api/version?details=true`

  "mode" can have the following values:

  - `standalone`: server was started manually (e.g. on command-line)
  - `service`: service is running as Windows service, in daemon mode or under the supervisor

* improve system error messages in Windows port

* increased default value of `--server.request-timeout` from 300 to 1200 seconds for client tools
  (arangosh, arangoimp, arangodump, arangorestore)

* increased default value of `--server.connect-timeout` from 3 to 5 seconds for client tools
  (arangosh, arangoimp, arangodump, arangorestore)

* added startup option `--server.foxx-queues-poll-interval`

  This startup option controls the frequency with which the Foxx queues manager is checking
  the queue (or queues) for jobs to be executed.

  The default value is `1` second. Lowering this value will result in the queue manager waking
  up and checking the queues more frequently, which may increase CPU usage of the server.
  When not using Foxx queues, this value can be raised to save some CPU time.

* added startup option `--server.foxx-queues`

  This startup option controls whether the Foxx queue manager will check queue and job entries.
  Disabling this option can reduce server load but will prevent jobs added to Foxx queues from
  being processed at all.

  The default value is `true`, enabling the Foxx queues feature.

* make Foxx queues really database-specific.

  Foxx queues were and are stored in a database-specific collection `_queues`. However, a global
  cache variable for the queues led to the queue names being treated database-independently, which
  was wrong.

  Since 2.6, Foxx queues names are truly database-specific, so the same queue name can be used in
  two different databases for two different queues. Until then, it is advisable to think of queues
  as already being database-specific, and using the database name as a queue name prefix to be
  avoid name conflicts, e.g.:

      var queueName = "myQueue";
      var Foxx = require("org/arangodb/foxx");
      Foxx.queues.create(db._name() + ":" + queueName);

* added support for Foxx queue job types defined as app scripts.

  The old job types introduced in 2.4 are still supported but are known to cause issues in 2.5
  and later when the server is restarted or the job types are not defined in every thread.

  The new job types avoid this issue by storing an explicit mount path and script name rather
  than an assuming the job type is defined globally. It is strongly recommended to convert your
  job types to the new script-based system.

* renamed Foxx sessions option "sessionStorageApp" to "sessionStorage". The option now also accepts session storages directly.

* Added the following JavaScript methods for file access:
  * fs.copyFile() to copy single files
  * fs.copyRecursive() to copy directory trees
  * fs.chmod() to set the file permissions (non-Windows only)

* Added process.env for accessing the process environment from JavaScript code

* Cluster: kickstarter shutdown routines will more precisely follow the shutdown of its nodes.

* Cluster: don't delete agency connection objects that are currently in use.

* Cluster: improve passing along of HTTP errors

* fixed issue #1247: debian init script problems

* multi-threaded index creation on collection load

  When a collection contains more than one secondary index, they can be built in memory in
  parallel when the collection is loaded. How many threads are used for parallel index creation
  is determined by the new configuration parameter `--database.index-threads`. If this is set
  to 0, indexes are built by the opening thread only and sequentially. This is equivalent to
  the behavior in 2.5 and before.

* speed up building up primary index when loading collections

* added `count` attribute to `parameters.json` files of collections. This attribute indicates
  the number of live documents in the collection on unload. It is read when the collection is
  (re)loaded to determine the initial size for the collection's primary index

* removed remainders of MRuby integration, removed arangoirb

* simplified `controllers` property in Foxx manifests. You can now specify a filename directly
  if you only want to use a single file mounted at the base URL of your Foxx app.

* simplified `exports` property in Foxx manifests. You can now specify a filename directly if
  you only want to export variables from a single file in your Foxx app.

* added support for node.js-style exports in Foxx exports. Your Foxx exports file can now export
  arbitrary values using the `module.exports` property instead of adding properties to the
  `exports` object.

* added `scripts` property to Foxx manifests. You should now specify the `setup` and `teardown`
  files as properties of the `scripts` object in your manifests and can define custom,
  app-specific scripts that can be executed from the web interface or the CLI.

* added `tests` property to Foxx manifests. You can now define test cases using the `mocha`
  framework which can then be executed inside ArangoDB.

* updated `joi` package to 6.0.8.

* added `extendible` package.

* added Foxx model lifecycle events to repositories. See #1257.

* speed up resizing of edge index.

* allow to split an edge index into buckets which are resized individually.
  This is controlled by the `indexBuckets` attribute in the `properties`
  of the collection.

* fix a cluster deadlock bug in larger clusters by marking a thread waiting
  for a lock on a DBserver as blocked


v2.5.7 (2015-08-02)
-------------------

* V8: Upgrade to version 4.1.0.27 - this is intended to be the stable V8 version.


v2.5.6 (2015-07-21)
-------------------

* alter Windows build infrastructure so we can properly store pdb files.

* potentially fixed issue #1313: Wrong metric calculation at dashboard

  Escape whitespace in process name when scanning /proc/pid/stats

  This fixes statistics values read from that file

* Fixed variable naming in AQL `COLLECT INTO` results in case the COLLECT is placed
  in a subquery which itself is followed by other constructs that require variables


v2.5.5 (2015-05-29)
-------------------

* fixed vulnerability in JWT implementation.

* fixed format string for reading /proc/pid/stat

* take into account barriers used in different V8 contexts


v2.5.4 (2015-05-14)
-------------------

* added startup option `--log.performance`: specifying this option at startup will log
  performance-related info messages, mainly timings via the regular logging mechanisms

* cluster fixes

* fix for recursive copy under Windows


v2.5.3 (2015-04-29)
-------------------

* Fix fs.move to work across filesystem borders; Fixes Foxx app installation problems;
  issue #1292.

* Fix Foxx app install when installed on a different drive on Windows

* issue #1322: strange AQL result

* issue #1318: Inconsistent db._create() syntax

* issue #1315: queries to a collection fail with an empty response if the
  collection contains specific JSON data

* issue #1300: Make arangodump not fail if target directory exists but is empty

* allow specifying higher values than SOMAXCONN for `--server.backlog-size`

  Previously, arangod would not start when a `--server.backlog-size` value was
  specified that was higher than the platform's SOMAXCONN header value.

  Now, arangod will use the user-provided value for `--server.backlog-size` and
  pass it to the listen system call even if the value is higher than SOMAXCONN.
  If the user-provided value is higher than SOMAXCONN, arangod will log a warning
  on startup.

* Fixed a cluster deadlock bug. Mark a thread that is in a RemoteBlock as
  blocked to allow for additional dispatcher threads to be started.

* Fix locking in cluster by using another ReadWriteLock class for collections.

* Add a second DispatcherQueue for AQL in the cluster. This fixes a
  cluster-AQL thread explosion bug.


v2.5.2 (2015-04-11)
-------------------

* modules stored in _modules are automatically flushed when changed

* added missing query-id parameter in documentation of HTTP DELETE `/_api/query` endpoint

* added iterator for edge index in AQL queries

  this change may lead to less edges being read when used together with a LIMIT clause

* make graph viewer in web interface issue less expensive queries for determining
  a random vertex from the graph, and for determining vertex attributes

* issue #1285: syntax error, unexpected $undefined near '@_to RETURN obj

  this allows AQL bind parameter names to also start with underscores

* moved /_api/query to C++

* issue #1289: Foxx models created from database documents expose an internal method

* added `Foxx.Repository#exists`

* parallelize initialization of V8 context in multiple threads

* fixed a possible crash when the debug-level was TRACE

* cluster: do not initialize statistics collection on each
  coordinator, this fixes a race condition at startup

* cluster: fix a startup race w.r.t. the _configuration collection

* search for db:// JavaScript modules only after all local files have been
  considered, this speeds up the require command in a cluster considerably

* general cluster speedup in certain areas


v2.5.1 (2015-03-19)
-------------------

* fixed bug that caused undefined behavior when an AQL query was killed inside
  a calculation block

* fixed memleaks in AQL query cleanup in case out-of-memory errors are thrown

* by default, Debian and RedHat packages are built with debug symbols

* added option `--database.ignore-logfile-errors`

  This option controls how collection datafiles with a CRC mismatch are treated.

  If set to `false`, CRC mismatch errors in collection datafiles will lead
  to a collection not being loaded at all. If a collection needs to be loaded
  during WAL recovery, the WAL recovery will also abort (if not forced with
  `--wal.ignore-recovery-errors true`). Setting this flag to `false` protects
  users from unintentionally using a collection with corrupted datafiles, from
  which only a subset of the original data can be recovered.

  If set to `true`, CRC mismatch errors in collection datafiles will lead to
  the datafile being partially loaded. All data up to until the mismatch will
  be loaded. This will enable users to continue with collection datafiles
  that are corrupted, but will result in only a partial load of the data.
  The WAL recovery will still abort when encountering a collection with a
  corrupted datafile, at least if `--wal.ignore-recovery-errors` is not set to
  `true`.

  The default value is *true*, so for collections with corrupted datafiles
  there might be partial data loads once the WAL recovery has finished. If
  the WAL recovery will need to load a collection with a corrupted datafile,
  it will still stop when using the default values.

* INCOMPATIBLE CHANGE:

  make the arangod server refuse to start if during startup it finds a non-readable
  `parameter.json` file for a database or a collection.

  Stopping the startup process in this case requires manual intervention (fixing
  the unreadable files), but prevents follow-up errors due to ignored databases or
  collections from happening.

* datafiles and `parameter.json` files written by arangod are now created with read and write
  privileges for the arangod process user, and with read and write privileges for the arangod
  process group.

  Previously, these files were created with user read and write permissions only.

* INCOMPATIBLE CHANGE:

  abort WAL recovery if one of the collection's datafiles cannot be opened

* INCOMPATIBLE CHANGE:

  never try to raise the privileges after dropping them, this can lead to a race condition while
  running the recovery

  If you require to run ArangoDB on a port lower than 1024, you must run ArangoDB as root.

* fixed inefficiencies in `remove` methods of general-graph module

* added option `--database.slow-query-threshold` for controlling the default AQL slow query
  threshold value on server start

* add system error strings for Windows on many places

* rework service startup so we announce 'RUNNING' only when we're finished starting.

* use the Windows eventlog for FATAL and ERROR - log messages

* fix service handling in NSIS Windows installer, specify human readable name

* add the ICU_DATA environment variable to the fatal error messages

* fixed issue #1265: arangod crashed with SIGSEGV

* fixed issue #1241: Wildcards in examples


v2.5.0 (2015-03-09)
-------------------

* installer fixes for Windows

* fix for downloading Foxx

* fixed issue #1258: http pipelining not working?


v2.5.0-beta4 (2015-03-05)
-------------------------

* fixed issue #1247: debian init script problems


v2.5.0-beta3 (2015-02-27)
-------------------------

* fix Windows install path calculation in arango

* fix Windows logging of long strings

* fix possible undefinedness of const strings in Windows


v2.5.0-beta2 (2015-02-23)
-------------------------

* fixed issue #1256: agency binary not found #1256

* fixed issue #1230: API: document/col-name/_key and cursor return different floats

* front-end: dashboard tries not to (re)load statistics if user has no access

* V8: Upgrade to version 3.31.74.1

* etcd: Upgrade to version 2.0 - This requires go 1.3 to compile at least.

* refuse to startup if ICU wasn't initialized, this will i.e. prevent errors from being printed,
  and libraries from being loaded.

* front-end: unwanted removal of index table header after creating new index

* fixed issue #1248: chrome: applications filtering not working

* fixed issue #1198: queries remain in aql editor (front-end) if you navigate through different tabs

* Simplify usage of Foxx

  Thanks to our user feedback we learned that Foxx is a powerful, yet rather complicated concept.
  With this release we tried to make it less complicated while keeping all its strength.
  That includes a rewrite of the documentation as well as some code changes as listed below:

  * Moved Foxx applications to a different folder.

    The naming convention now is: <app-path>/_db/<dbname>/<mountpoint>/APP
    Before it was: <app-path>/databases/<dbname>/<appname>:<appversion>
    This caused some trouble as apps where cached based on name and version and updates did not apply.
    Hence the path on filesystem and the app's access URL had no relation to one another.
    Now the path on filesystem is identical to the URL (except for slashes and the appended APP)

  * Rewrite of Foxx routing

    The routing of Foxx has been exposed to major internal changes we adjusted because of user feedback.
    This allows us to set the development mode per mountpoint without having to change paths and hold
    apps at separate locations.

  * Foxx Development mode

    The development mode used until 2.4 is gone. It has been replaced by a much more mature version.
    This includes the deprecation of the javascript.dev-app-path parameter, which is useless since 2.5.
    Instead of having two separate app directories for production and development, apps now reside in
    one place, which is used for production as well as for development.
    Apps can still be put into development mode, changing their behavior compared to production mode.
    Development mode apps are still reread from disk at every request, and still they ship more debug
    output.

    This change has also made the startup options `--javascript.frontend-development-mode` and
    `--javascript.dev-app-path` obsolete. The former option will not have any effect when set, and the
    latter option is only read and used during the upgrade to 2.5 and does not have any effects later.

  * Foxx install process

    Installing Foxx apps has been a two step process: import them into ArangoDB and mount them at a
    specific mountpoint. These operations have been joined together. You can install an app at one
    mountpoint, that's it. No fetch, mount, unmount, purge cycle anymore. The commands have been
    simplified to just:

    * install: get your Foxx app up and running
    * uninstall: shut it down and erase it from disk

  * Foxx error output

    Until 2.4 the errors produced by Foxx were not optimal. Often, the error message was just
    `unable to parse manifest` and contained only an internal stack trace.
    In 2.5 we made major improvements there, including a much more fine-grained error output that
    helps you debug your Foxx apps. The error message printed is now much closer to its source and
    should help you track it down.

    Also we added the default handlers for unhandled errors in Foxx apps:

    * You will get a nice internal error page whenever your Foxx app is called but was not installed
      due to any error
    * You will get a proper error message when having an uncaught error appears in any app route

    In production mode the messages above will NOT contain any information about your Foxx internals
    and are safe to be exposed to third party users.
    In development mode the messages above will contain the stacktrace (if available), making it easier for
    your in-house devs to track down errors in the application.

* added `console` object to Foxx apps. All Foxx apps now have a console object implementing
  the familiar Console API in their global scope, which can be used to log diagnostic
  messages to the database.

* added `org/arangodb/request` module, which provides a simple API for making HTTP requests
  to external services.

* added optimizer rule `propagate-constant-attributes`

  This rule will look inside `FILTER` conditions for constant value equality comparisons,
  and insert the constant values in other places in `FILTER`s. For example, the rule will
  insert `42` instead of `i.value` in the second `FILTER` of the following query:

      FOR i IN c1 FOR j IN c2 FILTER i.value == 42 FILTER j.value == i.value RETURN 1

* added `filtered` value to AQL query execution statistics

  This value indicates how many documents were filtered by `FilterNode`s in the AQL query.
  Note that `IndexRangeNode`s can also filter documents by selecting only the required ranges
  from the index. The `filtered` value will not include the work done by `IndexRangeNode`s,
  but only the work performed by `FilterNode`s.

* added support for sparse hash and skiplist indexes

  Hash and skiplist indexes can optionally be made sparse. Sparse indexes exclude documents
  in which at least one of the index attributes is either not set or has a value of `null`.

  As such documents are excluded from sparse indexes, they may contain fewer documents than
  their non-sparse counterparts. This enables faster indexing and can lead to reduced memory
  usage in case the indexed attribute does occur only in some, but not all documents of the
  collection. Sparse indexes will also reduce the number of collisions in non-unique hash
  indexes in case non-existing or optional attributes are indexed.

  In order to create a sparse index, an object with the attribute `sparse` can be added to
  the index creation commands:

      db.collection.ensureHashIndex(attributeName, { sparse: true });
      db.collection.ensureHashIndex(attributeName1, attributeName2, { sparse: true });
      db.collection.ensureUniqueConstraint(attributeName, { sparse: true });
      db.collection.ensureUniqueConstraint(attributeName1, attributeName2, { sparse: true });

      db.collection.ensureSkiplist(attributeName, { sparse: true });
      db.collection.ensureSkiplist(attributeName1, attributeName2, { sparse: true });
      db.collection.ensureUniqueSkiplist(attributeName, { sparse: true });
      db.collection.ensureUniqueSkiplist(attributeName1, attributeName2, { sparse: true });

  Note that in place of the above specialized index creation commands, it is recommended to use
  the more general index creation command `ensureIndex`:

  ```js
  db.collection.ensureIndex({ type: "hash", sparse: true, unique: true, fields: [ attributeName ] });
  db.collection.ensureIndex({ type: "skiplist", sparse: false, unique: false, fields: [ "a", "b" ] });
  ```

  When not explicitly set, the `sparse` attribute defaults to `false` for new indexes.

  This causes a change in behavior when creating a unique hash index without specifying the
  sparse flag: in 2.4, unique hash indexes were implicitly sparse, always excluding `null` values.
  There was no option to control this behavior, and sparsity was neither supported for non-unique
  hash indexes nor skiplists in 2.4. This implicit sparsity of unique hash indexes was considered
  an inconsistency, and therefore the behavior was cleaned up in 2.5. As of 2.5, indexes will
  only be created sparse if sparsity is explicitly requested. Existing unique hash indexes from 2.4
  or before will automatically be migrated so they are still sparse after the upgrade to 2.5.

  Geo indexes are implicitly sparse, meaning documents without the indexed location attribute or
  containing invalid location coordinate values will be excluded from the index automatically. This
  is also a change when compared to pre-2.5 behavior, when documents with missing or invalid
  coordinate values may have caused errors on insertion when the geo index' `unique` flag was set
  and its `ignoreNull` flag was not.

  This was confusing and has been rectified in 2.5. The method `ensureGeoConstaint()` now does the
  same as `ensureGeoIndex()`. Furthermore, the attributes `constraint`, `unique`, `ignoreNull` and
  `sparse` flags are now completely ignored when creating geo indexes.

  The same is true for fulltext indexes. There is no need to specify non-uniqueness or sparsity for
  geo or fulltext indexes. They will always be non-unique and sparse.

  As sparse indexes may exclude some documents, they cannot be used for every type of query.
  Sparse hash indexes cannot be used to find documents for which at least one of the indexed
  attributes has a value of `null`. For example, the following AQL query cannot use a sparse
  index, even if one was created on attribute `attr`:

      FOR doc In collection
        FILTER doc.attr == null
        RETURN doc

  If the lookup value is non-constant, a sparse index may or may not be used, depending on
  the other types of conditions in the query. If the optimizer can safely determine that
  the lookup value cannot be `null`, a sparse index may be used. When uncertain, the optimizer
  will not make use of a sparse index in a query in order to produce correct results.

  For example, the following queries cannot use a sparse index on `attr` because the optimizer
  will not know beforehand whether the comparison values for `doc.attr` will include `null`:

      FOR doc In collection
        FILTER doc.attr == SOME_FUNCTION(...)
        RETURN doc

      FOR other IN otherCollection
        FOR doc In collection
          FILTER doc.attr == other.attr
          RETURN doc

  Sparse skiplist indexes can be used for sorting if the optimizer can safely detect that the
  index range does not include `null` for any of the index attributes.

* inspection of AQL data-modification queries will now detect if the data-modification part
  of the query can run in lockstep with the data retrieval part of the query, or if the data
  retrieval part must be executed before the data modification can start.

  Executing the two in lockstep allows using much smaller buffers for intermediate results
  and starts the actual data-modification operations much earlier than if the two phases
  were executed separately.

* Allow dynamic attribute names in AQL object literals

  This allows using arbitrary expressions to construct attribute names in object
  literals specified in AQL queries. To disambiguate expressions and other unquoted
  attribute names, dynamic attribute names need to be enclosed in brackets (`[` and `]`).
  Example:

      FOR i IN 1..100
        RETURN { [ CONCAT('value-of-', i) ] : i }

* make AQL optimizer rule "use-index-for-sort" remove sort also in case a non-sorted
  index (e.g. a hash index) is used for only equality lookups and all sort attributes
  are covered by the index.

  Example that does not require an extra sort (needs hash index on `value`):

      FOR doc IN collection FILTER doc.value == 1 SORT doc.value RETURN doc

  Another example that does not require an extra sort (with hash index on `value1`, `value2`):

      FOR doc IN collection FILTER doc.value1 == 1 && doc.value2 == 2 SORT doc.value1, doc.value2 RETURN doc

* make AQL optimizer rule "use-index-for-sort" remove sort also in case the sort criteria
  excludes the left-most index attributes, but the left-most index attributes are used
  by the index for equality-only lookups.

  Example that can use the index for sorting (needs skiplist index on `value1`, `value2`):

      FOR doc IN collection FILTER doc.value1 == 1 SORT doc.value2 RETURN doc

* added selectivity estimates for primary index, edge index, and hash index

  The selectivity estimates are returned by the `GET /_api/index` REST API method
  in a sub-attribute `selectivityEstimate` for each index that supports it. This
  attribute will be omitted for indexes that do not provide selectivity estimates.
  If provided, the selectivity estimate will be a numeric value between 0 and 1.

  Selectivity estimates will also be reported in the result of `collection.getIndexes()`
  for all indexes that support this. If no selectivity estimate can be determined for
  an index, the attribute `selectivityEstimate` will be omitted here, too.

  The web interface also shows selectivity estimates for each index that supports this.

  Currently the following index types can provide selectivity estimates:
  - primary index
  - edge index
  - hash index (unique and non-unique)

  No selectivity estimates will be provided when running in cluster mode.

* fixed issue #1226: arangod log issues

* added additional logger if arangod is started in foreground mode on a tty

* added AQL optimizer rule "move-calculations-down"

* use exclusive native SRWLocks on Windows instead of native mutexes

* added AQL functions `MD5`, `SHA1`, and `RANDOM_TOKEN`.

* reduced number of string allocations when parsing certain AQL queries

  parsing numbers (integers or doubles) does not require a string allocation
  per number anymore

* RequestContext#bodyParam now accepts arbitrary joi schemas and rejects invalid (but well-formed) request bodies.

* enforce that AQL user functions are wrapped inside JavaScript function () declarations

  AQL user functions were always expected to be wrapped inside a JavaScript function, but previously
  this was not enforced when registering a user function. Enforcing the AQL user functions to be contained
  inside functions prevents functions from doing some unexpected things that may have led to undefined
  behavior.

* Windows service uninstalling: only remove service if it points to the currently running binary,
  or --force was specified.

* Windows (debug only): print stacktraces on crash and run minidump

* Windows (cygwin): if you run arangosh in a cygwin shell or via ssh we will detect this and use
  the appropriate output functions.

* Windows: improve process management

* fix IPv6 reverse ip lookups - so far we only did IPv4 addresses.

* improve join documentation, add outer join example

* run jslint for unit tests too, to prevent "memory leaks" by global js objects with native code.

* fix error logging for exceptions - we wouldn't log the exception message itself so far.

* improve error reporting in the http client (Windows & *nix)

* improve error reports in cluster

* Standard errors can now contain custom messages.


v2.4.7 (XXXX-XX-XX)
-------------------

* fixed issue #1282: Geo WITHIN_RECTANGLE for nested lat/lng


v2.4.6 (2015-03-18)
-------------------

* added option `--database.ignore-logfile-errors`

  This option controls how collection datafiles with a CRC mismatch are treated.

  If set to `false`, CRC mismatch errors in collection datafiles will lead
  to a collection not being loaded at all. If a collection needs to be loaded
  during WAL recovery, the WAL recovery will also abort (if not forced with
  `--wal.ignore-recovery-errors true`). Setting this flag to `false` protects
  users from unintentionally using a collection with corrupted datafiles, from
  which only a subset of the original data can be recovered.

  If set to `true`, CRC mismatch errors in collection datafiles will lead to
  the datafile being partially loaded. All data up to until the mismatch will
  be loaded. This will enable users to continue with a collection datafiles
  that are corrupted, but will result in only a partial load of the data.
  The WAL recovery will still abort when encountering a collection with a
  corrupted datafile, at least if `--wal.ignore-recovery-errors` is not set to
  `true`.

  The default value is *true*, so for collections with corrupted datafiles
  there might be partial data loads once the WAL recovery has finished. If
  the WAL recovery will need to load a collection with a corrupted datafile,
  it will still stop when using the default values.

* INCOMPATIBLE CHANGE:

  make the arangod server refuse to start if during startup it finds a non-readable
  `parameter.json` file for a database or a collection.

  Stopping the startup process in this case requires manual intervention (fixing
  the unreadable files), but prevents follow-up errors due to ignored databases or
  collections from happening.

* datafiles and `parameter.json` files written by arangod are now created with read and write
  privileges for the arangod process user, and with read and write privileges for the arangod
  process group.

  Previously, these files were created with user read and write permissions only.

* INCOMPATIBLE CHANGE:

  abort WAL recovery if one of the collection's datafiles cannot be opened

* INCOMPATIBLE CHANGE:

  never try to raise the privileges after dropping them, this can lead to a race condition while
  running the recovery

  If you require to run ArangoDB on a port lower than 1024, you must run ArangoDB as root.

* fixed inefficiencies in `remove` methods of general-graph module

* added option `--database.slow-query-threshold` for controlling the default AQL slow query
  threshold value on server start


v2.4.5 (2015-03-16)
-------------------

* added elapsed time to HTTP request logging output (`--log.requests-file`)

* added AQL current and slow query tracking, killing of AQL queries

  This change enables retrieving the list of currently running AQL queries inside the selected database.
  AQL queries with an execution time beyond a certain threshold can be moved to a "slow query" facility
  and retrieved from there. Queries can also be killed by specifying the query id.

  This change adds the following HTTP REST APIs:

  - `GET /_api/query/current`: for retrieving the list of currently running queries
  - `GET /_api/query/slow`: for retrieving the list of slow queries
  - `DELETE /_api/query/slow`: for clearing the list of slow queries
  - `GET /_api/query/properties`: for retrieving the properties for query tracking
  - `PUT /_api/query/properties`: for adjusting the properties for query tracking
  - `DELETE /_api/query/<id>`: for killing an AQL query

  The following JavaScript APIs have been added:

  - require("org/arangodb/aql/queries").current();
  - require("org/arangodb/aql/queries").slow();
  - require("org/arangodb/aql/queries").clearSlow();
  - require("org/arangodb/aql/queries").properties();
  - require("org/arangodb/aql/queries").kill();

* fixed issue #1265: arangod crashed with SIGSEGV

* fixed issue #1241: Wildcards in examples

* fixed comment parsing in Foxx controllers


v2.4.4 (2015-02-24)
-------------------

* fixed the generation template for foxx apps. It now does not create deprecated functions anymore

* add custom visitor functionality for `GRAPH_NEIGHBORS` function, too

* increased default value of traversal option *maxIterations* to 100 times of its previous
  default value


v2.4.3 (2015-02-06)
-------------------

* fix multi-threading with openssl when running under Windows

* fix timeout on socket operations when running under Windows

* Fixed an error in Foxx routing which caused some apps that worked in 2.4.1 to fail with status 500: `undefined is not a function` errors in 2.4.2
  This error was occurring due to seldom internal rerouting introduced by the malformed application handler.


v2.4.2 (2015-01-30)
-------------------

* added custom visitor functionality for AQL traversals

  This allows more complex result processing in traversals triggered by AQL. A few examples
  are shown in [this article](http://jsteemann.github.io/blog/2015/01/28/using-custom-visitors-in-aql-graph-traversals/).

* improved number of results estimated for nodes of type EnumerateListNode and SubqueryNode
  in AQL explain output

* added AQL explain helper to explain arbitrary AQL queries

  The helper function prints the query execution plan and the indexes to be used in the
  query. It can be invoked from the ArangoShell or the web interface as follows:

      require("org/arangodb/aql/explainer").explain(query);

* enable use of indexes for certain AQL conditions with non-equality predicates, in
  case the condition(s) also refer to indexed attributes

  The following queries will now be able to use indexes:

      FILTER a.indexed == ... && a.indexed != ...
      FILTER a.indexed == ... && a.nonIndexed != ...
      FILTER a.indexed == ... && ! (a.indexed == ...)
      FILTER a.indexed == ... && ! (a.nonIndexed == ...)
      FILTER a.indexed == ... && ! (a.indexed != ...)
      FILTER a.indexed == ... && ! (a.nonIndexed != ...)
      FILTER (a.indexed == ... && a.nonIndexed == ...) || (a.indexed == ... && a.nonIndexed == ...)
      FILTER (a.indexed == ... && a.nonIndexed != ...) || (a.indexed == ... && a.nonIndexed != ...)

* Fixed spuriously occurring "collection not found" errors when running queries on local
  collections on a cluster DB server

* Fixed upload of Foxx applications to the server for apps exceeding approx. 1 MB zipped.

* Malformed Foxx applications will now return a more useful error when any route is requested.

  In Production a Foxx app mounted on /app will display an html page on /app/* stating a 503 Service temporarily not available.
  It will not state any information about your Application.
  Before it was a 404 Not Found without any information and not distinguishable from a correct not found on your route.

  In Development Mode the html page also contains information about the error occurred.

* Unhandled errors thrown in Foxx routes are now handled by the Foxx framework itself.

  In Production the route will return a status 500 with a body {error: "Error statement"}.
  In Development the route will return a status 500 with a body {error: "Error statement", stack: "..."}

  Before, it was status 500 with a plain text stack including ArangoDB internal routing information.

* The Applications tab in web interface will now request development apps more often.
  So if you have a fixed a syntax error in your app it should always be visible after reload.


v2.4.1 (2015-01-19)
-------------------

* improved WAL recovery output

* fixed certain OR optimizations in AQL optimizer

* better diagnostics for arangoimp

* fixed invalid result of HTTP REST API method `/_admin/foxx/rescan`

* fixed possible segmentation fault when passing a Buffer object into a V8 function
  as a parameter

* updated AQB module to 1.8.0.


v2.4.0 (2015-01-13)
-------------------

* updated AQB module to 1.7.0.

* fixed V8 integration-related crashes

* make `fs.move(src, dest)` also fail when both `src` and `dest` are
  existing directories. This ensures the same behavior of the move operation
  on different platforms.

* fixed AQL insert operation for multi-shard collections in cluster

* added optional return value for AQL data-modification queries.
  This allows returning the documents inserted, removed or updated with the query, e.g.

      FOR doc IN docs REMOVE doc._key IN docs LET removed = OLD RETURN removed
      FOR doc IN docs INSERT { } IN docs LET inserted = NEW RETURN inserted
      FOR doc IN docs UPDATE doc._key WITH { } IN docs LET previous = OLD RETURN previous
      FOR doc IN docs UPDATE doc._key WITH { } IN docs LET updated = NEW RETURN updated

  The variables `OLD` and `NEW` are automatically available when a `REMOVE`, `INSERT`,
  `UPDATE` or `REPLACE` statement is immediately followed by a `LET` statement.
  Note that the `LET` and `RETURN` statements in data-modification queries are not as
  flexible as the general versions of `LET` and `RETURN`. When returning documents from
  data-modification operations, only a single variable can be assigned using `LET`, and
  the assignment can only be either `OLD` or `NEW`, but not an arbitrary expression. The
  `RETURN` statement also allows using the just-created variable only, and no arbitrary
  expressions.


v2.4.0-beta1 (2014-12-26)
--------------------------

* fixed superstates in FoxxGenerator

* fixed issue #1065: Aardvark: added creation of documents and edges with _key property

* fixed issue #1198: Aardvark: current AQL editor query is now cached

* Upgraded V8 version from 3.16.14 to 3.29.59

  The built-in version of V8 has been upgraded from 3.16.14 to 3.29.59.
  This activates several ES6 (also dubbed *Harmony* or *ES.next*) features in
  ArangoDB, both in the ArangoShell and the ArangoDB server. They can be
  used for scripting and in server-side actions such as Foxx routes, traversals
  etc.

  The following ES6 features are available in ArangoDB 2.4 by default:

  * iterators
  * the `of` operator
  * symbols
  * predefined collections types (Map, Set etc.)
  * typed arrays

  Many other ES6 features are disabled by default, but can be made available by
  starting arangod or arangosh with the appropriate options:

  * arrow functions
  * proxies
  * generators
  * String, Array, and Number enhancements
  * constants
  * enhanced object and numeric literals

  To activate all these ES6 features in arangod or arangosh, start it with
  the following options:

      arangosh --javascript.v8-options="--harmony --harmony_generators"

  More details on the available ES6 features can be found in
  [this blog](https://jsteemann.github.io/blog/2014/12/19/using-es6-features-in-arangodb/).

* Added Foxx generator for building Hypermedia APIs

  A more detailed description is [here](https://www.arangodb.com/2014/12/08/building-hypermedia-apis-foxxgenerator)

* New `Applications` tab in web interface:

  The `applications` tab got a complete redesign.
  It will now only show applications that are currently running on ArangoDB.
  For a selected application, a new detailed view has been created.
  This view provides a better overview of the app:
  * author
  * license
  * version
  * contributors
  * download links
  * API documentation

  To install a new application, a new dialog is now available.
  It provides the features already available in the console application `foxx-manager` plus some more:
  * install an application from Github
  * install an application from a zip file
  * install an application from ArangoDB's application store
  * create a new application from scratch: this feature uses a generator to
    create a Foxx application with pre-defined CRUD methods for a given list
    of collections. The generated Foxx app can either be downloaded as a zip file or
    be installed on the server. Starting with a new Foxx app has never been easier.

* fixed issue #1102: Aardvark: Layout bug in documents overview

  The documents overview was entirely destroyed in some situations on Firefox.
  We replaced the plugin we used there.

* fixed issue #1168: Aardvark: pagination buttons jumping

* fixed issue #1161: Aardvark: Click on Import JSON imports previously uploaded file

* removed configure options `--enable-all-in-one-v8`, `--enable-all-in-one-icu`,
  and `--enable-all-in-one-libev`.

* global internal rename to fix naming incompatibilities with JSON:

  Internal functions with names containing `array` have been renamed to `object`,
  internal functions with names containing `list` have been renamed to `array`.
  The renaming was mainly done in the C++ parts. The documentation has also been
  adjusted so that the correct JSON type names are used in most places.

  The change also led to the addition of a few function aliases in AQL:

  * `TO_LIST` now is an alias of the new `TO_ARRAY`
  * `IS_LIST` now is an alias of the new `IS_ARRAY`
  * `IS_DOCUMENT` now is an alias of the new `IS_OBJECT`

  The changed also renamed the option `mergeArrays` to `mergeObjects` for AQL
  data-modification query options and HTTP document modification API

* AQL: added optimizer rule "remove-filter-covered-by-index"

  This rule removes FilterNodes and CalculationNodes from an execution plan if the
  filter is already covered by a previous IndexRangeNode. Removing the CalculationNode
  and the FilterNode will speed up query execution because the query requires less
  computation.

* AQL: added optimizer rule "remove-sort-rand"

  This rule removes a `SORT RAND()` expression from a query and moves the random
  iteration into the appropriate `EnumerateCollectionNode`. This is more efficient
  than individually enumerating and then sorting randomly.

* AQL: range optimizations for IN and OR

  This change enables usage of indexes for several additional cases. Filters containing
  the `IN` operator can now make use of indexes, and multiple OR- or AND-combined filter
  conditions can now also use indexes if the filters are accessing the same indexed
  attribute.

  Here are a few examples of queries that can now use indexes but couldn't before:

    FOR doc IN collection
      FILTER doc.indexedAttribute == 1 || doc.indexedAttribute > 99
      RETURN doc

    FOR doc IN collection
      FILTER doc.indexedAttribute IN [ 3, 42 ] || doc.indexedAttribute > 99
      RETURN doc

    FOR doc IN collection
      FILTER (doc.indexedAttribute > 2 && doc.indexedAttribute < 10) ||
             (doc.indexedAttribute > 23 && doc.indexedAttribute < 42)
      RETURN doc

* fixed issue #500: AQL parentheses issue

  This change allows passing subqueries as AQL function parameters without using
  duplicate brackets (e.g. `FUNC(query)` instead of `FUNC((query))`

* added optional `COUNT` clause to AQL `COLLECT`

  This allows more efficient group count calculation queries, e.g.

      FOR doc IN collection
        COLLECT age = doc.age WITH COUNT INTO length
        RETURN { age: age, count: length }

  A count-only query is also possible:

      FOR doc IN collection
        COLLECT WITH COUNT INTO length
        RETURN length

* fixed missing makeDirectory when fetching a Foxx application from a zip file

* fixed issue #1134: Change the default endpoint to localhost

  This change will modify the IP address ArangoDB listens on to 127.0.0.1 by default.
  This will make new ArangoDB installations unaccessible from clients other than
  localhost unless changed. This is a security feature.

  To make ArangoDB accessible from any client, change the server's configuration
  (`--server.endpoint`) to either `tcp://0.0.0.0:8529` or the server's publicly
  visible IP address.

* deprecated `Repository#modelPrototype`. Use `Repository#model` instead.

* IMPORTANT CHANGE: by default, system collections are included in replication and all
  replication API return values. This will lead to user accounts and credentials
  data being replicated from master to slave servers. This may overwrite
  slave-specific database users.

  If this is undesired, the `_users` collection can be excluded from replication
  easily by setting the `includeSystem` attribute to `false` in the following commands:

  * replication.sync({ includeSystem: false });
  * replication.applier.properties({ includeSystem: false });

  This will exclude all system collections (including `_aqlfunctions`, `_graphs` etc.)
  from the initial synchronization and the continuous replication.

  If this is also undesired, it is also possible to specify a list of collections to
  exclude from the initial synchronization and the continuous replication using the
  `restrictCollections` attribute, e.g.:

      replication.applier.properties({
        includeSystem: true,
        restrictType: "exclude",
        restrictCollections: [ "_users", "_graphs", "foo" ]
      });

  The HTTP API methods for fetching the replication inventory and for dumping collections
  also support the `includeSystem` control flag via a URL parameter.

* removed DEPRECATED replication methods:
  * `replication.logger.start()`
  * `replication.logger.stop()`
  * `replication.logger.properties()`
  * HTTP PUT `/_api/replication/logger-start`
  * HTTP PUT `/_api/replication/logger-stop`
  * HTTP GET `/_api/replication/logger-config`
  * HTTP PUT `/_api/replication/logger-config`

* fixed issue #1174, which was due to locking problems in distributed
  AQL execution

* improved cluster locking for AQL avoiding deadlocks

* use DistributeNode for modifying queries with REPLACE and UPDATE, if
  possible


v2.3.6 (2015-XX-XX)
-------------------

* fixed AQL subquery optimization that produced wrong result when multiple subqueries
  directly followed each other and and a directly following `LET` statement did refer
  to any but the first subquery.


v2.3.5 (2015-01-16)
-------------------

* fixed intermittent 404 errors in Foxx apps after mounting or unmounting apps

* fixed issue #1200: Expansion operator results in "Cannot call method 'forEach' of null"

* fixed issue #1199: Cannot unlink root node of plan


v2.3.4 (2014-12-23)
-------------------

* fixed cerberus path for MyArangoDB


v2.3.3 (2014-12-17)
-------------------

* fixed error handling in instantiation of distributed AQL queries, this
  also fixes a bug in cluster startup with many servers

* issue #1185: parse non-fractional JSON numbers with exponent (e.g. `4e-261`)

* issue #1159: allow --server.request-timeout and --server.connect-timeout of 0


v2.3.2 (2014-12-09)
-------------------

* fixed issue #1177: Fix bug in the user app's storage

* fixed issue #1173: AQL Editor "Save current query" resets user password

* fixed missing makeDirectory when fetching a Foxx application from a zip file

* put in warning about default changed: fixed issue #1134: Change the default endpoint to localhost

* fixed issue #1163: invalid fullCount value returned from AQL

* fixed range operator precedence

* limit default maximum number of plans created by AQL optimizer to 256 (from 1024)

* make AQL optimizer not generate an extra plan if an index can be used, but modify
  existing plans in place

* fixed AQL cursor ttl (time-to-live) issue

  Any user-specified cursor ttl value was not honored since 2.3.0.

* fixed segfault in AQL query hash index setup with unknown shapes

* fixed memleaks

* added AQL optimizer rule for removing `INTO` from a `COLLECT` statement if not needed

* fixed issue #1131

  This change provides the `KEEP` clause for `COLLECT ... INTO`. The `KEEP` clause
  allows controlling which variables will be kept in the variable created by `INTO`.

* fixed issue #1147, must protect dispatcher ID for etcd

v2.3.1 (2014-11-28)
-------------------

* recreate password if missing during upgrade

* fixed issue #1126

* fixed non-working subquery index optimizations

* do not restrict summary of Foxx applications to 60 characters

* fixed display of "required" path parameters in Foxx application documentation

* added more optimizations of constants values in AQL FILTER conditions

* fixed invalid or-to-in optimization for FILTERs containing comparisons
  with boolean values

* fixed replication of `_graphs` collection

* added AQL list functions `PUSH`, `POP`, `UNSHIFT`, `SHIFT`, `REMOVE_VALUES`,
  `REMOVE_VALUE`, `REMOVE_NTH` and `APPEND`

* added AQL functions `CALL` and `APPLY` to dynamically call other functions

* fixed AQL optimizer cost estimation for LIMIT node

* prevent Foxx queues from permanently writing to the journal even when
  server is idle

* fixed AQL COLLECT statement with INTO clause, which copied more variables
  than v2.2 and thus lead to too much memory consumption.
  This deals with #1107.

* fixed AQL COLLECT statement, this concerned every COLLECT statement,
  only the first group had access to the values of the variables before
  the COLLECT statement. This deals with #1127.

* fixed some AQL internals, where sometimes too many items were
  fetched from upstream in the presence of a LIMIT clause. This should
  generally improve performance.


v2.3.0 (2014-11-18)
-------------------

* fixed syslog flags. `--log.syslog` is deprecated and setting it has no effect,
  `--log.facility` now works as described. Application name has been changed from
  `triagens` to `arangod`. It can be changed using `--log.application`. The syslog
  will only contain the actual log message. The datetime prefix is omitted.

* fixed deflate in SimpleHttpClient

* fixed issue #1104: edgeExamples broken or changed

* fixed issue #1103: Error while importing user queries

* fixed issue #1100: AQL: HAS() fails on doc[attribute_name]

* fixed issue #1098: runtime error when creating graph vertex

* hide system applications in **Applications** tab by default

  Display of system applications can be toggled by using the *system applications*
  toggle in the UI.

* added HTTP REST API for managing tasks (`/_api/tasks`)

* allow passing character lists as optional parameter to AQL functions `TRIM`,
  `LTRIM` and `RTRIM`

  These functions now support trimming using custom character lists. If no character
  lists are specified, all whitespace characters will be removed as previously:

      TRIM("  foobar\t \r\n ")         // "foobar"
      TRIM(";foo;bar;baz, ", "; ")     // "foo;bar;baz"

* added AQL string functions `LTRIM`, `RTRIM`, `FIND_FIRST`, `FIND_LAST`, `SPLIT`,
  `SUBSTITUTE`

* added AQL functions `ZIP`, `VALUES` and `PERCENTILE`

* made AQL functions `CONCAT` and `CONCAT_SEPARATOR` work with list arguments

* dynamically create extra dispatcher threads if required

* fixed issue #1097: schemas in the API docs no longer show required properties as optional


v2.3.0-beta2 (2014-11-08)
-------------------------

* front-end: new icons for uploading and downloading JSON documents into a collection

* front-end: fixed documents pagination css display error

* front-end: fixed flickering of the progress view

* front-end: fixed missing event for documents filter function

* front-end: jsoneditor: added CMD+Return (Mac) CTRL+Return (Linux/Win) shortkey for
  saving a document

* front-end: added information tooltip for uploading json documents.

* front-end: added database management view to the collapsed navigation menu

* front-end: added collection truncation feature

* fixed issue #1086: arangoimp: Odd errors if arguments are not given properly

* performance improvements for AQL queries that use JavaScript-based expressions
  internally

* added AQL geo functions `WITHIN_RECTANGLE` and `IS_IN_POLYGON`

* fixed non-working query results download in AQL editor of web interface

* removed debug print message in AQL editor query export routine

* fixed issue #1075: Aardvark: user name required even if auth is off #1075

  The fix for this prefills the username input field with the current user's
  account name if any and `root` (the default username) otherwise. Additionally,
  the tooltip text has been slightly adjusted.

* fixed issue #1069: Add 'raw' link to swagger ui so that the raw swagger
  json can easily be retrieved

  This adds a link to the Swagger API docs to an application's detail view in
  the **Applications** tab of the web interface. The link produces the Swagger
  JSON directly. If authentication is turned on, the link requires authentication,
  too.

* documentation updates


v2.3.0-beta1 (2014-11-01)
-------------------------

* added dedicated `NOT IN` operator for AQL

  Previously, a `NOT IN` was only achievable by writing a negated `IN` condition:

      FOR i IN ... FILTER ! (i IN [ 23, 42 ]) ...

  This can now alternatively be expressed more intuitively as follows:

      FOR i IN ... FILTER i NOT IN [ 23, 42 ] ...

* added alternative logical operator syntax for AQL

  Previously, the logical operators in AQL could only be written as:
  - `&&`: logical and
  - `||`: logical or
  - `!`: negation

  ArangoDB 2.3 introduces the alternative variants for these operators:
  - `AND`: logical and
  - `OR`: logical or
  - `NOT`: negation

  The new syntax is just an alternative to the old syntax, allowing easier
  migration from SQL. The old syntax is still fully supported and will be.

* improved output of `ArangoStatement.parse()` and POST `/_api/query`

  If an AQL query can be parsed without problems, The return value of
  `ArangoStatement.parse()` now contains an attribute `ast` with the abstract
  syntax tree of the query (before optimizations). Though this is an internal
  representation of the query and is subject to change, it can be used to inspect
  how ArangoDB interprets a given query.

* improved `ArangoStatement.explain()` and POST `/_api/explain`

  The commands for explaining AQL queries have been improved.

* added command-line option `--javascript.v8-contexts` to control the number of
  V8 contexts created in arangod.

  Previously, the number of V8 contexts was equal to the number of server threads
  (as specified by option `--server.threads`).

  However, it may be sensible to create different amounts of threads and V8
  contexts. If the option is not specified, the number of V8 contexts created
  will be equal to the number of server threads. Thus no change in configuration
  is required to keep the old behavior.

  If you are using the default config files or merge them with your local config
  files, please review if the default number of server threads is okay in your
  environment. Additionally you should verify that the number of V8 contexts
  created (as specified in option `--javascript.v8-contexts`) is okay.

* the number of server.threads specified is now the minimum of threads
  started. There are situation in which threads are waiting for results of
  distributed database servers. In this case the number of threads is
  dynamically increased.

* removed index type "bitarray"

  Bitarray indexes were only half-way documented and integrated in previous versions
  of ArangoDB so their benefit was limited. The support for bitarray indexes has
  thus been removed in ArangoDB 2.3. It is not possible to create indexes of type
  "bitarray" with ArangoDB 2.3.

  When a collection is opened that contains a bitarray index definition created
  with a previous version of ArangoDB, ArangoDB will ignore it and log the following
  warning:

      index type 'bitarray' is not supported in this version of ArangoDB and is ignored

  Future versions of ArangoDB may automatically remove such index definitions so the
  warnings will eventually disappear.

* removed internal "_admin/modules/flush" in order to fix requireApp

* added basic support for handling binary data in Foxx

  Requests with binary payload can be processed in Foxx applications by
  using the new method `res.rawBodyBuffer()`. This will return the unparsed request
  body as a Buffer object.

  There is now also the method `req.requestParts()` available in Foxx to retrieve
  the individual components of a multipart HTTP request.

  Buffer objects can now be used when setting the response body of any Foxx action.
  Additionally, `res.send()` has been added as a convenience method for returning
  strings, JSON objects or buffers from a Foxx action:

      res.send("<p>some HTML</p>");
      res.send({ success: true });
      res.send(new Buffer("some binary data"));

  The convenience method `res.sendFile()` can now be used to easily return the
  contents of a file from a Foxx action:

      res.sendFile(applicationContext.foxxFilename("image.png"));

  `fs.write` now accepts not only strings but also Buffer objects as second parameter:

      fs.write(filename, "some data");
      fs.write(filename, new Buffer("some binary data"));

  `fs.readBuffer` can be used to return the contents of a file in a Buffer object.

* improved performance of insertion into non-unique hash indexes significantly in case
  many duplicate keys are used in the index

* issue #1042: set time zone in log output

  the command-line option `--log.use-local-time` was added to print dates and times in
  the server-local timezone instead of UTC

* command-line options that require a boolean value now validate the
  value given on the command-line

  This prevents issues if no value is specified for an option that
  requires a boolean value. For example, the following command-line would
  have caused trouble in 2.2, because `--server.endpoint` would have been
  used as the value for the `--server.disable-authentication` options
  (which requires a boolean value):

      arangod --server.disable-authentication --server.endpoint tcp://127.0.0.1:8529 data

  In 2.3, running this command will fail with an error and requires to
  be modified to:

      arangod --server.disable-authentication true --server.endpoint tcp://127.0.0.1:8529 data

* improved performance of CSV import in arangoimp

* fixed issue #1027: Stack traces are off-by-one

* fixed issue #1026: Modules loaded in different files within the same app
  should refer to the same module

* fixed issue #1025: Traversal not as expected in undirected graph

* added a _relation function in the general-graph module.

  This deprecated _directedRelation and _undirectedRelation.
  ArangoDB does not offer any constraints for undirected edges
  which caused some confusion of users how undirected relations
  have to be handled. Relation now only supports directed relations
  and the user can actively simulate undirected relations.

* changed return value of Foxx.applicationContext#collectionName:

  Previously, the function could return invalid collection names because
  invalid characters were not replaced in the application name prefix, only
  in the collection name passed.

  Now, the function replaces invalid characters also in the application name
  prefix, which might to slightly different results for application names that
  contained any characters outside the ranges [a-z], [A-Z] and [0-9].

* prevent XSS in AQL editor and logs view

* integrated tutorial into ArangoShell and web interface

* added option `--backslash-escape` for arangoimp when running CSV file imports

* front-end: added download feature for (filtered) documents

* front-end: added download feature for the results of a user query

* front-end: added function to move documents to another collection

* front-end: added sort-by attribute to the documents filter

* front-end: added sorting feature to database, graph management and user management view.

* issue #989: front-end: Databases view not refreshing after deleting a database

* issue #991: front-end: Database search broken

* front-end: added infobox which shows more information about a document (_id, _rev, _key) or
  an edge (_id, _rev, _key, _from, _to). The from and to attributes are clickable and redirect
  to their document location.

* front-end: added edit-mode for deleting multiple documents at the same time.

* front-end: added delete button to the detailed document/edge view.

* front-end: added visual feedback for saving documents/edges inside the editor (error/success).

* front-end: added auto-focusing for the first input field in a modal.

* front-end: added validation for user input in a modal.

* front-end: user defined queries are now stored inside the database and are bound to the current
  user, instead of using the local storage functionality of the browsers. The outcome of this is
  that user defined queries are now independently usable from any device. Also queries can now be
  edited through the standard document editor of the front-end through the _users collection.

* front-end: added import and export functionality for user defined queries.

* front-end: added new keywords and functions to the aql-editor theme

* front-end: applied tile-style to the graph view

* front-end: now using the new graph api including multi-collection support

* front-end: foxx apps are now deletable

* front-end: foxx apps are now installable and updateable through github, if github is their
  origin.

* front-end: added foxx app version control. Multiple versions of a single foxx app are now
  installable and easy to manage and are also arranged in groups.

* front-end: the user-set filter of a collection is now stored until the user navigates to
  another collection.

* front-end: fetching and filtering of documents, statistics, and query operations are now
  handled with asynchronous ajax calls.

* front-end: added progress indicator if the front-end is waiting for a server operation.

* front-end: fixed wrong count of documents in the documents view of a collection.

* front-end: fixed unexpected styling of the manage db view and navigation.

* front-end: fixed wrong handling of select fields in a modal view.

* front-end: fixed wrong positioning of some tooltips.

* automatically call `toJSON` function of JavaScript objects (if present)
  when serializing them into database documents. This change allows
  storing JavaScript date objects in the database in a sensible manner.


v2.2.7 (2014-11-19)
-------------------

* fixed issue #998: Incorrect application URL for non-system Foxx apps

* fixed issue #1079: AQL editor: keyword WITH in UPDATE query is not highlighted

* fix memory leak in cluster nodes

* fixed registration of AQL user-defined functions in Web UI (JS shell)

* fixed error display in Web UI for certain errors
  (now error message is printed instead of 'undefined')

* fixed issue #1059: bug in js module console

* fixed issue #1056: "fs": zip functions fail with passwords

* fixed issue #1063: Docs: measuring unit of --wal.logfile-size?

* fixed issue #1062: Docs: typo in 14.2 Example data


v2.2.6 (2014-10-20)
-------------------

* fixed issue #972: Compilation Issue

* fixed issue #743: temporary directories are now unique and one can read
  off the tool that created them, if empty, they are removed atexit

* Highly improved performance of all AQL GRAPH_* functions.

* Orphan collections in general graphs can now be found via GRAPH_VERTICES
  if either "any" or no direction is defined

* Fixed documentation for AQL function GRAPH_NEIGHBORS.
  The option "vertexCollectionRestriction" is meant to filter the target
  vertices only, and should not filter the path.

* Fixed a bug in GRAPH_NEIGHBORS which enforced only empty results
  under certain conditions


v2.2.5 (2014-10-09)
-------------------

* fixed issue #961: allow non-JSON values in undocument request bodies

* fixed issue 1028: libicu is now statically linked

* fixed cached lookups of collections on the server, which may have caused spurious
  problems after collection rename operations


v2.2.4 (2014-10-01)
-------------------

* fixed accessing `_from` and `_to` attributes in `collection.byExample` and
  `collection.firstExample`

  These internal attributes were not handled properly in the mentioned functions, so
  searching for them did not always produce documents

* fixed issue #1030: arangoimp 2.2.3 crashing, not logging on large Windows CSV file

* fixed issue #1025: Traversal not as expected in undirected graph

* fixed issue #1020

  This requires re-introducing the startup option `--database.force-sync-properties`.

  This option can again be used to force fsyncs of collection, index and database properties
  stored as JSON strings on disk in files named `parameter.json`. Syncing these files after
  a write may be necessary if the underlying storage does not sync file contents by itself
  in a "sensible" amount of time after a file has been written and closed.

  The default value is `true` so collection, index and database properties will always be
  synced to disk immediately. This affects creating, renaming and dropping collections as
  well as creating and dropping databases and indexes. Each of these operations will perform
  an additional fsync on the `parameter.json` file if the option is set to `true`.

  It might be sensible to set this option to `false` for workloads that create and drop a
  lot of collections (e.g. test runs).

  Document operations such as creating, updating and dropping documents are not affected
  by this option.

* fixed issue #1016: AQL editor bug

* fixed issue #1014: WITHIN function returns wrong distance

* fixed AQL shortest path calculation in function `GRAPH_SHORTEST_PATH` to return
  complete vertex objects instead of just vertex ids

* allow changing of attributes of documents stored in server-side JavaScript variables

  Previously, the following did not work:

      var doc = db.collection.document(key);
      doc._key = "abc"; // overwriting internal attributes not supported
      doc.value = 123;  // overwriting existing attributes not supported

  Now, modifying documents stored in server-side variables (e.g. `doc` in the above case)
  is supported. Modifying the variables will not update the documents in the database,
  but will modify the JavaScript object (which can be written back to the database using
  `db.collection.update` or `db.collection.replace`)

* fixed issue #997: arangoimp apparently doesn't support files >2gig on Windows

  large file support (requires using `_stat64` instead of `stat`) is now supported on
  Windows


v2.2.3 (2014-09-02)
-------------------

* added `around` for Foxx controller

* added `type` option for HTTP API `GET /_api/document?collection=...`

  This allows controlling the type of results to be returned. By default, paths to
  documents will be returned, e.g.

      [
        `/_api/document/test/mykey1`,
        `/_api/document/test/mykey2`,
        ...
      ]

  To return a list of document ids instead of paths, the `type` URL parameter can be
  set to `id`:

      [
        `test/mykey1`,
        `test/mykey2`,
        ...
      ]

  To return a list of document keys only, the `type` URL parameter can be set to `key`:

      [
        `mykey1`,
        `mykey2`,
        ...
      ]


* properly capitalize HTTP response header field names in case the `x-arango-async`
  HTTP header was used in a request.

* fixed several documentation issues

* speedup for several general-graph functions, AQL functions starting with `GRAPH_`
  and traversals


v2.2.2 (2014-08-08)
-------------------

* allow storing non-reserved attribute names starting with an underscore

  Previous versions of ArangoDB parsed away all attribute names that started with an
  underscore (e.g. `_test', '_foo', `_bar`) on all levels of a document (root level
  and sub-attribute levels). While this behavior was documented, it was unintuitive and
  prevented storing documents inside other documents, e.g.:

      {
        "_key" : "foo",
        "_type" : "mydoc",
        "references" : [
          {
            "_key" : "something",
            "_rev" : "...",
            "value" : 1
          },
          {
            "_key" : "something else",
            "_rev" : "...",
            "value" : 2
          }
        ]
      }

  In the above example, previous versions of ArangoDB removed all attributes and
  sub-attributes that started with underscores, meaning the embedded documents would lose
  some of their attributes. 2.2.2 should preserve such attributes, and will also allow
  storing user-defined attribute names on the top-level even if they start with underscores
  (such as `_type` in the above example).

* fix conversion of JavaScript String, Number and Boolean objects to JSON.

  Objects created in JavaScript using `new Number(...)`, `new String(...)`, or
  `new Boolean(...)` were not converted to JSON correctly.

* fixed a race condition on task registration (i.e. `require("org/arangodb/tasks").register()`)

  this race condition led to undefined behavior when a just-created task with no offset and
  no period was instantly executed and deleted by the task scheduler, before the `register`
  function returned to the caller.

* changed run-tests.sh to execute all suitable tests.

* switch to new version of gyp

* fixed upgrade button


v2.2.1 (2014-07-24)
-------------------

* fixed hanging write-ahead log recovery for certain cases that involved dropping
  databases

* fixed issue with --check-version: when creating a new database the check failed

* issue #947 Foxx applicationContext missing some properties

* fixed issue with --check-version: when creating a new database the check failed

* added startup option `--wal.suppress-shape-information`

  Setting this option to `true` will reduce memory and disk space usage and require
  less CPU time when modifying documents or edges. It should therefore be turned on
  for standalone ArangoDB servers. However, for servers that are used as replication
  masters, setting this option to `true` will effectively disable the usage of the
  write-ahead log for replication, so it should be set to `false` for any replication
  master servers.

  The default value for this option is `false`.

* added optional `ttl` attribute to specify result cursor expiration for HTTP API method
  `POST /_api/cursor`

  The `ttl` attribute can be used to prevent cursor results from timing out too early.

* issue #947: Foxx applicationContext missing some properties

* (reported by Christian Neubauer):

  The problem was that in Google's V8, signed and unsigned chars are not always declared cleanly.
  so we need to force v8 to compile with forced signed chars which is done by the Flag:
    -fsigned-char
  at least it is enough to follow the instructions of compiling arango on rasperry
  and add "CFLAGS='-fsigned-char'" to the make command of V8 and remove the armv7=0

* Fixed a bug with the replication client. In the case of single document
  transactions the collection was not write locked.


v2.2.0 (2014-07-10)
-------------------

* The replication methods `logger.start`, `logger.stop` and `logger.properties` are
  no-ops in ArangoDB 2.2 as there is no separate replication logger anymore. Data changes
  are logged into the write-ahead log in ArangoDB 2.2, and not separately by the
  replication logger. The replication logger object is still there in ArangoDB 2.2 to
  ensure backwards-compatibility, however, logging cannot be started, stopped or
  configured anymore. Using any of these methods will do nothing.

  This also affects the following HTTP API methods:
  - `PUT /_api/replication/logger-start`
  - `PUT /_api/replication/logger-stop`
  - `GET /_api/replication/logger-config`
  - `PUT /_api/replication/logger-config`

  Using any of these methods is discouraged from now on as they will be removed in
  future versions of ArangoDB.

* INCOMPATIBLE CHANGE: replication of transactions has changed. Previously, transactions
  were logged on a master in one big block and shipped to a slave in one block, too.
  Now transactions will be logged and replicated as separate entries, allowing transactions
  to be bigger and also ensure replication progress.

  This change also affects the behavior of the `stop` method of the replication applier.
  If the replication applier is now stopped manually using the `stop` method and later
  restarted using the `start` method, any transactions that were unfinished at the
  point of stopping will be aborted on a slave, even if they later commit on the master.

  In ArangoDB 2.2, stopping the replication applier manually should be avoided unless the
  goal is to stop replication permanently or to do a full resync with the master anyway.
  If the replication applier still must be stopped, it should be made sure that the
  slave has fetched and applied all pending operations from a master, and that no
  extra transactions are started on the master before the `stop` command on the slave
  is executed.

  Replication of transactions in ArangoDB 2.2 might also lock the involved collections on
  the slave while a transaction is either committed or aborted on the master and the
  change has been replicated to the slave. This change in behavior may be important for
  slave servers that are used for read-scaling. In order to avoid long lasting collection
  locks on the slave, transactions should be kept small.

  The `_replication` system collection is not used anymore in ArangoDB 2.2 and its usage is
  discouraged.

* INCOMPATIBLE CHANGE: the figures reported by the `collection.figures` method
  now only reflect documents and data contained in the journals and datafiles of
  collections. Documents or deletions contained only in the write-ahead log will
  not influence collection figures until the write-ahead log garbage collection
  kicks in. The figures for a collection might therefore underreport the total
  resource usage of a collection.

  Additionally, the attributes `lastTick` and `uncollectedLogfileEntries` have been
  added to the result of the `figures` operation and the HTTP API method
  `PUT /_api/collection/figures`

* added `insert` method as an alias for `save`. Documents can now be inserted into
  a collection using either method:

      db.test.save({ foo: "bar" });
      db.test.insert({ foo: "bar" });

* added support for data-modification AQL queries

* added AQL keywords `INSERT`, `UPDATE`, `REPLACE` and `REMOVE` (and `WITH`) to
  support data-modification AQL queries.

  Unquoted usage of these keywords for attribute names in AQL queries will likely
  fail in ArangoDB 2.2. If any such attribute name needs to be used in a query, it
  should be enclosed in backticks to indicate the usage of a literal attribute
  name.

  For example, the following query will fail in ArangoDB 2.2 with a parse error:

      FOR i IN foo RETURN i.remove

  and needs to be rewritten like this:

      FOR i IN foo RETURN i.`remove`

* disallow storing of JavaScript objects that contain JavaScript native objects
  of type `Date`, `Function`, `RegExp` or `External`, e.g.

      db.test.save({ foo: /bar/ });
      db.test.save({ foo: new Date() });

  will now print

      Error: <data> cannot be converted into JSON shape: could not shape document

  Previously, objects of these types were silently converted into an empty object
  (i.e. `{ }`).

  To store such objects in a collection, explicitly convert them into strings
  like this:

      db.test.save({ foo: String(/bar/) });
      db.test.save({ foo: String(new Date()) });

* The replication methods `logger.start`, `logger.stop` and `logger.properties` are
  no-ops in ArangoDB 2.2 as there is no separate replication logger anymore. Data changes
  are logged into the write-ahead log in ArangoDB 2.2, and not separately by the
  replication logger. The replication logger object is still there in ArangoDB 2.2 to
  ensure backwards-compatibility, however, logging cannot be started, stopped or
  configured anymore. Using any of these methods will do nothing.

  This also affects the following HTTP API methods:
  - `PUT /_api/replication/logger-start`
  - `PUT /_api/replication/logger-stop`
  - `GET /_api/replication/logger-config`
  - `PUT /_api/replication/logger-config`

  Using any of these methods is discouraged from now on as they will be removed in
  future versions of ArangoDB.

* INCOMPATIBLE CHANGE: replication of transactions has changed. Previously, transactions
  were logged on a master in one big block and shipped to a slave in one block, too.
  Now transactions will be logged and replicated as separate entries, allowing transactions
  to be bigger and also ensure replication progress.

  This change also affects the behavior of the `stop` method of the replication applier.
  If the replication applier is now stopped manually using the `stop` method and later
  restarted using the `start` method, any transactions that were unfinished at the
  point of stopping will be aborted on a slave, even if they later commit on the master.

  In ArangoDB 2.2, stopping the replication applier manually should be avoided unless the
  goal is to stop replication permanently or to do a full resync with the master anyway.
  If the replication applier still must be stopped, it should be made sure that the
  slave has fetched and applied all pending operations from a master, and that no
  extra transactions are started on the master before the `stop` command on the slave
  is executed.

  Replication of transactions in ArangoDB 2.2 might also lock the involved collections on
  the slave while a transaction is either committed or aborted on the master and the
  change has been replicated to the slave. This change in behavior may be important for
  slave servers that are used for read-scaling. In order to avoid long lasting collection
  locks on the slave, transactions should be kept small.

  The `_replication` system collection is not used anymore in ArangoDB 2.2 and its usage is
  discouraged.

* INCOMPATIBLE CHANGE: the figures reported by the `collection.figures` method
  now only reflect documents and data contained in the journals and datafiles of
  collections. Documents or deletions contained only in the write-ahead log will
  not influence collection figures until the write-ahead log garbage collection
  kicks in. The figures for a collection might therefore underreport the total
  resource usage of a collection.

  Additionally, the attributes `lastTick` and `uncollectedLogfileEntries` have been
  added to the result of the `figures` operation and the HTTP API method
  `PUT /_api/collection/figures`

* added `insert` method as an alias for `save`. Documents can now be inserted into
  a collection using either method:

      db.test.save({ foo: "bar" });
      db.test.insert({ foo: "bar" });

* added support for data-modification AQL queries

* added AQL keywords `INSERT`, `UPDATE`, `REPLACE` and `REMOVE` (and `WITH`) to
  support data-modification AQL queries.

  Unquoted usage of these keywords for attribute names in AQL queries will likely
  fail in ArangoDB 2.2. If any such attribute name needs to be used in a query, it
  should be enclosed in backticks to indicate the usage of a literal attribute
  name.

  For example, the following query will fail in ArangoDB 2.2 with a parse error:

      FOR i IN foo RETURN i.remove

  and needs to be rewritten like this:

      FOR i IN foo RETURN i.`remove`

* disallow storing of JavaScript objects that contain JavaScript native objects
  of type `Date`, `Function`, `RegExp` or `External`, e.g.

      db.test.save({ foo: /bar/ });
      db.test.save({ foo: new Date() });

  will now print

      Error: <data> cannot be converted into JSON shape: could not shape document

  Previously, objects of these types were silently converted into an empty object
  (i.e. `{ }`).

  To store such objects in a collection, explicitly convert them into strings
  like this:

      db.test.save({ foo: String(/bar/) });
      db.test.save({ foo: String(new Date()) });

* honor startup option `--server.disable-statistics` when deciding whether or not
  to start periodic statistics collection jobs

  Previously, the statistics collection jobs were started even if the server was
  started with the `--server.disable-statistics` flag being set to `true`

* removed startup option `--random.no-seed`

  This option had no effect in previous versions of ArangoDB and was thus removed.

* removed startup option `--database.remove-on-drop`

  This option was used for debugging only.

* removed startup option `--database.force-sync-properties`

  This option is now superfluous as collection properties are now stored in the
  write-ahead log.

* introduced write-ahead log

  All write operations in an ArangoDB server instance are automatically logged
  to the server's write-ahead log. The write-ahead log is a set of append-only
  logfiles, and it is used in case of a crash recovery and for replication.
  Data from the write-ahead log will eventually be moved into the journals or
  datafiles of collections, allowing the server to remove older write-ahead log
  logfiles. Figures of collections will be updated when data are moved from the
  write-ahead log into the journals or datafiles of collections.

  Cross-collection transactions in ArangoDB should benefit considerably by this
  change, as less writes than in previous versions are required to ensure the data
  of multiple collections are atomically and durably committed. All data-modifying
  operations inside transactions (insert, update, remove) will write their
  operations into the write-ahead log directly, making transactions with multiple
  operations also require less physical memory than in previous versions of ArangoDB,
  that required all transaction data to fit into RAM.

  The `_trx` system collection is not used anymore in ArangoDB 2.2 and its usage is
  discouraged.

  The data in the write-ahead log can also be used in the replication context.
  The `_replication` collection that was used in previous versions of ArangoDB to
  store all changes on the server is not used anymore in ArangoDB 2.2. Instead,
  slaves can read from a master's write-ahead log to get informed about most
  recent changes. This removes the need to store data-modifying operations in
  both the actual place and the `_replication` collection.

* removed startup option `--server.disable-replication-logger`

  This option is superfluous in ArangoDB 2.2. There is no dedicated replication
  logger in ArangoDB 2.2. There is now always the write-ahead log, and it is also
  used as the server's replication log. Specifying the startup option
  `--server.disable-replication-logger` will do nothing in ArangoDB 2.2, but the
  option should not be used anymore as it might be removed in a future version.

* changed behavior of replication logger

  There is no dedicated replication logger in ArangoDB 2.2 as there is the
  write-ahead log now. The existing APIs for starting and stopping the replication
  logger still exist in ArangoDB 2.2 for downwards-compatibility, but calling
  the start or stop operations are no-ops in ArangoDB 2.2. When querying the
  replication logger status via the API, the server will always report that the
  replication logger is running. Configuring the replication logger is a no-op
  in ArangoDB 2.2, too. Changing the replication logger configuration has no
  effect. Instead, the write-ahead log configuration can be changed.

* removed MRuby integration for arangod

  ArangoDB had an experimental MRuby integration in some of the publish builds.
  This wasn't continuously developed, and so it has been removed in ArangoDB 2.2.

  This change has led to the following startup options being superfluous:

  - `--ruby.gc-interval`
  - `--ruby.action-directory`
  - `--ruby.modules-path`
  - `--ruby.startup-directory`

  Specifying these startup options will do nothing in ArangoDB 2.2, but the
  options should be avoided from now on as they might be removed in future versions.

* reclaim index memory when last document in collection is deleted

  Previously, deleting documents from a collection did not lead to index sizes being
  reduced. Instead, the already allocated index memory was re-used when a collection
  was refilled.

  Now, index memory for primary indexes and hash indexes is reclaimed instantly when
  the last document from a collection is removed.

* inlined and optimized functions in hash indexes

* added AQL TRANSLATE function

  This function can be used to perform lookups from static lists, e.g.

      LET countryNames = { US: "United States", UK: "United Kingdom", FR: "France" }
      RETURN TRANSLATE("FR", countryNames)

* fixed datafile debugger

* fixed check-version for empty directory

* moved try/catch block to the top of routing chain

* added mountedApp function for foxx-manager

* fixed issue #883: arango 2.1 - when starting multi-machine cluster, UI web
  does not change to cluster overview

* fixed dfdb: should not start any other V8 threads

* cleanup of version-check, added module org/arangodb/database-version,
  added --check-version option

* fixed issue #881: [2.1.0] Bombarded (every 10 sec or so) with
  "WARNING format string is corrupt" when in non-system DB Dashboard

* specialized primary index implementation to allow faster hash table
  rebuilding and reduce lookups in datafiles for the actual value of `_key`.

* issue #862: added `--overwrite` option to arangoimp

* removed number of property lookups for documents during AQL queries that
  access documents

* prevent buffering of long print results in arangosh's and arangod's print
  command

  this change will emit buffered intermediate print results and discard the
  output buffer to quickly deliver print results to the user, and to prevent
  constructing very large buffers for large results

* removed sorting of attribute names for use in a collection's shaper

  sorting attribute names was done on document insert to keep attributes
  of a collection in sorted order for faster comparisons. The sort order
  of attributes was only used in one particular and unlikely case, so it
  was removed. Collections with many different attribute names should
  benefit from this change by faster inserts and slightly less memory usage.

* fixed a bug in arangodump which got the collection name in _from and _to
  attributes of edges wrong (all were "_unknown")

* fixed a bug in arangorestore which did not recognize wrong _from and _to
  attributes of edges

* improved error detection and reporting in arangorestore


v2.1.1 (2014-06-06)
-------------------

* fixed dfdb: should not start any other V8 threads

* signature for collection functions was modified

  The basic change was the substitution of the input parameter of the
  function by an generic options object which can contain multiple
  option parameter of the function.
  Following functions were modified
  remove
  removeBySample
  replace
  replaceBySample
  update
  updateBySample

  Old signature is yet supported but it will be removed in future versions

v2.1.0 (2014-05-29)
-------------------

* implemented upgrade procedure for clusters

* fixed communication issue with agency which prevented reconnect
  after an agent failure

* fixed cluster dashboard in the case that one but not all servers
  in the cluster are down

* fixed a bug with coordinators creating local database objects
  in the wrong order (_system needs to be done first)

* improved cluster dashboard


v2.1.0-rc2 (2014-05-25)
-----------------------

* fixed issue #864: Inconsistent behavior of AQL REVERSE(list) function


v2.1.0-rc1 (XXXX-XX-XX)
-----------------------

* added server-side periodic task management functions:

  - require("org/arangodb/tasks").register(): registers a periodic task
  - require("org/arangodb/tasks").unregister(): unregisters and removes a
    periodic task
  - require("org/arangodb/tasks").get(): retrieves a specific tasks or all
    existing tasks

  the previous undocumented function `internal.definePeriodic` is now
  deprecated and will be removed in a future release.

* decrease the size of some seldom used system collections on creation.

  This will make these collections use less disk space and mapped memory.

* added AQL date functions

* added AQL FLATTEN() list function

* added index memory statistics to `db.<collection>.figures()` function

  The `figures` function will now return a sub-document `indexes`, which lists
  the number of indexes in the `count` sub-attribute, and the total memory
  usage of the indexes in bytes in the `size` sub-attribute.

* added AQL CURRENT_DATABASE() function

  This function returns the current database's name.

* added AQL CURRENT_USER() function

  This function returns the current user from an AQL query. The current user is the
  username that was specified in the `Authorization` HTTP header of the request. If
  authentication is turned off or the query was executed outside a request context,
  the function will return `null`.

* fixed issue #796: Searching with newline chars broken?

  fixed slightly different handling of backslash escape characters in a few
  AQL functions. Now handling of escape sequences should be consistent, and
  searching for newline characters should work the same everywhere

* added OpenSSL version check for configure

  It will report all OpenSSL versions < 1.0.1g as being too old.
  `configure` will only complain about an outdated OpenSSL version but not stop.

* require C++ compiler support (requires g++ 4.8, clang++ 3.4 or Visual Studio 13)

* less string copying returning JSONified documents from ArangoDB, e.g. via
  HTTP GET `/_api/document/<collection>/<document>`

* issue #798: Lower case http headers from arango

  This change allows returning capitalized HTTP headers, e.g.
  `Content-Length` instead of `content-length`.
  The HTTP spec says that headers are case-insensitive, but
  in fact several clients rely on a specific case in response
  headers.
  This change will capitalize HTTP headers if the `X-Arango-Version`
  request header is sent by the client and contains a value of at
  least `20100` (for version 2.1). The default value for the
  compatibility can also be set at server start, using the
  `--server.default-api-compatibility` option.

* simplified usage of `db._createStatement()`

  Previously, the function could not be called with a query string parameter as
  follows:

      db._createStatement(queryString);

  Calling it as above resulted in an error because the function expected an
  object as its parameter. From now on, it's possible to call the function with
  just the query string.

* make ArangoDB not send back a `WWW-Authenticate` header to a client in case the
  client sends the `X-Omit-WWW-Authenticate` HTTP header.

  This is done to prevent browsers from showing their built-in HTTP authentication
  dialog for AJAX requests that require authentication.
  ArangoDB will still return an HTTP 401 (Unauthorized) if the request doesn't
  contain valid credentials, but it will omit the `WWW-Authenticate` header,
  allowing clients to bypass the browser's authentication dialog.

* added REST API method HTTP GET `/_api/job/job-id` to query the status of an
  async job without potentially fetching it from the list of done jobs

* fixed non-intuitive behavior in jobs API: previously, querying the status
  of an async job via the API HTTP PUT `/_api/job/job-id` removed a currently
  executing async job from the list of queryable jobs on the server.
  Now, when querying the result of an async job that is still executing,
  the job is kept in the list of queryable jobs so its result can be fetched
  by a subsequent request.

* use a new data structure for the edge index of an edge collection. This
  improves the performance for the creation of the edge index and in
  particular speeds up removal of edges in graphs. Note however that
  this change might change the order in which edges starting at
  or ending in a vertex are returned. However, this order was never
  guaranteed anyway and it is not sensible to guarantee any particular
  order.

* provide a size hint to edge and hash indexes when initially filling them
  this will lead to less re-allocations when populating these indexes

  this may speed up building indexes when opening an existing collection

* don't requeue identical context methods in V8 threads in case a method is
  already registered

* removed arangod command line option `--database.remove-on-compacted`

* export the sort attribute for graph traversals to the HTTP interface

* add support for arangodump/arangorestore for clusters


v2.0.8 (XXXX-XX-XX)
-------------------

* fixed too-busy iteration over skiplists

  Even when a skiplist query was restricted by a limit clause, the skiplist
  index was queried without the limit. this led to slower-than-necessary
  execution times.

* fixed timeout overflows on 32 bit systems

  this bug has led to problems when select was called with a high timeout
  value (2000+ seconds) on 32bit systems that don't have a forgiving select
  implementation. when the call was made on these systems, select failed
  so no data would be read or sent over the connection

  this might have affected some cluster-internal operations.

* fixed ETCD issues on 32 bit systems

  ETCD was non-functional on 32 bit systems at all. The first call to the
  watch API crashed it. This was because atomic operations worked on data
  structures that were not properly aligned on 32 bit systems.

* fixed issue #848: db.someEdgeCollection.inEdge does not return correct
  value when called the 2nd time after a .save to the edge collection


v2.0.7 (2014-05-05)
-------------------

* issue #839: Foxx Manager missing "unfetch"

* fixed a race condition at startup

  this fixes undefined behavior in case the logger was involved directly at
  startup, before the logger initialization code was called. This should have
  occurred only for code that was executed before the invocation of main(),
  e.g. during ctor calls of statically defined objects.


v2.0.6 (2014-04-22)
-------------------

* fixed issue #835: arangosh doesn't show correct database name



v2.0.5 (2014-04-21)
-------------------

* Fixed a caching problem in IE JS Shell

* added cancelation for async jobs

* upgraded to new gyp for V8

* new Windows installer


v2.0.4 (2014-04-14)
-------------------

* fixed cluster authentication front-end issues for Firefox and IE, there are
  still problems with Chrome


v2.0.3 (2014-04-14)
-------------------

* fixed AQL optimizer bug

* fixed front-end issues

* added password change dialog


v2.0.2 (2014-04-06)
-------------------

* during cluster startup, do not log (somewhat expected) connection errors with
  log level error, but with log level info

* fixed dashboard modals

* fixed connection check for cluster planning front end: firefox does
  not support async:false

* document how to persist a cluster plan in order to relaunch an existing
  cluster later


v2.0.1 (2014-03-31)
-------------------

* make ArangoDB not send back a `WWW-Authenticate` header to a client in case the
  client sends the `X-Omit-WWW-Authenticate` HTTP header.

  This is done to prevent browsers from showing their built-in HTTP authentication
  dialog for AJAX requests that require authentication.
  ArangoDB will still return an HTTP 401 (Unauthorized) if the request doesn't
  contain valid credentials, but it will omit the `WWW-Authenticate` header,
  allowing clients to bypass the browser's authentication dialog.

* fixed isses in arango-dfdb:

  the dfdb was not able to unload certain system collections, so these couldn't be
  inspected with the dfdb sometimes. Additionally, it did not truncate corrupt
  markers from datafiles under some circumstances

* added `changePassword` attribute for users

* fixed non-working "save" button in collection edit view of web interface
  clicking the save button did nothing. one had to press enter in one of the input
  fields to send modified form data

* fixed V8 compile error on MacOS X

* prevent `body length: -9223372036854775808` being logged in development mode for
  some Foxx HTTP responses

* fixed several bugs in web interface dashboard

* fixed issue #783: coffee script not working in manifest file

* fixed issue #783: coffee script not working in manifest file

* fixed issue #781: Cant save current query from AQL editor ui

* bumped version in `X-Arango-Version` compatibility header sent by arangosh and other
  client tools from `1.5` to `2.0`.

* fixed startup options for arango-dfdb, added details option for arango-dfdb

* fixed display of missing error messages and codes in arangosh

* when creating a collection via the web interface, the collection type was always
  "document", regardless of the user's choice


v2.0.0 (2014-03-10)
-------------------

* first 2.0 release


v2.0.0-rc2 (2014-03-07)
-----------------------

* fixed cluster authorization


v2.0.0-rc1 (2014-02-28)
-----------------------

* added sharding :-)

* added collection._dbName attribute to query the name of the database from a collection

  more detailed documentation on the sharding and cluster features can be found in the user
  manual, section **Sharding**

* INCOMPATIBLE CHANGE: using complex values in AQL filter conditions with operators other
  than equality (e.g. >=, >, <=, <) will disable usage of skiplist indexes for filter
  evaluation.

  For example, the following queries will be affected by change:

      FOR doc IN docs FILTER doc.value < { foo: "bar" } RETURN doc
      FOR doc IN docs FILTER doc.value >= [ 1, 2, 3 ] RETURN doc

  The following queries will not be affected by the change:

      FOR doc IN docs FILTER doc.value == 1 RETURN doc
      FOR doc IN docs FILTER doc.value == "foo" RETURN doc
      FOR doc IN docs FILTER doc.value == [ 1, 2, 3 ] RETURN doc
      FOR doc IN docs FILTER doc.value == { foo: "bar" } RETURN doc

* INCOMPATIBLE CHANGE: removed undocumented method `collection.saveOrReplace`

  this feature was never advertised nor documented nor tested.

* INCOMPATIBLE CHANGE: removed undocumented REST API method `/_api/simple/BY-EXAMPLE-HASH`

  this feature was never advertised nor documented nor tested.

* added explicit startup parameter `--server.reuse-address`

  This flag can be used to control whether sockets should be acquired with the SO_REUSEADDR
  flag.

  Regardless of this setting, sockets on Windows are always acquired using the
  SO_EXCLUSIVEADDRUSE flag.

* removed undocumented REST API method GET `/_admin/database-name`

* added user validation API at POST `/_api/user/<username>`

* slightly improved users management API in `/_api/user`:

  Previously, when creating a new user via HTTP POST, the username needed to be
  passed in an attribute `username`. When users were returned via this API,
  the usernames were returned in an attribute named `user`. This was slightly
  confusing and was changed in 2.0 as follows:

  - when adding a user via HTTP POST, the username can be specified in an attribute
  `user`. If this attribute is not used, the API will look into the attribute `username`
  as before and use that value.
  - when users are returned via HTTP GET, the usernames are still returned in an
    attribute `user`.

  This change should be fully downwards-compatible with the previous version of the API.

* added AQL SLICE function to extract slices from lists

* made module loader more node compatible

* the startup option `--javascript.package-path` for arangosh is now deprecated and does
  nothing. Using it will not cause an error, but the option is ignored.

* added coffee script support

* Several UI improvements.

* Exchanged icons in the graphviewer toolbar

* always start networking and HTTP listeners when starting the server (even in
  console mode)

* allow vertex and edge filtering with user-defined functions in TRAVERSAL,
  TRAVERSAL_TREE and SHORTEST_PATH AQL functions:

      // using user-defined AQL functions for edge and vertex filtering
      RETURN TRAVERSAL(friends, friendrelations, "friends/john", "outbound", {
        followEdges: "myfunctions::checkedge",
        filterVertices: "myfunctions::checkvertex"
      })

      // using the following custom filter functions
      var aqlfunctions = require("org/arangodb/aql/functions");
      aqlfunctions.register("myfunctions::checkedge", function (config, vertex, edge, path) {
        return (edge.type !== 'dislikes'); // don't follow these edges
      }, false);

      aqlfunctions.register("myfunctions::checkvertex", function (config, vertex, path) {
        if (vertex.isDeleted || ! vertex.isActive) {
          return [ "prune", "exclude" ]; // exclude these and don't follow them
        }
        return [ ]; // include everything else
      }, false);

* fail if invalid `strategy`, `order` or `itemOrder` attribute values
  are passed to the AQL TRAVERSAL function. Omitting these attributes
  is not considered an error, but specifying an invalid value for any
  of these attributes will make an AQL query fail.

* issue #751: Create database through API should return HTTP status code 201

  By default, the server now returns HTTP 201 (created) when creating a new
  database successfully. To keep compatibility with older ArangoDB versions, the
  startup parameter `--server.default-api-compatibility` can be set to a value
  of `10400` to indicate API compatibility with ArangoDB 1.4. The compatibility
  can also be enforced by setting the `X-Arango-Version` HTTP header in a
  client request to this API on a per-request basis.

* allow direct access from the `db` object to collections whose names start
  with an underscore (e.g. db._users).

  Previously, access to such collections via the `db` object was possible from
  arangosh, but not from arangod (and thus Foxx and actions). The only way
  to access such collections from these places was via the `db._collection(<name>)`
  workaround.

* allow `\n` (as well as `\r\n`) as line terminator in batch requests sent to
  `/_api/batch` HTTP API.

* use `--data-binary` instead of `--data` parameter in generated cURL examples

* issue #703: Also show path of logfile for fm.config()

* issue #675: Dropping a collection used in "graph" module breaks the graph

* added "static" Graph.drop() method for graphs API

* fixed issue #695: arangosh server.password error

* use pretty-printing in `--console` mode by default

* simplified ArangoDB startup options

  Some startup options are now superfluous or their usage is simplified. The
  following options have been changed:

  * `--javascript.modules-path`: this option has been removed. The modules paths
    are determined by arangod and arangosh automatically based on the value of
    `--javascript.startup-directory`.

    If the option is set on startup, it is ignored so startup will not abort with
    an error `unrecognized option`.

  * `--javascript.action-directory`: this option has been removed. The actions
    directory is determined by arangod automatically based on the value of
    `--javascript.startup-directory`.

    If the option is set on startup, it is ignored so startup will not abort with
    an error `unrecognized option`.

  * `--javascript.package-path`: this option is still available but it is not
    required anymore to set the standard package paths (e.g. `js/npm`). arangod
    will automatically use this standard package path regardless of whether it
    was specified via the options.

    It is possible to use this option to add additional package paths to the
    standard value.

  Configuration files included with arangod are adjusted accordingly.

* layout of the graphs tab adapted to better fit with the other tabs

* database selection is moved to the bottom right corner of the web interface

* removed priority queue index type

  this feature was never advertised nor documented nor tested.

* display internal attributes in document source view of web interface

* removed separate shape collections

  When upgrading to ArangoDB 2.0, existing collections will be converted to include
  shapes and attribute markers in the datafiles instead of using separate files for
  shapes.

  When a collection is converted, existing shapes from the SHAPES directory will
  be written to a new datafile in the collection directory, and the SHAPES directory
  will be removed afterwards.

  This saves up to 2 MB of memory and disk space for each collection
  (savings are higher, the less different shapes there are in a collection).
  Additionally, one less file descriptor per opened collection will be used.

  When creating a new collection, the amount of sync calls may be reduced. The same
  may be true for documents with yet-unknown shapes. This may help performance
  in these cases.

* added AQL functions `NTH` and `POSITION`

* added signal handler for arangosh to save last command in more cases

* added extra prompt placeholders for arangosh:
  - `%e`: current endpoint
  - `%u`: current user

* added arangosh option `--javascript.gc-interval` to control amount of
  garbage collection performed by arangosh

* fixed issue #651: Allow addEdge() to take vertex ids in the JS library

* removed command-line option `--log.format`

  In previous versions, this option did not have an effect for most log messages, so
  it got removed.

* removed C++ logger implementation

  Logging inside ArangoDB is now done using the LOG_XXX() macros. The LOGGER_XXX()
  macros are gone.

* added collection status "loading"


v1.4.16 (XXXX-XX-XX)
--------------------

* fixed too eager datafile deletion

  this issue could have caused a crash when the compaction had marked datafiles as obsolete
  and they were removed while "old" temporary query results still pointed to the old datafile
  positions

* fixed issue #826: Replication fails when a collection's configuration changes


v1.4.15 (2014-04-19)
--------------------

* bugfix for AQL query optimizer

  the following type of query was too eagerly optimized, leading to errors in code-generation:

      LET a = (FOR i IN [] RETURN i) LET b = (FOR i IN [] RETURN i) RETURN 1

  the problem occurred when both lists in the subqueries were empty. In this case invalid code
  was generated and the query couldn't be executed.


v1.4.14 (2014-04-05)
--------------------

* fixed race conditions during shape / attribute insertion

  A race condition could have led to spurious `cannot find attribute #xx` or
  `cannot find shape #xx` (where xx is a number) warning messages being logged
  by the server. This happened when a new attribute was inserted and at the same
  time was queried by another thread.

  Also fixed a race condition that may have occurred when a thread tried to
  access the shapes / attributes hash tables while they were resized. In this
  cases, the shape / attribute may have been hashed to a wrong slot.

* fixed a memory barrier / cpu synchronization problem with libev, affecting
  Windows with Visual Studio 2013 (probably earlier versions are affected, too)

  The issue is described in detail here:
  http://lists.schmorp.de/pipermail/libev/2014q1/002318.html


v1.4.13 (2014-03-14)
--------------------

* added diagnostic output for Foxx application upload

* allow dump & restore from ArangoDB 1.4 with an ArangoDB 2.0 server

* allow startup options `temp-path` and `default-language` to be specified from the arangod
  configuration file and not only from the command line

* fixed too eager compaction

  The compaction will now wait for several seconds before trying to re-compact the same
  collection. Additionally, some other limits have been introduced for the compaction.


v1.4.12 (2014-03-05)
--------------------

* fixed display bug in web interface which caused the following problems:
  - documents were displayed in web interface as being empty
  - document attributes view displayed many attributes with content "undefined"
  - document source view displayed many attributes with name "TYPEOF" and value "undefined"
  - an alert popping up in the browser with message "Datatables warning..."

* re-introduced old-style read-write locks to supports Windows versions older than
  Windows 2008R2 and Windows 7. This should re-enable support for Windows Vista and
  Windows 2008.


v1.4.11 (2014-02-27)
--------------------

* added SHORTEST_PATH AQL function

  this calculates the shortest paths between two vertices, using the Dijkstra
  algorithm, employing a min-heap

  By default, ArangoDB does not know the distance between any two vertices and
  will use a default distance of 1. A custom distance function can be registered
  as an AQL user function to make the distance calculation use any document
  attributes or custom logic:

      RETURN SHORTEST_PATH(cities, motorways, "cities/CGN", "cities/MUC", "outbound", {
        paths: true,
        distance: "myfunctions::citydistance"
      })

      // using the following custom distance function
      var aqlfunctions = require("org/arangodb/aql/functions");
      aqlfunctions.register("myfunctions::distance", function (config, vertex1, vertex2, edge) {
        return Math.sqrt(Math.pow(vertex1.x - vertex2.x) + Math.pow(vertex1.y - vertex2.y));
      }, false);

* fixed bug in Graph.pathTo function

* fixed small memleak in AQL optimizer

* fixed access to potentially uninitialized variable when collection had a cap constraint


v1.4.10 (2014-02-21)
--------------------

* fixed graph constructor to allow graph with some parameter to be used

* added node.js "events" and "stream"

* updated npm packages

* added loading of .json file

* Fixed http return code in graph api with waitForSync parameter.

* Fixed documentation in graph, simple and index api.

* removed 2 tests due to change in ruby library.

* issue #756: set access-control-expose-headers on CORS response

  the following headers are now whitelisted by ArangoDB in CORS responses:
  - etag
  - content-encoding
  - content-length
  - location
  - server
  - x-arango-errors
  - x-arango-async-id


v1.4.9 (2014-02-07)
-------------------

* return a document's current etag in response header for HTTP HEAD requests on
  documents that return an HTTP 412 (precondition failed) error. This allows
  retrieving the document's current revision easily.

* added AQL function `SKIPLIST` to directly access skiplist indexes from AQL

  This is a shortcut method to use a skiplist index for retrieving specific documents in
  indexed order. The function capability is rather limited, but it may be used
  for several cases to speed up queries. The documents are returned in index order if
  only one condition is used.

      /* return all documents with mycollection.created > 12345678 */
      FOR doc IN SKIPLIST(mycollection, { created: [[ '>', 12345678 ]] })
        RETURN doc

      /* return first document with mycollection.created > 12345678 */
      FOR doc IN SKIPLIST(mycollection, { created: [[ '>', 12345678 ]] }, 0, 1)
        RETURN doc

      /* return all documents with mycollection.created between 12345678 and 123456790 */
      FOR doc IN SKIPLIST(mycollection, { created: [[ '>', 12345678 ], [ '<=', 123456790 ]] })
        RETURN doc

      /* return all documents with mycollection.a equal 1 and .b equal 2 */
      FOR doc IN SKIPLIST(mycollection, { a: [[ '==', 1 ]], b: [[ '==', 2 ]] })
        RETURN doc

  The function requires a skiplist index with the exact same attributes to
  be present on the specified collection. All attributes present in the skiplist
  index must be specified in the conditions specified for the `SKIPLIST` function.
  Attribute declaration order is important, too: attributes must be specified in the
  same order in the condition as they have been declared in the skiplist index.

* added command-line option `--server.disable-authentication-unix-sockets`

  with this option, authentication can be disabled for all requests coming
  in via UNIX domain sockets, enabling clients located on the same host as
  the ArangoDB server to connect without authentication.
  Other connections (e.g. TCP/IP) are not affected by this option.

  The default value for this option is `false`.
  Note: this option is only supported on platforms that support Unix domain
  sockets.

* call global arangod instance destructor on shutdown

* issue #755: TRAVERSAL does not use strategy, order and itemOrder options

  these options were not honored when configuring a traversal via the AQL
  TRAVERSAL function. Now, these options are used if specified.

* allow vertex and edge filtering with user-defined functions in TRAVERSAL,
  TRAVERSAL_TREE and SHORTEST_PATH AQL functions:

      // using user-defined AQL functions for edge and vertex filtering
      RETURN TRAVERSAL(friends, friendrelations, "friends/john", "outbound", {
        followEdges: "myfunctions::checkedge",
        filterVertices: "myfunctions::checkvertex"
      })

      // using the following custom filter functions
      var aqlfunctions = require("org/arangodb/aql/functions");
      aqlfunctions.register("myfunctions::checkedge", function (config, vertex, edge, path) {
        return (edge.type !== 'dislikes'); // don't follow these edges
      }, false);

      aqlfunctions.register("myfunctions::checkvertex", function (config, vertex, path) {
        if (vertex.isDeleted || ! vertex.isActive) {
          return [ "prune", "exclude" ]; // exclude these and don't follow them
        }
        return [ ]; // include everything else
      }, false);

* issue #748: add vertex filtering to AQL's TRAVERSAL[_TREE]() function


v1.4.8 (2014-01-31)
-------------------

* install foxx apps in the web interface

* fixed a segfault in the import API


v1.4.7 (2014-01-23)
-------------------

* issue #744: Add usage example arangoimp from Command line

* issue #738: added __dirname, __filename pseudo-globals. Fixes #733. (@by pluma)

* mount all Foxx applications in system apps directory on startup


v1.4.6 (2014-01-20)
-------------------

* issue #736: AQL function to parse collection and key from document handle

* added fm.rescan() method for Foxx-Manager

* fixed issue #734: foxx cookie and route problem

* added method `fm.configJson` for arangosh

* include `startupPath` in result of API `/_api/foxx/config`


v1.4.5 (2014-01-15)
-------------------

* fixed issue #726: Alternate Windows Install Method

* fixed issue #716: dpkg -P doesn't remove everything

* fixed bugs in description of HTTP API `_api/index`

* fixed issue #732: Rest API GET revision number

* added missing documentation for several methods in HTTP API `/_api/edge/...`

* fixed typos in description of HTTP API `_api/document`

* defer evaluation of AQL subqueries and logical operators (lazy evaluation)

* Updated font in WebFrontend, it now contains a version that renders properly on Windows

* generally allow function return values as call parameters to AQL functions

* fixed potential deadlock in global context method execution

* added override file "arangod.conf.local" (and co)


v1.4.4 (2013-12-24)
-------------------

* uid and gid are now set in the scripts, there is no longer a separate config file for
  arangod when started from a script

* foxx-manager is now an alias for arangosh

* arango-dfdb is now an alias for arangod, moved from bin to sbin

* changed from readline to linenoise for Windows

* added --install-service and --uninstall-service for Windows

* removed --daemon and --supervisor for Windows

* arangosh and arangod now uses the config-file which maps the binary name, i. e. if you
  rename arangosh to foxx-manager it will use the config file foxx-manager.conf

* fixed lock file for Windows

* fixed issue #711, #687: foxx-manager throws internal errors

* added `--server.ssl-protocol` option for client tools
  this allows connecting from arangosh, arangoimp, arangoimp etc. to an ArangoDB
  server that uses a non-default value for `--server.ssl-protocol`. The default
  value for the SSL protocol is 4 (TLSv1). If the server is configured to use a
  different protocol, it was not possible to connect to it with the client tools.

* added more detailed request statistics

  This adds the number of async-executed HTTP requests plus the number of HTTP
  requests per individual HTTP method type.

* added `--force` option for arangorestore
  this option allows continuing a restore operation even if the server reports errors
  in the middle of the restore operation

* better error reporting for arangorestore
  in case the server returned an HTTP error, arangorestore previously reported this
  error as `internal error` without any details only. Now server-side errors are
  reported by arangorestore with the server's error message

* include more system collections in dumps produced by arangodump
  previously some system collections were intentionally excluded from dumps, even if the
  dump was run with `--include-system-collections`. for example, the collections `_aal`,
  `_modules`, `_routing`, and `_users` were excluded. This makes sense in a replication
  context but not always in a dump context.
  When specifying `--include-system-collections`, arangodump will now include the above-
  mentioned collections in the dump, too. Some other system collections are still excluded
  even when the dump is run with `--include-system-collections`, for example `_replication`
  and `_trx`.

* fixed issue #701: ArangoStatement undefined in arangosh

* fixed typos in configuration files


v1.4.3 (2013-11-25)
-------------------

* fixed a segfault in the AQL optimizer, occurring when a constant non-list value was
  used on the right-hand side of an IN operator that had a collection attribute on the
  left-hand side

* issue #662:

  Fixed access violation errors (crashes) in the Windows version, occurring under some
  circumstances when accessing databases with multiple clients in parallel

* fixed issue #681: Problem with ArchLinux PKGBUILD configuration


v1.4.2 (2013-11-20)
-------------------

* fixed issue #669: Tiny documentation update

* ported Windows version to use native Windows API SRWLocks (slim read-write locks)
  and condition variables instead of homemade versions

  MSDN states the following about the compatibility of SRWLocks and Condition Variables:

      Minimum supported client:
      Windows Server 2008 [desktop apps | Windows Store apps]

      Minimum supported server:
      Windows Vista [desktop apps | Windows Store apps]

* fixed issue #662: ArangoDB on Windows hanging

  This fixes a deadlock issue that occurred on Windows when documents were written to
  a collection at the same time when some other thread tried to drop the collection.

* fixed file-based logging in Windows

  the logger complained on startup if the specified log file already existed

* fixed startup of server in daemon mode (`--daemon` startup option)

* fixed a segfault in the AQL optimizer

* issue #671: Method graph.measurement does not exist

* changed Windows condition variable implementation to use Windows native
  condition variables

  This is an attempt to fix spurious Windows hangs as described in issue #662.

* added documentation for JavaScript traversals

* added --code-page command-line option for Windows version of arangosh

* fixed a problem when creating edges via the web interface.

  The problem only occurred if a collection was created with type "document
  collection" via the web interface, and afterwards was dropped and re-created
  with type "edge collection". If the web interface page was not reloaded,
  the old collection type (document) was cached, making the subsequent creation
  of edges into the (seeming-to-be-document) collection fail.

  The fix is to not cache the collection type in the web interface. Users of
  an older version of the web interface can reload the collections page if they
  are affected.

* fixed a caching problem in arangosh: if a collection was created using the web
  interface, and then removed via arangosh, arangosh did not actually drop the
  collection due to caching.

  Because the `drop` operation was not carried out, this caused misleading error
  messages when trying to re-create the collection (e.g. `cannot create collection:
  duplicate name`).

* fixed ALT-introduced characters for arangosh console input on Windows

  The Windows readline port was not able to handle characters that are built
  using CTRL or ALT keys. Regular characters entered using the CTRL or ALT keys
  were silently swallowed and not passed to the terminal input handler.

  This did not seem to cause problems for the US keyboard layout, but was a
  severe issue for keyboard layouts that require the ALT (or ALT-GR) key to
  construct characters. For example, entering the character `{` with a German
  keyboard layout requires pressing ALT-GR + 9.

* fixed issue #665: Hash/skiplist combo madness bit my ass

  this fixes a problem with missing/non-deterministic rollbacks of inserts in
  case of a unique constraint violation into a collection with multiple secondary
  indexes (with at least one of them unique)

* fixed issue #664: ArangoDB installer on Windows requires drive c:

* partly fixed issue #662: ArangoDB on Windows hanging

  This fixes dropping databases on Windows. In previous 1.4 versions on Windows,
  one shape collection file was not unloaded and removed when dropping a database,
  leaving one directory and one shape collection file in the otherwise-dropped
  database directory.

* fixed issue #660: updated documentation on indexes


v1.4.1 (2013-11-08)
-------------------

* performance improvements for skip-list deletes


v1.4.1-rc1 (2013-11-07)
-----------------------

* fixed issue #635: Web-Interface should have a "Databases" Menu for Management

* fixed issue #624: Web-Interface is missing a Database selector

* fixed segfault in bitarray query

* fixed issue #656: Cannot create unique index through web interface

* fixed issue #654: bitarray index makes server down

* fixed issue #653: Slow query

* fixed issue #650: Randomness of any() should be improved

* made AQL `DOCUMENT()` function polymorphic and work with just one parameter.

  This allows using the `DOCUMENT` function like this:

      DOCUMENT('users/john')
      DOCUMENT([ 'users/john', 'users/amy' ])

  in addition to the existing use cases:

      DOCUMENT(users, 'users/john')
      DOCUMENT(users, 'john')
      DOCUMENT(users, [ 'users/john' ])
      DOCUMENT(users, [ 'users/john', 'users/amy' ])
      DOCUMENT(users, [ 'john', 'amy' ])

* simplified usage of ArangoDB batch API

  It is not necessary anymore to send the batch boundary in the HTTP `Content-Type`
  header. Previously, the batch API expected the client to send a Content-Type header
  of`multipart/form-data; boundary=<some boundary value>`. This is still supported in
  ArangoDB 2.0, but clients can now also omit this header. If the header is not
  present in a client request, ArangoDB will ignore the request content type and
  read the MIME boundary from the beginning of the request body.

  This also allows using the batch API with the Swagger "Try it out" feature (which is
  not too good at sending a different or even dynamic content-type request header).

* added API method GET `/_api/database/user`

  This returns the list of databases a specific user can see without changing the
  username/passwd.

* issue #424: Documentation about IDs needs to be upgraded


v1.4.0 (2013-10-29)
-------------------

* fixed issue #648: /batch API is missing from Web Interface API Documentation (Swagger)

* fixed issue #647: Icon tooltips missing

* fixed issue #646: index creation in web interface

* fixed issue #645: Allow jumping from edge to linked vertices

* merged PR for issue #643: Some minor corrections and a link to "Downloads"

* fixed issue #642: Completion of error handling

* fixed issue #639: compiling v1.4 on maverick produces warnings on -Wstrict-null-sentinel

* fixed issue #634: Web interface bug: Escape does not always propagate

* fixed issue #620: added startup option `--server.default-api-compatibility`

  This adds the following changes to the ArangoDB server and clients:
  - the server provides a new startup option `--server.default-api-compatibility`.
    This option can be used to determine the compatibility of (some) server API
    return values. The value for this parameter is a server version number,
    calculated as follows: `10000 * major + 100 * minor` (e.g. `10400` for ArangoDB
    1.3). The default value is `10400` (1.4), the minimum allowed value is `10300`
    (1.3).

    When setting this option to a value lower than the current server version,
    the server might respond with old-style results to "old" clients, increasing
    compatibility with "old" (non-up-to-date) clients.

  - the server will on each incoming request check for an HTTP header
    `x-arango-version`. Clients can optionally set this header to the API
    version number they support. For example, if a client sends the HTTP header
    `x-arango-version: 10300`, the server will pick this up and might send ArangoDB
    1.3-style responses in some situations.

    Setting either the startup parameter or using the HTTP header (or both) allows
    running "old" clients with newer versions of ArangoDB, without having to adjust
    the clients too much.

  - the `location` headers returned by the server for the APIs `/_api/document/...`
    and `/_api/collection/...` will have different values depending on the used API
    version. If the API compatibility is `10300`, the `location` headers returned
    will look like this:

        location: /_api/document/....

    whereas when an API compatibility of `10400` or higher is used, the `location`
    headers will look like this:

        location: /_db/<database name>/_api/document/...

  Please note that even in the presence of this, old API versions still may not
  be supported forever by the server.

* fixed issue #643: Some minor corrections and a link to "Downloads" by @frankmayer

* started issue #642: Completion of error handling

* fixed issue #639: compiling v1.4 on maverick produces warnings on
  -Wstrict-null-sentinel

* fixed issue #621: Standard Config needs to be fixed

* added function to manage indexes (web interface)

* improved server shutdown time by signaling shutdown to applicationserver,
  logging, cleanup and compactor threads

* added foxx-manager `replace` command

* added foxx-manager `installed` command (a more intuitive alias for `list`)

* fixed issue #617: Swagger API is missing '/_api/version'

* fixed issue #615: Swagger API: Some commands have no parameter entry forms

* fixed issue #614: API : Typo in : Request URL /_api/database/current

* fixed issue #609: Graph viz tool - different background color

* fixed issue #608: arangosh config files - eventually missing in the manual

* fixed issue #607: Admin interface: no core documentation

* fixed issue #603: Aardvark Foxx App Manager

* fixed a bug in type-mapping between AQL user functions and the AQL layer

  The bug caused errors like the following when working with collection documents
  in an AQL user function:

      TypeError: Cannot assign to read only property '_id' of #<ShapedJson>

* create less system collections when creating a new database

  This is achieved by deferring collection creation until the collections are actually
  needed by ArangoDB. The following collections are affected by the change:
  - `_fishbowl`
  - `_structures`


v1.4.0-beta2 (2013-10-14)
-------------------------

* fixed compaction on Windows

  The compaction on Windows did not ftruncate the cleaned datafiles to a smaller size.
  This has been fixed so not only the content of the files is cleaned but also files
  are re-created with potentially smaller sizes.

* only the following system collections will be excluded from replication from now on:
  - `_replication`
  - `_trx`
  - `_users`
  - `_aal`
  - `_fishbowl`
  - `_modules`
  - `_routing`

  Especially the following system collections will now be included in replication:
  - `_aqlfunctions`
  - `_graphs`

  In previous versions of ArangoDB, all system collections were excluded from the
  replication.

  The change also caused a change in the replication logger and applier:
  in previous versions of ArangoDB, only a collection's id was logged for an operation.
  This has not caused problems for non-system collections but for system collections
  there ids might differ. In addition to a collection id ArangoDB will now also log the
  name of a collection for each replication event.

  The replication applier will now look for the collection name attribute in logged
  events preferably.

* added database selection to arango-dfdb

* provide foxx-manager, arangodump, and arangorestore in Windows build

* ArangoDB 1.4 will refuse to start if option `--javascript.app-path` is not set.

* added startup option `--server.allow-method-override`

  This option can be set to allow overriding the HTTP request method in a request using
  one of the following custom headers:

  - x-http-method-override
  - x-http-method
  - x-method-override

  This allows bypassing proxies and tools that would otherwise just let certain types of
  requests pass. Enabling this option may impose a security risk, so it should only be
  used in very controlled environments.

  The default value for this option is `false` (no method overriding allowed).

* added "details" URL parameter for bulk import API

  Setting the `details` URL parameter to `true` in a call to POST `/_api/import` will make
  the import return details about non-imported documents in the `details` attribute. If
  `details` is `false` or omitted, no `details` attribute will be present in the response.
  This is the same behavior that previous ArangoDB versions exposed.

* added "complete" option for bulk import API

  Setting the `complete` URL parameter to `true` in a call to POST `/_api/import` will make
  the import completely fail if at least one of documents cannot be imported successfully.

  It defaults to `false`, which will make ArangoDB continue importing the other documents
  from the import even if some documents cannot be imported. This is the same behavior that
  previous ArangoDB versions exposed.

* added missing swagger documentation for `/_api/log`

* calling `/_api/logs` (or `/_admin/logs`) is only permitted from the `_system` database now.

  Calling this API method for/from other database will result in an HTTP 400.

' ported fix from https://github.com/novus/nvd3/commit/0894152def263b8dee60192f75f66700cea532cc

  This prevents JavaScript errors from occurring in Chrome when in the admin interface,
  section "Dashboard".

* show current database name in web interface (bottom right corner)

* added missing documentation for /_api/import in swagger API docs

* allow specification of database name for replication sync command replication applier

  This allows syncing from a master database with a different name than the slave database.

* issue #601: Show DB in prompt

  arangosh now displays the database name as part of the prompt by default.

  Can change the prompt by using the `--prompt` option, e.g.

      > arangosh --prompt "my db is named \"%d\"> "


v1.4.0-beta1 (2013-10-01)
-------------------------

* make the Foxx manager use per-database app directories

  Each database now has its own subdirectory for Foxx applications. Each database
  can thus use different Foxx applications if required. A Foxx app for a specific
  database resides in `<app-path>/databases/<database-name>/<app-name>`.

  System apps are shared between all databases. They reside in `<app-path>/system/<app-name>`.

* only trigger an engine reset in development mode for URLs starting with `/dev/`

  This prevents ArangoDB from reloading all Foxx applications when it is not
  actually necessary.

* changed error code from 10 (bad parameter) to 1232 (invalid key generator) for
  errors that are due to an invalid key generator specification when creating a new
  collection

* automatic detection of content-type / mime-type for Foxx assets based on filenames,
  added possibility to override auto detection

* added endpoint management API at `/_api/endpoint`

* changed HTTP return code of PUT `/_api/cursor` from 400 to 404 in case a
  non-existing cursor is referred to

* issue #360: added support for asynchronous requests

  Incoming HTTP requests with the headers `x-arango-async: true` or
  `x-arango-async: store` will be answered by the server instantly with a generic
  HTTP 202 (Accepted) response.

  The actual requests will be queued and processed by the server asynchronously,
  allowing the client to continue sending other requests without waiting for the
  server to process the actually requested operation.

  The exact point in time when a queued request is executed is undefined. If an
  error occurs during execution of an asynchronous request, the client will not
  be notified by the server.

  The maximum size of the asynchronous task queue can be controlled using the new
  option `--scheduler.maximal-queue-size`. If the queue contains this many number of
  tasks and a new asynchronous request comes in, the server will reject it with an
  HTTP 500 (internal server error) response.

  Results of incoming requests marked with header `x-arango-async: true` will be
  discarded by the server immediately. Clients have no way of accessing the result
  of such asynchronously executed request. This is just _fire and forget_.

  To later retrieve the result of an asynchronously executed request, clients can
  mark a request with the header `x-arango-async: keep`. This makes the server
  store the result of the request in memory until explicitly fetched by a client
  via the `/_api/job` API. The `/_api/job` API also provides methods for basic
  inspection of which pending or already finished requests there are on the server,
  plus ways for garbage collecting unneeded results.

* Added new option `--scheduler.maximal-queue-size`.

* issue #590: Manifest Lint

* added data dump and restore tools, arangodump and arangorestore.

  arangodump can be used to create a logical dump of an ArangoDB database, or
  just dedicated collections. It can be used to dump both a collection's structure
  (properties and indexes) and data (documents).

  arangorestore can be used to restore data from a dump created with arangodump.
  arangorestore currently does not re-create any indexes, and doesn't yet handle
  referenced documents in edges properly when doing just partial restores.
  This will be fixed until 1.4 stable.

* introduced `--server.database` option for arangosh, arangoimp, and arangob.

  The option allows these client tools to use a certain database for their actions.
  In arangosh, the current database can be switched at any time using the command

      db._useDatabase(<name>);

  When no database is specified, all client tools will assume they should use the
  default database `_system`. This is done for downwards-compatibility reasons.

* added basic multi database support (alpha)

  New databases can be created using the REST API POST `/_api/database` and the
  shell command `db._createDatabase(<name>)`.

  The default database in ArangoDB is called `_system`. This database is always
  present and cannot be deleted by the user. When an older version of ArangoDB is
  upgraded to 1.4, the previously only database will automatically become the
  `_system` database.

  New databases can be created with the above commands, and can be deleted with the
  REST API DELETE `/_api/database/<name>` or the shell command `db._dropDatabase(<name>);`.

  Deleting databases is still unstable in ArangoDB 1.4 alpha and might crash the
  server. This will be fixed until 1.4 stable.

  To access a specific database via the HTTP REST API, the `/_db/<name>/` prefix
  can be used in all URLs. ArangoDB will check if an incoming request starts with
  this prefix, and will automatically pick the database name from it. If the prefix
  is not there, ArangoDB will assume the request is made for the default database
  (`_system`). This is done for downwards-compatibility reasons.

  That means, the following URL pathnames are logically identical:

      /_api/document/mycollection/1234
      /_db/_system/document/mycollection/1234

  To access a different database (e.g. `test`), the URL pathname would look like this:

      /_db/test/document/mycollection/1234

  New databases can also be created and existing databases can only be dropped from
  within the default database (`_system`). It is not possible to drop the `_system`
  database itself.

  Cross-database operations are unintended and unsupported. The intention of the
  multi-database feature is to have the possibility to have a few databases managed
  by ArangoDB in parallel, but to only access one database at a time from a connection
  or a request.

  When accessing the web interface via the URL pathname `/_admin/html/` or `/_admin/aardvark`,
  the web interface for the default database (`_system`) will be displayed.
  To access the web interface for a different database, the database name can be
  put into the URLs as a prefix, e.g. `/_db/test/_admin/html` or
  `/_db/test/_admin/aardvark`.

  All internal request handlers and also all user-defined request handlers and actions
  (including Foxx) will only get to see the unprefixed URL pathnames (i.e. excluding
  any database name prefix). This is to ensure downwards-compatibility.

  To access the name of the requested database from any action (including Foxx), use
  use `req.database`.

  For example, when calling the URL `/myapp/myaction`, the content of `req.database`
  will be `_system` (the default database because no database got specified) and the
  content of `req.url` will be `/myapp/myaction`.

  When calling the URL `/_db/test/myapp/myaction`, the content of `req.database` will be
  `test`, and the content of `req.url` will still be `/myapp/myaction`.

* Foxx now excludes files starting with . (dot) when bundling assets

  This mitigates problems with editor swap files etc.

* made the web interface a Foxx application

  This change caused the files for the web interface to be moved from `html/admin` to
  `js/apps/aardvark` in the file system.

  The base URL for the admin interface changed from `_admin/html/index.html` to
  `_admin/aardvark/index.html`.

  The "old" redirection to `_admin/html/index.html` will now produce a 404 error.

  When starting ArangoDB with the `--upgrade` option, this will automatically be remedied
  by putting in a redirection from `/` to `/_admin/aardvark/index.html`, and from
  `/_admin/html/index.html` to `/_admin/aardvark/index.html`.

  This also obsoletes the following configuration (command-line) options:
  - `--server.admin-directory`
  - `--server.disable-admin-interface`

  when using these now obsolete options when the server is started, no error is produced
  for downwards-compatibility.

* changed User-Agent value sent by arangoimp, arangosh, and arangod from "VOC-Agent" to
  "ArangoDB"

* changed journal file creation behavior as follows:

  Previously, a journal file for a collection was always created when a collection was
  created. When a journal filled up and became full, the current journal was made a
  datafile, and a new (empty) journal was created automatically. There weren't many
  intended situations when a collection did not have at least one journal.

  This is changed now as follows:
  - when a collection is created, no journal file will be created automatically
  - when there is a write into a collection without a journal, the journal will be
    created lazily
  - when there is a write into a collection with a full journal, a new journal will
    be created automatically

  From the end user perspective, nothing should have changed, except that there is now
  less disk usage for empty collections. Disk usage of infrequently updated collections
  might also be reduced significantly by running the `rotate()` method of a collection,
  and not writing into a collection subsequently.

* added method `collection.rotate()`

  This allows premature rotation of a collection's current journal file into a (read-only)
  datafile. The purpose of using `rotate()` is to prematurely allow compaction (which is
  performed on datafiles only) on data, even if the journal was not filled up completely.

  Using `rotate()` may make sense in the following scenario:

      c = db._create("test");
      for (i = 0; i < 1000; ++i) {
        c.save(...); // insert lots of data here
      }

      ...
      c.truncate(); // collection is now empty
      // only data in datafiles will be compacted by following compaction runs
      // all data in the current journal would not be compacted

      // calling rotate will make the current journal a datafile, and thus make it
      // eligible for compaction
      c.rotate();

  Using `rotate()` may also be useful when data in a collection is known to not change
  in the immediate future. After having completed all write operations on a collection,
  performing a `rotate()` will reduce the size of the current journal to the actually
  required size (remember that journals are pre-allocated with a specific size) before
  making the journal a datafile. Thus `rotate()` may cause disk space savings, even if
  the datafiles does not qualify for compaction after rotation.

  Note: rotating the journal is asynchronous, so that the actual rotation may be executed
  after `rotate()` returns to the caller.

* changed compaction to merge small datafiles together (up to 3 datafiles are merged in
  a compaction run)

  In the regular case, this should leave less small datafiles stay around on disk and allow
  using less file descriptors in total.

* added AQL MINUS function

* added AQL UNION_DISTINCT function (more efficient than combination of `UNIQUE(UNION())`)

* updated mruby to 2013-08-22

* issue #587: Add db._create() in help for startup arangosh

* issue #586: Share a link on installation instructions in the User Manual

* issue #585: Bison 2.4 missing on Mac for custom build

* issue #584: Web interface images broken in devel

* issue #583: Small documentation update

* issue #581: Parameter binding for attributes

* issue #580: Small improvements (by @guidoreina)

* issue #577: Missing documentation for collection figures in implementor manual

* issue #576: Get disk usage for collections and graphs

  This extends the result of the REST API for /_api/collection/figures with
  the attributes `compactors.count`, `compactors.fileSize`, `shapefiles.count`,
  and `shapefiles.fileSize`.

* issue #575: installing devel version on mac (low prio)

* issue #574: Documentation (POST /_admin/routing/reload)

* issue #558: HTTP cursors, allow count to ignore LIMIT


v1.4.0-alpha1 (2013-08-02)
--------------------------

* added replication. check online manual for details.

* added server startup options `--server.disable-replication-logger` and
  `--server.disable-replication-applier`

* removed action deployment tool, this now handled with Foxx and its manager or
  by kaerus node utility

* fixed a server crash when using byExample / firstExample inside a transaction
  and the collection contained a usable hash/skiplist index for the example

* defineHttp now only expects a single context

* added collection detail dialog (web interface)

  Shows collection properties, figures (datafiles, journals, attributes, etc.)
  and indexes.

* added documents filter (web interface)

  Allows searching for documents based on attribute values. One or many filter
  conditions can be defined, using comparison operators such as '==', '<=', etc.

* improved AQL editor (web interface)

  Editor supports keyboard shortcuts (Submit, Undo, Redo, Select).
  Editor allows saving and reusing of user-defined queries.
  Added example queries to AQL editor.
  Added comment button.

* added document import (web interface)

  Allows upload of JSON-data from files. Files must have an extension of .json.

* added dashboard (web interface)

  Shows the status of replication and multiple system charts, e.g.
  Virtual Memory Size, Request Time, HTTP Connections etc.

* added API method `/_api/graph` to query all graphs with all properties.

* added example queries in web interface AQL editor

* added arango.reconnect(<host>) method for arangosh to dynamically switch server or
  user name

* added AQL range operator `..`

  The `..` operator can be used to easily iterate over a sequence of numeric
  values. It will produce a list of values in the defined range, with both bounding
  values included.

  Example:

      2010..2013

  will produce the following result:

      [ 2010, 2011, 2012, 2013 ]

* added AQL RANGE function

* added collection.first(count) and collection.last(count) document access functions

  These functions allow accessing the first or last n documents in a collection. The order
  is determined by document insertion/update time.

* added AQL INTERSECTION function

* INCOMPATIBLE CHANGE: changed AQL user function namespace resolution operator from `:` to `::`

  AQL user-defined functions were introduced in ArangoDB 1.3, and the namespace resolution
  operator for them was the single colon (`:`). A function call looked like this:

      RETURN mygroup:myfunc()

  The single colon caused an ambiguity in the AQL grammar, making it indistinguishable from
  named attributes or the ternary operator in some cases, e.g.

      { mygroup:myfunc ? mygroup:myfunc }

  The change of the namespace resolution operator from `:` to `::` fixes this ambiguity.

  Existing user functions in the database will be automatically fixed when starting ArangoDB
  1.4 with the `--upgrade` option. However, queries using user-defined functions need to be
  adjusted on the client side to use the new operator.

* allow multiple AQL LET declarations separated by comma, e.g.
  LET a = 1, b = 2, c = 3

* more useful AQL error messages

  The error position (line/column) is more clearly indicated for parse errors.
  Additionally, if a query references a collection that cannot be found, the error
  message will give a hint on the collection name

* changed return value for AQL `DOCUMENT` function in case document is not found

  Previously, when the AQL `DOCUMENT` function was called with the id of a document and
  the document could not be found, it returned `undefined`. This value is not part of the
  JSON type system and this has caused some problems.
  Starting with ArangoDB 1.4, the `DOCUMENT` function will return `null` if the document
  looked for cannot be found.

  In case the function is called with a list of documents, it will continue to return all
  found documents, and will not return `null` for non-found documents. This has not changed.

* added single line comments for AQL

  Single line comments can be started with a double forward slash: `//`.
  They end at the end of the line, or the end of the query string, whichever is first.

* fixed documentation issues #567, #568, #571.

* added collection.checksum(<withData>) method to calculate CRC checksums for
  collections

  This can be used to
  - check if data in a collection has changed
  - compare the contents of two collections on different ArangoDB instances

* issue #565: add description line to aal.listAvailable()

* fixed several out-of-memory situations when double freeing or invalid memory
  accesses could happen

* less msyncing during the creation of collections

  This is achieved by not syncing the initial (standard) markers in shapes collections.
  After all standard markers are written, the shapes collection will get synced.

* renamed command-line option `--log.filter` to `--log.source-filter` to avoid
  misunderstandings

* introduced new command-line option `--log.content-filter` to optionally restrict
  logging to just specific log messages (containing the filter string, case-sensitive).

  For example, to filter on just log entries which contain `ArangoDB`, use:

      --log.content-filter "ArangoDB"

* added optional command-line option `--log.requests-file` to log incoming HTTP
  requests to a file.

  When used, all HTTP requests will be logged to the specified file, containing the
  client IP address, HTTP method, requests URL, HTTP response code, and size of the
  response body.

* added a signal handler for SIGUSR1 signal:

  when ArangoDB receives this signal, it will respond all further incoming requests
  with an HTTP 503 (Service Unavailable) error. This will be the case until another
  SIGUSR1 signal is caught. This will make ArangoDB start serving requests regularly
  again. Note: this is not implemented on Windows.

* limited maximum request URI length to 16384 bytes:

  Incoming requests with longer request URIs will be responded to with an HTTP
  414 (Request-URI Too Long) error.

* require version 1.0 or 1.1 in HTTP version signature of requests sent by clients:

  Clients sending requests with a non-HTTP 1.0 or non-HTTP 1.1 version number will
  be served with an HTTP 505 (HTTP Version Not Supported) error.

* updated manual on indexes:

  using system attributes such as `_id`, `_key`, `_from`, `_to`, `_rev` in indexes is
  disallowed and will be rejected by the server. This was the case since ArangoDB 1.3,
  but was not properly documented.

* issue #563: can aal become a default object?

  aal is now a prefab object in arangosh

* prevent certain system collections from being renamed, dropped, or even unloaded.

  Which restrictions there are for which system collections may vary from release to
  release, but users should in general not try to modify system collections directly
  anyway.

  Note: there are no such restrictions for user-created collections.

* issue #559: added Foxx documentation to user manual

* added server startup option `--server.authenticate-system-only`. This option can be
  used to restrict the need for HTTP authentication to internal functionality and APIs,
  such as `/_api/*` and `/_admin/*`.
  Setting this option to `true` will thus force authentication for the ArangoDB APIs
  and the web interface, but allow unauthenticated requests for other URLs (including
  user defined actions and Foxx applications).
  The default value of this option is `false`, meaning that if authentication is turned
  on, authentication is still required for *all* incoming requests. Only by setting the
  option to `true` this restriction is lifted and authentication becomes required for
  URLs starting with `/_` only.

  Please note that authentication still needs to be enabled regularly by setting the
  `--server.disable-authentication` parameter to `false`. Otherwise no authentication
  will be required for any URLs as before.

* protect collections against unloading when there are still document barriers around.

* extended cap constraints to optionally limit the active data size in a collection to
  a specific number of bytes.

  The arguments for creating a cap constraint are now:
  `collection.ensureCapConstraint(<count>, <byteSize>);`

  It is supported to specify just a count as in ArangoDB 1.3 and before, to specify
  just a fileSize, or both. The first met constraint will trigger the automated
  document removal.

* added `db._exists(doc)` and `collection.exists(doc)` for easy document existence checks

* added API `/_api/current-database` to retrieve information about the database the
  client is currently connected to (note: the API `/_api/current-database` has been
  removed in the meantime. The functionality is accessible via `/_api/database/current`
  now).

* ensure a proper order of tick values in datafiles/journals/compactors.
  any new files written will have the _tick values of their markers in order. for
  older files, there are edge cases at the beginning and end of the datafiles when
  _tick values are not properly in order.

* prevent caching of static pages in PathHandler.
  whenever a static page is requested that is served by the general PathHandler, the
  server will respond to HTTP GET requests with a "Cache-Control: max-age=86400" header.

* added "doCompact" attribute when creating collections and to collection.properties().
  The attribute controls whether collection datafiles are compacted.

* changed the HTTP return code from 400 to 404 for some cases when there is a referral
  to a non-existing collection or document.

* introduced error code 1909 `too many iterations` that is thrown when graph traversals
  hit the `maxIterations` threshold.

* optionally limit traversals to a certain number of iterations
  the limitation can be achieved via the traversal API by setting the `maxIterations`
  attribute, and also via the AQL `TRAVERSAL` and `TRAVERSAL_TREE` functions by setting
  the same attribute. If traversals are not limited by the end user, a server-defined
  limit for `maxIterations` may be used to prevent server-side traversals from running
  endlessly.

* added graph traversal API at `/_api/traversal`

* added "API" link in web interface, pointing to REST API generated with Swagger

* moved "About" link in web interface into "links" menu

* allow incremental access to the documents in a collection from out of AQL
  this allows reading documents from a collection chunks when a full collection scan
  is required. memory usage might be must lower in this case and queries might finish
  earlier if there is an additional LIMIT statement

* changed AQL COLLECT to use a stable sort, so any previous SORT order is preserved

* issue #547: Javascript error in the web interface

* issue #550: Make AQL graph functions support key in addition to id

* issue #526: Unable to escape when an errorneous command is entered into the js shell

* issue #523: Graph and vertex methods for the javascript api

* issue #517: Foxx: Route parameters with capital letters fail

* issue #512: Binded Parameters for LIMIT


v1.3.3 (2013-08-01)
-------------------

* issue #570: updateFishbowl() fails once

* updated and fixed generated examples

* issue #559: added Foxx documentation to user manual

* added missing error reporting for errors that happened during import of edges


v1.3.2 (2013-06-21)
-------------------

* fixed memleak in internal.download()

* made the shape-collection journal size adaptive:
  if too big shapes come in, a shape journal will be created with a big-enough size
  automatically. the maximum size of a shape journal is still restricted, but to a
  very big value that should never be reached in practice.

* fixed a segfault that occurred when inserting documents with a shape size bigger
  than the default shape journal size (2MB)

* fixed a locking issue in collection.truncate()

* fixed value overflow in accumulated filesizes reported by collection.figures()

* issue #545: AQL FILTER unnecessary (?) loop

* issue #549: wrong return code with --daemon


v1.3.1 (2013-05-24)
-------------------

* removed currently unused _ids collection

* fixed usage of --temp-path in aranogd and arangosh

* issue #540: suppress return of temporary internal variables in AQL

* issue #530: ReferenceError: ArangoError is not a constructor

* issue #535: Problem with AQL user functions javascript API

* set --javascript.app-path for test execution to prevent startup error

* issue #532: Graph _edgesCache returns invalid data?

* issue #531: Arangod errors

* issue #529: Really weird transaction issue

* fixed usage of --temp-path in aranogd and arangosh


v1.3.0 (2013-05-10)
-------------------

* fixed problem on restart ("datafile-xxx is not sealed") when server was killed
  during a compaction run

* fixed leak when using cursors with very small batchSize

* issue #508: `unregistergroup` function not mentioned in http interface docs

* issue #507: GET /_api/aqlfunction returns code inside parentheses

* fixed issue #489: Bug in aal.install

* fixed issue 505: statistics not populated on MacOS


v1.3.0-rc1 (2013-04-24)
-----------------------

* updated documentation for 1.3.0

* added node modules and npm packages

* changed compaction to only compact datafiles with more at least 10% of dead
  documents (byte size-wise)

* issue #498: fixed reload of authentication info when using
  `require("org/arangodb/users").reload()`

* issue #495: Passing an empty array to create a document results in a
  "phantom" document

* added more precision for requests statistics figures

* added "sum" attribute for individual statistics results in statistics API
  at /_admin/statistics

* made "limit" an optional parameter in AQL function NEAR().
  limit can now be either omitted completely, or set to 0. If so, an internal
  default value (currently 100) will be applied for the limit.

* issue #481

* added "attributes.count" to output of `collection.figures()`
  this also affects the REST API /_api/collection/<name>/figures

* added IndexedPropertyGetter for ShapedJson objects

* added API for user-defined AQL functions

* issue #475: A better error message for deleting a non-existent graph

* issue #474: Web interface problems with the JS Shell

* added missing documentation for AQL UNION function

* added transaction support.
  This provides ACID transactions for ArangoDB. Transactions can be invoked
  using the `db._executeTransaction()` function, or the `/_api/transaction`
  REST API.

* switched to semantic versioning (at least for alpha & alpha naming)

* added saveOrReplace() for server-side JS

v1.3.alpha1 (2013-04-05)
------------------------

* cleanup of Module, Package, ArangoApp and modules "internal", "fs", "console"

* use Error instead of string in throw to allow stack-trace

* issue #454: error while creation of Collection

* make `collection.count()` not recalculate the number of documents on the fly, but
  use some internal document counters.

* issue #457: invalid string value in web interface

* make datafile id (datafile->_fid) identical to the numeric part of the filename.
  E.g. the datafile `journal-123456.db` will now have a datafile marker with the same
  fid (i.e. `123456`) instead of a different value. This change will only affect
  datafiles that are created with 1.3 and not any older files.
  The intention behind this change is to make datafile debugging easier.

* consistently discard document attributes with reserved names (system attributes)
  but without any known meaning, for example `_test`, `_foo`, ...

  Previously, these attributes were saved with the document regularly in some cases,
  but were discarded in other cases.
  Now these attributes are discarded consistently. "Real" system attributes such as
  `_key`, `_from`, `_to` are not affected and will work as before.

  Additionally, attributes with an empty name (``) are discarded when documents are
  saved.

  Though using reserved or empty attribute names in documents was not really and
  consistently supported in previous versions of ArangoDB, this change might cause
  an incompatibility for clients that rely on this feature.

* added server startup flag `--database.force-sync-properties` to force syncing of
  collection properties on collection creation, deletion and on property update.
  The default value is true to mimic the behavior of previous versions of ArangoDB.
  If set to false, collection properties are written to disk but no call to sync()
  is made.

* added detailed output of server version and components for REST APIs
  `/_admin/version` and `/_api/version`. To retrieve this extended information,
  call the REST APIs with URL parameter `details=true`.

* issue #443: For git-based builds include commit hash in version

* adjust startup log output to be more compact, less verbose

* set the required minimum number of file descriptors to 256.
  On server start, this number is enforced on systems that have rlimit. If the limit
  cannot be enforced, starting the server will fail.
  Note: 256 is considered to be the absolute minimum value. Depending on the use case
  for ArangoDB, a much higher number of file descriptors should be used.

  To avoid checking & potentially changing the number of maximum open files, use the
  startup option `--server.descriptors-minimum 0`

* fixed shapedjson to json conversion for special numeric values (NaN, +inf, -inf).
  Before, "NaN", "inf", or "-inf" were written into the JSONified output, but these
  values are not allowed in JSON. Now, "null" is written to the JSONified output as
  required.

* added AQL functions VARIANCE_POPULATION(), VARIANCE_SAMPLE(), STDDEV_POPULATION(),
  STDDEV_SAMPLE(), AVERAGE(), MEDIAN() to calculate statistical values for lists

* added AQL SQRT() function

* added AQL TRIM(), LEFT() and RIGHT() string functions

* fixed issue #436: GET /_api/document on edge

* make AQL REVERSE() and LENGTH() functions work on strings, too

* disabled DOT generation in `make doxygen`. this speeds up docs generation

* renamed startup option `--dispatcher.report-intervall` to `--dispatcher.report-interval`

* renamed startup option `--scheduler.report-intervall` to `--scheduler.report-interval`

* slightly changed output of REST API method /_admin/log.
  Previously, the log messages returned also contained the date and log level, now
  they will only contain the log message, and no date and log level information.
  This information can be re-created by API users from the `timestamp` and `level`
  attributes of the result.

* removed configure option `--enable-zone-debug`
  memory zone debugging is now automatically turned on when compiling with ArangoDB
  `--enable-maintainer-mode`

* removed configure option `--enable-arangob`
  arangob is now always included in the build


v1.2.3 (XXXX-XX-XX)
-------------------

* added optional parameter `edgexamples` for AQL function EDGES() and NEIGHBORS()

* added AQL function NEIGHBORS()

* added freebsd support

* fixed firstExample() query with `_id` and `_key` attributes

* issue triAGENS/ArangoDB-PHP#55: AQL optimizer may have mis-optimized duplicate
  filter statements with limit


v1.2.2 (2013-03-26)
-------------------

* fixed save of objects with common sub-objects

* issue #459: fulltext internal memory allocation didn't scale well
  This fix improves loading times for collections with fulltext indexes that have
  lots of equal words indexed.

* issue #212: auto-increment support

  The feature can be used by creating a collection with the extra `keyOptions`
  attribute as follows:

      db._create("mycollection", { keyOptions: { type: "autoincrement", offset: 1, increment: 10, allowUserKeys: true } });

  The `type` attribute will make sure the keys will be auto-generated if no
  `_key` attribute is specified for a document.

  The `allowUserKeys` attribute determines whether users might still supply own
  `_key` values with documents or if this is considered an error.

  The `increment` value determines the actual increment value, whereas the `offset`
  value can be used to seed to value sequence with a specific starting value.
  This will be useful later in a multi-master setup, when multiple servers can use
  different auto-increment seed values and thus generate non-conflicting auto-increment values.

  The default values currently are:

  - `allowUserKeys`: `true`
  - `offset`: `0`
  - `increment`: `1`

  The only other available key generator type currently is `traditional`.
  The `traditional` key generator will auto-generate keys in a fashion as ArangoDB
  always did (some increasing integer value, with a more or less unpredictable
  increment value).

  Note that for the `traditional` key generator there is only the option to disallow
  user-supplied keys and give the server the sole responsibility for key generation.
  This can be achieved by setting the `allowUserKeys` property to `false`.

  This change also introduces the following errors that API implementors may want to check
  the return values for:

  - 1222: `document key unexpected`: will be raised when a document is created with
    a `_key` attribute, but the underlying collection was set up with the `keyOptions`
    attribute `allowUserKeys: false`.

  - 1225: `out of keys`: will be raised when the auto-increment key generator runs
    out of keys. This may happen when the next key to be generated is 2^64 or higher.
    In practice, this will only happen if the values for `increment` or `offset` are
    not set appropriately, or if users are allowed to supply own keys, those keys
    are near the 2^64 threshold, and later the auto-increment feature kicks in and
    generates keys that cross that threshold.

    In practice it should not occur with proper configuration and proper usage of the
    collections.

  This change may also affect the following REST APIs:
  - POST `/_api/collection`: the server does now accept the optional `keyOptions`
    attribute in the second parameter
  - GET `/_api/collection/properties`: will return the `keyOptions` attribute as part
    of the collection's properties. The previous optional attribute `createOptions`
    is now gone.

* fixed `ArangoStatement.explain()` method with bind variables

* fixed misleading "cursor not found" error message in arangosh that occurred when
  `count()` was called for client-side cursors

* fixed handling of empty attribute names, which may have crashed the server under
  certain circumstances before

* fixed usage of invalid pointer in error message output when index description could
  not be opened


v1.2.1 (2013-03-14)
-------------------

* issue #444: please darken light color in arangosh

* issue #442: pls update post install info on osx

* fixed conversion of special double values (NaN, -inf, +inf) when converting from
  shapedjson to JSON

* fixed compaction of markers (location of _key was not updated correctly in memory,
  leading to _keys pointing to undefined memory after datafile rotation)

* fixed edge index key pointers to use document master pointer plus offset instead
  of direct _key address

* fixed case when server could not create any more journal or compactor files.
  Previously a wrong status code may have been returned, and not being able to create
  a new compactor file may have led to an infinite loop with error message
  "could not create compactor".

* fixed value truncation for numeric filename parts when renaming datafiles/journals


v1.2.0 (2013-03-01)
-------------------

* by default statistics are now switch off; in order to enable comment out
  the "disable-statistics = yes" line in "arangod.conf"

* fixed issue #435: csv parser skips data at buffer border

* added server startup option `--server.disable-statistics` to turn off statistics
  gathering without recompilation of ArangoDB.
  This partly addresses issue #432.

* fixed dropping of indexes without collection name, e.g.
  `db.xxx.dropIndex("123456");`
  Dropping an index like this failed with an assertion error.

* fixed issue #426: arangoimp should be able to import edges into edge collections

* fixed issue #425: In case of conflict ArangoDB returns HTTP 400 Bad request
  (with 1207 Error) instead of HTTP 409 Conflict

* fixed too greedy token consumption in AQL for negative values:
  e.g. in the statement `RETURN { a: 1 -2 }` the minus token was consumed as part
  of the value `-2`, and not interpreted as the binary arithmetic operator


v1.2.beta3 (2013-02-22)
-----------------------

* issue #427: ArangoDB Importer Manual has no navigation links (previous|home|next)

* issue #319: Documentation missing for Emergency console and incomplete for datafile debugger.

* issue #370: add documentation for reloadRouting and flushServerModules

* issue #393: added REST API for user management at /_api/user

* issue #393, #128: added simple cryptographic functions for user actions in module "crypto":
  * require("org/arangodb/crypto").md5()
  * require("org/arangodb/crypto").sha256()
  * require("org/arangodb/crypto").rand()

* added replaceByExample() Javascript and REST API method

* added updateByExample() Javascript and REST API method

* added optional "limit" parameter for removeByExample() Javascript and REST API method

* fixed issue #413

* updated bundled V8 version from 3.9.4 to 3.16.14.1
  Note: the Windows version used a more recent version (3.14.0.1) and was not updated.

* fixed issue #404: keep original request url in request object


v1.2.beta2 (2013-02-15)
-----------------------

* fixed issue #405: 1.2 compile warnings

* fixed issue #333: [debian] Group "arangodb" is not used when starting vie init.d script

* added optional parameter 'excludeSystem' to GET /_api/collection
  This parameter can be used to disable returning system collections in the list
  of all collections.

* added AQL functions KEEP() and UNSET()

* fixed issue #348: "HTTP Interface for Administration and Monitoring"
  documentation errors.

* fix stringification of specific positive int64 values. Stringification of int64
  values with the upper 32 bits cleared and the 33rd bit set were broken.

* issue #395:  Collection properties() function should return 'isSystem' for
  Javascript and REST API

* make server stop after upgrade procedure when invoked with `--upgrade option`.
  When started with the `--upgrade` option, the server will perfom
  the upgrade, and then exit with a status code indicating the result of the
  upgrade (0 = success, 1 = failure). To start the server regularly in either
  daemon or console mode, the `--upgrade` option must not be specified.
  This change was introduced to allow init.d scripts check the result of
  the upgrade procedure, even in case an upgrade was successful.
  this was introduced as part of issue #391.

* added AQL function EDGES()

* added more crash-protection when reading corrupted collections at startup

* added documentation for AQL function CONTAINS()

* added AQL function LIKE()

* replaced redundant error return code 1520 (Unable to open collection) with error code
  1203 (Collection not found). These error codes have the same meanings, but one of
  them was returned from AQL queries only, the other got thrown by other parts of
  ArangoDB. Now, error 1203 (Collection not found) is used in AQL too in case a
  non-existing collection is used.

v1.2.beta1 (2013-02-01)
-----------------------

* fixed issue #382: [Documentation error] Maschine... should be Machine...

* unified history file locations for arangod, arangosh, and arangoirb.
  - The readline history for arangod (emergency console) is now stored in file
    $HOME/.arangod. It was stored in $HOME/.arango before.
  - The readline history for arangosh is still stored in $HOME/.arangosh.
  - The readline history for arangoirb is now stored in $HOME/.arangoirb. It was
    stored in $HOME/.arango-mrb before.

* fixed issue #381: _users user should have a unique constraint

* allow negative list indexes in AQL to access elements from the end of a list,
  e.g. ```RETURN values[-1]``` will return the last element of the `values` list.

* collection ids, index ids, cursor ids, and document revision ids created and
  returned by ArangoDB are now returned as strings with numeric content inside.
  This is done to prevent some value overrun/truncation in any part of the
  complete client/server workflow.
  In ArangoDB 1.1 and before, these values were previously returned as
  (potentially very big) integer values. This may cause problems (clipping, overrun,
  precision loss) for clients that do not support big integers natively and store
  such values in IEEE754 doubles internally. This type loses precision after about
  52 bits and is thus not safe to hold an id.
  Javascript and 32 bit-PHP are examples for clients that may cause such problems.
  Therefore, ids are now returned by ArangoDB as strings, with the string
  content being the integer value as before.

  Example for documents ("_rev" attribute):
  - Document returned by ArangoDB 1.1: { "_rev": 1234, ... }
  - Document returned by ArangoDB 1.2: { "_rev": "1234", ... }

  Example for collections ("id" attribute / "_id" property):
  - Collection returned by ArangoDB 1.1: { "id": 9327643, "name": "test", ... }
  - Collection returned by ArangoDB 1.2: { "id": "9327643", "name": "test", ... }

  Example for cursors ("id" attribute):
  - Collection returned by ArangoDB 1.1: { "id": 11734292, "hasMore": true, ... }
  - Collection returned by ArangoDB 1.2: { "id": "11734292", "hasMore": true, ... }

* global variables are not automatically available anymore when starting the
  arangod Javascript emergency console (i.e. ```arangod --console```).

  Especially, the variables `db`, `edges`, and `internal` are not available
  anymore. `db` and `internal` can be made available in 1.2 by
  ```var db = require("org/arangodb").db;``` and
  ```var internal = require("internal");```, respectively.
  The reason for this change is to get rid of global variables in the server
  because this will allow more specific inclusion of functionality.

  For convenience, the global variable `db` is still available by default in
  arangosh. The global variable `edges`, which since ArangoDB 1.1 was kind of
  a redundant wrapper of `db`, has been removed in 1.2 completely.
  Please use `db` instead, and if creating an edge collection, use the explicit
  ```db._createEdgeCollection()``` command.

* issue #374: prevent endless redirects when calling admin interface with
  unexpected URLs

* issue #373: TRAVERSAL() `trackPaths` option does not work. Instead `paths` does work

* issue #358: added support for CORS

* honor optional waitForSync property for document removal, replace, update, and
  save operations in arangosh. The waitForSync parameter for these operations
  was previously honored by the REST API and on the server-side, but not when
  the waitForSync parameter was specified for a document operation in arangosh.

* calls to db.collection.figures() and /_api/collection/<collection>/figures now
  additionally return the number of shapes used in the collection in the
  extra attribute "shapes.count"

* added AQL TRAVERSAL_TREE() function to return a hierarchical result from a traversal

* added AQL TRAVERSAL() function to return the results from a traversal

* added AQL function ATTRIBUTES() to return the attribute names of a document

* removed internal server-side AQL functions from global scope.

  Now the AQL internal functions can only be accessed via the exports of the
  ahuacatl module, which can be included via ```require("org/arangodb/ahuacatl")```.
  It shouldn't be necessary for clients to access this module at all, but
  internal code may use this module.

  The previously global AQL-related server-side functions were moved to the
  internal namespace. This produced the following function name changes on
  the server:

     old name              new name
     ------------------------------------------------------
     AHUACATL_RUN       => require("internal").AQL_QUERY
     AHUACATL_EXPLAIN   => require("internal").AQL_EXPLAIN
     AHUACATL_PARSE     => require("internal").AQL_PARSE

  Again, clients shouldn't have used these functions at all as there is the
  ArangoStatement object to execute AQL queries.

* fixed issue #366: Edges index returns strange description

* added AQL function MATCHES() to check a document against a list of examples

* added documentation and tests for db.collection.removeByExample

* added --progress option for arangoimp. This will show the percentage of the input
  file that has been processed by arangoimp while the import is still running. It can
  be used as a rough indicator of progress for the entire import.

* make the server log documents that cannot be imported via /_api/import into the
  logfile using the warning log level. This may help finding illegal documents in big
  import runs.

* check on server startup whether the database directory and all collection directories
  are writable. if not, the server startup will be aborted. this prevents serious
  problems with collections being non-writable and this being detected at some pointer
  after the server has been started

* allow the following AQL constructs: FUNC(...)[...], FUNC(...).attribute

* fixed issue #361: Bug in Admin Interface. Header disappears when clicking new collection

* Added in-memory only collections

  Added collection creation parameter "isVolatile":
  if set to true, the collection is created as an in-memory only collection,
  meaning that all document data of that collection will reside in memory only,
  and will not be stored permanently to disk.
  This means that all collection data will be lost when the collection is unloaded
  or the server is shut down.
  As this collection type does not have datafile disk overhead for the regular
  document operations, it may be faster than normal disk-backed collections. The
  actual performance gains strongly depend on the underlying OS, filesystem, and
  settings though.
  This collection type should be used for caches only and not for any sensible data
  that cannot be re-created otherwise.
  Some platforms, namely Windows, currently do not support this collection type.
  When creating an in-memory collection on such platform, an error message will be
  returned by ArangoDB telling the user the platform does not support it.

  Note: in-memory collections are an experimental feature. The feature might
  change drastically or even be removed altogether in a future version of ArangoDB.

* fixed issue #353: Please include "pretty print" in Emergency Console

* fixed issue #352: "pretty print" console.log
  This was achieved by adding the dump() function for the "internal" object

* reduced insertion time for edges index
  Inserting into the edges index now avoids costly comparisons in case of a hash
  collision, reducing the prefilling/loading timer for bigger edge collections

* added fulltext queries to AQL via FULLTEXT() function. This allows search
  fulltext indexes from an AQL query to find matching documents

* added fulltext index type. This index type allows indexing words and prefixes of
  words from a specific document attribute. The index can be queries using a
  SimpleQueryFull object, the HTTP REST API at /_api/simple/fulltext, or via AQL

* added collection.revision() method to determine whether a collection has changed.
  The revision method returns a revision string that can be used by client programs
  for equality/inequality comparisons. The value returned by the revision method
  should be treated by clients as an opaque string and clients should not try to
  figure out the sense of the revision id. This is still useful enough to check
  whether data in a collection has changed.

* issue #346: adaptively determine NUMBER_HEADERS_PER_BLOCK

* issue #338: arangosh cursor positioning problems

* issue #326: use limit optimization with filters

* issue #325: use index to avoid sorting

* issue #324: add limit optimization to AQL

* removed arango-password script and added Javascript functionality to add/delete
  users instead. The functionality is contained in module `users` and can be invoked
  as follows from arangosh and arangod:
  * require("users").save("name", "passwd");
  * require("users").replace("name", "newPasswd");
  * require("users").remove("name");
  * require("users").reload();
  These functions are intentionally not offered via the web interface.
  This also addresses issue #313

* changed print output in arangosh and the web interface for JSON objects.
  Previously, printing a JSON object in arangosh resulted in the attribute values
  being printed as proper JSON, but attribute names were printed unquoted and
  unescaped. This was fine for the purpose of arangosh, but lead to invalid
  JSON being produced. Now, arangosh will produce valid JSON that can be used
  to send it back to ArangoDB or use it with arangoimp etc.

* fixed issue #300: allow importing documents via the REST /_api/import API
  from a JSON list, too.
  So far, the API only supported importing from a format that had one JSON object
  on each line. This is sometimes inconvenient, e.g. when the result of an AQL
  query or any other list is to be imported. This list is a JSON list and does not
  necessary have a document per line if pretty-printed.
  arangoimp now supports the JSON list format, too. However, the format requires
  arangoimp and the server to read the entire dataset at once. If the dataset is
  too big (bigger than --max-upload-size) then the import will be rejected. Even if
  increased, the entire list must fit in memory on both the client and the server,
  and this may be more resource-intensive than importing individual lines in chunks.

* removed unused parameter --reuse-ids for arangoimp. This parameter did not have
  any effect in 1.2, was never publicly announced and did evil (TM) things.

* fixed issue #297 (partly): added whitespace between command line and
  command result in arangosh, added shell colors for better usability

* fixed issue #296: system collections not usable from AQL

* fixed issue #295: deadlock on shutdown

* fixed issue #293: AQL queries should exploit edges index

* fixed issue #292: use index when filtering on _key in AQL

* allow user-definable document keys
  users can now define their own document keys by using the _key attribute
  when creating new documents or edges. Once specified, the value of _key is
  immutable.
  The restrictions for user-defined key values are:
  * the key must be at most 254 bytes long
  * it must consist of the letters a-z (lower or upper case), the digits 0-9,
    the underscore (_) or dash (-) characters only
  * any other characters, especially multi-byte sequences, whitespace or
    punctuation characters cannot be used inside key values

  Specifying a document key is optional when creating new documents. If no
  document key is specified, ArangoDB will create a document key itself.
  There are no guarantees about the format and pattern of auto-generated document
  keys other than the above restrictions.
  Clients should therefore treat auto-generated document keys as opaque values.
  Keys can be used to look up and reference documents, e.g.:
  * saving a document: `db.users.save({ "_key": "fred", ... })`
  * looking up a document: `db.users.document("fred")`
  * referencing other documents: `edges.relations.save("users/fred", "users/john", ...)`

  This change is downwards-compatible to ArangoDB 1.1 because in ArangoDB 1.1
  users were not able to define their own keys. If the user does not supply a _key
  attribute when creating a document, ArangoDB 1.2 will still generate a key of
  its own as ArangoDB 1.1 did. However, all documents returned by ArangoDB 1.2 will
  include a _key attribute and clients should be able to handle that (e.g. by
  ignoring it if not needed). Documents returned will still include the _id attribute
  as in ArangoDB 1.1.

* require collection names everywhere where a collection id was allowed in
  ArangoDB 1.1 & 1.0
  This change requires clients to use a collection name in place of a collection id
  at all places the client deals with collections.
  Examples:
  * creating edges: the _from and _to attributes must now contain collection names instead
    of collection ids: `edges.relations.save("test/my-key1", "test/my-key2", ...)`
  * retrieving edges: the returned _from and _to attributes now will contain collection
    names instead of ids, too: _from: `test/fred` instead of `1234/3455`
  * looking up documents: db.users.document("fred") or db._document("users/fred")

  Collection names must be used in REST API calls instead of collection ids, too.
  This change is thus not completely downwards-compatible to ArangoDB 1.1. ArangoDB 1.1
  required users to use collection ids in many places instead of collection names.
  This was unintuitive and caused overhead in cases when just the collection name was
  known on client-side but not its id. This overhead can now be avoided so clients can
  work with the collection names directly. There is no need to work with collection ids
  on the client side anymore.
  This change will likely require adjustments to API calls issued by clients, and also
  requires a change in how clients handle the _id value of returned documents. Previously,
  the _id value of returned documents contained the collection id, a slash separator and
  the document number. Since 1.2, _id will contain the collection name, a slash separator
  and the document key. The same applies to the _from and _to attribute values of edges
  that are returned by ArangoDB.

  Also removed (now unnecessary) location header in responses of the collections REST API.
  The location header was previously returned because it was necessary for clients.
  When clients created a collection, they specified the collection name. The collection
  id was generated on the server, but the client needed to use the server-generated
  collection id for further API calls, e.g. when creating edges etc. Therefore, the
  full collection URL, also containing the collection id, was returned by the server in
  responses to the collection API, in the HTTP location header.
  Returning the location header has become unnecessary in ArangoDB 1.2 because users
  can access collections by name and do not need to care about collection ids.


v1.1.3 (2013-XX-XX)
-------------------

* fix case when an error message was looked up for an error code but no error
  message was found. In this case a NULL ptr was returned and not checked everywhere.
  The place this error popped up was when inserting into a non-unique hash index
  failed with a specific, invalid error code.

* fixed issue #381:  db._collection("_users").getIndexes();

* fixed issue #379: arango-password fatal issue javscript.startup-directory

* fixed issue #372: Command-Line Options for the Authentication and Authorization


v1.1.2 (2013-01-20)
-------------------

* upgraded to mruby 2013-01-20 583983385b81c21f82704b116eab52d606a609f4

* fixed issue #357: Some spelling and grammar errors

* fixed issue #355: fix quotes in pdf manual

* fixed issue #351: Strange arangosh error message for long running query

* fixed randomly hanging connections in arangosh on MacOS

* added "any" query method: this returns a random document from a collection. It
  is also available via REST HTTP at /_api/simple/any.

* added deployment tool

* added getPeerVertex

* small fix for logging of long messages: the last character of log messages longer
  than 256 bytes was not logged.

* fixed truncation of human-readable log messages for web interface: the trailing \0
  byte was not appended for messages longer than 256 bytes

* fixed issue #341: ArangoDB crashes when stressed with Batch jobs
  Contrary to the issue title, this did not have anything to do with batch jobs but
  with too high memory usage. The memory usage of ArangoDB is now reduced for cases
   when there are lots of small collections with few documents each

* started with issue #317: Feature Request (from Google Groups): DATE handling

* backported issue #300: Extend arangoImp to Allow importing resultset-like
  (list of documents) formatted files

* fixed issue #337: "WaitForSync" on new collection does not work on Win/X64

* fixed issue #336: Collections REST API docs

* fixed issue #335: mmap errors due to wrong memory address calculation

* fixed issue #332: arangoimp --use-ids parameter seems to have no impact

* added option '--server.disable-authentication' for arangosh as well. No more passwd
  prompts if not needed

* fixed issue #330: session logging for arangosh

* fixed issue #329: Allow passing script file(s) as parameters for arangosh to run

* fixed issue #328: 1.1 compile warnings

* fixed issue #327: Javascript parse errors in front end


v1.1.1 (2012-12-18)
-------------------

* fixed issue #339: DELETE /_api/cursor/cursor-identifier return incollect errorNum

  The fix for this has led to a signature change of the function actions.resultNotFound().
  The meaning of parameter #3 for This function has changed from the error message string
  to the error code. The error message string is now parameter #4.
  Any client code that uses this function in custom actions must be adjusted.

* fixed issue #321: Problem upgrading arangodb 1.0.4 to 1.1.0 with Homebrew (OSX 10.8.2)

* fixed issue #230: add navigation and search for online documentation

* fixed issue #315: Strange result in PATH

* fixed issue #323: Wrong function returned in error message of AQL CHAR_LENGTH()

* fixed some log errors on startup / shutdown due to pid file handling and changing
  of directories


v1.1.0 (2012-12-05)
-------------------

* WARNING:
  arangod now performs a database version check at startup. It will look for a file
  named "VERSION" in its database directory. If the file is not present, arangod will
  perform an automatic upgrade of the database directory. This should be the normal
  case when upgrading from ArangoDB 1.0 to ArangoDB 1.1.

  If the VERSION file is present but is from an older version of ArangoDB, arangod
  will refuse to start and ask the user to run a manual upgrade first. A manual upgrade
  can be performed by starting arangod with the option `--upgrade`.

  This upgrade procedure shall ensure that users have full control over when they
  perform any updates/upgrades of their data, and can plan backups accordingly. The
  procedure also guarantees that the server is not run without any required system
  collections or with in incompatible data state.

* added AQL function DOCUMENT() to retrieve a document by its _id value

* fixed issue #311: fixed segfault on unload

* fixed issue #309: renamed stub "import" button from web interface

* fixed issue #307: added WaitForSync column in collections list in in web interface

* fixed issue #306: naming in web interface

* fixed issue #304: do not clear AQL query text input when switching tabs in
  web interface

* fixed issue #303: added documentation about usage of var keyword in web interface

* fixed issue #301: PATCH does not work in web interface

# fixed issue #269: fix make distclean & clean

* fixed issue #296: system collections not usable from AQL

* fixed issue #295: deadlock on shutdown

* added collection type label to web interface

* fixed issue #290: the web interface now disallows creating non-edges in edge collections
  when creating collections via the web interface, the collection type must also be
  specified (default is document collection)

* fixed issue #289: tab-completion does not insert any spaces

* fixed issue #282: fix escaping in web interface

* made AQL function NOT_NULL take any number of arguments. Will now return its
  first argument that is not null, or null if all arguments are null. This is downwards
  compatible.

* changed misleading AQL function name NOT_LIST() to FIRST_LIST() and slightly changed
  the behavior. The function will now return its first argument that is a list, or null
  if none of the arguments are lists.
  This is mostly downwards-compatible. The only change to the previous implementation in
  1.1-beta will happen if two arguments were passed and the 1st and 2nd arguments were
  both no lists. In previous 1.1, the 2nd argument was returned as is, but now null
  will be returned.

* add AQL function FIRST_DOCUMENT(), with same behavior as FIRST_LIST(), but working
  with documents instead of lists.

* added UPGRADING help text

* fixed issue #284: fixed Javascript errors when adding edges/vertices without own
  attributes

* fixed issue #283: AQL LENGTH() now works on documents, too

* fixed issue #281: documentation for skip lists shows wrong example

* fixed AQL optimizer bug, related to OR-combined conditions that filtered on the
  same attribute but with different conditions

* fixed issue #277: allow usage of collection names when creating edges
  the fix of this issue also implies validation of collection names / ids passed to
  the REST edge create method. edges with invalid collection ids or names in the
  "from" or "to" values will be rejected and not saved


v1.1.beta2 (2012-11-13)
-----------------------

* fixed arangoirb compilation

* fixed doxygen


v1.1.beta1 (2012-10-24)
-----------------------

* fixed AQL optimizer bug

* WARNING:
  - the user has changed from "arango" to "arangodb", the start script has changed from
    "arangod" to "arangodb", the database directory has changed from "/var/arangodb" to
    "/var/lib/arangodb" to be compliant with various Linux policies

  - In 1.1, we have introduced types for collections: regular documents go into document
    collections, and edges go into edge collections. The prefixing (db.xxx vs. edges.xxx)
    works slightly different in 1.1: edges.xxx can still be used to access collections,
    however, it will not determine the type of existing collections anymore. To create an
    edge collection 1.1, you can use db._createEdgeCollection() or edges._create().
    And there's of course also db._createDocumentCollection().
    db._create() is also still there and will create a document collection by default,
    whereas edges._create() will create an edge collection.

  - the admin web interface that was previously available via the simple URL suffix /
    is now available via a dedicated URL suffix only: /_admin/html
    The reason for this is that routing and URLs are now subject to changes by the end user,
    and only URLs parts prefixed with underscores (e.g. /_admin or /_api) are reserved
    for ArangoDB's internal usage.

* the server now handles requests with invalid Content-Length header values as follows:
  - if Content-Length is negative, the server will respond instantly with HTTP 411
    (length required)

  - if Content-Length is positive but shorter than the supplied body, the server will
    respond with HTTP 400 (bad request)

  - if Content-Length is positive but longer than the supplied body, the server will
    wait for the client to send the missing bytes. The server allows 90 seconds for this
    and will close the connection if the client does not send the remaining data

  - if Content-Length is bigger than the maximum allowed size (512 MB), the server will
    fail with HTTP 413 (request entity too large).

  - if the length of the HTTP headers is greater than the maximum allowed size (1 MB),
    the server will fail with HTTP 431 (request header fields too large)

* issue #265: allow optional base64 encoding/decoding of action response data

* issue #252: create _modules collection using arango-upgrade (note: arango-upgrade was
  finally replaced by the `--upgrade` option for arangod)

* issue #251: allow passing arbitrary options to V8 engine using new command line option:
  --javascript.v8-options. Using this option, the Harmony features or other settings in
  v8 can be enabled if the end user requires them

* issue #248: allow AQL optimizer to pull out completely uncorrelated subqueries to the
  top level, resulting in less repeated evaluation of the subquery

* upgraded to Doxygen 1.8.0

* issue #247: added AQL function MERGE_RECURSIVE

* issue #246: added clear() function in arangosh

* issue #245: Documentation: Central place for naming rules/limits inside ArangoDB

* reduced size of hash index elements by 50 %, allowing more index elements to fit in
  memory

* issue #235: GUI Shell throws Error:ReferenceError: db is not defined

* issue #229: methods marked as "under construction"

* issue #228: remove unfinished APIs (/_admin/config/*)

* having the OpenSSL library installed is now a prerequisite to compiling ArangoDB
  Also removed the --enable-ssl configure option because ssl is always required.

* added AQL functions TO_LIST, NOT_LIST

* issue #224: add optional Content-Id for batch requests

* issue #221: more documentation on AQL explain functionality. Also added
  ArangoStatement.explain() client method

* added db._createStatement() method on server as well (was previously available
  on the client only)

* issue #219: continue in case of "document not found" error in PATHS() function

* issue #213: make waitForSync overridable on specific actions

* changed AQL optimizer to use indexes in more cases. Previously, indexes might
  not have been used when in a reference expression the inner collection was
  specified last. Example: FOR u1 IN users FOR u2 IN users FILTER u1._id == u2._id
  Previously, this only checked whether an index could be used for u2._id (not
  possible). It was not checked whether an index on u1._id could be used (possible).
  Now, for expressions that have references/attribute names on both sides of the
  above as above, indexes are checked for both sides.

* issue #204: extend the CSV import by TSV and by user configurable
  separator character(s)

* issue #180: added support for batch operations

* added startup option --server.backlog-size
  this allows setting the value of the backlog for the listen() system call.
  the default value is 10, the maximum value is platform-dependent

* introduced new configure option "--enable-maintainer-mode" for
  ArangoDB maintainers. this option replaces the previous compile switches
  --with-boost-test, --enable-bison, --enable-flex and --enable-errors-dependency
  the individual configure options have been removed. --enable-maintainer-mode
  turns them all on.

* removed potentially unused configure option --enable-memfail

* fixed issue #197: HTML web interface calls /_admin/user-manager/session

* fixed issue #195: VERSION file in database directory

* fixed issue #193: REST API HEAD request returns a message body on 404

* fixed issue #188: intermittent issues with 1.0.0
  (server-side cursors not cleaned up in all cases, pthreads deadlock issue)

* issue #189: key store should use ISO datetime format bug

* issue #187: run arango-upgrade on server start (note: arango-upgrade was finally
  replaced by the `--upgrade` option for arangod)n

* fixed issue #183: strange unittest error

* fixed issue #182: manual pages

* fixed issue #181: use getaddrinfo

* moved default database directory to "/var/lib/arangodb" in accordance with
  http://www.pathname.com/fhs/pub/fhs-2.3.html

* fixed issue #179: strange text in import manual

* fixed issue #178: test for aragoimp is missing

* fixed issue #177: a misleading error message was returned if unknown variables
  were used in certain positions in an AQL query.

* fixed issue #176: explain how to use AQL from the arangosh

* issue #175: re-added hidden (and deprecated) option --server.http-port. This
  option is only there to be downwards-compatible to Arango 1.0.

* fixed issue #174: missing Documentation for `within`

* fixed issue #170: add db.<coll_name>.all().toArray() to arangosh help screen

* fixed issue #169: missing argument in Simple Queries

* added program arango-upgrade. This program must be run after installing ArangoDB
  and after upgrading from a previous version of ArangoDB. The arango-upgrade script
  will ensure all system collections are created and present in the correct state.
  It will also perform any necessary data updates.
  Note: arango-upgrade was finally replaced by the `--upgrade` option for arangod.

* issue #153: edge collection should be a flag for a collection
  collections now have a type so that the distinction between document and edge
  collections can now be done at runtime using a collection's type value.
  A collection's type can be queried in Javascript using the <collection>.type() method.

  When new collections are created using db._create(), they will be document
  collections by default. When edge._create() is called, an edge collection will be created.
  To explicitly create a collection of a specific/different type, use the methods
  _createDocumentCollection() or _createEdgeCollection(), which are available for
  both the db and the edges object.
  The Javascript objects ArangoEdges and ArangoEdgesCollection have been removed
  completely.
  All internal and test code has been adjusted for this, and client code
  that uses edges.* should also still work because edges is still there and creates
  edge collections when _create() is called.

  INCOMPATIBLE CHANGE: Client code might still need to be changed in the following aspect:
  Previously, collections did not have a type so documents and edges could be inserted
  in the same collection. This is now disallowed. Edges can only be inserted into
  edge collections now. As there were no collection types in 1.0, ArangoDB will perform
  an automatic upgrade when migrating from 1.0 to 1.1.
  The automatic upgrade will check every collection and determine its type as follows:
  - if among the first 50 documents in the collection there are documents with
    attributes "_from" and "_to", the collection is typed as an edge collection
  - if among the first 50 documents in the collection there are no documents with
    attributes "_from" and "_to", the collection is made as a document collection

* issue #150: call V8 garbage collection on server periodically

* issue #110: added support for partial updates

  The REST API for documents now offers an HTTP PATCH method to partially update
  documents. Overwriting/replacing documents is still available via the HTTP PUT method
  as before. The Javascript API in the shell also offers a new update() method in extension to
  the previously existing replace() method.


v1.0.4 (2012-11-12)
-------------------

* issue #275: strange error message in arangosh 1.0.3 at startup


v1.0.3 (2012-11-08)
-------------------

* fixed AQL optimizer bug

* issue #273: fixed segfault in arangosh on HTTP 40x

* issue #265: allow optional base64 encoding/decoding of action response data

* issue #252: _modules collection not created automatically


v1.0.2 (2012-10-22)
-------------------

* repository CentOS-X.Y moved to CentOS-X, same for Debian

* bugfix for rollback from edges

* bugfix for hash indexes

* bugfix for StringBuffer::erase_front

* added autoload for modules

* added AQL function TO_LIST


v1.0.1 (2012-09-30)
-------------------

* draft for issue #165: front-end application howto

* updated mruby to cf8fdea4a6598aa470e698e8cbc9b9b492319d

* fix for issue #190: install doesn't create log directory

* fix for issue #194: potential race condition between creating and dropping collections

* fix for issue #193: REST API HEAD request returns a message body on 404

* fix for issue #188: intermittent issues with 1.0.0

* fix for issue #163: server cannot create collection because of abandoned files

* fix for issue #150: call V8 garbage collection on server periodically


v1.0.0 (2012-08-17)
-------------------

* fix for issue #157: check for readline and ncurses headers, not only libraries


v1.0.beta4 (2012-08-15)
-----------------------

* fix for issue #152: fix memleak for barriers


v1.0.beta3 (2012-08-10)
-----------------------

* fix for issue #151: Memleak, collection data not removed

* fix for issue #149: Inconsistent port for admin interface

* fix for issue #163: server cannot create collection because of abandoned files

* fix for issue #157: check for readline and ncurses headers, not only libraries

* fix for issue #108: db.<collection>.truncate() inefficient

* fix for issue #109: added startup note about cached collection names and how to
  refresh them

* fix for issue #156: fixed memleaks in /_api/import

* fix for issue #59: added tests for /_api/import

* modified return value for calls to /_api/import: now, the attribute "empty" is
  returned as well, stating the number of empty lines in the input. Also changed the
  return value of the error code attribute ("errorNum") from 1100 ("corrupted datafile")
  to 400 ("bad request") in case invalid/unexpected JSON data was sent to the server.
  This error code is more appropriate as no datafile is broken but just input data is
  incorrect.

* fix for issue #152: Memleak for barriers

* fix for issue #151: Memleak, collection data not removed

* value of --database.maximal-journal-size parameter is now validated on startup. If
  value is smaller than the minimum value (currently 1048576), an error is thrown and
  the server will not start. Before this change, the global value of maximal journal
  size was not validated at server start, but only on collection level

* increased sleep value in statistics creation loop from 10 to 500 microseconds. This
  reduces accuracy of statistics values somewhere after the decimal points but saves
  CPU time.

* avoid additional sync() calls when writing partial shape data (attribute name data)
  to disk. sync() will still be called when the shape marker (will be written after
  the attributes) is written to disk

* issue #147: added flag --database.force-sync-shapes to force synching of shape data
  to disk. The default value is true so it is the same behavior as in version 1.0.
  if set to false, shape data is synched to disk if waitForSync for the collection is
  set to true, otherwise, shape data is not synched.

* fix for issue #145: strange issue on Travis: added epsilon for numeric comparison in
  geo index

* fix for issue #136: adjusted message during indexing

* issue #131: added timeout for HTTP keep-alive connections. The default value is 300
  seconds. There is a startup parameter server.keep-alive-timeout to configure the value.
  Setting it to 0 will disable keep-alive entirely on the server.

* fix for issue #137: AQL optimizer should use indexes for ref accesses with
  2 named attributes


v1.0.beta2 (2012-08-03)
-----------------------

* fix for issue #134: improvements for centos RPM

* fixed problem with disable-admin-interface in config file


v1.0.beta1 (2012-07-29)
-----------------------

* fixed issue #118: We need a collection "debugger"

* fixed issue #126: Access-Shaper must be cached

* INCOMPATIBLE CHANGE: renamed parameters "connect-timeout" and "request-timeout"
  for arangosh and arangoimp to "--server.connect-timeout" and "--server.request-timeout"

* INCOMPATIBLE CHANGE: authorization is now required on the server side
  Clients sending requests without HTTP authorization will be rejected with HTTP 401
  To allow backwards compatibility, the server can be started with the option
  "--server.disable-authentication"

* added options "--server.username" and "--server.password" for arangosh and arangoimp
  These parameters must be used to specify the user and password to be used when
  connecting to the server. If no password is given on the command line, arangosh/
  arangoimp will interactively prompt for a password.
  If no user name is specified on the command line, the default user "root" will be
  used.

* added startup option "--server.ssl-cipher-list" to determine which ciphers to
  use in SSL context. also added SSL_OP_CIPHER_SERVER_PREFERENCE to SSL default
  options so ciphers are tried in server and not in client order

* changed default SSL protocol to TLSv1 instead of SSLv2

* changed log-level of SSL-related messages

* added SSL connections if server is compiled with OpenSSL support. Use --help-ssl

* INCOMPATIBLE CHANGE: removed startup option "--server.admin-port".
  The new endpoints feature (see --server.endpoint) allows opening multiple endpoints
  anyway, and the distinction between admin and "other" endpoints can be emulated
  later using privileges.

* INCOMPATIBLE CHANGE: removed startup options "--port", "--server.port", and
  "--server.http-port" for arangod.
  These options have been replaced by the new "--server.endpoint" parameter

* INCOMPATIBLE CHANGE: removed startup option "--server" for arangosh and arangoimp.
  These options have been replaced by the new "--server.endpoint" parameter

* Added "--server.endpoint" option to arangod, arangosh, and arangoimp.
  For arangod, this option allows specifying the bind endpoints for the server
  The server can be bound to one or multiple endpoints at once. For arangosh
  and arangoimp, the option specifies the server endpoint to connect to.
  The following endpoint syntax is currently supported:
  - tcp://host:port or http@tcp://host:port (HTTP over IPv4)
  - tcp://[host]:port or http@tcp://[host]:port (HTTP over IPv6)
  - ssl://host:port or http@tcp://host:port (HTTP over SSL-encrypted IPv4)
  - ssl://[host]:port or http@tcp://[host]:port (HTTP over SSL-encrypted IPv6)
  - unix:///path/to/socket or http@unix:///path/to/socket (HTTP over UNIX socket)

  If no port is specified, the default port of 8529 will be used.

* INCOMPATIBLE CHANGE: removed startup options "--server.require-keep-alive" and
  "--server.secure-require-keep-alive".
  The server will now behave as follows which should be more conforming to the
  HTTP standard:
  * if a client sends a "Connection: close" header, the server will close the
    connection
  * if a client sends a "Connection: keep-alive" header, the server will not
    close the connection
  * if a client does not send any "Connection" header, the server will assume
    "keep-alive" if the request was an HTTP/1.1 request, and "close" if the
    request was an HTTP/1.0 request

* (minimal) internal optimizations for HTTP request parsing and response header
  handling

* fixed Unicode unescaping bugs for \f and surrogate pairs in BasicsC/strings.c

* changed implementation of TRI_BlockCrc32 algorithm to use 8 bytes at a time

* fixed issue #122: arangod doesn't start if <log.file> cannot be created

* fixed issue #121: wrong collection size reported

* fixed issue #98: Unable to change journalSize

* fixed issue #88: fds not closed

* fixed escaping of document data in HTML admin front end

* added HTTP basic authentication, this is always turned on

* added server startup option --server.disable-admin-interface to turn off the
  HTML admin interface

* honor server startup option --database.maximal-journal-size when creating new
  collections without specific journalsize setting. Previously, these
  collections were always created with journal file sizes of 32 MB and the
  --database.maximal-journal-size setting was ignored

* added server startup option --database.wait-for-sync to control the default
  behavior

* renamed "--unit-tests" to "--javascript.unit-tests"


v1.0.alpha3 (2012-06-30)
------------------------

* fixed issue #116: createCollection=create option doesn't work

* fixed issue #115: Compilation issue under OSX 10.7 Lion & 10.8 Mountain Lion
  (homebrew)

* fixed issue #114: image not found

* fixed issue #111: crash during "make unittests"

* fixed issue #104: client.js -> ARANGO_QUIET is not defined


v1.0.alpha2 (2012-06-24)
------------------------

* fixed issue #112: do not accept document with duplicate attribute names

* fixed issue #103: Should we cleanup the directory structure

* fixed issue #100: "count" attribute exists in cursor response with "count:
  false"

* fixed issue #84 explain command

* added new MRuby version (2012-06-02)

* added --log.filter

* cleanup of command line options:
** --startup.directory => --javascript.startup-directory
** --quite => --quiet
** --gc.interval => --javascript.gc-interval
** --startup.modules-path => --javascript.modules-path
** --action.system-directory => --javascript.action-directory
** --javascript.action-threads => removed (is now the same pool as --server.threads)

* various bug-fixes

* support for import

* added option SKIP_RANGES=1 for make unittests

* fixed several range-related assertion failures in the AQL query optimizer

* fixed AQL query optimizations for some edge cases (e.g. nested subqueries with
  invalid constant filter expressions)


v1.0.alpha1 (2012-05-28)
------------------------

Alpha Release of ArangoDB 1.0<|MERGE_RESOLUTION|>--- conflicted
+++ resolved
@@ -1,17 +1,19 @@
+v3.3.11 (2018-XX-XX)
+--------------------
+
+* fixed internal issue #2163: wrong labels within foxx validation of service 
+  input parameters
+
+
 v3.3.10 (2018-06-04)
 --------------------
 
-<<<<<<< HEAD
-* fixed internal issue #2163: wrong labels within foxx validation of service 
-  input parameters
-=======
 * make optimizer rule "remove-filter-covered-by-index" not stop after removing
   a sub-condition from a FILTER statement, but pass the optimized FILTER
   statement again into the optimizer rule for further optimizations.
   This allows optimizing away some more FILTER conditions than before.
 
 * allow accessing /_admin/status URL on followers too in active failover setup
->>>>>>> 902a9803
 
 * fix cluster COLLECT optimization for attributes that were in "sorted" variant of
   COLLECT and that were provided by a sorted index on the collected attribute
