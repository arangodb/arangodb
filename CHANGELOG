devel
-----

<<<<<<< HEAD
* added option `--cluster.require-persisted-id`

  If set to true, then the instance will only start if a UUID file is found 
  in the database on startup. Setting this option will make sure the instance 
  is started using an already existing database directory from a previous
  start, and not a new one. For the first start, the UUID file must either be 
  created manually in the database directory, or the option must be set to 
  false for the initial startup and only turned on for restarts.
=======
* removed option `--cluster.my-local-info` in favor of persisted server UUIDs

  The option `--cluster.my-local-info` was deprecated since ArangoDB 3.3.

* added /_admin/status for debugging

* added new collection property `cacheEnabled` which enables in-memory caching for
  documents and primary index entries. Available only when using RocksDB
>>>>>>> 0e9fa1a0

* arangodump now supports `--threads` option to dump collections in parallel

* fix issue #4924: removeFollower now prefers to remove the last follower(s)

* Improvement: The AQL query planner in cluster is now a bit more clever and
  can prepare AQL queries with less network overhead.
  This should speed up simple queries in cluster mode, on complex queries it
  will most likely not show any performance effect.
  It will especially show effects on collections with a very high amount of Shards.

* removed remainders of dysfunctional `/_admin/cluster-test` and `/_admin/clusterCheckPort`
  API endpoints and removed them from documentation

* added new query option `stream` to enable streaming query execution via the `POST /_api/cursor` rest interface.

* fix issue #4698: databases within the UI are now displayed in a sorted order.

* fix issue #4657: fixed incomplete content type header

* Behaviour of permissions for databases and collections changed:
  The new fallback rule for databases for which an access level is not explicitly specified:
  Choose the higher access level of::
    * A wildcard database grant
    * A database grant on the `_system` database
  The new fallback rule for collections for which an access level is not explicitly specified:
  Choose the higher access level of::
    * Any wildcard access grant in the same database, or on "*/*"
    * The access level for the current database
    * The access level for the `_system` database

* fix issue #4583 - add AQL ASSERT and AQL WARN

* remove _admin/echo handler

* remove long disfunctional admin/long_echo handler

* fixed Foxx API:
  * PUT /_api/foxx/service: Respect force flag
  * PATCH /_api/foxx/service: Check whether a service under given mount exists

* renamed startup option `--replication.automatic-failover` to
  `--replication.active-failover`
  using the old option name will still work in ArangoDB 3.4, but the old option
  will be removed afterwards

* Index selectivity estimates for RocksDB engine are now eventually consistent.
  This change addresses a previous issue where some index updates could be
  "lost" from the view of the internal selectivity estimate, leading to
  inaccurate estimates. The issue is solved now, but there can be up to a second
  or so delay before updates are reflected in the estimates.

* support `returnOld` and `returnNew` attributes for in the following HTTP REST
  APIs:

  * /_api/gharial/<graph>/vertex/<collection>
  * /_api/gharial/<graph>/edge/<collection>

  The exception from this is that the HTTP DELETE verb for these APIs does not
  support `returnOld` because that would make the existing API incompatible

* fixed issue #4160: Run arangod with "--database.auto-upgrade" option always crash
  silently without error log

* fix issue #4457: create /var/tmp/arangod with correct user in supervisor mode

* fix inconvenience: If we want to start server with a non-existing
  --javascript.app-path it will now be created (if possible)

* fix internal issue #478: remove unused and undocumented REST API endpoints
  _admin/statistics/short and _admin/statistics/long.
  These APIs were available in ArangoDB's REST API, but have not been called by
  ArangoDB itself nor have they been part of the documented API. They have been
  superseded by other REST APIs and were partially dysfunctional. Therefore
  these two endpoints have been removed entirely.

* fixed issue #1532: reload users on restore

* fixed internal issue #1475: when restoring a cluster dump to a single server
  ignore indexes of type primary and edge since we mustn't create them here.

* fix internal issue 1770: collection creation using distributeShardsLike yields
  errors and did not distribute shards correctly in the following cases:
  1. If numberOfShards * replicationFactor % nrDBServers != 0
     (shards * replication is not divisible by DBServers).
  2. If there was failover / move shard case on the leading collection
     and creating the follower collection afterwards.

* fixed: REST API `POST _api/foxx` now returns HTTP code 201 on success, as documented.
         returned 200 before.

* fixed: REST API `PATCH _api/foxx/dependencies` now updates the existing dependencies
         instead of replacing them.

* fixed: Foxx upload of single javascript file. You now can upload via http-url pointing
         to a JavaScript file.

* fixed issue #4395: If your foxx app includes an `APP` folder it got accidently removed by selfhealing
         this is not the case anymore.

* fix internal issue #1439: improve performance of any-iterator for RocksDB

* added option `--rocksdb.throttle` to control whether write-throttling is enabled
  Write-throttling is turned on by default, to reduce chances of compactions getting
  too far behind and blocking incoming writes.

* UI: fixed an issue where a collection name gets wrongly cached within the
  documents overview of a collection.

* issue #1190: added option `--create-database` for arangoimport

* UI: updated dygraph js library to version 2.1.0

* honor specified COLLECT method in AQL COLLECT options

  for example, when the user explicitly asks for the COLLECT method
  to be `sorted`, the optimizer will now not produce an alternative
  version of the plan using the hash method.

  additionally, if the user explcitly asks for the COLLECT method to
  be `hash`, the optimizer will now change the existing plan to use
  the hash method if possible instead of just creating an alternative
  plan.

  `COLLECT ... OPTIONS { method: 'sorted' }` => always use sorted method
  `COLLECT ... OPTIONS { method: 'hash' }`   => use hash if this is technically possible
  `COLLECT ...` (no options)                 => create a plan using sorted, and another plan using hash method

* added C++ implementation for AQL function `SHA512()`

* added AQL function `IS_KEY`
  this function checks if the value passed to it can be used as a document key,
  i.e. as the value of the `_key` attribute

* add AQL functions `SORTED` and `SORTED_UNIQUE`

  `SORTED` will return a sorted version of the input array using AQL's internal
  comparison order
  `SORTED_UNIQUE` will do the same, but additionally removes duplicates.

* Added C++ implementation for the AQL TRANSLATE function

* renamed arangoimp to arangoimport for consistency
  Release packages will still install arangoimp as a symlink so user scripts
  invoking arangoimp do not need to be changed

* UI: Shard distribution view now has an accordion view instead of displaying
  all shards of all collections at once.

* fix issue #4393: broken handling of unix domain sockets in
  JS_Download

* internal issue #1726: Supervision to remove deleted nodes from
  Health did not function for multiple servers at the same time, as
  agency transaction was malformed.

* added C++ implementation for AQL functions `DATE_NOW()`, `DATE_ISO8601()`,
  `DATE_TIMESTAMP()`, `IS_DATESTRING()`, `DATE_DAYOFWEEK()`, `DATE_YEAR()`,
  `DATE_MONTH()`, `DATE_DAY()`, `DATE_HOUR()`, `DATE_MINUTE()`, `DATE_SECOND()`,
  `DATE_MILLISECOND()`, `DATE_DAYOFYEAR()`, `DATE_ISOWEEK()`, `DATE_LEAPYEAR()`,
  `DATE_QUARTER()`, `DATE_DAYS_IN_MONTH()`, `DATE_ADD()`, `DATE_SUBTRACT()`,
  `DATE_DIFF()` and `DATE_COMPARE()`

* fixed a bug where supervision tried to deal with shards of virtual collections

* fixed a bug where clusterinfo missed changes to plan after agency
  callback is registred for create collection

* fixed a bug related to internal issue #2215. supervision started
  working before its agent's leadership preparation had not finished.

* fixed internal #2215's failedleader timeout, when in todo

v3.3.4 (XXXX-XX-XX)
-------------------

* fixed issue #4651: Simple query taking forever until a request timeout error

* fix timeout issues in replication client expiration


v3.3.3 (2018-01-16)
-------------------

* fix issue #4272: VERSION file keeps disappearing

* fix internal issue #81: quotation marks disappeared when switching table/json
  editor in the query editor ui

* added option `--rocksdb.throttle` to control whether write-throttling is enabled
  Write-throttling is turned on by default, to reduce chances of compactions getting
  too far behind and blocking incoming writes.

* fixed issue #4308: Crash when getter for error.name throws an error (on Windows)

* UI: fixed a query editor caching and parsing issue

* Fixed internal issue #1683: fixes an UI issue where a collection name gets wrongly cached
  within the documents overview of a collection.

* Fixed an issue with the index estimates in RocksDB in the case a transaction is aborted.
  Former the index estimates were modified if the transaction commited or not.
  Now they will only be modified if the transaction commited successfully.

* UI: optimized login view for very small screen sizes

* Truncate in RocksDB will now do intermediate commits every 10.000 documents
  if truncate fails or the server crashes during this operation all deletes
  that have been commited so far are persisted.

* make the default value of `--rocksdb.block-cache-shard-bits` use the RocksDB
  default value. This will mostly mean the default number block cache shard
  bits is lower than before, allowing each shard to store more data and cause
  less evictions from block cache

* issue #4222: Permission error preventing AQL query import / export on webui

* UI: optimized error messages for invalid query bind parameter

* UI: upgraded swagger ui to version 3.9.0

* issue #3504: added option `--force-same-database` for arangorestore

  with this option set to true, it is possible to make any arangorestore attempt
  fail if the specified target database does not match the database name
  specified in the source dump's "dump.json" file. it can thus be used to
  prevent restoring data into the "wrong" database

  The option is set to `false` by default to ensure backwards-compatibility

* make the default value of `--rocksdb.block-cache-shard-bits` use the RocksDB
  default value. This will mostly mean the default number block cache shard
  bits is lower than before, allowing each shard to store more data and cause
  less evictions from block cache

* fixed issue #4255: AQL SORT consuming too much memory

* fixed incorrect persistence of RAFT vote and term


v3.3.2 (2018-01-04)
-------------------

* fixed issue #4199: Internal failure: JavaScript exception in file 'arangosh.js'
  at 98,7: ArangoError 4: Expecting type String

* fixed issue in agency supervision with a good server being left in
  failedServers

* distinguish isReady and allInSync in clusterInventory

* fixed issue #4197: AQL statement not working in 3.3.1 when upgraded from 3.2.10

* do not reuse collection ids when restoring collections from a dump, but assign new collection ids, this should prevent collection id conflicts


v3.3.1 (2017-12-28)
-------------------

* UI: displayed wrong wfs property for a collection when using RocksDB as
  storage engine

* added `--ignore-missing` option to arangoimp
  this option allows importing lines with less fields than specified in the CSV
  header line

* changed misleading error message from "no leader" to "not a leader"

* optimize usage of AQL FULLTEXT index function to a FOR loop with index
  usage in some cases
  When the optimization is applied, this especially speeds up fulltext index
  queries in the cluster

* UI: improved the behavior during collection creation in a cluster environment

* Agency lockup fixes for very small machines.

* Agency performance improvement by finer grained locking.

* Use steady_clock in agency whereever possible.

* Agency prevent Supervision thread crash.

* Fix agency integer overflow in timeout calculation.


v3.3.0 (2012-12-14)
-------------------

* release version

* added a missing try/catch block in the supervision thread


v3.3.rc8 (2017-12-12)
---------------------

* UI: fixed broken foxx configuration keys. Some valid configuration values
  could not be edited via the ui.

* UI: pressing the return key inside a select2 box no longer triggers the modal's
  success function

* UI: coordinators and db servers are now in sorted order (ascending)


v3.3.rc7 (2017-12-07)
---------------------

* fixed issue #3741: fix terminal color output in Windows

* UI: fixed issue #3822: disabled name input field for system collections

* fixed issue #3640: limit in subquery

* fixed issue #3745: Invalid result when using OLD object with array attribute in UPSERT statement

* UI: edge collections were wrongly added to from and to vertices select box during graph creation

* UI: added not found views for documents and collections

* UI: using default user database api during database creation now

* UI: the graph viewer backend now picks one random start vertex of the
  first 1000 documents instead of calling any(). The implementation of
  "any" is known to scale bad on huge collections with RocksDB.

* UI: fixed disappearing of the navigation label in some case special case

* UI: the graph viewer now displays updated label values correctly.
  Additionally the included node/edge editor now closes automatically
  after a successful node/edge update.

* fixed issue #3917: traversals with high maximal depth take extremely long
  in planning phase.


v3.3.rc4 (2017-11-28)
---------------------

* minor bug-fixes


v3.3.rc3 (2017-11-24)
---------------------

* bug-fixes


v3.3.rc2 (2017-11-22)
---------------------

* UI: document/edge editor now remembering their modes (e.g. code or tree)

* UI: optimized error messages for invalid graph definitions. Also fixed a
  graph renderer cleanup error.

* UI: added a delay within the graph viewer while changing the colors of the
  graph. Necessary due different browser behaviour.

* added options `--encryption.keyfile` and `--encryption.key-generator` to arangodump
  and arangorestore

* UI: the graph viewer now displays updated label values correctly.
  Additionally the included node/edge editor now closes automatically
	after a successful node/edge update.

* removed `--recycle-ids` option for arangorestore

  using that option could have led to problems on the restore, with potential
  id conflicts between the originating server (the source dump server) and the
  target server (the restore server)


v3.3.rc1 (2017-11-17)
---------------------

* add readonly mode REST API

* allow compilation of ArangoDB source code with g++ 7

* upgrade minimum required g++ compiler version to g++ 5.4
  That means ArangoDB source code will not compile with g++ 4.x or g++ < 5.4 anymore.

* AQL: during a traversal if a vertex is not found. It will not print an ERROR to the log and continue
  with a NULL value, but will register a warning at the query and continue with a NULL value.
  The situation is not desired as an ERROR as ArangoDB can store edges pointing to non-existing
  vertex which is perfectly valid, but it may be a n issue on the data model, so users
  can directly see it on the query now and do not "by accident" have to check the LOG output.

* introduce `enforceReplicationFactor` attribute for creating collections:
  this optional parameter controls if the coordinator should bail out during collection
  creation if there are not enough DBServers available for the desired `replicationFactor`.

* fixed issue #3516: Show execution time in arangosh

  this change adds more dynamic prompt components for arangosh
  The following components are now available for dynamic prompts,
  settable via the `--console.prompt` option in arangosh:

  - '%t': current time as timestamp
  - '%a': elpased time since ArangoShell start in seconds
  - '%p': duration of last command in seconds
  - '%d': name of current database
  - '%e': current endpoint
  - '%E': current endpoint without protocol
  - '%u': current user

  The time a command takes can be displayed easily by starting arangosh with `--console.prompt "%p> "`.

* make the ArangoShell refill its collection cache when a yet-unknown collection
  is first accessed. This fixes the following problem:

      arangosh1> db._collections();  // shell1 lists all collections
      arangosh2> db._create("test"); // shell2 now creates a new collection 'test'
      arangosh1> db.test.insert({}); // shell1 is not aware of the collection created
                                     // in shell2, so the insert will fail

* make AQL `DISTINCT` not change the order of the results it is applied on

* incremental transfer of initial collection data now can handle partial
  responses for a chunk, allowing the leader/master to send smaller chunks
  (in terms of HTTP response size) and limit memory usage

  this optimization is only active if client applications send the "offset" parameter
  in their requests to PUT `/_api/replication/keys/<id>?type=docs`

* initial creation of shards for cluster collections is now faster with
  `replicationFactor` values bigger than 1. this is achieved by an optimization
  for the case when the collection on the leader is still empty

* potential fix for issue #3517: several "filesystem full" errors in logs
  while there's a lot of disk space

* added C++ implementations for AQL function `SUBSTRING()`, `LEFT()`, `RIGHT()` and `TRIM()`

* show C++ function name of call site in ArangoDB log output

  this requires option `--log.line-number` to be set to *true*

* UI: added word wrapping to query editor

* UI: fixed wrong user attribute name validation, issue #3228

* make AQL return a proper error message in case of a unique key constraint
  violation. previously it only returned the generic "unique constraint violated"
  error message but omitted the details about which index caused the problem.

  This addresses https://stackoverflow.com/questions/46427126/arangodb-3-2-unique-constraint-violation-id-or-key

* added option `--server.local-authentication`

* UI: added user roles

* added config option `--log.color` to toggle colorful logging to terminal

* added config option `--log.thread-name` to additionally log thread names

* usernames must not start with `:role:`, added new options:
    --server.authentication-timeout
    --ldap.roles-attribute-name
    --ldap.roles-transformation
    --ldap.roles-search
    --ldap.superuser-role
    --ldap.roles-include
    --ldap.roles-exclude

* performance improvements for full collection scans and a few other operations
  in MMFiles engine

* added `--rocksdb.encryption-key-generator` for enterprise

* removed `--compat28` parameter from arangodump and replication API

  older ArangoDB versions will no longer be supported by these tools.

* increase the recommended value for `/proc/sys/vm/max_map_count` to a value
  eight times as high as the previous recommended value. Increasing the
  values helps to prevent an ArangoDB server from running out of memory mappings.

  The raised minimum recommended value may lead to ArangoDB showing some startup
  warnings as follows:

      WARNING {memory} maximum number of memory mappings per process is 65530, which seems too low. it is recommended to set it to at least 512000
      WARNING {memory} execute 'sudo sysctl -w "vm.max_map_count=512000"'

* Foxx now warns about malformed configuration/dependency names and aliases in the manifest.

v3.2.7 (2017-11-13)
-------------------

* Cluster customers, which have upgraded from 3.1 to 3.2 need to upgrade
  to 3.2.7. The cluster supervision is otherwise not operational.

* Fixed issue #3597: AQL with path filters returns unexpected results
  In some cases breadth first search in combination with vertex filters
  yields wrong result, the filter was not applied correctly.

* fixed some undefined behavior in some internal value caches for AQL GatherNodes
  and SortNodes, which could have led to sorted results being effectively not
  correctly sorted.

* make the replication applier for the RocksDB engine start automatically after a
  restart of the server if the applier was configured with its `autoStart` property
  set to `true`. previously the replication appliers were only automatically restarted
  at server start for the MMFiles engine.

* fixed arangodump batch size adaptivity in cluster mode and upped default batch size
  for arangodump

  these changes speed up arangodump in cluster context

* smart graphs now return a proper inventory in response to replication inventory
  requests

* fixed issue #3618: Inconsistent behavior of OR statement with object bind parameters

* only users with read/write rights on the "_system" database can now execute
  "_admin/shutdown" as well as modify properties of the write-ahead log (WAL)

* increase default maximum number of V8 contexts to at least 16 if not explicitly
  configured otherwise.
  the procedure for determining the actual maximum value of V8 contexts is unchanged
  apart from the value `16` and works as follows:
  - if explicitly set, the value of the configuration option `--javascript.v8-contexts`
    is used as the maximum number of V8 contexts
  - when the option is not set, the maximum number of V8 contexts is determined
    by the configuration option `--server.threads` if that option is set. if
    `--server.threads` is not set, then the maximum number of V8 contexts is the
    server's reported hardware concurrency (number of processors visible
    to the arangod process). if that would result in a maximum value of less than 16
    in any of these two cases, then the maximum value will be increased to 16.

* fixed issue #3447: ArangoError 1202: AQL: NotFound: (while executing) when
  updating collection

* potential fix for issue #3581: Unexpected "rocksdb unique constraint
  violated" with unique hash index

* fixed geo index optimizer rule for geo indexes with a single (array of coordinates)
  attribute.

* improved the speed of the shards overview in cluster (API endpoint /_api/cluster/shardDistribution API)
  It is now guaranteed to return after ~2 seconds even if the entire cluster is unresponsive.

* fix agency precondition check for complex objects
  this fixes issues with several CAS operations in the agency

* several fixes for agency restart and shutdown

* the cluster-internal representation of planned collection objects is now more
  lightweight than before, using less memory and not allocating any cache for indexes
  etc.

* fixed issue #3403: How to kill long running AQL queries with the browser console's
  AQL (display issue)

* fixed issue #3549: server reading ENGINE config file fails on common standard
  newline character

* UI: fixed error notifications for collection modifications

* several improvements for the truncate operation on collections:

  * the timeout for the truncate operation was increased in cluster mode in
    order to prevent too frequent "could not truncate collection" errors

  * after a truncate operation, collections in MMFiles still used disk space.
    to reclaim disk space used by truncated collection, the truncate actions
    in the web interface and from the ArangoShell now issue an extra WAL flush
    command (in cluster mode, this command is also propagated to all servers).
    the WAL flush allows all servers to write out any pending operations into the
    datafiles of the truncated collection. afterwards, a final journal rotate
    command is sent, which enables the compaction to entirely remove all datafiles
    and journals for the truncated collection, so that all disk space can be
    reclaimed

  * for MMFiles a special method will be called after a truncate operation so that
    all indexes of the collection can free most of their memory. previously some
    indexes (hash and skiplist indexes) partially kept already allocated memory
    in order to avoid future memory allocations

  * after a truncate operation in the RocksDB engine, an additional compaction
    will be triggered for the truncated collection. this compaction removes all
    deletions from the key space so that follow-up scans over the collection's key
    range do not have to filter out lots of already-removed values

  These changes make truncate operations potentially more time-consuming than before,
  but allow for memory/disk space savings afterwards.

* enable JEMalloc background threads for purging and returning unused memory
  back to the operating system (Linux only)

  JEMalloc will create its background threads on demand. The number of background
  threads is capped by the number of CPUs or active arenas. The background threads run
  periodically and purge unused memory pages, allowing memory to be returned to the
  operating system.

  This change will make the arangod process create several additional threads.
  It is accompanied by an increased `TasksMax` value in the systemd service configuration
  file for the arangodb3 service.

* upgraded bundled V8 engine to bugfix version v5.7.492.77

  this upgrade fixes a memory leak in upstream V8 described in
  https://bugs.chromium.org/p/v8/issues/detail?id=5945 that will result in memory
  chunks only getting uncommitted but not unmapped


v3.2.6 (2017-10-26)
-------------------

* UI: fixed event cleanup in cluster shards view

* UI: reduced cluster dashboard api calls

* fixed a permission problem that prevented collection contents to be displayed
  in the web interface

* removed posix_fadvise call from RocksDB's PosixSequentialFile::Read(). This is
  consistent with Facebook PR 2573 (#3505)

  this fix should improve the performance of the replication with the RocksDB
  storage engine

* allow changing of collection replication factor for existing collections

* UI: replicationFactor of a collection is now changeable in a cluster
  environment

* several fixes for the cluster agency

* fixed undefined behavior in the RocksDB-based geo index

* fixed Foxxmaster failover

* purging or removing the Debian/Ubuntu arangodb3 packages now properly stops
  the arangod instance before actuallying purging or removing


v3.2.5 (2017-10-16)
-------------------

* general-graph module and _api/gharial now accept cluster options
  for collection creation. It is now possible to set replicationFactor and
  numberOfShards for all collections created via this graph object.
  So adding a new collection will not result in a singleShard and
  no replication anymore.

* fixed issue #3408: Hard crash in query for pagination

* minimum number of V8 contexts in console mode must be 2, not 1. this is
  required to ensure the console gets one dedicated V8 context and all other
  operations have at least one extra context. This requirement was not enforced
  anymore.

* fixed issue #3395: AQL: cannot instantiate CollectBlock with undetermined
  aggregation method

* UI: fixed wrong user attribute name validation, issue #3228

* fix potential overflow in CRC marker check when a corrupted CRC marker
  is found at the very beginning of an MMFiles datafile

* UI: fixed unresponsive events in cluster shards view

* Add statistics about the V8 context counts and number of available/active/busy
  threads we expose through the server statistics interface.


v3.2.4 (2017-09-26)
-------------------

* UI: no default index selected during index creation

* UI: added replicationFactor option during SmartGraph creation

* make the MMFiles compactor perform less writes during normal compaction
  operation

  This partially fixes issue #3144

* make the MMFiles compactor configurable

  The following options have been added:

* `--compaction.db-sleep-time`: sleep interval between two compaction runs
    (in s)
  * `--compaction.min-interval"`: minimum sleep time between two compaction
     runs (in s)
  * `--compaction.min-small-data-file-size`: minimal filesize threshold
    original datafiles have to be below for a compaction
  * `--compaction.dead-documents-threshold`: minimum unused count of documents
    in a datafile
  * `--compaction.dead-size-threshold`: how many bytes of the source data file
    are allowed to be unused at most
  * `--compaction.dead-size-percent-threshold`: how many percent of the source
    datafile should be unused at least
  * `--compaction.max-files`: Maximum number of files to merge to one file
  * `--compaction.max-result-file-size`: how large may the compaction result
    file become (in bytes)
  * `--compaction.max-file-size-factor`: how large the resulting file may
    be in comparison to the collection's `--database.maximal-journal-size' setting`

* fix downwards-incompatibility in /_api/explain REST handler

* fix Windows implementation for fs.getTempPath() to also create a
  sub-directory as we do on linux

* fixed a multi-threading issue in cluster-internal communication

* performance improvements for traversals and edge lookups

* removed internal memory zone handling code. the memory zones were a leftover
  from the early ArangoDB days and did not provide any value in the current
  implementation.

* (Enterprise only) added `skipInaccessibleCollections` option for AQL queries:
  if set, AQL queries (especially graph traversals) will treat collections to
  which a user has no access rights to as if these collections were empty.

* adjusted scheduler thread handling to start and stop less threads in
  normal operations

* leader-follower replication catchup code has been rewritten in C++

* early stage AQL optimization now also uses the C++ implementations of
  AQL functions if present. Previously it always referred to the JavaScript
  implementations and ignored the C++ implementations. This change gives
  more flexibility to the AQL optimizer.

* ArangoDB tty log output is now colored for log messages with levels
  FATAL, ERR and WARN.

* changed the return values of AQL functions `REGEX_TEST` and `REGEX_REPLACE`
  to `null` when the input regex is invalid. Previous versions of ArangoDB
  partly returned `false` for invalid regexes and partly `null`.

* added `--log.role` option for arangod

  When set to `true`, this option will make the ArangoDB logger print a single
  character with the server's role into each logged message. The roles are:

  - U: undefined/unclear (used at startup)
  - S: single server
  - C: coordinator
  - P: primary
  - A: agent

  The default value for this option is `false`, so no roles will be logged.


v3.2.3 (2017-09-07)
-------------------

* fixed issue #3106: orphan collections could not be registered in general-graph module

* fixed wrong selection of the database inside the internal cluster js api

* added startup option `--server.check-max-memory-mappings` to make arangod check
  the number of memory mappings currently used by the process and compare it with
  the maximum number of allowed mappings as determined by /proc/sys/vm/max_map_count

  The default value is `true`, so the checks will be performed. When the current
  number of mappings exceeds 90% of the maximum number of mappings, the creation
  of further V8 contexts will be deferred.

  Note that this option is effective on Linux systems only.

* arangoimp now has a `--remove-attribute` option

* added V8 context lifetime control options
  `--javascript.v8-contexts-max-invocations` and `--javascript.v8-contexts-max-age`

  These options allow specifying after how many invocations a used V8 context is
  disposed, or after what time a V8 context is disposed automatically after its
  creation. If either of the two thresholds is reached, an idl V8 context will be
  disposed.

  The default value of `--javascript.v8-contexts-max-invocations` is 0, meaning that
  the maximum number of invocations per context is unlimited. The default value
  for `--javascript.v8-contexts-max-age` is 60 seconds.

* fixed wrong UI cluster health information

* fixed issue #3070: Add index in _jobs collection

* fixed issue #3125: HTTP Foxx API JSON parsing

* fixed issue #3120: Foxx queue: job isn't running when server.authentication = true

* fixed supervision failure detection and handling, which happened with simultaneous
  agency leadership change


v3.2.2 (2017-08-23)
-------------------

* make "Rebalance shards" button work in selected database only, and not make
  it rebalance the shards of all databases

* fixed issue #2847: adjust the response of the DELETE `/_api/users/database/*` calls

* fixed issue #3075: Error when upgrading arangoDB on linux ubuntu 16.04

* fixed a buffer overrun in linenoise console input library for long input strings

* increase size of the linenoise input buffer to 8 KB

* abort compilation if the detected GCC or CLANG isn't in the range of compilers
  we support

* fixed spurious cluster hangups by always sending AQL-query related requests
  to the correct servers, even after failover or when a follower drops

  The problem with the previous shard-based approach was that responsibilities
  for shards may change from one server to another at runtime, after the query
  was already instanciated. The coordinator and other parts of the query then
  sent further requests for the query to the servers now responsible for the
  shards.
  However, an AQL query must send all further requests to the same servers on
  which the query was originally instanciated, even in case of failover.
  Otherwise this would potentially send requests to servers that do not know
  about the query, and would also send query shutdown requests to the wrong
  servers, leading to abandoned queries piling up and using resources until
  they automatically time out.

* fixed issue with RocksDB engine acquiring the collection count values too
  early, leading to the collection count values potentially being slightly off
  even in exclusive transactions (for which the exclusive access should provide
  an always-correct count value)

* fixed some issues in leader-follower catch-up code, specifically for the
  RocksDB engine

* make V8 log fatal errors to syslog before it terminates the process.
  This change is effective on Linux only.

* fixed issue with MMFiles engine creating superfluous collection journals
  on shutdown

* fixed issue #3067: Upgrade from 3.2 to 3.2.1 reset autoincrement keys

* fixed issue #3044: ArangoDB server shutdown unexpectedly

* fixed issue #3039: Incorrect filter interpretation

* fixed issue #3037: Foxx, internal server error when I try to add a new service

* improved MMFiles fulltext index document removal performance
  and fulltext index query performance for bigger result sets

* ui: fixed a display bug within the slow and running queries view

* ui: fixed a bug when success event triggers twice in a modal

* ui: fixed the appearance of the documents filter

* ui: graph vertex collections not restricted to 10 anymore

* fixed issue #2835: UI detection of JWT token in case of server restart or upgrade

* upgrade jemalloc version to 5.0.1

  This fixes problems with the memory allocator returing "out of memory" when
  calling munmap to free memory in order to return it to the OS.

  It seems that calling munmap on Linux can increase the number of mappings, at least
  when a region is partially unmapped. This can lead to the process exceeding its
  maximum number of mappings, and munmap and future calls to mmap returning errors.

  jemalloc version 5.0.1 does not have the `--enable-munmap` configure option anymore,
  so the problem is avoided. To return memory to the OS eventually, jemalloc 5's
  background purge threads are used on Linux.

* fixed issue #2978: log something more obvious when you log a Buffer

* fixed issue #2982: AQL parse error?

* fixed issue #3125: HTTP Foxx API Json parsing

v3.2.1 (2017-08-09)
-------------------

* added C++ implementations for AQL functions `LEFT()`, `RIGHT()` and `TRIM()`

* fixed docs for issue #2968: Collection _key autoincrement value increases on error

* fixed issue #3011: Optimizer rule reduce-extraction-to-projection breaks queries

* Now allowing to restore users in a sharded environment as well
  It is still not possible to restore collections that are sharded
  differently than by _key.

* fixed an issue with restoring of system collections and user rights.
  It was not possible to restore users into an authenticated server.

* fixed issue #2977: Documentation for db._createDatabase is wrong

* ui: added bind parameters to slow query history view

* fixed issue #1751: Slow Query API should provide bind parameters, webui should display them

* ui: fixed a bug when moving multiple documents was not possible

* fixed docs for issue #2968: Collection _key autoincrement value increases on error

* AQL CHAR_LENGTH(null) returns now 0. Since AQL TO_STRING(null) is '' (string of length 0)

* ui: now supports single js file upload for Foxx services in addition to zip files

* fixed a multi-threading issue in the agency when callElection was called
  while the Supervision was calling updateSnapshot

* added startup option `--query.tracking-with-bindvars`

  This option controls whether the list of currently running queries
  and the list of slow queries should contain the bind variables used
  in the queries or not.

  The option can be changed at runtime using the commands

      // enables tracking of bind variables
      // set to false to turn tracking of bind variables off
      var value = true;
      require("@arangodb/aql/queries").properties({
        trackBindVars: value
      });

* index selectivity estimates are now available in the cluster as well

* fixed issue #2943: loadIndexesIntoMemory not returning the same structure
  as the rest of the collection APIs

* fixed issue #2949: ArangoError 1208: illegal name

* fixed issue #2874: Collection properties do not return `isVolatile`
  attribute

* potential fix for issue #2939: Segmentation fault when starting
  coordinator node

* fixed issue #2810: out of memory error when running UPDATE/REPLACE
  on medium-size collection

* fix potential deadlock errors in collector thread

* disallow the usage of volatile collections in the RocksDB engine
  by throwing an error when a collection is created with attribute
  `isVolatile` set to `true`.
  Volatile collections are unsupported by the RocksDB engine, so
  creating them should not succeed and silently create a non-volatile
  collection

* prevent V8 from issuing SIGILL instructions when it runs out of memory

  Now arangod will attempt to log a FATAL error into its logfile in case V8
  runs out of memory. In case V8 runs out of memory, it will still terminate the
  entire process. But at least there should be something in the ArangoDB logs
  indicating what the problem was. Apart from that, the arangod process should
  now be exited with SIGABRT rather than SIGILL as it shouldn't return into the
  V8 code that aborted the process with `__builtin_trap`.

  this potentially fixes issue #2920: DBServer crashing automatically post upgrade to 3.2

* Foxx queues and tasks now ensure that the scripts in them run with the same
  permissions as the Foxx code who started the task / queue

* fixed issue #2928: Offset problems

* fixed issue #2876: wrong skiplist index usage in edge collection

* fixed issue #2868: cname missing from logger-follow results in rocksdb

* fixed issue #2889: Traversal query using incorrect collection id

* fixed issue #2884: AQL traversal uniqueness constraints "propagating" to other traversals? Weird results

* arangoexport: added `--query` option for passing an AQL query to export the result

* fixed issue #2879: No result when querying for the last record of a query

* ui: allows now to edit default access level for collections in database
  _system for all users except the root user.

* The _users collection is no longer accessible outside the arngod process, _queues is always read-only

* added new option "--rocksdb.max-background-jobs"

* removed options "--rocksdb.max-background-compactions", "--rocksdb.base-background-compactions" and "--rocksdb.max-background-flushes"

* option "--rocksdb.compaction-read-ahead-size" now defaults to 2MB

* change Windows build so that RocksDB doesn't enforce AVX optimizations by default
  This fixes startup crashes on servers that do not have AVX CPU extensions

* speed up RocksDB secondary index creation and dropping

* removed RocksDB note in Geo index docs


v3.2.0 (2017-07-20)
-------------------

* fixed UI issues

* fixed multi-threading issues in Pregel

* fixed Foxx resilience

* added command-line option `--javascript.allow-admin-execute`

  This option can be used to control whether user-defined JavaScript code
  is allowed to be executed on server by sending via HTTP to the API endpoint
  `/_admin/execute`  with an authenticated user account.
  The default value is `false`, which disables the execution of user-defined
  code. This is also the recommended setting for production. In test environments,
  it may be convenient to turn the option on in order to send arbitrary setup
  or teardown commands for execution on the server.


v3.2.beta6 (2017-07-18)
-----------------------

* various bugfixes


v3.2.beta5 (2017-07-16)
-----------------------

* numerous bugfixes


v3.2.beta4 (2017-07-04)
-----------------------

* ui: fixed document view _from and _to linking issue for special characters

* added function `db._parse(query)` for parsing an AQL query and returning information about it

* fixed one medium priority and two low priority security user interface
  issues found by owasp zap.

* ui: added index deduplicate options

* ui: fixed renaming of collections for the rocksdb storage engine

* documentation and js fixes for secondaries

* RocksDB storage format was changed, users of the previous beta/alpha versions
  must delete the database directory and re-import their data

* enabled permissions on database and collection level

* added and changed some user related REST APIs
    * added `PUT /_api/user/{user}/database/{database}/{collection}` to change collection permission
    * added `GET /_api/user/{user}/database/{database}/{collection}`
    * added optional `full` parameter to the `GET /_api/user/{user}/database/` REST call

* added user functions in the arangoshell `@arangodb/users` module
    * added `grantCollection` and `revokeCollection` functions
    * added `permission(user, database, collection)` to retrieve collection specific rights

* added "deduplicate" attribute for array indexes, which controls whether inserting
  duplicate index values from the same document into a unique array index will lead to
  an error or not:

      // with deduplicate = true, which is the default value:
      db._create("test");
      db.test.ensureIndex({ type: "hash", fields: ["tags[*]"], deduplicate: true });
      db.test.insert({ tags: ["a", "b"] });
      db.test.insert({ tags: ["c", "d", "c"] }); // will work, because deduplicate = true
      db.test.insert({ tags: ["a"] }); // will fail

      // with deduplicate = false
      db._create("test");
      db.test.ensureIndex({ type: "hash", fields: ["tags[*]"], deduplicate: false });
      db.test.insert({ tags: ["a", "b"] });
      db.test.insert({ tags: ["c", "d", "c"] }); // will not work, because deduplicate = false
      db.test.insert({ tags: ["a"] }); // will fail

  The "deduplicate" attribute is now also accepted by the index creation HTTP
  API endpoint POST /_api/index and is returned by GET /_api/index.

* added optimizer rule "remove-filters-covered-by-traversal"

* Debian/Ubuntu installer: make messages about future package upgrades more clear

* fix a hangup in VST

  The problem happened when the two first chunks of a VST message arrived
  together on a connection that was newly switched to VST.

* fix deletion of outdated WAL files in RocksDB engine

* make use of selectivity estimates in hash, skiplist and persistent indexes
  in RocksDB engine

* changed VM overcommit recommendation for user-friendliness

* fix a shutdown bug in the cluster: a destroyed query could still be active

* do not terminate the entire server process if a temp file cannot be created
  (Windows only)

* fix log output in the front-end, it stopped in case of too many messages


v3.2.beta3 (2017-06-27)
-----------------------

* numerous bugfixes


v3.2.beta2 (2017-06-20)
-----------------------

* potentially fixed issue #2559: Duplicate _key generated on insertion

* fix invalid results (too many) when a skipping LIMIT was used for a
  traversal. `LIMIT x` or `LIMIT 0, x` were not affected, but `LIMIT s, x`
  may have returned too many results

* fix races in SSL communication code

* fix invalid locking in JWT authentication cache, which could have
  crashed the server

* fix invalid first group results for sorted AQL COLLECT when LIMIT
  was used

* fix potential race, which could make arangod hang on startup

* removed `exception` field from transaction error result; users should throw
  explicit `Error` instances to return custom exceptions (addresses issue #2561)

* fixed issue #2613: Reduce log level when Foxx manager tries to self heal missing database

* add a read only mode for users and collection level authorization

* removed `exception` field from transaction error result; users should throw
  explicit `Error` instances to return custom exceptions (addresses issue #2561)

* fixed issue #2677: Foxx disabling development mode creates non-deterministic service bundle

* fixed issue #2684: Legacy service UI not working


v3.2.beta1 (2017-06-12)
-----------------------

* provide more context for index errors (addresses issue #342)

* arangod now validates several OS/environment settings on startup and warns if
  the settings are non-ideal. Most of the checks are executed on Linux systems only.

* fixed issue #2515: The replace-or-with-in optimization rule might prevent use of indexes

* added `REGEX_REPLACE` AQL function

* the RocksDB storage format was changed, users of the previous alpha versions
  must delete the database directory and re-import their data

* added server startup option `--query.fail-on-warning`

  setting this option to `true` will abort any AQL query with an exception if
  it causes a warning at runtime. The value can be overridden per query by
  setting the `failOnWarning` attribute in a query's options.

* added --rocksdb.num-uncompressed-levels to adjust number of non-compressed levels

* added checks for memory managment and warn (i. e. if hugepages are enabled)

* set default SSL cipher suite string to "HIGH:!EXPORT:!aNULL@STRENGTH"

* fixed issue #2469: Authentication = true does not protect foxx-routes

* fixed issue #2459: compile success but can not run with rocksdb

* `--server.maximal-queue-size` is now an absolute maximum. If the queue is
  full, then 503 is returned. Setting it to 0 means "no limit".

* (Enterprise only) added authentication against an LDAP server

* fixed issue #2083: Foxx services aren't distributed to all coordinators

* fixed issue #2384: new coordinators don't pick up existing Foxx services

* fixed issue #2408: Foxx service validation causes unintended side-effects

* extended HTTP API with routes for managing Foxx services

* added distinction between hasUser and authorized within Foxx
  (cluster internal requests are authorized requests but don't have a user)

* arangoimp now has a `--threads` option to enable parallel imports of data

* PR #2514: Foxx services that can't be fixed by self-healing now serve a 503 error

* added `time` function to `@arangodb` module


v3.2.alpha4 (2017-04-25)
------------------------

* fixed issue #2450: Bad optimization plan on simple query

* fixed issue #2448: ArangoDB Web UI takes no action when Delete button is clicked

* fixed issue #2442: Frontend shows already deleted databases during login

* added 'x-content-type-options: nosniff' to avoid MSIE bug

* set default value for `--ssl.protocol` from TLSv1 to TLSv1.2.

* AQL breaking change in cluster:
  The SHORTEST_PATH statement using edge-collection names instead
  of a graph name now requires to explicitly name the vertex-collection names
  within the AQL query in the cluster. It can be done by adding `WITH <name>`
  at the beginning of the query.

  Example:
  ```
  FOR v,e IN OUTBOUND SHORTEST_PATH @start TO @target edges [...]
  ```

  Now has to be:

  ```
  WITH vertices
  FOR v,e IN OUTBOUND SHORTEST_PATH @start TO @target edges [...]
  ```

  This change is due to avoid dead-lock sitations in clustered case.
  An error stating the above is included.

* add implicit use of geo indexes when using SORT/FILTER in AQL, without
  the need to use the special-purpose geo AQL functions `NEAR` or `WITHIN`.

  the special purpose `NEAR` AQL function can now be substituted with the
  following AQL (provided there is a geo index present on the `doc.latitude`
  and `doc.longitude` attributes):

      FOR doc in geoSort
        SORT DISTANCE(doc.latitude, doc.longitude, 0, 0)
        LIMIT 5
        RETURN doc

  `WITHIN` can be substituted with the following AQL:

      FOR doc in geoFilter
        FILTER DISTANCE(doc.latitude, doc.longitude, 0, 0) < 2000
        RETURN doc

  Compared to using the special purpose AQL functions this approach has the
  advantage that it is more composable, and will also honor any `LIMIT` values
  used in the AQL query.

* potential fix for shutdown hangs on OSX

* added KB, MB, GB prefix for integer parameters, % for integer parameters
  with a base value

* added JEMALLOC 4.5.0

* added `--vm.resident-limit` and `--vm.path` for file-backed memory mapping
  after reaching a configurable maximum RAM size

* try recommended limit for file descriptors in case of unlimited
  hard limit

* issue #2413: improve logging in case of lock timeout and deadlocks

* added log topic attribute to /_admin/log api

* removed internal build option `USE_DEV_TIMERS`

  Enabling this option activated some proprietary timers for only selected
  events in arangod. Instead better use `perf` to gather timings.


v3.2.alpha3 (2017-03-22)
------------------------

* increase default collection lock timeout from 30 to 900 seconds

* added function `db._engine()` for retrieval of storage engine information at
  server runtime

  There is also an HTTP REST handler at GET /_api/engine that returns engine
  information.

* require at least cmake 3.2 for building ArangoDB

* make arangod start with less V8 JavaScript contexts

  This speeds up the server start (a little bit) and makes it use less memory.
  Whenever a V8 context is needed by a Foxx action or some other operation and
  there is no usable V8 context, a new one will be created dynamically now.

  Up to `--javascript.v8-contexts` V8 contexts will be created, so this option
  will change its meaning. Previously as many V8 contexts as specified by this
  option were created at server start, and the number of V8 contexts did not
  change at runtime. Now up to this number of V8 contexts will be in use at the
  same time, but the actual number of V8 contexts is dynamic.

  The garbage collector thread will automatically delete unused V8 contexts after
  a while. The number of spare contexts will go down to as few as configured in
  the new option `--javascript.v8-contexts-minimum`. Actually that many V8 contexts
  are also created at server start.

  The first few requests in new V8 contexts will take longer than in contexts
  that have been there already. Performance may therefore suffer a bit for the
  initial requests sent to ArangoDB or when there are only few but performance-
  critical situations in which new V8 contexts will be created. If this is a
  concern, it can easily be fixed by setting `--javascipt.v8-contexts-minimum`
  and `--javascript.v8-contexts` to a relatively high value, which will guarantee
  that many number of V8 contexts to be created at startup and kept around even
  when unused.

  Waiting for an unused V8 context will now also abort if no V8 context can be
  acquired/created after 120 seconds.

* improved diagnostic messages written to logfiles by supervisor process

* fixed issue #2367

* added "bindVars" to attributes of currently running and slow queries

* added "jsonl" as input file type for arangoimp

* upgraded version of bundled zlib library from 1.2.8 to 1.2.11

* added input file type `auto` for arangoimp so it can automatically detect the
  type of the input file from the filename extension

* fixed variables parsing in GraphQL

* added `--translate` option for arangoimp to translate attribute names from
  the input files to attriubte names expected by ArangoDB

  The `--translate` option can be specified multiple times (once per translation
  to be executed). The following example renames the "id" column from the input
  file to "_key", and the "from" column to "_from", and the "to" column to "_to":

      arangoimp --type csv --file data.csv --translate "id=_key" --translate "from=_from" --translate "to=_to"

  `--translate` works for CSV and TSV inputs only.

* changed default value for `--server.max-packet-size` from 128 MB to 256 MB

* fixed issue #2350

* fixed issue #2349

* fixed issue #2346

* fixed issue #2342

* change default string truncation length from 80 characters to 256 characters for
  `print`/`printShell` functions in ArangoShell and arangod. This will emit longer
  prefixes of string values before truncating them with `...`, which is helpful
  for debugging.

* always validate incoming JSON HTTP requests for duplicate attribute names

  Incoming JSON data with duplicate attribute names will now be rejected as
  invalid. Previous versions of ArangoDB only validated the uniqueness of
  attribute names inside incoming JSON for some API endpoints, but not
  consistently for all APIs.

* don't let read-only transactions block the WAL collector

* allow passing own `graphql-sync` module instance to Foxx GraphQL router

* arangoexport can now export to csv format

* arangoimp: fixed issue #2214

* Foxx: automatically add CORS response headers

* added "OPTIONS" to CORS `access-control-allow-methods` header

* Foxx: Fix arangoUser sometimes not being set correctly

* fixed issue #1974


v3.2.alpha2 (2017-02-20)
------------------------

* ui: fixed issue #2065

* ui: fixed a dashboard related memory issue

* Internal javascript rest actions will now hide their stack traces to the client
  unless maintainer mode is activated. Instead they will always log to the logfile

* Removed undocumented internal HTTP API:
  * PUT _api/edges

  The documented GET _api/edges and the undocumented POST _api/edges remains unmodified.

* updated V8 version to 5.7.0.0

* change undocumented behaviour in case of invalid revision ids in
  If-Match and If-None-Match headers from 400 (BAD) to 412 (PRECONDITION
  FAILED).

* change undocumented behaviour in case of invalid revision ids in
  JavaScript document operations from 1239 ("illegal document revision")
  to 1200 ("conflict").

* added data export tool, arangoexport.

  arangoexport can be used to export collections to json, jsonl or xml
  and export a graph or collections to xgmml.

* fixed a race condition when closing a connection

* raised default hard limit on threads for very small to 64

* fixed negative counting of http connection in UI


v3.2.alpha1 (2017-02-05)
------------------------

* added figure `httpRequests` to AQL query statistics

* removed revisions cache intermediate layer implementation

* obsoleted startup options `--database.revision-cache-chunk-size` and
  `--database.revision-cache-target-size`

* fix potential port number over-/underruns

* added startup option `--log.shorten-filenames` for controlling whether filenames
  in log messages should be shortened to just the filename with the absolute path

* removed IndexThreadFeature, made `--database.index-threads` option obsolete

* changed index filling to make it more parallel, dispatch tasks to boost::asio

* more detailed stacktraces in Foxx apps

* generated Foxx services now use swagger tags


v3.1.24 (XXXX-XX-XX)
--------------------

* fixed one more LIMIT issue in traversals


v3.1.23 (2017-06-19)
--------------------

* potentially fixed issue #2559: Duplicate _key generated on insertion

* fix races in SSL communication code

* fix invalid results (too many) when a skipping LIMIT was used for a
  traversal. `LIMIT x` or `LIMIT 0, x` were not affected, but `LIMIT s, x`
  may have returned too many results

* fix invalid first group results for sorted AQL COLLECT when LIMIT
  was used

* fix invalid locking in JWT authentication cache, which could have
  crashed the server

* fix undefined behavior in traverser when traversals were used inside
  a FOR loop


v3.1.22 (2017-06-07)
--------------------

* fixed issue #2505: Problem with export + report of a bug

* documented changed behavior of WITH

* fixed ui glitch in aardvark

* avoid agency compaction bug

* fixed issue #2283: disabled proxy communication internally


v3.1.21 (2017-05-22)
--------------------

* fixed issue #2488:  AQL operator IN error when data use base64 chars

* more randomness in seeding RNG

v3.1.20 (2016-05-16)
--------------------

* fixed incorrect sorting for distributeShardsLike

* improve reliability of AgencyComm communication with Agency

* fixed shard numbering bug, where ids were erouneously incremented by 1

* remove an unnecessary precondition in createCollectionCoordinator

* funny fail rotation fix

* fix in SimpleHttpClient for correct advancement of readBufferOffset

* forward SIG_HUP in supervisor process to the server process to fix logrotaion
  You need to stop the remaining arangod server process manually for the upgrade to work.


v3.1.19 (2017-04-28)
--------------------

* Fixed a StackOverflow issue in Traversal and ShortestPath. Occured if many (>1000) input
  values in a row do not return any result. Fixes issue: #2445

* fixed issue #2448

* fixed issue #2442

* added 'x-content-type-options: nosniff' to avoid MSIE bug

* fixed issue #2441

* fixed issue #2440

* Fixed a StackOverflow issue in Traversal and ShortestPath. Occured if many (>1000) input
  values in a row do not return any result. Fixes issue: #2445

* fix occasional hanging shutdowns on OS X


v3.1.18 (2017-04-18)
--------------------

* fixed error in continuous synchronization of collections

* fixed spurious hangs on server shutdown

* better error messages during restore collection

* completely overhaul supervision. More detailed tests

* Fixed a dead-lock situation in cluster traversers, it could happen in
  rare cases if the computation on one DBServer could be completed much earlier
  than the other server. It could also be restricted to SmartGraphs only.

* (Enterprise only) Fixed a bug in SmartGraph DepthFirstSearch. In some
  more complicated queries, the maxDepth limit of 1 was not considered strictly
  enough, causing the traverser to do unlimited depth searches.

* fixed issue #2415

* fixed issue #2422

* fixed issue #1974


v3.1.17 (2017-04-04)
--------------------

* (Enterprise only) fixed a bug where replicationFactor was not correctly
  forwarded in SmartGraph creation.

* fixed issue #2404

* fixed issue #2397

* ui - fixed smart graph option not appearing

* fixed issue #2389

* fixed issue #2400


v3.1.16 (2017-03-27)
--------------------

* fixed issue #2392

* try to raise file descriptors to at least 8192, warn otherwise

* ui - aql editor improvements + updated ace editor version (memory leak)

* fixed lost HTTP requests

* ui - fixed some event issues

* avoid name resolution when given connection string is a valid ip address

* helps with issue #1842, bug in COLLECT statement in connection with LIMIT.

* fix locking bug in cluster traversals

* increase lock timeout defaults

* increase various cluster timeouts

* limit default target size for revision cache to 1GB, which is better for
  tight RAM situations (used to be 40% of (totalRAM - 1GB), use
  --database.revision-cache-target-size <VALUEINBYTES> to get back the
  old behaviour

* fixed a bug with restarted servers indicating status as "STARTUP"
  rather that "SERVING" in Nodes UI.


v3.1.15 (2017-03-20)
--------------------

* add logrotate configuration as requested in #2355

* fixed issue #2376

* ui - changed document api due a chrome bug

* ui - fixed a submenu bug

* added endpoint /_api/cluster/endpoints in cluster case to get all
  coordinator endpoints

* fix documentation of /_api/endpoint, declaring this API obsolete.

* Foxx response objects now have a `type` method for manipulating the content-type header

* Foxx tests now support `xunit` and `tap` reporters


v3.1.14 (2017-03-13)
--------------------

* ui - added feature request (multiple start nodes within graph viewer) #2317

* added missing locks to authentication cache methods

* ui - added feature request (multiple start nodes within graph viewer) #2317

* ui - fixed wrong merge of statistics information from different coordinators

* ui - fixed issue #2316

* ui - fixed wrong protocol usage within encrypted environment

* fixed compile error on Mac Yosemite

* minor UI fixes


v3.1.13 (2017-03-06)
--------------------

* fixed variables parsing in GraphQL

* fixed issue #2214

* fixed issue #2342

* changed thread handling to queue only user requests on coordinator

* use exponential backoff when waiting for collection locks

* repair short name server lookup in cluster in the case of a removed
  server


v3.1.12 (2017-02-28)
--------------------

* disable shell color escape sequences on Windows

* fixed issue #2326

* fixed issue #2320

* fixed issue #2315

* fixed a race condition when closing a connection

* raised default hard limit on threads for very small to 64

* fixed negative counting of http connection in UI

* fixed a race when renaming collections

* fixed a race when dropping databases


v3.1.11 (2017-02-17)
--------------------

* fixed a race between connection closing and sending out last chunks of data to clients
  when the "Connection: close" HTTP header was set in requests

* ui: optimized smart graph creation usability

* ui: fixed #2308

* fixed a race in async task cancellation via `require("@arangodb/tasks").unregisterTask()`

* fixed spuriously hanging threads in cluster AQL that could sit idle for a few minutes

* fixed potential numeric overflow for big index ids in index deletion API

* fixed sort issue in cluster, occurring when one of the local sort buffers of a
  GatherNode was empty

* reduce number of HTTP requests made for certain kinds of join queries in cluster,
  leading to speedup of some join queries

* supervision deals with demised coordinators correctly again

* implement a timeout in TraverserEngineRegistry

* agent communication reduced in large batches of append entries RPCs

* inception no longer estimates RAFT timings

* compaction in agents has been moved to a separate thread

* replicated logs hold local timestamps

* supervision jobs failed leader and failed follower revisited for
  function in precarious stability situations

* fixed bug in random number generator for 64bit int


v3.1.10 (2017-02-02)
--------------------

* updated versions of bundled node modules:
  - joi: from 8.4.2 to 9.2.0
  - joi-to-json-schema: from 2.2.0 to 2.3.0
  - sinon: from 1.17.4 to 1.17.6
  - lodash: from 4.13.1 to 4.16.6

* added shortcut for AQL ternary operator
  instead of `condition ? true-part : false-part` it is now possible to also use a
  shortcut variant `condition ? : false-part`, e.g.

      FOR doc IN docs RETURN doc.value ?: 'not present'

  instead of

      FOR doc IN docs RETURN doc.value ? doc.value : 'not present'

* fixed wrong sorting order in cluster, if an index was used to sort with many
  shards.

* added --replication-factor, --number-of-shards and --wait-for-sync to arangobench

* turn on UTF-8 string validation for VelocyPack values received via VST connections

* fixed issue #2257

* upgraded Boost version to 1.62.0

* added optional detail flag for db.<collection>.count()
  setting the flag to `true` will make the count operation returned the per-shard
  counts for the collection:

      db._create("test", { numberOfShards: 10 });
      for (i = 0; i < 1000; ++i) {
        db.test.insert({value: i});
      }
      db.test.count(true);

      {
        "s100058" : 99,
        "s100057" : 103,
        "s100056" : 100,
        "s100050" : 94,
        "s100055" : 90,
        "s100054" : 122,
        "s100051" : 109,
        "s100059" : 99,
        "s100053" : 95,
        "s100052" : 89
      }

* added optional memory limit for AQL queries:

      db._query("FOR i IN 1..100000 SORT i RETURN i", {}, { options: { memoryLimit: 100000 } });

  This option limits the default maximum amount of memory (in bytes) that a single
  AQL query can use.
  When a single AQL query reaches the specified limit value, the query will be
  aborted with a *resource limit exceeded* exception. In a cluster, the memory
  accounting is done per shard, so the limit value is effectively a memory limit per
  query per shard.

  The global limit value can be overriden per query by setting the *memoryLimit*
  option value for individual queries when running an AQL query.

* added server startup option `--query.memory-limit`

* added convenience function to create vertex-centric indexes.

  Usage: `db.collection.ensureVertexCentricIndex("label", {type: "hash", direction: "outbound"})`
  That will create an index that can be used on OUTBOUND with filtering on the
  edge attribute `label`.

* change default log output for tools to stdout (instead of stderr)

* added option -D to define a configuration file environment key=value

* changed encoding behavior for URLs encoded in the C++ code of ArangoDB:
  previously the special characters `-`, `_`, `~` and `.` were returned as-is
  after URL-encoding, now `.` will be encoded to be `%2e`.
  This also changes the behavior of how incoming URIs are processed: previously
  occurrences of `..` in incoming request URIs were collapsed (e.g. `a/../b/` was
  collapsed to a plain `b/`). Now `..` in incoming request URIs are not collapsed.

* Foxx request URL suffix is no longer unescaped

* @arangodb/request option json now defaults to `true` if the response body is not empty and encoding is not explicitly set to `null` (binary).
  The option can still be set to `false` to avoid unnecessary attempts at parsing the response as JSON.

* Foxx configuration values for unknown options will be discarded when saving the configuration in production mode using the web interface

* module.context.dependencies is now immutable

* process.stdout.isTTY now returns `true` in arangosh and when running arangod with the `--console` flag

* add support for Swagger tags in Foxx


v3.1.9 (XXXX-XX-XX)
-------------------

* macos CLI package: store databases and apps in the users home directory

* ui: fixed re-login issue within a non system db, when tab was closed

* fixed a race in the VelocyStream Commtask implementation

* fixed issue #2256


v3.1.8 (2017-01-09)
-------------------

* add Windows silent installer

* add handling of debug symbols during Linux & windows release builds.

* fixed issue #2181

* fixed issue #2248: reduce V8 max old space size from 3 GB to 1 GB on 32 bit systems

* upgraded Boost version to 1.62.0

* fixed issue #2238

* fixed issue #2234

* agents announce new endpoints in inception phase to leader

* agency leadership accepts updatet endpoints to given uuid

* unified endpoints replace localhost with 127.0.0.1

* fix several problems within an authenticated cluster


v3.1.7 (2016-12-29)
-------------------

* fixed one too many elections in RAFT

* new agency comm backported from devel


v3.1.6 (2016-12-20)
-------------------

* fixed issue #2227

* fixed issue #2220

* agency constituent/agent bug fixes in race conditions picking up
  leadership

* supervision does not need waking up anymore as it is running
  regardless

* agents challenge their leadership more rigorously


v3.1.5 (2016-12-16)
-------------------

* lowered default value of `--database.revision-cache-target-size` from 75% of
  RAM to less than 40% of RAM

* fixed issue #2218

* fixed issue #2217

* Foxx router.get/post/etc handler argument can no longer accidentally omitted

* fixed issue #2223


v3.1.4 (2016-12-08)
-------------------

* fixed issue #2211

* fixed issue #2204

* at cluster start, coordinators wait until at least one DBserver is there,
  and either at least two DBservers are there or 15s have passed, before they
  initiate the bootstrap of system collections.

* more robust agency startup from devel

* supervision's AddFollower adds many followers at once

* supervision has new FailedFollower job

* agency's Node has new method getArray

* agency RAFT timing estimates more conservative in waitForSync
  scenario

* agency RAFT timing estimates capped at maximum 2.0/10.0 for low/high


v3.1.3 (2016-12-02)
-------------------

* fix a traversal bug when using skiplist indexes:
  if we have a skiplist of ["a", "unused", "_from"] and a traversal like:
  FOR v,e,p IN OUTBOUND @start @@edges
    FILTER p.edges[0].a == 'foo'
    RETURN v
  And the above index applied on "a" is considered better than EdgeIndex, than
  the executor got into undefined behaviour.

* fix endless loop when trying to create a collection with replicationFactor: -1


v3.1.2 (2016-11-24)
-------------------

* added support for descriptions field in Foxx dependencies

* (Enterprise only) fixed a bug in the statistic report for SmartGraph traversals.
Now they state correctly how many documents were fetched from the index and how many
have been filtered.

* Prevent uniform shard distribution when replicationFactor == numServers

v3.1.1 (2016-11-15)
-------------------

* fixed issue #2176

* fixed issue #2168

* display index usage of traversals in AQL explainer output (previously missing)

* fixed issue #2163

* preserve last-used HLC value across server starts

* allow more control over handling of pre-3.1 _rev values

  this changes the server startup option `--database.check-30-revisions` from a boolean (true/false)
  parameter to a string parameter with the following possible values:

  - "fail":
    will validate _rev values of 3.0 collections on collection loading and throw an exception when invalid _rev values are found.
    in this case collections with invalid _rev values are marked as corrupted and cannot be used in the ArangoDB 3.1 instance.
    the fix procedure for such collections is to export the collections from 3.0 database with arangodump and restore them in 3.1 with arangorestore.
    collections that do not contain invalid _rev values are marked as ok and will not be re-checked on following loads.
    collections that contain invalid _rev values will be re-checked on following loads.

  - "true":
    will validate _rev values of 3.0 collections on collection loading and print a warning when invalid _rev values are found.
    in this case collections with invalid _rev values can be used in the ArangoDB 3.1 instance.
    however, subsequent operations on documents with invalid _rev values may silently fail or fail with explicit errors.
    the fix procedure for such collections is to export the collections from 3.0 database with arangodump and restore them in 3.1 with arangorestore.
    collections that do not contain invalid _rev values are marked as ok and will not be re-checked on following loads.
    collections that contain invalid _rev values will be re-checked on following loads.

  - "false":
    will not validate _rev values on collection loading and not print warnings.
    no hint is given when invalid _rev values are found.
    subsequent operations on documents with invalid _rev values may silently fail or fail with explicit errors.
    this setting does not affect whether collections are re-checked later.
    collections will be re-checked on following loads if `--database.check-30-revisions` is later set to either `true` or `fail`.

  The change also suppresses warnings that were printed when collections were restored using arangorestore, and the restore
  data contained invalid _rev values. Now these warnings are suppressed, and new HLC _rev values are generated for these documents
  as before.

* added missing functions to AQL syntax highlighter in web interface

* fixed display of `ANY` direction in traversal explainer output (direction `ANY` was shown as either
  `INBOUND` or `OUTBOUND`)

* changed behavior of toJSON() function when serializing an object before saving it in the database

  if an object provides a toJSON() function, this function is still called for serializing it.
  the change is that the result of toJSON() is not stringified anymore, but saved as is. previous
  versions of ArangoDB called toJSON() and after that additionally stringified its result.

  This change will affect the saving of JS Buffer objects, which will now be saved as arrays of
  bytes instead of a comma-separated string of the Buffer's byte contents.

* allow creating unique indexes on more attributes than present in shardKeys

  The following combinations of shardKeys and indexKeys are allowed/not allowed:

  shardKeys     indexKeys
      a             a        ok
      a             b    not ok
      a           a b        ok
    a b             a    not ok
    a b             b    not ok
    a b           a b        ok
    a b         a b c        ok
  a b c           a b    not ok
  a b c         a b c        ok

* fixed wrong version in web interface login screen (EE only)

* make web interface not display an exclamation mark next to ArangoDB version number 3.1

* fixed search for arbitrary document attributes in web interface in case multiple
  search values were used on different attribute names. in this case, the search always
  produced an empty result

* disallow updating `_from` and `_to` values of edges in Smart Graphs. Updating these
  attributes would lead to potential redistribution of edges to other shards, which must be
  avoided.

* fixed issue #2148

* updated graphql-sync dependency to 0.6.2

* fixed issue #2156

* fixed CRC4 assembly linkage


v3.1.0 (2016-10-29)
-------------------

* AQL breaking change in cluster:

  from ArangoDB 3.1 onwards `WITH` is required for traversals in a
  clustered environment in order to avoid deadlocks.

  Note that for queries that access only a single collection or that have all
  collection names specified somewhere else in the query string, there is no
  need to use *WITH*. *WITH* is only useful when the AQL query parser cannot
  automatically figure out which collections are going to be used by the query.
  *WITH* is only useful for queries that dynamically access collections, e.g.
  via traversals, shortest path operations or the *DOCUMENT()* function.

  more info can be found [here](https://github.com/arangodb/arangodb/blob/devel/Documentation/Books/AQL/Operations/With.md)

* added AQL function `DISTANCE` to calculate the distance between two arbitrary
  coordinates (haversine formula)

* fixed issue #2110

* added Auto-aptation of RAFT timings as calculations only


v3.1.rc2 (2016-10-10)
---------------------

* second release candidate


v3.1.rc1 (2016-09-30)
---------------------

* first release candidate


v3.1.alpha2 (2016-09-01)
------------------------

* added module.context.createDocumentationRouter to replace module.context.apiDocumentation

* bug in RAFT implementation of reads. dethroned leader still answered requests in isolation

* ui: added new graph viewer

* ui: aql-editor added tabular & graph display

* ui: aql-editor improved usability

* ui: aql-editor: query profiling support

* fixed issue #2109

* fixed issue #2111

* fixed issue #2075

* added AQL function `DISTANCE` to calculate the distance between two arbitrary
  coordinates (haversine formula)

* rewrote scheduler and dispatcher based on boost::asio

  parameters changed:
    `--scheduler.threads` and `--server.threads` are now merged into a single one: `--server.threads`

    hidden `--server.extra-threads` has been removed

    hidden `--server.aql-threads` has been removed

    hidden `--server.backend` has been removed

    hidden `--server.show-backends` has been removed

    hidden `--server.thread-affinity` has been removed

* fixed issue #2086

* fixed issue #2079

* fixed issue #2071

  make the AQL query optimizer inject filter condition expressions referred to
  by variables during filter condition aggregation.
  For example, in the following query

      FOR doc IN collection
        LET cond1 = (doc.value == 1)
        LET cond2 = (doc.value == 2)
        FILTER cond1 || cond2
        RETURN { doc, cond1, cond2 }

  the optimizer will now inject the conditions for `cond1` and `cond2` into the filter
  condition `cond1 || cond2`, expanding it to `(doc.value == 1) || (doc.value == 2)`
  and making these conditions available for index searching.

  Note that the optimizer previously already injected some conditions into other
  conditions, but only if the variable that defined the condition was not used
  elsewhere. For example, the filter condition in the query

      FOR doc IN collection
        LET cond = (doc.value == 1)
        FILTER cond
        RETURN { doc }

  already got optimized before because `cond` was only used once in the query and
  the optimizer decided to inject it into the place where it was used.

  This only worked for variables that were referred to once in the query.
  When a variable was used multiple times, the condition was not injected as
  in the following query:

      FOR doc IN collection
        LET cond = (doc.value == 1)
        FILTER cond
        RETURN { doc, cond }

  The fix for #2070 now will enable this optimization so that the query can
  use an index on `doc.value` if available.

* changed behavior of AQL array comparison operators for empty arrays:
  * `ALL` and `ANY` now always return `false` when the left-hand operand is an
    empty array. The behavior for non-empty arrays does not change:
    * `[] ALL == 1` will return `false`
    * `[1] ALL == 1` will return `true`
    * `[1, 2] ALL == 1` will return `false`
    * `[2, 2] ALL == 1` will return `false`
    * `[] ANY == 1` will return `false`
    * `[1] ANY == 1` will return `true`
    * `[1, 2] ANY == 1` will return `true`
    * `[2, 2] ANY == 1` will return `false`
  * `NONE` now always returns `true` when the left-hand operand is an empty array.
    The behavior for non-empty arrays does not change:
    * `[] NONE == 1` will return `true`
    * `[1] NONE == 1` will return `false`
    * `[1, 2] NONE == 1` will return `false`
    * `[2, 2] NONE == 1` will return `true`

* added experimental AQL functions `JSON_STRINGIFY` and `JSON_PARSE`

* added experimental support for incoming gzip-compressed requests

* added HTTP REST APIs for online loglevel adjustments:

  - GET `/_admin/log/level` returns the current loglevel settings
  - PUT `/_admin/log/level` modifies the current loglevel settings

* PATCH /_api/gharial/{graph-name}/vertex/{collection-name}/{vertex-key}
  - changed default value for keepNull to true

* PATCH /_api/gharial/{graph-name}/edge/{collection-name}/{edge-key}
  - changed default value for keepNull to true

* renamed `maximalSize` attribute in parameter.json files to `journalSize`

  The `maximalSize` attribute will still be picked up from collections that
  have not been adjusted. Responses from the replication API will now also use
  `journalSize` instead of `maximalSize`.

* added `--cluster.system-replication-factor` in order to adjust the
  replication factor for new system collections

* fixed issue #2012

* added a memory expection in case V8 memory gets too low

* added Optimizer Rule for other indexes in Traversals
  this allows AQL traversals to use other indexes than the edge index.
  So traversals with filters on edges can now make use of more specific
  indexes, e.g.

      FOR v, e, p IN 2 OUTBOUND @start @@edge FILTER p.edges[0].foo == "bar"

  will prefer a Hash Index on [_from, foo] above the EdgeIndex.

* fixed epoch computation in hybrid logical clock

* fixed thread affinity

* replaced require("internal").db by require("@arangodb").db

* added option `--skip-lines` for arangoimp
  this allows skipping the first few lines from the import file in case the
  CSV or TSV import are used

* fixed periodic jobs: there should be only one instance running - even if it
  runs longer than the period

* improved performance of primary index and edge index lookups

* optimizations for AQL `[*]` operator in case no filter, no projection and
  no offset/limit are used

* added AQL function `OUTERSECTION` to return the symmetric difference of its
  input arguments

* Foxx manifests of installed services are now saved to disk with indentation

* Foxx tests and scripts in development mode should now always respect updated
  files instead of loading stale modules

* When disabling Foxx development mode the setup script is now re-run

* Foxx now provides an easy way to directly serve GraphQL requests using the
  `@arangodb/foxx/graphql` module and the bundled `graphql-sync` dependency

* Foxx OAuth2 module now correctly passes the `access_token` to the OAuth2 server

* added iconv-lite and timezone modules

* web interface now allows installing GitHub and zip services in legacy mode

* added module.context.createDocumentationRouter to replace module.context.apiDocumentation

* bug in RAFT implementation of reads. dethroned leader still answered
  requests in isolation

* all lambdas in ClusterInfo might have been left with dangling references.

* Agency bug fix for handling of empty json objects as values.

* Foxx tests no longer support the Mocha QUnit interface as this resulted in weird
  inconsistencies in the BDD and TDD interfaces. This fixes the TDD interface
  as well as out-of-sequence problems when using the BDD before/after functions.

* updated bundled JavaScript modules to latest versions; joi has been updated from 8.4 to 9.2
  (see [joi 9.0.0 release notes](https://github.com/hapijs/joi/issues/920) for information on
  breaking changes and new features)

* fixed issue #2139

* updated graphql-sync dependency to 0.6.2

* fixed issue #2156


v3.0.13 (XXXX-XX-XX)
--------------------

* fixed issue #2315

* fixed issue #2210


v3.0.12 (2016-11-23)
--------------------

* fixed issue #2176

* fixed issue #2168

* fixed issues #2149, #2159

* fixed error reporting for issue #2158

* fixed assembly linkage bug in CRC4 module

* added support for descriptions field in Foxx dependencies


v3.0.11 (2016-11-08)
--------------------

* fixed issue #2140: supervisor dies instead of respawning child

* fixed issue #2131: use shard key value entered by user in web interface

* fixed issue #2129: cannot kill a long-run query

* fixed issue #2110

* fixed issue #2081

* fixed issue #2038

* changes to Foxx service configuration or dependencies should now be
  stored correctly when options are cleared or omitted

* Foxx tests no longer support the Mocha QUnit interface as this resulted in weird
  inconsistencies in the BDD and TDD interfaces. This fixes the TDD interface
  as well as out-of-sequence problems when using the BDD before/after functions.

* fixed issue #2148


v3.0.10 (2016-09-26)
--------------------

* fixed issue #2072

* fixed issue #2070

* fixed slow cluster starup issues. supervision will demonstrate more
  patience with db servers


v3.0.9 (2016-09-21)
-------------------

* fixed issue #2064

* fixed issue #2060

* speed up `collection.any()` and skiplist index creation

* fixed multiple issues where ClusterInfo bug hung agency in limbo
  timeouting on multiple collection and database callbacks


v3.0.8 (2016-09-14)
-------------------

* fixed issue #2052

* fixed issue #2005

* fixed issue #2039

* fixed multiple issues where ClusterInfo bug hung agency in limbo
  timeouting on multiple collection and database callbacks


v3.0.7 (2016-09-05)
-------------------

* new supervision job handles db server failure during collection creation.


v3.0.6 (2016-09-02)
-------------------

* fixed issue #2026

* slightly better error diagnostics for AQL query compilation and replication

* fixed issue #2018

* fixed issue #2015

* fixed issue #2012

* fixed wrong default value for arangoimp's `--on-duplicate` value

* fix execution of AQL traversal expressions when there are multiple
  conditions that refer to variables set outside the traversal

* properly return HTTP 503 in JS actions when backend is gone

* supervision creates new key in agency for failed servers

* new shards will not be allocated on failed or cleaned servers


v3.0.5 (2016-08-18)
-------------------

* execute AQL ternary operator via C++ if possible

* fixed issue #1977

* fixed extraction of _id attribute in AQL traversal conditions

* fix SSL agency endpoint

* Minimum RAFT timeout was one order of magnitude to short.

* Optimized RAFT RPCs from leader to followers for efficiency.

* Optimized RAFT RPC handling on followers with respect to compaction.

* Fixed bug in handling of duplicates and overlapping logs

* Fixed bug in supervision take over after leadership change.

v3.0.4 (2016-08-01)
-------------------

* added missing lock for periodic jobs access

* fix multiple foxx related cluster issues

* fix handling of empty AQL query strings

* fixed issue in `INTERSECTION` AQL function with duplicate elements
  in the source arrays

* fixed issue #1970

* fixed issue #1968

* fixed issue #1967

* fixed issue #1962

* fixed issue #1959

* replaced require("internal").db by require("@arangodb").db

* fixed issue #1954

* fixed issue #1953

* fixed issue #1950

* fixed issue #1949

* fixed issue #1943

* fixed segfault in V8, by backporting https://bugs.chromium.org/p/v8/issues/detail?id=5033

* Foxx OAuth2 module now correctly passes the `access_token` to the OAuth2 server

* fixed credentialed CORS requests properly respecting --http.trusted-origin

* fixed a crash in V8Periodic task (forgotten lock)

* fixed two bugs in synchronous replication (syncCollectionFinalize)


v3.0.3 (2016-07-17)
-------------------

* fixed issue #1942

* fixed issue #1941

* fixed array index batch insertion issues for hash indexes that caused problems when
  no elements remained for insertion

* fixed AQL MERGE() function with External objects originating from traversals

* fixed some logfile recovery errors with error message "document not found"

* fixed issue #1937

* fixed issue #1936

* improved performance of arangorestore in clusters with synchronous
  replication

* Foxx tests and scripts in development mode should now always respect updated
  files instead of loading stale modules

* When disabling Foxx development mode the setup script is now re-run

* Foxx manifests of installed services are now saved to disk with indentation


v3.0.2 (2016-07-09)
-------------------

* fixed assertion failure in case multiple remove operations were used in the same query

* fixed upsert behavior in case upsert was used in a loop with the same document example

* fixed issue #1930

* don't expose local file paths in Foxx error messages.

* fixed issue #1929

* make arangodump dump the attribute `isSystem` when dumping the structure
  of a collection, additionally make arangorestore not fail when the attribute
  is missing

* fixed "Could not extract custom attribute" issue when using COLLECT with
  MIN/MAX functions in some contexts

* honor presence of persistent index for sorting

* make AQL query optimizer not skip "use-indexes-rule", even if enough
  plans have been created already

* make AQL optimizer not skip "use-indexes-rule", even if enough execution plans
  have been created already

* fix double precision value loss in VelocyPack JSON parser

* added missing SSL support for arangorestore

* improved cluster import performance

* fix Foxx thumbnails on DC/OS

* fix Foxx configuration not being saved

* fix Foxx app access from within the frontend on DC/OS

* add option --default-replication-factor to arangorestore and simplify
  the control over the number of shards when restoring

* fix a bug in the VPack -> V8 conversion if special attributes _key,
  _id, _rev, _from and _to had non-string values, which is allowed
  below the top level

* fix malloc_usable_size for darwin


v3.0.1 (2016-06-30)
-------------------

* fixed periodic jobs: there should be only one instance running - even if it
  runs longer than the period

* increase max. number of collections in AQL queries from 32 to 256

* fixed issue #1916: header "authorization" is required" when opening
  services page

* fixed issue #1915: Explain: member out of range

* fixed issue #1914: fix unterminated buffer

* don't remove lockfile if we are the same (now stale) pid
  fixes docker setups (our pid will always be 1)

* do not use revision id comparisons in compaction for determining whether a
  revision is obsolete, but marker memory addresses
  this ensures revision ids don't matter when compacting documents

* escape Unicode characters in JSON HTTP responses
  this converts UTF-8 characters in HTTP responses of arangod into `\uXXXX`
  escape sequences. This makes the HTTP responses fit into the 7 bit ASCII
  character range, which speeds up HTTP response parsing for some clients,
  namely node.js/v8

* add write before read collections when starting a user transaction
  this allows specifying the same collection in both read and write mode without
  unintended side effects

* fixed buffer overrun that occurred when building very large result sets

* index lookup optimizations for primary index and edge index

* fixed "collection is a nullptr" issue when starting a traversal from a transaction

* enable /_api/import on coordinator servers


v3.0.0 (2016-06-22)
-------------------

* minor GUI fixxes

* fix for replication and nonces


v3.0.0-rc3 (2016-06-19)
-----------------------

* renamed various Foxx errors to no longer refer to Foxx services as apps

* adjusted various error messages in Foxx to be more informative

* specifying "files" in a Foxx manifest to be mounted at the service root
  no longer results in 404s when trying to access non-file routes

* undeclared path parameters in Foxx no longer break the service

* trusted reverse proxy support is now handled more consistently

* ArangoDB request compatibility and user are now exposed in Foxx

* all bundled NPM modules have been upgraded to their latest versions


v3.0.0-rc2 (2016-06-12)
-----------------------

* added option `--server.max-packet-size` for client tools

* renamed option `--server.ssl-protocol` to `--ssl.protocol` in client tools
  (was already done for arangod, but overlooked for client tools)

* fix handling of `--ssl.protocol` value 5 (TLS v1.2) in client tools, which
  claimed to support it but didn't

* config file can use '@include' to include a different config file as base


v3.0.0-rc1 (2016-06-10)
-----------------------

* the user management has changed: it now has users that are independent of
  databases. A user can have one or more database assigned to the user.

* forward ported V8 Comparator bugfix for inline heuristics from
  https://github.com/v8/v8/commit/5ff7901e24c2c6029114567de5a08ed0f1494c81

* changed to-string conversion for AQL objects and arrays, used by the AQL
  function `TO_STRING()` and implicit to-string casts in AQL

  - arrays are now converted into their JSON-stringify equivalents, e.g.

    - `[ ]` is now converted to `[]`
    - `[ 1, 2, 3 ]` is now converted to `[1,2,3]`
    - `[ "test", 1, 2 ] is now converted to `["test",1,2]`

    Previous versions of ArangoDB converted arrays with no members into the
    empty string, and non-empty arrays into a comma-separated list of member
    values, without the surrounding angular brackets. Additionally, string
    array members were not enclosed in quotes in the result string:

    - `[ ]` was converted to ``
    - `[ 1, 2, 3 ]` was converted to `1,2,3`
    - `[ "test", 1, 2 ] was converted to `test,1,2`

  - objects are now converted to their JSON-stringify equivalents, e.g.

    - `{ }` is converted to `{}`
    - `{ a: 1, b: 2 }` is converted to `{"a":1,"b":2}`
    - `{ "test" : "foobar" }` is converted to `{"test":"foobar"}`

    Previous versions of ArangoDB always converted objects into the string
    `[object Object]`

  This change affects also the AQL functions `CONCAT()` and `CONCAT_SEPARATOR()`
  which treated array values differently in previous versions. Previous versions
  of ArangoDB automatically flattened array values on the first level of the array,
  e.g. `CONCAT([1, 2, 3, [ 4, 5, 6 ]])` produced `1,2,3,4,5,6`. Now this will produce
  `[1,2,3,[4,5,6]]`. To flatten array members on the top level, you can now use
  the more explicit `CONCAT(FLATTEN([1, 2, 3, [4, 5, 6]], 1))`.

* added C++ implementations for AQL functions `SLICE()`, `CONTAINS()` and
  `RANDOM_TOKEN()`

* as a consequence of the upgrade to V8 version 5, the implementation of the
  JavaScript `Buffer` object had to be changed. JavaScript `Buffer` objects in
  ArangoDB now always store their data on the heap. There is no shared pool
  for small Buffer values, and no pointing into existing Buffer data when
  extracting slices. This change may increase the cost of creating Buffers with
  short contents or when peeking into existing Buffers, but was required for
  safer memory management and to prevent leaks.

* the `db` object's function `_listDatabases()` was renamed to just `_databases()`
  in order to make it more consistent with the existing `_collections()` function.
  Additionally the `db` object's `_listEndpoints()` function was renamed to just
  `_endpoints()`.

* changed default value of `--server.authentication` from `false` to `true` in
  configuration files etc/relative/arangod.conf and etc/arangodb/arangod.conf.in.
  This means the server will be started with authentication enabled by default,
  requiring all client connections to provide authentication data when connecting
  to ArangoDB. Authentication can still be turned off via setting the value of
  `--server.authentication` to `false` in ArangoDB's configuration files or by
  specifying the option on the command-line.

* Changed result format for querying all collections via the API GET `/_api/collection`.

  Previous versions of ArangoDB returned an object with an attribute named `collections`
  and an attribute named `names`. Both contained all available collections, but
  `collections` contained the collections as an array, and `names` contained the
  collections again, contained in an object in which the attribute names were the
  collection names, e.g.

  ```
  {
    "collections": [
      {"id":"5874437","name":"test","isSystem":false,"status":3,"type":2},
      {"id":"17343237","name":"something","isSystem":false,"status":3,"type":2},
      ...
    ],
    "names": {
      "test": {"id":"5874437","name":"test","isSystem":false,"status":3,"type":2},
      "something": {"id":"17343237","name":"something","isSystem":false,"status":3,"type":2},
      ...
    }
  }
  ```
  This result structure was redundant, and therefore has been simplified to just

  ```
  {
    "result": [
      {"id":"5874437","name":"test","isSystem":false,"status":3,"type":2},
      {"id":"17343237","name":"something","isSystem":false,"status":3,"type":2},
      ...
    ]
  }
  ```

  in ArangoDB 3.0.

* added AQL functions `TYPENAME()` and `HASH()`

* renamed arangob tool to arangobench

* added AQL string comparison operator `LIKE`

  The operator can be used to compare strings like this:

      value LIKE search

  The operator is currently implemented by calling the already existing AQL
  function `LIKE`.

  This change also makes `LIKE` an AQL keyword. Using `LIKE` in either case as
  an attribute or collection name in AQL thus requires quoting.

* make AQL optimizer rule "remove-unnecessary-calculations" fire in more cases

  The rule will now remove calculations that are used exactly once in other
  expressions (e.g. `LET a = doc RETURN a.value`) and calculations,
  or calculations that are just references (e.g. `LET a = b`).

* renamed AQL optimizer rule "merge-traversal-filter" to "optimize-traversals"
  Additionally, the optimizer rule will remove unused edge and path result variables
  from the traversal in case they are specified in the `FOR` section of the traversal,
  but not referenced later in the query. This saves constructing edges and paths
  results.

* added AQL optimizer rule "inline-subqueries"

  This rule can pull out certain subqueries that are used as an operand to a `FOR`
  loop one level higher, eliminating the subquery completely. For example, the query

      FOR i IN (FOR j IN [1,2,3] RETURN j) RETURN i

  will be transformed by the rule to:

      FOR i IN [1,2,3] RETURN i

  The query

      FOR name IN (FOR doc IN _users FILTER doc.status == 1 RETURN doc.name) LIMIT 2 RETURN name

  will be transformed into

      FOR tmp IN _users FILTER tmp.status == 1 LIMIT 2 RETURN tmp.name

  The rule will only fire when the subquery is used as an operand to a `FOR` loop, and
  if the subquery does not contain a `COLLECT` with an `INTO` variable.

* added new endpoint "srv://" for DNS service records

* The result order of the AQL functions VALUES and ATTRIBUTES has never been
  guaranteed and it only had the "correct" ordering by accident when iterating
  over objects that were not loaded from the database. This accidental behavior
  is now changed by introduction of VelocyPack. No ordering is guaranteed unless
  you specify the sort parameter.

* removed configure option `--enable-logger`

* added AQL array comparison operators

  All AQL comparison operators now also exist in an array variant. In the
  array variant, the operator is preceded with one of the keywords *ALL*, *ANY*
  or *NONE*. Using one of these keywords changes the operator behavior to
  execute the comparison operation for all, any, or none of its left hand
  argument values. It is therefore expected that the left hand argument
  of an array operator is an array.

  Examples:

      [ 1, 2, 3 ] ALL IN [ 2, 3, 4 ]   // false
      [ 1, 2, 3 ] ALL IN [ 1, 2, 3 ]   // true
      [ 1, 2, 3 ] NONE IN [ 3 ]        // false
      [ 1, 2, 3 ] NONE IN [ 23, 42 ]   // true
      [ 1, 2, 3 ] ANY IN [ 4, 5, 6 ]   // false
      [ 1, 2, 3 ] ANY IN [ 1, 42 ]     // true
      [ 1, 2, 3 ] ANY == 2             // true
      [ 1, 2, 3 ] ANY == 4             // false
      [ 1, 2, 3 ] ANY > 0              // true
      [ 1, 2, 3 ] ANY <= 1             // true
      [ 1, 2, 3 ] NONE < 99            // false
      [ 1, 2, 3 ] NONE > 10            // true
      [ 1, 2, 3 ] ALL > 2              // false
      [ 1, 2, 3 ] ALL > 0              // true
      [ 1, 2, 3 ] ALL >= 3             // false
      ["foo", "bar"] ALL != "moo"      // true
      ["foo", "bar"] NONE == "bar"     // false
      ["foo", "bar"] ANY == "foo"      // true

* improved AQL optimizer to remove unnecessary sort operations in more cases

* allow enclosing AQL identifiers in forward ticks in addition to using
  backward ticks

  This allows for convenient writing of AQL queries in JavaScript template strings
  (which are delimited with backticks themselves), e.g.

      var q = `FOR doc IN ´collection´ RETURN doc.´name´`;

* allow to set `print.limitString` to configure the number of characters
  to output before truncating

* make logging configurable per log "topic"

  `--log.level <level>` sets the global log level to <level>, e.g. `info`,
  `debug`, `trace`.

  `--log.level topic=<level>` sets the log level for a specific topic.
  Currently, the following topics exist: `collector`, `compactor`, `mmap`,
  `performance`, `queries`, and `requests`. `performance` and `requests` are
  set to FATAL by default. `queries` is set to info. All others are
  set to the global level by default.

  The new log option `--log.output <definition>` allows directing the global
  or per-topic log output to different outputs. The output definition
  "<definition>" can be one of

    "-" for stdin
    "+" for stderr
    "syslog://<syslog-facility>"
    "syslog://<syslog-facility>/<application-name>"
    "file://<relative-path>"

  The option can be specified multiple times in order to configure the output
  for different log topics. To set up a per-topic output configuration, use
  `--log.output <topic>=<definition>`, e.g.

    queries=file://queries.txt

  logs all queries to the file "queries.txt".

* the option `--log.requests-file` is now deprecated. Instead use

    `--log.level requests=info`
    `--log.output requests=file://requests.txt`

* the option `--log.facility` is now deprecated. Instead use

    `--log.output requests=syslog://facility`

* the option `--log.performance` is now deprecated. Instead use

    `--log.level performance=trace`

* removed option `--log.source-filter`

* removed configure option `--enable-logger`

* change collection directory names to include a random id component at the end

  The new pattern is `collection-<id>-<random>`, where `<id>` is the collection
  id and `<random>` is a random number. Previous versions of ArangoDB used a
  pattern `collection-<id>` without the random number.

  ArangoDB 3.0 understands both the old and name directory name patterns.

* removed mostly unused internal spin-lock implementation

* removed support for pre-Windows 7-style locks. This removes compatibility for
  Windows versions older than Windows 7 (e.g. Windows Vista, Windows XP) and
  Windows 2008R2 (e.g. Windows 2008).

* changed names of sub-threads started by arangod

* added option `--default-number-of-shards` to arangorestore, allowing creating
  collections with a specifiable number of shards from a non-cluster dump

* removed support for CoffeeScript source files

* removed undocumented SleepAndRequeue

* added WorkMonitor to inspect server threads

* when downloading a Foxx service from the web interface the suggested filename
  is now based on the service's mount path instead of simply "app.zip"

* the `@arangodb/request` response object now stores the parsed JSON response
  body in a property `json` instead of `body` when the request was made using the
  `json` option. The `body` instead contains the response body as a string.

* the Foxx API has changed significantly, 2.8 services are still supported
  using a backwards-compatible "legacy mode"


v2.8.12 (XXXX-XX-XX)
--------------------

* issue #2091: decrease connect timeout to 5 seconds on startup

* fixed issue #2072

* slightly better error diagnostics for some replication errors

* fixed issue #1977

* fixed issue in `INTERSECTION` AQL function with duplicate elements
  in the source arrays

* fixed issue #1962

* fixed issue #1959

* export aqlQuery template handler as require('org/arangodb').aql for forwards-compatibility


v2.8.11 (2016-07-13)
--------------------

* fixed array index batch insertion issues for hash indexes that caused problems when
  no elements remained for insertion

* fixed issue #1937


v2.8.10 (2016-07-01)
--------------------

* make sure next local _rev value used for a document is at least as high as the
  _rev value supplied by external sources such as replication

* make adding a collection in both read- and write-mode to a transaction behave as
  expected (write includes read). This prevents the `unregister collection used in
  transaction` error

* fixed sometimes invalid result for `byExample(...).count()` when an index plus
  post-filtering was used

* fixed "collection is a nullptr" issue when starting a traversal from a transaction

* honor the value of startup option `--database.wait-for-sync` (that is used to control
  whether new collections are created with `waitForSync` set to `true` by default) also
  when creating collections via the HTTP API (and thus the ArangoShell). When creating
  a collection via these mechanisms, the option was ignored so far, which was inconsistent.

* fixed issue #1826: arangosh --javascript.execute: internal error (geo index issue)

* fixed issue #1823: Arango crashed hard executing very simple query on windows


v2.8.9 (2016-05-13)
-------------------

* fixed escaping and quoting of extra parameters for executables in Mac OS X App

* added "waiting for" status variable to web interface collection figures view

* fixed undefined behavior in query cache invaldation

* fixed access to /_admin/statistics API in case statistics are disable via option
  `--server.disable-statistics`

* Foxx manager will no longer fail hard when Foxx store is unreachable unless installing
  a service from the Foxx store (e.g. when behind a firewall or GitHub is unreachable).


v2.8.8 (2016-04-19)
-------------------

* fixed issue #1805: Query: internal error (location: arangod/Aql/AqlValue.cpp:182).
  Please report this error to arangodb.com (while executing)

* allow specifying collection name prefixes for `_from` and `_to` in arangoimp:

  To avoid specifying complete document ids (consisting of collection names and document
  keys) for *_from* and *_to* values when importing edges with arangoimp, there are now
  the options *--from-collection-prefix* and *--to-collection-prefix*.

  If specified, these values will be automatically prepended to each value in *_from*
  (or *_to* resp.). This allows specifying only document keys inside *_from* and/or *_to*.

  *Example*

      > arangoimp --from-collection-prefix users --to-collection-prefix products ...

  Importing the following document will then create an edge between *users/1234* and
  *products/4321*:

  ```js
  { "_from" : "1234", "_to" : "4321", "desc" : "users/1234 is connected to products/4321" }
  ```

* requests made with the interactive system API documentation in the web interface
  (Swagger) will now respect the active database instead of always using `_system`


v2.8.7 (2016-04-07)
-------------------

* optimized primary=>secondary failover

* fix to-boolean conversion for documents in AQL

* expose the User-Agent HTTP header from the ArangoShell since Github seems to
  require it now, and we use the ArangoShell for fetching Foxx repositories from Github

* work with http servers that only send

* fixed potential race condition between compactor and collector threads

* fix removal of temporary directories on arangosh exit

* javadoc-style comments in Foxx services are no longer interpreted as
  Foxx comments outside of controller/script/exports files (#1748)

* removed remaining references to class syntax for Foxx Model and Repository
  from the documentation

* added a safe-guard for corrupted master-pointer


v2.8.6 (2016-03-23)
-------------------

* arangosh can now execute JavaScript script files that contain a shebang
  in the first line of the file. This allows executing script files directly.

  Provided there is a script file `/path/to/script.js` with the shebang
  `#!arangosh --javascript.execute`:

      > cat /path/to/script.js
      #!arangosh --javascript.execute
      print("hello from script.js");

  If the script file is made executable

      > chmod a+x /path/to/script.js

  it can be invoked on the shell directly and use arangosh for its execution:

      > /path/to/script.js
      hello from script.js

  This did not work in previous versions of ArangoDB, as the whole script contents
  (including the shebang) were treated as JavaScript code.
  Now shebangs in script files will now be ignored for all files passed to arangosh's
  `--javascript.execute` parameter.

  The alternative way of executing a JavaScript file with arangosh still works:

      > arangosh --javascript.execute /path/to/script.js
      hello from script.js

* added missing reset of traversal state for nested traversals.
  The state of nested traversals (a traversal in an AQL query that was
  located in a repeatedly executed subquery or inside another FOR loop)
  was not reset properly, so that multiple invocations of the same nested
  traversal with different start vertices led to the nested traversal
  always using the start vertex provided on the first invocation.

* fixed issue #1781: ArangoDB startup time increased tremendously

* fixed issue #1783: SIGHUP should rotate the log


v2.8.5 (2016-03-11)
-------------------

* Add OpenSSL handler for TLS V1.2 as sugested by kurtkincaid in #1771

* fixed issue #1765 (The webinterface should display the correct query time)
  and #1770 (Display ACTUAL query time in aardvark's AQL editor)

* Windows: the unhandled exception handler now calls the windows logging
  facilities directly without locks.
  This fixes lockups on crashes from the logging framework.

* improve nullptr handling in logger.

* added new endpoint "srv://" for DNS service records

* `org/arangodb/request` no longer sets the content-type header to the
  string "undefined" when no content-type header should be sent (issue #1776)


v2.8.4 (2016-03-01)
-------------------

* global modules are no longer incorrectly resolved outside the ArangoDB
  JavaScript directory or the Foxx service's root directory (issue #1577)

* improved error messages from Foxx and JavaScript (issues #1564, #1565, #1744)


v2.8.3 (2016-02-22)
-------------------

* fixed AQL filter condition collapsing for deeply-nested cases, potentially
  enabling usage of indexes in some dedicated cases

* added parentheses in AQL explain command output to correctly display precedence
  of logical and arithmetic operators

* Foxx Model event listeners defined on the model are now correctly invoked by
  the Repository methods (issue #1665)

* Deleting a Foxx service in the frontend should now always succeed even if the
  files no longer exist on the file system (issue #1358)

* Routing actions loaded from the database no longer throw exceptions when
  trying to load other modules using "require"

* The `org/arangodb/request` response object now sets a property `json` to the
  parsed JSON response body in addition to overwriting the `body` property when
  the request was made using the `json` option.

* Improved Windows stability

* Fixed a bug in the interactive API documentation that would escape slashes
  in document-handle fields. Document handles are now provided as separate
  fields for collection name and document key.


v2.8.2 (2016-02-09)
-------------------

* the continuous replication applier will now prevent the master's WAL logfiles
  from being removed if they are still needed by the applier on the slave. This
  should help slaves that suffered from masters garbage collection WAL logfiles
  which would have been needed by the slave later.

  The initial synchronization will block removal of still needed WAL logfiles
  on the master for 10 minutes initially, and will extend this period when further
  requests are made to the master. Initial synchronization hands over its handle
  for blocking logfile removal to the continuous replication when started via
  the *setupReplication* function. In this case, continuous replication will
  extend the logfile removal blocking period for the required WAL logfiles when
  the slave makes additional requests.

  All handles that block logfile removal will time out automatically after at
  most 5 minutes should a master not be contacted by the slave anymore (e.g. in
  case the slave's replication is turned off, the slaves loses the connection
  to the master or the slave goes down).

* added all-in-one function *setupReplication* to synchronize data from master
  to slave and start the continuous replication:

      require("@arangodb/replication").setupReplication(configuration);

  The command will return when the initial synchronization is finished and the
  continuous replication has been started, or in case the initial synchronization
  has failed.

  If the initial synchronization is successful, the command will store the given
  configuration on the slave. It also configures the continuous replication to start
  automatically if the slave is restarted, i.e. *autoStart* is set to *true*.

  If the command is run while the slave's replication applier is already running,
  it will first stop the running applier, drop its configuration and do a
  resynchronization of data with the master. It will then use the provided configration,
  overwriting any previously existing replication configuration on the slave.

  The following example demonstrates how to use the command for setting up replication
  for the *_system* database. Note that it should be run on the slave and not the
  master:

      db._useDatabase("_system");
      require("@arangodb/replication").setupReplication({
        endpoint: "tcp://master.domain.org:8529",
        username: "myuser",
        password: "mypasswd",
        verbose: false,
        includeSystem: false,
        incremental: true,
        autoResync: true
      });

* the *sync* and *syncCollection* functions now always start the data synchronization
  as an asynchronous server job. The call to *sync* or *syncCollection* will block
  until synchronization is either complete or has failed with an error. The functions
  will automatically poll the slave periodically for status updates.

  The main benefit is that the connection to the slave does not need to stay open
  permanently and is thus not affected by timeout issues. Additionally the caller does
  not need to query the synchronization status from the slave manually as this is
  now performed automatically by these functions.

* fixed undefined behavior when explaining some types of AQL traversals, fixed
  display of some types of traversals in AQL explain output


v2.8.1 (2016-01-29)
-------------------

* Improved AQL Pattern matching by allowing to specify a different traversal
  direction for one or many of the edge collections.

      FOR v, e, p IN OUTBOUND @start @@ec1, INBOUND @@ec2, @@ec3

  will traverse *ec1* and *ec3* in the OUTBOUND direction and for *ec2* it will use
  the INBOUND direction. These directions can be combined in arbitrary ways, the
  direction defined after *IN [steps]* will we used as default direction and can
  be overriden for specific collections.
  This feature is only available for collection lists, it is not possible to
  combine it with graph names.

* detect more types of transaction deadlocks early

* fixed display of relational operators in traversal explain output

* fixed undefined behavior in AQL function `PARSE_IDENTIFIER`

* added "engines" field to Foxx services generated in the admin interface

* added AQL function `IS_SAME_COLLECTION`:

  *IS_SAME_COLLECTION(collection, document)*: Return true if *document* has the same
  collection id as the collection specified in *collection*. *document* can either be
  a [document handle](../Glossary/README.md#document-handle) string, or a document with
  an *_id* attribute. The function does not validate whether the collection actually
  contains the specified document, but only compares the name of the specified collection
  with the collection name part of the specified document.
  If *document* is neither an object with an *id* attribute nor a *string* value,
  the function will return *null* and raise a warning.

      /* true */
      IS_SAME_COLLECTION('_users', '_users/my-user')
      IS_SAME_COLLECTION('_users', { _id: '_users/my-user' })

      /* false */
      IS_SAME_COLLECTION('_users', 'foobar/baz')
      IS_SAME_COLLECTION('_users', { _id: 'something/else' })


v2.8.0 (2016-01-25)
-------------------

* avoid recursive locking


v2.8.0-beta8 (2016-01-19)
-------------------------

* improved internal datafile statistics for compaction and compaction triggering
  conditions, preventing excessive growth of collection datafiles under some
  workloads. This should also fix issue #1596.

* renamed AQL optimizer rule `remove-collect-into` to `remove-collect-variables`

* fixed primary and edge index lookups prematurely aborting searches when the
  specified id search value contained a different collection than the collection
  the index was created for


v2.8.0-beta7 (2016-01-06)
-------------------------

* added vm.runInThisContext

* added AQL keyword `AGGREGATE` for use in AQL `COLLECT` statement

  Using `AGGREGATE` allows more efficient aggregation (incrementally while building
  the groups) than previous versions of AQL, which built group aggregates afterwards
  from the total of all group values.

  `AGGREGATE` can be used inside a `COLLECT` statement only. If used, it must follow
  the declaration of grouping keys:

      FOR doc IN collection
        COLLECT gender = doc.gender AGGREGATE minAge = MIN(doc.age), maxAge = MAX(doc.age)
        RETURN { gender, minAge, maxAge }

  or, if no grouping keys are used, it can follow the `COLLECT` keyword:

      FOR doc IN collection
        COLLECT AGGREGATE minAge = MIN(doc.age), maxAge = MAX(doc.age)
        RETURN {
  minAge, maxAge
}

  Only specific expressions are allowed on the right-hand side of each `AGGREGATE`
  assignment:

  - on the top level the expression must be a call to one of the supported aggregation
    functions `LENGTH`, `MIN`, `MAX`, `SUM`, `AVERAGE`, `STDDEV_POPULATION`, `STDDEV_SAMPLE`,
    `VARIANCE_POPULATION`, or `VARIANCE_SAMPLE`

  - the expression must not refer to variables introduced in the `COLLECT` itself

* Foxx: mocha test paths with wildcard characters (asterisks) now work on Windows

* reserved AQL keyword `NONE` for future use

* web interface: fixed a graph display bug concerning dashboard view

* web interface: fixed several bugs during the dashboard initialize process

* web interface: included several bugfixes: #1597, #1611, #1623

* AQL query optimizer now converts `LENGTH(collection-name)` to an optimized
  expression that returns the number of documents in a collection

* adjusted the behavior of the expansion (`[*]`) operator in AQL for non-array values

  In ArangoDB 2.8, calling the expansion operator on a non-array value will always
  return an empty array. Previous versions of ArangoDB expanded non-array values by
  calling the `TO_ARRAY()` function for the value, which for example returned an
  array with a single value for boolean, numeric and string input values, and an array
  with the object's values for an object input value. This behavior was inconsistent
  with how the expansion operator works for the array indexes in 2.8, so the behavior
  is now unified:

  - if the left-hand side operand of `[*]` is an array, the array will be returned as
    is when calling `[*]` on it
  - if the left-hand side operand of `[*]` is not an array, an empty array will be
    returned by `[*]`

  AQL queries that rely on the old behavior can be changed by either calling `TO_ARRAY`
  explicitly or by using the `[*]` at the correct position.

  The following example query will change its result in 2.8 compared to 2.7:

      LET values = "foo" RETURN values[*]

  In 2.7 the query has returned the array `[ "foo" ]`, but in 2.8 it will return an
  empty array `[ ]`. To make it return the array `[ "foo" ]` again, an explicit
  `TO_ARRAY` function call is needed in 2.8 (which in this case allows the removal
  of the `[*]` operator altogether). This also works in 2.7:

      LET values = "foo" RETURN TO_ARRAY(values)

  Another example:

      LET values = [ { name: "foo" }, { name: "bar" } ]
      RETURN values[*].name[*]

  The above returned `[ [ "foo" ], [ "bar" ] ] in 2.7. In 2.8 it will return
  `[ [ ], [ ] ]`, because the value of `name` is not an array. To change the results
  to the 2.7 style, the query can be changed to

      LET values = [ { name: "foo" }, { name: "bar" } ]
      RETURN values[* RETURN TO_ARRAY(CURRENT.name)]

  The above also works in 2.7.
  The following types of queries won't change:

      LET values = [ 1, 2, 3 ] RETURN values[*]
      LET values = [ { name: "foo" }, { name: "bar" } ] RETURN values[*].name
      LET values = [ { names: [ "foo", "bar" ] }, { names: [ "baz" ] } ] RETURN values[*].names[*]
      LET values = [ { names: [ "foo", "bar" ] }, { names: [ "baz" ] } ] RETURN values[*].names[**]

* slightly adjusted V8 garbage collection strategy so that collection eventually
  happens in all contexts that hold V8 external references to documents and
  collections.

  also adjusted default value of `--javascript.gc-frequency` from 10 seconds to
  15 seconds, as less internal operations are carried out in JavaScript.

* fixes for AQL optimizer and traversal

* added `--create-collection-type` option to arangoimp

  This allows specifying the type of the collection to be created when
  `--create-collection` is set to `true`.

* Foxx export cache should no longer break if a broken app is loaded in the
  web admin interface.


v2.8.0-beta2 (2015-12-16)
-------------------------

* added AQL query optimizer rule "sort-in-values"

  This rule pre-sorts the right-hand side operand of the `IN` and `NOT IN`
  operators so the operation can use a binary search with logarithmic complexity
  instead of a linear search. The rule is applied when the right-hand side
  operand of an `IN` or `NOT IN` operator in a filter condition is a variable that
  is defined in a different loop/scope than the operator itself. Additionally,
  the filter condition must consist of solely the `IN` or `NOT IN` operation
  in order to avoid any side-effects.

* changed collection status terminology in web interface for collections for
  which an unload request has been issued from `in the process of being unloaded`
  to `will be unloaded`.

* unloading a collection via the web interface will now trigger garbage collection
  in all v8 contexts and force a WAL flush. This increases the chances of perfoming
  the unload faster.

* added the following attributes to the result of `collection.figures()` and the
  corresponding HTTP API at `PUT /_api/collection/<name>/figures`:

  - `documentReferences`: The number of references to documents in datafiles
    that JavaScript code currently holds. This information can be used for
    debugging compaction and unload issues.
  - `waitingFor`: An optional string value that contains information about
    which object type is at the head of the collection's cleanup queue. This
    information can be used for debugging compaction and unload issues.
  - `compactionStatus.time`: The point in time the compaction for the collection
    was last executed. This information can be used for debugging compaction
    issues.
  - `compactionStatus.message`: The action that was performed when the compaction
    was last run for the collection. This information can be used for debugging
    compaction issues.

  Note: `waitingFor` and `compactionStatus` may be empty when called on a coordinator
  in a cluster.

* the compaction will now provide queryable status info that can be used to track
  its progress. The compaction status is displayed in the web interface, too.

* better error reporting for arangodump and arangorestore

* arangodump will now fail by default when trying to dump edges that
  refer to already dropped collections. This can be circumvented by
  specifying the option `--force true` when invoking arangodump

* fixed cluster upgrade procedure

* the AQL functions `NEAR` and `WITHIN` now have stricter validations
  for their input parameters `limit`, `radius` and `distance`. They may now throw
  exceptions when invalid parameters are passed that may have not led
  to exceptions in previous versions.

* deprecation warnings now log stack traces

* Foxx: improved backwards compatibility with 2.5 and 2.6

  - reverted Model and Repository back to non-ES6 "classes" because of
    compatibility issues when using the extend method with a constructor

  - removed deprecation warnings for extend and controller.del

  - restored deprecated method Model.toJSONSchema

  - restored deprecated `type`, `jwt` and `sessionStorageApp` options
    in Controller#activateSessions

* Fixed a deadlock problem in the cluster


v2.8.0-beta1 (2015-12-06)
-------------------------

* added AQL function `IS_DATESTRING(value)`

  Returns true if *value* is a string that can be used in a date function.
  This includes partial dates such as *2015* or *2015-10* and strings containing
  invalid dates such as *2015-02-31*. The function will return false for all
  non-string values, even if some of them may be usable in date functions.


v2.8.0-alpha1 (2015-12-03)
--------------------------

* added AQL keywords `GRAPH`, `OUTBOUND`, `INBOUND` and `ANY` for use in graph
  traversals, reserved AQL keyword `ALL` for future use

  Usage of these keywords as collection names, variable names or attribute names
  in AQL queries will not be possible without quoting. For example, the following
  AQL query will still work as it uses a quoted collection name and a quoted
  attribute name:

      FOR doc IN `OUTBOUND`
        RETURN doc.`any`

* issue #1593: added AQL `POW` function for exponentation

* added cluster execution site info in explain output for AQL queries

* replication improvements:

  - added `autoResync` configuration parameter for continuous replication.

    When set to `true`, a replication slave will automatically trigger a full data
    re-synchronization with the master when the master cannot provide the log data
    the slave had asked for. Note that `autoResync` will only work when the option
    `requireFromPresent` is also set to `true` for the continuous replication, or
    when the continuous syncer is started and detects that no start tick is present.

    Automatic re-synchronization may transfer a lot of data from the master to the
    slave and may be expensive. It is therefore turned off by default.
    When turned off, the slave will never perform an automatic re-synchronization
    with the master.

  - added `idleMinWaitTime` and `idleMaxWaitTime` configuration parameters for
    continuous replication.

    These parameters can be used to control the minimum and maximum wait time the
    slave will (intentionally) idle and not poll for master log changes in case the
    master had sent the full logs already.
    The `idleMaxWaitTime` value will only be used when `adapativePolling` is set
    to `true`. When `adaptivePolling` is disable, only `idleMinWaitTime` will be
    used as a constant time span in which the slave will not poll the master for
    further changes. The default values are 0.5 seconds for `idleMinWaitTime` and
    2.5 seconds for `idleMaxWaitTime`, which correspond to the hard-coded values
    used in previous versions of ArangoDB.

  - added `initialSyncMaxWaitTime` configuration parameter for initial and continuous
    replication

    This option controls the maximum wait time (in seconds) that the initial
    synchronization will wait for a response from the master when fetching initial
    collection data. If no response is received within this time period, the initial
    synchronization will give up and fail. This option is also relevant for
    continuous replication in case *autoResync* is set to *true*, as then the
    continuous replication may trigger a full data re-synchronization in case
    the master cannot the log data the slave had asked for.

  - HTTP requests sent from the slave to the master during initial synchronization
    will now be retried if they fail with connection problems.

  - the initial synchronization now logs its progress so it can be queried using
    the regular replication status check APIs.

  - added `async` attribute for `sync` and `syncCollection` operations called from
    the ArangoShell. Setthing this attribute to `true` will make the synchronization
    job on the server go into the background, so that the shell does not block. The
    status of the started asynchronous synchronization job can be queried from the
    ArangoShell like this:

        /* starts initial synchronization */
        var replication = require("@arangodb/replication");
        var id = replication.sync({
          endpoint: "tcp://master.domain.org:8529",
          username: "myuser",
          password: "mypasswd",
          async: true
       });

       /* now query the id of the returned async job and print the status */
       print(replication.getSyncResult(id));

    The result of `getSyncResult()` will be `false` while the server-side job
    has not completed, and different to `false` if it has completed. When it has
    completed, all job result details will be returned by the call to `getSyncResult()`.


* fixed non-deterministic query results in some cluster queries

* fixed issue #1589

* return HTTP status code 410 (gone) instead of HTTP 408 (request timeout) for
  server-side operations that are canceled / killed. Sending 410 instead of 408
  prevents clients from re-starting the same (canceled) operation. Google Chrome
  for example sends the HTTP request again in case it is responded with an HTTP
  408, and this is exactly the opposite of the desired behavior when an operation
  is canceled / killed by the user.

* web interface: queries in AQL editor now cancelable

* web interface: dashboard - added replication information

* web interface: AQL editor now supports bind parameters

* added startup option `--server.hide-product-header` to make the server not send
  the HTTP response header `"Server: ArangoDB"` in its HTTP responses. By default,
  the option is turned off so the header is still sent as usual.

* added new AQL function `UNSET_RECURSIVE` to recursively unset attritutes from
  objects/documents

* switched command-line editor in ArangoShell and arangod to linenoise-ng

* added automatic deadlock detection for transactions

  In case a deadlock is detected, a multi-collection operation may be rolled back
  automatically and fail with error 29 (`deadlock detected`). Client code for
  operations containing more than one collection should be aware of this potential
  error and handle it accordingly, either by giving up or retrying the transaction.

* Added C++ implementations for the AQL arithmetic operations and the following
  AQL functions:
  - ABS
  - APPEND
  - COLLECTIONS
  - CURRENT_DATABASE
  - DOCUMENT
  - EDGES
  - FIRST
  - FIRST_DOCUMENT
  - FIRST_LIST
  - FLATTEN
  - FLOOR
  - FULLTEXT
  - LAST
  - MEDIAN
  - MERGE_RECURSIVE
  - MINUS
  - NEAR
  - NOT_NULL
  - NTH
  - PARSE_IDENTIFIER
  - PERCENTILE
  - POP
  - POSITION
  - PUSH
  - RAND
  - RANGE
  - REMOVE_NTH
  - REMOVE_VALUE
  - REMOVE_VALUES
  - ROUND
  - SHIFT
  - SQRT
  - STDDEV_POPULATION
  - STDDEV_SAMPLE
  - UNSHIFT
  - VARIANCE_POPULATION
  - VARIANCE_SAMPLE
  - WITHIN
  - ZIP

* improved performance of skipping over many documents in an AQL query when no
  indexes and no filters are used, e.g.

      FOR doc IN collection
        LIMIT 1000000, 10
        RETURN doc

* Added array indexes

  Hash indexes and skiplist indexes can now optionally be defined for array values
  so they index individual array members.

  To define an index for array values, the attribute name is extended with the
  expansion operator `[*]` in the index definition:

      arangosh> db.colName.ensureHashIndex("tags[*]");

  When given the following document

      { tags: [ "AQL", "ArangoDB", "Index" ] }

  the index will now contain the individual values `"AQL"`, `"ArangoDB"` and `"Index"`.

  Now the index can be used for finding all documents having `"ArangoDB"` somewhere in their
  tags array using the following AQL query:

      FOR doc IN colName
        FILTER "ArangoDB" IN doc.tags[*]
        RETURN doc

* rewrote AQL query optimizer rule `use-index-range` and renamed it to `use-indexes`.
  The name change affects rule names in the optimizer's output.

* rewrote AQL execution node `IndexRangeNode` and renamed it to `IndexNode`. The name
  change affects node names in the optimizer's explain output.

* added convenience function `db._explain(query)` for human-readable explanation
  of AQL queries

* module resolution as used by `require` now behaves more like in node.js

* the `org/arangodb/request` module now returns response bodies for error responses
  by default. The old behavior of not returning bodies for error responses can be
  re-enabled by explicitly setting the option `returnBodyOnError` to `false` (#1437)


v2.7.6 (2016-01-30)
-------------------

* detect more types of transaction deadlocks early


v2.7.5 (2016-01-22)
-------------------

* backported added automatic deadlock detection for transactions

  In case a deadlock is detected, a multi-collection operation may be rolled back
  automatically and fail with error 29 (`deadlock detected`). Client code for
  operations containing more than one collection should be aware of this potential
  error and handle it accordingly, either by giving up or retrying the transaction.

* improved internal datafile statistics for compaction and compaction triggering
  conditions, preventing excessive growth of collection datafiles under some
  workloads. This should also fix issue #1596.

* Foxx export cache should no longer break if a broken app is loaded in the
  web admin interface.

* Foxx: removed some incorrect deprecation warnings.

* Foxx: mocha test paths with wildcard characters (asterisks) now work on Windows


v2.7.4 (2015-12-21)
-------------------

* slightly adjusted V8 garbage collection strategy so that collection eventually
  happens in all contexts that hold V8 external references to documents and
  collections.

* added the following attributes to the result of `collection.figures()` and the
  corresponding HTTP API at `PUT /_api/collection/<name>/figures`:

  - `documentReferences`: The number of references to documents in datafiles
    that JavaScript code currently holds. This information can be used for
    debugging compaction and unload issues.
  - `waitingFor`: An optional string value that contains information about
    which object type is at the head of the collection's cleanup queue. This
    information can be used for debugging compaction and unload issues.
  - `compactionStatus.time`: The point in time the compaction for the collection
    was last executed. This information can be used for debugging compaction
    issues.
  - `compactionStatus.message`: The action that was performed when the compaction
    was last run for the collection. This information can be used for debugging
    compaction issues.

  Note: `waitingFor` and `compactionStatus` may be empty when called on a coordinator
  in a cluster.

* the compaction will now provide queryable status info that can be used to track
  its progress. The compaction status is displayed in the web interface, too.


v2.7.3 (2015-12-17)
-------------------

* fixed some replication value conversion issues when replication applier properties
  were set via ArangoShell

* fixed disappearing of documents for collections transferred via `sync` or
  `syncCollection` if the collection was dropped right before synchronization
  and drop and (re-)create collection markers were located in the same WAL file

* fixed an issue where overwriting the system sessions collection would break
  the web interface when authentication is enabled


v2.7.2 (2015-12-01)
-------------------

* replication improvements:

  - added `autoResync` configuration parameter for continuous replication.

    When set to `true`, a replication slave will automatically trigger a full data
    re-synchronization with the master when the master cannot provide the log data
    the slave had asked for. Note that `autoResync` will only work when the option
    `requireFromPresent` is also set to `true` for the continuous replication, or
    when the continuous syncer is started and detects that no start tick is present.

    Automatic re-synchronization may transfer a lot of data from the master to the
    slave and may be expensive. It is therefore turned off by default.
    When turned off, the slave will never perform an automatic re-synchronization
    with the master.

  - added `idleMinWaitTime` and `idleMaxWaitTime` configuration parameters for
    continuous replication.

    These parameters can be used to control the minimum and maximum wait time the
    slave will (intentionally) idle and not poll for master log changes in case the
    master had sent the full logs already.
    The `idleMaxWaitTime` value will only be used when `adapativePolling` is set
    to `true`. When `adaptivePolling` is disable, only `idleMinWaitTime` will be
    used as a constant time span in which the slave will not poll the master for
    further changes. The default values are 0.5 seconds for `idleMinWaitTime` and
    2.5 seconds for `idleMaxWaitTime`, which correspond to the hard-coded values
    used in previous versions of ArangoDB.

  - added `initialSyncMaxWaitTime` configuration parameter for initial and continuous
    replication

    This option controls the maximum wait time (in seconds) that the initial
    synchronization will wait for a response from the master when fetching initial
    collection data. If no response is received within this time period, the initial
    synchronization will give up and fail. This option is also relevant for
    continuous replication in case *autoResync* is set to *true*, as then the
    continuous replication may trigger a full data re-synchronization in case
    the master cannot the log data the slave had asked for.

  - HTTP requests sent from the slave to the master during initial synchronization
    will now be retried if they fail with connection problems.

  - the initial synchronization now logs its progress so it can be queried using
    the regular replication status check APIs.

* fixed non-deterministic query results in some cluster queries

* added missing lock instruction for primary index in compactor size calculation

* fixed issue #1589

* fixed issue #1583

* fixed undefined behavior when accessing the top level of a document with the `[*]`
  operator

* fixed potentially invalid pointer access in shaper when the currently accessed
  document got re-located by the WAL collector at the very same time

* Foxx: optional configuration options no longer log validation errors when assigned
  empty values (#1495)

* Foxx: constructors provided to Repository and Model sub-classes via extend are
  now correctly called (#1592)


v2.7.1 (2015-11-07)
-------------------

* switch to linenoise next generation

* exclude `_apps` collection from replication

  The slave has its own `_apps` collection which it populates on server start.
  When replicating data from the master to the slave, the data from the master may
  clash with the slave's own data in the `_apps` collection. Excluding the `_apps`
  collection from replication avoids this.

* disable replication appliers when starting in modes `--upgrade`, `--no-server`
  and `--check-upgrade`

* more detailed output in arango-dfdb

* fixed "no start tick" issue in replication applier

  This error could occur after restarting a slave server after a shutdown
  when no data was ever transferred from the master to the slave via the
  continuous replication

* fixed problem during SSL client connection abort that led to scheduler thread
  staying at 100% CPU saturation

* fixed potential segfault in AQL `NEIGHBORS` function implementation when C++ function
  variant was used and collection names were passed as strings

* removed duplicate target for some frontend JavaScript files from the Makefile

* make AQL function `MERGE()` work on a single array parameter, too.
  This allows combining the attributes of multiple objects from an array into
  a single object, e.g.

      RETURN MERGE([
        { foo: 'bar' },
        { quux: 'quetzalcoatl', ruled: true },
        { bar: 'baz', foo: 'done' }
      ])

  will now return:

      {
        "foo": "done",
        "quux": "quetzalcoatl",
        "ruled": true,
        "bar": "baz"
      }

* fixed potential deadlock in collection status changing on Windows

* fixed hard-coded `incremental` parameter in shell implementation of
  `syncCollection` function in replication module

* fix for GCC5: added check for '-stdlib' option


v2.7.0 (2015-10-09)
-------------------

* fixed request statistics aggregation
  When arangod was started in supervisor mode, the request statistics always showed
  0 requests, as the statistics aggregation thread did not run then.

* read server configuration files before dropping privileges. this ensures that
  the SSL keyfile specified in the configuration can be read with the server's start
  privileges (i.e. root when using a standard ArangoDB package).

* fixed replication with a 2.6 replication configuration and issues with a 2.6 master

* raised default value of `--server.descriptors-minimum` to 1024

* allow Foxx apps to be installed underneath URL path `/_open/`, so they can be
  (intentionally) accessed without authentication.

* added *allowImplicit* sub-attribute in collections declaration of transactions.
  The *allowImplicit* attributes allows making transactions fail should they
  read-access a collection that was not explicitly declared in the *collections*
  array of the transaction.

* added "special" password ARANGODB_DEFAULT_ROOT_PASSWORD. If you pass
  ARANGODB_DEFAULT_ROOT_PASSWORD as password, it will read the password
  from the environment variable ARANGODB_DEFAULT_ROOT_PASSWORD


v2.7.0-rc2 (2015-09-22)
-----------------------

* fix over-eager datafile compaction

  This should reduce the need to compact directly after loading a collection when a
  collection datafile contained many insertions and updates for the same documents. It
  should also prevent from re-compacting already merged datafiles in case not many
  changes were made. Compaction will also make fewer index lookups than before.

* added `syncCollection()` function in module `org/arangodb/replication`

  This allows synchronizing the data of a single collection from a master to a slave
  server. Synchronization can either restore the whole collection by transferring all
  documents from the master to the slave, or incrementally by only transferring documents
  that differ. This is done by partitioning the collection's entire key space into smaller
  chunks and comparing the data chunk-wise between master and slave. Only chunks that are
  different will be re-transferred.

  The `syncCollection()` function can be used as follows:

      require("org/arangodb/replication").syncCollection(collectionName, options);

  e.g.

      require("org/arangodb/replication").syncCollection("myCollection", {
        endpoint: "tcp://127.0.0.1:8529",  /* master */
        username: "root",                  /* username for master */
        password: "secret",                /* password for master */
        incremental: true                  /* use incremental mode */
      });


* additionally allow the following characters in document keys:

  `(` `)` `+` `,` `=` `;` `$` `!` `*` `'` `%`


v2.7.0-rc1 (2015-09-17)
-----------------------

* removed undocumented server-side-only collection functions:
  * collection.OFFSET()
  * collection.NTH()
  * collection.NTH2()
  * collection.NTH3()

* upgraded Swagger to version 2.0 for the Documentation

  This gives the user better prepared test request structures.
  More conversions will follow so finally client libraries can be auto-generated.

* added extra AQL functions for date and time calculation and manipulation.
  These functions were contributed by GitHub users @CoDEmanX and @friday.
  A big thanks for their work!

  The following extra date functions are available from 2.7 on:

  * `DATE_DAYOFYEAR(date)`: Returns the day of year number of *date*.
    The return values range from 1 to 365, or 366 in a leap year respectively.

  * `DATE_ISOWEEK(date)`: Returns the ISO week date of *date*.
    The return values range from 1 to 53. Monday is considered the first day of the week.
    There are no fractional weeks, thus the last days in December may belong to the first
    week of the next year, and the first days in January may be part of the previous year's
    last week.

  * `DATE_LEAPYEAR(date)`: Returns whether the year of *date* is a leap year.

  * `DATE_QUARTER(date)`: Returns the quarter of the given date (1-based):
    * 1: January, February, March
    * 2: April, May, June
    * 3: July, August, September
    * 4: October, November, December

  - *DATE_DAYS_IN_MONTH(date)*: Returns the number of days in *date*'s month (28..31).

  * `DATE_ADD(date, amount, unit)`: Adds *amount* given in *unit* to *date* and
    returns the calculated date.

    *unit* can be either of the following to specify the time unit to add or
    subtract (case-insensitive):
    - y, year, years
    - m, month, months
    - w, week, weeks
    - d, day, days
    - h, hour, hours
    - i, minute, minutes
    - s, second, seconds
    - f, millisecond, milliseconds

    *amount* is the number of *unit*s to add (positive value) or subtract
    (negative value).

  * `DATE_SUBTRACT(date, amount, unit)`: Subtracts *amount* given in *unit* from
    *date* and returns the calculated date.

    It works the same as `DATE_ADD()`, except that it subtracts. It is equivalent
    to calling `DATE_ADD()` with a negative amount, except that `DATE_SUBTRACT()`
    can also subtract ISO durations. Note that negative ISO durations are not
    supported (i.e. starting with `-P`, like `-P1Y`).

  * `DATE_DIFF(date1, date2, unit, asFloat)`: Calculate the difference
    between two dates in given time *unit*, optionally with decimal places.
    Returns a negative value if *date1* is greater than *date2*.

  * `DATE_COMPARE(date1, date2, unitRangeStart, unitRangeEnd)`: Compare two
    partial dates and return true if they match, false otherwise. The parts to
    compare are defined by a range of time units.

    The full range is: years, months, days, hours, minutes, seconds, milliseconds.
    Pass the unit to start from as *unitRangeStart*, and the unit to end with as
    *unitRangeEnd*. All units in between will be compared. Leave out *unitRangeEnd*
    to only compare *unitRangeStart*.

  * `DATE_FORMAT(date, format)`: Format a date according to the given format string.
    It supports the following placeholders (case-insensitive):
    - %t: timestamp, in milliseconds since midnight 1970-01-01
    - %z: ISO date (0000-00-00T00:00:00.000Z)
    - %w: day of week (0..6)
    - %y: year (0..9999)
    - %yy: year (00..99), abbreviated (last two digits)
    - %yyyy: year (0000..9999), padded to length of 4
    - %yyyyyy: year (-009999 .. +009999), with sign prefix and padded to length of 6
    - %m: month (1..12)
    - %mm: month (01..12), padded to length of 2
    - %d: day (1..31)
    - %dd: day (01..31), padded to length of 2
    - %h: hour (0..23)
    - %hh: hour (00..23), padded to length of 2
    - %i: minute (0..59)
    - %ii: minute (00..59), padded to length of 2
    - %s: second (0..59)
    - %ss: second (00..59), padded to length of 2
    - %f: millisecond (0..999)
    - %fff: millisecond (000..999), padded to length of 3
    - %x: day of year (1..366)
    - %xxx: day of year (001..366), padded to length of 3
    - %k: ISO week date (1..53)
    - %kk: ISO week date (01..53), padded to length of 2
    - %l: leap year (0 or 1)
    - %q: quarter (1..4)
    - %a: days in month (28..31)
    - %mmm: abbreviated English name of month (Jan..Dec)
    - %mmmm: English name of month (January..December)
    - %www: abbreviated English name of weekday (Sun..Sat)
    - %wwww: English name of weekday (Sunday..Saturday)
    - %&: special escape sequence for rare occasions
    - %%: literal %
    - %: ignored

* new WAL logfiles and datafiles are now created non-sparse

  This prevents SIGBUS signals being raised when memory of a sparse datafile is accessed
  and the disk is full and the accessed file part is not actually disk-backed. In
  this case the mapped memory region is not necessarily backed by physical memory, and
  accessing the memory may raise SIGBUS and crash arangod.

* the `internal.download()` function and the module `org/arangodb/request` used some
  internal library function that handled the sending of HTTP requests from inside of
  ArangoDB. This library unconditionally set an HTTP header `Accept-Encoding: gzip`
  in all outgoing HTTP requests.

  This has been fixed in 2.7, so `Accept-Encoding: gzip` is not set automatically anymore.
  Additionally, the header `User-Agent: ArangoDB` is not set automatically either. If
  client applications desire to send these headers, they are free to add it when
  constructing the requests using the `download` function or the request module.

* fixed issue #1436: org/arangodb/request advertises deflate without supporting it

* added template string generator function `aqlQuery` for generating AQL queries

  This can be used to generate safe AQL queries with JavaScript parameter
  variables or expressions easily:

      var name = 'test';
      var attributeName = '_key';
      var query = aqlQuery`FOR u IN users FILTER u.name == ${name} RETURN u.${attributeName}`;
      db._query(query);

* report memory usage for document header data (revision id, pointer to data etc.)
  in `db.collection.figures()`. The memory used for document headers will now
  show up in the already existing attribute `indexes.size`. Due to that, the index
  sizes reported by `figures()` in 2.7 will be higher than those reported by 2.6,
  but the 2.7 values are more accurate.

* IMPORTANT CHANGE: the filenames in dumps created by arangodump now contain
  not only the name of the dumped collection, but also an additional 32-digit hash
  value. This is done to prevent overwriting dump files in case-insensitive file
  systems when there exist multiple collections with the same name (but with
  different cases).

  For example, if a database has two collections: `test` and `Test`, previous
  versions of ArangoDB created the files

  * `test.structure.json` and `test.data.json` for collection `test`
  * `Test.structure.json` and `Test.data.json` for collection `Test`

  This did not work for case-insensitive filesystems, because the files for the
  second collection would have overwritten the files of the first. arangodump in
  2.7 will create the following filenames instead:

  * `test_098f6bcd4621d373cade4e832627b4f6.structure.json` and `test_098f6bcd4621d373cade4e832627b4f6.data.json`
  * `Test_0cbc6611f5540bd0809a388dc95a615b.structure.json` and `Test_0cbc6611f5540bd0809a388dc95a615b.data.json`

  These filenames will be unambiguous even in case-insensitive filesystems.

* IMPORTANT CHANGE: make arangod actually close lingering client connections
  when idle for at least the duration specified via `--server.keep-alive-timeout`.
  In previous versions of ArangoDB, connections were not closed by the server
  when the timeout was reached and the client was still connected. Now the
  connection is properly closed by the server in case of timeout. Client
  applications relying on the old behavior may now need to reconnect to the
  server when their idle connections time out and get closed (note: connections
  being idle for a long time may be closed by the OS or firewalls anyway -
  client applications should be aware of that and try to reconnect).

* IMPORTANT CHANGE: when starting arangod, the server will drop the process
  privileges to the specified values in options `--server.uid` and `--server.gid`
  instantly after parsing the startup options.

  That means when either `--server.uid` or `--server.gid` are set, the privilege
  change will happen earlier. This may prevent binding the server to an endpoint
  with a port number lower than 1024 if the arangodb user has no privileges
  for that. Previous versions of ArangoDB changed the privileges later, so some
  startup actions were still carried out under the invoking user (i.e. likely
  *root* when started via init.d or system scripts) and especially binding to
  low port numbers was still possible there.

  The default privileges for user *arangodb* will not be sufficient for binding
  to port numbers lower than 1024. To have an ArangoDB 2.7 bind to a port number
  lower than 1024, it needs to be started with either a different privileged user,
  or the privileges of the *arangodb* user have to raised manually beforehand.

* added AQL optimizer rule `patch-update-statements`

* Linux startup scripts and systemd configuration for arangod now try to
  adjust the NOFILE (number of open files) limits for the process. The limit
  value is set to 131072 (128k) when ArangoDB is started via start/stop
  commands

* When ArangoDB is started/stopped manually via the start/stop commands, the
  main process will wait for up to 10 seconds after it forks the supervisor
  and arangod child processes. If the startup fails within that period, the
  start/stop script will fail with an exit code other than zero. If the
  startup of the supervisor or arangod is still ongoing after 10 seconds,
  the main program will still return with exit code 0. The limit of 10 seconds
  is arbitrary because the time required for a startup is not known in advance.

* added startup option `--database.throw-collection-not-loaded-error`

  Accessing a not-yet loaded collection will automatically load a collection
  on first access. This flag controls what happens in case an operation
  would need to wait for another thread to finalize loading a collection. If
  set to *true*, then the first operation that accesses an unloaded collection
  will load it. Further threads that try to access the same collection while
  it is still loading immediately fail with an error (1238, *collection not loaded*).
  This is to prevent all server threads from being blocked while waiting on the
  same collection to finish loading. When the first thread has completed loading
  the collection, the collection becomes regularly available, and all operations
  from that point on can be carried out normally, and error 1238 will not be
  thrown anymore for that collection.

  If set to *false*, the first thread that accesses a not-yet loaded collection
  will still load it. Other threads that try to access the collection while
  loading will not fail with error 1238 but instead block until the collection
  is fully loaded. This configuration might lead to all server threads being
  blocked because they are all waiting for the same collection to complete
  loading. Setting the option to *true* will prevent this from happening, but
  requires clients to catch error 1238 and react on it (maybe by scheduling
  a retry for later).

  The default value is *false*.

* added better control-C support in arangosh

  When CTRL-C is pressed in arangosh, it will now print a `^C` first. Pressing
  CTRL-C again will reset the prompt if something was entered before, or quit
  arangosh if no command was entered directly before.

  This affects the arangosh version build with Readline-support only (Linux
  and MacOS).

  The MacOS version of ArangoDB for Homebrew now depends on Readline, too. The
  Homebrew formula has been changed accordingly.
  When self-compiling ArangoDB on MacOS without Homebrew, Readline now is a
  prerequisite.

* increased default value for collection-specific `indexBuckets` value from 1 to 8

  Collections created from 2.7 on will use the new default value of `8` if not
  overridden on collection creation or later using
  `collection.properties({ indexBuckets: ... })`.

  The `indexBuckets` value determines the number of buckets to use for indexes of
  type `primary`, `hash` and `edge`. Having multiple index buckets allows splitting
  an index into smaller components, which can be filled in parallel when a collection
  is loading. Additionally, resizing and reallocation of indexes are faster and
  less intrusive if the index uses multiple buckets, because resize and reallocation
  will affect only data in a single bucket instead of all index values.

  The index buckets will be filled in parallel when loading a collection if the collection
  has an `indexBuckets` value greater than 1 and the collection contains a significant
  amount of documents/edges (the current threshold is 256K documents but this value
  may change in future versions of ArangoDB).

* changed HTTP client to use poll instead of select on Linux and MacOS

  This affects the ArangoShell and user-defined JavaScript code running inside
  arangod that initiates its own HTTP calls.

  Using poll instead of select allows using arbitrary high file descriptors
  (bigger than the compiled in FD_SETSIZE). Server connections are still handled using
  epoll, which has never been affected by FD_SETSIZE.

* implemented AQL `LIKE` function using ICU regexes

* added `RETURN DISTINCT` for AQL queries to return unique results:

      FOR doc IN collection
        RETURN DISTINCT doc.status

  This change also introduces `DISTINCT` as an AQL keyword.

* removed `createNamedQueue()` and `addJob()` functions from org/arangodb/tasks

* use less locks and more atomic variables in the internal dispatcher
  and V8 context handling implementations. This leads to improved throughput in
  some ArangoDB internals and allows for higher HTTP request throughput for
  many operations.

  A short overview of the improvements can be found here:

  https://www.arangodb.com/2015/08/throughput-enhancements/

* added shorthand notation for attribute names in AQL object literals:

      LET name = "Peter"
      LET age = 42
      RETURN { name, age }

  The above is the shorthand equivalent of the generic form

      LET name = "Peter"
      LET age = 42
      RETURN { name : name, age : age }

* removed configure option `--enable-timings`

  This option did not have any effect.

* removed configure option `--enable-figures`

  This option previously controlled whether HTTP request statistics code was
  compiled into ArangoDB or not. The previous default value was `true` so
  statistics code was available in official packages. Setting the option to
  `false` led to compile errors so it is doubtful the default value was
  ever changed. By removing the option some internal statistics code was also
  simplified.

* removed run-time manipulation methods for server endpoints:

  * `db._removeEndpoint()`
  * `db._configureEndpoint()`
  * HTTP POST `/_api/endpoint`
  * HTTP DELETE `/_api/endpoint`

* AQL query result cache

  The query result cache can optionally cache the complete results of all or selected AQL queries.
  It can be operated in the following modes:

  * `off`: the cache is disabled. No query results will be stored
  * `on`: the cache will store the results of all AQL queries unless their `cache`
    attribute flag is set to `false`
  * `demand`: the cache will store the results of AQL queries that have their
    `cache` attribute set to `true`, but will ignore all others

  The mode can be set at server startup using the `--database.query-cache-mode` configuration
  option and later changed at runtime.

  The following HTTP REST APIs have been added for controlling the query cache:

  * HTTP GET `/_api/query-cache/properties`: returns the global query cache configuration
  * HTTP PUT `/_api/query-cache/properties`: modifies the global query cache configuration
  * HTTP DELETE `/_api/query-cache`: invalidates all results in the query cache

  The following JavaScript functions have been added for controlling the query cache:

  * `require("org/arangodb/aql/cache").properties()`: returns the global query cache configuration
  * `require("org/arangodb/aql/cache").properties(properties)`: modifies the global query cache configuration
  * `require("org/arangodb/aql/cache").clear()`: invalidates all results in the query cache

* do not link arangoimp against V8

* AQL function call arguments optimization

  This will lead to arguments in function calls inside AQL queries not being copied but passed
  by reference. This may speed up calls to functions with bigger argument values or queries that
  call functions a lot of times.

* upgraded V8 version to 4.3.61

* removed deprecated AQL `SKIPLIST` function.

  This function was introduced in older versions of ArangoDB with a less powerful query optimizer to
  retrieve data from a skiplist index using a `LIMIT` clause. It was marked as deprecated in ArangoDB
  2.6.

  Since ArangoDB 2.3 the behavior of the `SKIPLIST` function can be emulated using regular AQL
  constructs, e.g.

      FOR doc IN @@collection
        FILTER doc.value >= @value
        SORT doc.value DESC
        LIMIT 1
        RETURN doc

* the `skip()` function for simple queries does not accept negative input any longer.
  This feature was deprecated in 2.6.0.

* fix exception handling

  In some cases JavaScript exceptions would re-throw without information of the original problem.
  Now the original exception is logged for failure analysis.

* based REST API method PUT `/_api/simple/all` on the cursor API and make it use AQL internally.

  The change speeds up this REST API method and will lead to additional query information being
  returned by the REST API. Clients can use this extra information or ignore it.

* Foxx Queue job success/failure handlers arguments have changed from `(jobId, jobData, result, jobFailures)` to `(result, jobData, job)`.

* added Foxx Queue job options `repeatTimes`, `repeatUntil` and `repeatDelay` to automatically re-schedule jobs when they are completed.

* added Foxx manifest configuration type `password` to mask values in the web interface.

* fixed default values in Foxx manifest configurations sometimes not being used as defaults.

* fixed optional parameters in Foxx manifest configurations sometimes not being cleared correctly.

* Foxx dependencies can now be marked as optional using a slightly more verbose syntax in your manifest file.

* converted Foxx constructors to ES6 classes so you can extend them using class syntax.

* updated aqb to 2.0.

* updated chai to 3.0.

* Use more madvise calls to speed up things when memory is tight, in particular
  at load time but also for random accesses later.

* Overhauled web interface

  The web interface now has a new design.

  The API documentation for ArangoDB has been moved from "Tools" to "Links" in the web interface.

  The "Applications" tab in the web interfaces has been renamed to "Services".


v2.6.12 (2015-12-02)
--------------------

* fixed disappearing of documents for collections transferred via `sync` if the
  the collection was dropped right before synchronization and drop and (re-)create
  collection markers were located in the same WAL file

* added missing lock instruction for primary index in compactor size calculation

* fixed issue #1589

* fixed issue #1583

* Foxx: optional configuration options no longer log validation errors when assigned
  empty values (#1495)


v2.6.11 (2015-11-18)
--------------------

* fixed potentially invalid pointer access in shaper when the currently accessed
  document got re-located by the WAL collector at the very same time


v2.6.10 (2015-11-10)
--------------------

* disable replication appliers when starting in modes `--upgrade`, `--no-server`
  and `--check-upgrade`

* more detailed output in arango-dfdb

* fixed potential deadlock in collection status changing on Windows

* issue #1521: Can't dump/restore with user and password


v2.6.9 (2015-09-29)
-------------------

* added "special" password ARANGODB_DEFAULT_ROOT_PASSWORD. If you pass
  ARANGODB_DEFAULT_ROOT_PASSWORD as password, it will read the password
  from the environment variable ARANGODB_DEFAULT_ROOT_PASSWORD

* fixed failing AQL skiplist, sort and limit combination

  When using a Skiplist index on an attribute (say "a") and then using sort
  and skip on this attribute caused the result to be empty e.g.:

    require("internal").db.test.ensureSkiplist("a");
    require("internal").db._query("FOR x IN test SORT x.a LIMIT 10, 10");

  Was always empty no matter how many documents are stored in test.
  This is now fixed.

v2.6.8 (2015-09-09)
-------------------

* ARM only:

  The ArangoDB packages for ARM require the kernel to allow unaligned memory access.
  How the kernel handles unaligned memory access is configurable at runtime by
  checking and adjusting the contents `/proc/cpu/alignment`.

  In order to operate on ARM, ArangoDB requires the bit 1 to be set. This will
  make the kernel trap and adjust unaligned memory accesses. If this bit is not
  set, the kernel may send a SIGBUS signal to ArangoDB and terminate it.

  To set bit 1 in `/proc/cpu/alignment` use the following command as a privileged
  user (e.g. root):

      echo "2" > /proc/cpu/alignment

  Note that this setting affects all user processes and not just ArangoDB. Setting
  the alignment with the above command will also not make the setting permanent,
  so it will be lost after a restart of the system. In order to make the setting
  permanent, it should be executed during system startup or before starting arangod.

  The ArangoDB start/stop scripts do not adjust the alignment setting, but rely on
  the environment to have the correct alignment setting already. The reason for this
  is that the alignment settings also affect all other user processes (which ArangoDB
  is not aware of) and thus may have side-effects outside of ArangoDB. It is therefore
  more reasonable to have the system administrator carry out the change.


v2.6.7 (2015-08-25)
-------------------

* improved AssocMulti index performance when resizing.

  This makes the edge index perform less I/O when under memory pressure.


v2.6.6 (2015-08-23)
-------------------

* added startup option `--server.additional-threads` to create separate queues
  for slow requests.


v2.6.5 (2015-08-17)
-------------------

* added startup option `--database.throw-collection-not-loaded-error`

  Accessing a not-yet loaded collection will automatically load a collection
  on first access. This flag controls what happens in case an operation
  would need to wait for another thread to finalize loading a collection. If
  set to *true*, then the first operation that accesses an unloaded collection
  will load it. Further threads that try to access the same collection while
  it is still loading immediately fail with an error (1238, *collection not loaded*).
  This is to prevent all server threads from being blocked while waiting on the
  same collection to finish loading. When the first thread has completed loading
  the collection, the collection becomes regularly available, and all operations
  from that point on can be carried out normally, and error 1238 will not be
  thrown anymore for that collection.

  If set to *false*, the first thread that accesses a not-yet loaded collection
  will still load it. Other threads that try to access the collection while
  loading will not fail with error 1238 but instead block until the collection
  is fully loaded. This configuration might lead to all server threads being
  blocked because they are all waiting for the same collection to complete
  loading. Setting the option to *true* will prevent this from happening, but
  requires clients to catch error 1238 and react on it (maybe by scheduling
  a retry for later).

  The default value is *false*.

* fixed busy wait loop in scheduler threads that sometimes consumed 100% CPU while
  waiting for events on connections closed unexpectedly by the client side

* handle attribute `indexBuckets` when restoring collections via arangorestore.
  Previously the `indexBuckets` attribute value from the dump was ignored, and the
   server default value for `indexBuckets` was used when restoring a collection.

* fixed "EscapeValue already set error" crash in V8 actions that might have occurred when
  canceling V8-based operations.


v2.6.4 (2015-08-01)
-------------------

* V8: Upgrade to version 4.1.0.27 - this is intended to be the stable V8 version.

* fixed issue #1424: Arango shell should not processing arrows pushing on keyboard


v2.6.3 (2015-07-21)
-------------------

* issue #1409: Document values with null character truncated


v2.6.2 (2015-07-04)
-------------------

* fixed issue #1383: bindVars for HTTP API doesn't work with empty string

* fixed handling of default values in Foxx manifest configurations

* fixed handling of optional parameters in Foxx manifest configurations

* fixed a reference error being thrown in Foxx queues when a function-based job type is used that is not available and no options object is passed to queue.push


v2.6.1 (2015-06-24)
-------------------

* Add missing swagger files to cmake build. fixes #1368

* fixed documentation errors


v2.6.0 (2015-06-20)
-------------------

* using negative values for `SimpleQuery.skip()` is deprecated.
  This functionality will be removed in future versions of ArangoDB.

* The following simple query functions are now deprecated:

  * collection.near
  * collection.within
  * collection.geo
  * collection.fulltext
  * collection.range
  * collection.closedRange

  This also lead to the following REST API methods being deprecated from now on:

  * PUT /_api/simple/near
  * PUT /_api/simple/within
  * PUT /_api/simple/fulltext
  * PUT /_api/simple/range

  It is recommended to replace calls to these functions or APIs with equivalent AQL queries,
  which are more flexible because they can be combined with other operations:

      FOR doc IN NEAR(@@collection, @latitude, @longitude, @limit)
        RETURN doc

      FOR doc IN WITHIN(@@collection, @latitude, @longitude, @radius, @distanceAttributeName)
        RETURN doc

      FOR doc IN FULLTEXT(@@collection, @attributeName, @queryString, @limit)
        RETURN doc

      FOR doc IN @@collection
        FILTER doc.value >= @left && doc.value < @right
        LIMIT @skip, @limit
        RETURN doc`

  The above simple query functions and REST API methods may be removed in future versions
  of ArangoDB.

* deprecated now-obsolete AQL `SKIPLIST` function

  The function was introduced in older versions of ArangoDB with a less powerful query optimizer to
  retrieve data from a skiplist index using a `LIMIT` clause.

  Since 2.3 the same goal can be achieved by using regular AQL constructs, e.g.

      FOR doc IN collection FILTER doc.value >= @value SORT doc.value DESC LIMIT 1 RETURN doc

* fixed issues when switching the database inside tasks and during shutdown of database cursors

  These features were added during 2.6 alpha stage so the fixes affect devel/2.6-alpha builds only

* issue #1360: improved foxx-manager help

* added `--enable-tcmalloc` configure option.

  When this option is set, arangod and the client tools will be linked against tcmalloc, which replaces
  the system allocator. When the option is set, a tcmalloc library must be present on the system under
  one of the names `libtcmalloc`, `libtcmalloc_minimal` or `libtcmalloc_debug`.

  As this is a configure option, it is supported for manual builds on Linux-like systems only. tcmalloc
  support is currently experimental.

* issue #1353: Windows: HTTP API - incorrect path in errorMessage

* issue #1347: added option `--create-database` for arangorestore.

  Setting this option to `true` will now create the target database if it does not exist. When creating
  the target database, the username and passwords passed to arangorestore will be used to create an
  initial user for the new database.

* issue #1345: advanced debug information for User Functions

* issue #1341: Can't use bindvars in UPSERT

* fixed vulnerability in JWT implementation.

* changed default value of option `--database.ignore-datafile-errors` from `true` to `false`

  If the new default value of `false` is used, then arangod will refuse loading collections that contain
  datafiles with CRC mismatches or other errors. A collection with datafile errors will then become
  unavailable. This prevents follow up errors from happening.

  The only way to access such collection is to use the datafile debugger (arango-dfdb) and try to repair
  or truncate the datafile with it.

  If `--database.ignore-datafile-errors` is set to `true`, then collections will become available
  even if parts of their data cannot be loaded. This helps availability, but may cause (partial) data
  loss and follow up errors.

* added server startup option `--server.session-timeout` for controlling the timeout of user sessions
  in the web interface

* add sessions and cookie authentication for ArangoDB's web interface

  ArangoDB's built-in web interface now uses sessions. Session information ids are stored in cookies,
  so clients using the web interface must accept cookies in order to use it

* web interface: display query execution time in AQL editor

* web interface: renamed AQL query *submit* button to *execute*

* web interface: added query explain feature in AQL editor

* web interface: demo page added. only working if demo data is available, hidden otherwise

* web interface: added support for custom app scripts with optional arguments and results

* web interface: mounted apps that need to be configured are now indicated in the app overview

* web interface: added button for running tests to app details

* web interface: added button for configuring app dependencies to app details

* web interface: upgraded API documentation to use Swagger 2

* INCOMPATIBLE CHANGE

  removed startup option `--log.severity`

  The docs for `--log.severity` mentioned lots of severities (e.g. `exception`, `technical`, `functional`, `development`)
  but only a few severities (e.g. `all`, `human`) were actually used, with `human` being the default and `all` enabling the
  additional logging of requests. So the option pretended to control a lot of things which it actually didn't. Additionally,
  the option `--log.requests-file` was around for a long time already, also controlling request logging.

  Because the `--log.severity` option effectively did not control that much, it was removed. A side effect of removing the
  option is that 2.5 installations which used `--log.severity all` will not log requests after the upgrade to 2.6. This can
  be adjusted by setting the `--log.requests-file` option.

* add backtrace to fatal log events

* added optional `limit` parameter for AQL function `FULLTEXT`

* make fulltext index also index text values contained in direct sub-objects of the indexed
  attribute.

  Previous versions of ArangoDB only indexed the attribute value if it was a string. Sub-attributes
  of the index attribute were ignored when fulltext indexing.

  Now, if the index attribute value is an object, the object's values will each be included in the
  fulltext index if they are strings. If the index attribute value is an array, the array's values
  will each be included in the fulltext index if they are strings.

  For example, with a fulltext index present on the `translations` attribute, the following text
  values will now be indexed:

      var c = db._create("example");
      c.ensureFulltextIndex("translations");
      c.insert({ translations: { en: "fox", de: "Fuchs", fr: "renard", ru: "лиса" } });
      c.insert({ translations: "Fox is the English translation of the German word Fuchs" });
      c.insert({ translations: [ "ArangoDB", "document", "database", "Foxx" ] });

      c.fulltext("translations", "лиса").toArray();       // returns only first document
      c.fulltext("translations", "Fox").toArray();        // returns first and second documents
      c.fulltext("translations", "prefix:Fox").toArray(); // returns all three documents

* added batch document removal and lookup commands:

      collection.lookupByKeys(keys)
      collection.removeByKeys(keys)

  These commands can be used to perform multi-document lookup and removal operations efficiently
  from the ArangoShell. The argument to these operations is an array of document keys.

  Also added HTTP APIs for batch document commands:

  * PUT /_api/simple/lookup-by-keys
  * PUT /_api/simple/remove-by-keys

* properly prefix document address URLs with the current database name for calls to the REST
  API method GET `/_api/document?collection=...` (that method will return partial URLs to all
  documents in the collection).

  Previous versions of ArangoDB returned the URLs starting with `/_api/` but without the current
  database name, e.g. `/_api/document/mycollection/mykey`. Starting with 2.6, the response URLs
  will include the database name as well, e.g. `/_db/_system/_api/document/mycollection/mykey`.

* added dedicated collection export HTTP REST API

  ArangoDB now provides a dedicated collection export API, which can take snapshots of entire
  collections more efficiently than the general-purpose cursor API. The export API is useful
  to transfer the contents of an entire collection to a client application. It provides optional
  filtering on specific attributes.

  The export API is available at endpoint `POST /_api/export?collection=...`. The API has the
  same return value structure as the already established cursor API (`POST /_api/cursor`).

  An introduction to the export API is given in this blog post:
  http://jsteemann.github.io/blog/2015/04/04/more-efficient-data-exports/

* subquery optimizations for AQL queries

  This optimization avoids copying intermediate results into subqueries that are not required
  by the subquery.

  A brief description can be found here:
  http://jsteemann.github.io/blog/2015/05/04/subquery-optimizations/

* return value optimization for AQL queries

  This optimization avoids copying the final query result inside the query's main `ReturnNode`.

  A brief description can be found here:
  http://jsteemann.github.io/blog/2015/05/04/return-value-optimization-for-aql/

* speed up AQL queries containing big `IN` lists for index lookups

  `IN` lists used for index lookups had performance issues in previous versions of ArangoDB.
  These issues have been addressed in 2.6 so using bigger `IN` lists for filtering is much
  faster.

  A brief description can be found here:
  http://jsteemann.github.io/blog/2015/05/07/in-list-improvements/

* allow `@` and `.` characters in document keys, too

  This change also leads to document keys being URL-encoded when returned in HTTP `location`
  response headers.

* added alternative implementation for AQL COLLECT

  The alternative method uses a hash table for grouping and does not require its input elements
  to be sorted. It will be taken into account by the optimizer for `COLLECT` statements that do
  not use an `INTO` clause.

  In case a `COLLECT` statement can use the hash table variant, the optimizer will create an extra
  plan for it at the beginning of the planning phase. In this plan, no extra `SORT` node will be
  added in front of the `COLLECT` because the hash table variant of `COLLECT` does not require
  sorted input. Instead, a `SORT` node will be added after it to sort its output. This `SORT` node
  may be optimized away again in later stages. If the sort order of the result is irrelevant to
  the user, adding an extra `SORT null` after a hash `COLLECT` operation will allow the optimizer to
  remove the sorts altogether.

  In addition to the hash table variant of `COLLECT`, the optimizer will modify the original plan
  to use the regular `COLLECT` implementation. As this implementation requires sorted input, the
  optimizer will insert a `SORT` node in front of the `COLLECT`. This `SORT` node may be optimized
  away in later stages.

  The created plans will then be shipped through the regular optimization pipeline. In the end,
  the optimizer will pick the plan with the lowest estimated total cost as usual. The hash table
  variant does not require an up-front sort of the input, and will thus be preferred over the
  regular `COLLECT` if the optimizer estimates many input elements for the `COLLECT` node and
  cannot use an index to sort them.

  The optimizer can be explicitly told to use the regular *sorted* variant of `COLLECT` by
  suffixing a `COLLECT` statement with `OPTIONS { "method" : "sorted" }`. This will override the
  optimizer guesswork and only produce the *sorted* variant of `COLLECT`.

  A blog post on the new `COLLECT` implementation can be found here:
  http://jsteemann.github.io/blog/2015/04/22/collecting-with-a-hash-table/

* refactored HTTP REST API for cursors

  The HTTP REST API for cursors (`/_api/cursor`) has been refactored to improve its performance
  and use less memory.

  A post showing some of the performance improvements can be found here:
  http://jsteemann.github.io/blog/2015/04/01/improvements-for-the-cursor-api/

* simplified return value syntax for data-modification AQL queries

  ArangoDB 2.4 since version allows to return results from data-modification AQL queries. The
  syntax for this was quite limited and verbose:

      FOR i IN 1..10
        INSERT { value: i } IN test
        LET inserted = NEW
        RETURN inserted

  The `LET inserted = NEW RETURN inserted` was required literally to return the inserted
  documents. No calculations could be made using the inserted documents.

  This is now more flexible. After a data-modification clause (e.g. `INSERT`, `UPDATE`, `REPLACE`,
  `REMOVE`, `UPSERT`) there can follow any number of `LET` calculations. These calculations can
  refer to the pseudo-values `OLD` and `NEW` that are created by the data-modification statements.

  This allows returning projections of inserted or updated documents, e.g.:

      FOR i IN 1..10
        INSERT { value: i } IN test
        RETURN { _key: NEW._key, value: i }

  Still not every construct is allowed after a data-modification clause. For example, no functions
  can be called that may access documents.

  More information can be found here:
  http://jsteemann.github.io/blog/2015/03/27/improvements-for-data-modification-queries/

* added AQL `UPSERT` statement

  This adds an `UPSERT` statement to AQL that is a combination of both `INSERT` and `UPDATE` /
  `REPLACE`. The `UPSERT` will search for a matching document using a user-provided example.
  If no document matches the example, the *insert* part of the `UPSERT` statement will be
  executed. If there is a match, the *update* / *replace* part will be carried out:

      UPSERT { page: 'index.html' }                 /* search example */
        INSERT { page: 'index.html', pageViews: 1 } /* insert part */
        UPDATE { pageViews: OLD.pageViews + 1 }     /* update part */
        IN pageViews

  `UPSERT` can be used with an `UPDATE` or `REPLACE` clause. The `UPDATE` clause will perform
  a partial update of the found document, whereas the `REPLACE` clause will replace the found
  document entirely. The `UPDATE` or `REPLACE` parts can refer to the pseudo-value `OLD`, which
  contains all attributes of the found document.

  `UPSERT` statements can optionally return values. In the following query, the return
  attribute `found` will return the found document before the `UPDATE` was applied. If no
  document was found, `found` will contain a value of `null`. The `updated` result attribute will
  contain the inserted / updated document:

      UPSERT { page: 'index.html' }                 /* search example */
        INSERT { page: 'index.html', pageViews: 1 } /* insert part */
        UPDATE { pageViews: OLD.pageViews + 1 }     /* update part */
        IN pageViews
        RETURN { found: OLD, updated: NEW }

  A more detailed description of `UPSERT` can be found here:
  http://jsteemann.github.io/blog/2015/03/27/preview-of-the-upsert-command/

* adjusted default configuration value for `--server.backlog-size` from 10 to 64.

* issue #1231: bug xor feature in AQL: LENGTH(null) == 4

  This changes the behavior of the AQL `LENGTH` function as follows:

  - if the single argument to `LENGTH()` is `null`, then the result will now be `0`. In previous
    versions of ArangoDB, the result of `LENGTH(null)` was `4`.

  - if the single argument to `LENGTH()` is `true`, then the result will now be `1`. In previous
    versions of ArangoDB, the result of `LENGTH(true)` was `4`.

  - if the single argument to `LENGTH()` is `false`, then the result will now be `0`. In previous
    versions of ArangoDB, the result of `LENGTH(false)` was `5`.

  The results of `LENGTH()` with string, numeric, array object argument values do not change.

* issue #1298: Bulk import if data already exists (#1298)

  This change extends the HTTP REST API for bulk imports as follows:

  When documents are imported and the `_key` attribute is specified for them, the import can be
  used for inserting and updating/replacing documents. Previously, the import could be used for
  inserting new documents only, and re-inserting a document with an existing key would have failed
  with a *unique key constraint violated* error.

  The above behavior is still the default. However, the API now allows controlling the behavior
  in case of a unique key constraint error via the optional URL parameter `onDuplicate`.

  This parameter can have one of the following values:

  - `error`: when a unique key constraint error occurs, do not import or update the document but
    report an error. This is the default.

  - `update`: when a unique key constraint error occurs, try to (partially) update the existing
    document with the data specified in the import. This may still fail if the document would
    violate secondary unique indexes. Only the attributes present in the import data will be
    updated and other attributes already present will be preserved. The number of updated documents
    will be reported in the `updated` attribute of the HTTP API result.

  - `replace`: when a unique key constraint error occurs, try to fully replace the existing
    document with the data specified in the import. This may still fail if the document would
    violate secondary unique indexes. The number of replaced documents will be reported in the
    `updated` attribute of the HTTP API result.

  - `ignore`: when a unique key constraint error occurs, ignore this error. There will be no
    insert, update or replace for the particular document. Ignored documents will be reported
    separately in the `ignored` attribute of the HTTP API result.

  The result of the HTTP import API will now contain the attributes `ignored` and `updated`, which
  contain the number of ignored and updated documents respectively. These attributes will contain a
  value of zero unless the `onDuplicate` URL parameter is set to either `update` or `replace`
  (in this case the `updated` attribute may contain non-zero values) or `ignore` (in this case the
  `ignored` attribute may contain a non-zero value).

  To support the feature, arangoimp also has a new command line option `--on-duplicate` which can
  have one of the values `error`, `update`, `replace`, `ignore`. The default value is `error`.

  A few examples for using arangoimp with the `--on-duplicate` option can be found here:
  http://jsteemann.github.io/blog/2015/04/14/updating-documents-with-arangoimp/

* changed behavior of `db._query()` in the ArangoShell:

  if the command's result is printed in the shell, the first 10 results will be printed. Previously
  only a basic description of the underlying query result cursor was printed. Additionally, if the
  cursor result contains more than 10 results, the cursor is assigned to a global variable `more`,
  which can be used to iterate over the cursor result.

  Example:

      arangosh [_system]> db._query("FOR i IN 1..15 RETURN i")
      [object ArangoQueryCursor, count: 15, hasMore: true]

      [
        1,
        2,
        3,
        4,
        5,
        6,
        7,
        8,
        9,
        10
      ]

      type 'more' to show more documents


      arangosh [_system]> more
      [object ArangoQueryCursor, count: 15, hasMore: false]

      [
        11,
        12,
        13,
        14,
        15
      ]

* Disallow batchSize value 0 in HTTP `POST /_api/cursor`:

  The HTTP REST API `POST /_api/cursor` does not accept a `batchSize` parameter value of
  `0` any longer. A batch size of 0 never made much sense, but previous versions of ArangoDB
  did not check for this value. Now creating a cursor using a `batchSize` value 0 will
  result in an HTTP 400 error response

* REST Server: fix memory leaks when failing to add jobs

* 'EDGES' AQL Function

  The AQL function `EDGES` got a new fifth option parameter.
  Right now only one option is available: 'includeVertices'. This is a boolean parameter
  that allows to modify the result of the `EDGES` function.
  Default is 'includeVertices: false' which does not have any effect.
  'includeVertices: true' modifies the result, such that
  {vertex: <vertexDocument>, edge: <edgeDocument>} is returned.

* INCOMPATIBLE CHANGE:

  The result format of the AQL function `NEIGHBORS` has been changed.
  Before it has returned an array of objects containing 'vertex' and 'edge'.
  Now it will only contain the vertex directly.
  Also an additional option 'includeData' has been added.
  This is used to define if only the 'vertex._id' value should be returned (false, default),
  or if the vertex should be looked up in the collection and the complete JSON should be returned
  (true).
  Using only the id values can lead to significantly improved performance if this is the only information
  required.

  In order to get the old result format prior to ArangoDB 2.6, please use the function EDGES instead.
  Edges allows for a new option 'includeVertices' which, set to true, returns exactly the format of NEIGHBORS.
  Example:

      NEIGHBORS(<vertexCollection>, <edgeCollection>, <vertex>, <direction>, <example>)

  This can now be achieved by:

      EDGES(<edgeCollection>, <vertex>, <direction>, <example>, {includeVertices: true})

  If you are nesting several NEIGHBORS steps you can speed up their performance in the following way:

  Old Example:

  FOR va IN NEIGHBORS(Users, relations, 'Users/123', 'outbound') FOR vc IN NEIGHBORS(Products, relations, va.vertex._id, 'outbound') RETURN vc

  This can now be achieved by:

  FOR va IN NEIGHBORS(Users, relations, 'Users/123', 'outbound') FOR vc IN NEIGHBORS(Products, relations, va, 'outbound', null, {includeData: true}) RETURN vc
                                                                                                          ^^^^                  ^^^^^^^^^^^^^^^^^^^
                                                                                                  Use intermediate directly     include Data for final

* INCOMPATIBLE CHANGE:

  The AQL function `GRAPH_NEIGHBORS` now provides an additional option `includeData`.
  This option allows controlling whether the function should return the complete vertices
  or just their IDs. Returning only the IDs instead of the full vertices can lead to
  improved performance .

  If provided, `includeData` is set to `true`, all vertices in the result will be returned
  with all their attributes. The default value of `includeData` is `false`.
  This makes the default function results incompatible with previous versions of ArangoDB.

  To get the old result style in ArangoDB 2.6, please set the options as follows in calls
  to `GRAPH_NEIGHBORS`:

      GRAPH_NEIGHBORS(<graph>, <vertex>, { includeData: true })

* INCOMPATIBLE CHANGE:

  The AQL function `GRAPH_COMMON_NEIGHBORS` now provides an additional option `includeData`.
  This option allows controlling whether the function should return the complete vertices
  or just their IDs. Returning only the IDs instead of the full vertices can lead to
  improved performance .

  If provided, `includeData` is set to `true`, all vertices in the result will be returned
  with all their attributes. The default value of `includeData` is `false`.
  This makes the default function results incompatible with previous versions of ArangoDB.

  To get the old result style in ArangoDB 2.6, please set the options as follows in calls
  to `GRAPH_COMMON_NEIGHBORS`:

      GRAPH_COMMON_NEIGHBORS(<graph>, <vertexExamples1>, <vertexExamples2>, { includeData: true }, { includeData: true })

* INCOMPATIBLE CHANGE:

  The AQL function `GRAPH_SHORTEST_PATH` now provides an additional option `includeData`.
  This option allows controlling whether the function should return the complete vertices
  and edges or just their IDs. Returning only the IDs instead of full vertices and edges
  can lead to improved performance .

  If provided, `includeData` is set to `true`, all vertices and edges in the result will
  be returned with all their attributes. There is also an optional parameter `includePath` of
  type object.
  It has two optional sub-attributes `vertices` and `edges`, both of type boolean.
  Both can be set individually and the result will include all vertices on the path if
  `includePath.vertices == true` and all edges if `includePath.edges == true` respectively.

  The default value of `includeData` is `false`, and paths are now excluded by default.
  This makes the default function results incompatible with previous versions of ArangoDB.

  To get the old result style in ArangoDB 2.6, please set the options as follows in calls
  to `GRAPH_SHORTEST_PATH`:

      GRAPH_SHORTEST_PATH(<graph>, <source>, <target>, { includeData: true, includePath: { edges: true, vertices: true } })

  The attributes `startVertex` and `vertex` that were present in the results of `GRAPH_SHORTEST_PATH`
  in previous versions of ArangoDB will not be produced in 2.6. To calculate these attributes in 2.6,
  please extract the first and last elements from the `vertices` result attribute.

* INCOMPATIBLE CHANGE:

  The AQL function `GRAPH_DISTANCE_TO` will now return only the id the destination vertex
  in the `vertex` attribute, and not the full vertex data with all vertex attributes.

* INCOMPATIBLE CHANGE:

  All graph measurements functions in JavaScript module `general-graph` that calculated a
  single figure previously returned an array containing just the figure. Now these functions
  will return the figure directly and not put it inside an array.

  The affected functions are:

  * `graph._absoluteEccentricity`
  * `graph._eccentricity`
  * `graph._absoluteCloseness`
  * `graph._closeness`
  * `graph._absoluteBetweenness`
  * `graph._betweenness`
  * `graph._radius`
  * `graph._diameter`

* Create the `_graphs` collection in new databases with `waitForSync` attribute set to `false`

  The previous `waitForSync` value was `true`, so default the behavior when creating and dropping
  graphs via the HTTP REST API changes as follows if the new settings are in effect:

  * `POST /_api/graph` by default returns `HTTP 202` instead of `HTTP 201`
  * `DELETE /_api/graph/graph-name` by default returns `HTTP 202` instead of `HTTP 201`

  If the `_graphs` collection still has its `waitForSync` value set to `true`, then the HTTP status
  code will not change.

* Upgraded ICU to version 54; this increases performance in many places.
  based on https://code.google.com/p/chromium/issues/detail?id=428145

* added support for HTTP push aka chunked encoding

* issue #1051: add info whether server is running in service or user mode?

  This will add a "mode" attribute to the result of the result of HTTP GET `/_api/version?details=true`

  "mode" can have the following values:

  - `standalone`: server was started manually (e.g. on command-line)
  - `service`: service is running as Windows service, in daemon mode or under the supervisor

* improve system error messages in Windows port

* increased default value of `--server.request-timeout` from 300 to 1200 seconds for client tools
  (arangosh, arangoimp, arangodump, arangorestore)

* increased default value of `--server.connect-timeout` from 3 to 5 seconds for client tools
  (arangosh, arangoimp, arangodump, arangorestore)

* added startup option `--server.foxx-queues-poll-interval`

  This startup option controls the frequency with which the Foxx queues manager is checking
  the queue (or queues) for jobs to be executed.

  The default value is `1` second. Lowering this value will result in the queue manager waking
  up and checking the queues more frequently, which may increase CPU usage of the server.
  When not using Foxx queues, this value can be raised to save some CPU time.

* added startup option `--server.foxx-queues`

  This startup option controls whether the Foxx queue manager will check queue and job entries.
  Disabling this option can reduce server load but will prevent jobs added to Foxx queues from
  being processed at all.

  The default value is `true`, enabling the Foxx queues feature.

* make Foxx queues really database-specific.

  Foxx queues were and are stored in a database-specific collection `_queues`. However, a global
  cache variable for the queues led to the queue names being treated database-independently, which
  was wrong.

  Since 2.6, Foxx queues names are truly database-specific, so the same queue name can be used in
  two different databases for two different queues. Until then, it is advisable to think of queues
  as already being database-specific, and using the database name as a queue name prefix to be
  avoid name conflicts, e.g.:

      var queueName = "myQueue";
      var Foxx = require("org/arangodb/foxx");
      Foxx.queues.create(db._name() + ":" + queueName);

* added support for Foxx queue job types defined as app scripts.

  The old job types introduced in 2.4 are still supported but are known to cause issues in 2.5
  and later when the server is restarted or the job types are not defined in every thread.

  The new job types avoid this issue by storing an explicit mount path and script name rather
  than an assuming the job type is defined globally. It is strongly recommended to convert your
  job types to the new script-based system.

* renamed Foxx sessions option "sessionStorageApp" to "sessionStorage". The option now also accepts session storages directly.

* Added the following JavaScript methods for file access:
  * fs.copyFile() to copy single files
  * fs.copyRecursive() to copy directory trees
  * fs.chmod() to set the file permissions (non-Windows only)

* Added process.env for accessing the process environment from JavaScript code

* Cluster: kickstarter shutdown routines will more precisely follow the shutdown of its nodes.

* Cluster: don't delete agency connection objects that are currently in use.

* Cluster: improve passing along of HTTP errors

* fixed issue #1247: debian init script problems

* multi-threaded index creation on collection load

  When a collection contains more than one secondary index, they can be built in memory in
  parallel when the collection is loaded. How many threads are used for parallel index creation
  is determined by the new configuration parameter `--database.index-threads`. If this is set
  to 0, indexes are built by the opening thread only and sequentially. This is equivalent to
  the behavior in 2.5 and before.

* speed up building up primary index when loading collections

* added `count` attribute to `parameters.json` files of collections. This attribute indicates
  the number of live documents in the collection on unload. It is read when the collection is
  (re)loaded to determine the initial size for the collection's primary index

* removed remainders of MRuby integration, removed arangoirb

* simplified `controllers` property in Foxx manifests. You can now specify a filename directly
  if you only want to use a single file mounted at the base URL of your Foxx app.

* simplified `exports` property in Foxx manifests. You can now specify a filename directly if
  you only want to export variables from a single file in your Foxx app.

* added support for node.js-style exports in Foxx exports. Your Foxx exports file can now export
  arbitrary values using the `module.exports` property instead of adding properties to the
  `exports` object.

* added `scripts` property to Foxx manifests. You should now specify the `setup` and `teardown`
  files as properties of the `scripts` object in your manifests and can define custom,
  app-specific scripts that can be executed from the web interface or the CLI.

* added `tests` property to Foxx manifests. You can now define test cases using the `mocha`
  framework which can then be executed inside ArangoDB.

* updated `joi` package to 6.0.8.

* added `extendible` package.

* added Foxx model lifecycle events to repositories. See #1257.

* speed up resizing of edge index.

* allow to split an edge index into buckets which are resized individually.
  This is controlled by the `indexBuckets` attribute in the `properties`
  of the collection.

* fix a cluster deadlock bug in larger clusters by marking a thread waiting
  for a lock on a DBserver as blocked


v2.5.7 (2015-08-02)
-------------------

* V8: Upgrade to version 4.1.0.27 - this is intended to be the stable V8 version.


v2.5.6 (2015-07-21)
-------------------

* alter Windows build infrastructure so we can properly store pdb files.

* potentially fixed issue #1313: Wrong metric calculation at dashboard

  Escape whitespace in process name when scanning /proc/pid/stats

  This fixes statistics values read from that file

* Fixed variable naming in AQL `COLLECT INTO` results in case the COLLECT is placed
  in a subquery which itself is followed by other constructs that require variables


v2.5.5 (2015-05-29)
-------------------

* fixed vulnerability in JWT implementation.

* fixed format string for reading /proc/pid/stat

* take into account barriers used in different V8 contexts


v2.5.4 (2015-05-14)
-------------------

* added startup option `--log.performance`: specifying this option at startup will log
  performance-related info messages, mainly timings via the regular logging mechanisms

* cluster fixes

* fix for recursive copy under Windows


v2.5.3 (2015-04-29)
-------------------

* Fix fs.move to work across filesystem borders; Fixes Foxx app installation problems;
  issue #1292.

* Fix Foxx app install when installed on a different drive on Windows

* issue #1322: strange AQL result

* issue #1318: Inconsistent db._create() syntax

* issue #1315: queries to a collection fail with an empty response if the
  collection contains specific JSON data

* issue #1300: Make arangodump not fail if target directory exists but is empty

* allow specifying higher values than SOMAXCONN for `--server.backlog-size`

  Previously, arangod would not start when a `--server.backlog-size` value was
  specified that was higher than the platform's SOMAXCONN header value.

  Now, arangod will use the user-provided value for `--server.backlog-size` and
  pass it to the listen system call even if the value is higher than SOMAXCONN.
  If the user-provided value is higher than SOMAXCONN, arangod will log a warning
  on startup.

* Fixed a cluster deadlock bug. Mark a thread that is in a RemoteBlock as
  blocked to allow for additional dispatcher threads to be started.

* Fix locking in cluster by using another ReadWriteLock class for collections.

* Add a second DispatcherQueue for AQL in the cluster. This fixes a
  cluster-AQL thread explosion bug.


v2.5.2 (2015-04-11)
-------------------

* modules stored in _modules are automatically flushed when changed

* added missing query-id parameter in documentation of HTTP DELETE `/_api/query` endpoint

* added iterator for edge index in AQL queries

  this change may lead to less edges being read when used together with a LIMIT clause

* make graph viewer in web interface issue less expensive queries for determining
  a random vertex from the graph, and for determining vertex attributes

* issue #1285: syntax error, unexpected $undefined near '@_to RETURN obj

  this allows AQL bind parameter names to also start with underscores

* moved /_api/query to C++

* issue #1289: Foxx models created from database documents expose an internal method

* added `Foxx.Repository#exists`

* parallelize initialization of V8 context in multiple threads

* fixed a possible crash when the debug-level was TRACE

* cluster: do not initialize statistics collection on each
  coordinator, this fixes a race condition at startup

* cluster: fix a startup race w.r.t. the _configuration collection

* search for db:// JavaScript modules only after all local files have been
  considered, this speeds up the require command in a cluster considerably

* general cluster speedup in certain areas


v2.5.1 (2015-03-19)
-------------------

* fixed bug that caused undefined behavior when an AQL query was killed inside
  a calculation block

* fixed memleaks in AQL query cleanup in case out-of-memory errors are thrown

* by default, Debian and RedHat packages are built with debug symbols

* added option `--database.ignore-logfile-errors`

  This option controls how collection datafiles with a CRC mismatch are treated.

  If set to `false`, CRC mismatch errors in collection datafiles will lead
  to a collection not being loaded at all. If a collection needs to be loaded
  during WAL recovery, the WAL recovery will also abort (if not forced with
  `--wal.ignore-recovery-errors true`). Setting this flag to `false` protects
  users from unintentionally using a collection with corrupted datafiles, from
  which only a subset of the original data can be recovered.

  If set to `true`, CRC mismatch errors in collection datafiles will lead to
  the datafile being partially loaded. All data up to until the mismatch will
  be loaded. This will enable users to continue with collection datafiles
  that are corrupted, but will result in only a partial load of the data.
  The WAL recovery will still abort when encountering a collection with a
  corrupted datafile, at least if `--wal.ignore-recovery-errors` is not set to
  `true`.

  The default value is *true*, so for collections with corrupted datafiles
  there might be partial data loads once the WAL recovery has finished. If
  the WAL recovery will need to load a collection with a corrupted datafile,
  it will still stop when using the default values.

* INCOMPATIBLE CHANGE:

  make the arangod server refuse to start if during startup it finds a non-readable
  `parameter.json` file for a database or a collection.

  Stopping the startup process in this case requires manual intervention (fixing
  the unreadable files), but prevents follow-up errors due to ignored databases or
  collections from happening.

* datafiles and `parameter.json` files written by arangod are now created with read and write
  privileges for the arangod process user, and with read and write privileges for the arangod
  process group.

  Previously, these files were created with user read and write permissions only.

* INCOMPATIBLE CHANGE:

  abort WAL recovery if one of the collection's datafiles cannot be opened

* INCOMPATIBLE CHANGE:

  never try to raise the privileges after dropping them, this can lead to a race condition while
  running the recovery

  If you require to run ArangoDB on a port lower than 1024, you must run ArangoDB as root.

* fixed inefficiencies in `remove` methods of general-graph module

* added option `--database.slow-query-threshold` for controlling the default AQL slow query
  threshold value on server start

* add system error strings for Windows on many places

* rework service startup so we announce 'RUNNING' only when we're finished starting.

* use the Windows eventlog for FATAL and ERROR - log messages

* fix service handling in NSIS Windows installer, specify human readable name

* add the ICU_DATA environment variable to the fatal error messages

* fixed issue #1265: arangod crashed with SIGSEGV

* fixed issue #1241: Wildcards in examples


v2.5.0 (2015-03-09)
-------------------

* installer fixes for Windows

* fix for downloading Foxx

* fixed issue #1258: http pipelining not working?


v2.5.0-beta4 (2015-03-05)
-------------------------

* fixed issue #1247: debian init script problems


v2.5.0-beta3 (2015-02-27)
-------------------------

* fix Windows install path calculation in arango

* fix Windows logging of long strings

* fix possible undefinedness of const strings in Windows


v2.5.0-beta2 (2015-02-23)
-------------------------

* fixed issue #1256: agency binary not found #1256

* fixed issue #1230: API: document/col-name/_key and cursor return different floats

* front-end: dashboard tries not to (re)load statistics if user has no access

* V8: Upgrade to version 3.31.74.1

* etcd: Upgrade to version 2.0 - This requires go 1.3 to compile at least.

* refuse to startup if ICU wasn't initialized, this will i.e. prevent errors from being printed,
  and libraries from being loaded.

* front-end: unwanted removal of index table header after creating new index

* fixed issue #1248: chrome: applications filtering not working

* fixed issue #1198: queries remain in aql editor (front-end) if you navigate through different tabs

* Simplify usage of Foxx

  Thanks to our user feedback we learned that Foxx is a powerful, yet rather complicated concept.
  With this release we tried to make it less complicated while keeping all its strength.
  That includes a rewrite of the documentation as well as some code changes as listed below:

  * Moved Foxx applications to a different folder.

    The naming convention now is: <app-path>/_db/<dbname>/<mountpoint>/APP
    Before it was: <app-path>/databases/<dbname>/<appname>:<appversion>
    This caused some trouble as apps where cached based on name and version and updates did not apply.
    Hence the path on filesystem and the app's access URL had no relation to one another.
    Now the path on filesystem is identical to the URL (except for slashes and the appended APP)

  * Rewrite of Foxx routing

    The routing of Foxx has been exposed to major internal changes we adjusted because of user feedback.
    This allows us to set the development mode per mountpoint without having to change paths and hold
    apps at separate locations.

  * Foxx Development mode

    The development mode used until 2.4 is gone. It has been replaced by a much more mature version.
    This includes the deprecation of the javascript.dev-app-path parameter, which is useless since 2.5.
    Instead of having two separate app directories for production and development, apps now reside in
    one place, which is used for production as well as for development.
    Apps can still be put into development mode, changing their behavior compared to production mode.
    Development mode apps are still reread from disk at every request, and still they ship more debug
    output.

    This change has also made the startup options `--javascript.frontend-development-mode` and
    `--javascript.dev-app-path` obsolete. The former option will not have any effect when set, and the
    latter option is only read and used during the upgrade to 2.5 and does not have any effects later.

  * Foxx install process

    Installing Foxx apps has been a two step process: import them into ArangoDB and mount them at a
    specific mountpoint. These operations have been joined together. You can install an app at one
    mountpoint, that's it. No fetch, mount, unmount, purge cycle anymore. The commands have been
    simplified to just:

    * install: get your Foxx app up and running
    * uninstall: shut it down and erase it from disk

  * Foxx error output

    Until 2.4 the errors produced by Foxx were not optimal. Often, the error message was just
    `unable to parse manifest` and contained only an internal stack trace.
    In 2.5 we made major improvements there, including a much more fine-grained error output that
    helps you debug your Foxx apps. The error message printed is now much closer to its source and
    should help you track it down.

    Also we added the default handlers for unhandled errors in Foxx apps:

    * You will get a nice internal error page whenever your Foxx app is called but was not installed
      due to any error
    * You will get a proper error message when having an uncaught error appears in any app route

    In production mode the messages above will NOT contain any information about your Foxx internals
    and are safe to be exposed to third party users.
    In development mode the messages above will contain the stacktrace (if available), making it easier for
    your in-house devs to track down errors in the application.

* added `console` object to Foxx apps. All Foxx apps now have a console object implementing
  the familiar Console API in their global scope, which can be used to log diagnostic
  messages to the database.

* added `org/arangodb/request` module, which provides a simple API for making HTTP requests
  to external services.

* added optimizer rule `propagate-constant-attributes`

  This rule will look inside `FILTER` conditions for constant value equality comparisons,
  and insert the constant values in other places in `FILTER`s. For example, the rule will
  insert `42` instead of `i.value` in the second `FILTER` of the following query:

      FOR i IN c1 FOR j IN c2 FILTER i.value == 42 FILTER j.value == i.value RETURN 1

* added `filtered` value to AQL query execution statistics

  This value indicates how many documents were filtered by `FilterNode`s in the AQL query.
  Note that `IndexRangeNode`s can also filter documents by selecting only the required ranges
  from the index. The `filtered` value will not include the work done by `IndexRangeNode`s,
  but only the work performed by `FilterNode`s.

* added support for sparse hash and skiplist indexes

  Hash and skiplist indexes can optionally be made sparse. Sparse indexes exclude documents
  in which at least one of the index attributes is either not set or has a value of `null`.

  As such documents are excluded from sparse indexes, they may contain fewer documents than
  their non-sparse counterparts. This enables faster indexing and can lead to reduced memory
  usage in case the indexed attribute does occur only in some, but not all documents of the
  collection. Sparse indexes will also reduce the number of collisions in non-unique hash
  indexes in case non-existing or optional attributes are indexed.

  In order to create a sparse index, an object with the attribute `sparse` can be added to
  the index creation commands:

      db.collection.ensureHashIndex(attributeName, { sparse: true });
      db.collection.ensureHashIndex(attributeName1, attributeName2, { sparse: true });
      db.collection.ensureUniqueConstraint(attributeName, { sparse: true });
      db.collection.ensureUniqueConstraint(attributeName1, attributeName2, { sparse: true });

      db.collection.ensureSkiplist(attributeName, { sparse: true });
      db.collection.ensureSkiplist(attributeName1, attributeName2, { sparse: true });
      db.collection.ensureUniqueSkiplist(attributeName, { sparse: true });
      db.collection.ensureUniqueSkiplist(attributeName1, attributeName2, { sparse: true });

  Note that in place of the above specialized index creation commands, it is recommended to use
  the more general index creation command `ensureIndex`:

  ```js
  db.collection.ensureIndex({ type: "hash", sparse: true, unique: true, fields: [ attributeName ] });
  db.collection.ensureIndex({ type: "skiplist", sparse: false, unique: false, fields: [ "a", "b" ] });
  ```

  When not explicitly set, the `sparse` attribute defaults to `false` for new indexes.

  This causes a change in behavior when creating a unique hash index without specifying the
  sparse flag: in 2.4, unique hash indexes were implicitly sparse, always excluding `null` values.
  There was no option to control this behavior, and sparsity was neither supported for non-unique
  hash indexes nor skiplists in 2.4. This implicit sparsity of unique hash indexes was considered
  an inconsistency, and therefore the behavior was cleaned up in 2.5. As of 2.5, indexes will
  only be created sparse if sparsity is explicitly requested. Existing unique hash indexes from 2.4
  or before will automatically be migrated so they are still sparse after the upgrade to 2.5.

  Geo indexes are implicitly sparse, meaning documents without the indexed location attribute or
  containing invalid location coordinate values will be excluded from the index automatically. This
  is also a change when compared to pre-2.5 behavior, when documents with missing or invalid
  coordinate values may have caused errors on insertion when the geo index' `unique` flag was set
  and its `ignoreNull` flag was not.

  This was confusing and has been rectified in 2.5. The method `ensureGeoConstaint()` now does the
  same as `ensureGeoIndex()`. Furthermore, the attributes `constraint`, `unique`, `ignoreNull` and
  `sparse` flags are now completely ignored when creating geo indexes.

  The same is true for fulltext indexes. There is no need to specify non-uniqueness or sparsity for
  geo or fulltext indexes. They will always be non-unique and sparse.

  As sparse indexes may exclude some documents, they cannot be used for every type of query.
  Sparse hash indexes cannot be used to find documents for which at least one of the indexed
  attributes has a value of `null`. For example, the following AQL query cannot use a sparse
  index, even if one was created on attribute `attr`:

      FOR doc In collection
        FILTER doc.attr == null
        RETURN doc

  If the lookup value is non-constant, a sparse index may or may not be used, depending on
  the other types of conditions in the query. If the optimizer can safely determine that
  the lookup value cannot be `null`, a sparse index may be used. When uncertain, the optimizer
  will not make use of a sparse index in a query in order to produce correct results.

  For example, the following queries cannot use a sparse index on `attr` because the optimizer
  will not know beforehand whether the comparison values for `doc.attr` will include `null`:

      FOR doc In collection
        FILTER doc.attr == SOME_FUNCTION(...)
        RETURN doc

      FOR other IN otherCollection
        FOR doc In collection
          FILTER doc.attr == other.attr
          RETURN doc

  Sparse skiplist indexes can be used for sorting if the optimizer can safely detect that the
  index range does not include `null` for any of the index attributes.

* inspection of AQL data-modification queries will now detect if the data-modification part
  of the query can run in lockstep with the data retrieval part of the query, or if the data
  retrieval part must be executed before the data modification can start.

  Executing the two in lockstep allows using much smaller buffers for intermediate results
  and starts the actual data-modification operations much earlier than if the two phases
  were executed separately.

* Allow dynamic attribute names in AQL object literals

  This allows using arbitrary expressions to construct attribute names in object
  literals specified in AQL queries. To disambiguate expressions and other unquoted
  attribute names, dynamic attribute names need to be enclosed in brackets (`[` and `]`).
  Example:

      FOR i IN 1..100
        RETURN { [ CONCAT('value-of-', i) ] : i }

* make AQL optimizer rule "use-index-for-sort" remove sort also in case a non-sorted
  index (e.g. a hash index) is used for only equality lookups and all sort attributes
  are covered by the index.

  Example that does not require an extra sort (needs hash index on `value`):

      FOR doc IN collection FILTER doc.value == 1 SORT doc.value RETURN doc

  Another example that does not require an extra sort (with hash index on `value1`, `value2`):

      FOR doc IN collection FILTER doc.value1 == 1 && doc.value2 == 2 SORT doc.value1, doc.value2 RETURN doc

* make AQL optimizer rule "use-index-for-sort" remove sort also in case the sort criteria
  excludes the left-most index attributes, but the left-most index attributes are used
  by the index for equality-only lookups.

  Example that can use the index for sorting (needs skiplist index on `value1`, `value2`):

      FOR doc IN collection FILTER doc.value1 == 1 SORT doc.value2 RETURN doc

* added selectivity estimates for primary index, edge index, and hash index

  The selectivity estimates are returned by the `GET /_api/index` REST API method
  in a sub-attribute `selectivityEstimate` for each index that supports it. This
  attribute will be omitted for indexes that do not provide selectivity estimates.
  If provided, the selectivity estimate will be a numeric value between 0 and 1.

  Selectivity estimates will also be reported in the result of `collection.getIndexes()`
  for all indexes that support this. If no selectivity estimate can be determined for
  an index, the attribute `selectivityEstimate` will be omitted here, too.

  The web interface also shows selectivity estimates for each index that supports this.

  Currently the following index types can provide selectivity estimates:
  - primary index
  - edge index
  - hash index (unique and non-unique)

  No selectivity estimates will be provided when running in cluster mode.

* fixed issue #1226: arangod log issues

* added additional logger if arangod is started in foreground mode on a tty

* added AQL optimizer rule "move-calculations-down"

* use exclusive native SRWLocks on Windows instead of native mutexes

* added AQL functions `MD5`, `SHA1`, and `RANDOM_TOKEN`.

* reduced number of string allocations when parsing certain AQL queries

  parsing numbers (integers or doubles) does not require a string allocation
  per number anymore

* RequestContext#bodyParam now accepts arbitrary joi schemas and rejects invalid (but well-formed) request bodies.

* enforce that AQL user functions are wrapped inside JavaScript function () declarations

  AQL user functions were always expected to be wrapped inside a JavaScript function, but previously
  this was not enforced when registering a user function. Enforcing the AQL user functions to be contained
  inside functions prevents functions from doing some unexpected things that may have led to undefined
  behavior.

* Windows service uninstalling: only remove service if it points to the currently running binary,
  or --force was specified.

* Windows (debug only): print stacktraces on crash and run minidump

* Windows (cygwin): if you run arangosh in a cygwin shell or via ssh we will detect this and use
  the appropriate output functions.

* Windows: improve process management

* fix IPv6 reverse ip lookups - so far we only did IPv4 addresses.

* improve join documentation, add outer join example

* run jslint for unit tests too, to prevent "memory leaks" by global js objects with native code.

* fix error logging for exceptions - we wouldn't log the exception message itself so far.

* improve error reporting in the http client (Windows & *nix)

* improve error reports in cluster

* Standard errors can now contain custom messages.


v2.4.7 (XXXX-XX-XX)
-------------------

* fixed issue #1282: Geo WITHIN_RECTANGLE for nested lat/lng


v2.4.6 (2015-03-18)
-------------------

* added option `--database.ignore-logfile-errors`

  This option controls how collection datafiles with a CRC mismatch are treated.

  If set to `false`, CRC mismatch errors in collection datafiles will lead
  to a collection not being loaded at all. If a collection needs to be loaded
  during WAL recovery, the WAL recovery will also abort (if not forced with
  `--wal.ignore-recovery-errors true`). Setting this flag to `false` protects
  users from unintentionally using a collection with corrupted datafiles, from
  which only a subset of the original data can be recovered.

  If set to `true`, CRC mismatch errors in collection datafiles will lead to
  the datafile being partially loaded. All data up to until the mismatch will
  be loaded. This will enable users to continue with a collection datafiles
  that are corrupted, but will result in only a partial load of the data.
  The WAL recovery will still abort when encountering a collection with a
  corrupted datafile, at least if `--wal.ignore-recovery-errors` is not set to
  `true`.

  The default value is *true*, so for collections with corrupted datafiles
  there might be partial data loads once the WAL recovery has finished. If
  the WAL recovery will need to load a collection with a corrupted datafile,
  it will still stop when using the default values.

* INCOMPATIBLE CHANGE:

  make the arangod server refuse to start if during startup it finds a non-readable
  `parameter.json` file for a database or a collection.

  Stopping the startup process in this case requires manual intervention (fixing
  the unreadable files), but prevents follow-up errors due to ignored databases or
  collections from happening.

* datafiles and `parameter.json` files written by arangod are now created with read and write
  privileges for the arangod process user, and with read and write privileges for the arangod
  process group.

  Previously, these files were created with user read and write permissions only.

* INCOMPATIBLE CHANGE:

  abort WAL recovery if one of the collection's datafiles cannot be opened

* INCOMPATIBLE CHANGE:

  never try to raise the privileges after dropping them, this can lead to a race condition while
  running the recovery

  If you require to run ArangoDB on a port lower than 1024, you must run ArangoDB as root.

* fixed inefficiencies in `remove` methods of general-graph module

* added option `--database.slow-query-threshold` for controlling the default AQL slow query
  threshold value on server start


v2.4.5 (2015-03-16)
-------------------

* added elapsed time to HTTP request logging output (`--log.requests-file`)

* added AQL current and slow query tracking, killing of AQL queries

  This change enables retrieving the list of currently running AQL queries inside the selected database.
  AQL queries with an execution time beyond a certain threshold can be moved to a "slow query" facility
  and retrieved from there. Queries can also be killed by specifying the query id.

  This change adds the following HTTP REST APIs:

  - `GET /_api/query/current`: for retrieving the list of currently running queries
  - `GET /_api/query/slow`: for retrieving the list of slow queries
  - `DELETE /_api/query/slow`: for clearing the list of slow queries
  - `GET /_api/query/properties`: for retrieving the properties for query tracking
  - `PUT /_api/query/properties`: for adjusting the properties for query tracking
  - `DELETE /_api/query/<id>`: for killing an AQL query

  The following JavaScript APIs have been added:

  - require("org/arangodb/aql/queries").current();
  - require("org/arangodb/aql/queries").slow();
  - require("org/arangodb/aql/queries").clearSlow();
  - require("org/arangodb/aql/queries").properties();
  - require("org/arangodb/aql/queries").kill();

* fixed issue #1265: arangod crashed with SIGSEGV

* fixed issue #1241: Wildcards in examples

* fixed comment parsing in Foxx controllers


v2.4.4 (2015-02-24)
-------------------

* fixed the generation template for foxx apps. It now does not create deprecated functions anymore

* add custom visitor functionality for `GRAPH_NEIGHBORS` function, too

* increased default value of traversal option *maxIterations* to 100 times of its previous
  default value


v2.4.3 (2015-02-06)
-------------------

* fix multi-threading with openssl when running under Windows

* fix timeout on socket operations when running under Windows

* Fixed an error in Foxx routing which caused some apps that worked in 2.4.1 to fail with status 500: `undefined is not a function` errors in 2.4.2
  This error was occurring due to seldom internal rerouting introduced by the malformed application handler.


v2.4.2 (2015-01-30)
-------------------

* added custom visitor functionality for AQL traversals

  This allows more complex result processing in traversals triggered by AQL. A few examples
  are shown in [this article](http://jsteemann.github.io/blog/2015/01/28/using-custom-visitors-in-aql-graph-traversals/).

* improved number of results estimated for nodes of type EnumerateListNode and SubqueryNode
  in AQL explain output

* added AQL explain helper to explain arbitrary AQL queries

  The helper function prints the query execution plan and the indexes to be used in the
  query. It can be invoked from the ArangoShell or the web interface as follows:

      require("org/arangodb/aql/explainer").explain(query);

* enable use of indexes for certain AQL conditions with non-equality predicates, in
  case the condition(s) also refer to indexed attributes

  The following queries will now be able to use indexes:

      FILTER a.indexed == ... && a.indexed != ...
      FILTER a.indexed == ... && a.nonIndexed != ...
      FILTER a.indexed == ... && ! (a.indexed == ...)
      FILTER a.indexed == ... && ! (a.nonIndexed == ...)
      FILTER a.indexed == ... && ! (a.indexed != ...)
      FILTER a.indexed == ... && ! (a.nonIndexed != ...)
      FILTER (a.indexed == ... && a.nonIndexed == ...) || (a.indexed == ... && a.nonIndexed == ...)
      FILTER (a.indexed == ... && a.nonIndexed != ...) || (a.indexed == ... && a.nonIndexed != ...)

* Fixed spuriously occurring "collection not found" errors when running queries on local
  collections on a cluster DB server

* Fixed upload of Foxx applications to the server for apps exceeding approx. 1 MB zipped.

* Malformed Foxx applications will now return a more useful error when any route is requested.

  In Production a Foxx app mounted on /app will display an html page on /app/* stating a 503 Service temporarily not available.
  It will not state any information about your Application.
  Before it was a 404 Not Found without any information and not distinguishable from a correct not found on your route.

  In Development Mode the html page also contains information about the error occurred.

* Unhandled errors thrown in Foxx routes are now handled by the Foxx framework itself.

  In Production the route will return a status 500 with a body {error: "Error statement"}.
  In Development the route will return a status 500 with a body {error: "Error statement", stack: "..."}

  Before, it was status 500 with a plain text stack including ArangoDB internal routing information.

* The Applications tab in web interface will now request development apps more often.
  So if you have a fixed a syntax error in your app it should always be visible after reload.


v2.4.1 (2015-01-19)
-------------------

* improved WAL recovery output

* fixed certain OR optimizations in AQL optimizer

* better diagnostics for arangoimp

* fixed invalid result of HTTP REST API method `/_admin/foxx/rescan`

* fixed possible segmentation fault when passing a Buffer object into a V8 function
  as a parameter

* updated AQB module to 1.8.0.


v2.4.0 (2015-01-13)
-------------------

* updated AQB module to 1.7.0.

* fixed V8 integration-related crashes

* make `fs.move(src, dest)` also fail when both `src` and `dest` are
  existing directories. This ensures the same behavior of the move operation
  on different platforms.

* fixed AQL insert operation for multi-shard collections in cluster

* added optional return value for AQL data-modification queries.
  This allows returning the documents inserted, removed or updated with the query, e.g.

      FOR doc IN docs REMOVE doc._key IN docs LET removed = OLD RETURN removed
      FOR doc IN docs INSERT { } IN docs LET inserted = NEW RETURN inserted
      FOR doc IN docs UPDATE doc._key WITH { } IN docs LET previous = OLD RETURN previous
      FOR doc IN docs UPDATE doc._key WITH { } IN docs LET updated = NEW RETURN updated

  The variables `OLD` and `NEW` are automatically available when a `REMOVE`, `INSERT`,
  `UPDATE` or `REPLACE` statement is immediately followed by a `LET` statement.
  Note that the `LET` and `RETURN` statements in data-modification queries are not as
  flexible as the general versions of `LET` and `RETURN`. When returning documents from
  data-modification operations, only a single variable can be assigned using `LET`, and
  the assignment can only be either `OLD` or `NEW`, but not an arbitrary expression. The
  `RETURN` statement also allows using the just-created variable only, and no arbitrary
  expressions.


v2.4.0-beta1 (2014-12-26)
--------------------------

* fixed superstates in FoxxGenerator

* fixed issue #1065: Aardvark: added creation of documents and edges with _key property

* fixed issue #1198: Aardvark: current AQL editor query is now cached

* Upgraded V8 version from 3.16.14 to 3.29.59

  The built-in version of V8 has been upgraded from 3.16.14 to 3.29.59.
  This activates several ES6 (also dubbed *Harmony* or *ES.next*) features in
  ArangoDB, both in the ArangoShell and the ArangoDB server. They can be
  used for scripting and in server-side actions such as Foxx routes, traversals
  etc.

  The following ES6 features are available in ArangoDB 2.4 by default:

  * iterators
  * the `of` operator
  * symbols
  * predefined collections types (Map, Set etc.)
  * typed arrays

  Many other ES6 features are disabled by default, but can be made available by
  starting arangod or arangosh with the appropriate options:

  * arrow functions
  * proxies
  * generators
  * String, Array, and Number enhancements
  * constants
  * enhanced object and numeric literals

  To activate all these ES6 features in arangod or arangosh, start it with
  the following options:

      arangosh --javascript.v8-options="--harmony --harmony_generators"

  More details on the available ES6 features can be found in
  [this blog](https://jsteemann.github.io/blog/2014/12/19/using-es6-features-in-arangodb/).

* Added Foxx generator for building Hypermedia APIs

  A more detailed description is [here](https://www.arangodb.com/2014/12/08/building-hypermedia-apis-foxxgenerator)

* New `Applications` tab in web interface:

  The `applications` tab got a complete redesign.
  It will now only show applications that are currently running on ArangoDB.
  For a selected application, a new detailed view has been created.
  This view provides a better overview of the app:
  * author
  * license
  * version
  * contributors
  * download links
  * API documentation

  To install a new application, a new dialog is now available.
  It provides the features already available in the console application `foxx-manager` plus some more:
  * install an application from Github
  * install an application from a zip file
  * install an application from ArangoDB's application store
  * create a new application from scratch: this feature uses a generator to
    create a Foxx application with pre-defined CRUD methods for a given list
    of collections. The generated Foxx app can either be downloaded as a zip file or
    be installed on the server. Starting with a new Foxx app has never been easier.

* fixed issue #1102: Aardvark: Layout bug in documents overview

  The documents overview was entirely destroyed in some situations on Firefox.
  We replaced the plugin we used there.

* fixed issue #1168: Aardvark: pagination buttons jumping

* fixed issue #1161: Aardvark: Click on Import JSON imports previously uploaded file

* removed configure options `--enable-all-in-one-v8`, `--enable-all-in-one-icu`,
  and `--enable-all-in-one-libev`.

* global internal rename to fix naming incompatibilities with JSON:

  Internal functions with names containing `array` have been renamed to `object`,
  internal functions with names containing `list` have been renamed to `array`.
  The renaming was mainly done in the C++ parts. The documentation has also been
  adjusted so that the correct JSON type names are used in most places.

  The change also led to the addition of a few function aliases in AQL:

  * `TO_LIST` now is an alias of the new `TO_ARRAY`
  * `IS_LIST` now is an alias of the new `IS_ARRAY`
  * `IS_DOCUMENT` now is an alias of the new `IS_OBJECT`

  The changed also renamed the option `mergeArrays` to `mergeObjects` for AQL
  data-modification query options and HTTP document modification API

* AQL: added optimizer rule "remove-filter-covered-by-index"

  This rule removes FilterNodes and CalculationNodes from an execution plan if the
  filter is already covered by a previous IndexRangeNode. Removing the CalculationNode
  and the FilterNode will speed up query execution because the query requires less
  computation.

* AQL: added optimizer rule "remove-sort-rand"

  This rule removes a `SORT RAND()` expression from a query and moves the random
  iteration into the appropriate `EnumerateCollectionNode`. This is more efficient
  than individually enumerating and then sorting randomly.

* AQL: range optimizations for IN and OR

  This change enables usage of indexes for several additional cases. Filters containing
  the `IN` operator can now make use of indexes, and multiple OR- or AND-combined filter
  conditions can now also use indexes if the filters are accessing the same indexed
  attribute.

  Here are a few examples of queries that can now use indexes but couldn't before:

    FOR doc IN collection
      FILTER doc.indexedAttribute == 1 || doc.indexedAttribute > 99
      RETURN doc

    FOR doc IN collection
      FILTER doc.indexedAttribute IN [ 3, 42 ] || doc.indexedAttribute > 99
      RETURN doc

    FOR doc IN collection
      FILTER (doc.indexedAttribute > 2 && doc.indexedAttribute < 10) ||
             (doc.indexedAttribute > 23 && doc.indexedAttribute < 42)
      RETURN doc

* fixed issue #500: AQL parentheses issue

  This change allows passing subqueries as AQL function parameters without using
  duplicate brackets (e.g. `FUNC(query)` instead of `FUNC((query))`

* added optional `COUNT` clause to AQL `COLLECT`

  This allows more efficient group count calculation queries, e.g.

      FOR doc IN collection
        COLLECT age = doc.age WITH COUNT INTO length
        RETURN { age: age, count: length }

  A count-only query is also possible:

      FOR doc IN collection
        COLLECT WITH COUNT INTO length
        RETURN length

* fixed missing makeDirectory when fetching a Foxx application from a zip file

* fixed issue #1134: Change the default endpoint to localhost

  This change will modify the IP address ArangoDB listens on to 127.0.0.1 by default.
  This will make new ArangoDB installations unaccessible from clients other than
  localhost unless changed. This is a security feature.

  To make ArangoDB accessible from any client, change the server's configuration
  (`--server.endpoint`) to either `tcp://0.0.0.0:8529` or the server's publicly
  visible IP address.

* deprecated `Repository#modelPrototype`. Use `Repository#model` instead.

* IMPORTANT CHANGE: by default, system collections are included in replication and all
  replication API return values. This will lead to user accounts and credentials
  data being replicated from master to slave servers. This may overwrite
  slave-specific database users.

  If this is undesired, the `_users` collection can be excluded from replication
  easily by setting the `includeSystem` attribute to `false` in the following commands:

  * replication.sync({ includeSystem: false });
  * replication.applier.properties({ includeSystem: false });

  This will exclude all system collections (including `_aqlfunctions`, `_graphs` etc.)
  from the initial synchronization and the continuous replication.

  If this is also undesired, it is also possible to specify a list of collections to
  exclude from the initial synchronization and the continuous replication using the
  `restrictCollections` attribute, e.g.:

      replication.applier.properties({
        includeSystem: true,
        restrictType: "exclude",
        restrictCollections: [ "_users", "_graphs", "foo" ]
      });

  The HTTP API methods for fetching the replication inventory and for dumping collections
  also support the `includeSystem` control flag via a URL parameter.

* removed DEPRECATED replication methods:
  * `replication.logger.start()`
  * `replication.logger.stop()`
  * `replication.logger.properties()`
  * HTTP PUT `/_api/replication/logger-start`
  * HTTP PUT `/_api/replication/logger-stop`
  * HTTP GET `/_api/replication/logger-config`
  * HTTP PUT `/_api/replication/logger-config`

* fixed issue #1174, which was due to locking problems in distributed
  AQL execution

* improved cluster locking for AQL avoiding deadlocks

* use DistributeNode for modifying queries with REPLACE and UPDATE, if
  possible


v2.3.6 (2015-XX-XX)
-------------------

* fixed AQL subquery optimization that produced wrong result when multiple subqueries
  directly followed each other and and a directly following `LET` statement did refer
  to any but the first subquery.


v2.3.5 (2015-01-16)
-------------------

* fixed intermittent 404 errors in Foxx apps after mounting or unmounting apps

* fixed issue #1200: Expansion operator results in "Cannot call method 'forEach' of null"

* fixed issue #1199: Cannot unlink root node of plan


v2.3.4 (2014-12-23)
-------------------

* fixed cerberus path for MyArangoDB


v2.3.3 (2014-12-17)
-------------------

* fixed error handling in instantiation of distributed AQL queries, this
  also fixes a bug in cluster startup with many servers

* issue #1185: parse non-fractional JSON numbers with exponent (e.g. `4e-261`)

* issue #1159: allow --server.request-timeout and --server.connect-timeout of 0


v2.3.2 (2014-12-09)
-------------------

* fixed issue #1177: Fix bug in the user app's storage

* fixed issue #1173: AQL Editor "Save current query" resets user password

* fixed missing makeDirectory when fetching a Foxx application from a zip file

* put in warning about default changed: fixed issue #1134: Change the default endpoint to localhost

* fixed issue #1163: invalid fullCount value returned from AQL

* fixed range operator precedence

* limit default maximum number of plans created by AQL optimizer to 256 (from 1024)

* make AQL optimizer not generate an extra plan if an index can be used, but modify
  existing plans in place

* fixed AQL cursor ttl (time-to-live) issue

  Any user-specified cursor ttl value was not honored since 2.3.0.

* fixed segfault in AQL query hash index setup with unknown shapes

* fixed memleaks

* added AQL optimizer rule for removing `INTO` from a `COLLECT` statement if not needed

* fixed issue #1131

  This change provides the `KEEP` clause for `COLLECT ... INTO`. The `KEEP` clause
  allows controlling which variables will be kept in the variable created by `INTO`.

* fixed issue #1147, must protect dispatcher ID for etcd

v2.3.1 (2014-11-28)
-------------------

* recreate password if missing during upgrade

* fixed issue #1126

* fixed non-working subquery index optimizations

* do not restrict summary of Foxx applications to 60 characters

* fixed display of "required" path parameters in Foxx application documentation

* added more optimizations of constants values in AQL FILTER conditions

* fixed invalid or-to-in optimization for FILTERs containing comparisons
  with boolean values

* fixed replication of `_graphs` collection

* added AQL list functions `PUSH`, `POP`, `UNSHIFT`, `SHIFT`, `REMOVE_VALUES`,
  `REMOVE_VALUE`, `REMOVE_NTH` and `APPEND`

* added AQL functions `CALL` and `APPLY` to dynamically call other functions

* fixed AQL optimizer cost estimation for LIMIT node

* prevent Foxx queues from permanently writing to the journal even when
  server is idle

* fixed AQL COLLECT statement with INTO clause, which copied more variables
  than v2.2 and thus lead to too much memory consumption.
  This deals with #1107.

* fixed AQL COLLECT statement, this concerned every COLLECT statement,
  only the first group had access to the values of the variables before
  the COLLECT statement. This deals with #1127.

* fixed some AQL internals, where sometimes too many items were
  fetched from upstream in the presence of a LIMIT clause. This should
  generally improve performance.


v2.3.0 (2014-11-18)
-------------------

* fixed syslog flags. `--log.syslog` is deprecated and setting it has no effect,
  `--log.facility` now works as described. Application name has been changed from
  `triagens` to `arangod`. It can be changed using `--log.application`. The syslog
  will only contain the actual log message. The datetime prefix is omitted.

* fixed deflate in SimpleHttpClient

* fixed issue #1104: edgeExamples broken or changed

* fixed issue #1103: Error while importing user queries

* fixed issue #1100: AQL: HAS() fails on doc[attribute_name]

* fixed issue #1098: runtime error when creating graph vertex

* hide system applications in **Applications** tab by default

  Display of system applications can be toggled by using the *system applications*
  toggle in the UI.

* added HTTP REST API for managing tasks (`/_api/tasks`)

* allow passing character lists as optional parameter to AQL functions `TRIM`,
  `LTRIM` and `RTRIM`

  These functions now support trimming using custom character lists. If no character
  lists are specified, all whitespace characters will be removed as previously:

      TRIM("  foobar\t \r\n ")         // "foobar"
      TRIM(";foo;bar;baz, ", "; ")     // "foo;bar;baz"

* added AQL string functions `LTRIM`, `RTRIM`, `FIND_FIRST`, `FIND_LAST`, `SPLIT`,
  `SUBSTITUTE`

* added AQL functions `ZIP`, `VALUES` and `PERCENTILE`

* made AQL functions `CONCAT` and `CONCAT_SEPARATOR` work with list arguments

* dynamically create extra dispatcher threads if required

* fixed issue #1097: schemas in the API docs no longer show required properties as optional


v2.3.0-beta2 (2014-11-08)
-------------------------

* front-end: new icons for uploading and downloading JSON documents into a collection

* front-end: fixed documents pagination css display error

* front-end: fixed flickering of the progress view

* front-end: fixed missing event for documents filter function

* front-end: jsoneditor: added CMD+Return (Mac) CTRL+Return (Linux/Win) shortkey for
  saving a document

* front-end: added information tooltip for uploading json documents.

* front-end: added database management view to the collapsed navigation menu

* front-end: added collection truncation feature

* fixed issue #1086: arangoimp: Odd errors if arguments are not given properly

* performance improvements for AQL queries that use JavaScript-based expressions
  internally

* added AQL geo functions `WITHIN_RECTANGLE` and `IS_IN_POLYGON`

* fixed non-working query results download in AQL editor of web interface

* removed debug print message in AQL editor query export routine

* fixed issue #1075: Aardvark: user name required even if auth is off #1075

  The fix for this prefills the username input field with the current user's
  account name if any and `root` (the default username) otherwise. Additionally,
  the tooltip text has been slightly adjusted.

* fixed issue #1069: Add 'raw' link to swagger ui so that the raw swagger
  json can easily be retrieved

  This adds a link to the Swagger API docs to an application's detail view in
  the **Applications** tab of the web interface. The link produces the Swagger
  JSON directly. If authentication is turned on, the link requires authentication,
  too.

* documentation updates


v2.3.0-beta1 (2014-11-01)
-------------------------

* added dedicated `NOT IN` operator for AQL

  Previously, a `NOT IN` was only achievable by writing a negated `IN` condition:

      FOR i IN ... FILTER ! (i IN [ 23, 42 ]) ...

  This can now alternatively be expressed more intuitively as follows:

      FOR i IN ... FILTER i NOT IN [ 23, 42 ] ...

* added alternative logical operator syntax for AQL

  Previously, the logical operators in AQL could only be written as:
  - `&&`: logical and
  - `||`: logical or
  - `!`: negation

  ArangoDB 2.3 introduces the alternative variants for these operators:
  - `AND`: logical and
  - `OR`: logical or
  - `NOT`: negation

  The new syntax is just an alternative to the old syntax, allowing easier
  migration from SQL. The old syntax is still fully supported and will be.

* improved output of `ArangoStatement.parse()` and POST `/_api/query`

  If an AQL query can be parsed without problems, The return value of
  `ArangoStatement.parse()` now contains an attribute `ast` with the abstract
  syntax tree of the query (before optimizations). Though this is an internal
  representation of the query and is subject to change, it can be used to inspect
  how ArangoDB interprets a given query.

* improved `ArangoStatement.explain()` and POST `/_api/explain`

  The commands for explaining AQL queries have been improved.

* added command-line option `--javascript.v8-contexts` to control the number of
  V8 contexts created in arangod.

  Previously, the number of V8 contexts was equal to the number of server threads
  (as specified by option `--server.threads`).

  However, it may be sensible to create different amounts of threads and V8
  contexts. If the option is not specified, the number of V8 contexts created
  will be equal to the number of server threads. Thus no change in configuration
  is required to keep the old behavior.

  If you are using the default config files or merge them with your local config
  files, please review if the default number of server threads is okay in your
  environment. Additionally you should verify that the number of V8 contexts
  created (as specified in option `--javascript.v8-contexts`) is okay.

* the number of server.threads specified is now the minimum of threads
  started. There are situation in which threads are waiting for results of
  distributed database servers. In this case the number of threads is
  dynamically increased.

* removed index type "bitarray"

  Bitarray indexes were only half-way documented and integrated in previous versions
  of ArangoDB so their benefit was limited. The support for bitarray indexes has
  thus been removed in ArangoDB 2.3. It is not possible to create indexes of type
  "bitarray" with ArangoDB 2.3.

  When a collection is opened that contains a bitarray index definition created
  with a previous version of ArangoDB, ArangoDB will ignore it and log the following
  warning:

      index type 'bitarray' is not supported in this version of ArangoDB and is ignored

  Future versions of ArangoDB may automatically remove such index definitions so the
  warnings will eventually disappear.

* removed internal "_admin/modules/flush" in order to fix requireApp

* added basic support for handling binary data in Foxx

  Requests with binary payload can be processed in Foxx applications by
  using the new method `res.rawBodyBuffer()`. This will return the unparsed request
  body as a Buffer object.

  There is now also the method `req.requestParts()` available in Foxx to retrieve
  the individual components of a multipart HTTP request.

  Buffer objects can now be used when setting the response body of any Foxx action.
  Additionally, `res.send()` has been added as a convenience method for returning
  strings, JSON objects or buffers from a Foxx action:

      res.send("<p>some HTML</p>");
      res.send({ success: true });
      res.send(new Buffer("some binary data"));

  The convenience method `res.sendFile()` can now be used to easily return the
  contents of a file from a Foxx action:

      res.sendFile(applicationContext.foxxFilename("image.png"));

  `fs.write` now accepts not only strings but also Buffer objects as second parameter:

      fs.write(filename, "some data");
      fs.write(filename, new Buffer("some binary data"));

  `fs.readBuffer` can be used to return the contents of a file in a Buffer object.

* improved performance of insertion into non-unique hash indexes significantly in case
  many duplicate keys are used in the index

* issue #1042: set time zone in log output

  the command-line option `--log.use-local-time` was added to print dates and times in
  the server-local timezone instead of UTC

* command-line options that require a boolean value now validate the
  value given on the command-line

  This prevents issues if no value is specified for an option that
  requires a boolean value. For example, the following command-line would
  have caused trouble in 2.2, because `--server.endpoint` would have been
  used as the value for the `--server.disable-authentication` options
  (which requires a boolean value):

      arangod --server.disable-authentication --server.endpoint tcp://127.0.0.1:8529 data

  In 2.3, running this command will fail with an error and requires to
  be modified to:

      arangod --server.disable-authentication true --server.endpoint tcp://127.0.0.1:8529 data

* improved performance of CSV import in arangoimp

* fixed issue #1027: Stack traces are off-by-one

* fixed issue #1026: Modules loaded in different files within the same app
  should refer to the same module

* fixed issue #1025: Traversal not as expected in undirected graph

* added a _relation function in the general-graph module.

  This deprecated _directedRelation and _undirectedRelation.
  ArangoDB does not offer any constraints for undirected edges
  which caused some confusion of users how undirected relations
  have to be handled. Relation now only supports directed relations
  and the user can actively simulate undirected relations.

* changed return value of Foxx.applicationContext#collectionName:

  Previously, the function could return invalid collection names because
  invalid characters were not replaced in the application name prefix, only
  in the collection name passed.

  Now, the function replaces invalid characters also in the application name
  prefix, which might to slightly different results for application names that
  contained any characters outside the ranges [a-z], [A-Z] and [0-9].

* prevent XSS in AQL editor and logs view

* integrated tutorial into ArangoShell and web interface

* added option `--backslash-escape` for arangoimp when running CSV file imports

* front-end: added download feature for (filtered) documents

* front-end: added download feature for the results of a user query

* front-end: added function to move documents to another collection

* front-end: added sort-by attribute to the documents filter

* front-end: added sorting feature to database, graph management and user management view.

* issue #989: front-end: Databases view not refreshing after deleting a database

* issue #991: front-end: Database search broken

* front-end: added infobox which shows more information about a document (_id, _rev, _key) or
  an edge (_id, _rev, _key, _from, _to). The from and to attributes are clickable and redirect
  to their document location.

* front-end: added edit-mode for deleting multiple documents at the same time.

* front-end: added delete button to the detailed document/edge view.

* front-end: added visual feedback for saving documents/edges inside the editor (error/success).

* front-end: added auto-focusing for the first input field in a modal.

* front-end: added validation for user input in a modal.

* front-end: user defined queries are now stored inside the database and are bound to the current
  user, instead of using the local storage functionality of the browsers. The outcome of this is
  that user defined queries are now independently usable from any device. Also queries can now be
  edited through the standard document editor of the front-end through the _users collection.

* front-end: added import and export functionality for user defined queries.

* front-end: added new keywords and functions to the aql-editor theme

* front-end: applied tile-style to the graph view

* front-end: now using the new graph api including multi-collection support

* front-end: foxx apps are now deletable

* front-end: foxx apps are now installable and updateable through github, if github is their
  origin.

* front-end: added foxx app version control. Multiple versions of a single foxx app are now
  installable and easy to manage and are also arranged in groups.

* front-end: the user-set filter of a collection is now stored until the user navigates to
  another collection.

* front-end: fetching and filtering of documents, statistics, and query operations are now
  handled with asynchronous ajax calls.

* front-end: added progress indicator if the front-end is waiting for a server operation.

* front-end: fixed wrong count of documents in the documents view of a collection.

* front-end: fixed unexpected styling of the manage db view and navigation.

* front-end: fixed wrong handling of select fields in a modal view.

* front-end: fixed wrong positioning of some tooltips.

* automatically call `toJSON` function of JavaScript objects (if present)
  when serializing them into database documents. This change allows
  storing JavaScript date objects in the database in a sensible manner.


v2.2.7 (2014-11-19)
-------------------

* fixed issue #998: Incorrect application URL for non-system Foxx apps

* fixed issue #1079: AQL editor: keyword WITH in UPDATE query is not highlighted

* fix memory leak in cluster nodes

* fixed registration of AQL user-defined functions in Web UI (JS shell)

* fixed error display in Web UI for certain errors
  (now error message is printed instead of 'undefined')

* fixed issue #1059: bug in js module console

* fixed issue #1056: "fs": zip functions fail with passwords

* fixed issue #1063: Docs: measuring unit of --wal.logfile-size?

* fixed issue #1062: Docs: typo in 14.2 Example data


v2.2.6 (2014-10-20)
-------------------

* fixed issue #972: Compilation Issue

* fixed issue #743: temporary directories are now unique and one can read
  off the tool that created them, if empty, they are removed atexit

* Highly improved performance of all AQL GRAPH_* functions.

* Orphan collections in general graphs can now be found via GRAPH_VERTICES
  if either "any" or no direction is defined

* Fixed documentation for AQL function GRAPH_NEIGHBORS.
  The option "vertexCollectionRestriction" is meant to filter the target
  vertices only, and should not filter the path.

* Fixed a bug in GRAPH_NEIGHBORS which enforced only empty results
  under certain conditions


v2.2.5 (2014-10-09)
-------------------

* fixed issue #961: allow non-JSON values in undocument request bodies

* fixed issue 1028: libicu is now statically linked

* fixed cached lookups of collections on the server, which may have caused spurious
  problems after collection rename operations


v2.2.4 (2014-10-01)
-------------------

* fixed accessing `_from` and `_to` attributes in `collection.byExample` and
  `collection.firstExample`

  These internal attributes were not handled properly in the mentioned functions, so
  searching for them did not always produce documents

* fixed issue #1030: arangoimp 2.2.3 crashing, not logging on large Windows CSV file

* fixed issue #1025: Traversal not as expected in undirected graph

* fixed issue #1020

  This requires re-introducing the startup option `--database.force-sync-properties`.

  This option can again be used to force fsyncs of collection, index and database properties
  stored as JSON strings on disk in files named `parameter.json`. Syncing these files after
  a write may be necessary if the underlying storage does not sync file contents by itself
  in a "sensible" amount of time after a file has been written and closed.

  The default value is `true` so collection, index and database properties will always be
  synced to disk immediately. This affects creating, renaming and dropping collections as
  well as creating and dropping databases and indexes. Each of these operations will perform
  an additional fsync on the `parameter.json` file if the option is set to `true`.

  It might be sensible to set this option to `false` for workloads that create and drop a
  lot of collections (e.g. test runs).

  Document operations such as creating, updating and dropping documents are not affected
  by this option.

* fixed issue #1016: AQL editor bug

* fixed issue #1014: WITHIN function returns wrong distance

* fixed AQL shortest path calculation in function `GRAPH_SHORTEST_PATH` to return
  complete vertex objects instead of just vertex ids

* allow changing of attributes of documents stored in server-side JavaScript variables

  Previously, the following did not work:

      var doc = db.collection.document(key);
      doc._key = "abc"; // overwriting internal attributes not supported
      doc.value = 123;  // overwriting existing attributes not supported

  Now, modifying documents stored in server-side variables (e.g. `doc` in the above case)
  is supported. Modifying the variables will not update the documents in the database,
  but will modify the JavaScript object (which can be written back to the database using
  `db.collection.update` or `db.collection.replace`)

* fixed issue #997: arangoimp apparently doesn't support files >2gig on Windows

  large file support (requires using `_stat64` instead of `stat`) is now supported on
  Windows


v2.2.3 (2014-09-02)
-------------------

* added `around` for Foxx controller

* added `type` option for HTTP API `GET /_api/document?collection=...`

  This allows controlling the type of results to be returned. By default, paths to
  documents will be returned, e.g.

      [
        `/_api/document/test/mykey1`,
        `/_api/document/test/mykey2`,
        ...
      ]

  To return a list of document ids instead of paths, the `type` URL parameter can be
  set to `id`:

      [
        `test/mykey1`,
        `test/mykey2`,
        ...
      ]

  To return a list of document keys only, the `type` URL parameter can be set to `key`:

      [
        `mykey1`,
        `mykey2`,
        ...
      ]


* properly capitalize HTTP response header field names in case the `x-arango-async`
  HTTP header was used in a request.

* fixed several documentation issues

* speedup for several general-graph functions, AQL functions starting with `GRAPH_`
  and traversals


v2.2.2 (2014-08-08)
-------------------

* allow storing non-reserved attribute names starting with an underscore

  Previous versions of ArangoDB parsed away all attribute names that started with an
  underscore (e.g. `_test', '_foo', `_bar`) on all levels of a document (root level
  and sub-attribute levels). While this behavior was documented, it was unintuitive and
  prevented storing documents inside other documents, e.g.:

      {
        "_key" : "foo",
        "_type" : "mydoc",
        "references" : [
          {
            "_key" : "something",
            "_rev" : "...",
            "value" : 1
          },
          {
            "_key" : "something else",
            "_rev" : "...",
            "value" : 2
          }
        ]
      }

  In the above example, previous versions of ArangoDB removed all attributes and
  sub-attributes that started with underscores, meaning the embedded documents would lose
  some of their attributes. 2.2.2 should preserve such attributes, and will also allow
  storing user-defined attribute names on the top-level even if they start with underscores
  (such as `_type` in the above example).

* fix conversion of JavaScript String, Number and Boolean objects to JSON.

  Objects created in JavaScript using `new Number(...)`, `new String(...)`, or
  `new Boolean(...)` were not converted to JSON correctly.

* fixed a race condition on task registration (i.e. `require("org/arangodb/tasks").register()`)

  this race condition led to undefined behavior when a just-created task with no offset and
  no period was instantly executed and deleted by the task scheduler, before the `register`
  function returned to the caller.

* changed run-tests.sh to execute all suitable tests.

* switch to new version of gyp

* fixed upgrade button


v2.2.1 (2014-07-24)
-------------------

* fixed hanging write-ahead log recovery for certain cases that involved dropping
  databases

* fixed issue with --check-version: when creating a new database the check failed

* issue #947 Foxx applicationContext missing some properties

* fixed issue with --check-version: when creating a new database the check failed

* added startup option `--wal.suppress-shape-information`

  Setting this option to `true` will reduce memory and disk space usage and require
  less CPU time when modifying documents or edges. It should therefore be turned on
  for standalone ArangoDB servers. However, for servers that are used as replication
  masters, setting this option to `true` will effectively disable the usage of the
  write-ahead log for replication, so it should be set to `false` for any replication
  master servers.

  The default value for this option is `false`.

* added optional `ttl` attribute to specify result cursor expiration for HTTP API method
  `POST /_api/cursor`

  The `ttl` attribute can be used to prevent cursor results from timing out too early.

* issue #947: Foxx applicationContext missing some properties

* (reported by Christian Neubauer):

  The problem was that in Google's V8, signed and unsigned chars are not always declared cleanly.
  so we need to force v8 to compile with forced signed chars which is done by the Flag:
    -fsigned-char
  at least it is enough to follow the instructions of compiling arango on rasperry
  and add "CFLAGS='-fsigned-char'" to the make command of V8 and remove the armv7=0

* Fixed a bug with the replication client. In the case of single document
  transactions the collection was not write locked.


v2.2.0 (2014-07-10)
-------------------

* The replication methods `logger.start`, `logger.stop` and `logger.properties` are
  no-ops in ArangoDB 2.2 as there is no separate replication logger anymore. Data changes
  are logged into the write-ahead log in ArangoDB 2.2, and not separately by the
  replication logger. The replication logger object is still there in ArangoDB 2.2 to
  ensure backwards-compatibility, however, logging cannot be started, stopped or
  configured anymore. Using any of these methods will do nothing.

  This also affects the following HTTP API methods:
  - `PUT /_api/replication/logger-start`
  - `PUT /_api/replication/logger-stop`
  - `GET /_api/replication/logger-config`
  - `PUT /_api/replication/logger-config`

  Using any of these methods is discouraged from now on as they will be removed in
  future versions of ArangoDB.

* INCOMPATIBLE CHANGE: replication of transactions has changed. Previously, transactions
  were logged on a master in one big block and shipped to a slave in one block, too.
  Now transactions will be logged and replicated as separate entries, allowing transactions
  to be bigger and also ensure replication progress.

  This change also affects the behavior of the `stop` method of the replication applier.
  If the replication applier is now stopped manually using the `stop` method and later
  restarted using the `start` method, any transactions that were unfinished at the
  point of stopping will be aborted on a slave, even if they later commit on the master.

  In ArangoDB 2.2, stopping the replication applier manually should be avoided unless the
  goal is to stop replication permanently or to do a full resync with the master anyway.
  If the replication applier still must be stopped, it should be made sure that the
  slave has fetched and applied all pending operations from a master, and that no
  extra transactions are started on the master before the `stop` command on the slave
  is executed.

  Replication of transactions in ArangoDB 2.2 might also lock the involved collections on
  the slave while a transaction is either committed or aborted on the master and the
  change has been replicated to the slave. This change in behavior may be important for
  slave servers that are used for read-scaling. In order to avoid long lasting collection
  locks on the slave, transactions should be kept small.

  The `_replication` system collection is not used anymore in ArangoDB 2.2 and its usage is
  discouraged.

* INCOMPATIBLE CHANGE: the figures reported by the `collection.figures` method
  now only reflect documents and data contained in the journals and datafiles of
  collections. Documents or deletions contained only in the write-ahead log will
  not influence collection figures until the write-ahead log garbage collection
  kicks in. The figures for a collection might therefore underreport the total
  resource usage of a collection.

  Additionally, the attributes `lastTick` and `uncollectedLogfileEntries` have been
  added to the result of the `figures` operation and the HTTP API method
  `PUT /_api/collection/figures`

* added `insert` method as an alias for `save`. Documents can now be inserted into
  a collection using either method:

      db.test.save({ foo: "bar" });
      db.test.insert({ foo: "bar" });

* added support for data-modification AQL queries

* added AQL keywords `INSERT`, `UPDATE`, `REPLACE` and `REMOVE` (and `WITH`) to
  support data-modification AQL queries.

  Unquoted usage of these keywords for attribute names in AQL queries will likely
  fail in ArangoDB 2.2. If any such attribute name needs to be used in a query, it
  should be enclosed in backticks to indicate the usage of a literal attribute
  name.

  For example, the following query will fail in ArangoDB 2.2 with a parse error:

      FOR i IN foo RETURN i.remove

  and needs to be rewritten like this:

      FOR i IN foo RETURN i.`remove`

* disallow storing of JavaScript objects that contain JavaScript native objects
  of type `Date`, `Function`, `RegExp` or `External`, e.g.

      db.test.save({ foo: /bar/ });
      db.test.save({ foo: new Date() });

  will now print

      Error: <data> cannot be converted into JSON shape: could not shape document

  Previously, objects of these types were silently converted into an empty object
  (i.e. `{ }`).

  To store such objects in a collection, explicitly convert them into strings
  like this:

      db.test.save({ foo: String(/bar/) });
      db.test.save({ foo: String(new Date()) });

* The replication methods `logger.start`, `logger.stop` and `logger.properties` are
  no-ops in ArangoDB 2.2 as there is no separate replication logger anymore. Data changes
  are logged into the write-ahead log in ArangoDB 2.2, and not separately by the
  replication logger. The replication logger object is still there in ArangoDB 2.2 to
  ensure backwards-compatibility, however, logging cannot be started, stopped or
  configured anymore. Using any of these methods will do nothing.

  This also affects the following HTTP API methods:
  - `PUT /_api/replication/logger-start`
  - `PUT /_api/replication/logger-stop`
  - `GET /_api/replication/logger-config`
  - `PUT /_api/replication/logger-config`

  Using any of these methods is discouraged from now on as they will be removed in
  future versions of ArangoDB.

* INCOMPATIBLE CHANGE: replication of transactions has changed. Previously, transactions
  were logged on a master in one big block and shipped to a slave in one block, too.
  Now transactions will be logged and replicated as separate entries, allowing transactions
  to be bigger and also ensure replication progress.

  This change also affects the behavior of the `stop` method of the replication applier.
  If the replication applier is now stopped manually using the `stop` method and later
  restarted using the `start` method, any transactions that were unfinished at the
  point of stopping will be aborted on a slave, even if they later commit on the master.

  In ArangoDB 2.2, stopping the replication applier manually should be avoided unless the
  goal is to stop replication permanently or to do a full resync with the master anyway.
  If the replication applier still must be stopped, it should be made sure that the
  slave has fetched and applied all pending operations from a master, and that no
  extra transactions are started on the master before the `stop` command on the slave
  is executed.

  Replication of transactions in ArangoDB 2.2 might also lock the involved collections on
  the slave while a transaction is either committed or aborted on the master and the
  change has been replicated to the slave. This change in behavior may be important for
  slave servers that are used for read-scaling. In order to avoid long lasting collection
  locks on the slave, transactions should be kept small.

  The `_replication` system collection is not used anymore in ArangoDB 2.2 and its usage is
  discouraged.

* INCOMPATIBLE CHANGE: the figures reported by the `collection.figures` method
  now only reflect documents and data contained in the journals and datafiles of
  collections. Documents or deletions contained only in the write-ahead log will
  not influence collection figures until the write-ahead log garbage collection
  kicks in. The figures for a collection might therefore underreport the total
  resource usage of a collection.

  Additionally, the attributes `lastTick` and `uncollectedLogfileEntries` have been
  added to the result of the `figures` operation and the HTTP API method
  `PUT /_api/collection/figures`

* added `insert` method as an alias for `save`. Documents can now be inserted into
  a collection using either method:

      db.test.save({ foo: "bar" });
      db.test.insert({ foo: "bar" });

* added support for data-modification AQL queries

* added AQL keywords `INSERT`, `UPDATE`, `REPLACE` and `REMOVE` (and `WITH`) to
  support data-modification AQL queries.

  Unquoted usage of these keywords for attribute names in AQL queries will likely
  fail in ArangoDB 2.2. If any such attribute name needs to be used in a query, it
  should be enclosed in backticks to indicate the usage of a literal attribute
  name.

  For example, the following query will fail in ArangoDB 2.2 with a parse error:

      FOR i IN foo RETURN i.remove

  and needs to be rewritten like this:

      FOR i IN foo RETURN i.`remove`

* disallow storing of JavaScript objects that contain JavaScript native objects
  of type `Date`, `Function`, `RegExp` or `External`, e.g.

      db.test.save({ foo: /bar/ });
      db.test.save({ foo: new Date() });

  will now print

      Error: <data> cannot be converted into JSON shape: could not shape document

  Previously, objects of these types were silently converted into an empty object
  (i.e. `{ }`).

  To store such objects in a collection, explicitly convert them into strings
  like this:

      db.test.save({ foo: String(/bar/) });
      db.test.save({ foo: String(new Date()) });

* honor startup option `--server.disable-statistics` when deciding whether or not
  to start periodic statistics collection jobs

  Previously, the statistics collection jobs were started even if the server was
  started with the `--server.disable-statistics` flag being set to `true`

* removed startup option `--random.no-seed`

  This option had no effect in previous versions of ArangoDB and was thus removed.

* removed startup option `--database.remove-on-drop`

  This option was used for debugging only.

* removed startup option `--database.force-sync-properties`

  This option is now superfluous as collection properties are now stored in the
  write-ahead log.

* introduced write-ahead log

  All write operations in an ArangoDB server instance are automatically logged
  to the server's write-ahead log. The write-ahead log is a set of append-only
  logfiles, and it is used in case of a crash recovery and for replication.
  Data from the write-ahead log will eventually be moved into the journals or
  datafiles of collections, allowing the server to remove older write-ahead log
  logfiles. Figures of collections will be updated when data are moved from the
  write-ahead log into the journals or datafiles of collections.

  Cross-collection transactions in ArangoDB should benefit considerably by this
  change, as less writes than in previous versions are required to ensure the data
  of multiple collections are atomically and durably committed. All data-modifying
  operations inside transactions (insert, update, remove) will write their
  operations into the write-ahead log directly, making transactions with multiple
  operations also require less physical memory than in previous versions of ArangoDB,
  that required all transaction data to fit into RAM.

  The `_trx` system collection is not used anymore in ArangoDB 2.2 and its usage is
  discouraged.

  The data in the write-ahead log can also be used in the replication context.
  The `_replication` collection that was used in previous versions of ArangoDB to
  store all changes on the server is not used anymore in ArangoDB 2.2. Instead,
  slaves can read from a master's write-ahead log to get informed about most
  recent changes. This removes the need to store data-modifying operations in
  both the actual place and the `_replication` collection.

* removed startup option `--server.disable-replication-logger`

  This option is superfluous in ArangoDB 2.2. There is no dedicated replication
  logger in ArangoDB 2.2. There is now always the write-ahead log, and it is also
  used as the server's replication log. Specifying the startup option
  `--server.disable-replication-logger` will do nothing in ArangoDB 2.2, but the
  option should not be used anymore as it might be removed in a future version.

* changed behavior of replication logger

  There is no dedicated replication logger in ArangoDB 2.2 as there is the
  write-ahead log now. The existing APIs for starting and stopping the replication
  logger still exist in ArangoDB 2.2 for downwards-compatibility, but calling
  the start or stop operations are no-ops in ArangoDB 2.2. When querying the
  replication logger status via the API, the server will always report that the
  replication logger is running. Configuring the replication logger is a no-op
  in ArangoDB 2.2, too. Changing the replication logger configuration has no
  effect. Instead, the write-ahead log configuration can be changed.

* removed MRuby integration for arangod

  ArangoDB had an experimental MRuby integration in some of the publish builds.
  This wasn't continuously developed, and so it has been removed in ArangoDB 2.2.

  This change has led to the following startup options being superfluous:

  - `--ruby.gc-interval`
  - `--ruby.action-directory`
  - `--ruby.modules-path`
  - `--ruby.startup-directory`

  Specifying these startup options will do nothing in ArangoDB 2.2, but the
  options should be avoided from now on as they might be removed in future versions.

* reclaim index memory when last document in collection is deleted

  Previously, deleting documents from a collection did not lead to index sizes being
  reduced. Instead, the already allocated index memory was re-used when a collection
  was refilled.

  Now, index memory for primary indexes and hash indexes is reclaimed instantly when
  the last document from a collection is removed.

* inlined and optimized functions in hash indexes

* added AQL TRANSLATE function

  This function can be used to perform lookups from static lists, e.g.

      LET countryNames = { US: "United States", UK: "United Kingdom", FR: "France" }
      RETURN TRANSLATE("FR", countryNames)

* fixed datafile debugger

* fixed check-version for empty directory

* moved try/catch block to the top of routing chain

* added mountedApp function for foxx-manager

* fixed issue #883: arango 2.1 - when starting multi-machine cluster, UI web
  does not change to cluster overview

* fixed dfdb: should not start any other V8 threads

* cleanup of version-check, added module org/arangodb/database-version,
  added --check-version option

* fixed issue #881: [2.1.0] Bombarded (every 10 sec or so) with
  "WARNING format string is corrupt" when in non-system DB Dashboard

* specialized primary index implementation to allow faster hash table
  rebuilding and reduce lookups in datafiles for the actual value of `_key`.

* issue #862: added `--overwrite` option to arangoimp

* removed number of property lookups for documents during AQL queries that
  access documents

* prevent buffering of long print results in arangosh's and arangod's print
  command

  this change will emit buffered intermediate print results and discard the
  output buffer to quickly deliver print results to the user, and to prevent
  constructing very large buffers for large results

* removed sorting of attribute names for use in a collection's shaper

  sorting attribute names was done on document insert to keep attributes
  of a collection in sorted order for faster comparisons. The sort order
  of attributes was only used in one particular and unlikely case, so it
  was removed. Collections with many different attribute names should
  benefit from this change by faster inserts and slightly less memory usage.

* fixed a bug in arangodump which got the collection name in _from and _to
  attributes of edges wrong (all were "_unknown")

* fixed a bug in arangorestore which did not recognize wrong _from and _to
  attributes of edges

* improved error detection and reporting in arangorestore


v2.1.1 (2014-06-06)
-------------------

* fixed dfdb: should not start any other V8 threads

* signature for collection functions was modified

  The basic change was the substitution of the input parameter of the
  function by an generic options object which can contain multiple
  option parameter of the function.
  Following functions were modified
  remove
  removeBySample
  replace
  replaceBySample
  update
  updateBySample

  Old signature is yet supported but it will be removed in future versions

v2.1.0 (2014-05-29)
-------------------

* implemented upgrade procedure for clusters

* fixed communication issue with agency which prevented reconnect
  after an agent failure

* fixed cluster dashboard in the case that one but not all servers
  in the cluster are down

* fixed a bug with coordinators creating local database objects
  in the wrong order (_system needs to be done first)

* improved cluster dashboard


v2.1.0-rc2 (2014-05-25)
-----------------------

* fixed issue #864: Inconsistent behavior of AQL REVERSE(list) function


v2.1.0-rc1 (XXXX-XX-XX)
-----------------------

* added server-side periodic task management functions:

  - require("org/arangodb/tasks").register(): registers a periodic task
  - require("org/arangodb/tasks").unregister(): unregisters and removes a
    periodic task
  - require("org/arangodb/tasks").get(): retrieves a specific tasks or all
    existing tasks

  the previous undocumented function `internal.definePeriodic` is now
  deprecated and will be removed in a future release.

* decrease the size of some seldom used system collections on creation.

  This will make these collections use less disk space and mapped memory.

* added AQL date functions

* added AQL FLATTEN() list function

* added index memory statistics to `db.<collection>.figures()` function

  The `figures` function will now return a sub-document `indexes`, which lists
  the number of indexes in the `count` sub-attribute, and the total memory
  usage of the indexes in bytes in the `size` sub-attribute.

* added AQL CURRENT_DATABASE() function

  This function returns the current database's name.

* added AQL CURRENT_USER() function

  This function returns the current user from an AQL query. The current user is the
  username that was specified in the `Authorization` HTTP header of the request. If
  authentication is turned off or the query was executed outside a request context,
  the function will return `null`.

* fixed issue #796: Searching with newline chars broken?

  fixed slightly different handling of backslash escape characters in a few
  AQL functions. Now handling of escape sequences should be consistent, and
  searching for newline characters should work the same everywhere

* added OpenSSL version check for configure

  It will report all OpenSSL versions < 1.0.1g as being too old.
  `configure` will only complain about an outdated OpenSSL version but not stop.

* require C++ compiler support (requires g++ 4.8, clang++ 3.4 or Visual Studio 13)

* less string copying returning JSONified documents from ArangoDB, e.g. via
  HTTP GET `/_api/document/<collection>/<document>`

* issue #798: Lower case http headers from arango

  This change allows returning capitalized HTTP headers, e.g.
  `Content-Length` instead of `content-length`.
  The HTTP spec says that headers are case-insensitive, but
  in fact several clients rely on a specific case in response
  headers.
  This change will capitalize HTTP headers if the `X-Arango-Version`
  request header is sent by the client and contains a value of at
  least `20100` (for version 2.1). The default value for the
  compatibility can also be set at server start, using the
  `--server.default-api-compatibility` option.

* simplified usage of `db._createStatement()`

  Previously, the function could not be called with a query string parameter as
  follows:

      db._createStatement(queryString);

  Calling it as above resulted in an error because the function expected an
  object as its parameter. From now on, it's possible to call the function with
  just the query string.

* make ArangoDB not send back a `WWW-Authenticate` header to a client in case the
  client sends the `X-Omit-WWW-Authenticate` HTTP header.

  This is done to prevent browsers from showing their built-in HTTP authentication
  dialog for AJAX requests that require authentication.
  ArangoDB will still return an HTTP 401 (Unauthorized) if the request doesn't
  contain valid credentials, but it will omit the `WWW-Authenticate` header,
  allowing clients to bypass the browser's authentication dialog.

* added REST API method HTTP GET `/_api/job/job-id` to query the status of an
  async job without potentially fetching it from the list of done jobs

* fixed non-intuitive behavior in jobs API: previously, querying the status
  of an async job via the API HTTP PUT `/_api/job/job-id` removed a currently
  executing async job from the list of queryable jobs on the server.
  Now, when querying the result of an async job that is still executing,
  the job is kept in the list of queryable jobs so its result can be fetched
  by a subsequent request.

* use a new data structure for the edge index of an edge collection. This
  improves the performance for the creation of the edge index and in
  particular speeds up removal of edges in graphs. Note however that
  this change might change the order in which edges starting at
  or ending in a vertex are returned. However, this order was never
  guaranteed anyway and it is not sensible to guarantee any particular
  order.

* provide a size hint to edge and hash indexes when initially filling them
  this will lead to less re-allocations when populating these indexes

  this may speed up building indexes when opening an existing collection

* don't requeue identical context methods in V8 threads in case a method is
  already registered

* removed arangod command line option `--database.remove-on-compacted`

* export the sort attribute for graph traversals to the HTTP interface

* add support for arangodump/arangorestore for clusters


v2.0.8 (XXXX-XX-XX)
-------------------

* fixed too-busy iteration over skiplists

  Even when a skiplist query was restricted by a limit clause, the skiplist
  index was queried without the limit. this led to slower-than-necessary
  execution times.

* fixed timeout overflows on 32 bit systems

  this bug has led to problems when select was called with a high timeout
  value (2000+ seconds) on 32bit systems that don't have a forgiving select
  implementation. when the call was made on these systems, select failed
  so no data would be read or sent over the connection

  this might have affected some cluster-internal operations.

* fixed ETCD issues on 32 bit systems

  ETCD was non-functional on 32 bit systems at all. The first call to the
  watch API crashed it. This was because atomic operations worked on data
  structures that were not properly aligned on 32 bit systems.

* fixed issue #848: db.someEdgeCollection.inEdge does not return correct
  value when called the 2nd time after a .save to the edge collection


v2.0.7 (2014-05-05)
-------------------

* issue #839: Foxx Manager missing "unfetch"

* fixed a race condition at startup

  this fixes undefined behavior in case the logger was involved directly at
  startup, before the logger initialization code was called. This should have
  occurred only for code that was executed before the invocation of main(),
  e.g. during ctor calls of statically defined objects.


v2.0.6 (2014-04-22)
-------------------

* fixed issue #835: arangosh doesn't show correct database name



v2.0.5 (2014-04-21)
-------------------

* Fixed a caching problem in IE JS Shell

* added cancelation for async jobs

* upgraded to new gyp for V8

* new Windows installer


v2.0.4 (2014-04-14)
-------------------

* fixed cluster authentication front-end issues for Firefox and IE, there are
  still problems with Chrome


v2.0.3 (2014-04-14)
-------------------

* fixed AQL optimizer bug

* fixed front-end issues

* added password change dialog


v2.0.2 (2014-04-06)
-------------------

* during cluster startup, do not log (somewhat expected) connection errors with
  log level error, but with log level info

* fixed dashboard modals

* fixed connection check for cluster planning front end: firefox does
  not support async:false

* document how to persist a cluster plan in order to relaunch an existing
  cluster later


v2.0.1 (2014-03-31)
-------------------

* make ArangoDB not send back a `WWW-Authenticate` header to a client in case the
  client sends the `X-Omit-WWW-Authenticate` HTTP header.

  This is done to prevent browsers from showing their built-in HTTP authentication
  dialog for AJAX requests that require authentication.
  ArangoDB will still return an HTTP 401 (Unauthorized) if the request doesn't
  contain valid credentials, but it will omit the `WWW-Authenticate` header,
  allowing clients to bypass the browser's authentication dialog.

* fixed isses in arango-dfdb:

  the dfdb was not able to unload certain system collections, so these couldn't be
  inspected with the dfdb sometimes. Additionally, it did not truncate corrupt
  markers from datafiles under some circumstances

* added `changePassword` attribute for users

* fixed non-working "save" button in collection edit view of web interface
  clicking the save button did nothing. one had to press enter in one of the input
  fields to send modified form data

* fixed V8 compile error on MacOS X

* prevent `body length: -9223372036854775808` being logged in development mode for
  some Foxx HTTP responses

* fixed several bugs in web interface dashboard

* fixed issue #783: coffee script not working in manifest file

* fixed issue #783: coffee script not working in manifest file

* fixed issue #781: Cant save current query from AQL editor ui

* bumped version in `X-Arango-Version` compatibility header sent by arangosh and other
  client tools from `1.5` to `2.0`.

* fixed startup options for arango-dfdb, added details option for arango-dfdb

* fixed display of missing error messages and codes in arangosh

* when creating a collection via the web interface, the collection type was always
  "document", regardless of the user's choice


v2.0.0 (2014-03-10)
-------------------

* first 2.0 release


v2.0.0-rc2 (2014-03-07)
-----------------------

* fixed cluster authorization


v2.0.0-rc1 (2014-02-28)
-----------------------

* added sharding :-)

* added collection._dbName attribute to query the name of the database from a collection

  more detailed documentation on the sharding and cluster features can be found in the user
  manual, section **Sharding**

* INCOMPATIBLE CHANGE: using complex values in AQL filter conditions with operators other
  than equality (e.g. >=, >, <=, <) will disable usage of skiplist indexes for filter
  evaluation.

  For example, the following queries will be affected by change:

      FOR doc IN docs FILTER doc.value < { foo: "bar" } RETURN doc
      FOR doc IN docs FILTER doc.value >= [ 1, 2, 3 ] RETURN doc

  The following queries will not be affected by the change:

      FOR doc IN docs FILTER doc.value == 1 RETURN doc
      FOR doc IN docs FILTER doc.value == "foo" RETURN doc
      FOR doc IN docs FILTER doc.value == [ 1, 2, 3 ] RETURN doc
      FOR doc IN docs FILTER doc.value == { foo: "bar" } RETURN doc

* INCOMPATIBLE CHANGE: removed undocumented method `collection.saveOrReplace`

  this feature was never advertised nor documented nor tested.

* INCOMPATIBLE CHANGE: removed undocumented REST API method `/_api/simple/BY-EXAMPLE-HASH`

  this feature was never advertised nor documented nor tested.

* added explicit startup parameter `--server.reuse-address`

  This flag can be used to control whether sockets should be acquired with the SO_REUSEADDR
  flag.

  Regardless of this setting, sockets on Windows are always acquired using the
  SO_EXCLUSIVEADDRUSE flag.

* removed undocumented REST API method GET `/_admin/database-name`

* added user validation API at POST `/_api/user/<username>`

* slightly improved users management API in `/_api/user`:

  Previously, when creating a new user via HTTP POST, the username needed to be
  passed in an attribute `username`. When users were returned via this API,
  the usernames were returned in an attribute named `user`. This was slightly
  confusing and was changed in 2.0 as follows:

  - when adding a user via HTTP POST, the username can be specified in an attribute
  `user`. If this attribute is not used, the API will look into the attribute `username`
  as before and use that value.
  - when users are returned via HTTP GET, the usernames are still returned in an
    attribute `user`.

  This change should be fully downwards-compatible with the previous version of the API.

* added AQL SLICE function to extract slices from lists

* made module loader more node compatible

* the startup option `--javascript.package-path` for arangosh is now deprecated and does
  nothing. Using it will not cause an error, but the option is ignored.

* added coffee script support

* Several UI improvements.

* Exchanged icons in the graphviewer toolbar

* always start networking and HTTP listeners when starting the server (even in
  console mode)

* allow vertex and edge filtering with user-defined functions in TRAVERSAL,
  TRAVERSAL_TREE and SHORTEST_PATH AQL functions:

      // using user-defined AQL functions for edge and vertex filtering
      RETURN TRAVERSAL(friends, friendrelations, "friends/john", "outbound", {
        followEdges: "myfunctions::checkedge",
        filterVertices: "myfunctions::checkvertex"
      })

      // using the following custom filter functions
      var aqlfunctions = require("org/arangodb/aql/functions");
      aqlfunctions.register("myfunctions::checkedge", function (config, vertex, edge, path) {
        return (edge.type !== 'dislikes'); // don't follow these edges
      }, false);

      aqlfunctions.register("myfunctions::checkvertex", function (config, vertex, path) {
        if (vertex.isDeleted || ! vertex.isActive) {
          return [ "prune", "exclude" ]; // exclude these and don't follow them
        }
        return [ ]; // include everything else
      }, false);

* fail if invalid `strategy`, `order` or `itemOrder` attribute values
  are passed to the AQL TRAVERSAL function. Omitting these attributes
  is not considered an error, but specifying an invalid value for any
  of these attributes will make an AQL query fail.

* issue #751: Create database through API should return HTTP status code 201

  By default, the server now returns HTTP 201 (created) when creating a new
  database successfully. To keep compatibility with older ArangoDB versions, the
  startup parameter `--server.default-api-compatibility` can be set to a value
  of `10400` to indicate API compatibility with ArangoDB 1.4. The compatibility
  can also be enforced by setting the `X-Arango-Version` HTTP header in a
  client request to this API on a per-request basis.

* allow direct access from the `db` object to collections whose names start
  with an underscore (e.g. db._users).

  Previously, access to such collections via the `db` object was possible from
  arangosh, but not from arangod (and thus Foxx and actions). The only way
  to access such collections from these places was via the `db._collection(<name>)`
  workaround.

* allow `\n` (as well as `\r\n`) as line terminator in batch requests sent to
  `/_api/batch` HTTP API.

* use `--data-binary` instead of `--data` parameter in generated cURL examples

* issue #703: Also show path of logfile for fm.config()

* issue #675: Dropping a collection used in "graph" module breaks the graph

* added "static" Graph.drop() method for graphs API

* fixed issue #695: arangosh server.password error

* use pretty-printing in `--console` mode by default

* simplified ArangoDB startup options

  Some startup options are now superfluous or their usage is simplified. The
  following options have been changed:

  * `--javascript.modules-path`: this option has been removed. The modules paths
    are determined by arangod and arangosh automatically based on the value of
    `--javascript.startup-directory`.

    If the option is set on startup, it is ignored so startup will not abort with
    an error `unrecognized option`.

  * `--javascript.action-directory`: this option has been removed. The actions
    directory is determined by arangod automatically based on the value of
    `--javascript.startup-directory`.

    If the option is set on startup, it is ignored so startup will not abort with
    an error `unrecognized option`.

  * `--javascript.package-path`: this option is still available but it is not
    required anymore to set the standard package paths (e.g. `js/npm`). arangod
    will automatically use this standard package path regardless of whether it
    was specified via the options.

    It is possible to use this option to add additional package paths to the
    standard value.

  Configuration files included with arangod are adjusted accordingly.

* layout of the graphs tab adapted to better fit with the other tabs

* database selection is moved to the bottom right corner of the web interface

* removed priority queue index type

  this feature was never advertised nor documented nor tested.

* display internal attributes in document source view of web interface

* removed separate shape collections

  When upgrading to ArangoDB 2.0, existing collections will be converted to include
  shapes and attribute markers in the datafiles instead of using separate files for
  shapes.

  When a collection is converted, existing shapes from the SHAPES directory will
  be written to a new datafile in the collection directory, and the SHAPES directory
  will be removed afterwards.

  This saves up to 2 MB of memory and disk space for each collection
  (savings are higher, the less different shapes there are in a collection).
  Additionally, one less file descriptor per opened collection will be used.

  When creating a new collection, the amount of sync calls may be reduced. The same
  may be true for documents with yet-unknown shapes. This may help performance
  in these cases.

* added AQL functions `NTH` and `POSITION`

* added signal handler for arangosh to save last command in more cases

* added extra prompt placeholders for arangosh:
  - `%e`: current endpoint
  - `%u`: current user

* added arangosh option `--javascript.gc-interval` to control amount of
  garbage collection performed by arangosh

* fixed issue #651: Allow addEdge() to take vertex ids in the JS library

* removed command-line option `--log.format`

  In previous versions, this option did not have an effect for most log messages, so
  it got removed.

* removed C++ logger implementation

  Logging inside ArangoDB is now done using the LOG_XXX() macros. The LOGGER_XXX()
  macros are gone.

* added collection status "loading"


v1.4.16 (XXXX-XX-XX)
--------------------

* fixed too eager datafile deletion

  this issue could have caused a crash when the compaction had marked datafiles as obsolete
  and they were removed while "old" temporary query results still pointed to the old datafile
  positions

* fixed issue #826: Replication fails when a collection's configuration changes


v1.4.15 (2014-04-19)
--------------------

* bugfix for AQL query optimizer

  the following type of query was too eagerly optimized, leading to errors in code-generation:

      LET a = (FOR i IN [] RETURN i) LET b = (FOR i IN [] RETURN i) RETURN 1

  the problem occurred when both lists in the subqueries were empty. In this case invalid code
  was generated and the query couldn't be executed.


v1.4.14 (2014-04-05)
--------------------

* fixed race conditions during shape / attribute insertion

  A race condition could have led to spurious `cannot find attribute #xx` or
  `cannot find shape #xx` (where xx is a number) warning messages being logged
  by the server. This happened when a new attribute was inserted and at the same
  time was queried by another thread.

  Also fixed a race condition that may have occurred when a thread tried to
  access the shapes / attributes hash tables while they were resized. In this
  cases, the shape / attribute may have been hashed to a wrong slot.

* fixed a memory barrier / cpu synchronization problem with libev, affecting
  Windows with Visual Studio 2013 (probably earlier versions are affected, too)

  The issue is described in detail here:
  http://lists.schmorp.de/pipermail/libev/2014q1/002318.html


v1.4.13 (2014-03-14)
--------------------

* added diagnostic output for Foxx application upload

* allow dump & restore from ArangoDB 1.4 with an ArangoDB 2.0 server

* allow startup options `temp-path` and `default-language` to be specified from the arangod
  configuration file and not only from the command line

* fixed too eager compaction

  The compaction will now wait for several seconds before trying to re-compact the same
  collection. Additionally, some other limits have been introduced for the compaction.


v1.4.12 (2014-03-05)
--------------------

* fixed display bug in web interface which caused the following problems:
  - documents were displayed in web interface as being empty
  - document attributes view displayed many attributes with content "undefined"
  - document source view displayed many attributes with name "TYPEOF" and value "undefined"
  - an alert popping up in the browser with message "Datatables warning..."

* re-introduced old-style read-write locks to supports Windows versions older than
  Windows 2008R2 and Windows 7. This should re-enable support for Windows Vista and
  Windows 2008.


v1.4.11 (2014-02-27)
--------------------

* added SHORTEST_PATH AQL function

  this calculates the shortest paths between two vertices, using the Dijkstra
  algorithm, employing a min-heap

  By default, ArangoDB does not know the distance between any two vertices and
  will use a default distance of 1. A custom distance function can be registered
  as an AQL user function to make the distance calculation use any document
  attributes or custom logic:

      RETURN SHORTEST_PATH(cities, motorways, "cities/CGN", "cities/MUC", "outbound", {
        paths: true,
        distance: "myfunctions::citydistance"
      })

      // using the following custom distance function
      var aqlfunctions = require("org/arangodb/aql/functions");
      aqlfunctions.register("myfunctions::distance", function (config, vertex1, vertex2, edge) {
        return Math.sqrt(Math.pow(vertex1.x - vertex2.x) + Math.pow(vertex1.y - vertex2.y));
      }, false);

* fixed bug in Graph.pathTo function

* fixed small memleak in AQL optimizer

* fixed access to potentially uninitialized variable when collection had a cap constraint


v1.4.10 (2014-02-21)
--------------------

* fixed graph constructor to allow graph with some parameter to be used

* added node.js "events" and "stream"

* updated npm packages

* added loading of .json file

* Fixed http return code in graph api with waitForSync parameter.

* Fixed documentation in graph, simple and index api.

* removed 2 tests due to change in ruby library.

* issue #756: set access-control-expose-headers on CORS response

  the following headers are now whitelisted by ArangoDB in CORS responses:
  - etag
  - content-encoding
  - content-length
  - location
  - server
  - x-arango-errors
  - x-arango-async-id


v1.4.9 (2014-02-07)
-------------------

* return a document's current etag in response header for HTTP HEAD requests on
  documents that return an HTTP 412 (precondition failed) error. This allows
  retrieving the document's current revision easily.

* added AQL function `SKIPLIST` to directly access skiplist indexes from AQL

  This is a shortcut method to use a skiplist index for retrieving specific documents in
  indexed order. The function capability is rather limited, but it may be used
  for several cases to speed up queries. The documents are returned in index order if
  only one condition is used.

      /* return all documents with mycollection.created > 12345678 */
      FOR doc IN SKIPLIST(mycollection, { created: [[ '>', 12345678 ]] })
        RETURN doc

      /* return first document with mycollection.created > 12345678 */
      FOR doc IN SKIPLIST(mycollection, { created: [[ '>', 12345678 ]] }, 0, 1)
        RETURN doc

      /* return all documents with mycollection.created between 12345678 and 123456790 */
      FOR doc IN SKIPLIST(mycollection, { created: [[ '>', 12345678 ], [ '<=', 123456790 ]] })
        RETURN doc

      /* return all documents with mycollection.a equal 1 and .b equal 2 */
      FOR doc IN SKIPLIST(mycollection, { a: [[ '==', 1 ]], b: [[ '==', 2 ]] })
        RETURN doc

  The function requires a skiplist index with the exact same attributes to
  be present on the specified collection. All attributes present in the skiplist
  index must be specified in the conditions specified for the `SKIPLIST` function.
  Attribute declaration order is important, too: attributes must be specified in the
  same order in the condition as they have been declared in the skiplist index.

* added command-line option `--server.disable-authentication-unix-sockets`

  with this option, authentication can be disabled for all requests coming
  in via UNIX domain sockets, enabling clients located on the same host as
  the ArangoDB server to connect without authentication.
  Other connections (e.g. TCP/IP) are not affected by this option.

  The default value for this option is `false`.
  Note: this option is only supported on platforms that support Unix domain
  sockets.

* call global arangod instance destructor on shutdown

* issue #755: TRAVERSAL does not use strategy, order and itemOrder options

  these options were not honored when configuring a traversal via the AQL
  TRAVERSAL function. Now, these options are used if specified.

* allow vertex and edge filtering with user-defined functions in TRAVERSAL,
  TRAVERSAL_TREE and SHORTEST_PATH AQL functions:

      // using user-defined AQL functions for edge and vertex filtering
      RETURN TRAVERSAL(friends, friendrelations, "friends/john", "outbound", {
        followEdges: "myfunctions::checkedge",
        filterVertices: "myfunctions::checkvertex"
      })

      // using the following custom filter functions
      var aqlfunctions = require("org/arangodb/aql/functions");
      aqlfunctions.register("myfunctions::checkedge", function (config, vertex, edge, path) {
        return (edge.type !== 'dislikes'); // don't follow these edges
      }, false);

      aqlfunctions.register("myfunctions::checkvertex", function (config, vertex, path) {
        if (vertex.isDeleted || ! vertex.isActive) {
          return [ "prune", "exclude" ]; // exclude these and don't follow them
        }
        return [ ]; // include everything else
      }, false);

* issue #748: add vertex filtering to AQL's TRAVERSAL[_TREE]() function


v1.4.8 (2014-01-31)
-------------------

* install foxx apps in the web interface

* fixed a segfault in the import API


v1.4.7 (2014-01-23)
-------------------

* issue #744: Add usage example arangoimp from Command line

* issue #738: added __dirname, __filename pseudo-globals. Fixes #733. (@by pluma)

* mount all Foxx applications in system apps directory on startup


v1.4.6 (2014-01-20)
-------------------

* issue #736: AQL function to parse collection and key from document handle

* added fm.rescan() method for Foxx-Manager

* fixed issue #734: foxx cookie and route problem

* added method `fm.configJson` for arangosh

* include `startupPath` in result of API `/_api/foxx/config`


v1.4.5 (2014-01-15)
-------------------

* fixed issue #726: Alternate Windows Install Method

* fixed issue #716: dpkg -P doesn't remove everything

* fixed bugs in description of HTTP API `_api/index`

* fixed issue #732: Rest API GET revision number

* added missing documentation for several methods in HTTP API `/_api/edge/...`

* fixed typos in description of HTTP API `_api/document`

* defer evaluation of AQL subqueries and logical operators (lazy evaluation)

* Updated font in WebFrontend, it now contains a version that renders properly on Windows

* generally allow function return values as call parameters to AQL functions

* fixed potential deadlock in global context method execution

* added override file "arangod.conf.local" (and co)


v1.4.4 (2013-12-24)
-------------------

* uid and gid are now set in the scripts, there is no longer a separate config file for
  arangod when started from a script

* foxx-manager is now an alias for arangosh

* arango-dfdb is now an alias for arangod, moved from bin to sbin

* changed from readline to linenoise for Windows

* added --install-service and --uninstall-service for Windows

* removed --daemon and --supervisor for Windows

* arangosh and arangod now uses the config-file which maps the binary name, i. e. if you
  rename arangosh to foxx-manager it will use the config file foxx-manager.conf

* fixed lock file for Windows

* fixed issue #711, #687: foxx-manager throws internal errors

* added `--server.ssl-protocol` option for client tools
  this allows connecting from arangosh, arangoimp, arangoimp etc. to an ArangoDB
  server that uses a non-default value for `--server.ssl-protocol`. The default
  value for the SSL protocol is 4 (TLSv1). If the server is configured to use a
  different protocol, it was not possible to connect to it with the client tools.

* added more detailed request statistics

  This adds the number of async-executed HTTP requests plus the number of HTTP
  requests per individual HTTP method type.

* added `--force` option for arangorestore
  this option allows continuing a restore operation even if the server reports errors
  in the middle of the restore operation

* better error reporting for arangorestore
  in case the server returned an HTTP error, arangorestore previously reported this
  error as `internal error` without any details only. Now server-side errors are
  reported by arangorestore with the server's error message

* include more system collections in dumps produced by arangodump
  previously some system collections were intentionally excluded from dumps, even if the
  dump was run with `--include-system-collections`. for example, the collections `_aal`,
  `_modules`, `_routing`, and `_users` were excluded. This makes sense in a replication
  context but not always in a dump context.
  When specifying `--include-system-collections`, arangodump will now include the above-
  mentioned collections in the dump, too. Some other system collections are still excluded
  even when the dump is run with `--include-system-collections`, for example `_replication`
  and `_trx`.

* fixed issue #701: ArangoStatement undefined in arangosh

* fixed typos in configuration files


v1.4.3 (2013-11-25)
-------------------

* fixed a segfault in the AQL optimizer, occurring when a constant non-list value was
  used on the right-hand side of an IN operator that had a collection attribute on the
  left-hand side

* issue #662:

  Fixed access violation errors (crashes) in the Windows version, occurring under some
  circumstances when accessing databases with multiple clients in parallel

* fixed issue #681: Problem with ArchLinux PKGBUILD configuration


v1.4.2 (2013-11-20)
-------------------

* fixed issue #669: Tiny documentation update

* ported Windows version to use native Windows API SRWLocks (slim read-write locks)
  and condition variables instead of homemade versions

  MSDN states the following about the compatibility of SRWLocks and Condition Variables:

      Minimum supported client:
      Windows Server 2008 [desktop apps | Windows Store apps]

      Minimum supported server:
      Windows Vista [desktop apps | Windows Store apps]

* fixed issue #662: ArangoDB on Windows hanging

  This fixes a deadlock issue that occurred on Windows when documents were written to
  a collection at the same time when some other thread tried to drop the collection.

* fixed file-based logging in Windows

  the logger complained on startup if the specified log file already existed

* fixed startup of server in daemon mode (`--daemon` startup option)

* fixed a segfault in the AQL optimizer

* issue #671: Method graph.measurement does not exist

* changed Windows condition variable implementation to use Windows native
  condition variables

  This is an attempt to fix spurious Windows hangs as described in issue #662.

* added documentation for JavaScript traversals

* added --code-page command-line option for Windows version of arangosh

* fixed a problem when creating edges via the web interface.

  The problem only occurred if a collection was created with type "document
  collection" via the web interface, and afterwards was dropped and re-created
  with type "edge collection". If the web interface page was not reloaded,
  the old collection type (document) was cached, making the subsequent creation
  of edges into the (seeming-to-be-document) collection fail.

  The fix is to not cache the collection type in the web interface. Users of
  an older version of the web interface can reload the collections page if they
  are affected.

* fixed a caching problem in arangosh: if a collection was created using the web
  interface, and then removed via arangosh, arangosh did not actually drop the
  collection due to caching.

  Because the `drop` operation was not carried out, this caused misleading error
  messages when trying to re-create the collection (e.g. `cannot create collection:
  duplicate name`).

* fixed ALT-introduced characters for arangosh console input on Windows

  The Windows readline port was not able to handle characters that are built
  using CTRL or ALT keys. Regular characters entered using the CTRL or ALT keys
  were silently swallowed and not passed to the terminal input handler.

  This did not seem to cause problems for the US keyboard layout, but was a
  severe issue for keyboard layouts that require the ALT (or ALT-GR) key to
  construct characters. For example, entering the character `{` with a German
  keyboard layout requires pressing ALT-GR + 9.

* fixed issue #665: Hash/skiplist combo madness bit my ass

  this fixes a problem with missing/non-deterministic rollbacks of inserts in
  case of a unique constraint violation into a collection with multiple secondary
  indexes (with at least one of them unique)

* fixed issue #664: ArangoDB installer on Windows requires drive c:

* partly fixed issue #662: ArangoDB on Windows hanging

  This fixes dropping databases on Windows. In previous 1.4 versions on Windows,
  one shape collection file was not unloaded and removed when dropping a database,
  leaving one directory and one shape collection file in the otherwise-dropped
  database directory.

* fixed issue #660: updated documentation on indexes


v1.4.1 (2013-11-08)
-------------------

* performance improvements for skip-list deletes


v1.4.1-rc1 (2013-11-07)
-----------------------

* fixed issue #635: Web-Interface should have a "Databases" Menu for Management

* fixed issue #624: Web-Interface is missing a Database selector

* fixed segfault in bitarray query

* fixed issue #656: Cannot create unique index through web interface

* fixed issue #654: bitarray index makes server down

* fixed issue #653: Slow query

* fixed issue #650: Randomness of any() should be improved

* made AQL `DOCUMENT()` function polymorphic and work with just one parameter.

  This allows using the `DOCUMENT` function like this:

      DOCUMENT('users/john')
      DOCUMENT([ 'users/john', 'users/amy' ])

  in addition to the existing use cases:

      DOCUMENT(users, 'users/john')
      DOCUMENT(users, 'john')
      DOCUMENT(users, [ 'users/john' ])
      DOCUMENT(users, [ 'users/john', 'users/amy' ])
      DOCUMENT(users, [ 'john', 'amy' ])

* simplified usage of ArangoDB batch API

  It is not necessary anymore to send the batch boundary in the HTTP `Content-Type`
  header. Previously, the batch API expected the client to send a Content-Type header
  of`multipart/form-data; boundary=<some boundary value>`. This is still supported in
  ArangoDB 2.0, but clients can now also omit this header. If the header is not
  present in a client request, ArangoDB will ignore the request content type and
  read the MIME boundary from the beginning of the request body.

  This also allows using the batch API with the Swagger "Try it out" feature (which is
  not too good at sending a different or even dynamic content-type request header).

* added API method GET `/_api/database/user`

  This returns the list of databases a specific user can see without changing the
  username/passwd.

* issue #424: Documentation about IDs needs to be upgraded


v1.4.0 (2013-10-29)
-------------------

* fixed issue #648: /batch API is missing from Web Interface API Documentation (Swagger)

* fixed issue #647: Icon tooltips missing

* fixed issue #646: index creation in web interface

* fixed issue #645: Allow jumping from edge to linked vertices

* merged PR for issue #643: Some minor corrections and a link to "Downloads"

* fixed issue #642: Completion of error handling

* fixed issue #639: compiling v1.4 on maverick produces warnings on -Wstrict-null-sentinel

* fixed issue #634: Web interface bug: Escape does not always propagate

* fixed issue #620: added startup option `--server.default-api-compatibility`

  This adds the following changes to the ArangoDB server and clients:
  - the server provides a new startup option `--server.default-api-compatibility`.
    This option can be used to determine the compatibility of (some) server API
    return values. The value for this parameter is a server version number,
    calculated as follows: `10000 * major + 100 * minor` (e.g. `10400` for ArangoDB
    1.3). The default value is `10400` (1.4), the minimum allowed value is `10300`
    (1.3).

    When setting this option to a value lower than the current server version,
    the server might respond with old-style results to "old" clients, increasing
    compatibility with "old" (non-up-to-date) clients.

  - the server will on each incoming request check for an HTTP header
    `x-arango-version`. Clients can optionally set this header to the API
    version number they support. For example, if a client sends the HTTP header
    `x-arango-version: 10300`, the server will pick this up and might send ArangoDB
    1.3-style responses in some situations.

    Setting either the startup parameter or using the HTTP header (or both) allows
    running "old" clients with newer versions of ArangoDB, without having to adjust
    the clients too much.

  - the `location` headers returned by the server for the APIs `/_api/document/...`
    and `/_api/collection/...` will have different values depending on the used API
    version. If the API compatibility is `10300`, the `location` headers returned
    will look like this:

        location: /_api/document/....

    whereas when an API compatibility of `10400` or higher is used, the `location`
    headers will look like this:

        location: /_db/<database name>/_api/document/...

  Please note that even in the presence of this, old API versions still may not
  be supported forever by the server.

* fixed issue #643: Some minor corrections and a link to "Downloads" by @frankmayer

* started issue #642: Completion of error handling

* fixed issue #639: compiling v1.4 on maverick produces warnings on
  -Wstrict-null-sentinel

* fixed issue #621: Standard Config needs to be fixed

* added function to manage indexes (web interface)

* improved server shutdown time by signaling shutdown to applicationserver,
  logging, cleanup and compactor threads

* added foxx-manager `replace` command

* added foxx-manager `installed` command (a more intuitive alias for `list`)

* fixed issue #617: Swagger API is missing '/_api/version'

* fixed issue #615: Swagger API: Some commands have no parameter entry forms

* fixed issue #614: API : Typo in : Request URL /_api/database/current

* fixed issue #609: Graph viz tool - different background color

* fixed issue #608: arangosh config files - eventually missing in the manual

* fixed issue #607: Admin interface: no core documentation

* fixed issue #603: Aardvark Foxx App Manager

* fixed a bug in type-mapping between AQL user functions and the AQL layer

  The bug caused errors like the following when working with collection documents
  in an AQL user function:

      TypeError: Cannot assign to read only property '_id' of #<ShapedJson>

* create less system collections when creating a new database

  This is achieved by deferring collection creation until the collections are actually
  needed by ArangoDB. The following collections are affected by the change:
  - `_fishbowl`
  - `_structures`


v1.4.0-beta2 (2013-10-14)
-------------------------

* fixed compaction on Windows

  The compaction on Windows did not ftruncate the cleaned datafiles to a smaller size.
  This has been fixed so not only the content of the files is cleaned but also files
  are re-created with potentially smaller sizes.

* only the following system collections will be excluded from replication from now on:
  - `_replication`
  - `_trx`
  - `_users`
  - `_aal`
  - `_fishbowl`
  - `_modules`
  - `_routing`

  Especially the following system collections will now be included in replication:
  - `_aqlfunctions`
  - `_graphs`

  In previous versions of ArangoDB, all system collections were excluded from the
  replication.

  The change also caused a change in the replication logger and applier:
  in previous versions of ArangoDB, only a collection's id was logged for an operation.
  This has not caused problems for non-system collections but for system collections
  there ids might differ. In addition to a collection id ArangoDB will now also log the
  name of a collection for each replication event.

  The replication applier will now look for the collection name attribute in logged
  events preferably.

* added database selection to arango-dfdb

* provide foxx-manager, arangodump, and arangorestore in Windows build

* ArangoDB 1.4 will refuse to start if option `--javascript.app-path` is not set.

* added startup option `--server.allow-method-override`

  This option can be set to allow overriding the HTTP request method in a request using
  one of the following custom headers:

  - x-http-method-override
  - x-http-method
  - x-method-override

  This allows bypassing proxies and tools that would otherwise just let certain types of
  requests pass. Enabling this option may impose a security risk, so it should only be
  used in very controlled environments.

  The default value for this option is `false` (no method overriding allowed).

* added "details" URL parameter for bulk import API

  Setting the `details` URL parameter to `true` in a call to POST `/_api/import` will make
  the import return details about non-imported documents in the `details` attribute. If
  `details` is `false` or omitted, no `details` attribute will be present in the response.
  This is the same behavior that previous ArangoDB versions exposed.

* added "complete" option for bulk import API

  Setting the `complete` URL parameter to `true` in a call to POST `/_api/import` will make
  the import completely fail if at least one of documents cannot be imported successfully.

  It defaults to `false`, which will make ArangoDB continue importing the other documents
  from the import even if some documents cannot be imported. This is the same behavior that
  previous ArangoDB versions exposed.

* added missing swagger documentation for `/_api/log`

* calling `/_api/logs` (or `/_admin/logs`) is only permitted from the `_system` database now.

  Calling this API method for/from other database will result in an HTTP 400.

' ported fix from https://github.com/novus/nvd3/commit/0894152def263b8dee60192f75f66700cea532cc

  This prevents JavaScript errors from occurring in Chrome when in the admin interface,
  section "Dashboard".

* show current database name in web interface (bottom right corner)

* added missing documentation for /_api/import in swagger API docs

* allow specification of database name for replication sync command replication applier

  This allows syncing from a master database with a different name than the slave database.

* issue #601: Show DB in prompt

  arangosh now displays the database name as part of the prompt by default.

  Can change the prompt by using the `--prompt` option, e.g.

      > arangosh --prompt "my db is named \"%d\"> "


v1.4.0-beta1 (2013-10-01)
-------------------------

* make the Foxx manager use per-database app directories

  Each database now has its own subdirectory for Foxx applications. Each database
  can thus use different Foxx applications if required. A Foxx app for a specific
  database resides in `<app-path>/databases/<database-name>/<app-name>`.

  System apps are shared between all databases. They reside in `<app-path>/system/<app-name>`.

* only trigger an engine reset in development mode for URLs starting with `/dev/`

  This prevents ArangoDB from reloading all Foxx applications when it is not
  actually necessary.

* changed error code from 10 (bad parameter) to 1232 (invalid key generator) for
  errors that are due to an invalid key generator specification when creating a new
  collection

* automatic detection of content-type / mime-type for Foxx assets based on filenames,
  added possibility to override auto detection

* added endpoint management API at `/_api/endpoint`

* changed HTTP return code of PUT `/_api/cursor` from 400 to 404 in case a
  non-existing cursor is referred to

* issue #360: added support for asynchronous requests

  Incoming HTTP requests with the headers `x-arango-async: true` or
  `x-arango-async: store` will be answered by the server instantly with a generic
  HTTP 202 (Accepted) response.

  The actual requests will be queued and processed by the server asynchronously,
  allowing the client to continue sending other requests without waiting for the
  server to process the actually requested operation.

  The exact point in time when a queued request is executed is undefined. If an
  error occurs during execution of an asynchronous request, the client will not
  be notified by the server.

  The maximum size of the asynchronous task queue can be controlled using the new
  option `--scheduler.maximal-queue-size`. If the queue contains this many number of
  tasks and a new asynchronous request comes in, the server will reject it with an
  HTTP 500 (internal server error) response.

  Results of incoming requests marked with header `x-arango-async: true` will be
  discarded by the server immediately. Clients have no way of accessing the result
  of such asynchronously executed request. This is just _fire and forget_.

  To later retrieve the result of an asynchronously executed request, clients can
  mark a request with the header `x-arango-async: keep`. This makes the server
  store the result of the request in memory until explicitly fetched by a client
  via the `/_api/job` API. The `/_api/job` API also provides methods for basic
  inspection of which pending or already finished requests there are on the server,
  plus ways for garbage collecting unneeded results.

* Added new option `--scheduler.maximal-queue-size`.

* issue #590: Manifest Lint

* added data dump and restore tools, arangodump and arangorestore.

  arangodump can be used to create a logical dump of an ArangoDB database, or
  just dedicated collections. It can be used to dump both a collection's structure
  (properties and indexes) and data (documents).

  arangorestore can be used to restore data from a dump created with arangodump.
  arangorestore currently does not re-create any indexes, and doesn't yet handle
  referenced documents in edges properly when doing just partial restores.
  This will be fixed until 1.4 stable.

* introduced `--server.database` option for arangosh, arangoimp, and arangob.

  The option allows these client tools to use a certain database for their actions.
  In arangosh, the current database can be switched at any time using the command

      db._useDatabase(<name>);

  When no database is specified, all client tools will assume they should use the
  default database `_system`. This is done for downwards-compatibility reasons.

* added basic multi database support (alpha)

  New databases can be created using the REST API POST `/_api/database` and the
  shell command `db._createDatabase(<name>)`.

  The default database in ArangoDB is called `_system`. This database is always
  present and cannot be deleted by the user. When an older version of ArangoDB is
  upgraded to 1.4, the previously only database will automatically become the
  `_system` database.

  New databases can be created with the above commands, and can be deleted with the
  REST API DELETE `/_api/database/<name>` or the shell command `db._dropDatabase(<name>);`.

  Deleting databases is still unstable in ArangoDB 1.4 alpha and might crash the
  server. This will be fixed until 1.4 stable.

  To access a specific database via the HTTP REST API, the `/_db/<name>/` prefix
  can be used in all URLs. ArangoDB will check if an incoming request starts with
  this prefix, and will automatically pick the database name from it. If the prefix
  is not there, ArangoDB will assume the request is made for the default database
  (`_system`). This is done for downwards-compatibility reasons.

  That means, the following URL pathnames are logically identical:

      /_api/document/mycollection/1234
      /_db/_system/document/mycollection/1234

  To access a different database (e.g. `test`), the URL pathname would look like this:

      /_db/test/document/mycollection/1234

  New databases can also be created and existing databases can only be dropped from
  within the default database (`_system`). It is not possible to drop the `_system`
  database itself.

  Cross-database operations are unintended and unsupported. The intention of the
  multi-database feature is to have the possibility to have a few databases managed
  by ArangoDB in parallel, but to only access one database at a time from a connection
  or a request.

  When accessing the web interface via the URL pathname `/_admin/html/` or `/_admin/aardvark`,
  the web interface for the default database (`_system`) will be displayed.
  To access the web interface for a different database, the database name can be
  put into the URLs as a prefix, e.g. `/_db/test/_admin/html` or
  `/_db/test/_admin/aardvark`.

  All internal request handlers and also all user-defined request handlers and actions
  (including Foxx) will only get to see the unprefixed URL pathnames (i.e. excluding
  any database name prefix). This is to ensure downwards-compatibility.

  To access the name of the requested database from any action (including Foxx), use
  use `req.database`.

  For example, when calling the URL `/myapp/myaction`, the content of `req.database`
  will be `_system` (the default database because no database got specified) and the
  content of `req.url` will be `/myapp/myaction`.

  When calling the URL `/_db/test/myapp/myaction`, the content of `req.database` will be
  `test`, and the content of `req.url` will still be `/myapp/myaction`.

* Foxx now excludes files starting with . (dot) when bundling assets

  This mitigates problems with editor swap files etc.

* made the web interface a Foxx application

  This change caused the files for the web interface to be moved from `html/admin` to
  `js/apps/aardvark` in the file system.

  The base URL for the admin interface changed from `_admin/html/index.html` to
  `_admin/aardvark/index.html`.

  The "old" redirection to `_admin/html/index.html` will now produce a 404 error.

  When starting ArangoDB with the `--upgrade` option, this will automatically be remedied
  by putting in a redirection from `/` to `/_admin/aardvark/index.html`, and from
  `/_admin/html/index.html` to `/_admin/aardvark/index.html`.

  This also obsoletes the following configuration (command-line) options:
  - `--server.admin-directory`
  - `--server.disable-admin-interface`

  when using these now obsolete options when the server is started, no error is produced
  for downwards-compatibility.

* changed User-Agent value sent by arangoimp, arangosh, and arangod from "VOC-Agent" to
  "ArangoDB"

* changed journal file creation behavior as follows:

  Previously, a journal file for a collection was always created when a collection was
  created. When a journal filled up and became full, the current journal was made a
  datafile, and a new (empty) journal was created automatically. There weren't many
  intended situations when a collection did not have at least one journal.

  This is changed now as follows:
  - when a collection is created, no journal file will be created automatically
  - when there is a write into a collection without a journal, the journal will be
    created lazily
  - when there is a write into a collection with a full journal, a new journal will
    be created automatically

  From the end user perspective, nothing should have changed, except that there is now
  less disk usage for empty collections. Disk usage of infrequently updated collections
  might also be reduced significantly by running the `rotate()` method of a collection,
  and not writing into a collection subsequently.

* added method `collection.rotate()`

  This allows premature rotation of a collection's current journal file into a (read-only)
  datafile. The purpose of using `rotate()` is to prematurely allow compaction (which is
  performed on datafiles only) on data, even if the journal was not filled up completely.

  Using `rotate()` may make sense in the following scenario:

      c = db._create("test");
      for (i = 0; i < 1000; ++i) {
        c.save(...); // insert lots of data here
      }

      ...
      c.truncate(); // collection is now empty
      // only data in datafiles will be compacted by following compaction runs
      // all data in the current journal would not be compacted

      // calling rotate will make the current journal a datafile, and thus make it
      // eligible for compaction
      c.rotate();

  Using `rotate()` may also be useful when data in a collection is known to not change
  in the immediate future. After having completed all write operations on a collection,
  performing a `rotate()` will reduce the size of the current journal to the actually
  required size (remember that journals are pre-allocated with a specific size) before
  making the journal a datafile. Thus `rotate()` may cause disk space savings, even if
  the datafiles does not qualify for compaction after rotation.

  Note: rotating the journal is asynchronous, so that the actual rotation may be executed
  after `rotate()` returns to the caller.

* changed compaction to merge small datafiles together (up to 3 datafiles are merged in
  a compaction run)

  In the regular case, this should leave less small datafiles stay around on disk and allow
  using less file descriptors in total.

* added AQL MINUS function

* added AQL UNION_DISTINCT function (more efficient than combination of `UNIQUE(UNION())`)

* updated mruby to 2013-08-22

* issue #587: Add db._create() in help for startup arangosh

* issue #586: Share a link on installation instructions in the User Manual

* issue #585: Bison 2.4 missing on Mac for custom build

* issue #584: Web interface images broken in devel

* issue #583: Small documentation update

* issue #581: Parameter binding for attributes

* issue #580: Small improvements (by @guidoreina)

* issue #577: Missing documentation for collection figures in implementor manual

* issue #576: Get disk usage for collections and graphs

  This extends the result of the REST API for /_api/collection/figures with
  the attributes `compactors.count`, `compactors.fileSize`, `shapefiles.count`,
  and `shapefiles.fileSize`.

* issue #575: installing devel version on mac (low prio)

* issue #574: Documentation (POST /_admin/routing/reload)

* issue #558: HTTP cursors, allow count to ignore LIMIT


v1.4.0-alpha1 (2013-08-02)
--------------------------

* added replication. check online manual for details.

* added server startup options `--server.disable-replication-logger` and
  `--server.disable-replication-applier`

* removed action deployment tool, this now handled with Foxx and its manager or
  by kaerus node utility

* fixed a server crash when using byExample / firstExample inside a transaction
  and the collection contained a usable hash/skiplist index for the example

* defineHttp now only expects a single context

* added collection detail dialog (web interface)

  Shows collection properties, figures (datafiles, journals, attributes, etc.)
  and indexes.

* added documents filter (web interface)

  Allows searching for documents based on attribute values. One or many filter
  conditions can be defined, using comparison operators such as '==', '<=', etc.

* improved AQL editor (web interface)

  Editor supports keyboard shortcuts (Submit, Undo, Redo, Select).
  Editor allows saving and reusing of user-defined queries.
  Added example queries to AQL editor.
  Added comment button.

* added document import (web interface)

  Allows upload of JSON-data from files. Files must have an extension of .json.

* added dashboard (web interface)

  Shows the status of replication and multiple system charts, e.g.
  Virtual Memory Size, Request Time, HTTP Connections etc.

* added API method `/_api/graph` to query all graphs with all properties.

* added example queries in web interface AQL editor

* added arango.reconnect(<host>) method for arangosh to dynamically switch server or
  user name

* added AQL range operator `..`

  The `..` operator can be used to easily iterate over a sequence of numeric
  values. It will produce a list of values in the defined range, with both bounding
  values included.

  Example:

      2010..2013

  will produce the following result:

      [ 2010, 2011, 2012, 2013 ]

* added AQL RANGE function

* added collection.first(count) and collection.last(count) document access functions

  These functions allow accessing the first or last n documents in a collection. The order
  is determined by document insertion/update time.

* added AQL INTERSECTION function

* INCOMPATIBLE CHANGE: changed AQL user function namespace resolution operator from `:` to `::`

  AQL user-defined functions were introduced in ArangoDB 1.3, and the namespace resolution
  operator for them was the single colon (`:`). A function call looked like this:

      RETURN mygroup:myfunc()

  The single colon caused an ambiguity in the AQL grammar, making it indistinguishable from
  named attributes or the ternary operator in some cases, e.g.

      { mygroup:myfunc ? mygroup:myfunc }

  The change of the namespace resolution operator from `:` to `::` fixes this ambiguity.

  Existing user functions in the database will be automatically fixed when starting ArangoDB
  1.4 with the `--upgrade` option. However, queries using user-defined functions need to be
  adjusted on the client side to use the new operator.

* allow multiple AQL LET declarations separated by comma, e.g.
  LET a = 1, b = 2, c = 3

* more useful AQL error messages

  The error position (line/column) is more clearly indicated for parse errors.
  Additionally, if a query references a collection that cannot be found, the error
  message will give a hint on the collection name

* changed return value for AQL `DOCUMENT` function in case document is not found

  Previously, when the AQL `DOCUMENT` function was called with the id of a document and
  the document could not be found, it returned `undefined`. This value is not part of the
  JSON type system and this has caused some problems.
  Starting with ArangoDB 1.4, the `DOCUMENT` function will return `null` if the document
  looked for cannot be found.

  In case the function is called with a list of documents, it will continue to return all
  found documents, and will not return `null` for non-found documents. This has not changed.

* added single line comments for AQL

  Single line comments can be started with a double forward slash: `//`.
  They end at the end of the line, or the end of the query string, whichever is first.

* fixed documentation issues #567, #568, #571.

* added collection.checksum(<withData>) method to calculate CRC checksums for
  collections

  This can be used to
  - check if data in a collection has changed
  - compare the contents of two collections on different ArangoDB instances

* issue #565: add description line to aal.listAvailable()

* fixed several out-of-memory situations when double freeing or invalid memory
  accesses could happen

* less msyncing during the creation of collections

  This is achieved by not syncing the initial (standard) markers in shapes collections.
  After all standard markers are written, the shapes collection will get synced.

* renamed command-line option `--log.filter` to `--log.source-filter` to avoid
  misunderstandings

* introduced new command-line option `--log.content-filter` to optionally restrict
  logging to just specific log messages (containing the filter string, case-sensitive).

  For example, to filter on just log entries which contain `ArangoDB`, use:

      --log.content-filter "ArangoDB"

* added optional command-line option `--log.requests-file` to log incoming HTTP
  requests to a file.

  When used, all HTTP requests will be logged to the specified file, containing the
  client IP address, HTTP method, requests URL, HTTP response code, and size of the
  response body.

* added a signal handler for SIGUSR1 signal:

  when ArangoDB receives this signal, it will respond all further incoming requests
  with an HTTP 503 (Service Unavailable) error. This will be the case until another
  SIGUSR1 signal is caught. This will make ArangoDB start serving requests regularly
  again. Note: this is not implemented on Windows.

* limited maximum request URI length to 16384 bytes:

  Incoming requests with longer request URIs will be responded to with an HTTP
  414 (Request-URI Too Long) error.

* require version 1.0 or 1.1 in HTTP version signature of requests sent by clients:

  Clients sending requests with a non-HTTP 1.0 or non-HTTP 1.1 version number will
  be served with an HTTP 505 (HTTP Version Not Supported) error.

* updated manual on indexes:

  using system attributes such as `_id`, `_key`, `_from`, `_to`, `_rev` in indexes is
  disallowed and will be rejected by the server. This was the case since ArangoDB 1.3,
  but was not properly documented.

* issue #563: can aal become a default object?

  aal is now a prefab object in arangosh

* prevent certain system collections from being renamed, dropped, or even unloaded.

  Which restrictions there are for which system collections may vary from release to
  release, but users should in general not try to modify system collections directly
  anyway.

  Note: there are no such restrictions for user-created collections.

* issue #559: added Foxx documentation to user manual

* added server startup option `--server.authenticate-system-only`. This option can be
  used to restrict the need for HTTP authentication to internal functionality and APIs,
  such as `/_api/*` and `/_admin/*`.
  Setting this option to `true` will thus force authentication for the ArangoDB APIs
  and the web interface, but allow unauthenticated requests for other URLs (including
  user defined actions and Foxx applications).
  The default value of this option is `false`, meaning that if authentication is turned
  on, authentication is still required for *all* incoming requests. Only by setting the
  option to `true` this restriction is lifted and authentication becomes required for
  URLs starting with `/_` only.

  Please note that authentication still needs to be enabled regularly by setting the
  `--server.disable-authentication` parameter to `false`. Otherwise no authentication
  will be required for any URLs as before.

* protect collections against unloading when there are still document barriers around.

* extended cap constraints to optionally limit the active data size in a collection to
  a specific number of bytes.

  The arguments for creating a cap constraint are now:
  `collection.ensureCapConstraint(<count>, <byteSize>);`

  It is supported to specify just a count as in ArangoDB 1.3 and before, to specify
  just a fileSize, or both. The first met constraint will trigger the automated
  document removal.

* added `db._exists(doc)` and `collection.exists(doc)` for easy document existence checks

* added API `/_api/current-database` to retrieve information about the database the
  client is currently connected to (note: the API `/_api/current-database` has been
  removed in the meantime. The functionality is accessible via `/_api/database/current`
  now).

* ensure a proper order of tick values in datafiles/journals/compactors.
  any new files written will have the _tick values of their markers in order. for
  older files, there are edge cases at the beginning and end of the datafiles when
  _tick values are not properly in order.

* prevent caching of static pages in PathHandler.
  whenever a static page is requested that is served by the general PathHandler, the
  server will respond to HTTP GET requests with a "Cache-Control: max-age=86400" header.

* added "doCompact" attribute when creating collections and to collection.properties().
  The attribute controls whether collection datafiles are compacted.

* changed the HTTP return code from 400 to 404 for some cases when there is a referral
  to a non-existing collection or document.

* introduced error code 1909 `too many iterations` that is thrown when graph traversals
  hit the `maxIterations` threshold.

* optionally limit traversals to a certain number of iterations
  the limitation can be achieved via the traversal API by setting the `maxIterations`
  attribute, and also via the AQL `TRAVERSAL` and `TRAVERSAL_TREE` functions by setting
  the same attribute. If traversals are not limited by the end user, a server-defined
  limit for `maxIterations` may be used to prevent server-side traversals from running
  endlessly.

* added graph traversal API at `/_api/traversal`

* added "API" link in web interface, pointing to REST API generated with Swagger

* moved "About" link in web interface into "links" menu

* allow incremental access to the documents in a collection from out of AQL
  this allows reading documents from a collection chunks when a full collection scan
  is required. memory usage might be must lower in this case and queries might finish
  earlier if there is an additional LIMIT statement

* changed AQL COLLECT to use a stable sort, so any previous SORT order is preserved

* issue #547: Javascript error in the web interface

* issue #550: Make AQL graph functions support key in addition to id

* issue #526: Unable to escape when an errorneous command is entered into the js shell

* issue #523: Graph and vertex methods for the javascript api

* issue #517: Foxx: Route parameters with capital letters fail

* issue #512: Binded Parameters for LIMIT


v1.3.3 (2013-08-01)
-------------------

* issue #570: updateFishbowl() fails once

* updated and fixed generated examples

* issue #559: added Foxx documentation to user manual

* added missing error reporting for errors that happened during import of edges


v1.3.2 (2013-06-21)
-------------------

* fixed memleak in internal.download()

* made the shape-collection journal size adaptive:
  if too big shapes come in, a shape journal will be created with a big-enough size
  automatically. the maximum size of a shape journal is still restricted, but to a
  very big value that should never be reached in practice.

* fixed a segfault that occurred when inserting documents with a shape size bigger
  than the default shape journal size (2MB)

* fixed a locking issue in collection.truncate()

* fixed value overflow in accumulated filesizes reported by collection.figures()

* issue #545: AQL FILTER unnecessary (?) loop

* issue #549: wrong return code with --daemon


v1.3.1 (2013-05-24)
-------------------

* removed currently unused _ids collection

* fixed usage of --temp-path in aranogd and arangosh

* issue #540: suppress return of temporary internal variables in AQL

* issue #530: ReferenceError: ArangoError is not a constructor

* issue #535: Problem with AQL user functions javascript API

* set --javascript.app-path for test execution to prevent startup error

* issue #532: Graph _edgesCache returns invalid data?

* issue #531: Arangod errors

* issue #529: Really weird transaction issue

* fixed usage of --temp-path in aranogd and arangosh


v1.3.0 (2013-05-10)
-------------------

* fixed problem on restart ("datafile-xxx is not sealed") when server was killed
  during a compaction run

* fixed leak when using cursors with very small batchSize

* issue #508: `unregistergroup` function not mentioned in http interface docs

* issue #507: GET /_api/aqlfunction returns code inside parentheses

* fixed issue #489: Bug in aal.install

* fixed issue 505: statistics not populated on MacOS


v1.3.0-rc1 (2013-04-24)
-----------------------

* updated documentation for 1.3.0

* added node modules and npm packages

* changed compaction to only compact datafiles with more at least 10% of dead
  documents (byte size-wise)

* issue #498: fixed reload of authentication info when using
  `require("org/arangodb/users").reload()`

* issue #495: Passing an empty array to create a document results in a
  "phantom" document

* added more precision for requests statistics figures

* added "sum" attribute for individual statistics results in statistics API
  at /_admin/statistics

* made "limit" an optional parameter in AQL function NEAR().
  limit can now be either omitted completely, or set to 0. If so, an internal
  default value (currently 100) will be applied for the limit.

* issue #481

* added "attributes.count" to output of `collection.figures()`
  this also affects the REST API /_api/collection/<name>/figures

* added IndexedPropertyGetter for ShapedJson objects

* added API for user-defined AQL functions

* issue #475: A better error message for deleting a non-existent graph

* issue #474: Web interface problems with the JS Shell

* added missing documentation for AQL UNION function

* added transaction support.
  This provides ACID transactions for ArangoDB. Transactions can be invoked
  using the `db._executeTransaction()` function, or the `/_api/transaction`
  REST API.

* switched to semantic versioning (at least for alpha & alpha naming)

* added saveOrReplace() for server-side JS

v1.3.alpha1 (2013-04-05)
------------------------

* cleanup of Module, Package, ArangoApp and modules "internal", "fs", "console"

* use Error instead of string in throw to allow stack-trace

* issue #454: error while creation of Collection

* make `collection.count()` not recalculate the number of documents on the fly, but
  use some internal document counters.

* issue #457: invalid string value in web interface

* make datafile id (datafile->_fid) identical to the numeric part of the filename.
  E.g. the datafile `journal-123456.db` will now have a datafile marker with the same
  fid (i.e. `123456`) instead of a different value. This change will only affect
  datafiles that are created with 1.3 and not any older files.
  The intention behind this change is to make datafile debugging easier.

* consistently discard document attributes with reserved names (system attributes)
  but without any known meaning, for example `_test`, `_foo`, ...

  Previously, these attributes were saved with the document regularly in some cases,
  but were discarded in other cases.
  Now these attributes are discarded consistently. "Real" system attributes such as
  `_key`, `_from`, `_to` are not affected and will work as before.

  Additionally, attributes with an empty name (``) are discarded when documents are
  saved.

  Though using reserved or empty attribute names in documents was not really and
  consistently supported in previous versions of ArangoDB, this change might cause
  an incompatibility for clients that rely on this feature.

* added server startup flag `--database.force-sync-properties` to force syncing of
  collection properties on collection creation, deletion and on property update.
  The default value is true to mimic the behavior of previous versions of ArangoDB.
  If set to false, collection properties are written to disk but no call to sync()
  is made.

* added detailed output of server version and components for REST APIs
  `/_admin/version` and `/_api/version`. To retrieve this extended information,
  call the REST APIs with URL parameter `details=true`.

* issue #443: For git-based builds include commit hash in version

* adjust startup log output to be more compact, less verbose

* set the required minimum number of file descriptors to 256.
  On server start, this number is enforced on systems that have rlimit. If the limit
  cannot be enforced, starting the server will fail.
  Note: 256 is considered to be the absolute minimum value. Depending on the use case
  for ArangoDB, a much higher number of file descriptors should be used.

  To avoid checking & potentially changing the number of maximum open files, use the
  startup option `--server.descriptors-minimum 0`

* fixed shapedjson to json conversion for special numeric values (NaN, +inf, -inf).
  Before, "NaN", "inf", or "-inf" were written into the JSONified output, but these
  values are not allowed in JSON. Now, "null" is written to the JSONified output as
  required.

* added AQL functions VARIANCE_POPULATION(), VARIANCE_SAMPLE(), STDDEV_POPULATION(),
  STDDEV_SAMPLE(), AVERAGE(), MEDIAN() to calculate statistical values for lists

* added AQL SQRT() function

* added AQL TRIM(), LEFT() and RIGHT() string functions

* fixed issue #436: GET /_api/document on edge

* make AQL REVERSE() and LENGTH() functions work on strings, too

* disabled DOT generation in `make doxygen`. this speeds up docs generation

* renamed startup option `--dispatcher.report-intervall` to `--dispatcher.report-interval`

* renamed startup option `--scheduler.report-intervall` to `--scheduler.report-interval`

* slightly changed output of REST API method /_admin/log.
  Previously, the log messages returned also contained the date and log level, now
  they will only contain the log message, and no date and log level information.
  This information can be re-created by API users from the `timestamp` and `level`
  attributes of the result.

* removed configure option `--enable-zone-debug`
  memory zone debugging is now automatically turned on when compiling with ArangoDB
  `--enable-maintainer-mode`

* removed configure option `--enable-arangob`
  arangob is now always included in the build


v1.2.3 (XXXX-XX-XX)
-------------------

* added optional parameter `edgexamples` for AQL function EDGES() and NEIGHBORS()

* added AQL function NEIGHBORS()

* added freebsd support

* fixed firstExample() query with `_id` and `_key` attributes

* issue triAGENS/ArangoDB-PHP#55: AQL optimizer may have mis-optimized duplicate
  filter statements with limit


v1.2.2 (2013-03-26)
-------------------

* fixed save of objects with common sub-objects

* issue #459: fulltext internal memory allocation didn't scale well
  This fix improves loading times for collections with fulltext indexes that have
  lots of equal words indexed.

* issue #212: auto-increment support

  The feature can be used by creating a collection with the extra `keyOptions`
  attribute as follows:

      db._create("mycollection", { keyOptions: { type: "autoincrement", offset: 1, increment: 10, allowUserKeys: true } });

  The `type` attribute will make sure the keys will be auto-generated if no
  `_key` attribute is specified for a document.

  The `allowUserKeys` attribute determines whether users might still supply own
  `_key` values with documents or if this is considered an error.

  The `increment` value determines the actual increment value, whereas the `offset`
  value can be used to seed to value sequence with a specific starting value.
  This will be useful later in a multi-master setup, when multiple servers can use
  different auto-increment seed values and thus generate non-conflicting auto-increment values.

  The default values currently are:

  - `allowUserKeys`: `true`
  - `offset`: `0`
  - `increment`: `1`

  The only other available key generator type currently is `traditional`.
  The `traditional` key generator will auto-generate keys in a fashion as ArangoDB
  always did (some increasing integer value, with a more or less unpredictable
  increment value).

  Note that for the `traditional` key generator there is only the option to disallow
  user-supplied keys and give the server the sole responsibility for key generation.
  This can be achieved by setting the `allowUserKeys` property to `false`.

  This change also introduces the following errors that API implementors may want to check
  the return values for:

  - 1222: `document key unexpected`: will be raised when a document is created with
    a `_key` attribute, but the underlying collection was set up with the `keyOptions`
    attribute `allowUserKeys: false`.

  - 1225: `out of keys`: will be raised when the auto-increment key generator runs
    out of keys. This may happen when the next key to be generated is 2^64 or higher.
    In practice, this will only happen if the values for `increment` or `offset` are
    not set appropriately, or if users are allowed to supply own keys, those keys
    are near the 2^64 threshold, and later the auto-increment feature kicks in and
    generates keys that cross that threshold.

    In practice it should not occur with proper configuration and proper usage of the
    collections.

  This change may also affect the following REST APIs:
  - POST `/_api/collection`: the server does now accept the optional `keyOptions`
    attribute in the second parameter
  - GET `/_api/collection/properties`: will return the `keyOptions` attribute as part
    of the collection's properties. The previous optional attribute `createOptions`
    is now gone.

* fixed `ArangoStatement.explain()` method with bind variables

* fixed misleading "cursor not found" error message in arangosh that occurred when
  `count()` was called for client-side cursors

* fixed handling of empty attribute names, which may have crashed the server under
  certain circumstances before

* fixed usage of invalid pointer in error message output when index description could
  not be opened


v1.2.1 (2013-03-14)
-------------------

* issue #444: please darken light color in arangosh

* issue #442: pls update post install info on osx

* fixed conversion of special double values (NaN, -inf, +inf) when converting from
  shapedjson to JSON

* fixed compaction of markers (location of _key was not updated correctly in memory,
  leading to _keys pointing to undefined memory after datafile rotation)

* fixed edge index key pointers to use document master pointer plus offset instead
  of direct _key address

* fixed case when server could not create any more journal or compactor files.
  Previously a wrong status code may have been returned, and not being able to create
  a new compactor file may have led to an infinite loop with error message
  "could not create compactor".

* fixed value truncation for numeric filename parts when renaming datafiles/journals


v1.2.0 (2013-03-01)
-------------------

* by default statistics are now switch off; in order to enable comment out
  the "disable-statistics = yes" line in "arangod.conf"

* fixed issue #435: csv parser skips data at buffer border

* added server startup option `--server.disable-statistics` to turn off statistics
  gathering without recompilation of ArangoDB.
  This partly addresses issue #432.

* fixed dropping of indexes without collection name, e.g.
  `db.xxx.dropIndex("123456");`
  Dropping an index like this failed with an assertion error.

* fixed issue #426: arangoimp should be able to import edges into edge collections

* fixed issue #425: In case of conflict ArangoDB returns HTTP 400 Bad request
  (with 1207 Error) instead of HTTP 409 Conflict

* fixed too greedy token consumption in AQL for negative values:
  e.g. in the statement `RETURN { a: 1 -2 }` the minus token was consumed as part
  of the value `-2`, and not interpreted as the binary arithmetic operator


v1.2.beta3 (2013-02-22)
-----------------------

* issue #427: ArangoDB Importer Manual has no navigation links (previous|home|next)

* issue #319: Documentation missing for Emergency console and incomplete for datafile debugger.

* issue #370: add documentation for reloadRouting and flushServerModules

* issue #393: added REST API for user management at /_api/user

* issue #393, #128: added simple cryptographic functions for user actions in module "crypto":
  * require("org/arangodb/crypto").md5()
  * require("org/arangodb/crypto").sha256()
  * require("org/arangodb/crypto").rand()

* added replaceByExample() Javascript and REST API method

* added updateByExample() Javascript and REST API method

* added optional "limit" parameter for removeByExample() Javascript and REST API method

* fixed issue #413

* updated bundled V8 version from 3.9.4 to 3.16.14.1
  Note: the Windows version used a more recent version (3.14.0.1) and was not updated.

* fixed issue #404: keep original request url in request object


v1.2.beta2 (2013-02-15)
-----------------------

* fixed issue #405: 1.2 compile warnings

* fixed issue #333: [debian] Group "arangodb" is not used when starting vie init.d script

* added optional parameter 'excludeSystem' to GET /_api/collection
  This parameter can be used to disable returning system collections in the list
  of all collections.

* added AQL functions KEEP() and UNSET()

* fixed issue #348: "HTTP Interface for Administration and Monitoring"
  documentation errors.

* fix stringification of specific positive int64 values. Stringification of int64
  values with the upper 32 bits cleared and the 33rd bit set were broken.

* issue #395:  Collection properties() function should return 'isSystem' for
  Javascript and REST API

* make server stop after upgrade procedure when invoked with `--upgrade option`.
  When started with the `--upgrade` option, the server will perfom
  the upgrade, and then exit with a status code indicating the result of the
  upgrade (0 = success, 1 = failure). To start the server regularly in either
  daemon or console mode, the `--upgrade` option must not be specified.
  This change was introduced to allow init.d scripts check the result of
  the upgrade procedure, even in case an upgrade was successful.
  this was introduced as part of issue #391.

* added AQL function EDGES()

* added more crash-protection when reading corrupted collections at startup

* added documentation for AQL function CONTAINS()

* added AQL function LIKE()

* replaced redundant error return code 1520 (Unable to open collection) with error code
  1203 (Collection not found). These error codes have the same meanings, but one of
  them was returned from AQL queries only, the other got thrown by other parts of
  ArangoDB. Now, error 1203 (Collection not found) is used in AQL too in case a
  non-existing collection is used.

v1.2.beta1 (2013-02-01)
-----------------------

* fixed issue #382: [Documentation error] Maschine... should be Machine...

* unified history file locations for arangod, arangosh, and arangoirb.
  - The readline history for arangod (emergency console) is now stored in file
    $HOME/.arangod. It was stored in $HOME/.arango before.
  - The readline history for arangosh is still stored in $HOME/.arangosh.
  - The readline history for arangoirb is now stored in $HOME/.arangoirb. It was
    stored in $HOME/.arango-mrb before.

* fixed issue #381: _users user should have a unique constraint

* allow negative list indexes in AQL to access elements from the end of a list,
  e.g. ```RETURN values[-1]``` will return the last element of the `values` list.

* collection ids, index ids, cursor ids, and document revision ids created and
  returned by ArangoDB are now returned as strings with numeric content inside.
  This is done to prevent some value overrun/truncation in any part of the
  complete client/server workflow.
  In ArangoDB 1.1 and before, these values were previously returned as
  (potentially very big) integer values. This may cause problems (clipping, overrun,
  precision loss) for clients that do not support big integers natively and store
  such values in IEEE754 doubles internally. This type loses precision after about
  52 bits and is thus not safe to hold an id.
  Javascript and 32 bit-PHP are examples for clients that may cause such problems.
  Therefore, ids are now returned by ArangoDB as strings, with the string
  content being the integer value as before.

  Example for documents ("_rev" attribute):
  - Document returned by ArangoDB 1.1: { "_rev": 1234, ... }
  - Document returned by ArangoDB 1.2: { "_rev": "1234", ... }

  Example for collections ("id" attribute / "_id" property):
  - Collection returned by ArangoDB 1.1: { "id": 9327643, "name": "test", ... }
  - Collection returned by ArangoDB 1.2: { "id": "9327643", "name": "test", ... }

  Example for cursors ("id" attribute):
  - Collection returned by ArangoDB 1.1: { "id": 11734292, "hasMore": true, ... }
  - Collection returned by ArangoDB 1.2: { "id": "11734292", "hasMore": true, ... }

* global variables are not automatically available anymore when starting the
  arangod Javascript emergency console (i.e. ```arangod --console```).

  Especially, the variables `db`, `edges`, and `internal` are not available
  anymore. `db` and `internal` can be made available in 1.2 by
  ```var db = require("org/arangodb").db;``` and
  ```var internal = require("internal");```, respectively.
  The reason for this change is to get rid of global variables in the server
  because this will allow more specific inclusion of functionality.

  For convenience, the global variable `db` is still available by default in
  arangosh. The global variable `edges`, which since ArangoDB 1.1 was kind of
  a redundant wrapper of `db`, has been removed in 1.2 completely.
  Please use `db` instead, and if creating an edge collection, use the explicit
  ```db._createEdgeCollection()``` command.

* issue #374: prevent endless redirects when calling admin interface with
  unexpected URLs

* issue #373: TRAVERSAL() `trackPaths` option does not work. Instead `paths` does work

* issue #358: added support for CORS

* honor optional waitForSync property for document removal, replace, update, and
  save operations in arangosh. The waitForSync parameter for these operations
  was previously honored by the REST API and on the server-side, but not when
  the waitForSync parameter was specified for a document operation in arangosh.

* calls to db.collection.figures() and /_api/collection/<collection>/figures now
  additionally return the number of shapes used in the collection in the
  extra attribute "shapes.count"

* added AQL TRAVERSAL_TREE() function to return a hierarchical result from a traversal

* added AQL TRAVERSAL() function to return the results from a traversal

* added AQL function ATTRIBUTES() to return the attribute names of a document

* removed internal server-side AQL functions from global scope.

  Now the AQL internal functions can only be accessed via the exports of the
  ahuacatl module, which can be included via ```require("org/arangodb/ahuacatl")```.
  It shouldn't be necessary for clients to access this module at all, but
  internal code may use this module.

  The previously global AQL-related server-side functions were moved to the
  internal namespace. This produced the following function name changes on
  the server:

     old name              new name
     ------------------------------------------------------
     AHUACATL_RUN       => require("internal").AQL_QUERY
     AHUACATL_EXPLAIN   => require("internal").AQL_EXPLAIN
     AHUACATL_PARSE     => require("internal").AQL_PARSE

  Again, clients shouldn't have used these functions at all as there is the
  ArangoStatement object to execute AQL queries.

* fixed issue #366: Edges index returns strange description

* added AQL function MATCHES() to check a document against a list of examples

* added documentation and tests for db.collection.removeByExample

* added --progress option for arangoimp. This will show the percentage of the input
  file that has been processed by arangoimp while the import is still running. It can
  be used as a rough indicator of progress for the entire import.

* make the server log documents that cannot be imported via /_api/import into the
  logfile using the warning log level. This may help finding illegal documents in big
  import runs.

* check on server startup whether the database directory and all collection directories
  are writable. if not, the server startup will be aborted. this prevents serious
  problems with collections being non-writable and this being detected at some pointer
  after the server has been started

* allow the following AQL constructs: FUNC(...)[...], FUNC(...).attribute

* fixed issue #361: Bug in Admin Interface. Header disappears when clicking new collection

* Added in-memory only collections

  Added collection creation parameter "isVolatile":
  if set to true, the collection is created as an in-memory only collection,
  meaning that all document data of that collection will reside in memory only,
  and will not be stored permanently to disk.
  This means that all collection data will be lost when the collection is unloaded
  or the server is shut down.
  As this collection type does not have datafile disk overhead for the regular
  document operations, it may be faster than normal disk-backed collections. The
  actual performance gains strongly depend on the underlying OS, filesystem, and
  settings though.
  This collection type should be used for caches only and not for any sensible data
  that cannot be re-created otherwise.
  Some platforms, namely Windows, currently do not support this collection type.
  When creating an in-memory collection on such platform, an error message will be
  returned by ArangoDB telling the user the platform does not support it.

  Note: in-memory collections are an experimental feature. The feature might
  change drastically or even be removed altogether in a future version of ArangoDB.

* fixed issue #353: Please include "pretty print" in Emergency Console

* fixed issue #352: "pretty print" console.log
  This was achieved by adding the dump() function for the "internal" object

* reduced insertion time for edges index
  Inserting into the edges index now avoids costly comparisons in case of a hash
  collision, reducing the prefilling/loading timer for bigger edge collections

* added fulltext queries to AQL via FULLTEXT() function. This allows search
  fulltext indexes from an AQL query to find matching documents

* added fulltext index type. This index type allows indexing words and prefixes of
  words from a specific document attribute. The index can be queries using a
  SimpleQueryFull object, the HTTP REST API at /_api/simple/fulltext, or via AQL

* added collection.revision() method to determine whether a collection has changed.
  The revision method returns a revision string that can be used by client programs
  for equality/inequality comparisons. The value returned by the revision method
  should be treated by clients as an opaque string and clients should not try to
  figure out the sense of the revision id. This is still useful enough to check
  whether data in a collection has changed.

* issue #346: adaptively determine NUMBER_HEADERS_PER_BLOCK

* issue #338: arangosh cursor positioning problems

* issue #326: use limit optimization with filters

* issue #325: use index to avoid sorting

* issue #324: add limit optimization to AQL

* removed arango-password script and added Javascript functionality to add/delete
  users instead. The functionality is contained in module `users` and can be invoked
  as follows from arangosh and arangod:
  * require("users").save("name", "passwd");
  * require("users").replace("name", "newPasswd");
  * require("users").remove("name");
  * require("users").reload();
  These functions are intentionally not offered via the web interface.
  This also addresses issue #313

* changed print output in arangosh and the web interface for JSON objects.
  Previously, printing a JSON object in arangosh resulted in the attribute values
  being printed as proper JSON, but attribute names were printed unquoted and
  unescaped. This was fine for the purpose of arangosh, but lead to invalid
  JSON being produced. Now, arangosh will produce valid JSON that can be used
  to send it back to ArangoDB or use it with arangoimp etc.

* fixed issue #300: allow importing documents via the REST /_api/import API
  from a JSON list, too.
  So far, the API only supported importing from a format that had one JSON object
  on each line. This is sometimes inconvenient, e.g. when the result of an AQL
  query or any other list is to be imported. This list is a JSON list and does not
  necessary have a document per line if pretty-printed.
  arangoimp now supports the JSON list format, too. However, the format requires
  arangoimp and the server to read the entire dataset at once. If the dataset is
  too big (bigger than --max-upload-size) then the import will be rejected. Even if
  increased, the entire list must fit in memory on both the client and the server,
  and this may be more resource-intensive than importing individual lines in chunks.

* removed unused parameter --reuse-ids for arangoimp. This parameter did not have
  any effect in 1.2, was never publicly announced and did evil (TM) things.

* fixed issue #297 (partly): added whitespace between command line and
  command result in arangosh, added shell colors for better usability

* fixed issue #296: system collections not usable from AQL

* fixed issue #295: deadlock on shutdown

* fixed issue #293: AQL queries should exploit edges index

* fixed issue #292: use index when filtering on _key in AQL

* allow user-definable document keys
  users can now define their own document keys by using the _key attribute
  when creating new documents or edges. Once specified, the value of _key is
  immutable.
  The restrictions for user-defined key values are:
  * the key must be at most 254 bytes long
  * it must consist of the letters a-z (lower or upper case), the digits 0-9,
    the underscore (_) or dash (-) characters only
  * any other characters, especially multi-byte sequences, whitespace or
    punctuation characters cannot be used inside key values

  Specifying a document key is optional when creating new documents. If no
  document key is specified, ArangoDB will create a document key itself.
  There are no guarantees about the format and pattern of auto-generated document
  keys other than the above restrictions.
  Clients should therefore treat auto-generated document keys as opaque values.
  Keys can be used to look up and reference documents, e.g.:
  * saving a document: `db.users.save({ "_key": "fred", ... })`
  * looking up a document: `db.users.document("fred")`
  * referencing other documents: `edges.relations.save("users/fred", "users/john", ...)`

  This change is downwards-compatible to ArangoDB 1.1 because in ArangoDB 1.1
  users were not able to define their own keys. If the user does not supply a _key
  attribute when creating a document, ArangoDB 1.2 will still generate a key of
  its own as ArangoDB 1.1 did. However, all documents returned by ArangoDB 1.2 will
  include a _key attribute and clients should be able to handle that (e.g. by
  ignoring it if not needed). Documents returned will still include the _id attribute
  as in ArangoDB 1.1.

* require collection names everywhere where a collection id was allowed in
  ArangoDB 1.1 & 1.0
  This change requires clients to use a collection name in place of a collection id
  at all places the client deals with collections.
  Examples:
  * creating edges: the _from and _to attributes must now contain collection names instead
    of collection ids: `edges.relations.save("test/my-key1", "test/my-key2", ...)`
  * retrieving edges: the returned _from and _to attributes now will contain collection
    names instead of ids, too: _from: `test/fred` instead of `1234/3455`
  * looking up documents: db.users.document("fred") or db._document("users/fred")

  Collection names must be used in REST API calls instead of collection ids, too.
  This change is thus not completely downwards-compatible to ArangoDB 1.1. ArangoDB 1.1
  required users to use collection ids in many places instead of collection names.
  This was unintuitive and caused overhead in cases when just the collection name was
  known on client-side but not its id. This overhead can now be avoided so clients can
  work with the collection names directly. There is no need to work with collection ids
  on the client side anymore.
  This change will likely require adjustments to API calls issued by clients, and also
  requires a change in how clients handle the _id value of returned documents. Previously,
  the _id value of returned documents contained the collection id, a slash separator and
  the document number. Since 1.2, _id will contain the collection name, a slash separator
  and the document key. The same applies to the _from and _to attribute values of edges
  that are returned by ArangoDB.

  Also removed (now unnecessary) location header in responses of the collections REST API.
  The location header was previously returned because it was necessary for clients.
  When clients created a collection, they specified the collection name. The collection
  id was generated on the server, but the client needed to use the server-generated
  collection id for further API calls, e.g. when creating edges etc. Therefore, the
  full collection URL, also containing the collection id, was returned by the server in
  responses to the collection API, in the HTTP location header.
  Returning the location header has become unnecessary in ArangoDB 1.2 because users
  can access collections by name and do not need to care about collection ids.


v1.1.3 (2013-XX-XX)
-------------------

* fix case when an error message was looked up for an error code but no error
  message was found. In this case a NULL ptr was returned and not checked everywhere.
  The place this error popped up was when inserting into a non-unique hash index
  failed with a specific, invalid error code.

* fixed issue #381:  db._collection("_users").getIndexes();

* fixed issue #379: arango-password fatal issue javscript.startup-directory

* fixed issue #372: Command-Line Options for the Authentication and Authorization


v1.1.2 (2013-01-20)
-------------------

* upgraded to mruby 2013-01-20 583983385b81c21f82704b116eab52d606a609f4

* fixed issue #357: Some spelling and grammar errors

* fixed issue #355: fix quotes in pdf manual

* fixed issue #351: Strange arangosh error message for long running query

* fixed randomly hanging connections in arangosh on MacOS

* added "any" query method: this returns a random document from a collection. It
  is also available via REST HTTP at /_api/simple/any.

* added deployment tool

* added getPeerVertex

* small fix for logging of long messages: the last character of log messages longer
  than 256 bytes was not logged.

* fixed truncation of human-readable log messages for web interface: the trailing \0
  byte was not appended for messages longer than 256 bytes

* fixed issue #341: ArangoDB crashes when stressed with Batch jobs
  Contrary to the issue title, this did not have anything to do with batch jobs but
  with too high memory usage. The memory usage of ArangoDB is now reduced for cases
   when there are lots of small collections with few documents each

* started with issue #317: Feature Request (from Google Groups): DATE handling

* backported issue #300: Extend arangoImp to Allow importing resultset-like
  (list of documents) formatted files

* fixed issue #337: "WaitForSync" on new collection does not work on Win/X64

* fixed issue #336: Collections REST API docs

* fixed issue #335: mmap errors due to wrong memory address calculation

* fixed issue #332: arangoimp --use-ids parameter seems to have no impact

* added option '--server.disable-authentication' for arangosh as well. No more passwd
  prompts if not needed

* fixed issue #330: session logging for arangosh

* fixed issue #329: Allow passing script file(s) as parameters for arangosh to run

* fixed issue #328: 1.1 compile warnings

* fixed issue #327: Javascript parse errors in front end


v1.1.1 (2012-12-18)
-------------------

* fixed issue #339: DELETE /_api/cursor/cursor-identifier return incollect errorNum

  The fix for this has led to a signature change of the function actions.resultNotFound().
  The meaning of parameter #3 for This function has changed from the error message string
  to the error code. The error message string is now parameter #4.
  Any client code that uses this function in custom actions must be adjusted.

* fixed issue #321: Problem upgrading arangodb 1.0.4 to 1.1.0 with Homebrew (OSX 10.8.2)

* fixed issue #230: add navigation and search for online documentation

* fixed issue #315: Strange result in PATH

* fixed issue #323: Wrong function returned in error message of AQL CHAR_LENGTH()

* fixed some log errors on startup / shutdown due to pid file handling and changing
  of directories


v1.1.0 (2012-12-05)
-------------------

* WARNING:
  arangod now performs a database version check at startup. It will look for a file
  named "VERSION" in its database directory. If the file is not present, arangod will
  perform an automatic upgrade of the database directory. This should be the normal
  case when upgrading from ArangoDB 1.0 to ArangoDB 1.1.

  If the VERSION file is present but is from an older version of ArangoDB, arangod
  will refuse to start and ask the user to run a manual upgrade first. A manual upgrade
  can be performed by starting arangod with the option `--upgrade`.

  This upgrade procedure shall ensure that users have full control over when they
  perform any updates/upgrades of their data, and can plan backups accordingly. The
  procedure also guarantees that the server is not run without any required system
  collections or with in incompatible data state.

* added AQL function DOCUMENT() to retrieve a document by its _id value

* fixed issue #311: fixed segfault on unload

* fixed issue #309: renamed stub "import" button from web interface

* fixed issue #307: added WaitForSync column in collections list in in web interface

* fixed issue #306: naming in web interface

* fixed issue #304: do not clear AQL query text input when switching tabs in
  web interface

* fixed issue #303: added documentation about usage of var keyword in web interface

* fixed issue #301: PATCH does not work in web interface

# fixed issue #269: fix make distclean & clean

* fixed issue #296: system collections not usable from AQL

* fixed issue #295: deadlock on shutdown

* added collection type label to web interface

* fixed issue #290: the web interface now disallows creating non-edges in edge collections
  when creating collections via the web interface, the collection type must also be
  specified (default is document collection)

* fixed issue #289: tab-completion does not insert any spaces

* fixed issue #282: fix escaping in web interface

* made AQL function NOT_NULL take any number of arguments. Will now return its
  first argument that is not null, or null if all arguments are null. This is downwards
  compatible.

* changed misleading AQL function name NOT_LIST() to FIRST_LIST() and slightly changed
  the behavior. The function will now return its first argument that is a list, or null
  if none of the arguments are lists.
  This is mostly downwards-compatible. The only change to the previous implementation in
  1.1-beta will happen if two arguments were passed and the 1st and 2nd arguments were
  both no lists. In previous 1.1, the 2nd argument was returned as is, but now null
  will be returned.

* add AQL function FIRST_DOCUMENT(), with same behavior as FIRST_LIST(), but working
  with documents instead of lists.

* added UPGRADING help text

* fixed issue #284: fixed Javascript errors when adding edges/vertices without own
  attributes

* fixed issue #283: AQL LENGTH() now works on documents, too

* fixed issue #281: documentation for skip lists shows wrong example

* fixed AQL optimizer bug, related to OR-combined conditions that filtered on the
  same attribute but with different conditions

* fixed issue #277: allow usage of collection names when creating edges
  the fix of this issue also implies validation of collection names / ids passed to
  the REST edge create method. edges with invalid collection ids or names in the
  "from" or "to" values will be rejected and not saved


v1.1.beta2 (2012-11-13)
-----------------------

* fixed arangoirb compilation

* fixed doxygen


v1.1.beta1 (2012-10-24)
-----------------------

* fixed AQL optimizer bug

* WARNING:
  - the user has changed from "arango" to "arangodb", the start script has changed from
    "arangod" to "arangodb", the database directory has changed from "/var/arangodb" to
    "/var/lib/arangodb" to be compliant with various Linux policies

  - In 1.1, we have introduced types for collections: regular documents go into document
    collections, and edges go into edge collections. The prefixing (db.xxx vs. edges.xxx)
    works slightly different in 1.1: edges.xxx can still be used to access collections,
    however, it will not determine the type of existing collections anymore. To create an
    edge collection 1.1, you can use db._createEdgeCollection() or edges._create().
    And there's of course also db._createDocumentCollection().
    db._create() is also still there and will create a document collection by default,
    whereas edges._create() will create an edge collection.

  - the admin web interface that was previously available via the simple URL suffix /
    is now available via a dedicated URL suffix only: /_admin/html
    The reason for this is that routing and URLs are now subject to changes by the end user,
    and only URLs parts prefixed with underscores (e.g. /_admin or /_api) are reserved
    for ArangoDB's internal usage.

* the server now handles requests with invalid Content-Length header values as follows:
  - if Content-Length is negative, the server will respond instantly with HTTP 411
    (length required)

  - if Content-Length is positive but shorter than the supplied body, the server will
    respond with HTTP 400 (bad request)

  - if Content-Length is positive but longer than the supplied body, the server will
    wait for the client to send the missing bytes. The server allows 90 seconds for this
    and will close the connection if the client does not send the remaining data

  - if Content-Length is bigger than the maximum allowed size (512 MB), the server will
    fail with HTTP 413 (request entity too large).

  - if the length of the HTTP headers is greater than the maximum allowed size (1 MB),
    the server will fail with HTTP 431 (request header fields too large)

* issue #265: allow optional base64 encoding/decoding of action response data

* issue #252: create _modules collection using arango-upgrade (note: arango-upgrade was
  finally replaced by the `--upgrade` option for arangod)

* issue #251: allow passing arbitrary options to V8 engine using new command line option:
  --javascript.v8-options. Using this option, the Harmony features or other settings in
  v8 can be enabled if the end user requires them

* issue #248: allow AQL optimizer to pull out completely uncorrelated subqueries to the
  top level, resulting in less repeated evaluation of the subquery

* upgraded to Doxygen 1.8.0

* issue #247: added AQL function MERGE_RECURSIVE

* issue #246: added clear() function in arangosh

* issue #245: Documentation: Central place for naming rules/limits inside ArangoDB

* reduced size of hash index elements by 50 %, allowing more index elements to fit in
  memory

* issue #235: GUI Shell throws Error:ReferenceError: db is not defined

* issue #229: methods marked as "under construction"

* issue #228: remove unfinished APIs (/_admin/config/*)

* having the OpenSSL library installed is now a prerequisite to compiling ArangoDB
  Also removed the --enable-ssl configure option because ssl is always required.

* added AQL functions TO_LIST, NOT_LIST

* issue #224: add optional Content-Id for batch requests

* issue #221: more documentation on AQL explain functionality. Also added
  ArangoStatement.explain() client method

* added db._createStatement() method on server as well (was previously available
  on the client only)

* issue #219: continue in case of "document not found" error in PATHS() function

* issue #213: make waitForSync overridable on specific actions

* changed AQL optimizer to use indexes in more cases. Previously, indexes might
  not have been used when in a reference expression the inner collection was
  specified last. Example: FOR u1 IN users FOR u2 IN users FILTER u1._id == u2._id
  Previously, this only checked whether an index could be used for u2._id (not
  possible). It was not checked whether an index on u1._id could be used (possible).
  Now, for expressions that have references/attribute names on both sides of the
  above as above, indexes are checked for both sides.

* issue #204: extend the CSV import by TSV and by user configurable
  separator character(s)

* issue #180: added support for batch operations

* added startup option --server.backlog-size
  this allows setting the value of the backlog for the listen() system call.
  the default value is 10, the maximum value is platform-dependent

* introduced new configure option "--enable-maintainer-mode" for
  ArangoDB maintainers. this option replaces the previous compile switches
  --with-boost-test, --enable-bison, --enable-flex and --enable-errors-dependency
  the individual configure options have been removed. --enable-maintainer-mode
  turns them all on.

* removed potentially unused configure option --enable-memfail

* fixed issue #197: HTML web interface calls /_admin/user-manager/session

* fixed issue #195: VERSION file in database directory

* fixed issue #193: REST API HEAD request returns a message body on 404

* fixed issue #188: intermittent issues with 1.0.0
  (server-side cursors not cleaned up in all cases, pthreads deadlock issue)

* issue #189: key store should use ISO datetime format bug

* issue #187: run arango-upgrade on server start (note: arango-upgrade was finally
  replaced by the `--upgrade` option for arangod)n

* fixed issue #183: strange unittest error

* fixed issue #182: manual pages

* fixed issue #181: use getaddrinfo

* moved default database directory to "/var/lib/arangodb" in accordance with
  http://www.pathname.com/fhs/pub/fhs-2.3.html

* fixed issue #179: strange text in import manual

* fixed issue #178: test for aragoimp is missing

* fixed issue #177: a misleading error message was returned if unknown variables
  were used in certain positions in an AQL query.

* fixed issue #176: explain how to use AQL from the arangosh

* issue #175: re-added hidden (and deprecated) option --server.http-port. This
  option is only there to be downwards-compatible to Arango 1.0.

* fixed issue #174: missing Documentation for `within`

* fixed issue #170: add db.<coll_name>.all().toArray() to arangosh help screen

* fixed issue #169: missing argument in Simple Queries

* added program arango-upgrade. This program must be run after installing ArangoDB
  and after upgrading from a previous version of ArangoDB. The arango-upgrade script
  will ensure all system collections are created and present in the correct state.
  It will also perform any necessary data updates.
  Note: arango-upgrade was finally replaced by the `--upgrade` option for arangod.

* issue #153: edge collection should be a flag for a collection
  collections now have a type so that the distinction between document and edge
  collections can now be done at runtime using a collection's type value.
  A collection's type can be queried in Javascript using the <collection>.type() method.

  When new collections are created using db._create(), they will be document
  collections by default. When edge._create() is called, an edge collection will be created.
  To explicitly create a collection of a specific/different type, use the methods
  _createDocumentCollection() or _createEdgeCollection(), which are available for
  both the db and the edges object.
  The Javascript objects ArangoEdges and ArangoEdgesCollection have been removed
  completely.
  All internal and test code has been adjusted for this, and client code
  that uses edges.* should also still work because edges is still there and creates
  edge collections when _create() is called.

  INCOMPATIBLE CHANGE: Client code might still need to be changed in the following aspect:
  Previously, collections did not have a type so documents and edges could be inserted
  in the same collection. This is now disallowed. Edges can only be inserted into
  edge collections now. As there were no collection types in 1.0, ArangoDB will perform
  an automatic upgrade when migrating from 1.0 to 1.1.
  The automatic upgrade will check every collection and determine its type as follows:
  - if among the first 50 documents in the collection there are documents with
    attributes "_from" and "_to", the collection is typed as an edge collection
  - if among the first 50 documents in the collection there are no documents with
    attributes "_from" and "_to", the collection is made as a document collection

* issue #150: call V8 garbage collection on server periodically

* issue #110: added support for partial updates

  The REST API for documents now offers an HTTP PATCH method to partially update
  documents. Overwriting/replacing documents is still available via the HTTP PUT method
  as before. The Javascript API in the shell also offers a new update() method in extension to
  the previously existing replace() method.


v1.0.4 (2012-11-12)
-------------------

* issue #275: strange error message in arangosh 1.0.3 at startup


v1.0.3 (2012-11-08)
-------------------

* fixed AQL optimizer bug

* issue #273: fixed segfault in arangosh on HTTP 40x

* issue #265: allow optional base64 encoding/decoding of action response data

* issue #252: _modules collection not created automatically


v1.0.2 (2012-10-22)
-------------------

* repository CentOS-X.Y moved to CentOS-X, same for Debian

* bugfix for rollback from edges

* bugfix for hash indexes

* bugfix for StringBuffer::erase_front

* added autoload for modules

* added AQL function TO_LIST


v1.0.1 (2012-09-30)
-------------------

* draft for issue #165: front-end application howto

* updated mruby to cf8fdea4a6598aa470e698e8cbc9b9b492319d

* fix for issue #190: install doesn't create log directory

* fix for issue #194: potential race condition between creating and dropping collections

* fix for issue #193: REST API HEAD request returns a message body on 404

* fix for issue #188: intermittent issues with 1.0.0

* fix for issue #163: server cannot create collection because of abandoned files

* fix for issue #150: call V8 garbage collection on server periodically


v1.0.0 (2012-08-17)
-------------------

* fix for issue #157: check for readline and ncurses headers, not only libraries


v1.0.beta4 (2012-08-15)
-----------------------

* fix for issue #152: fix memleak for barriers


v1.0.beta3 (2012-08-10)
-----------------------

* fix for issue #151: Memleak, collection data not removed

* fix for issue #149: Inconsistent port for admin interface

* fix for issue #163: server cannot create collection because of abandoned files

* fix for issue #157: check for readline and ncurses headers, not only libraries

* fix for issue #108: db.<collection>.truncate() inefficient

* fix for issue #109: added startup note about cached collection names and how to
  refresh them

* fix for issue #156: fixed memleaks in /_api/import

* fix for issue #59: added tests for /_api/import

* modified return value for calls to /_api/import: now, the attribute "empty" is
  returned as well, stating the number of empty lines in the input. Also changed the
  return value of the error code attribute ("errorNum") from 1100 ("corrupted datafile")
  to 400 ("bad request") in case invalid/unexpected JSON data was sent to the server.
  This error code is more appropriate as no datafile is broken but just input data is
  incorrect.

* fix for issue #152: Memleak for barriers

* fix for issue #151: Memleak, collection data not removed

* value of --database.maximal-journal-size parameter is now validated on startup. If
  value is smaller than the minimum value (currently 1048576), an error is thrown and
  the server will not start. Before this change, the global value of maximal journal
  size was not validated at server start, but only on collection level

* increased sleep value in statistics creation loop from 10 to 500 microseconds. This
  reduces accuracy of statistics values somewhere after the decimal points but saves
  CPU time.

* avoid additional sync() calls when writing partial shape data (attribute name data)
  to disk. sync() will still be called when the shape marker (will be written after
  the attributes) is written to disk

* issue #147: added flag --database.force-sync-shapes to force synching of shape data
  to disk. The default value is true so it is the same behavior as in version 1.0.
  if set to false, shape data is synched to disk if waitForSync for the collection is
  set to true, otherwise, shape data is not synched.

* fix for issue #145: strange issue on Travis: added epsilon for numeric comparison in
  geo index

* fix for issue #136: adjusted message during indexing

* issue #131: added timeout for HTTP keep-alive connections. The default value is 300
  seconds. There is a startup parameter server.keep-alive-timeout to configure the value.
  Setting it to 0 will disable keep-alive entirely on the server.

* fix for issue #137: AQL optimizer should use indexes for ref accesses with
  2 named attributes


v1.0.beta2 (2012-08-03)
-----------------------

* fix for issue #134: improvements for centos RPM

* fixed problem with disable-admin-interface in config file


v1.0.beta1 (2012-07-29)
-----------------------

* fixed issue #118: We need a collection "debugger"

* fixed issue #126: Access-Shaper must be cached

* INCOMPATIBLE CHANGE: renamed parameters "connect-timeout" and "request-timeout"
  for arangosh and arangoimp to "--server.connect-timeout" and "--server.request-timeout"

* INCOMPATIBLE CHANGE: authorization is now required on the server side
  Clients sending requests without HTTP authorization will be rejected with HTTP 401
  To allow backwards compatibility, the server can be started with the option
  "--server.disable-authentication"

* added options "--server.username" and "--server.password" for arangosh and arangoimp
  These parameters must be used to specify the user and password to be used when
  connecting to the server. If no password is given on the command line, arangosh/
  arangoimp will interactively prompt for a password.
  If no user name is specified on the command line, the default user "root" will be
  used.

* added startup option "--server.ssl-cipher-list" to determine which ciphers to
  use in SSL context. also added SSL_OP_CIPHER_SERVER_PREFERENCE to SSL default
  options so ciphers are tried in server and not in client order

* changed default SSL protocol to TLSv1 instead of SSLv2

* changed log-level of SSL-related messages

* added SSL connections if server is compiled with OpenSSL support. Use --help-ssl

* INCOMPATIBLE CHANGE: removed startup option "--server.admin-port".
  The new endpoints feature (see --server.endpoint) allows opening multiple endpoints
  anyway, and the distinction between admin and "other" endpoints can be emulated
  later using privileges.

* INCOMPATIBLE CHANGE: removed startup options "--port", "--server.port", and
  "--server.http-port" for arangod.
  These options have been replaced by the new "--server.endpoint" parameter

* INCOMPATIBLE CHANGE: removed startup option "--server" for arangosh and arangoimp.
  These options have been replaced by the new "--server.endpoint" parameter

* Added "--server.endpoint" option to arangod, arangosh, and arangoimp.
  For arangod, this option allows specifying the bind endpoints for the server
  The server can be bound to one or multiple endpoints at once. For arangosh
  and arangoimp, the option specifies the server endpoint to connect to.
  The following endpoint syntax is currently supported:
  - tcp://host:port or http@tcp://host:port (HTTP over IPv4)
  - tcp://[host]:port or http@tcp://[host]:port (HTTP over IPv6)
  - ssl://host:port or http@tcp://host:port (HTTP over SSL-encrypted IPv4)
  - ssl://[host]:port or http@tcp://[host]:port (HTTP over SSL-encrypted IPv6)
  - unix:///path/to/socket or http@unix:///path/to/socket (HTTP over UNIX socket)

  If no port is specified, the default port of 8529 will be used.

* INCOMPATIBLE CHANGE: removed startup options "--server.require-keep-alive" and
  "--server.secure-require-keep-alive".
  The server will now behave as follows which should be more conforming to the
  HTTP standard:
  * if a client sends a "Connection: close" header, the server will close the
    connection
  * if a client sends a "Connection: keep-alive" header, the server will not
    close the connection
  * if a client does not send any "Connection" header, the server will assume
    "keep-alive" if the request was an HTTP/1.1 request, and "close" if the
    request was an HTTP/1.0 request

* (minimal) internal optimizations for HTTP request parsing and response header
  handling

* fixed Unicode unescaping bugs for \f and surrogate pairs in BasicsC/strings.c

* changed implementation of TRI_BlockCrc32 algorithm to use 8 bytes at a time

* fixed issue #122: arangod doesn't start if <log.file> cannot be created

* fixed issue #121: wrong collection size reported

* fixed issue #98: Unable to change journalSize

* fixed issue #88: fds not closed

* fixed escaping of document data in HTML admin front end

* added HTTP basic authentication, this is always turned on

* added server startup option --server.disable-admin-interface to turn off the
  HTML admin interface

* honor server startup option --database.maximal-journal-size when creating new
  collections without specific journalsize setting. Previously, these
  collections were always created with journal file sizes of 32 MB and the
  --database.maximal-journal-size setting was ignored

* added server startup option --database.wait-for-sync to control the default
  behavior

* renamed "--unit-tests" to "--javascript.unit-tests"


v1.0.alpha3 (2012-06-30)
------------------------

* fixed issue #116: createCollection=create option doesn't work

* fixed issue #115: Compilation issue under OSX 10.7 Lion & 10.8 Mountain Lion
  (homebrew)

* fixed issue #114: image not found

* fixed issue #111: crash during "make unittests"

* fixed issue #104: client.js -> ARANGO_QUIET is not defined


v1.0.alpha2 (2012-06-24)
------------------------

* fixed issue #112: do not accept document with duplicate attribute names

* fixed issue #103: Should we cleanup the directory structure

* fixed issue #100: "count" attribute exists in cursor response with "count:
  false"

* fixed issue #84 explain command

* added new MRuby version (2012-06-02)

* added --log.filter

* cleanup of command line options:
** --startup.directory => --javascript.startup-directory
** --quite => --quiet
** --gc.interval => --javascript.gc-interval
** --startup.modules-path => --javascript.modules-path
** --action.system-directory => --javascript.action-directory
** --javascript.action-threads => removed (is now the same pool as --server.threads)

* various bug-fixes

* support for import

* added option SKIP_RANGES=1 for make unittests

* fixed several range-related assertion failures in the AQL query optimizer

* fixed AQL query optimizations for some edge cases (e.g. nested subqueries with
  invalid constant filter expressions)


v1.0.alpha1 (2012-05-28)
------------------------

Alpha Release of ArangoDB 1.0<|MERGE_RESOLUTION|>--- conflicted
+++ resolved
@@ -1,16 +1,6 @@
 devel
 -----
 
-<<<<<<< HEAD
-* added option `--cluster.require-persisted-id`
-
-  If set to true, then the instance will only start if a UUID file is found 
-  in the database on startup. Setting this option will make sure the instance 
-  is started using an already existing database directory from a previous
-  start, and not a new one. For the first start, the UUID file must either be 
-  created manually in the database directory, or the option must be set to 
-  false for the initial startup and only turned on for restarts.
-=======
 * removed option `--cluster.my-local-info` in favor of persisted server UUIDs
 
   The option `--cluster.my-local-info` was deprecated since ArangoDB 3.3.
@@ -19,7 +9,6 @@
 
 * added new collection property `cacheEnabled` which enables in-memory caching for
   documents and primary index entries. Available only when using RocksDB
->>>>>>> 0e9fa1a0
 
 * arangodump now supports `--threads` option to dump collections in parallel
 
