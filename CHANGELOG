--- conflicted
+++ resolved
@@ -1,11 +1,9 @@
 devel
 -----
 
-<<<<<<< HEAD
 * introduce `enforceReplicationFactor`: An optional parameter controlling
   if the server should bail out during collection creation if there are not
   enough DBServers available for the desired `replicationFactor`.
-=======
 * make the ArangoShell refill its collection cache when a yet-unknown collection
   is first accessed. This fixes the following problem:
 
@@ -15,7 +13,6 @@
                                      // in shell2, so the insert will fail
 
 * make AQL `DISTINCT` not change the order of the results it is applied on
->>>>>>> abc4c09d
 
 * enable JEMalloc background thread for purging and returning unused memory
   back to the operating system (Linux only)
