--- conflicted
+++ resolved
@@ -1,11 +1,9 @@
 devel
 -----
 
-<<<<<<< HEAD
 * UI: edge collections were wrongly added to from and to vertices select box during graph creation
-=======
+
 * fixed issue #3640: limit in subquery
->>>>>>> 6614731b
 
 * UI: the graph viewer now displays updated label values correctly.
   Additionally the included node/edge editor now closes automatically
