v3.4.0-rc.3 (XXXX-XX-XX)
------------------------
<<<<<<< HEAD
* improve inter-server communication performance:
  - move all response processing off Communicator's socket management thread
  - create multiple Communicator objects with ClusterComm, route via round robin
  - adjust Scheduler threads to always be active, and have designated priorities.
=======

* fix internal issue #2770: the Query Profiling modal dialog in the Web UI
  was slightly malformed.

* fix internal issue #2035: the Web UI now updates its indices view to check
  whether new indices exist or not.

* fix internal issue #6808: newly created databases within the Web UI did not
  appear when used Internet Explorer 11 as a browser.

* fix internal issue #2957: the Web UI was not able to display more than 1000
  documents, even when it was set to a higher amount.

* fix internal issue #2688: the Web UI's graph viewer created malformed node
  labels if a node was expanded multiple times.

* fix internal issue #2785: web ui's sort dialog sometimes got rendered, even
  if it should not.

* fix internal issue #2764: the waitForSync property of a satellite collection
  could not be changed via the Web UI
>>>>>>> 4dd0f2d2

* dynamically manage libcurl's number of open connections to increase performance
  by reducing the number of socket close and then reopen cycles

* recover short server id from agency after a restart of a cluster node

  this fixes problems with short server ids being set to 0 after a node restart,
  which then prevented cursor result load-forwarding between multiple coordinators
  to work properly

  this should fix arangojs#573

* include forward-ported diagnostic options for debugging LDAP connections

* fixed internal issue #3065: fix variable replacements by the AQL query
  optimizer in arangosearch view search conditions

  The consequence of the missing replacements was that some queries using view
  search conditions could have failed with error messages such as

  "missing variable #3 (a) for node #7 (EnumerateViewNode) while planning registers"

* fixed internal issue #1983: the Web UI was showing a deletion confirmation
  multiple times.

* Restricted usage of views in AQL, they will throw an error now
  (e.g. "FOR v, e, p IN 1 OUTBOUND @start edgeCollection, view")
  instead of failing the server.

* Allow VIEWs within the AQL "WITH" statement in cluster environment.
  This will now prepare the query for all collections linked within a view.
  (e.g. "WITH view FOR v, e, p IN OUTBOUND 'collectionInView/123' edgeCollection"
  will now be executed properly and not fail with unregistered collection any more)

* Properly check permissions for all collections linked to a view when
  instantiating an AQL query in cluster environment

* support installation of ArangoDB on Windows into directories with multibyte
  character filenames on Windows platforms that used a non-UTF8-codepage

  This was supported on other platforms before, but never worked for ArangoDB's
  Windows version

* display shard synchronization progress for collections outside of the
  `_system` database

* change memory protection settings for memory given back to by the bundled
  JEMalloc memory allocator. This avoids splitting of existing memory mappings
  due to changes of the protection settings

* added missing implementation for `DeleteRangeCF` in RocksDB WAL tailing handler


v3.4.0-rc.2 (2018-09-30)
------------------------

* upgraded arangosync version to 0.6.0

* upgraded arangodb starter version to 0.13.3

* fixed issue #6611: Properly display JSON properties of user defined foxx services
  configuration within the web UI

* improved shards display in web UI: included arrows to better visualize that
  collection name sections can be expanded and collapsed

* added nesting support for `aql` template strings

* added support for `undefined` and AQL literals to `aql.literal`

* added `aql.join` function

* fixed issue #6583: Agency node segfaults if sent an authenticated HTTP
  request is sent to its port

* fixed issue #6601: Context cancelled (never ending query)

* added more AQL query results cache inspection and control functionality

* fixed undefined behavior in AQL query result cache

* the query editor within the web UI is now catching HTTP 501 responses
  properly

* added AQL VERSION function to return the server version as a string

* added startup parameter `--cluster.advertised-endpoints`

* AQL query optimizer now makes better choices regarding indexes to use in a
  query when there are multiple competing indexes and some of them are prefixes
  of others

  In this case, the optimizer could have preferred indexes that covered less
  attributes, but it should rather pick the indexes that covered more attributes.

  For example, if there was an index on ["a"] and another index on ["a", "b"], then
  previously the optimizer may have picked the index on just ["a"] instead the
  index on ["a", "b"] for queries that used all index attributes but did range
  queries on them (e.g. `FILTER doc.a == @val1 && doc.b >= @val2`).

* Added compression for the AQL intermediate results transfer in the cluster,
  leading to less data being transferred between coordinator and database servers
  in many cases

* forward-ported a bugfix from RocksDB (https://github.com/facebook/rocksdb/pull/4386)
  that fixes range deletions (used internally in ArangoDB when dropping or truncating
  collections)

  The non-working range deletes could have triggered errors such as
  `deletion check in index drop failed - not all documents in the index have been deleted.`
  when dropping or truncating collections

* improve error messages in Windows installer

* allow retrying installation in Windows installer in case an existing database is still
  running and needs to be manually shut down before continuing with the installation

* fix database backup functionality in Windows installer

* fixed memory leak in `/_api/batch` REST handler

* `db._profileQuery()` now also tracks operations triggered when using `LIMIT`
  clauses in a query

* added proper error messages when using views as an argument to AQL functions
  (doing so triggered an `internal error` before)

* fixed return value encoding for collection ids ("cid" attribute") in REST API
  `/_api/replication/logger-follow`

* fixed dumping and restoring of views with arangodump and arangorestore

* fix replication from 3.3 to 3.4

* fixed some TLS errors that occurred when combining HTTPS/TLS transport with the
  VelocyStream protocol (VST)

  That combination could have led to spurious errors such as "TLS padding error"
  or "Tag mismatch" and connections being closed

* make synchronous replication detect more error cases when followers cannot
  apply the changes from the leader

* fixed issue #6379: RocksDB arangorestore time degeneration on dead documents

* fixed issue #6495: Document not found when removing records

* fixed undefined behavior in cluster plan-loading procedure that may have
  unintentionally modified a shared structure

* reduce overhead of function initialization in AQL COLLECT aggregate functions,
  for functions COUNT/LENGTH, SUM and AVG

  this optimization will only be noticable when the COLLECT produces many groups
  and the "hash" COLLECT variant is used

* fixed potential out-of-bounds access in admin log REST handler `/_admin/log`,
  which could have led to the server returning an HTTP 500 error

* catch more exceptions in replication and handle them appropriately

* agency endpoint updates now go through RAFT

* fixed a cleanup issue in Current when a follower was removed from Plan

* catch exceptions in MaintenanceWorker thread

* fixed a bug in cleanOutServer which could lead to a cleaned out server
  still being a follower for some shard


v3.4.0-rc.1 (2018-09-06)
------------------------

* Release Candidate for 3.4.0, please check the `ReleaseNotes/KnownIssues34.md`
  file for a list of known issues.

* upgraded bundled RocksDB version to 5.16.0

* upgraded bundled Snappy compression library to 1.1.7

* fixed issue #5941: if using breadth first search in traversals uniqueness checks
  on path (vertices and edges) have not been applied. In SmartGraphs the checks
  have been executed properly.

* added more detailed progress output to arangorestore, showing the percentage of
  how much data is restored for bigger collections plus a set of overview statistics
  after each processed collection

* added option `--rocksdb.use-file-logging` to enable writing of RocksDB's own
  informational LOG files into RocksDB's database directory.

  This option is turned off by default, but can be enabled for debugging RocksDB
  internals and performance.

* improved error messages when managing Foxx services

  Install/replace/upgrade will now provide additional information when an error
  is encountered during setup. Errors encountered during a `require` call will
  also include information about the underlying cause in the error message.

* fixed some Foxx script names being displayed incorrectly in web UI and Foxx CLI

* major revision of the maintenance feature

* added `uuidv4` and `genRandomBytes` methods to crypto module

* added `hexSlice` methods `hexWrite` to JS Buffer type

* added `Buffer.from`, `Buffer.of`, `Buffer.alloc` and `Buffer.allocUnsafe`
  for improved compatibility with Node.js

* Foxx HTTP API errors now log stacktraces

* fixed issue #5831: custom queries in the ui could not be loaded if the user
  only has read access to the _system database.

* fixed issue #6128: ArangoDb Cluster: Task moved from DBS to Coordinator

* fixed some web ui action events related to Running Queries view and Slow
  Queries History view

* fixed internal issue #2566: corrected web UI alignment of the nodes table

* fixed issue #5736: Foxx HTTP API responds with 500 error when request body
  is too short

* fixed issue #6106: Arithmetic operator type casting documentation incorrect

* The arangosh now supports the velocystream transport protocol via the schemas
  "vst+tcp://", "vst+ssl://", "vst+unix://" schemes.

* The server will no longer lowercase the input in --server.endpoint. This means
  Unix domain socket paths will now  be treated as specified, previously they were lowercased

* fixed logging of requests. A wrong log level was used

* fixed issue #5943: misplaced database ui icon and wrong cursor type were used

* fixed issue #5354: updated the web UI JSON editor, improved usability

* fixed issue #5648: fixed error message when saving unsupported document types

* fixed internal issue #2812: Cluster fails to create many indexes in parallel

* Added C++ implementation, load balancer support, and user restriction to Pregel API.

  If an execution is accessed on a different coordinator than where it was
  created, the request(s) will be forwarded to the correct coordinator. If an
  execution is accessed by a different user than the one who created it, the
  request will be denied.

* the AQL editor in the web UI now supports detailed AQL query profiling

* fixed issue #5884: Subquery nodes are no longer created on DBServers

* intermediate commits in the RocksDB engine are now only enabled in standalone AQL queries

  (not within a JS transaction), standalone truncate as well as for the "import" API

* the AQL editor in the web UI now supports GeoJSON types and is able to render them.

* fixed issue #5035: fixed a vulnerability issue within the web ui's index view

* PR #5552: add "--latency true" option to arangoimport.  Lists microsecond latency

* added `"pbkdf2"` method to `@arangodb/foxx/auth` module

* the `@arangodb/foxx/auth` module now uses a different method to generate salts,
  so salts are no longer guaranteed to be alphanumeric

* fixed internal issue #2567: the Web UI was showing the possibility to move a shard
  from a follower to the current leader

* Renamed RocksDB engine-specific statistics figure `rocksdb.block-cache-used`
  to `rocksdb.block-cache-usage` in output of `db._engineStats()`

  The new figure name is in line with the statistics that the RocksDB library
  provides in its new versions.

* Added RocksDB engine-specific statistics figures `rocksdb.block-cache-capacity`,
  `rocksdb.block-cache-pinned-usage` as well as level-specific figures
  `rocksdb.num-files-at-level` and `rocksdb.compression-ratio-at-level` in
  output of `db._engineStats()`

* Added RocksDB-engine configuration option `--rocksdb.block-align-data-blocks`

  If set to true, data blocks are aligned on lesser of page size and block size,
  which may waste some memory but may reduce the number of cross-page I/Os operations.

* Usage RocksDB format version 3 for new block-based tables

* Bugfix: The AQL syntax variants `UPDATE/REPLACE k WITH d` now correctly take
  _rev from k instead of d (when ignoreRevs is false) and ignore d._rev.

* Added C++ implementation, load balancer support, and user restriction to tasks API

  If a task is accessed on a different coordinator than where it was created,
  the request(s) will be forwarded to the correct coordinator. If a
  task is accessed by a different user than the one who created it, the request
  will be denied.

* Added load balancer support and user-restriction to async jobs API.

  If an async job is accessed on a different coordinator than where it was
  created, the request(s) will be forwarded to the correct coordinator. If a
  job is accessed by a different user than the one who created it, the request
  will be denied.

* switch default storage engine from MMFiles to RocksDB

  In ArangoDB 3.4, the default storage engine for new installations is the RocksDB
  engine. This differs to previous versions (3.2 and 3.3), in which the default
  storage engine was the MMFiles engine.

  The MMFiles engine can still be explicitly selected as the storage engine for
  all new installations. It's only that the "auto" setting for selecting the storage
  engine will now use the RocksDB engine instead of MMFiles engine.

  In the following scenarios, the effectively selected storage engine for new
  installations will be RocksDB:

  * `--server.storage-engine rocksdb`
  * `--server.storage-engine auto`
  * `--server.storage-engine` option not specified

  The MMFiles storage engine will be selected for new installations only when
  explicitly selected:

  * `--server.storage-engine mmfiles`

  On upgrade, any existing ArangoDB installation will keep its previously selected
  storage engine. The change of the default storage engine is thus only relevant
  for new ArangoDB installations and/or existing cluster setups for which new server
  nodes get added later. All server nodes in a cluster setup should use the same
  storage engine to work reliably. Using different storage engines in a cluster is
  unsupported.

* added collection.indexes() as an alias for collection.getIndexes()

* disable V8 engine and JavaScript APIs for agency nodes

* renamed MMFiles engine compactor thread from "Compactor" to "MMFilesCompactor".

  This change will be visible only on systems which allow assigning names to
  threads.

* added configuration option `--rocksdb.sync-interval`

  This option specifies interval (in milliseconds) that ArangoDB will use to
  automatically synchronize data in RocksDB's write-ahead log (WAL) files to
  disk. Automatic syncs will only be performed for not-yet synchronized data,
  and only for operations that have been executed without the *waitForSync*
  attribute.

  Automatic synchronization is performed by a background thread. The default
  sync interval is 100 milliseconds.

  Note: this option is not supported on Windows platforms. Setting the sync
  interval to a value greater 0 will produce a startup warning.

* added AQL functions `TO_BASE64`, `TO_HEX`, `ENCODE_URI_COMPONENT` and `SOUNDEX`

* PR #5857: RocksDB engine would frequently request a new DelayToken.  This caused
  excessive write delay on the next Put() call.  Alternate approach taken.

* changed the thread handling in the scheduler. `--server.maximal-threads` will be
  the maximum number of threads for the scheduler.

* The option `--server.threads` is now obsolete.

* use sparse indexes in more cases now, when it is clear that the index attribute
  value cannot be null

* introduce SingleRemoteOperationNode via "optimize-cluster-single-document-operations"
  optimizer rule, which triggers single document operations directly from the coordinator
  instead of using a full-featured AQL setup. This saves cluster roundtrips.

  Queries directly referencing the document key benefit from this:

      UPDATE {_key: '1'} WITH {foo: 'bar'} IN collection RETURN OLD

* Added load balancer support and user-restriction to cursor API.

  If a cursor is accessed on a different coordinator than where it was created,
  the requests will be forwarded to the correct coordinator. If a cursor is
  accessed by a different user than the one who created it, the request will
  be denied.

* if authentication is turned on requests to databases by users with insufficient rights
 will be answered with the HTTP forbidden (401) response.

* upgraded bundled RocksDB library version to 5.15

* added key generators `uuid` and `padded`

  The `uuid` key generator generates universally unique 128 bit keys, which are
  stored in hexadecimal human-readable format.
  The `padded` key generator generates keys of a fixed length (16 bytes) in
  ascending lexicographical sort order.

* The REST API of `/_admin/status` added: "operationMode" filed with same meaning as
  the "mode" field and field "readOnly" that has the inverted meaning of the field
  "writeOpsEnabled". The old field names will be deprecated in upcoming versions.

* added `COUNT_DISTINCT` AQL function

* make AQL optimizer rule `collect-in-cluster` optimize aggregation functions
  `AVERAGE`, `VARIANCE`, `STDDEV`, `UNIQUE`, `SORTED_UNIQUE` and `COUNT_DISTINCT`
  in a cluster by pushing parts of the aggregation onto the DB servers and only
  doing the total aggregation on the coordinator

* replace JavaScript functions FULLTEXT, NEAR, WITHIN and WITHIN_RECTANGLE with
  regular AQL subqueries via a new optimizer rule "replace-function-with-index".

* the existing "fulltext-index-optimizer" optimizer rule has been removed because its
  duty is now handled by the "replace-function-with-index" rule.

* added option "--latency true" option to arangoimport. Lists microsecond latency
  statistics on 10 second intervals.

* fixed internal issue #2256: ui, document id not showing up when deleting a document

* fixed internal issue #2163: wrong labels within foxx validation of service
  input parameters

* fixed internal issue #2160: fixed misplaced tooltips in indices view

* Added exclusive option for rocksdb collections. Modifying AQL queries can
  now set the exclusive option as well as it can be set on JavaScript transactions.

* added optimizer rule "optimize-subqueries", which makes qualifying subqueries
  return less data

  The rule fires in the following situations:
  * in case only a few results are used from a non-modifying subquery, the rule
    will add a LIMIT statement into the subquery. For example

        LET docs = (
          FOR doc IN collection
            FILTER ...
            RETURN doc
        )
        RETURN docs[0]

    will be turned into

        LET docs = (
          FOR doc IN collection
            FILTER ...
            LIMIT 1
            RETURN doc
        )
        RETURN docs[0]

    Another optimization performed by this rule is to modify the result value
    of subqueries in case only the number of results is checked later. For example

        RETURN LENGTH(
          FOR doc IN collection
            FILTER ...
            RETURN doc
        )

    will be turned into

        RETURN LENGTH(
          FOR doc IN collection
            FILTER ...
            RETURN true
        )

  This saves copying the document data from the subquery to the outer scope and may
  enable follow-up optimizations.

* fixed Foxx queues bug when queues are created in a request handler with an
  ArangoDB authentication header

* abort startup when using SSLv2 for a server endpoint, or when connecting with
  a client tool via an SSLv2 connection.

  SSLv2 has been disabled in the OpenSSL library by default in recent versions
  because of security vulnerabilities inherent in this protocol.

  As it is not safe at all to use this protocol, the support for it has also
  been stopped in ArangoDB. End users that use SSLv2 for connecting to ArangoDB
  should change the protocol from SSLv2 to TLSv12 if possible, by adjusting
  the value of the `--ssl.protocol` startup option.

* added `overwrite` option to document insert operations to allow for easier syncing.

  This implements almost the much inquired UPSERT. In reality it is a REPSERT
  (replace/insert) because only replacement and not modification of documents
  is possible. The option does not work in cluster collections with custom
  sharding.

* added startup option `--log.escape`

  This option toggles the escaping of log output.

  If set to `true` (which is the default value), then the logging will work
  as before, and the following characters in the log output are escaped:

  * the carriage return character (hex 0d)
  * the newline character (hex 0a)
  * the tabstop character (hex 09)
  * any other characters with an ordinal value less than hex 20

  If the option is set to `false`, no characters are escaped. Characters with
  an ordinal value less than hex 20 will not be printed in this mode but will
  be replaced with a space character (hex 20).

  A side effect of turning off the escaping is that it will reduce the CPU
  overhead for the logging. However, this will only be noticable when logging
  is set to a very verbose level (e.g. debug or trace).

* increased the default values for the startup options `--javascript.gc-interval`
  from every 1000 to every 2000 requests, and for `--javascript.gc-frequency` from
  30 to 60 seconds

  This will make the V8 garbage collection run less often by default than in previous
  versions, reducing CPU load a bit and leaving more contexts available on average.

* added `/_admin/repair/distributeShardsLike` that repairs collections with
  distributeShardsLike where the shards aren't actually distributed like in the
  prototype collection, as could happen due to internal issue #1770

* Fixed issue #4271: Change the behavior of the `fullCount` option for AQL query
  cursors so that it will only take into account `LIMIT` statements on the top level
  of the query.

  `LIMIT` statements in subqueries will not have any effect on the `fullCount` results
  any more.

* We added a new geo-spatial index implementation. On the RocksDB storage engine all
  installations will need to be upgraded with `--database.auto-upgrade true`. New geo
  indexes will now only report with the type `geo` instead of `geo1` or `geo2`.
  The index types `geo1` and `geo2` are now deprecated.
  Additionally we removed the deprecated flags `constraint` and `ignoreNull` from geo
  index definitions, these fields were initially deprecated in ArangoDB 2.5

* Add revision id to RocksDB values in primary indexes to speed up replication (~10x).

* PR #5238: Create a default pacing algorithm for arangoimport to avoid TimeoutErrors
  on VMs with limited disk throughput

* Starting a cluster with coordinators and DB servers using different storage engines
  is unsupported. Doing it anyway will now produce a warning on startup

* fixed issue #4919: C++ implementation of LIKE function now matches the old and correct
  behaviour of the javascript implementation.

* added `--json` option to arangovpack, allowing to treat its input as plain JSON data
  make arangovpack work without any configuration file

* added experimental arangodb startup option `--javascript.enabled` to enable/disable the
  initialization of the V8 JavaScript engine. Only expected to work on single-servers and
  agency deployments

* pull request #5201: eliminate race scenario where handlePlanChange could run infinite times
  after an execution exceeded 7.4 second time span

* UI: fixed an unreasonable event bug within the modal view engine

* pull request #5114: detect shutdown more quickly on heartbeat thread of coordinator and
  DB servers

* fixed issue #3811: gharial api is now checking existence of `_from` and `_to` vertices
  during edge creation

* There is a new method `_profileQuery` on the database object to execute a query and
  print an explain with annotated runtime information.

* Query cursors can now be created with option `profile`, with a value of 0, 1 or 2.
  This will cause queries to include more statistics in their results and will allow tracing
  of queries.

* fixed internal issue #2147: fixed database filter in UI

* fixed internal issue #2149: number of documents in the UI is not adjusted after moving them

* fixed internal issue #2150: UI - loading a saved query does not update the list of bind
  parameters

* removed option `--cluster.my-local-info` in favor of persisted server UUIDs

  The option `--cluster.my-local-info` was deprecated since ArangoDB 3.3.

* added new collection property `cacheEnabled` which enables in-memory caching for
  documents and primary index entries. Available only when using RocksDB

* arangodump now supports `--threads` option to dump collections in parallel

* arangorestore now supports `--threads` option to restore collections in parallel

* Improvement: The AQL query planner in cluster is now a bit more clever and
  can prepare AQL queries with less network overhead.

  This should speed up simple queries in cluster mode, on complex queries it
  will most likely not show any performance effect.
  It will especially show effects on collections with a very high amount of Shards.

* removed remainders of dysfunctional `/_admin/cluster-test` and `/_admin/clusterCheckPort`
  API endpoints and removed them from documentation

* added new query option `stream` to enable streaming query execution via the
  `POST /_api/cursor` rest interface.

* fixed issue #4698: databases within the UI are now displayed in a sorted order.

* Behavior of permissions for databases and collections changed:
  The new fallback rule for databases for which an access level is not explicitly specified:
  Choose the higher access level of:
    * A wildcard database grant
    * A database grant on the `_system` database
  The new fallback rule for collections for which an access level is not explicitly specified:
  Choose the higher access level of:
    * Any wildcard access grant in the same database, or on "*/*"
    * The access level for the current database
    * The access level for the `_system` database

* fixed issue #4583: add AQL ASSERT and AQL WARN

* renamed startup option `--replication.automatic-failover` to
  `--replication.active-failover`
  using the old option name will still work in ArangoDB 3.4, but the old option
  will be removed afterwards

* index selectivity estimates for RocksDB engine are now eventually consistent

  This change addresses a previous issue where some index updates could be
  "lost" from the view of the internal selectivity estimate, leading to
  inaccurate estimates. The issue is solved now, but there can be up to a second
  or so delay before updates are reflected in the estimates.

* support `returnOld` and `returnNew` attributes for in the following HTTP REST
  APIs:

  * /_api/gharial/<graph>/vertex/<collection>
  * /_api/gharial/<graph>/edge/<collection>

  The exception from this is that the HTTP DELETE verb for these APIs does not
  support `returnOld` because that would make the existing API incompatible

* fixed internal issue #478: remove unused and undocumented REST API endpoints
  _admin/statistics/short and _admin/statistics/long

  These APIs were available in ArangoDB's REST API, but have not been called by
  ArangoDB itself nor have they been part of the documented API. They have been
  superseded by other REST APIs and were partially dysfunctional. Therefore
  these two endpoints have been removed entirely.

* fixed issue #1532: reload users on restore

* fixed internal issue #1475: when restoring a cluster dump to a single server
  ignore indexes of type primary and edge since we mustn't create them here.

* fixed internal issue #1439: improve performance of any-iterator for RocksDB

* issue #1190: added option `--create-database` for arangoimport

* UI: updated dygraph js library to version 2.1.0

* renamed arangoimp to arangoimport for consistency
  Release packages will still install arangoimp as a symlink so user scripts
  invoking arangoimp do not need to be changed

* UI: Shard distribution view now has an accordion view instead of displaying
  all shards of all collections at once.

* fixed issue #4393: broken handling of unix domain sockets in JS_Download

* added AQL function `IS_KEY`
  this function checks if the value passed to it can be used as a document key,
  i.e. as the value of the `_key` attribute

* added AQL functions `SORTED` and `SORTED_UNIQUE`

  `SORTED` will return a sorted version of the input array using AQL's internal
  comparison order
  `SORTED_UNIQUE` will do the same, but additionally removes duplicates.

* added C++ implementation for AQL functions `DATE_NOW`, `DATE_ISO8601`,
  `DATE_TIMESTAMP`, `IS_DATESTRING`, `DATE_DAYOFWEEK`, `DATE_YEAR`,
  `DATE_MONTH`, `DATE_DAY`, `DATE_HOUR`, `DATE_MINUTE`, `DATE_SECOND`,
  `DATE_MILLISECOND`, `DATE_DAYOFYEAR`, `DATE_ISOWEEK`, `DATE_LEAPYEAR`,
  `DATE_QUARTER`, `DATE_DAYS_IN_MONTH`, `DATE_ADD`, `DATE_SUBTRACT`,
  `DATE_DIFF`, `DATE_COMPARE`, `TRANSLATE` and `SHA512`

* fixed a bug where clusterinfo missed changes to plan after agency
  callback is registred for create collection

* Foxx manifest.json files can now contain a $schema key with the value
  of "http://json.schemastore.org/foxx-manifest" to improve tooling support.

* fixed agency restart from compaction without data

* fixed agency's log compaction for internal issue #2249

* only load Plan and Current from agency when actually needed


v3.3.18 (XXXX-XX-XX)
--------------------

* improved logging in case of replication errors

* recover short server id from agency after a restart of a cluster node

  this fixes problems with short server ids being set to 0 after a node restart,
  which then prevented cursor result load-forwarding between multiple coordinators
  to work properly

  this should fix arangojs#573

* increased default timeouts in replication

  this decreases the chances of followers not getting in sync with leaders because
  of replication operations timing out

* fixed internal issue #1983: the Web UI was showing a deletion confirmation
  multiple times.

* handle missing `_frontend` collections gracefully

  the `_frontend` system collection is not required for normal ArangoDB operations,
  so if it is missing for whatever reason, ensure that normal operations can go
  on.


v3.3.17 (2018-10-04)
--------------------

* upgraded arangosync version to 0.6.0

* added several advanced options for configuring and debugging LDAP connections.
  Please note that some of the following options are platform-specific and may not 
  work on all platforms or with all LDAP servers reliably:

  - `--ldap.serialized`: whether or not calls into the underlying LDAP library 
    should be serialized.
    This option can be used to work around thread-unsafe LDAP library functionality.
  - `--ldap.serialize-timeout`: sets the timeout value that is used when waiting to 
    enter the LDAP library call serialization lock. This is only meaningful when 
    `--ldap.serialized` has been set to `true`. 
  - `--ldap.retries`: number of tries to attempt a connection. Setting this to values 
    greater than one will make ArangoDB retry to contact the LDAP server in case no 
    connection can be made initially.
  - `--ldap.restart`: whether or not the LDAP library should implicitly restart 
    connections
  - `--ldap.referrals`: whether or not the LDAP library should implicitly chase 
    referrals
  - `--ldap.debug`: turn on internal OpenLDAP library output (warning: will print 
    to stdout).
  - `--ldap.timeout`: timeout value (in seconds) for synchronous LDAP API calls 
    (a value of 0 means default timeout).
  - `--ldap.network-timeout`: timeout value (in seconds) after which network operations 
    following the initial connection return in case of no activity (a value of 0 means 
    default timeout).
  - `--ldap.async-connect`: whether or not the connection to the LDAP library will 
    be done asynchronously.

* fixed a shutdown race in ArangoDB's logger, which could have led to some buffered
  log messages being discarded on shutdown

* display shard synchronization progress for collections outside of the
  `_system` database

* fixed issue #6611: Properly display JSON properties of user defined foxx services
  configuration within the web UI

* fixed issue #6583: Agency node segfaults if sent an authenticated HTTP request is sent to its port

* when cleaning out a leader it could happen that it became follower instead of 
  being removed completely

* make synchronous replication detect more error cases when followers cannot
  apply the changes from the leader

* fix some TLS errors that occurred when combining HTTPS/TLS transport with the
  VelocyStream protocol (VST)

  That combination could have led to spurious errors such as "TLS padding error"
  or "Tag mismatch" and connections being closed 

* agency endpoint updates now go through RAFT


v3.3.16 (2018-09-19)
--------------------

* fix undefined behavior in AQL query result cache

* the query editor within the web ui is now catching http 501 responses
  properly

* fixed issue #6495 (Document not found when removing records)

* fixed undefined behavior in cluster plan-loading procedure that may have 
  unintentionally modified a shared structure

* reduce overhead of function initialization in AQL COLLECT aggregate functions,
  for functions COUNT/LENGTH, SUM and AVG

  this optimization will only be noticable when the COLLECT produces many groups
  and the "hash" COLLECT variant is used

* fixed potential out-of-bounds access in admin log REST handler /_admin/log,
  which could have led to the server returning an HTTP 500 error

* catch more exceptions in replication and handle them appropriately


v3.3.15 (2018-09-10)
--------------------

* fixed an issue in the "sorted" AQL COLLECT variant, that may have led to producing
  an incorrect number of results

* upgraded arangodb starter version to 0.13.3

* fixed issue #5941 if using breadth-first search in traversals uniqueness checks
  on path (vertices and edges) have not been applied. In SmartGraphs the checks
  have been executed properly.

* added more detailed progress output to arangorestore, showing the percentage of
  how much data is restored for bigger collections plus a set of overview statistics
  after each processed collection

* added option `--rocksdb.use-file-logging` to enable writing of RocksDB's own
  informational LOG files into RocksDB's database directory.

  This option is turned off by default, but can be enabled for debugging RocksDB
  internals and performance.

* improved error messages when managing Foxx services

  Install/replace/upgrade will now provide additional information when an error
  is encountered during setup. Errors encountered during a `require` call will
  also include information about the underlying cause in the error message.

* fixed some Foxx script names being displayed incorrectly in web UI and Foxx CLI

* added startup option `--query.optimizer-max-plans value`

  This option allows limiting the number of query execution plans created by the 
  AQL optimizer for any incoming queries. The default value is `128`.

  By adjusting this value it can be controlled how many different query execution 
  plans the AQL query optimizer will generate at most for any given AQL query. 
  Normally the AQL query optimizer will generate a single execution plan per AQL query, 
  but there are some cases in which it creates multiple competing plans. More plans
  can lead to better optimized queries, however, plan creation has its costs. The
  more plans are created and shipped through the optimization pipeline, the more time 
  will be spent in the optimizer.

  Lowering this option's value will make the optimizer stop creating additional plans 
  when it has already created enough plans.

  Note that this setting controls the default maximum number of plans to create. The
  value can still be adjusted on a per-query basis by setting the *maxNumberOfPlans*
  attribute when running a query.

  This change also lowers the default maximum number of query plans from 192 to 128.

* bug fix: facilitate faster shutdown of coordinators and db servers

* cluster nodes should retry registering in agency until successful

* fixed some web ui action events related to Running Queries view and Slow
  Queries History view

* Create a default pacing algorithm for arangoimport to avoid TimeoutErrors
  on VMs with limited disk throughput

* backport PR 6150: establish unique function to indicate when
  application is terminating and therefore network retries should not occur

* backport PR #5201: eliminate race scenario where handlePlanChange
  could run infinite times after an execution exceeded 7.4 second time span


v3.3.14 (2018-08-15)
--------------------

* upgraded arangodb starter version to 0.13.1

* Foxx HTTP API errors now log stacktraces

* fixed issue #5736: Foxx HTTP API responds with 500 error when request body
  is too short

* fixed issue #5831: custom queries in the ui could not be loaded if the user
  only has read access to the _system database.

* fixed internal issue #2566: corrected web UI alignment of the nodes table

* fixed internal issue #2869: when attaching a follower with global applier to an
  authenticated leader already existing users have not been replicated, all users
  created/modified later are replicated.

* fixed internal issue #2865: dumping from an authenticated arangodb the users have
  not been included

* fixed issue #5943: misplaced database ui icon and wrong cursor type were used

* fixed issue #5354: updated the web UI JSON editor, improved usability

* fixed issue #5648: fixed error message when saving unsupported document types

* fixed issue #6076: Segmentation fault after AQL query

  This also fixes issues #6131 and #6174

* fixed issue #5884: Subquery nodes are no longer created on DBServers

* fixed issue #6031: Broken LIMIT in nested list iterations

* fixed internal issue #2812: Cluster fails to create many indexes in parallel

* intermediate commits in the RocksDB engine are now only enabled in standalone AQL
  queries (not within a JS transaction), standalone truncate as well as for the
  "import" API

* Bug fix: race condition could request data from Agency registry that did not
  exist yet.  This caused a throw that would end the Supervision thread.
  All registry query APIs no longer throw exceptions.


v3.3.13 (2018-07-26)
--------------------

* fixed internal issue #2567: the Web UI was showing the possibility to move a
  shard from a follower to the current leader

* fixed issue #5977: Unexpected execution plan when subquery contains COLLECT

* Bugfix: The AQL syntax variants `UPDATE/REPLACE k WITH d` now correctly take
  _rev from k instead of d (when ignoreRevs is false) and ignore d._rev.

* put an upper bound on the number of documents to be scanned when using
  `db.<collection>.any()` in the RocksDB storage engine

  previous versions of ArangoDB did a scan of a random amount of documents in
  the collection, up to the total number of documents available. this produced
  a random selection with a good quality, but needed to scan half the number
  of documents in the collection on average.

  The new version will only scan up to 500 documents, so it produces a less
  random result, but will be a lot faster especially for large collections.

  The implementation of `any()` for the MMFiles engine remains unchanged. The
  MMFiles engine will pick a random document from the entire range of the
  in-memory primary index without performing scans.

* return an empty result set instead of an "out of memory" exception when
  querying the geo index with invalid (out of range) coordinates

* added load balancer support and user-restriction to cursor API.

  If a cursor is accessed on a different coordinator than where it was created,
  the requests will be forwarded to the correct coordinator. If a cursor is
  accessed by a different user than the one who created it, the request will
  be denied.

* keep failed follower in followers list in Plan.

  This increases the changes of a failed follower getting back into sync if the
  follower comes back after a short time. In this case the follower can try to
  get in sync again, which normally takes less time than seeding a completely
  new follower.

* fix assertion failure and undefined behavior in Unix domain socket connections,
  introduced by 3.3.12

* added configuration option `--rocksdb.sync-interval`

  This option specifies interval (in milliseconds) that ArangoDB will use to
  automatically synchronize data in RocksDB's write-ahead log (WAL) files to
  disk. Automatic syncs will only be performed for not-yet synchronized data,
  and only for operations that have been executed without the *waitForSync*
  attribute.

  Automatic synchronization is performed by a background thread. The default
  sync interval is 0, meaning the automatic background syncing is turned off.
  Background syncing in 3.3 is opt-in, whereas in ArangoDB 3.4 the default sync
  interval will be 100 milliseconds.

  Note: this option is not supported on Windows platforms. Setting the sync
  interval to a value greater 0 will produce a startup warning.

* fixed graph creation sometimes failing with 'edge collection
  already used in edge def' when the edge definition contained multiple vertex
  collections, despite the edge definitions being identical

* inception could get caught in a trap, where agent configuration
  version and timeout multiplier lead to incapacitated agency

* fixed issue #5827: Batch request handling incompatible with .NET's default
  ContentType format

* fixed agency's log compaction for internal issue #2249

* inspector collects additionally disk data size and storage engine statistics


v3.3.12 (2018-07-12)
--------------------

* issue #5854: RocksDB engine would frequently request a new DelayToken.  This caused
  excessive write delay on the next Put() call.  Alternate approach taken.

* fixed graph creation under some circumstances failing with 'edge collection
  already used in edge def' despite the edge definitions being identical

* fixed issue #5727: Edge document with user provided key is inserted as many
  times as the number of shards, violating the primary index

* fixed internal issue #2658: AQL modification queries did not allow `_rev`
  checking. There is now a new option `ignoreRevs` which can be set to `false`
  in order to force AQL modification queries to match revision ids before
  doing any modifications

* fixed issue #5679: Replication applier restrictions will crash synchronisation
  after initial sync

* fixed potential issue in RETURN DISTINCT CollectBlock implementation
  that led to the block producing an empty result

* changed communication tasks to use boost strands instead of locks,
  this fixes a race condition with parallel VST communication over
  SSL

* fixed agency restart from compaction without data

* fixed for agent coming back to agency with changed endpoint and
  total data loss

* more patient agency tests to allow for ASAN tests to successfully finish


v3.3.11 (2018-06-26)
--------------------

* upgraded arangosync version to 0.5.3

* upgraded arangodb starter version to 0.12.0

* fixed internal issue #2559: "unexpected document key" error when custom
  shard keys are used and the "allowUserKeys" key generator option is set
  to false

* fixed AQL DOCUMENT lookup function for documents for sharded collections with
  more than a single shard and using a custom shard key (i.e. some shard
  key attribute other than `_key`).
  The previous implementation of DOCUMENT restricted to lookup to a single
  shard in all cases, though this restriction was invalid. That lead to
  `DOCUMENT` not finding documents in cases the wrong shard was contacted. The
  fixed implementation in 3.3.11 will reach out to all shards to find the
  document, meaning it will produce the correct result, but will cause more
  cluster-internal traffic. This increase in traffic may be high if the number
  of shards is also high, because each invocation of `DOCUMENT` will have to
  contact all shards.
  There will be no performance difference for non-sharded collections or
  collections that are sharded by `_key` or that only have a single shard.

* reimplemented replication view in web UI

* fixed internal issue #2256: ui, document id not showing up when deleting a document

* fixed internal issue #2163: wrong labels within foxx validation of service
  input parameters

* fixed internal issue #2160: fixed misplaced tooltips in indices view

* added new arangoinspect client tool, to help users and customers easily collect
  information of any ArangoDB server setup, and facilitate troubleshooting for the
  ArangoDB Support Team


v3.3.10 (2018-06-04)
--------------------

* make optimizer rule "remove-filter-covered-by-index" not stop after removing
  a sub-condition from a FILTER statement, but pass the optimized FILTER
  statement again into the optimizer rule for further optimizations.
  This allows optimizing away some more FILTER conditions than before.

* allow accessing /_admin/status URL on followers too in active failover setup

* fix cluster COLLECT optimization for attributes that were in "sorted" variant of
  COLLECT and that were provided by a sorted index on the collected attribute

* apply fulltext index optimization rule for multiple fulltext searches in
  the same query

  this fixes https://stackoverflow.com/questions/50496274/two-fulltext-searches-on-arangodb-cluster-v8-is-involved

* validate `_from` and `_to` values of edges on updates consistently

* fixed issue #5400: Unexpected AQL Result

* fixed issue #5429: Frequent 'updated local foxx repository' messages

* fixed issue #5252: Empty result if FULLTEXT() is used together with LIMIT offset

* fixed issue #5035: fixed a vulnerability issue within the web ui's index view

* inception was ignoring leader's configuration


v3.3.9 (2018-05-17)
-------------------

* added `/_admin/repair/distributeShardsLike` that repairs collections with
  distributeShardsLike where the shards aren't actually distributed like in the
  prototype collection, as could happen due to internal issue #1770

* fixed Foxx queues bug when queues are created in a request handler with an
  ArangoDB authentication header

* upgraded arangosync version to 0.5.1

* upgraded arangodb starter version to 0.11.3

* fix cluster upgrading issue introduced in 3.3.8

  the issue made arangod crash when starting a DB server with option
  `--database.auto-upgrade true`

* fix C++ implementation of AQL ZIP function to return each distinct attribute
  name only once. The previous implementation added non-unique attribute names
  multiple times, which led to follow-up issues.
  Now if an attribute name occurs multiple times in the input list of attribute
  names, it will only be incorporated once into the result object, with the
  value that corresponds to the first occurrence.
  This fix also changes the V8 implementation of the ZIP function, which now
  will always return the first value for non-unique attribute names and not the
  last occurring value.

* self heal during a Foxx service install, upgrade or replace no longer breaks
  the respective operation

* make /_api/index, /_api/database and /_api/user REST handlers use the scheduler's
  internal queue, so they do not run in an I/O handling thread

* fixed issue #4919: C++ implementation of LIKE function now matches the old and
  correct behavior of the JavaScript implementation.

* added REST API endpoint /_admin/server/availability for monitoring purposes

* UI: fixed an unreasonable event bug within the modal view engine

* fixed issue #3811: gharial api is now checking existence of _from and _to vertices
  during edge creation

* fixed internal issue #2149: number of documents in the UI is not adjusted after
  moving them

* fixed internal issue #2150: UI - loading a saved query does not update the list
  of bind parameters

* fixed internal issue #2147 - fixed database filter in UI

* fixed issue #4934: Wrong used GeoIndex depending on FILTER order

* added `query` and `aql.literal` helpers to `@arangodb` module.

* remove post-sort from GatherNode in cluster AQL queries that do use indexes
  for filtering but that do not require a sorted result

  This optimization can speed up gathering data from multiple shards, because
  it allows to remove a merge sort of the individual shards' results.

* extend the already existing "reduce-extraction-to-projection" AQL optimizer
  rule for RocksDB to provide projections of up to 5 document attributes. The
  previous implementation only supported a projection for a single document
  attribute. The new implementation will extract up to 5 document attributes from
  a document while scanning a collection via an EnumerateCollectionNode.
  Additionally the new version of the optimizer rule can also produce projections
  when scanning an index via an IndexNode.
  The optimization is benefial especially for huge documents because it will copy
  out only the projected attributes from the document instead of copying the entire
  document data from the storage engine.

  When applied, the explainer will show the projected attributes in a `projections`
  remark for an EnumerateCollectionNode or IndexNode. The optimization is limited
  to the RocksDB storage engine.

* added index-only optimization for AQL queries that can satisfy the retrieval of
  all required document attributes directly from an index.

  This optimization will be triggered for the RocksDB engine if an index is used
  that covers all required attributes of the document used later on in the query.
  If applied, it will save retrieving the actual document data (which would require
  an extra lookup in RocksDB), but will instead build the document data solely
  from the index values found. It will only be applied when using up to 5 attributes
  from the document, and only if the rest of the document data is not used later
  on in the query.

  The optimization is currently available for the RocksDB engine for the index types
  primary, edge, hash, skiplist and persistent.

  If the optimization is applied, it will show up as "index only" in an AQL
  query's execution plan for an IndexNode.

* added scan-only optimization for AQL queries that iterate over collections or
  indexes and that do not need to return the actual document values.

  Not fetching the document values from the storage engine will provide a
  considerable speedup when using the RocksDB engine, but may also help a bit
  in case of the MMFiles engine. The optimization will only be applied when
  full-scanning or index-scanning a collection without refering to any of its
  documents later on, and, for an IndexNode, if all filter conditions for the
  documents of the collection are covered by the index.

  If the optimization is applied, it will show up as "scan only" in an AQL
  query's execution plan for an EnumerateCollectionNode or an IndexNode.

* extend existing "collect-in-cluster" optimizer rule to run grouping, counting
  and deduplication on the DB servers in several cases, so that the coordinator
  will only need to sum up the potentially smaller results from the individual shards.

  The following types of COLLECT queries are covered now:
  - RETURN DISTINCT expr
  - COLLECT WITH COUNT INTO ...
  - COLLECT var1 = expr1, ..., varn = exprn (WITH COUNT INTO ...), without INTO or KEEP
  - COLLECT var1 = expr1, ..., varn = exprn AGGREGATE ..., without INTO or KEEP, for
    aggregate functions COUNT/LENGTH, SUM, MIN and MAX.

* honor specified COLLECT method in AQL COLLECT options

  for example, when the user explicitly asks for the COLLECT method
  to be `sorted`, the optimizer will now not produce an alternative
  version of the plan using the hash method.

  additionally, if the user explcitly asks for the COLLECT method to
  be `hash`, the optimizer will now change the existing plan to use
  the hash method if possible instead of just creating an alternative
  plan.

  `COLLECT ... OPTIONS { method: 'sorted' }` => always use sorted method
  `COLLECT ... OPTIONS { method: 'hash' }`   => use hash if this is technically possible
  `COLLECT ...` (no options)                 => create a plan using sorted, and another plan using hash method

* added bulk document lookups for MMFiles engine, which will improve the performance
  of document lookups from an inside an index in case the index lookup produces many
  documents


v3.3.8 (2018-04-24)
-------------------

* included version of ArangoDB Starter (`arangodb` binary) updated to v0.10.11,
  see [Starter changelog](https://github.com/arangodb-helper/arangodb/blob/master/CHANGELOG.md)

* added arangod startup option `--dump-options` to print all configuration parameters
  as a JSON object

* fixed: (Enterprise only) If you restore a SmartGraph where the collections
  are still existing and are supposed to be dropped on restore we ended up in
  duplicate name error. This is now gone and the SmartGraph is correctly restored.

* fix lookups by `_id` in smart graph edge collections

* improve startup resilience in case there are datafile errors (MMFiles)

  also allow repairing broken VERSION files automatically on startup by
  specifying the option `--database.ignore-datafile-errors true`

* fix issue #4582: UI query editor now supports usage of empty string as bind parameter value

* fixed internal issue #2148: Number of documents found by filter is misleading in web UI

* added startup option `--database.required-directory-state`

  using this option it is possible to require the database directory to be
  in a specific state on startup. the options for this value are:

  - non-existing: database directory must not exist
  - existing: database directory must exist
  - empty: database directory must exist but be empty
  - populated: database directory must exist and contain specific files already
  - any: any state allowed

* field "$schema" in Foxx manifest.json files no longer produce warnings

* added `@arangodb/locals` module to expose the Foxx service context as an
  alternative to using `module.context` directly.

* `db._executeTransaction` now accepts collection objects as collections.

* supervision can be put into maintenance mode


v3.3.7 (2018-04-11)
-------------------

* added hidden option `--query.registry-ttl` to control the lifetime of cluster AQL
  query parts

* fixed internal issue #2237: AQL queries on collections with replicationFactor:
  "satellite" crashed arangod in single server mode

* fixed restore of satellite collections: replicationFactor was set to 1 during
  restore

* fixed dump and restore of smart graphs:
  a) The dump will not include the hidden shadow collections anymore, they were dumped
     accidentially and only contain duplicated data.
  b) Restore will now ignore hidden shadow collections as all data is contained
     in the smart-edge collection. You can manually include these collections from an
     old dump (3.3.5 or earlier) by using `--force`.
  c) Restore of a smart-graph will now create smart collections properly instead
     of getting into `TIMEOUT_IN_CLUSTER_OPERATION`

* fixed issue in AQL query optimizer rule "restrict-to-single-shard", which
  may have sent documents to a wrong shard in AQL INSERT queries that specified
  the value for `_key` using an expression (and not a constant value)
  Important: if you were affected by this bug in v3.3.5 it is required that you
  recreate your dataset in v3.3.6 (i.e. dumping and restoring) instead of doing
  a simple binary upgrade

* added /_admin/status HTTP API for debugging purposes

* added ArangoShell helper function for packaging all information about an
  AQL query so it can be run and analyzed elsewhere:

  query = "FOR doc IN mycollection FILTER doc.value > 42 RETURN doc";
  require("@arangodb/aql/explainer").debugDump("/tmp/query-debug-info", query);

  Entitled users can send the generated file to the ArangoDB support to facilitate
  reproduction and debugging.

* added hidden option `--server.ask-jwt-secret`. This is an internal option
  for debugging and should not be exposed to end-users.

* fix for internal issue #2215. supervision will now wait for agent to
  fully prepare before adding 10 second grace period after leadership change

* fixed internal issue #2215's FailedLeader timeout bug

v3.3.5 (2018-03-28)
-------------------

* fixed issue #4934: Wrong used GeoIndex depending on FILTER order

* make build id appear in startup log message alongside with other version info

* make AQL data modification operations that are sent to all shards and that are
  supposed to return values (i.e. `RETURN OLD` or `RETURN NEW`) not return fake
  empty result rows if the document to be updated/replaced/removed was not present
  on the target shard

* added AQL optimizer rule `restrict-to-single-shard`

  This rule will kick in if a collection operation (index lookup or data
  modification operation) will only affect a single shard, and the operation can be
  restricted to the single shard and is not applied for all shards. This optimization
  can be applied for queries that access a collection only once in the query, and that
  do not use traversals, shortest path queries and that do not access collection data
  dynamically using the `DOCUMENT`, `FULLTEXT`, `NEAR` or `WITHIN` AQL functions.
  Additionally, the optimizer will only pull off this optimization if can safely
  determine the values of all the collection's shard keys from the query, and when the
  shard keys are covered by a single index (this is always true if the shard key is
  the default `_key`)

* display missing attributes of GatherNodes in AQL explain output

* make AQL optimizer rule `undistribute-remove-after-enum-coll` fire in a few
  more cases in which it is possible

* slightly improve index selection for the RocksDB engine when there are multiple
  competing indexes with the same attribute prefixes, but different amount of
  attributes covered. In this case, the more specialized index will be preferred
  now

* fix issue #4924: removeFollower now prefers to remove the last follower(s)

* added "collect-in-cluster" optimizer rule to have COLLECT WITH COUNT queries
  without grouping being executed on the DB servers and the coordinator only summing
  up the counts from the individual shards

* fixed issue #4900: Nested FOR query uses index but ignores other filters

* properly exit v8::Context in one place where it was missing before

* added hidden option `--cluster.index-create-timeout` for controlling the
  default value of the index creation timeout in cluster
  under normal circumstances, this option does not need to be adjusted

* increase default timeout for index creation in cluster to 3600s

* fixed issue #4843: Query-Result has more Docs than the Collection itself

* fixed the behavior of ClusterInfo when waiting for current to catch
  up with plan in create collection.

* fixed issue #4827: COLLECT on edge _to field doesn't group distinct values as expected (MMFiles)


v3.3.4 (2018-03-01)
-------------------

* fix AQL `fullCount` result value in some cluster cases when it was off a bit

* fix issue #4651: Simple query taking forever until a request timeout error

* fix issue #4657: fixed incomplete content type header

* Vastly improved the Foxx Store UI

* fix issue #4677: AQL WITH with bind parameters results in "access after data-modification"
  for two independent UPSERTs

* remove unused startup option `--ldap.permissions-attribute-name`

* fix issue #4457: create /var/tmp/arangod with correct user in supervisor mode

* remove long disfunctional admin/long_echo handler

* fixed Foxx API:

  * PUT /_api/foxx/service: Respect force flag
  * PATCH /_api/foxx/service: Check whether a service under given mount exists

* internal issue #1726: supervision failed to remove multiple servers
  from health monitoring at once.

* more information from inception, why agent is activated

* fixed a bug where supervision tried to deal with shards of virtual collections

* fix internal issue #1770: collection creation using distributeShardsLike yields
  errors and did not distribute shards correctly in the following cases:
  1. If numberOfShards * replicationFactor % nrDBServers != 0
     (shards * replication is not divisible by DBServers).
  2. If there was failover / move shard case on the leading collection
     and creating the follower collection afterwards.

* fix timeout issues in replication client expiration

* added missing edge filter to neighbors-only traversals
  in case a filter condition was moved into the traverser and the traversal was
  executed in breadth-first mode and was returning each visited vertex exactly
  once, and there was a filter on the edges of the path and the resulting vertices
  and edges were not used later, the edge filter was not applied

* fixed issue #4160: Run arangod with "--database.auto-upgrade" option always crash silently without error log

* fix internal issue #1848: AQL optimizer was trying to resolve attribute accesses
  to attributes of constant object values at query compile time, but only did so far
  the very first attribute in each object

  this fixes https://stackoverflow.com/questions/48648737/beginner-bug-in-for-loops-from-objects

* fix inconvenience: If we want to start server with a non-existing
  --javascript.app-path it will now be created (if possible)

* fixed: REST API `POST _api/foxx` now returns HTTP code 201 on success, as documented.
         returned 200 before.

* fixed: REST API `PATCH _api/foxx/dependencies` now updates the existing dependencies
         instead of replacing them.

* fixed: Foxx upload of single javascript file. You now can upload via http-url pointing
         to a javascript file.

* fixed issue #4395: If your foxx app includes an `APP` folder it got
         accidently removed by selfhealing this is not the case anymore.

* fixed internal issue #1969 - command apt-get purge/remove arangodb3e was failing


v3.3.3 (2018-01-16)
-------------------

* fix issue #4272: VERSION file keeps disappearing

* fix internal issue #81: quotation marks disappeared when switching table/json
  editor in the query editor ui

* added option `--rocksdb.throttle` to control whether write-throttling is enabled
  Write-throttling is turned on by default, to reduce chances of compactions getting
  too far behind and blocking incoming writes.

* fixed issue #4308: Crash when getter for error.name throws an error (on Windows)

* UI: fixed a query editor caching and parsing issue

* Fixed internal issue #1683: fixes an UI issue where a collection name gets wrongly cached
  within the documents overview of a collection.

* Fixed an issue with the index estimates in RocksDB in the case a transaction is aborted.
  Former the index estimates were modified if the transaction commited or not.
  Now they will only be modified if the transaction commited successfully.

* UI: optimized login view for very small screen sizes

* Truncate in RocksDB will now do intermediate commits every 10.000 documents
  if truncate fails or the server crashes during this operation all deletes
  that have been commited so far are persisted.

* make the default value of `--rocksdb.block-cache-shard-bits` use the RocksDB
  default value. This will mostly mean the default number block cache shard
  bits is lower than before, allowing each shard to store more data and cause
  less evictions from block cache

* issue #4222: Permission error preventing AQL query import / export on webui

* UI: optimized error messages for invalid query bind parameter

* UI: upgraded swagger ui to version 3.9.0

* issue #3504: added option `--force-same-database` for arangorestore

  with this option set to true, it is possible to make any arangorestore attempt
  fail if the specified target database does not match the database name
  specified in the source dump's "dump.json" file. it can thus be used to
  prevent restoring data into the "wrong" database

  The option is set to `false` by default to ensure backwards-compatibility

* make the default value of `--rocksdb.block-cache-shard-bits` use the RocksDB
  default value. This will mostly mean the default number block cache shard
  bits is lower than before, allowing each shard to store more data and cause
  less evictions from block cache

* fixed issue #4255: AQL SORT consuming too much memory

* fixed incorrect persistence of RAFT vote and term


v3.3.2 (2018-01-04)
-------------------

* fixed issue #4199: Internal failure: JavaScript exception in file 'arangosh.js'
  at 98,7: ArangoError 4: Expecting type String

* fixed issue in agency supervision with a good server being left in
  failedServers

* distinguish isReady and allInSync in clusterInventory

* fixed issue #4197: AQL statement not working in 3.3.1 when upgraded from 3.2.10

* do not reuse collection ids when restoring collections from a dump, but assign new collection ids, this should prevent collection id conflicts


v3.3.1 (2017-12-28)
-------------------

* UI: displayed wrong wfs property for a collection when using RocksDB as
  storage engine

* added `--ignore-missing` option to arangoimp
  this option allows importing lines with less fields than specified in the CSV
  header line

* changed misleading error message from "no leader" to "not a leader"

* optimize usage of AQL FULLTEXT index function to a FOR loop with index
  usage in some cases
  When the optimization is applied, this especially speeds up fulltext index
  queries in the cluster

* UI: improved the behavior during collection creation in a cluster environment

* Agency lockup fixes for very small machines.

* Agency performance improvement by finer grained locking.

* Use steady_clock in agency whereever possible.

* Agency prevent Supervision thread crash.

* Fix agency integer overflow in timeout calculation.


v3.3.0 (2017-12-14)
-------------------

* release version

* added a missing try/catch block in the supervision thread


v3.3.rc8 (2017-12-12)
---------------------

* UI: fixed broken Foxx configuration keys. Some valid configuration values
  could not be edited via the ui.

* UI: pressing the return key inside a select2 box no longer triggers the modal's
  success function

* UI: coordinators and db servers are now in sorted order (ascending)


v3.3.rc7 (2017-12-07)
---------------------

* fixed issue #3741: fix terminal color output in Windows

* UI: fixed issue #3822: disabled name input field for system collections

* fixed issue #3640: limit in subquery

* fixed issue #3745: Invalid result when using OLD object with array attribute in UPSERT statement

* UI: edge collections were wrongly added to from and to vertices select box during graph creation

* UI: added not found views for documents and collections

* UI: using default user database api during database creation now

* UI: the graph viewer backend now picks one random start vertex of the
  first 1000 documents instead of calling any(). The implementation of
  "any" is known to scale bad on huge collections with RocksDB.

* UI: fixed disappearing of the navigation label in some case special case

* UI: the graph viewer now displays updated label values correctly.
  Additionally the included node/edge editor now closes automatically
  after a successful node/edge update.

* fixed issue #3917: traversals with high maximal depth take extremely long
  in planning phase.


v3.3.rc4 (2017-11-28)
---------------------

* minor bug-fixes


v3.3.rc3 (2017-11-24)
---------------------

* bug-fixes


v3.3.rc2 (2017-11-22)
---------------------

* UI: document/edge editor now remembering their modes (e.g. code or tree)

* UI: optimized error messages for invalid graph definitions. Also fixed a
  graph renderer cleanup error.

* UI: added a delay within the graph viewer while changing the colors of the
  graph. Necessary due different browser behaviour.

* added options `--encryption.keyfile` and `--encryption.key-generator` to arangodump
  and arangorestore

* UI: the graph viewer now displays updated label values correctly.
  Additionally the included node/edge editor now closes automatically
  after a successful node/edge update.

* removed `--recycle-ids` option for arangorestore

  using that option could have led to problems on the restore, with potential
  id conflicts between the originating server (the source dump server) and the
  target server (the restore server)


v3.3.rc1 (2017-11-17)
---------------------

* add readonly mode REST API

* allow compilation of ArangoDB source code with g++ 7

* upgrade minimum required g++ compiler version to g++ 5.4
  That means ArangoDB source code will not compile with g++ 4.x or g++ < 5.4 anymore.

* AQL: during a traversal if a vertex is not found. It will not print an ERROR to the log and continue
  with a NULL value, but will register a warning at the query and continue with a NULL value.
  The situation is not desired as an ERROR as ArangoDB can store edges pointing to non-existing
  vertex which is perfectly valid, but it may be a n issue on the data model, so users
  can directly see it on the query now and do not "by accident" have to check the LOG output.

* introduce `enforceReplicationFactor` attribute for creating collections:
  this optional parameter controls if the coordinator should bail out during collection
  creation if there are not enough DBServers available for the desired `replicationFactor`.

* fixed issue #3516: Show execution time in arangosh

  this change adds more dynamic prompt components for arangosh
  The following components are now available for dynamic prompts,
  settable via the `--console.prompt` option in arangosh:

  - '%t': current time as timestamp
  - '%a': elpased time since ArangoShell start in seconds
  - '%p': duration of last command in seconds
  - '%d': name of current database
  - '%e': current endpoint
  - '%E': current endpoint without protocol
  - '%u': current user

  The time a command takes can be displayed easily by starting arangosh with `--console.prompt "%p> "`.

* make the ArangoShell refill its collection cache when a yet-unknown collection
  is first accessed. This fixes the following problem:

      arangosh1> db._collections();  // shell1 lists all collections
      arangosh2> db._create("test"); // shell2 now creates a new collection 'test'
      arangosh1> db.test.insert({}); // shell1 is not aware of the collection created
                                     // in shell2, so the insert will fail

* make AQL `DISTINCT` not change the order of the results it is applied on

* incremental transfer of initial collection data now can handle partial
  responses for a chunk, allowing the leader/master to send smaller chunks
  (in terms of HTTP response size) and limit memory usage

  this optimization is only active if client applications send the "offset" parameter
  in their requests to PUT `/_api/replication/keys/<id>?type=docs`

* initial creation of shards for cluster collections is now faster with
  `replicationFactor` values bigger than 1. this is achieved by an optimization
  for the case when the collection on the leader is still empty

* potential fix for issue #3517: several "filesystem full" errors in logs
  while there's a lot of disk space

* added C++ implementations for AQL function `SUBSTRING()`, `LEFT()`, `RIGHT()` and `TRIM()`

* show C++ function name of call site in ArangoDB log output

  this requires option `--log.line-number` to be set to *true*

* UI: added word wrapping to query editor

* UI: fixed wrong user attribute name validation, issue #3228

* make AQL return a proper error message in case of a unique key constraint
  violation. previously it only returned the generic "unique constraint violated"
  error message but omitted the details about which index caused the problem.

  This addresses https://stackoverflow.com/questions/46427126/arangodb-3-2-unique-constraint-violation-id-or-key

* added option `--server.local-authentication`

* UI: added user roles

* added config option `--log.color` to toggle colorful logging to terminal

* added config option `--log.thread-name` to additionally log thread names

* usernames must not start with `:role:`, added new options:
    --server.authentication-timeout
    --ldap.roles-attribute-name
    --ldap.roles-transformation
    --ldap.roles-search
    --ldap.superuser-role
    --ldap.roles-include
    --ldap.roles-exclude

* performance improvements for full collection scans and a few other operations
  in MMFiles engine

* added `--rocksdb.encryption-key-generator` for enterprise

* removed `--compat28` parameter from arangodump and replication API

  older ArangoDB versions will no longer be supported by these tools.

* increase the recommended value for `/proc/sys/vm/max_map_count` to a value
  eight times as high as the previous recommended value. Increasing the
  values helps to prevent an ArangoDB server from running out of memory mappings.

  The raised minimum recommended value may lead to ArangoDB showing some startup
  warnings as follows:

      WARNING {memory} maximum number of memory mappings per process is 65530, which seems too low. it is recommended to set it to at least 512000
      WARNING {memory} execute 'sudo sysctl -w "vm.max_map_count=512000"'

* Foxx now warns about malformed configuration/dependency names and aliases in the manifest.


v3.2.17 (XXXX-XX-XX)
--------------------

* added missing virtual destructor for MMFiles transaction data context object

* make synchronous replication detect more error cases when followers cannot
  apply the changes from the leader

* fixed undefined behavior in cluster plan-loading procedure that may have 
  unintentionally modified a shared structure

* cluster nodes should retry registering in agency until successful

* fixed issue #5354: updated the ui json editor, improved usability

* fixed issue #5648: fixed error message when saving unsupported document
  types

* fixed issue #5943: misplaced database ui icon and wrong cursor type were used


v3.2.16 (2018-07-12)
--------------------

* upgraded arangodb starter version to 0.12.0

* make edge cache initialization and invalidation more portable by avoiding memset
  on non-POD types

* fixed internal issue #2256: ui, document id not showing up when deleting a document

* fixed issue #5400: Unexpected AQL Result

* Fixed issue #5035: fixed a vulnerability issue within the web ui's index view

* issue one HTTP call less per cluster AQL query

* self heal during a Foxx service install, upgrade or replace no longer breaks
  the respective operation

* inception was ignoring leader's configuration

* inception could get caught in a trap, where agent configuration
  version and timeout multiplier lead to incapacitated agency

* more patient agency tests to allow for ASAN tests to successfully finish

* fixed for agent coming back to agency with changed endpoint and
  total data loss

* fixed agency restart from compaction without data


v3.2.15 (2018-05-13)
--------------------

* upgraded arangodb starter version to 0.11.2

* make /_api/index and /_api/database REST handlers use the scheduler's internal
  queue, so they do not run in an I/O handling thread

* fixed issue #3811: gharial api is now checking existence of _from and _to vertices
  during edge creation


v3.2.14 (2018-04-20)
--------------------

* field "$schema" in Foxx manifest.json files no longer produce warnings

* added `@arangodb/locals` module to expose the Foxx service context as an
  alternative to using `module.context` directly.

* the internal implementation of REST API `/_api/simple/by-example` now uses
  C++ instead of JavaScript

* supervision can be switched to maintenance mode f.e. for rolling upgrades


v3.2.13 (2018-04-13)
--------------------

* improve startup resilience in case there are datafile errors (MMFiles)

  also allow repairing broken VERSION files automatically on startup by
  specifying the option `--database.ignore-datafile-errors true`

* fix issue #4582: UI query editor now supports usage of empty string as bind parameter value

* fix issue #4924: removeFollower now prefers to remove the last follower(s)

* fixed issue #4934: Wrong used GeoIndex depending on FILTER order

* fixed the behavior of clusterinfo when waiting for current to catch
  up with plan in create collection.

* fix for internal issue #2215. supervision will now wait for agent to
  fully prepare before adding 10 second grace period after leadership change

* fixed interal issue #2215 FailedLeader timeout bug


v3.2.12 (2018-02-27)
--------------------

* remove long disfunctional admin/long_echo handler

* fixed Foxx API:

  * PUT /_api/foxx/service: Respect force flag
  * PATCH /_api/foxx/service: Check whether a service under given mount exists

* fix issue #4457: create /var/tmp/arangod with correct user in supervisor mode

* fix internal issue #1848

  AQL optimizer was trying to resolve attribute accesses
  to attributes of constant object values at query compile time, but only did so far
  the very first attribute in each object

  this fixes https://stackoverflow.com/questions/48648737/beginner-bug-in-for-loops-from-objects

* fix inconvenience: If we want to start server with a non-existing
  --javascript.app-path it will now be created (if possible)

* fixed: REST API `POST _api/foxx` now returns HTTP code 201 on success, as documented.
         returned 200 before.

* fixed: REST API `PATCH _api/foxx/dependencies` now updates the existing dependencies
         instead of replacing them.

* fixed: Foxx upload of single javascript file. You now can upload via http-url pointing
         to a javascript file.

* fixed issue #4395: If your foxx app includes an `APP` folder it got accidently removed by selfhealing
         this is not the case anymore.

* fix internal issue 1770: collection creation using distributeShardsLike yields
  errors and did not distribute shards correctly in the following cases:
  1. If numberOfShards * replicationFactor % nrDBServers != 0
     (shards * replication is not divisible by DBServers).
  2. If there was failover / move shard case on the leading collection
     and creating the follower collection afterwards.

* fix timeout issues in replication client expiration

+ fix some inconsistencies in replication for RocksDB engine that could have led
  to some operations not being shipped from master to slave servers

* fix issue #4272: VERSION file keeps disappearing

* fix internal issue #81: quotation marks disappeared when switching table/json
  editor in the query editor ui

* make the default value of `--rocksdb.block-cache-shard-bits` use the RocksDB
  default value. This will mostly mean the default number block cache shard
  bits is lower than before, allowing each shard to store more data and cause
  less evictions from block cache

* fix issue #4393: broken handling of unix domain sockets in
  JS_Download

* fix internal bug #1726: supervision failed to remove multiple
  removed servers from health UI

* fixed internal issue #1969 - command apt-get purge/remove arangodb3e was failing

* fixed a bug where supervision tried to deal with shards of virtual collections


v3.2.11 (2018-01-17)
--------------------

* Fixed an issue with the index estimates in RocksDB in the case a transaction is aborted.
  Former the index estimates were modified if the transaction commited or not.
  Now they will only be modified if the transaction commited successfully.

* Truncate in RocksDB will now do intermediate commits every 10.000 documents
  if truncate fails or the server crashes during this operation all deletes
  that have been commited so far are persisted.

* fixed issue #4308: Crash when getter for error.name throws an error (on Windows)

* UI: fixed a query editor caching and parsing issue for arrays and objects

* Fixed internal issue #1684: Web UI: saving arrays/objects as bind parameters faulty

* Fixed internal issue #1683: fixes an UI issue where a collection name gets wrongly cached
  within the documents overview of a collection.

* issue #4222: Permission error preventing AQL query import / export on webui

* UI: optimized login view for very small screen sizes

* UI: Shard distribution view now has an accordion view instead of displaying
  all shards of all collections at once.

* UI: optimized error messages for invalid query bind parameter

* fixed missing transaction events in RocksDB asynchronous replication

* fixed issue #4255: AQL SORT consuming too much memory

* fixed issue #4199: Internal failure: JavaScript exception in file 'arangosh.js'
  at 98,7: ArangoError 4: Expecting type String

* fixed issue #3818: Foxx configuration keys cannot contain spaces (will not save)

* UI: displayed wrong "waitForSync" property for a collection when
  using RocksDB as storage engine

* prevent binding to the same combination of IP and port on Windows

* fixed incorrect persistence of RAFT vote and term


v3.2.10 (2017-12-22)
--------------------

* replication: more robust initial sync

* fixed a bug in the RocksDB engine that would prevent recalculated
  collection counts to be actually stored

* fixed issue #4095: Inconsistent query execution plan

* fixed issue #4056: Executing empty query causes crash

* fixed issue #4045: Out of memory in `arangorestore` when no access
  rights to dump files

* fixed issue #3031: New Graph: Edge definitions with edges in
  fromCollections and toCollections

* fixed issue #2668: UI: when following wrong link from edge to vertex in
  nonexisting collection misleading error is printed

* UI: improved the behavior during collection creation in a cluster environment

* UI: the graph viewer backend now picks one random start vertex of the
  first 1000 documents instead of calling any(). The implementation of
  any is known to scale bad on huge collections with rocksdb.

* fixed snapshots becoming potentially invalid after intermediate commits in
  the RocksDB engine

* backport agency inquire API changes

* fixed issue #3822: Field validation error in ArangoDB UI - Minor

* UI: fixed disappearing of the navigation label in some cases

* UI: fixed broken foxx configuration keys. Some valid configuration values
  could not be edited via the ui.

* fixed issue #3640: limit in subquery

* UI: edge collections were wrongly added to from and to vertices select
  box during graph creation

* fixed issue #3741: fix terminal color output in Windows

* fixed issue #3917: traversals with high maximal depth take extremely long
  in planning phase.

* fix equality comparison for MMFiles documents in AQL functions UNIQUE
  and UNION_DISTINCT


v3.2.9 (2017-12-04)
-------------------

* under certain conditions, replication could stop. Now fixed by adding an
  equality check for requireFromPresent tick value

* fixed locking for replication context info in RocksDB engine
  this fixes undefined behavior when parallel requests are made to the
  same replication context

* UI: added not found views for documents and collections

* fixed issue #3858: Foxx queues stuck in 'progress' status

* allow compilation of ArangoDB source code with g++ 7

* fixed issue #3224: Issue in the Foxx microservices examples

* fixed a deadlock in user privilege/permission change routine

* fixed a deadlock on server shutdown

* fixed some collection locking issues in MMFiles engine

* properly report commit errors in AQL write queries to the caller for the
  RocksDB engine

* UI: optimized error messages for invalid graph definitions. Also fixed a
  graph renderer cleanrenderer cleanup error.

* UI: document/edge editor now remembering their modes (e.g. code or tree)

* UI: added a delay within the graph viewer while changing the colors of the
  graph. Necessary due different browser behaviour.

* fix removal of failed cluster nodes via web interface

* back port of ClusterComm::wait fix in devel
  among other things this fixes too eager dropping of other followers in case
  one of the followers does not respond in time

* transact interface in agency should not be inquired as of now

* inquiry tests and blocking of inquiry on AgencyGeneralTransaction

v3.2.8 (2017-11-18)
-------------------

* fixed a race condition occuring when upgrading via linux package manager

* fixed authentication issue during replication


v3.2.7 (2017-11-13)
-------------------

* Cluster customers, which have upgraded from 3.1 to 3.2 need to upgrade
  to 3.2.7. The cluster supervision is otherwise not operational.

* Fixed issue #3597: AQL with path filters returns unexpected results
  In some cases breadth first search in combination with vertex filters
  yields wrong result, the filter was not applied correctly.

* fixed some undefined behavior in some internal value caches for AQL GatherNodes
  and SortNodes, which could have led to sorted results being effectively not
  correctly sorted.

* make the replication applier for the RocksDB engine start automatically after a
  restart of the server if the applier was configured with its `autoStart` property
  set to `true`. previously the replication appliers were only automatically restarted
  at server start for the MMFiles engine.

* fixed arangodump batch size adaptivity in cluster mode and upped default batch size
  for arangodump

  these changes speed up arangodump in cluster context

* smart graphs now return a proper inventory in response to replication inventory
  requests

* fixed issue #3618: Inconsistent behavior of OR statement with object bind parameters

* only users with read/write rights on the "_system" database can now execute
  "_admin/shutdown" as well as modify properties of the write-ahead log (WAL)

* increase default maximum number of V8 contexts to at least 16 if not explicitly
  configured otherwise.
  the procedure for determining the actual maximum value of V8 contexts is unchanged
  apart from the value `16` and works as follows:
  - if explicitly set, the value of the configuration option `--javascript.v8-contexts`
    is used as the maximum number of V8 contexts
  - when the option is not set, the maximum number of V8 contexts is determined
    by the configuration option `--server.threads` if that option is set. if
    `--server.threads` is not set, then the maximum number of V8 contexts is the
    server's reported hardware concurrency (number of processors visible
    to the arangod process). if that would result in a maximum value of less than 16
    in any of these two cases, then the maximum value will be increased to 16.

* fixed issue #3447: ArangoError 1202: AQL: NotFound: (while executing) when
  updating collection

* potential fix for issue #3581: Unexpected "rocksdb unique constraint
  violated" with unique hash index

* fixed geo index optimizer rule for geo indexes with a single (array of coordinates)
  attribute.

* improved the speed of the shards overview in cluster (API endpoint /_api/cluster/shardDistribution API)
  It is now guaranteed to return after ~2 seconds even if the entire cluster is unresponsive.

* fix agency precondition check for complex objects
  this fixes issues with several CAS operations in the agency

* several fixes for agency restart and shutdown

* the cluster-internal representation of planned collection objects is now more
  lightweight than before, using less memory and not allocating any cache for indexes
  etc.

* fixed issue #3403: How to kill long running AQL queries with the browser console's
  AQL (display issue)

* fixed issue #3549: server reading ENGINE config file fails on common standard
  newline character

* UI: fixed error notifications for collection modifications

* several improvements for the truncate operation on collections:

  * the timeout for the truncate operation was increased in cluster mode in
    order to prevent too frequent "could not truncate collection" errors

  * after a truncate operation, collections in MMFiles still used disk space.
    to reclaim disk space used by truncated collection, the truncate actions
    in the web interface and from the ArangoShell now issue an extra WAL flush
    command (in cluster mode, this command is also propagated to all servers).
    the WAL flush allows all servers to write out any pending operations into the
    datafiles of the truncated collection. afterwards, a final journal rotate
    command is sent, which enables the compaction to entirely remove all datafiles
    and journals for the truncated collection, so that all disk space can be
    reclaimed

  * for MMFiles a special method will be called after a truncate operation so that
    all indexes of the collection can free most of their memory. previously some
    indexes (hash and skiplist indexes) partially kept already allocated memory
    in order to avoid future memory allocations

  * after a truncate operation in the RocksDB engine, an additional compaction
    will be triggered for the truncated collection. this compaction removes all
    deletions from the key space so that follow-up scans over the collection's key
    range do not have to filter out lots of already-removed values

  These changes make truncate operations potentially more time-consuming than before,
  but allow for memory/disk space savings afterwards.

* enable JEMalloc background threads for purging and returning unused memory
  back to the operating system (Linux only)

  JEMalloc will create its background threads on demand. The number of background
  threads is capped by the number of CPUs or active arenas. The background threads run
  periodically and purge unused memory pages, allowing memory to be returned to the
  operating system.

  This change will make the arangod process create several additional threads.
  It is accompanied by an increased `TasksMax` value in the systemd service configuration
  file for the arangodb3 service.

* upgraded bundled V8 engine to bugfix version v5.7.492.77

  this upgrade fixes a memory leak in upstream V8 described in
  https://bugs.chromium.org/p/v8/issues/detail?id=5945 that will result in memory
  chunks only getting uncommitted but not unmapped


v3.2.6 (2017-10-26)
-------------------

* UI: fixed event cleanup in cluster shards view

* UI: reduced cluster dashboard api calls

* fixed a permission problem that prevented collection contents to be displayed
  in the web interface

* removed posix_fadvise call from RocksDB's PosixSequentialFile::Read(). This is
  consistent with Facebook PR 2573 (#3505)

  this fix should improve the performance of the replication with the RocksDB
  storage engine

* allow changing of collection replication factor for existing collections

* UI: replicationFactor of a collection is now changeable in a cluster
  environment

* several fixes for the cluster agency

* fixed undefined behavior in the RocksDB-based geo index

* fixed Foxxmaster failover

* purging or removing the Debian/Ubuntu arangodb3 packages now properly stops
  the arangod instance before actuallying purging or removing


v3.2.5 (2017-10-16)
-------------------

* general-graph module and _api/gharial now accept cluster options
  for collection creation. It is now possible to set replicationFactor and
  numberOfShards for all collections created via this graph object.
  So adding a new collection will not result in a singleShard and
  no replication anymore.

* fixed issue #3408: Hard crash in query for pagination

* minimum number of V8 contexts in console mode must be 2, not 1. this is
  required to ensure the console gets one dedicated V8 context and all other
  operations have at least one extra context. This requirement was not enforced
  anymore.

* fixed issue #3395: AQL: cannot instantiate CollectBlock with undetermined
  aggregation method

* UI: fixed wrong user attribute name validation, issue #3228

* fix potential overflow in CRC marker check when a corrupted CRC marker
  is found at the very beginning of an MMFiles datafile

* UI: fixed unresponsive events in cluster shards view

* Add statistics about the V8 context counts and number of available/active/busy
  threads we expose through the server statistics interface.


v3.2.4 (2017-09-26)
-------------------

* UI: no default index selected during index creation

* UI: added replicationFactor option during SmartGraph creation

* make the MMFiles compactor perform less writes during normal compaction
  operation

  This partially fixes issue #3144

* make the MMFiles compactor configurable

  The following options have been added:

* `--compaction.db-sleep-time`: sleep interval between two compaction runs
    (in s)
  * `--compaction.min-interval"`: minimum sleep time between two compaction
     runs (in s)
  * `--compaction.min-small-data-file-size`: minimal filesize threshold
    original datafiles have to be below for a compaction
  * `--compaction.dead-documents-threshold`: minimum unused count of documents
    in a datafile
  * `--compaction.dead-size-threshold`: how many bytes of the source data file
    are allowed to be unused at most
  * `--compaction.dead-size-percent-threshold`: how many percent of the source
    datafile should be unused at least
  * `--compaction.max-files`: Maximum number of files to merge to one file
  * `--compaction.max-result-file-size`: how large may the compaction result
    file become (in bytes)
  * `--compaction.max-file-size-factor`: how large the resulting file may
    be in comparison to the collection's `--database.maximal-journal-size' setting`

* fix downwards-incompatibility in /_api/explain REST handler

* fix Windows implementation for fs.getTempPath() to also create a
  sub-directory as we do on linux

* fixed a multi-threading issue in cluster-internal communication

* performance improvements for traversals and edge lookups

* removed internal memory zone handling code. the memory zones were a leftover
  from the early ArangoDB days and did not provide any value in the current
  implementation.

* (Enterprise only) added `skipInaccessibleCollections` option for AQL queries:
  if set, AQL queries (especially graph traversals) will treat collections to
  which a user has no access rights to as if these collections were empty.

* adjusted scheduler thread handling to start and stop less threads in
  normal operations

* leader-follower replication catchup code has been rewritten in C++

* early stage AQL optimization now also uses the C++ implementations of
  AQL functions if present. Previously it always referred to the JavaScript
  implementations and ignored the C++ implementations. This change gives
  more flexibility to the AQL optimizer.

* ArangoDB tty log output is now colored for log messages with levels
  FATAL, ERR and WARN.

* changed the return values of AQL functions `REGEX_TEST` and `REGEX_REPLACE`
  to `null` when the input regex is invalid. Previous versions of ArangoDB
  partly returned `false` for invalid regexes and partly `null`.

* added `--log.role` option for arangod

  When set to `true`, this option will make the ArangoDB logger print a single
  character with the server's role into each logged message. The roles are:

  - U: undefined/unclear (used at startup)
  - S: single server
  - C: coordinator
  - P: primary
  - A: agent

  The default value for this option is `false`, so no roles will be logged.


v3.2.3 (2017-09-07)
-------------------

* fixed issue #3106: orphan collections could not be registered in general-graph module

* fixed wrong selection of the database inside the internal cluster js api

* added startup option `--server.check-max-memory-mappings` to make arangod check
  the number of memory mappings currently used by the process and compare it with
  the maximum number of allowed mappings as determined by /proc/sys/vm/max_map_count

  The default value is `true`, so the checks will be performed. When the current
  number of mappings exceeds 90% of the maximum number of mappings, the creation
  of further V8 contexts will be deferred.

  Note that this option is effective on Linux systems only.

* arangoimp now has a `--remove-attribute` option

* added V8 context lifetime control options
  `--javascript.v8-contexts-max-invocations` and `--javascript.v8-contexts-max-age`

  These options allow specifying after how many invocations a used V8 context is
  disposed, or after what time a V8 context is disposed automatically after its
  creation. If either of the two thresholds is reached, an idl V8 context will be
  disposed.

  The default value of `--javascript.v8-contexts-max-invocations` is 0, meaning that
  the maximum number of invocations per context is unlimited. The default value
  for `--javascript.v8-contexts-max-age` is 60 seconds.

* fixed wrong UI cluster health information

* fixed issue #3070: Add index in _jobs collection

* fixed issue #3125: HTTP Foxx API JSON parsing

* fixed issue #3120: Foxx queue: job isn't running when server.authentication = true

* fixed supervision failure detection and handling, which happened with simultaneous
  agency leadership change


v3.2.2 (2017-08-23)
-------------------

* make "Rebalance shards" button work in selected database only, and not make
  it rebalance the shards of all databases

* fixed issue #2847: adjust the response of the DELETE `/_api/users/database/*` calls

* fixed issue #3075: Error when upgrading arangoDB on linux ubuntu 16.04

* fixed a buffer overrun in linenoise console input library for long input strings

* increase size of the linenoise input buffer to 8 KB

* abort compilation if the detected GCC or CLANG isn't in the range of compilers
  we support

* fixed spurious cluster hangups by always sending AQL-query related requests
  to the correct servers, even after failover or when a follower drops

  The problem with the previous shard-based approach was that responsibilities
  for shards may change from one server to another at runtime, after the query
  was already instanciated. The coordinator and other parts of the query then
  sent further requests for the query to the servers now responsible for the
  shards.
  However, an AQL query must send all further requests to the same servers on
  which the query was originally instanciated, even in case of failover.
  Otherwise this would potentially send requests to servers that do not know
  about the query, and would also send query shutdown requests to the wrong
  servers, leading to abandoned queries piling up and using resources until
  they automatically time out.

* fixed issue with RocksDB engine acquiring the collection count values too
  early, leading to the collection count values potentially being slightly off
  even in exclusive transactions (for which the exclusive access should provide
  an always-correct count value)

* fixed some issues in leader-follower catch-up code, specifically for the
  RocksDB engine

* make V8 log fatal errors to syslog before it terminates the process.
  This change is effective on Linux only.

* fixed issue with MMFiles engine creating superfluous collection journals
  on shutdown

* fixed issue #3067: Upgrade from 3.2 to 3.2.1 reset autoincrement keys

* fixed issue #3044: ArangoDB server shutdown unexpectedly

* fixed issue #3039: Incorrect filter interpretation

* fixed issue #3037: Foxx, internal server error when I try to add a new service

* improved MMFiles fulltext index document removal performance
  and fulltext index query performance for bigger result sets

* ui: fixed a display bug within the slow and running queries view

* ui: fixed a bug when success event triggers twice in a modal

* ui: fixed the appearance of the documents filter

* ui: graph vertex collections not restricted to 10 anymore

* fixed issue #2835: UI detection of JWT token in case of server restart or upgrade

* upgrade jemalloc version to 5.0.1

  This fixes problems with the memory allocator returing "out of memory" when
  calling munmap to free memory in order to return it to the OS.

  It seems that calling munmap on Linux can increase the number of mappings, at least
  when a region is partially unmapped. This can lead to the process exceeding its
  maximum number of mappings, and munmap and future calls to mmap returning errors.

  jemalloc version 5.0.1 does not have the `--enable-munmap` configure option anymore,
  so the problem is avoided. To return memory to the OS eventually, jemalloc 5's
  background purge threads are used on Linux.

* fixed issue #2978: log something more obvious when you log a Buffer

* fixed issue #2982: AQL parse error?

* fixed issue #3125: HTTP Foxx API Json parsing

v3.2.1 (2017-08-09)
-------------------

* added C++ implementations for AQL functions `LEFT()`, `RIGHT()` and `TRIM()`

* fixed docs for issue #2968: Collection _key autoincrement value increases on error

* fixed issue #3011: Optimizer rule reduce-extraction-to-projection breaks queries

* Now allowing to restore users in a sharded environment as well
  It is still not possible to restore collections that are sharded
  differently than by _key.

* fixed an issue with restoring of system collections and user rights.
  It was not possible to restore users into an authenticated server.

* fixed issue #2977: Documentation for db._createDatabase is wrong

* ui: added bind parameters to slow query history view

* fixed issue #1751: Slow Query API should provide bind parameters, webui should display them

* ui: fixed a bug when moving multiple documents was not possible

* fixed docs for issue #2968: Collection _key autoincrement value increases on error

* AQL CHAR_LENGTH(null) returns now 0. Since AQL TO_STRING(null) is '' (string of length 0)

* ui: now supports single js file upload for Foxx services in addition to zip files

* fixed a multi-threading issue in the agency when callElection was called
  while the Supervision was calling updateSnapshot

* added startup option `--query.tracking-with-bindvars`

  This option controls whether the list of currently running queries
  and the list of slow queries should contain the bind variables used
  in the queries or not.

  The option can be changed at runtime using the commands

      // enables tracking of bind variables
      // set to false to turn tracking of bind variables off
      var value = true;
      require("@arangodb/aql/queries").properties({
        trackBindVars: value
      });

* index selectivity estimates are now available in the cluster as well

* fixed issue #2943: loadIndexesIntoMemory not returning the same structure
  as the rest of the collection APIs

* fixed issue #2949: ArangoError 1208: illegal name

* fixed issue #2874: Collection properties do not return `isVolatile`
  attribute

* potential fix for issue #2939: Segmentation fault when starting
  coordinator node

* fixed issue #2810: out of memory error when running UPDATE/REPLACE
  on medium-size collection

* fix potential deadlock errors in collector thread

* disallow the usage of volatile collections in the RocksDB engine
  by throwing an error when a collection is created with attribute
  `isVolatile` set to `true`.
  Volatile collections are unsupported by the RocksDB engine, so
  creating them should not succeed and silently create a non-volatile
  collection

* prevent V8 from issuing SIGILL instructions when it runs out of memory

  Now arangod will attempt to log a FATAL error into its logfile in case V8
  runs out of memory. In case V8 runs out of memory, it will still terminate the
  entire process. But at least there should be something in the ArangoDB logs
  indicating what the problem was. Apart from that, the arangod process should
  now be exited with SIGABRT rather than SIGILL as it shouldn't return into the
  V8 code that aborted the process with `__builtin_trap`.

  this potentially fixes issue #2920: DBServer crashing automatically post upgrade to 3.2

* Foxx queues and tasks now ensure that the scripts in them run with the same
  permissions as the Foxx code who started the task / queue

* fixed issue #2928: Offset problems

* fixed issue #2876: wrong skiplist index usage in edge collection

* fixed issue #2868: cname missing from logger-follow results in rocksdb

* fixed issue #2889: Traversal query using incorrect collection id

* fixed issue #2884: AQL traversal uniqueness constraints "propagating" to other traversals? Weird results

* arangoexport: added `--query` option for passing an AQL query to export the result

* fixed issue #2879: No result when querying for the last record of a query

* ui: allows now to edit default access level for collections in database
  _system for all users except the root user.

* The _users collection is no longer accessible outside the arngod process, _queues is always read-only

* added new option "--rocksdb.max-background-jobs"

* removed options "--rocksdb.max-background-compactions", "--rocksdb.base-background-compactions" and "--rocksdb.max-background-flushes"

* option "--rocksdb.compaction-read-ahead-size" now defaults to 2MB

* change Windows build so that RocksDB doesn't enforce AVX optimizations by default
  This fixes startup crashes on servers that do not have AVX CPU extensions

* speed up RocksDB secondary index creation and dropping

* removed RocksDB note in Geo index docs


v3.2.0 (2017-07-20)
-------------------

* fixed UI issues

* fixed multi-threading issues in Pregel

* fixed Foxx resilience

* added command-line option `--javascript.allow-admin-execute`

  This option can be used to control whether user-defined JavaScript code
  is allowed to be executed on server by sending via HTTP to the API endpoint
  `/_admin/execute`  with an authenticated user account.
  The default value is `false`, which disables the execution of user-defined
  code. This is also the recommended setting for production. In test environments,
  it may be convenient to turn the option on in order to send arbitrary setup
  or teardown commands for execution on the server.


v3.2.beta6 (2017-07-18)
-----------------------

* various bugfixes


v3.2.beta5 (2017-07-16)
-----------------------

* numerous bugfixes


v3.2.beta4 (2017-07-04)
-----------------------

* ui: fixed document view _from and _to linking issue for special characters

* added function `db._parse(query)` for parsing an AQL query and returning information about it

* fixed one medium priority and two low priority security user interface
  issues found by owasp zap.

* ui: added index deduplicate options

* ui: fixed renaming of collections for the rocksdb storage engine

* documentation and js fixes for secondaries

* RocksDB storage format was changed, users of the previous beta/alpha versions
  must delete the database directory and re-import their data

* enabled permissions on database and collection level

* added and changed some user related REST APIs
    * added `PUT /_api/user/{user}/database/{database}/{collection}` to change collection permission
    * added `GET /_api/user/{user}/database/{database}/{collection}`
    * added optional `full` parameter to the `GET /_api/user/{user}/database/` REST call

* added user functions in the arangoshell `@arangodb/users` module
    * added `grantCollection` and `revokeCollection` functions
    * added `permission(user, database, collection)` to retrieve collection specific rights

* added "deduplicate" attribute for array indexes, which controls whether inserting
  duplicate index values from the same document into a unique array index will lead to
  an error or not:

      // with deduplicate = true, which is the default value:
      db._create("test");
      db.test.ensureIndex({ type: "hash", fields: ["tags[*]"], deduplicate: true });
      db.test.insert({ tags: ["a", "b"] });
      db.test.insert({ tags: ["c", "d", "c"] }); // will work, because deduplicate = true
      db.test.insert({ tags: ["a"] }); // will fail

      // with deduplicate = false
      db._create("test");
      db.test.ensureIndex({ type: "hash", fields: ["tags[*]"], deduplicate: false });
      db.test.insert({ tags: ["a", "b"] });
      db.test.insert({ tags: ["c", "d", "c"] }); // will not work, because deduplicate = false
      db.test.insert({ tags: ["a"] }); // will fail

  The "deduplicate" attribute is now also accepted by the index creation HTTP
  API endpoint POST /_api/index and is returned by GET /_api/index.

* added optimizer rule "remove-filters-covered-by-traversal"

* Debian/Ubuntu installer: make messages about future package upgrades more clear

* fix a hangup in VST

  The problem happened when the two first chunks of a VST message arrived
  together on a connection that was newly switched to VST.

* fix deletion of outdated WAL files in RocksDB engine

* make use of selectivity estimates in hash, skiplist and persistent indexes
  in RocksDB engine

* changed VM overcommit recommendation for user-friendliness

* fix a shutdown bug in the cluster: a destroyed query could still be active

* do not terminate the entire server process if a temp file cannot be created
  (Windows only)

* fix log output in the front-end, it stopped in case of too many messages


v3.2.beta3 (2017-06-27)
-----------------------

* numerous bugfixes


v3.2.beta2 (2017-06-20)
-----------------------

* potentially fixed issue #2559: Duplicate _key generated on insertion

* fix invalid results (too many) when a skipping LIMIT was used for a
  traversal. `LIMIT x` or `LIMIT 0, x` were not affected, but `LIMIT s, x`
  may have returned too many results

* fix races in SSL communication code

* fix invalid locking in JWT authentication cache, which could have
  crashed the server

* fix invalid first group results for sorted AQL COLLECT when LIMIT
  was used

* fix potential race, which could make arangod hang on startup

* removed `exception` field from transaction error result; users should throw
  explicit `Error` instances to return custom exceptions (addresses issue #2561)

* fixed issue #2613: Reduce log level when Foxx manager tries to self heal missing database

* add a read only mode for users and collection level authorization

* removed `exception` field from transaction error result; users should throw
  explicit `Error` instances to return custom exceptions (addresses issue #2561)

* fixed issue #2677: Foxx disabling development mode creates non-deterministic service bundle

* fixed issue #2684: Legacy service UI not working


v3.2.beta1 (2017-06-12)
-----------------------

* provide more context for index errors (addresses issue #342)

* arangod now validates several OS/environment settings on startup and warns if
  the settings are non-ideal. Most of the checks are executed on Linux systems only.

* fixed issue #2515: The replace-or-with-in optimization rule might prevent use of indexes

* added `REGEX_REPLACE` AQL function

* the RocksDB storage format was changed, users of the previous alpha versions
  must delete the database directory and re-import their data

* added server startup option `--query.fail-on-warning`

  setting this option to `true` will abort any AQL query with an exception if
  it causes a warning at runtime. The value can be overridden per query by
  setting the `failOnWarning` attribute in a query's options.

* added --rocksdb.num-uncompressed-levels to adjust number of non-compressed levels

* added checks for memory managment and warn (i. e. if hugepages are enabled)

* set default SSL cipher suite string to "HIGH:!EXPORT:!aNULL@STRENGTH"

* fixed issue #2469: Authentication = true does not protect foxx-routes

* fixed issue #2459: compile success but can not run with rocksdb

* `--server.maximal-queue-size` is now an absolute maximum. If the queue is
  full, then 503 is returned. Setting it to 0 means "no limit".

* (Enterprise only) added authentication against an LDAP server

* fixed issue #2083: Foxx services aren't distributed to all coordinators

* fixed issue #2384: new coordinators don't pick up existing Foxx services

* fixed issue #2408: Foxx service validation causes unintended side-effects

* extended HTTP API with routes for managing Foxx services

* added distinction between hasUser and authorized within Foxx
  (cluster internal requests are authorized requests but don't have a user)

* arangoimp now has a `--threads` option to enable parallel imports of data

* PR #2514: Foxx services that can't be fixed by self-healing now serve a 503 error

* added `time` function to `@arangodb` module


v3.2.alpha4 (2017-04-25)
------------------------

* fixed issue #2450: Bad optimization plan on simple query

* fixed issue #2448: ArangoDB Web UI takes no action when Delete button is clicked

* fixed issue #2442: Frontend shows already deleted databases during login

* added 'x-content-type-options: nosniff' to avoid MSIE bug

* set default value for `--ssl.protocol` from TLSv1 to TLSv1.2.

* AQL breaking change in cluster:
  The SHORTEST_PATH statement using edge-collection names instead
  of a graph name now requires to explicitly name the vertex-collection names
  within the AQL query in the cluster. It can be done by adding `WITH <name>`
  at the beginning of the query.

  Example:
  ```
  FOR v,e IN OUTBOUND SHORTEST_PATH @start TO @target edges [...]
  ```

  Now has to be:

  ```
  WITH vertices
  FOR v,e IN OUTBOUND SHORTEST_PATH @start TO @target edges [...]
  ```

  This change is due to avoid dead-lock sitations in clustered case.
  An error stating the above is included.

* add implicit use of geo indexes when using SORT/FILTER in AQL, without
  the need to use the special-purpose geo AQL functions `NEAR` or `WITHIN`.

  the special purpose `NEAR` AQL function can now be substituted with the
  following AQL (provided there is a geo index present on the `doc.latitude`
  and `doc.longitude` attributes):

      FOR doc in geoSort
        SORT DISTANCE(doc.latitude, doc.longitude, 0, 0)
        LIMIT 5
        RETURN doc

  `WITHIN` can be substituted with the following AQL:

      FOR doc in geoFilter
        FILTER DISTANCE(doc.latitude, doc.longitude, 0, 0) < 2000
        RETURN doc

  Compared to using the special purpose AQL functions this approach has the
  advantage that it is more composable, and will also honor any `LIMIT` values
  used in the AQL query.

* potential fix for shutdown hangs on OSX

* added KB, MB, GB prefix for integer parameters, % for integer parameters
  with a base value

* added JEMALLOC 4.5.0

* added `--vm.resident-limit` and `--vm.path` for file-backed memory mapping
  after reaching a configurable maximum RAM size

* try recommended limit for file descriptors in case of unlimited
  hard limit

* issue #2413: improve logging in case of lock timeout and deadlocks

* added log topic attribute to /_admin/log api

* removed internal build option `USE_DEV_TIMERS`

  Enabling this option activated some proprietary timers for only selected
  events in arangod. Instead better use `perf` to gather timings.


v3.2.alpha3 (2017-03-22)
------------------------

* increase default collection lock timeout from 30 to 900 seconds

* added function `db._engine()` for retrieval of storage engine information at
  server runtime

  There is also an HTTP REST handler at GET /_api/engine that returns engine
  information.

* require at least cmake 3.2 for building ArangoDB

* make arangod start with less V8 JavaScript contexts

  This speeds up the server start (a little bit) and makes it use less memory.
  Whenever a V8 context is needed by a Foxx action or some other operation and
  there is no usable V8 context, a new one will be created dynamically now.

  Up to `--javascript.v8-contexts` V8 contexts will be created, so this option
  will change its meaning. Previously as many V8 contexts as specified by this
  option were created at server start, and the number of V8 contexts did not
  change at runtime. Now up to this number of V8 contexts will be in use at the
  same time, but the actual number of V8 contexts is dynamic.

  The garbage collector thread will automatically delete unused V8 contexts after
  a while. The number of spare contexts will go down to as few as configured in
  the new option `--javascript.v8-contexts-minimum`. Actually that many V8 contexts
  are also created at server start.

  The first few requests in new V8 contexts will take longer than in contexts
  that have been there already. Performance may therefore suffer a bit for the
  initial requests sent to ArangoDB or when there are only few but performance-
  critical situations in which new V8 contexts will be created. If this is a
  concern, it can easily be fixed by setting `--javascipt.v8-contexts-minimum`
  and `--javascript.v8-contexts` to a relatively high value, which will guarantee
  that many number of V8 contexts to be created at startup and kept around even
  when unused.

  Waiting for an unused V8 context will now also abort if no V8 context can be
  acquired/created after 120 seconds.

* improved diagnostic messages written to logfiles by supervisor process

* fixed issue #2367

* added "bindVars" to attributes of currently running and slow queries

* added "jsonl" as input file type for arangoimp

* upgraded version of bundled zlib library from 1.2.8 to 1.2.11

* added input file type `auto` for arangoimp so it can automatically detect the
  type of the input file from the filename extension

* fixed variables parsing in GraphQL

* added `--translate` option for arangoimp to translate attribute names from
  the input files to attriubte names expected by ArangoDB

  The `--translate` option can be specified multiple times (once per translation
  to be executed). The following example renames the "id" column from the input
  file to "_key", and the "from" column to "_from", and the "to" column to "_to":

      arangoimp --type csv --file data.csv --translate "id=_key" --translate "from=_from" --translate "to=_to"

  `--translate` works for CSV and TSV inputs only.

* changed default value for `--server.max-packet-size` from 128 MB to 256 MB

* fixed issue #2350

* fixed issue #2349

* fixed issue #2346

* fixed issue #2342

* change default string truncation length from 80 characters to 256 characters for
  `print`/`printShell` functions in ArangoShell and arangod. This will emit longer
  prefixes of string values before truncating them with `...`, which is helpful
  for debugging.

* always validate incoming JSON HTTP requests for duplicate attribute names

  Incoming JSON data with duplicate attribute names will now be rejected as
  invalid. Previous versions of ArangoDB only validated the uniqueness of
  attribute names inside incoming JSON for some API endpoints, but not
  consistently for all APIs.

* don't let read-only transactions block the WAL collector

* allow passing own `graphql-sync` module instance to Foxx GraphQL router

* arangoexport can now export to csv format

* arangoimp: fixed issue #2214

* Foxx: automatically add CORS response headers

* added "OPTIONS" to CORS `access-control-allow-methods` header

* Foxx: Fix arangoUser sometimes not being set correctly

* fixed issue #1974


v3.2.alpha2 (2017-02-20)
------------------------

* ui: fixed issue #2065

* ui: fixed a dashboard related memory issue

* Internal javascript rest actions will now hide their stack traces to the client
  unless maintainer mode is activated. Instead they will always log to the logfile

* Removed undocumented internal HTTP API:
  * PUT _api/edges

  The documented GET _api/edges and the undocumented POST _api/edges remains unmodified.

* updated V8 version to 5.7.0.0

* change undocumented behaviour in case of invalid revision ids in
  If-Match and If-None-Match headers from 400 (BAD) to 412 (PRECONDITION
  FAILED).

* change undocumented behaviour in case of invalid revision ids in
  JavaScript document operations from 1239 ("illegal document revision")
  to 1200 ("conflict").

* added data export tool, arangoexport.

  arangoexport can be used to export collections to json, jsonl or xml
  and export a graph or collections to xgmml.

* fixed a race condition when closing a connection

* raised default hard limit on threads for very small to 64

* fixed negative counting of http connection in UI


v3.2.alpha1 (2017-02-05)
------------------------

* added figure `httpRequests` to AQL query statistics

* removed revisions cache intermediate layer implementation

* obsoleted startup options `--database.revision-cache-chunk-size` and
  `--database.revision-cache-target-size`

* fix potential port number over-/underruns

* added startup option `--log.shorten-filenames` for controlling whether filenames
  in log messages should be shortened to just the filename with the absolute path

* removed IndexThreadFeature, made `--database.index-threads` option obsolete

* changed index filling to make it more parallel, dispatch tasks to boost::asio

* more detailed stacktraces in Foxx apps

* generated Foxx services now use swagger tags


v3.1.24 (XXXX-XX-XX)
--------------------

* fixed one more LIMIT issue in traversals


v3.1.23 (2017-06-19)
--------------------

* potentially fixed issue #2559: Duplicate _key generated on insertion

* fix races in SSL communication code

* fix invalid results (too many) when a skipping LIMIT was used for a
  traversal. `LIMIT x` or `LIMIT 0, x` were not affected, but `LIMIT s, x`
  may have returned too many results

* fix invalid first group results for sorted AQL COLLECT when LIMIT
  was used

* fix invalid locking in JWT authentication cache, which could have
  crashed the server

* fix undefined behavior in traverser when traversals were used inside
  a FOR loop


v3.1.22 (2017-06-07)
--------------------

* fixed issue #2505: Problem with export + report of a bug

* documented changed behavior of WITH

* fixed ui glitch in aardvark

* avoid agency compaction bug

* fixed issue #2283: disabled proxy communication internally


v3.1.21 (2017-05-22)
--------------------

* fixed issue #2488:  AQL operator IN error when data use base64 chars

* more randomness in seeding RNG

v3.1.20 (2016-05-16)
--------------------

* fixed incorrect sorting for distributeShardsLike

* improve reliability of AgencyComm communication with Agency

* fixed shard numbering bug, where ids were erouneously incremented by 1

* remove an unnecessary precondition in createCollectionCoordinator

* funny fail rotation fix

* fix in SimpleHttpClient for correct advancement of readBufferOffset

* forward SIG_HUP in supervisor process to the server process to fix logrotaion
  You need to stop the remaining arangod server process manually for the upgrade to work.


v3.1.19 (2017-04-28)
--------------------

* Fixed a StackOverflow issue in Traversal and ShortestPath. Occured if many (>1000) input
  values in a row do not return any result. Fixes issue: #2445

* fixed issue #2448

* fixed issue #2442

* added 'x-content-type-options: nosniff' to avoid MSIE bug

* fixed issue #2441

* fixed issue #2440

* Fixed a StackOverflow issue in Traversal and ShortestPath. Occured if many (>1000) input
  values in a row do not return any result. Fixes issue: #2445

* fix occasional hanging shutdowns on OS X


v3.1.18 (2017-04-18)
--------------------

* fixed error in continuous synchronization of collections

* fixed spurious hangs on server shutdown

* better error messages during restore collection

* completely overhaul supervision. More detailed tests

* Fixed a dead-lock situation in cluster traversers, it could happen in
  rare cases if the computation on one DBServer could be completed much earlier
  than the other server. It could also be restricted to SmartGraphs only.

* (Enterprise only) Fixed a bug in SmartGraph DepthFirstSearch. In some
  more complicated queries, the maxDepth limit of 1 was not considered strictly
  enough, causing the traverser to do unlimited depth searches.

* fixed issue #2415

* fixed issue #2422

* fixed issue #1974


v3.1.17 (2017-04-04)
--------------------

* (Enterprise only) fixed a bug where replicationFactor was not correctly
  forwarded in SmartGraph creation.

* fixed issue #2404

* fixed issue #2397

* ui - fixed smart graph option not appearing

* fixed issue #2389

* fixed issue #2400


v3.1.16 (2017-03-27)
--------------------

* fixed issue #2392

* try to raise file descriptors to at least 8192, warn otherwise

* ui - aql editor improvements + updated ace editor version (memory leak)

* fixed lost HTTP requests

* ui - fixed some event issues

* avoid name resolution when given connection string is a valid ip address

* helps with issue #1842, bug in COLLECT statement in connection with LIMIT.

* fix locking bug in cluster traversals

* increase lock timeout defaults

* increase various cluster timeouts

* limit default target size for revision cache to 1GB, which is better for
  tight RAM situations (used to be 40% of (totalRAM - 1GB), use
  --database.revision-cache-target-size <VALUEINBYTES> to get back the
  old behaviour

* fixed a bug with restarted servers indicating status as "STARTUP"
  rather that "SERVING" in Nodes UI.


v3.1.15 (2017-03-20)
--------------------

* add logrotate configuration as requested in #2355

* fixed issue #2376

* ui - changed document api due a chrome bug

* ui - fixed a submenu bug

* added endpoint /_api/cluster/endpoints in cluster case to get all
  coordinator endpoints

* fix documentation of /_api/endpoint, declaring this API obsolete.

* Foxx response objects now have a `type` method for manipulating the content-type header

* Foxx tests now support `xunit` and `tap` reporters


v3.1.14 (2017-03-13)
--------------------

* ui - added feature request (multiple start nodes within graph viewer) #2317

* added missing locks to authentication cache methods

* ui - added feature request (multiple start nodes within graph viewer) #2317

* ui - fixed wrong merge of statistics information from different coordinators

* ui - fixed issue #2316

* ui - fixed wrong protocol usage within encrypted environment

* fixed compile error on Mac Yosemite

* minor UI fixes


v3.1.13 (2017-03-06)
--------------------

* fixed variables parsing in GraphQL

* fixed issue #2214

* fixed issue #2342

* changed thread handling to queue only user requests on coordinator

* use exponential backoff when waiting for collection locks

* repair short name server lookup in cluster in the case of a removed
  server


v3.1.12 (2017-02-28)
--------------------

* disable shell color escape sequences on Windows

* fixed issue #2326

* fixed issue #2320

* fixed issue #2315

* fixed a race condition when closing a connection

* raised default hard limit on threads for very small to 64

* fixed negative counting of http connection in UI

* fixed a race when renaming collections

* fixed a race when dropping databases


v3.1.11 (2017-02-17)
--------------------

* fixed a race between connection closing and sending out last chunks of data to clients
  when the "Connection: close" HTTP header was set in requests

* ui: optimized smart graph creation usability

* ui: fixed #2308

* fixed a race in async task cancellation via `require("@arangodb/tasks").unregisterTask()`

* fixed spuriously hanging threads in cluster AQL that could sit idle for a few minutes

* fixed potential numeric overflow for big index ids in index deletion API

* fixed sort issue in cluster, occurring when one of the local sort buffers of a
  GatherNode was empty

* reduce number of HTTP requests made for certain kinds of join queries in cluster,
  leading to speedup of some join queries

* supervision deals with demised coordinators correctly again

* implement a timeout in TraverserEngineRegistry

* agent communication reduced in large batches of append entries RPCs

* inception no longer estimates RAFT timings

* compaction in agents has been moved to a separate thread

* replicated logs hold local timestamps

* supervision jobs failed leader and failed follower revisited for
  function in precarious stability situations

* fixed bug in random number generator for 64bit int


v3.1.10 (2017-02-02)
--------------------

* updated versions of bundled node modules:
  - joi: from 8.4.2 to 9.2.0
  - joi-to-json-schema: from 2.2.0 to 2.3.0
  - sinon: from 1.17.4 to 1.17.6
  - lodash: from 4.13.1 to 4.16.6

* added shortcut for AQL ternary operator
  instead of `condition ? true-part : false-part` it is now possible to also use a
  shortcut variant `condition ? : false-part`, e.g.

      FOR doc IN docs RETURN doc.value ?: 'not present'

  instead of

      FOR doc IN docs RETURN doc.value ? doc.value : 'not present'

* fixed wrong sorting order in cluster, if an index was used to sort with many
  shards.

* added --replication-factor, --number-of-shards and --wait-for-sync to arangobench

* turn on UTF-8 string validation for VelocyPack values received via VST connections

* fixed issue #2257

* upgraded Boost version to 1.62.0

* added optional detail flag for db.<collection>.count()
  setting the flag to `true` will make the count operation returned the per-shard
  counts for the collection:

      db._create("test", { numberOfShards: 10 });
      for (i = 0; i < 1000; ++i) {
        db.test.insert({value: i});
      }
      db.test.count(true);

      {
        "s100058" : 99,
        "s100057" : 103,
        "s100056" : 100,
        "s100050" : 94,
        "s100055" : 90,
        "s100054" : 122,
        "s100051" : 109,
        "s100059" : 99,
        "s100053" : 95,
        "s100052" : 89
      }

* added optional memory limit for AQL queries:

      db._query("FOR i IN 1..100000 SORT i RETURN i", {}, { options: { memoryLimit: 100000 } });

  This option limits the default maximum amount of memory (in bytes) that a single
  AQL query can use.
  When a single AQL query reaches the specified limit value, the query will be
  aborted with a *resource limit exceeded* exception. In a cluster, the memory
  accounting is done per shard, so the limit value is effectively a memory limit per
  query per shard.

  The global limit value can be overriden per query by setting the *memoryLimit*
  option value for individual queries when running an AQL query.

* added server startup option `--query.memory-limit`

* added convenience function to create vertex-centric indexes.

  Usage: `db.collection.ensureVertexCentricIndex("label", {type: "hash", direction: "outbound"})`
  That will create an index that can be used on OUTBOUND with filtering on the
  edge attribute `label`.

* change default log output for tools to stdout (instead of stderr)

* added option -D to define a configuration file environment key=value

* changed encoding behavior for URLs encoded in the C++ code of ArangoDB:
  previously the special characters `-`, `_`, `~` and `.` were returned as-is
  after URL-encoding, now `.` will be encoded to be `%2e`.
  This also changes the behavior of how incoming URIs are processed: previously
  occurrences of `..` in incoming request URIs were collapsed (e.g. `a/../b/` was
  collapsed to a plain `b/`). Now `..` in incoming request URIs are not collapsed.

* Foxx request URL suffix is no longer unescaped

* @arangodb/request option json now defaults to `true` if the response body is not empty and encoding is not explicitly set to `null` (binary).
  The option can still be set to `false` to avoid unnecessary attempts at parsing the response as JSON.

* Foxx configuration values for unknown options will be discarded when saving the configuration in production mode using the web interface

* module.context.dependencies is now immutable

* process.stdout.isTTY now returns `true` in arangosh and when running arangod with the `--console` flag

* add support for Swagger tags in Foxx


v3.1.9 (XXXX-XX-XX)
-------------------

* macos CLI package: store databases and apps in the users home directory

* ui: fixed re-login issue within a non system db, when tab was closed

* fixed a race in the VelocyStream Commtask implementation

* fixed issue #2256


v3.1.8 (2017-01-09)
-------------------

* add Windows silent installer

* add handling of debug symbols during Linux & windows release builds.

* fixed issue #2181

* fixed issue #2248: reduce V8 max old space size from 3 GB to 1 GB on 32 bit systems

* upgraded Boost version to 1.62.0

* fixed issue #2238

* fixed issue #2234

* agents announce new endpoints in inception phase to leader

* agency leadership accepts updatet endpoints to given uuid

* unified endpoints replace localhost with 127.0.0.1

* fix several problems within an authenticated cluster


v3.1.7 (2016-12-29)
-------------------

* fixed one too many elections in RAFT

* new agency comm backported from devel


v3.1.6 (2016-12-20)
-------------------

* fixed issue #2227

* fixed issue #2220

* agency constituent/agent bug fixes in race conditions picking up
  leadership

* supervision does not need waking up anymore as it is running
  regardless

* agents challenge their leadership more rigorously


v3.1.5 (2016-12-16)
-------------------

* lowered default value of `--database.revision-cache-target-size` from 75% of
  RAM to less than 40% of RAM

* fixed issue #2218

* fixed issue #2217

* Foxx router.get/post/etc handler argument can no longer accidentally omitted

* fixed issue #2223


v3.1.4 (2016-12-08)
-------------------

* fixed issue #2211

* fixed issue #2204

* at cluster start, coordinators wait until at least one DBserver is there,
  and either at least two DBservers are there or 15s have passed, before they
  initiate the bootstrap of system collections.

* more robust agency startup from devel

* supervision's AddFollower adds many followers at once

* supervision has new FailedFollower job

* agency's Node has new method getArray

* agency RAFT timing estimates more conservative in waitForSync
  scenario

* agency RAFT timing estimates capped at maximum 2.0/10.0 for low/high


v3.1.3 (2016-12-02)
-------------------

* fix a traversal bug when using skiplist indexes:
  if we have a skiplist of ["a", "unused", "_from"] and a traversal like:
  FOR v,e,p IN OUTBOUND @start @@edges
    FILTER p.edges[0].a == 'foo'
    RETURN v
  And the above index applied on "a" is considered better than EdgeIndex, than
  the executor got into undefined behaviour.

* fix endless loop when trying to create a collection with replicationFactor: -1


v3.1.2 (2016-11-24)
-------------------

* added support for descriptions field in Foxx dependencies

* (Enterprise only) fixed a bug in the statistic report for SmartGraph traversals.
Now they state correctly how many documents were fetched from the index and how many
have been filtered.

* Prevent uniform shard distribution when replicationFactor == numServers

v3.1.1 (2016-11-15)
-------------------

* fixed issue #2176

* fixed issue #2168

* display index usage of traversals in AQL explainer output (previously missing)

* fixed issue #2163

* preserve last-used HLC value across server starts

* allow more control over handling of pre-3.1 _rev values

  this changes the server startup option `--database.check-30-revisions` from a boolean (true/false)
  parameter to a string parameter with the following possible values:

  - "fail":
    will validate _rev values of 3.0 collections on collection loading and throw an exception when invalid _rev values are found.
    in this case collections with invalid _rev values are marked as corrupted and cannot be used in the ArangoDB 3.1 instance.
    the fix procedure for such collections is to export the collections from 3.0 database with arangodump and restore them in 3.1 with arangorestore.
    collections that do not contain invalid _rev values are marked as ok and will not be re-checked on following loads.
    collections that contain invalid _rev values will be re-checked on following loads.

  - "true":
    will validate _rev values of 3.0 collections on collection loading and print a warning when invalid _rev values are found.
    in this case collections with invalid _rev values can be used in the ArangoDB 3.1 instance.
    however, subsequent operations on documents with invalid _rev values may silently fail or fail with explicit errors.
    the fix procedure for such collections is to export the collections from 3.0 database with arangodump and restore them in 3.1 with arangorestore.
    collections that do not contain invalid _rev values are marked as ok and will not be re-checked on following loads.
    collections that contain invalid _rev values will be re-checked on following loads.

  - "false":
    will not validate _rev values on collection loading and not print warnings.
    no hint is given when invalid _rev values are found.
    subsequent operations on documents with invalid _rev values may silently fail or fail with explicit errors.
    this setting does not affect whether collections are re-checked later.
    collections will be re-checked on following loads if `--database.check-30-revisions` is later set to either `true` or `fail`.

  The change also suppresses warnings that were printed when collections were restored using arangorestore, and the restore
  data contained invalid _rev values. Now these warnings are suppressed, and new HLC _rev values are generated for these documents
  as before.

* added missing functions to AQL syntax highlighter in web interface

* fixed display of `ANY` direction in traversal explainer output (direction `ANY` was shown as either
  `INBOUND` or `OUTBOUND`)

* changed behavior of toJSON() function when serializing an object before saving it in the database

  if an object provides a toJSON() function, this function is still called for serializing it.
  the change is that the result of toJSON() is not stringified anymore, but saved as is. previous
  versions of ArangoDB called toJSON() and after that additionally stringified its result.

  This change will affect the saving of JS Buffer objects, which will now be saved as arrays of
  bytes instead of a comma-separated string of the Buffer's byte contents.

* allow creating unique indexes on more attributes than present in shardKeys

  The following combinations of shardKeys and indexKeys are allowed/not allowed:

  shardKeys     indexKeys
      a             a        ok
      a             b    not ok
      a           a b        ok
    a b             a    not ok
    a b             b    not ok
    a b           a b        ok
    a b         a b c        ok
  a b c           a b    not ok
  a b c         a b c        ok

* fixed wrong version in web interface login screen (EE only)

* make web interface not display an exclamation mark next to ArangoDB version number 3.1

* fixed search for arbitrary document attributes in web interface in case multiple
  search values were used on different attribute names. in this case, the search always
  produced an empty result

* disallow updating `_from` and `_to` values of edges in Smart Graphs. Updating these
  attributes would lead to potential redistribution of edges to other shards, which must be
  avoided.

* fixed issue #2148

* updated graphql-sync dependency to 0.6.2

* fixed issue #2156

* fixed CRC4 assembly linkage


v3.1.0 (2016-10-29)
-------------------

* AQL breaking change in cluster:

  from ArangoDB 3.1 onwards `WITH` is required for traversals in a
  clustered environment in order to avoid deadlocks.

  Note that for queries that access only a single collection or that have all
  collection names specified somewhere else in the query string, there is no
  need to use *WITH*. *WITH* is only useful when the AQL query parser cannot
  automatically figure out which collections are going to be used by the query.
  *WITH* is only useful for queries that dynamically access collections, e.g.
  via traversals, shortest path operations or the *DOCUMENT()* function.

  more info can be found [here](https://github.com/arangodb/arangodb/blob/devel/Documentation/Books/AQL/Operations/With.md)

* added AQL function `DISTANCE` to calculate the distance between two arbitrary
  coordinates (haversine formula)

* fixed issue #2110

* added Auto-aptation of RAFT timings as calculations only


v3.1.rc2 (2016-10-10)
---------------------

* second release candidate


v3.1.rc1 (2016-09-30)
---------------------

* first release candidate


v3.1.alpha2 (2016-09-01)
------------------------

* added module.context.createDocumentationRouter to replace module.context.apiDocumentation

* bug in RAFT implementation of reads. dethroned leader still answered requests in isolation

* ui: added new graph viewer

* ui: aql-editor added tabular & graph display

* ui: aql-editor improved usability

* ui: aql-editor: query profiling support

* fixed issue #2109

* fixed issue #2111

* fixed issue #2075

* added AQL function `DISTANCE` to calculate the distance between two arbitrary
  coordinates (haversine formula)

* rewrote scheduler and dispatcher based on boost::asio

  parameters changed:
    `--scheduler.threads` and `--server.threads` are now merged into a single one: `--server.threads`

    hidden `--server.extra-threads` has been removed

    hidden `--server.aql-threads` has been removed

    hidden `--server.backend` has been removed

    hidden `--server.show-backends` has been removed

    hidden `--server.thread-affinity` has been removed

* fixed issue #2086

* fixed issue #2079

* fixed issue #2071

  make the AQL query optimizer inject filter condition expressions referred to
  by variables during filter condition aggregation.
  For example, in the following query

      FOR doc IN collection
        LET cond1 = (doc.value == 1)
        LET cond2 = (doc.value == 2)
        FILTER cond1 || cond2
        RETURN { doc, cond1, cond2 }

  the optimizer will now inject the conditions for `cond1` and `cond2` into the filter
  condition `cond1 || cond2`, expanding it to `(doc.value == 1) || (doc.value == 2)`
  and making these conditions available for index searching.

  Note that the optimizer previously already injected some conditions into other
  conditions, but only if the variable that defined the condition was not used
  elsewhere. For example, the filter condition in the query

      FOR doc IN collection
        LET cond = (doc.value == 1)
        FILTER cond
        RETURN { doc }

  already got optimized before because `cond` was only used once in the query and
  the optimizer decided to inject it into the place where it was used.

  This only worked for variables that were referred to once in the query.
  When a variable was used multiple times, the condition was not injected as
  in the following query:

      FOR doc IN collection
        LET cond = (doc.value == 1)
        FILTER cond
        RETURN { doc, cond }

  The fix for #2070 now will enable this optimization so that the query can
  use an index on `doc.value` if available.

* changed behavior of AQL array comparison operators for empty arrays:
  * `ALL` and `ANY` now always return `false` when the left-hand operand is an
    empty array. The behavior for non-empty arrays does not change:
    * `[] ALL == 1` will return `false`
    * `[1] ALL == 1` will return `true`
    * `[1, 2] ALL == 1` will return `false`
    * `[2, 2] ALL == 1` will return `false`
    * `[] ANY == 1` will return `false`
    * `[1] ANY == 1` will return `true`
    * `[1, 2] ANY == 1` will return `true`
    * `[2, 2] ANY == 1` will return `false`
  * `NONE` now always returns `true` when the left-hand operand is an empty array.
    The behavior for non-empty arrays does not change:
    * `[] NONE == 1` will return `true`
    * `[1] NONE == 1` will return `false`
    * `[1, 2] NONE == 1` will return `false`
    * `[2, 2] NONE == 1` will return `true`

* added experimental AQL functions `JSON_STRINGIFY` and `JSON_PARSE`

* added experimental support for incoming gzip-compressed requests

* added HTTP REST APIs for online log level adjustments:

  - GET `/_admin/log/level` returns the current log level settings
  - PUT `/_admin/log/level` modifies the current log level settings

* PATCH /_api/gharial/{graph-name}/vertex/{collection-name}/{vertex-key}
  - changed default value for keepNull to true

* PATCH /_api/gharial/{graph-name}/edge/{collection-name}/{edge-key}
  - changed default value for keepNull to true

* renamed `maximalSize` attribute in parameter.json files to `journalSize`

  The `maximalSize` attribute will still be picked up from collections that
  have not been adjusted. Responses from the replication API will now also use
  `journalSize` instead of `maximalSize`.

* added `--cluster.system-replication-factor` in order to adjust the
  replication factor for new system collections

* fixed issue #2012

* added a memory expection in case V8 memory gets too low

* added Optimizer Rule for other indexes in Traversals
  this allows AQL traversals to use other indexes than the edge index.
  So traversals with filters on edges can now make use of more specific
  indexes, e.g.

      FOR v, e, p IN 2 OUTBOUND @start @@edge FILTER p.edges[0].foo == "bar"

  will prefer a Hash Index on [_from, foo] above the EdgeIndex.

* fixed epoch computation in hybrid logical clock

* fixed thread affinity

* replaced require("internal").db by require("@arangodb").db

* added option `--skip-lines` for arangoimp
  this allows skipping the first few lines from the import file in case the
  CSV or TSV import are used

* fixed periodic jobs: there should be only one instance running - even if it
  runs longer than the period

* improved performance of primary index and edge index lookups

* optimizations for AQL `[*]` operator in case no filter, no projection and
  no offset/limit are used

* added AQL function `OUTERSECTION` to return the symmetric difference of its
  input arguments

* Foxx manifests of installed services are now saved to disk with indentation

* Foxx tests and scripts in development mode should now always respect updated
  files instead of loading stale modules

* When disabling Foxx development mode the setup script is now re-run

* Foxx now provides an easy way to directly serve GraphQL requests using the
  `@arangodb/foxx/graphql` module and the bundled `graphql-sync` dependency

* Foxx OAuth2 module now correctly passes the `access_token` to the OAuth2 server

* added iconv-lite and timezone modules

* web interface now allows installing GitHub and zip services in legacy mode

* added module.context.createDocumentationRouter to replace module.context.apiDocumentation

* bug in RAFT implementation of reads. dethroned leader still answered
  requests in isolation

* all lambdas in ClusterInfo might have been left with dangling references.

* Agency bug fix for handling of empty json objects as values.

* Foxx tests no longer support the Mocha QUnit interface as this resulted in weird
  inconsistencies in the BDD and TDD interfaces. This fixes the TDD interface
  as well as out-of-sequence problems when using the BDD before/after functions.

* updated bundled JavaScript modules to latest versions; joi has been updated from 8.4 to 9.2
  (see [joi 9.0.0 release notes](https://github.com/hapijs/joi/issues/920) for information on
  breaking changes and new features)

* fixed issue #2139

* updated graphql-sync dependency to 0.6.2

* fixed issue #2156


v3.0.13 (XXXX-XX-XX)
--------------------

* fixed issue #2315

* fixed issue #2210


v3.0.12 (2016-11-23)
--------------------

* fixed issue #2176

* fixed issue #2168

* fixed issues #2149, #2159

* fixed error reporting for issue #2158

* fixed assembly linkage bug in CRC4 module

* added support for descriptions field in Foxx dependencies


v3.0.11 (2016-11-08)
--------------------

* fixed issue #2140: supervisor dies instead of respawning child

* fixed issue #2131: use shard key value entered by user in web interface

* fixed issue #2129: cannot kill a long-run query

* fixed issue #2110

* fixed issue #2081

* fixed issue #2038

* changes to Foxx service configuration or dependencies should now be
  stored correctly when options are cleared or omitted

* Foxx tests no longer support the Mocha QUnit interface as this resulted in weird
  inconsistencies in the BDD and TDD interfaces. This fixes the TDD interface
  as well as out-of-sequence problems when using the BDD before/after functions.

* fixed issue #2148


v3.0.10 (2016-09-26)
--------------------

* fixed issue #2072

* fixed issue #2070

* fixed slow cluster starup issues. supervision will demonstrate more
  patience with db servers


v3.0.9 (2016-09-21)
-------------------

* fixed issue #2064

* fixed issue #2060

* speed up `collection.any()` and skiplist index creation

* fixed multiple issues where ClusterInfo bug hung agency in limbo
  timeouting on multiple collection and database callbacks


v3.0.8 (2016-09-14)
-------------------

* fixed issue #2052

* fixed issue #2005

* fixed issue #2039

* fixed multiple issues where ClusterInfo bug hung agency in limbo
  timeouting on multiple collection and database callbacks


v3.0.7 (2016-09-05)
-------------------

* new supervision job handles db server failure during collection creation.


v3.0.6 (2016-09-02)
-------------------

* fixed issue #2026

* slightly better error diagnostics for AQL query compilation and replication

* fixed issue #2018

* fixed issue #2015

* fixed issue #2012

* fixed wrong default value for arangoimp's `--on-duplicate` value

* fix execution of AQL traversal expressions when there are multiple
  conditions that refer to variables set outside the traversal

* properly return HTTP 503 in JS actions when backend is gone

* supervision creates new key in agency for failed servers

* new shards will not be allocated on failed or cleaned servers


v3.0.5 (2016-08-18)
-------------------

* execute AQL ternary operator via C++ if possible

* fixed issue #1977

* fixed extraction of _id attribute in AQL traversal conditions

* fix SSL agency endpoint

* Minimum RAFT timeout was one order of magnitude to short.

* Optimized RAFT RPCs from leader to followers for efficiency.

* Optimized RAFT RPC handling on followers with respect to compaction.

* Fixed bug in handling of duplicates and overlapping logs

* Fixed bug in supervision take over after leadership change.

v3.0.4 (2016-08-01)
-------------------

* added missing lock for periodic jobs access

* fix multiple Foxx related cluster issues

* fix handling of empty AQL query strings

* fixed issue in `INTERSECTION` AQL function with duplicate elements
  in the source arrays

* fixed issue #1970

* fixed issue #1968

* fixed issue #1967

* fixed issue #1962

* fixed issue #1959

* replaced require("internal").db by require("@arangodb").db

* fixed issue #1954

* fixed issue #1953

* fixed issue #1950

* fixed issue #1949

* fixed issue #1943

* fixed segfault in V8, by backporting https://bugs.chromium.org/p/v8/issues/detail?id=5033

* Foxx OAuth2 module now correctly passes the `access_token` to the OAuth2 server

* fixed credentialed CORS requests properly respecting --http.trusted-origin

* fixed a crash in V8Periodic task (forgotten lock)

* fixed two bugs in synchronous replication (syncCollectionFinalize)


v3.0.3 (2016-07-17)
-------------------

* fixed issue #1942

* fixed issue #1941

* fixed array index batch insertion issues for hash indexes that caused problems when
  no elements remained for insertion

* fixed AQL MERGE() function with External objects originating from traversals

* fixed some logfile recovery errors with error message "document not found"

* fixed issue #1937

* fixed issue #1936

* improved performance of arangorestore in clusters with synchronous
  replication

* Foxx tests and scripts in development mode should now always respect updated
  files instead of loading stale modules

* When disabling Foxx development mode the setup script is now re-run

* Foxx manifests of installed services are now saved to disk with indentation


v3.0.2 (2016-07-09)
-------------------

* fixed assertion failure in case multiple remove operations were used in the same query

* fixed upsert behavior in case upsert was used in a loop with the same document example

* fixed issue #1930

* don't expose local file paths in Foxx error messages.

* fixed issue #1929

* make arangodump dump the attribute `isSystem` when dumping the structure
  of a collection, additionally make arangorestore not fail when the attribute
  is missing

* fixed "Could not extract custom attribute" issue when using COLLECT with
  MIN/MAX functions in some contexts

* honor presence of persistent index for sorting

* make AQL query optimizer not skip "use-indexes-rule", even if enough
  plans have been created already

* make AQL optimizer not skip "use-indexes-rule", even if enough execution plans
  have been created already

* fix double precision value loss in VelocyPack JSON parser

* added missing SSL support for arangorestore

* improved cluster import performance

* fix Foxx thumbnails on DC/OS

* fix Foxx configuration not being saved

* fix Foxx app access from within the frontend on DC/OS

* add option --default-replication-factor to arangorestore and simplify
  the control over the number of shards when restoring

* fix a bug in the VPack -> V8 conversion if special attributes _key,
  _id, _rev, _from and _to had non-string values, which is allowed
  below the top level

* fix malloc_usable_size for darwin


v3.0.1 (2016-06-30)
-------------------

* fixed periodic jobs: there should be only one instance running - even if it
  runs longer than the period

* increase max. number of collections in AQL queries from 32 to 256

* fixed issue #1916: header "authorization" is required" when opening
  services page

* fixed issue #1915: Explain: member out of range

* fixed issue #1914: fix unterminated buffer

* don't remove lockfile if we are the same (now stale) pid
  fixes docker setups (our pid will always be 1)

* do not use revision id comparisons in compaction for determining whether a
  revision is obsolete, but marker memory addresses
  this ensures revision ids don't matter when compacting documents

* escape Unicode characters in JSON HTTP responses
  this converts UTF-8 characters in HTTP responses of arangod into `\uXXXX`
  escape sequences. This makes the HTTP responses fit into the 7 bit ASCII
  character range, which speeds up HTTP response parsing for some clients,
  namely node.js/v8

* add write before read collections when starting a user transaction
  this allows specifying the same collection in both read and write mode without
  unintended side effects

* fixed buffer overrun that occurred when building very large result sets

* index lookup optimizations for primary index and edge index

* fixed "collection is a nullptr" issue when starting a traversal from a transaction

* enable /_api/import on coordinator servers


v3.0.0 (2016-06-22)
-------------------

* minor GUI fixxes

* fix for replication and nonces


v3.0.0-rc3 (2016-06-19)
-----------------------

* renamed various Foxx errors to no longer refer to Foxx services as apps

* adjusted various error messages in Foxx to be more informative

* specifying "files" in a Foxx manifest to be mounted at the service root
  no longer results in 404s when trying to access non-file routes

* undeclared path parameters in Foxx no longer break the service

* trusted reverse proxy support is now handled more consistently

* ArangoDB request compatibility and user are now exposed in Foxx

* all bundled NPM modules have been upgraded to their latest versions


v3.0.0-rc2 (2016-06-12)
-----------------------

* added option `--server.max-packet-size` for client tools

* renamed option `--server.ssl-protocol` to `--ssl.protocol` in client tools
  (was already done for arangod, but overlooked for client tools)

* fix handling of `--ssl.protocol` value 5 (TLS v1.2) in client tools, which
  claimed to support it but didn't

* config file can use '@include' to include a different config file as base


v3.0.0-rc1 (2016-06-10)
-----------------------

* the user management has changed: it now has users that are independent of
  databases. A user can have one or more database assigned to the user.

* forward ported V8 Comparator bugfix for inline heuristics from
  https://github.com/v8/v8/commit/5ff7901e24c2c6029114567de5a08ed0f1494c81

* changed to-string conversion for AQL objects and arrays, used by the AQL
  function `TO_STRING()` and implicit to-string casts in AQL

  - arrays are now converted into their JSON-stringify equivalents, e.g.

    - `[ ]` is now converted to `[]`
    - `[ 1, 2, 3 ]` is now converted to `[1,2,3]`
    - `[ "test", 1, 2 ] is now converted to `["test",1,2]`

    Previous versions of ArangoDB converted arrays with no members into the
    empty string, and non-empty arrays into a comma-separated list of member
    values, without the surrounding angular brackets. Additionally, string
    array members were not enclosed in quotes in the result string:

    - `[ ]` was converted to ``
    - `[ 1, 2, 3 ]` was converted to `1,2,3`
    - `[ "test", 1, 2 ] was converted to `test,1,2`

  - objects are now converted to their JSON-stringify equivalents, e.g.

    - `{ }` is converted to `{}`
    - `{ a: 1, b: 2 }` is converted to `{"a":1,"b":2}`
    - `{ "test" : "foobar" }` is converted to `{"test":"foobar"}`

    Previous versions of ArangoDB always converted objects into the string
    `[object Object]`

  This change affects also the AQL functions `CONCAT()` and `CONCAT_SEPARATOR()`
  which treated array values differently in previous versions. Previous versions
  of ArangoDB automatically flattened array values on the first level of the array,
  e.g. `CONCAT([1, 2, 3, [ 4, 5, 6 ]])` produced `1,2,3,4,5,6`. Now this will produce
  `[1,2,3,[4,5,6]]`. To flatten array members on the top level, you can now use
  the more explicit `CONCAT(FLATTEN([1, 2, 3, [4, 5, 6]], 1))`.

* added C++ implementations for AQL functions `SLICE()`, `CONTAINS()` and
  `RANDOM_TOKEN()`

* as a consequence of the upgrade to V8 version 5, the implementation of the
  JavaScript `Buffer` object had to be changed. JavaScript `Buffer` objects in
  ArangoDB now always store their data on the heap. There is no shared pool
  for small Buffer values, and no pointing into existing Buffer data when
  extracting slices. This change may increase the cost of creating Buffers with
  short contents or when peeking into existing Buffers, but was required for
  safer memory management and to prevent leaks.

* the `db` object's function `_listDatabases()` was renamed to just `_databases()`
  in order to make it more consistent with the existing `_collections()` function.
  Additionally the `db` object's `_listEndpoints()` function was renamed to just
  `_endpoints()`.

* changed default value of `--server.authentication` from `false` to `true` in
  configuration files etc/relative/arangod.conf and etc/arangodb/arangod.conf.in.
  This means the server will be started with authentication enabled by default,
  requiring all client connections to provide authentication data when connecting
  to ArangoDB. Authentication can still be turned off via setting the value of
  `--server.authentication` to `false` in ArangoDB's configuration files or by
  specifying the option on the command-line.

* Changed result format for querying all collections via the API GET `/_api/collection`.

  Previous versions of ArangoDB returned an object with an attribute named `collections`
  and an attribute named `names`. Both contained all available collections, but
  `collections` contained the collections as an array, and `names` contained the
  collections again, contained in an object in which the attribute names were the
  collection names, e.g.

  ```
  {
    "collections": [
      {"id":"5874437","name":"test","isSystem":false,"status":3,"type":2},
      {"id":"17343237","name":"something","isSystem":false,"status":3,"type":2},
      ...
    ],
    "names": {
      "test": {"id":"5874437","name":"test","isSystem":false,"status":3,"type":2},
      "something": {"id":"17343237","name":"something","isSystem":false,"status":3,"type":2},
      ...
    }
  }
  ```
  This result structure was redundant, and therefore has been simplified to just

  ```
  {
    "result": [
      {"id":"5874437","name":"test","isSystem":false,"status":3,"type":2},
      {"id":"17343237","name":"something","isSystem":false,"status":3,"type":2},
      ...
    ]
  }
  ```

  in ArangoDB 3.0.

* added AQL functions `TYPENAME()` and `HASH()`

* renamed arangob tool to arangobench

* added AQL string comparison operator `LIKE`

  The operator can be used to compare strings like this:

      value LIKE search

  The operator is currently implemented by calling the already existing AQL
  function `LIKE`.

  This change also makes `LIKE` an AQL keyword. Using `LIKE` in either case as
  an attribute or collection name in AQL thus requires quoting.

* make AQL optimizer rule "remove-unnecessary-calculations" fire in more cases

  The rule will now remove calculations that are used exactly once in other
  expressions (e.g. `LET a = doc RETURN a.value`) and calculations,
  or calculations that are just references (e.g. `LET a = b`).

* renamed AQL optimizer rule "merge-traversal-filter" to "optimize-traversals"
  Additionally, the optimizer rule will remove unused edge and path result variables
  from the traversal in case they are specified in the `FOR` section of the traversal,
  but not referenced later in the query. This saves constructing edges and paths
  results.

* added AQL optimizer rule "inline-subqueries"

  This rule can pull out certain subqueries that are used as an operand to a `FOR`
  loop one level higher, eliminating the subquery completely. For example, the query

      FOR i IN (FOR j IN [1,2,3] RETURN j) RETURN i

  will be transformed by the rule to:

      FOR i IN [1,2,3] RETURN i

  The query

      FOR name IN (FOR doc IN _users FILTER doc.status == 1 RETURN doc.name) LIMIT 2 RETURN name

  will be transformed into

      FOR tmp IN _users FILTER tmp.status == 1 LIMIT 2 RETURN tmp.name

  The rule will only fire when the subquery is used as an operand to a `FOR` loop, and
  if the subquery does not contain a `COLLECT` with an `INTO` variable.

* added new endpoint "srv://" for DNS service records

* The result order of the AQL functions VALUES and ATTRIBUTES has never been
  guaranteed and it only had the "correct" ordering by accident when iterating
  over objects that were not loaded from the database. This accidental behavior
  is now changed by introduction of VelocyPack. No ordering is guaranteed unless
  you specify the sort parameter.

* removed configure option `--enable-logger`

* added AQL array comparison operators

  All AQL comparison operators now also exist in an array variant. In the
  array variant, the operator is preceded with one of the keywords *ALL*, *ANY*
  or *NONE*. Using one of these keywords changes the operator behavior to
  execute the comparison operation for all, any, or none of its left hand
  argument values. It is therefore expected that the left hand argument
  of an array operator is an array.

  Examples:

      [ 1, 2, 3 ] ALL IN [ 2, 3, 4 ]   // false
      [ 1, 2, 3 ] ALL IN [ 1, 2, 3 ]   // true
      [ 1, 2, 3 ] NONE IN [ 3 ]        // false
      [ 1, 2, 3 ] NONE IN [ 23, 42 ]   // true
      [ 1, 2, 3 ] ANY IN [ 4, 5, 6 ]   // false
      [ 1, 2, 3 ] ANY IN [ 1, 42 ]     // true
      [ 1, 2, 3 ] ANY == 2             // true
      [ 1, 2, 3 ] ANY == 4             // false
      [ 1, 2, 3 ] ANY > 0              // true
      [ 1, 2, 3 ] ANY <= 1             // true
      [ 1, 2, 3 ] NONE < 99            // false
      [ 1, 2, 3 ] NONE > 10            // true
      [ 1, 2, 3 ] ALL > 2              // false
      [ 1, 2, 3 ] ALL > 0              // true
      [ 1, 2, 3 ] ALL >= 3             // false
      ["foo", "bar"] ALL != "moo"      // true
      ["foo", "bar"] NONE == "bar"     // false
      ["foo", "bar"] ANY == "foo"      // true

* improved AQL optimizer to remove unnecessary sort operations in more cases

* allow enclosing AQL identifiers in forward ticks in addition to using
  backward ticks

  This allows for convenient writing of AQL queries in JavaScript template strings
  (which are delimited with backticks themselves), e.g.

      var q = `FOR doc IN ´collection´ RETURN doc.´name´`;

* allow to set `print.limitString` to configure the number of characters
  to output before truncating

* make logging configurable per log "topic"

  `--log.level <level>` sets the global log level to <level>, e.g. `info`,
  `debug`, `trace`.

  `--log.level topic=<level>` sets the log level for a specific topic.
  Currently, the following topics exist: `collector`, `compactor`, `mmap`,
  `performance`, `queries`, and `requests`. `performance` and `requests` are
  set to FATAL by default. `queries` is set to info. All others are
  set to the global level by default.

  The new log option `--log.output <definition>` allows directing the global
  or per-topic log output to different outputs. The output definition
  "<definition>" can be one of

    "-" for stdin
    "+" for stderr
    "syslog://<syslog-facility>"
    "syslog://<syslog-facility>/<application-name>"
    "file://<relative-path>"

  The option can be specified multiple times in order to configure the output
  for different log topics. To set up a per-topic output configuration, use
  `--log.output <topic>=<definition>`, e.g.

    queries=file://queries.txt

  logs all queries to the file "queries.txt".

* the option `--log.requests-file` is now deprecated. Instead use

    `--log.level requests=info`
    `--log.output requests=file://requests.txt`

* the option `--log.facility` is now deprecated. Instead use

    `--log.output requests=syslog://facility`

* the option `--log.performance` is now deprecated. Instead use

    `--log.level performance=trace`

* removed option `--log.source-filter`

* removed configure option `--enable-logger`

* change collection directory names to include a random id component at the end

  The new pattern is `collection-<id>-<random>`, where `<id>` is the collection
  id and `<random>` is a random number. Previous versions of ArangoDB used a
  pattern `collection-<id>` without the random number.

  ArangoDB 3.0 understands both the old and name directory name patterns.

* removed mostly unused internal spin-lock implementation

* removed support for pre-Windows 7-style locks. This removes compatibility for
  Windows versions older than Windows 7 (e.g. Windows Vista, Windows XP) and
  Windows 2008R2 (e.g. Windows 2008).

* changed names of sub-threads started by arangod

* added option `--default-number-of-shards` to arangorestore, allowing creating
  collections with a specifiable number of shards from a non-cluster dump

* removed support for CoffeeScript source files

* removed undocumented SleepAndRequeue

* added WorkMonitor to inspect server threads

* when downloading a Foxx service from the web interface the suggested filename
  is now based on the service's mount path instead of simply "app.zip"

* the `@arangodb/request` response object now stores the parsed JSON response
  body in a property `json` instead of `body` when the request was made using the
  `json` option. The `body` instead contains the response body as a string.

* the Foxx API has changed significantly, 2.8 services are still supported
  using a backwards-compatible "legacy mode"


v2.8.12 (XXXX-XX-XX)
--------------------

* issue #2091: decrease connect timeout to 5 seconds on startup

* fixed issue #2072

* slightly better error diagnostics for some replication errors

* fixed issue #1977

* fixed issue in `INTERSECTION` AQL function with duplicate elements
  in the source arrays

* fixed issue #1962

* fixed issue #1959

* export aqlQuery template handler as require('org/arangodb').aql for forwards-compatibility


v2.8.11 (2016-07-13)
--------------------

* fixed array index batch insertion issues for hash indexes that caused problems when
  no elements remained for insertion

* fixed issue #1937


v2.8.10 (2016-07-01)
--------------------

* make sure next local _rev value used for a document is at least as high as the
  _rev value supplied by external sources such as replication

* make adding a collection in both read- and write-mode to a transaction behave as
  expected (write includes read). This prevents the `unregister collection used in
  transaction` error

* fixed sometimes invalid result for `byExample(...).count()` when an index plus
  post-filtering was used

* fixed "collection is a nullptr" issue when starting a traversal from a transaction

* honor the value of startup option `--database.wait-for-sync` (that is used to control
  whether new collections are created with `waitForSync` set to `true` by default) also
  when creating collections via the HTTP API (and thus the ArangoShell). When creating
  a collection via these mechanisms, the option was ignored so far, which was inconsistent.

* fixed issue #1826: arangosh --javascript.execute: internal error (geo index issue)

* fixed issue #1823: Arango crashed hard executing very simple query on windows


v2.8.9 (2016-05-13)
-------------------

* fixed escaping and quoting of extra parameters for executables in Mac OS X App

* added "waiting for" status variable to web interface collection figures view

* fixed undefined behavior in query cache invaldation

* fixed access to /_admin/statistics API in case statistics are disable via option
  `--server.disable-statistics`

* Foxx manager will no longer fail hard when Foxx store is unreachable unless installing
  a service from the Foxx store (e.g. when behind a firewall or GitHub is unreachable).


v2.8.8 (2016-04-19)
-------------------

* fixed issue #1805: Query: internal error (location: arangod/Aql/AqlValue.cpp:182).
  Please report this error to arangodb.com (while executing)

* allow specifying collection name prefixes for `_from` and `_to` in arangoimp:

  To avoid specifying complete document ids (consisting of collection names and document
  keys) for *_from* and *_to* values when importing edges with arangoimp, there are now
  the options *--from-collection-prefix* and *--to-collection-prefix*.

  If specified, these values will be automatically prepended to each value in *_from*
  (or *_to* resp.). This allows specifying only document keys inside *_from* and/or *_to*.

  *Example*

      > arangoimp --from-collection-prefix users --to-collection-prefix products ...

  Importing the following document will then create an edge between *users/1234* and
  *products/4321*:

  ```js
  { "_from" : "1234", "_to" : "4321", "desc" : "users/1234 is connected to products/4321" }
  ```

* requests made with the interactive system API documentation in the web interface
  (Swagger) will now respect the active database instead of always using `_system`


v2.8.7 (2016-04-07)
-------------------

* optimized primary=>secondary failover

* fix to-boolean conversion for documents in AQL

* expose the User-Agent HTTP header from the ArangoShell since Github seems to
  require it now, and we use the ArangoShell for fetching Foxx repositories from Github

* work with http servers that only send

* fixed potential race condition between compactor and collector threads

* fix removal of temporary directories on arangosh exit

* javadoc-style comments in Foxx services are no longer interpreted as
  Foxx comments outside of controller/script/exports files (#1748)

* removed remaining references to class syntax for Foxx Model and Repository
  from the documentation

* added a safe-guard for corrupted master-pointer


v2.8.6 (2016-03-23)
-------------------

* arangosh can now execute JavaScript script files that contain a shebang
  in the first line of the file. This allows executing script files directly.

  Provided there is a script file `/path/to/script.js` with the shebang
  `#!arangosh --javascript.execute`:

      > cat /path/to/script.js
      #!arangosh --javascript.execute
      print("hello from script.js");

  If the script file is made executable

      > chmod a+x /path/to/script.js

  it can be invoked on the shell directly and use arangosh for its execution:

      > /path/to/script.js
      hello from script.js

  This did not work in previous versions of ArangoDB, as the whole script contents
  (including the shebang) were treated as JavaScript code.
  Now shebangs in script files will now be ignored for all files passed to arangosh's
  `--javascript.execute` parameter.

  The alternative way of executing a JavaScript file with arangosh still works:

      > arangosh --javascript.execute /path/to/script.js
      hello from script.js

* added missing reset of traversal state for nested traversals.
  The state of nested traversals (a traversal in an AQL query that was
  located in a repeatedly executed subquery or inside another FOR loop)
  was not reset properly, so that multiple invocations of the same nested
  traversal with different start vertices led to the nested traversal
  always using the start vertex provided on the first invocation.

* fixed issue #1781: ArangoDB startup time increased tremendously

* fixed issue #1783: SIGHUP should rotate the log


v2.8.5 (2016-03-11)
-------------------

* Add OpenSSL handler for TLS V1.2 as sugested by kurtkincaid in #1771

* fixed issue #1765 (The webinterface should display the correct query time)
  and #1770 (Display ACTUAL query time in aardvark's AQL editor)

* Windows: the unhandled exception handler now calls the windows logging
  facilities directly without locks.
  This fixes lockups on crashes from the logging framework.

* improve nullptr handling in logger.

* added new endpoint "srv://" for DNS service records

* `org/arangodb/request` no longer sets the content-type header to the
  string "undefined" when no content-type header should be sent (issue #1776)


v2.8.4 (2016-03-01)
-------------------

* global modules are no longer incorrectly resolved outside the ArangoDB
  JavaScript directory or the Foxx service's root directory (issue #1577)

* improved error messages from Foxx and JavaScript (issues #1564, #1565, #1744)


v2.8.3 (2016-02-22)
-------------------

* fixed AQL filter condition collapsing for deeply-nested cases, potentially
  enabling usage of indexes in some dedicated cases

* added parentheses in AQL explain command output to correctly display precedence
  of logical and arithmetic operators

* Foxx Model event listeners defined on the model are now correctly invoked by
  the Repository methods (issue #1665)

* Deleting a Foxx service in the frontend should now always succeed even if the
  files no longer exist on the file system (issue #1358)

* Routing actions loaded from the database no longer throw exceptions when
  trying to load other modules using "require"

* The `org/arangodb/request` response object now sets a property `json` to the
  parsed JSON response body in addition to overwriting the `body` property when
  the request was made using the `json` option.

* Improved Windows stability

* Fixed a bug in the interactive API documentation that would escape slashes
  in document-handle fields. Document handles are now provided as separate
  fields for collection name and document key.


v2.8.2 (2016-02-09)
-------------------

* the continuous replication applier will now prevent the master's WAL logfiles
  from being removed if they are still needed by the applier on the slave. This
  should help slaves that suffered from masters garbage collection WAL logfiles
  which would have been needed by the slave later.

  The initial synchronization will block removal of still needed WAL logfiles
  on the master for 10 minutes initially, and will extend this period when further
  requests are made to the master. Initial synchronization hands over its handle
  for blocking logfile removal to the continuous replication when started via
  the *setupReplication* function. In this case, continuous replication will
  extend the logfile removal blocking period for the required WAL logfiles when
  the slave makes additional requests.

  All handles that block logfile removal will time out automatically after at
  most 5 minutes should a master not be contacted by the slave anymore (e.g. in
  case the slave's replication is turned off, the slaves loses the connection
  to the master or the slave goes down).

* added all-in-one function *setupReplication* to synchronize data from master
  to slave and start the continuous replication:

      require("@arangodb/replication").setupReplication(configuration);

  The command will return when the initial synchronization is finished and the
  continuous replication has been started, or in case the initial synchronization
  has failed.

  If the initial synchronization is successful, the command will store the given
  configuration on the slave. It also configures the continuous replication to start
  automatically if the slave is restarted, i.e. *autoStart* is set to *true*.

  If the command is run while the slave's replication applier is already running,
  it will first stop the running applier, drop its configuration and do a
  resynchronization of data with the master. It will then use the provided configration,
  overwriting any previously existing replication configuration on the slave.

  The following example demonstrates how to use the command for setting up replication
  for the *_system* database. Note that it should be run on the slave and not the
  master:

      db._useDatabase("_system");
      require("@arangodb/replication").setupReplication({
        endpoint: "tcp://master.domain.org:8529",
        username: "myuser",
        password: "mypasswd",
        verbose: false,
        includeSystem: false,
        incremental: true,
        autoResync: true
      });

* the *sync* and *syncCollection* functions now always start the data synchronization
  as an asynchronous server job. The call to *sync* or *syncCollection* will block
  until synchronization is either complete or has failed with an error. The functions
  will automatically poll the slave periodically for status updates.

  The main benefit is that the connection to the slave does not need to stay open
  permanently and is thus not affected by timeout issues. Additionally the caller does
  not need to query the synchronization status from the slave manually as this is
  now performed automatically by these functions.

* fixed undefined behavior when explaining some types of AQL traversals, fixed
  display of some types of traversals in AQL explain output


v2.8.1 (2016-01-29)
-------------------

* Improved AQL Pattern matching by allowing to specify a different traversal
  direction for one or many of the edge collections.

      FOR v, e, p IN OUTBOUND @start @@ec1, INBOUND @@ec2, @@ec3

  will traverse *ec1* and *ec3* in the OUTBOUND direction and for *ec2* it will use
  the INBOUND direction. These directions can be combined in arbitrary ways, the
  direction defined after *IN [steps]* will we used as default direction and can
  be overriden for specific collections.
  This feature is only available for collection lists, it is not possible to
  combine it with graph names.

* detect more types of transaction deadlocks early

* fixed display of relational operators in traversal explain output

* fixed undefined behavior in AQL function `PARSE_IDENTIFIER`

* added "engines" field to Foxx services generated in the admin interface

* added AQL function `IS_SAME_COLLECTION`:

  *IS_SAME_COLLECTION(collection, document)*: Return true if *document* has the same
  collection id as the collection specified in *collection*. *document* can either be
  a [document handle](../Glossary/README.md#document-handle) string, or a document with
  an *_id* attribute. The function does not validate whether the collection actually
  contains the specified document, but only compares the name of the specified collection
  with the collection name part of the specified document.
  If *document* is neither an object with an *id* attribute nor a *string* value,
  the function will return *null* and raise a warning.

      /* true */
      IS_SAME_COLLECTION('_users', '_users/my-user')
      IS_SAME_COLLECTION('_users', { _id: '_users/my-user' })

      /* false */
      IS_SAME_COLLECTION('_users', 'foobar/baz')
      IS_SAME_COLLECTION('_users', { _id: 'something/else' })


v2.8.0 (2016-01-25)
-------------------

* avoid recursive locking


v2.8.0-beta8 (2016-01-19)
-------------------------

* improved internal datafile statistics for compaction and compaction triggering
  conditions, preventing excessive growth of collection datafiles under some
  workloads. This should also fix issue #1596.

* renamed AQL optimizer rule `remove-collect-into` to `remove-collect-variables`

* fixed primary and edge index lookups prematurely aborting searches when the
  specified id search value contained a different collection than the collection
  the index was created for


v2.8.0-beta7 (2016-01-06)
-------------------------

* added vm.runInThisContext

* added AQL keyword `AGGREGATE` for use in AQL `COLLECT` statement

  Using `AGGREGATE` allows more efficient aggregation (incrementally while building
  the groups) than previous versions of AQL, which built group aggregates afterwards
  from the total of all group values.

  `AGGREGATE` can be used inside a `COLLECT` statement only. If used, it must follow
  the declaration of grouping keys:

      FOR doc IN collection
        COLLECT gender = doc.gender AGGREGATE minAge = MIN(doc.age), maxAge = MAX(doc.age)
        RETURN { gender, minAge, maxAge }

  or, if no grouping keys are used, it can follow the `COLLECT` keyword:

      FOR doc IN collection
        COLLECT AGGREGATE minAge = MIN(doc.age), maxAge = MAX(doc.age)
        RETURN {
  minAge, maxAge
}

  Only specific expressions are allowed on the right-hand side of each `AGGREGATE`
  assignment:

  - on the top level the expression must be a call to one of the supported aggregation
    functions `LENGTH`, `MIN`, `MAX`, `SUM`, `AVERAGE`, `STDDEV_POPULATION`, `STDDEV_SAMPLE`,
    `VARIANCE_POPULATION`, or `VARIANCE_SAMPLE`

  - the expression must not refer to variables introduced in the `COLLECT` itself

* Foxx: mocha test paths with wildcard characters (asterisks) now work on Windows

* reserved AQL keyword `NONE` for future use

* web interface: fixed a graph display bug concerning dashboard view

* web interface: fixed several bugs during the dashboard initialize process

* web interface: included several bugfixes: #1597, #1611, #1623

* AQL query optimizer now converts `LENGTH(collection-name)` to an optimized
  expression that returns the number of documents in a collection

* adjusted the behavior of the expansion (`[*]`) operator in AQL for non-array values

  In ArangoDB 2.8, calling the expansion operator on a non-array value will always
  return an empty array. Previous versions of ArangoDB expanded non-array values by
  calling the `TO_ARRAY()` function for the value, which for example returned an
  array with a single value for boolean, numeric and string input values, and an array
  with the object's values for an object input value. This behavior was inconsistent
  with how the expansion operator works for the array indexes in 2.8, so the behavior
  is now unified:

  - if the left-hand side operand of `[*]` is an array, the array will be returned as
    is when calling `[*]` on it
  - if the left-hand side operand of `[*]` is not an array, an empty array will be
    returned by `[*]`

  AQL queries that rely on the old behavior can be changed by either calling `TO_ARRAY`
  explicitly or by using the `[*]` at the correct position.

  The following example query will change its result in 2.8 compared to 2.7:

      LET values = "foo" RETURN values[*]

  In 2.7 the query has returned the array `[ "foo" ]`, but in 2.8 it will return an
  empty array `[ ]`. To make it return the array `[ "foo" ]` again, an explicit
  `TO_ARRAY` function call is needed in 2.8 (which in this case allows the removal
  of the `[*]` operator altogether). This also works in 2.7:

      LET values = "foo" RETURN TO_ARRAY(values)

  Another example:

      LET values = [ { name: "foo" }, { name: "bar" } ]
      RETURN values[*].name[*]

  The above returned `[ [ "foo" ], [ "bar" ] ] in 2.7. In 2.8 it will return
  `[ [ ], [ ] ]`, because the value of `name` is not an array. To change the results
  to the 2.7 style, the query can be changed to

      LET values = [ { name: "foo" }, { name: "bar" } ]
      RETURN values[* RETURN TO_ARRAY(CURRENT.name)]

  The above also works in 2.7.
  The following types of queries won't change:

      LET values = [ 1, 2, 3 ] RETURN values[*]
      LET values = [ { name: "foo" }, { name: "bar" } ] RETURN values[*].name
      LET values = [ { names: [ "foo", "bar" ] }, { names: [ "baz" ] } ] RETURN values[*].names[*]
      LET values = [ { names: [ "foo", "bar" ] }, { names: [ "baz" ] } ] RETURN values[*].names[**]

* slightly adjusted V8 garbage collection strategy so that collection eventually
  happens in all contexts that hold V8 external references to documents and
  collections.

  also adjusted default value of `--javascript.gc-frequency` from 10 seconds to
  15 seconds, as less internal operations are carried out in JavaScript.

* fixes for AQL optimizer and traversal

* added `--create-collection-type` option to arangoimp

  This allows specifying the type of the collection to be created when
  `--create-collection` is set to `true`.

* Foxx export cache should no longer break if a broken app is loaded in the
  web admin interface.


v2.8.0-beta2 (2015-12-16)
-------------------------

* added AQL query optimizer rule "sort-in-values"

  This rule pre-sorts the right-hand side operand of the `IN` and `NOT IN`
  operators so the operation can use a binary search with logarithmic complexity
  instead of a linear search. The rule is applied when the right-hand side
  operand of an `IN` or `NOT IN` operator in a filter condition is a variable that
  is defined in a different loop/scope than the operator itself. Additionally,
  the filter condition must consist of solely the `IN` or `NOT IN` operation
  in order to avoid any side-effects.

* changed collection status terminology in web interface for collections for
  which an unload request has been issued from `in the process of being unloaded`
  to `will be unloaded`.

* unloading a collection via the web interface will now trigger garbage collection
  in all v8 contexts and force a WAL flush. This increases the chances of perfoming
  the unload faster.

* added the following attributes to the result of `collection.figures()` and the
  corresponding HTTP API at `PUT /_api/collection/<name>/figures`:

  - `documentReferences`: The number of references to documents in datafiles
    that JavaScript code currently holds. This information can be used for
    debugging compaction and unload issues.
  - `waitingFor`: An optional string value that contains information about
    which object type is at the head of the collection's cleanup queue. This
    information can be used for debugging compaction and unload issues.
  - `compactionStatus.time`: The point in time the compaction for the collection
    was last executed. This information can be used for debugging compaction
    issues.
  - `compactionStatus.message`: The action that was performed when the compaction
    was last run for the collection. This information can be used for debugging
    compaction issues.

  Note: `waitingFor` and `compactionStatus` may be empty when called on a coordinator
  in a cluster.

* the compaction will now provide queryable status info that can be used to track
  its progress. The compaction status is displayed in the web interface, too.

* better error reporting for arangodump and arangorestore

* arangodump will now fail by default when trying to dump edges that
  refer to already dropped collections. This can be circumvented by
  specifying the option `--force true` when invoking arangodump

* fixed cluster upgrade procedure

* the AQL functions `NEAR` and `WITHIN` now have stricter validations
  for their input parameters `limit`, `radius` and `distance`. They may now throw
  exceptions when invalid parameters are passed that may have not led
  to exceptions in previous versions.

* deprecation warnings now log stack traces

* Foxx: improved backwards compatibility with 2.5 and 2.6

  - reverted Model and Repository back to non-ES6 "classes" because of
    compatibility issues when using the extend method with a constructor

  - removed deprecation warnings for extend and controller.del

  - restored deprecated method Model.toJSONSchema

  - restored deprecated `type`, `jwt` and `sessionStorageApp` options
    in Controller#activateSessions

* Fixed a deadlock problem in the cluster


v2.8.0-beta1 (2015-12-06)
-------------------------

* added AQL function `IS_DATESTRING(value)`

  Returns true if *value* is a string that can be used in a date function.
  This includes partial dates such as *2015* or *2015-10* and strings containing
  invalid dates such as *2015-02-31*. The function will return false for all
  non-string values, even if some of them may be usable in date functions.


v2.8.0-alpha1 (2015-12-03)
--------------------------

* added AQL keywords `GRAPH`, `OUTBOUND`, `INBOUND` and `ANY` for use in graph
  traversals, reserved AQL keyword `ALL` for future use

  Usage of these keywords as collection names, variable names or attribute names
  in AQL queries will not be possible without quoting. For example, the following
  AQL query will still work as it uses a quoted collection name and a quoted
  attribute name:

      FOR doc IN `OUTBOUND`
        RETURN doc.`any`

* issue #1593: added AQL `POW` function for exponentation

* added cluster execution site info in explain output for AQL queries

* replication improvements:

  - added `autoResync` configuration parameter for continuous replication.

    When set to `true`, a replication slave will automatically trigger a full data
    re-synchronization with the master when the master cannot provide the log data
    the slave had asked for. Note that `autoResync` will only work when the option
    `requireFromPresent` is also set to `true` for the continuous replication, or
    when the continuous syncer is started and detects that no start tick is present.

    Automatic re-synchronization may transfer a lot of data from the master to the
    slave and may be expensive. It is therefore turned off by default.
    When turned off, the slave will never perform an automatic re-synchronization
    with the master.

  - added `idleMinWaitTime` and `idleMaxWaitTime` configuration parameters for
    continuous replication.

    These parameters can be used to control the minimum and maximum wait time the
    slave will (intentionally) idle and not poll for master log changes in case the
    master had sent the full logs already.
    The `idleMaxWaitTime` value will only be used when `adapativePolling` is set
    to `true`. When `adaptivePolling` is disable, only `idleMinWaitTime` will be
    used as a constant time span in which the slave will not poll the master for
    further changes. The default values are 0.5 seconds for `idleMinWaitTime` and
    2.5 seconds for `idleMaxWaitTime`, which correspond to the hard-coded values
    used in previous versions of ArangoDB.

  - added `initialSyncMaxWaitTime` configuration parameter for initial and continuous
    replication

    This option controls the maximum wait time (in seconds) that the initial
    synchronization will wait for a response from the master when fetching initial
    collection data. If no response is received within this time period, the initial
    synchronization will give up and fail. This option is also relevant for
    continuous replication in case *autoResync* is set to *true*, as then the
    continuous replication may trigger a full data re-synchronization in case
    the master cannot the log data the slave had asked for.

  - HTTP requests sent from the slave to the master during initial synchronization
    will now be retried if they fail with connection problems.

  - the initial synchronization now logs its progress so it can be queried using
    the regular replication status check APIs.

  - added `async` attribute for `sync` and `syncCollection` operations called from
    the ArangoShell. Setthing this attribute to `true` will make the synchronization
    job on the server go into the background, so that the shell does not block. The
    status of the started asynchronous synchronization job can be queried from the
    ArangoShell like this:

        /* starts initial synchronization */
        var replication = require("@arangodb/replication");
        var id = replication.sync({
          endpoint: "tcp://master.domain.org:8529",
          username: "myuser",
          password: "mypasswd",
          async: true
       });

       /* now query the id of the returned async job and print the status */
       print(replication.getSyncResult(id));

    The result of `getSyncResult()` will be `false` while the server-side job
    has not completed, and different to `false` if it has completed. When it has
    completed, all job result details will be returned by the call to `getSyncResult()`.


* fixed non-deterministic query results in some cluster queries

* fixed issue #1589

* return HTTP status code 410 (gone) instead of HTTP 408 (request timeout) for
  server-side operations that are canceled / killed. Sending 410 instead of 408
  prevents clients from re-starting the same (canceled) operation. Google Chrome
  for example sends the HTTP request again in case it is responded with an HTTP
  408, and this is exactly the opposite of the desired behavior when an operation
  is canceled / killed by the user.

* web interface: queries in AQL editor now cancelable

* web interface: dashboard - added replication information

* web interface: AQL editor now supports bind parameters

* added startup option `--server.hide-product-header` to make the server not send
  the HTTP response header `"Server: ArangoDB"` in its HTTP responses. By default,
  the option is turned off so the header is still sent as usual.

* added new AQL function `UNSET_RECURSIVE` to recursively unset attritutes from
  objects/documents

* switched command-line editor in ArangoShell and arangod to linenoise-ng

* added automatic deadlock detection for transactions

  In case a deadlock is detected, a multi-collection operation may be rolled back
  automatically and fail with error 29 (`deadlock detected`). Client code for
  operations containing more than one collection should be aware of this potential
  error and handle it accordingly, either by giving up or retrying the transaction.

* Added C++ implementations for the AQL arithmetic operations and the following
  AQL functions:
  - ABS
  - APPEND
  - COLLECTIONS
  - CURRENT_DATABASE
  - DOCUMENT
  - EDGES
  - FIRST
  - FIRST_DOCUMENT
  - FIRST_LIST
  - FLATTEN
  - FLOOR
  - FULLTEXT
  - LAST
  - MEDIAN
  - MERGE_RECURSIVE
  - MINUS
  - NEAR
  - NOT_NULL
  - NTH
  - PARSE_IDENTIFIER
  - PERCENTILE
  - POP
  - POSITION
  - PUSH
  - RAND
  - RANGE
  - REMOVE_NTH
  - REMOVE_VALUE
  - REMOVE_VALUES
  - ROUND
  - SHIFT
  - SQRT
  - STDDEV_POPULATION
  - STDDEV_SAMPLE
  - UNSHIFT
  - VARIANCE_POPULATION
  - VARIANCE_SAMPLE
  - WITHIN
  - ZIP

* improved performance of skipping over many documents in an AQL query when no
  indexes and no filters are used, e.g.

      FOR doc IN collection
        LIMIT 1000000, 10
        RETURN doc

* Added array indexes

  Hash indexes and skiplist indexes can now optionally be defined for array values
  so they index individual array members.

  To define an index for array values, the attribute name is extended with the
  expansion operator `[*]` in the index definition:

      arangosh> db.colName.ensureHashIndex("tags[*]");

  When given the following document

      { tags: [ "AQL", "ArangoDB", "Index" ] }

  the index will now contain the individual values `"AQL"`, `"ArangoDB"` and `"Index"`.

  Now the index can be used for finding all documents having `"ArangoDB"` somewhere in their
  tags array using the following AQL query:

      FOR doc IN colName
        FILTER "ArangoDB" IN doc.tags[*]
        RETURN doc

* rewrote AQL query optimizer rule `use-index-range` and renamed it to `use-indexes`.
  The name change affects rule names in the optimizer's output.

* rewrote AQL execution node `IndexRangeNode` and renamed it to `IndexNode`. The name
  change affects node names in the optimizer's explain output.

* added convenience function `db._explain(query)` for human-readable explanation
  of AQL queries

* module resolution as used by `require` now behaves more like in node.js

* the `org/arangodb/request` module now returns response bodies for error responses
  by default. The old behavior of not returning bodies for error responses can be
  re-enabled by explicitly setting the option `returnBodyOnError` to `false` (#1437)


v2.7.6 (2016-01-30)
-------------------

* detect more types of transaction deadlocks early


v2.7.5 (2016-01-22)
-------------------

* backported added automatic deadlock detection for transactions

  In case a deadlock is detected, a multi-collection operation may be rolled back
  automatically and fail with error 29 (`deadlock detected`). Client code for
  operations containing more than one collection should be aware of this potential
  error and handle it accordingly, either by giving up or retrying the transaction.

* improved internal datafile statistics for compaction and compaction triggering
  conditions, preventing excessive growth of collection datafiles under some
  workloads. This should also fix issue #1596.

* Foxx export cache should no longer break if a broken app is loaded in the
  web admin interface.

* Foxx: removed some incorrect deprecation warnings.

* Foxx: mocha test paths with wildcard characters (asterisks) now work on Windows


v2.7.4 (2015-12-21)
-------------------

* slightly adjusted V8 garbage collection strategy so that collection eventually
  happens in all contexts that hold V8 external references to documents and
  collections.

* added the following attributes to the result of `collection.figures()` and the
  corresponding HTTP API at `PUT /_api/collection/<name>/figures`:

  - `documentReferences`: The number of references to documents in datafiles
    that JavaScript code currently holds. This information can be used for
    debugging compaction and unload issues.
  - `waitingFor`: An optional string value that contains information about
    which object type is at the head of the collection's cleanup queue. This
    information can be used for debugging compaction and unload issues.
  - `compactionStatus.time`: The point in time the compaction for the collection
    was last executed. This information can be used for debugging compaction
    issues.
  - `compactionStatus.message`: The action that was performed when the compaction
    was last run for the collection. This information can be used for debugging
    compaction issues.

  Note: `waitingFor` and `compactionStatus` may be empty when called on a coordinator
  in a cluster.

* the compaction will now provide queryable status info that can be used to track
  its progress. The compaction status is displayed in the web interface, too.


v2.7.3 (2015-12-17)
-------------------

* fixed some replication value conversion issues when replication applier properties
  were set via ArangoShell

* fixed disappearing of documents for collections transferred via `sync` or
  `syncCollection` if the collection was dropped right before synchronization
  and drop and (re-)create collection markers were located in the same WAL file

* fixed an issue where overwriting the system sessions collection would break
  the web interface when authentication is enabled


v2.7.2 (2015-12-01)
-------------------

* replication improvements:

  - added `autoResync` configuration parameter for continuous replication.

    When set to `true`, a replication slave will automatically trigger a full data
    re-synchronization with the master when the master cannot provide the log data
    the slave had asked for. Note that `autoResync` will only work when the option
    `requireFromPresent` is also set to `true` for the continuous replication, or
    when the continuous syncer is started and detects that no start tick is present.

    Automatic re-synchronization may transfer a lot of data from the master to the
    slave and may be expensive. It is therefore turned off by default.
    When turned off, the slave will never perform an automatic re-synchronization
    with the master.

  - added `idleMinWaitTime` and `idleMaxWaitTime` configuration parameters for
    continuous replication.

    These parameters can be used to control the minimum and maximum wait time the
    slave will (intentionally) idle and not poll for master log changes in case the
    master had sent the full logs already.
    The `idleMaxWaitTime` value will only be used when `adapativePolling` is set
    to `true`. When `adaptivePolling` is disable, only `idleMinWaitTime` will be
    used as a constant time span in which the slave will not poll the master for
    further changes. The default values are 0.5 seconds for `idleMinWaitTime` and
    2.5 seconds for `idleMaxWaitTime`, which correspond to the hard-coded values
    used in previous versions of ArangoDB.

  - added `initialSyncMaxWaitTime` configuration parameter for initial and continuous
    replication

    This option controls the maximum wait time (in seconds) that the initial
    synchronization will wait for a response from the master when fetching initial
    collection data. If no response is received within this time period, the initial
    synchronization will give up and fail. This option is also relevant for
    continuous replication in case *autoResync* is set to *true*, as then the
    continuous replication may trigger a full data re-synchronization in case
    the master cannot the log data the slave had asked for.

  - HTTP requests sent from the slave to the master during initial synchronization
    will now be retried if they fail with connection problems.

  - the initial synchronization now logs its progress so it can be queried using
    the regular replication status check APIs.

* fixed non-deterministic query results in some cluster queries

* added missing lock instruction for primary index in compactor size calculation

* fixed issue #1589

* fixed issue #1583

* fixed undefined behavior when accessing the top level of a document with the `[*]`
  operator

* fixed potentially invalid pointer access in shaper when the currently accessed
  document got re-located by the WAL collector at the very same time

* Foxx: optional configuration options no longer log validation errors when assigned
  empty values (#1495)

* Foxx: constructors provided to Repository and Model sub-classes via extend are
  now correctly called (#1592)


v2.7.1 (2015-11-07)
-------------------

* switch to linenoise next generation

* exclude `_apps` collection from replication

  The slave has its own `_apps` collection which it populates on server start.
  When replicating data from the master to the slave, the data from the master may
  clash with the slave's own data in the `_apps` collection. Excluding the `_apps`
  collection from replication avoids this.

* disable replication appliers when starting in modes `--upgrade`, `--no-server`
  and `--check-upgrade`

* more detailed output in arango-dfdb

* fixed "no start tick" issue in replication applier

  This error could occur after restarting a slave server after a shutdown
  when no data was ever transferred from the master to the slave via the
  continuous replication

* fixed problem during SSL client connection abort that led to scheduler thread
  staying at 100% CPU saturation

* fixed potential segfault in AQL `NEIGHBORS` function implementation when C++ function
  variant was used and collection names were passed as strings

* removed duplicate target for some frontend JavaScript files from the Makefile

* make AQL function `MERGE()` work on a single array parameter, too.
  This allows combining the attributes of multiple objects from an array into
  a single object, e.g.

      RETURN MERGE([
        { foo: 'bar' },
        { quux: 'quetzalcoatl', ruled: true },
        { bar: 'baz', foo: 'done' }
      ])

  will now return:

      {
        "foo": "done",
        "quux": "quetzalcoatl",
        "ruled": true,
        "bar": "baz"
      }

* fixed potential deadlock in collection status changing on Windows

* fixed hard-coded `incremental` parameter in shell implementation of
  `syncCollection` function in replication module

* fix for GCC5: added check for '-stdlib' option


v2.7.0 (2015-10-09)
-------------------

* fixed request statistics aggregation
  When arangod was started in supervisor mode, the request statistics always showed
  0 requests, as the statistics aggregation thread did not run then.

* read server configuration files before dropping privileges. this ensures that
  the SSL keyfile specified in the configuration can be read with the server's start
  privileges (i.e. root when using a standard ArangoDB package).

* fixed replication with a 2.6 replication configuration and issues with a 2.6 master

* raised default value of `--server.descriptors-minimum` to 1024

* allow Foxx apps to be installed underneath URL path `/_open/`, so they can be
  (intentionally) accessed without authentication.

* added *allowImplicit* sub-attribute in collections declaration of transactions.
  The *allowImplicit* attributes allows making transactions fail should they
  read-access a collection that was not explicitly declared in the *collections*
  array of the transaction.

* added "special" password ARANGODB_DEFAULT_ROOT_PASSWORD. If you pass
  ARANGODB_DEFAULT_ROOT_PASSWORD as password, it will read the password
  from the environment variable ARANGODB_DEFAULT_ROOT_PASSWORD


v2.7.0-rc2 (2015-09-22)
-----------------------

* fix over-eager datafile compaction

  This should reduce the need to compact directly after loading a collection when a
  collection datafile contained many insertions and updates for the same documents. It
  should also prevent from re-compacting already merged datafiles in case not many
  changes were made. Compaction will also make fewer index lookups than before.

* added `syncCollection()` function in module `org/arangodb/replication`

  This allows synchronizing the data of a single collection from a master to a slave
  server. Synchronization can either restore the whole collection by transferring all
  documents from the master to the slave, or incrementally by only transferring documents
  that differ. This is done by partitioning the collection's entire key space into smaller
  chunks and comparing the data chunk-wise between master and slave. Only chunks that are
  different will be re-transferred.

  The `syncCollection()` function can be used as follows:

      require("org/arangodb/replication").syncCollection(collectionName, options);

  e.g.

      require("org/arangodb/replication").syncCollection("myCollection", {
        endpoint: "tcp://127.0.0.1:8529",  /* master */
        username: "root",                  /* username for master */
        password: "secret",                /* password for master */
        incremental: true                  /* use incremental mode */
      });


* additionally allow the following characters in document keys:

  `(` `)` `+` `,` `=` `;` `$` `!` `*` `'` `%`


v2.7.0-rc1 (2015-09-17)
-----------------------

* removed undocumented server-side-only collection functions:
  * collection.OFFSET()
  * collection.NTH()
  * collection.NTH2()
  * collection.NTH3()

* upgraded Swagger to version 2.0 for the Documentation

  This gives the user better prepared test request structures.
  More conversions will follow so finally client libraries can be auto-generated.

* added extra AQL functions for date and time calculation and manipulation.
  These functions were contributed by GitHub users @CoDEmanX and @friday.
  A big thanks for their work!

  The following extra date functions are available from 2.7 on:

  * `DATE_DAYOFYEAR(date)`: Returns the day of year number of *date*.
    The return values range from 1 to 365, or 366 in a leap year respectively.

  * `DATE_ISOWEEK(date)`: Returns the ISO week date of *date*.
    The return values range from 1 to 53. Monday is considered the first day of the week.
    There are no fractional weeks, thus the last days in December may belong to the first
    week of the next year, and the first days in January may be part of the previous year's
    last week.

  * `DATE_LEAPYEAR(date)`: Returns whether the year of *date* is a leap year.

  * `DATE_QUARTER(date)`: Returns the quarter of the given date (1-based):
    * 1: January, February, March
    * 2: April, May, June
    * 3: July, August, September
    * 4: October, November, December

  - *DATE_DAYS_IN_MONTH(date)*: Returns the number of days in *date*'s month (28..31).

  * `DATE_ADD(date, amount, unit)`: Adds *amount* given in *unit* to *date* and
    returns the calculated date.

    *unit* can be either of the following to specify the time unit to add or
    subtract (case-insensitive):
    - y, year, years
    - m, month, months
    - w, week, weeks
    - d, day, days
    - h, hour, hours
    - i, minute, minutes
    - s, second, seconds
    - f, millisecond, milliseconds

    *amount* is the number of *unit*s to add (positive value) or subtract
    (negative value).

  * `DATE_SUBTRACT(date, amount, unit)`: Subtracts *amount* given in *unit* from
    *date* and returns the calculated date.

    It works the same as `DATE_ADD()`, except that it subtracts. It is equivalent
    to calling `DATE_ADD()` with a negative amount, except that `DATE_SUBTRACT()`
    can also subtract ISO durations. Note that negative ISO durations are not
    supported (i.e. starting with `-P`, like `-P1Y`).

  * `DATE_DIFF(date1, date2, unit, asFloat)`: Calculate the difference
    between two dates in given time *unit*, optionally with decimal places.
    Returns a negative value if *date1* is greater than *date2*.

  * `DATE_COMPARE(date1, date2, unitRangeStart, unitRangeEnd)`: Compare two
    partial dates and return true if they match, false otherwise. The parts to
    compare are defined by a range of time units.

    The full range is: years, months, days, hours, minutes, seconds, milliseconds.
    Pass the unit to start from as *unitRangeStart*, and the unit to end with as
    *unitRangeEnd*. All units in between will be compared. Leave out *unitRangeEnd*
    to only compare *unitRangeStart*.

  * `DATE_FORMAT(date, format)`: Format a date according to the given format string.
    It supports the following placeholders (case-insensitive):
    - %t: timestamp, in milliseconds since midnight 1970-01-01
    - %z: ISO date (0000-00-00T00:00:00.000Z)
    - %w: day of week (0..6)
    - %y: year (0..9999)
    - %yy: year (00..99), abbreviated (last two digits)
    - %yyyy: year (0000..9999), padded to length of 4
    - %yyyyyy: year (-009999 .. +009999), with sign prefix and padded to length of 6
    - %m: month (1..12)
    - %mm: month (01..12), padded to length of 2
    - %d: day (1..31)
    - %dd: day (01..31), padded to length of 2
    - %h: hour (0..23)
    - %hh: hour (00..23), padded to length of 2
    - %i: minute (0..59)
    - %ii: minute (00..59), padded to length of 2
    - %s: second (0..59)
    - %ss: second (00..59), padded to length of 2
    - %f: millisecond (0..999)
    - %fff: millisecond (000..999), padded to length of 3
    - %x: day of year (1..366)
    - %xxx: day of year (001..366), padded to length of 3
    - %k: ISO week date (1..53)
    - %kk: ISO week date (01..53), padded to length of 2
    - %l: leap year (0 or 1)
    - %q: quarter (1..4)
    - %a: days in month (28..31)
    - %mmm: abbreviated English name of month (Jan..Dec)
    - %mmmm: English name of month (January..December)
    - %www: abbreviated English name of weekday (Sun..Sat)
    - %wwww: English name of weekday (Sunday..Saturday)
    - %&: special escape sequence for rare occasions
    - %%: literal %
    - %: ignored

* new WAL logfiles and datafiles are now created non-sparse

  This prevents SIGBUS signals being raised when memory of a sparse datafile is accessed
  and the disk is full and the accessed file part is not actually disk-backed. In
  this case the mapped memory region is not necessarily backed by physical memory, and
  accessing the memory may raise SIGBUS and crash arangod.

* the `internal.download()` function and the module `org/arangodb/request` used some
  internal library function that handled the sending of HTTP requests from inside of
  ArangoDB. This library unconditionally set an HTTP header `Accept-Encoding: gzip`
  in all outgoing HTTP requests.

  This has been fixed in 2.7, so `Accept-Encoding: gzip` is not set automatically anymore.
  Additionally, the header `User-Agent: ArangoDB` is not set automatically either. If
  client applications desire to send these headers, they are free to add it when
  constructing the requests using the `download` function or the request module.

* fixed issue #1436: org/arangodb/request advertises deflate without supporting it

* added template string generator function `aqlQuery` for generating AQL queries

  This can be used to generate safe AQL queries with JavaScript parameter
  variables or expressions easily:

      var name = 'test';
      var attributeName = '_key';
      var query = aqlQuery`FOR u IN users FILTER u.name == ${name} RETURN u.${attributeName}`;
      db._query(query);

* report memory usage for document header data (revision id, pointer to data etc.)
  in `db.collection.figures()`. The memory used for document headers will now
  show up in the already existing attribute `indexes.size`. Due to that, the index
  sizes reported by `figures()` in 2.7 will be higher than those reported by 2.6,
  but the 2.7 values are more accurate.

* IMPORTANT CHANGE: the filenames in dumps created by arangodump now contain
  not only the name of the dumped collection, but also an additional 32-digit hash
  value. This is done to prevent overwriting dump files in case-insensitive file
  systems when there exist multiple collections with the same name (but with
  different cases).

  For example, if a database has two collections: `test` and `Test`, previous
  versions of ArangoDB created the files

  * `test.structure.json` and `test.data.json` for collection `test`
  * `Test.structure.json` and `Test.data.json` for collection `Test`

  This did not work for case-insensitive filesystems, because the files for the
  second collection would have overwritten the files of the first. arangodump in
  2.7 will create the following filenames instead:

  * `test_098f6bcd4621d373cade4e832627b4f6.structure.json` and `test_098f6bcd4621d373cade4e832627b4f6.data.json`
  * `Test_0cbc6611f5540bd0809a388dc95a615b.structure.json` and `Test_0cbc6611f5540bd0809a388dc95a615b.data.json`

  These filenames will be unambiguous even in case-insensitive filesystems.

* IMPORTANT CHANGE: make arangod actually close lingering client connections
  when idle for at least the duration specified via `--server.keep-alive-timeout`.
  In previous versions of ArangoDB, connections were not closed by the server
  when the timeout was reached and the client was still connected. Now the
  connection is properly closed by the server in case of timeout. Client
  applications relying on the old behavior may now need to reconnect to the
  server when their idle connections time out and get closed (note: connections
  being idle for a long time may be closed by the OS or firewalls anyway -
  client applications should be aware of that and try to reconnect).

* IMPORTANT CHANGE: when starting arangod, the server will drop the process
  privileges to the specified values in options `--server.uid` and `--server.gid`
  instantly after parsing the startup options.

  That means when either `--server.uid` or `--server.gid` are set, the privilege
  change will happen earlier. This may prevent binding the server to an endpoint
  with a port number lower than 1024 if the arangodb user has no privileges
  for that. Previous versions of ArangoDB changed the privileges later, so some
  startup actions were still carried out under the invoking user (i.e. likely
  *root* when started via init.d or system scripts) and especially binding to
  low port numbers was still possible there.

  The default privileges for user *arangodb* will not be sufficient for binding
  to port numbers lower than 1024. To have an ArangoDB 2.7 bind to a port number
  lower than 1024, it needs to be started with either a different privileged user,
  or the privileges of the *arangodb* user have to raised manually beforehand.

* added AQL optimizer rule `patch-update-statements`

* Linux startup scripts and systemd configuration for arangod now try to
  adjust the NOFILE (number of open files) limits for the process. The limit
  value is set to 131072 (128k) when ArangoDB is started via start/stop
  commands

* When ArangoDB is started/stopped manually via the start/stop commands, the
  main process will wait for up to 10 seconds after it forks the supervisor
  and arangod child processes. If the startup fails within that period, the
  start/stop script will fail with an exit code other than zero. If the
  startup of the supervisor or arangod is still ongoing after 10 seconds,
  the main program will still return with exit code 0. The limit of 10 seconds
  is arbitrary because the time required for a startup is not known in advance.

* added startup option `--database.throw-collection-not-loaded-error`

  Accessing a not-yet loaded collection will automatically load a collection
  on first access. This flag controls what happens in case an operation
  would need to wait for another thread to finalize loading a collection. If
  set to *true*, then the first operation that accesses an unloaded collection
  will load it. Further threads that try to access the same collection while
  it is still loading immediately fail with an error (1238, *collection not loaded*).
  This is to prevent all server threads from being blocked while waiting on the
  same collection to finish loading. When the first thread has completed loading
  the collection, the collection becomes regularly available, and all operations
  from that point on can be carried out normally, and error 1238 will not be
  thrown anymore for that collection.

  If set to *false*, the first thread that accesses a not-yet loaded collection
  will still load it. Other threads that try to access the collection while
  loading will not fail with error 1238 but instead block until the collection
  is fully loaded. This configuration might lead to all server threads being
  blocked because they are all waiting for the same collection to complete
  loading. Setting the option to *true* will prevent this from happening, but
  requires clients to catch error 1238 and react on it (maybe by scheduling
  a retry for later).

  The default value is *false*.

* added better control-C support in arangosh

  When CTRL-C is pressed in arangosh, it will now print a `^C` first. Pressing
  CTRL-C again will reset the prompt if something was entered before, or quit
  arangosh if no command was entered directly before.

  This affects the arangosh version build with Readline-support only (Linux
  and MacOS).

  The MacOS version of ArangoDB for Homebrew now depends on Readline, too. The
  Homebrew formula has been changed accordingly.
  When self-compiling ArangoDB on MacOS without Homebrew, Readline now is a
  prerequisite.

* increased default value for collection-specific `indexBuckets` value from 1 to 8

  Collections created from 2.7 on will use the new default value of `8` if not
  overridden on collection creation or later using
  `collection.properties({ indexBuckets: ... })`.

  The `indexBuckets` value determines the number of buckets to use for indexes of
  type `primary`, `hash` and `edge`. Having multiple index buckets allows splitting
  an index into smaller components, which can be filled in parallel when a collection
  is loading. Additionally, resizing and reallocation of indexes are faster and
  less intrusive if the index uses multiple buckets, because resize and reallocation
  will affect only data in a single bucket instead of all index values.

  The index buckets will be filled in parallel when loading a collection if the collection
  has an `indexBuckets` value greater than 1 and the collection contains a significant
  amount of documents/edges (the current threshold is 256K documents but this value
  may change in future versions of ArangoDB).

* changed HTTP client to use poll instead of select on Linux and MacOS

  This affects the ArangoShell and user-defined JavaScript code running inside
  arangod that initiates its own HTTP calls.

  Using poll instead of select allows using arbitrary high file descriptors
  (bigger than the compiled in FD_SETSIZE). Server connections are still handled using
  epoll, which has never been affected by FD_SETSIZE.

* implemented AQL `LIKE` function using ICU regexes

* added `RETURN DISTINCT` for AQL queries to return unique results:

      FOR doc IN collection
        RETURN DISTINCT doc.status

  This change also introduces `DISTINCT` as an AQL keyword.

* removed `createNamedQueue()` and `addJob()` functions from org/arangodb/tasks

* use less locks and more atomic variables in the internal dispatcher
  and V8 context handling implementations. This leads to improved throughput in
  some ArangoDB internals and allows for higher HTTP request throughput for
  many operations.

  A short overview of the improvements can be found here:

  https://www.arangodb.com/2015/08/throughput-enhancements/

* added shorthand notation for attribute names in AQL object literals:

      LET name = "Peter"
      LET age = 42
      RETURN { name, age }

  The above is the shorthand equivalent of the generic form

      LET name = "Peter"
      LET age = 42
      RETURN { name : name, age : age }

* removed configure option `--enable-timings`

  This option did not have any effect.

* removed configure option `--enable-figures`

  This option previously controlled whether HTTP request statistics code was
  compiled into ArangoDB or not. The previous default value was `true` so
  statistics code was available in official packages. Setting the option to
  `false` led to compile errors so it is doubtful the default value was
  ever changed. By removing the option some internal statistics code was also
  simplified.

* removed run-time manipulation methods for server endpoints:

  * `db._removeEndpoint()`
  * `db._configureEndpoint()`
  * HTTP POST `/_api/endpoint`
  * HTTP DELETE `/_api/endpoint`

* AQL query result cache

  The query result cache can optionally cache the complete results of all or selected AQL queries.
  It can be operated in the following modes:

  * `off`: the cache is disabled. No query results will be stored
  * `on`: the cache will store the results of all AQL queries unless their `cache`
    attribute flag is set to `false`
  * `demand`: the cache will store the results of AQL queries that have their
    `cache` attribute set to `true`, but will ignore all others

  The mode can be set at server startup using the `--database.query-cache-mode` configuration
  option and later changed at runtime.

  The following HTTP REST APIs have been added for controlling the query cache:

  * HTTP GET `/_api/query-cache/properties`: returns the global query cache configuration
  * HTTP PUT `/_api/query-cache/properties`: modifies the global query cache configuration
  * HTTP DELETE `/_api/query-cache`: invalidates all results in the query cache

  The following JavaScript functions have been added for controlling the query cache:

  * `require("org/arangodb/aql/cache").properties()`: returns the global query cache configuration
  * `require("org/arangodb/aql/cache").properties(properties)`: modifies the global query cache configuration
  * `require("org/arangodb/aql/cache").clear()`: invalidates all results in the query cache

* do not link arangoimp against V8

* AQL function call arguments optimization

  This will lead to arguments in function calls inside AQL queries not being copied but passed
  by reference. This may speed up calls to functions with bigger argument values or queries that
  call functions a lot of times.

* upgraded V8 version to 4.3.61

* removed deprecated AQL `SKIPLIST` function.

  This function was introduced in older versions of ArangoDB with a less powerful query optimizer to
  retrieve data from a skiplist index using a `LIMIT` clause. It was marked as deprecated in ArangoDB
  2.6.

  Since ArangoDB 2.3 the behavior of the `SKIPLIST` function can be emulated using regular AQL
  constructs, e.g.

      FOR doc IN @@collection
        FILTER doc.value >= @value
        SORT doc.value DESC
        LIMIT 1
        RETURN doc

* the `skip()` function for simple queries does not accept negative input any longer.
  This feature was deprecated in 2.6.0.

* fix exception handling

  In some cases JavaScript exceptions would re-throw without information of the original problem.
  Now the original exception is logged for failure analysis.

* based REST API method PUT `/_api/simple/all` on the cursor API and make it use AQL internally.

  The change speeds up this REST API method and will lead to additional query information being
  returned by the REST API. Clients can use this extra information or ignore it.

* Foxx Queue job success/failure handlers arguments have changed from `(jobId, jobData, result, jobFailures)` to `(result, jobData, job)`.

* added Foxx Queue job options `repeatTimes`, `repeatUntil` and `repeatDelay` to automatically re-schedule jobs when they are completed.

* added Foxx manifest configuration type `password` to mask values in the web interface.

* fixed default values in Foxx manifest configurations sometimes not being used as defaults.

* fixed optional parameters in Foxx manifest configurations sometimes not being cleared correctly.

* Foxx dependencies can now be marked as optional using a slightly more verbose syntax in your manifest file.

* converted Foxx constructors to ES6 classes so you can extend them using class syntax.

* updated aqb to 2.0.

* updated chai to 3.0.

* Use more madvise calls to speed up things when memory is tight, in particular
  at load time but also for random accesses later.

* Overhauled web interface

  The web interface now has a new design.

  The API documentation for ArangoDB has been moved from "Tools" to "Links" in the web interface.

  The "Applications" tab in the web interfaces has been renamed to "Services".


v2.6.12 (2015-12-02)
--------------------

* fixed disappearing of documents for collections transferred via `sync` if the
  the collection was dropped right before synchronization and drop and (re-)create
  collection markers were located in the same WAL file

* added missing lock instruction for primary index in compactor size calculation

* fixed issue #1589

* fixed issue #1583

* Foxx: optional configuration options no longer log validation errors when assigned
  empty values (#1495)


v2.6.11 (2015-11-18)
--------------------

* fixed potentially invalid pointer access in shaper when the currently accessed
  document got re-located by the WAL collector at the very same time


v2.6.10 (2015-11-10)
--------------------

* disable replication appliers when starting in modes `--upgrade`, `--no-server`
  and `--check-upgrade`

* more detailed output in arango-dfdb

* fixed potential deadlock in collection status changing on Windows

* issue #1521: Can't dump/restore with user and password


v2.6.9 (2015-09-29)
-------------------

* added "special" password ARANGODB_DEFAULT_ROOT_PASSWORD. If you pass
  ARANGODB_DEFAULT_ROOT_PASSWORD as password, it will read the password
  from the environment variable ARANGODB_DEFAULT_ROOT_PASSWORD

* fixed failing AQL skiplist, sort and limit combination

  When using a Skiplist index on an attribute (say "a") and then using sort
  and skip on this attribute caused the result to be empty e.g.:

    require("internal").db.test.ensureSkiplist("a");
    require("internal").db._query("FOR x IN test SORT x.a LIMIT 10, 10");

  Was always empty no matter how many documents are stored in test.
  This is now fixed.

v2.6.8 (2015-09-09)
-------------------

* ARM only:

  The ArangoDB packages for ARM require the kernel to allow unaligned memory access.
  How the kernel handles unaligned memory access is configurable at runtime by
  checking and adjusting the contents `/proc/cpu/alignment`.

  In order to operate on ARM, ArangoDB requires the bit 1 to be set. This will
  make the kernel trap and adjust unaligned memory accesses. If this bit is not
  set, the kernel may send a SIGBUS signal to ArangoDB and terminate it.

  To set bit 1 in `/proc/cpu/alignment` use the following command as a privileged
  user (e.g. root):

      echo "2" > /proc/cpu/alignment

  Note that this setting affects all user processes and not just ArangoDB. Setting
  the alignment with the above command will also not make the setting permanent,
  so it will be lost after a restart of the system. In order to make the setting
  permanent, it should be executed during system startup or before starting arangod.

  The ArangoDB start/stop scripts do not adjust the alignment setting, but rely on
  the environment to have the correct alignment setting already. The reason for this
  is that the alignment settings also affect all other user processes (which ArangoDB
  is not aware of) and thus may have side-effects outside of ArangoDB. It is therefore
  more reasonable to have the system administrator carry out the change.


v2.6.7 (2015-08-25)
-------------------

* improved AssocMulti index performance when resizing.

  This makes the edge index perform less I/O when under memory pressure.


v2.6.6 (2015-08-23)
-------------------

* added startup option `--server.additional-threads` to create separate queues
  for slow requests.


v2.6.5 (2015-08-17)
-------------------

* added startup option `--database.throw-collection-not-loaded-error`

  Accessing a not-yet loaded collection will automatically load a collection
  on first access. This flag controls what happens in case an operation
  would need to wait for another thread to finalize loading a collection. If
  set to *true*, then the first operation that accesses an unloaded collection
  will load it. Further threads that try to access the same collection while
  it is still loading immediately fail with an error (1238, *collection not loaded*).
  This is to prevent all server threads from being blocked while waiting on the
  same collection to finish loading. When the first thread has completed loading
  the collection, the collection becomes regularly available, and all operations
  from that point on can be carried out normally, and error 1238 will not be
  thrown anymore for that collection.

  If set to *false*, the first thread that accesses a not-yet loaded collection
  will still load it. Other threads that try to access the collection while
  loading will not fail with error 1238 but instead block until the collection
  is fully loaded. This configuration might lead to all server threads being
  blocked because they are all waiting for the same collection to complete
  loading. Setting the option to *true* will prevent this from happening, but
  requires clients to catch error 1238 and react on it (maybe by scheduling
  a retry for later).

  The default value is *false*.

* fixed busy wait loop in scheduler threads that sometimes consumed 100% CPU while
  waiting for events on connections closed unexpectedly by the client side

* handle attribute `indexBuckets` when restoring collections via arangorestore.
  Previously the `indexBuckets` attribute value from the dump was ignored, and the
   server default value for `indexBuckets` was used when restoring a collection.

* fixed "EscapeValue already set error" crash in V8 actions that might have occurred when
  canceling V8-based operations.


v2.6.4 (2015-08-01)
-------------------

* V8: Upgrade to version 4.1.0.27 - this is intended to be the stable V8 version.

* fixed issue #1424: Arango shell should not processing arrows pushing on keyboard


v2.6.3 (2015-07-21)
-------------------

* issue #1409: Document values with null character truncated


v2.6.2 (2015-07-04)
-------------------

* fixed issue #1383: bindVars for HTTP API doesn't work with empty string

* fixed handling of default values in Foxx manifest configurations

* fixed handling of optional parameters in Foxx manifest configurations

* fixed a reference error being thrown in Foxx queues when a function-based job type is used that is not available and no options object is passed to queue.push


v2.6.1 (2015-06-24)
-------------------

* Add missing swagger files to cmake build. fixes #1368

* fixed documentation errors


v2.6.0 (2015-06-20)
-------------------

* using negative values for `SimpleQuery.skip()` is deprecated.
  This functionality will be removed in future versions of ArangoDB.

* The following simple query functions are now deprecated:

  * collection.near
  * collection.within
  * collection.geo
  * collection.fulltext
  * collection.range
  * collection.closedRange

  This also lead to the following REST API methods being deprecated from now on:

  * PUT /_api/simple/near
  * PUT /_api/simple/within
  * PUT /_api/simple/fulltext
  * PUT /_api/simple/range

  It is recommended to replace calls to these functions or APIs with equivalent AQL queries,
  which are more flexible because they can be combined with other operations:

      FOR doc IN NEAR(@@collection, @latitude, @longitude, @limit)
        RETURN doc

      FOR doc IN WITHIN(@@collection, @latitude, @longitude, @radius, @distanceAttributeName)
        RETURN doc

      FOR doc IN FULLTEXT(@@collection, @attributeName, @queryString, @limit)
        RETURN doc

      FOR doc IN @@collection
        FILTER doc.value >= @left && doc.value < @right
        LIMIT @skip, @limit
        RETURN doc`

  The above simple query functions and REST API methods may be removed in future versions
  of ArangoDB.

* deprecated now-obsolete AQL `SKIPLIST` function

  The function was introduced in older versions of ArangoDB with a less powerful query optimizer to
  retrieve data from a skiplist index using a `LIMIT` clause.

  Since 2.3 the same goal can be achieved by using regular AQL constructs, e.g.

      FOR doc IN collection FILTER doc.value >= @value SORT doc.value DESC LIMIT 1 RETURN doc

* fixed issues when switching the database inside tasks and during shutdown of database cursors

  These features were added during 2.6 alpha stage so the fixes affect devel/2.6-alpha builds only

* issue #1360: improved foxx-manager help

* added `--enable-tcmalloc` configure option.

  When this option is set, arangod and the client tools will be linked against tcmalloc, which replaces
  the system allocator. When the option is set, a tcmalloc library must be present on the system under
  one of the names `libtcmalloc`, `libtcmalloc_minimal` or `libtcmalloc_debug`.

  As this is a configure option, it is supported for manual builds on Linux-like systems only. tcmalloc
  support is currently experimental.

* issue #1353: Windows: HTTP API - incorrect path in errorMessage

* issue #1347: added option `--create-database` for arangorestore.

  Setting this option to `true` will now create the target database if it does not exist. When creating
  the target database, the username and passwords passed to arangorestore will be used to create an
  initial user for the new database.

* issue #1345: advanced debug information for User Functions

* issue #1341: Can't use bindvars in UPSERT

* fixed vulnerability in JWT implementation.

* changed default value of option `--database.ignore-datafile-errors` from `true` to `false`

  If the new default value of `false` is used, then arangod will refuse loading collections that contain
  datafiles with CRC mismatches or other errors. A collection with datafile errors will then become
  unavailable. This prevents follow up errors from happening.

  The only way to access such collection is to use the datafile debugger (arango-dfdb) and try to repair
  or truncate the datafile with it.

  If `--database.ignore-datafile-errors` is set to `true`, then collections will become available
  even if parts of their data cannot be loaded. This helps availability, but may cause (partial) data
  loss and follow up errors.

* added server startup option `--server.session-timeout` for controlling the timeout of user sessions
  in the web interface

* add sessions and cookie authentication for ArangoDB's web interface

  ArangoDB's built-in web interface now uses sessions. Session information ids are stored in cookies,
  so clients using the web interface must accept cookies in order to use it

* web interface: display query execution time in AQL editor

* web interface: renamed AQL query *submit* button to *execute*

* web interface: added query explain feature in AQL editor

* web interface: demo page added. only working if demo data is available, hidden otherwise

* web interface: added support for custom app scripts with optional arguments and results

* web interface: mounted apps that need to be configured are now indicated in the app overview

* web interface: added button for running tests to app details

* web interface: added button for configuring app dependencies to app details

* web interface: upgraded API documentation to use Swagger 2

* INCOMPATIBLE CHANGE

  removed startup option `--log.severity`

  The docs for `--log.severity` mentioned lots of severities (e.g. `exception`, `technical`, `functional`, `development`)
  but only a few severities (e.g. `all`, `human`) were actually used, with `human` being the default and `all` enabling the
  additional logging of requests. So the option pretended to control a lot of things which it actually didn't. Additionally,
  the option `--log.requests-file` was around for a long time already, also controlling request logging.

  Because the `--log.severity` option effectively did not control that much, it was removed. A side effect of removing the
  option is that 2.5 installations which used `--log.severity all` will not log requests after the upgrade to 2.6. This can
  be adjusted by setting the `--log.requests-file` option.

* add backtrace to fatal log events

* added optional `limit` parameter for AQL function `FULLTEXT`

* make fulltext index also index text values contained in direct sub-objects of the indexed
  attribute.

  Previous versions of ArangoDB only indexed the attribute value if it was a string. Sub-attributes
  of the index attribute were ignored when fulltext indexing.

  Now, if the index attribute value is an object, the object's values will each be included in the
  fulltext index if they are strings. If the index attribute value is an array, the array's values
  will each be included in the fulltext index if they are strings.

  For example, with a fulltext index present on the `translations` attribute, the following text
  values will now be indexed:

      var c = db._create("example");
      c.ensureFulltextIndex("translations");
      c.insert({ translations: { en: "fox", de: "Fuchs", fr: "renard", ru: "лиса" } });
      c.insert({ translations: "Fox is the English translation of the German word Fuchs" });
      c.insert({ translations: [ "ArangoDB", "document", "database", "Foxx" ] });

      c.fulltext("translations", "лиса").toArray();       // returns only first document
      c.fulltext("translations", "Fox").toArray();        // returns first and second documents
      c.fulltext("translations", "prefix:Fox").toArray(); // returns all three documents

* added batch document removal and lookup commands:

      collection.lookupByKeys(keys)
      collection.removeByKeys(keys)

  These commands can be used to perform multi-document lookup and removal operations efficiently
  from the ArangoShell. The argument to these operations is an array of document keys.

  Also added HTTP APIs for batch document commands:

  * PUT /_api/simple/lookup-by-keys
  * PUT /_api/simple/remove-by-keys

* properly prefix document address URLs with the current database name for calls to the REST
  API method GET `/_api/document?collection=...` (that method will return partial URLs to all
  documents in the collection).

  Previous versions of ArangoDB returned the URLs starting with `/_api/` but without the current
  database name, e.g. `/_api/document/mycollection/mykey`. Starting with 2.6, the response URLs
  will include the database name as well, e.g. `/_db/_system/_api/document/mycollection/mykey`.

* added dedicated collection export HTTP REST API

  ArangoDB now provides a dedicated collection export API, which can take snapshots of entire
  collections more efficiently than the general-purpose cursor API. The export API is useful
  to transfer the contents of an entire collection to a client application. It provides optional
  filtering on specific attributes.

  The export API is available at endpoint `POST /_api/export?collection=...`. The API has the
  same return value structure as the already established cursor API (`POST /_api/cursor`).

  An introduction to the export API is given in this blog post:
  http://jsteemann.github.io/blog/2015/04/04/more-efficient-data-exports/

* subquery optimizations for AQL queries

  This optimization avoids copying intermediate results into subqueries that are not required
  by the subquery.

  A brief description can be found here:
  http://jsteemann.github.io/blog/2015/05/04/subquery-optimizations/

* return value optimization for AQL queries

  This optimization avoids copying the final query result inside the query's main `ReturnNode`.

  A brief description can be found here:
  http://jsteemann.github.io/blog/2015/05/04/return-value-optimization-for-aql/

* speed up AQL queries containing big `IN` lists for index lookups

  `IN` lists used for index lookups had performance issues in previous versions of ArangoDB.
  These issues have been addressed in 2.6 so using bigger `IN` lists for filtering is much
  faster.

  A brief description can be found here:
  http://jsteemann.github.io/blog/2015/05/07/in-list-improvements/

* allow `@` and `.` characters in document keys, too

  This change also leads to document keys being URL-encoded when returned in HTTP `location`
  response headers.

* added alternative implementation for AQL COLLECT

  The alternative method uses a hash table for grouping and does not require its input elements
  to be sorted. It will be taken into account by the optimizer for `COLLECT` statements that do
  not use an `INTO` clause.

  In case a `COLLECT` statement can use the hash table variant, the optimizer will create an extra
  plan for it at the beginning of the planning phase. In this plan, no extra `SORT` node will be
  added in front of the `COLLECT` because the hash table variant of `COLLECT` does not require
  sorted input. Instead, a `SORT` node will be added after it to sort its output. This `SORT` node
  may be optimized away again in later stages. If the sort order of the result is irrelevant to
  the user, adding an extra `SORT null` after a hash `COLLECT` operation will allow the optimizer to
  remove the sorts altogether.

  In addition to the hash table variant of `COLLECT`, the optimizer will modify the original plan
  to use the regular `COLLECT` implementation. As this implementation requires sorted input, the
  optimizer will insert a `SORT` node in front of the `COLLECT`. This `SORT` node may be optimized
  away in later stages.

  The created plans will then be shipped through the regular optimization pipeline. In the end,
  the optimizer will pick the plan with the lowest estimated total cost as usual. The hash table
  variant does not require an up-front sort of the input, and will thus be preferred over the
  regular `COLLECT` if the optimizer estimates many input elements for the `COLLECT` node and
  cannot use an index to sort them.

  The optimizer can be explicitly told to use the regular *sorted* variant of `COLLECT` by
  suffixing a `COLLECT` statement with `OPTIONS { "method" : "sorted" }`. This will override the
  optimizer guesswork and only produce the *sorted* variant of `COLLECT`.

  A blog post on the new `COLLECT` implementation can be found here:
  http://jsteemann.github.io/blog/2015/04/22/collecting-with-a-hash-table/

* refactored HTTP REST API for cursors

  The HTTP REST API for cursors (`/_api/cursor`) has been refactored to improve its performance
  and use less memory.

  A post showing some of the performance improvements can be found here:
  http://jsteemann.github.io/blog/2015/04/01/improvements-for-the-cursor-api/

* simplified return value syntax for data-modification AQL queries

  ArangoDB 2.4 since version allows to return results from data-modification AQL queries. The
  syntax for this was quite limited and verbose:

      FOR i IN 1..10
        INSERT { value: i } IN test
        LET inserted = NEW
        RETURN inserted

  The `LET inserted = NEW RETURN inserted` was required literally to return the inserted
  documents. No calculations could be made using the inserted documents.

  This is now more flexible. After a data-modification clause (e.g. `INSERT`, `UPDATE`, `REPLACE`,
  `REMOVE`, `UPSERT`) there can follow any number of `LET` calculations. These calculations can
  refer to the pseudo-values `OLD` and `NEW` that are created by the data-modification statements.

  This allows returning projections of inserted or updated documents, e.g.:

      FOR i IN 1..10
        INSERT { value: i } IN test
        RETURN { _key: NEW._key, value: i }

  Still not every construct is allowed after a data-modification clause. For example, no functions
  can be called that may access documents.

  More information can be found here:
  http://jsteemann.github.io/blog/2015/03/27/improvements-for-data-modification-queries/

* added AQL `UPSERT` statement

  This adds an `UPSERT` statement to AQL that is a combination of both `INSERT` and `UPDATE` /
  `REPLACE`. The `UPSERT` will search for a matching document using a user-provided example.
  If no document matches the example, the *insert* part of the `UPSERT` statement will be
  executed. If there is a match, the *update* / *replace* part will be carried out:

      UPSERT { page: 'index.html' }                 /* search example */
        INSERT { page: 'index.html', pageViews: 1 } /* insert part */
        UPDATE { pageViews: OLD.pageViews + 1 }     /* update part */
        IN pageViews

  `UPSERT` can be used with an `UPDATE` or `REPLACE` clause. The `UPDATE` clause will perform
  a partial update of the found document, whereas the `REPLACE` clause will replace the found
  document entirely. The `UPDATE` or `REPLACE` parts can refer to the pseudo-value `OLD`, which
  contains all attributes of the found document.

  `UPSERT` statements can optionally return values. In the following query, the return
  attribute `found` will return the found document before the `UPDATE` was applied. If no
  document was found, `found` will contain a value of `null`. The `updated` result attribute will
  contain the inserted / updated document:

      UPSERT { page: 'index.html' }                 /* search example */
        INSERT { page: 'index.html', pageViews: 1 } /* insert part */
        UPDATE { pageViews: OLD.pageViews + 1 }     /* update part */
        IN pageViews
        RETURN { found: OLD, updated: NEW }

  A more detailed description of `UPSERT` can be found here:
  http://jsteemann.github.io/blog/2015/03/27/preview-of-the-upsert-command/

* adjusted default configuration value for `--server.backlog-size` from 10 to 64.

* issue #1231: bug xor feature in AQL: LENGTH(null) == 4

  This changes the behavior of the AQL `LENGTH` function as follows:

  - if the single argument to `LENGTH()` is `null`, then the result will now be `0`. In previous
    versions of ArangoDB, the result of `LENGTH(null)` was `4`.

  - if the single argument to `LENGTH()` is `true`, then the result will now be `1`. In previous
    versions of ArangoDB, the result of `LENGTH(true)` was `4`.

  - if the single argument to `LENGTH()` is `false`, then the result will now be `0`. In previous
    versions of ArangoDB, the result of `LENGTH(false)` was `5`.

  The results of `LENGTH()` with string, numeric, array object argument values do not change.

* issue #1298: Bulk import if data already exists (#1298)

  This change extends the HTTP REST API for bulk imports as follows:

  When documents are imported and the `_key` attribute is specified for them, the import can be
  used for inserting and updating/replacing documents. Previously, the import could be used for
  inserting new documents only, and re-inserting a document with an existing key would have failed
  with a *unique key constraint violated* error.

  The above behavior is still the default. However, the API now allows controlling the behavior
  in case of a unique key constraint error via the optional URL parameter `onDuplicate`.

  This parameter can have one of the following values:

  - `error`: when a unique key constraint error occurs, do not import or update the document but
    report an error. This is the default.

  - `update`: when a unique key constraint error occurs, try to (partially) update the existing
    document with the data specified in the import. This may still fail if the document would
    violate secondary unique indexes. Only the attributes present in the import data will be
    updated and other attributes already present will be preserved. The number of updated documents
    will be reported in the `updated` attribute of the HTTP API result.

  - `replace`: when a unique key constraint error occurs, try to fully replace the existing
    document with the data specified in the import. This may still fail if the document would
    violate secondary unique indexes. The number of replaced documents will be reported in the
    `updated` attribute of the HTTP API result.

  - `ignore`: when a unique key constraint error occurs, ignore this error. There will be no
    insert, update or replace for the particular document. Ignored documents will be reported
    separately in the `ignored` attribute of the HTTP API result.

  The result of the HTTP import API will now contain the attributes `ignored` and `updated`, which
  contain the number of ignored and updated documents respectively. These attributes will contain a
  value of zero unless the `onDuplicate` URL parameter is set to either `update` or `replace`
  (in this case the `updated` attribute may contain non-zero values) or `ignore` (in this case the
  `ignored` attribute may contain a non-zero value).

  To support the feature, arangoimp also has a new command line option `--on-duplicate` which can
  have one of the values `error`, `update`, `replace`, `ignore`. The default value is `error`.

  A few examples for using arangoimp with the `--on-duplicate` option can be found here:
  http://jsteemann.github.io/blog/2015/04/14/updating-documents-with-arangoimp/

* changed behavior of `db._query()` in the ArangoShell:

  if the command's result is printed in the shell, the first 10 results will be printed. Previously
  only a basic description of the underlying query result cursor was printed. Additionally, if the
  cursor result contains more than 10 results, the cursor is assigned to a global variable `more`,
  which can be used to iterate over the cursor result.

  Example:

      arangosh [_system]> db._query("FOR i IN 1..15 RETURN i")
      [object ArangoQueryCursor, count: 15, hasMore: true]

      [
        1,
        2,
        3,
        4,
        5,
        6,
        7,
        8,
        9,
        10
      ]

      type 'more' to show more documents


      arangosh [_system]> more
      [object ArangoQueryCursor, count: 15, hasMore: false]

      [
        11,
        12,
        13,
        14,
        15
      ]

* Disallow batchSize value 0 in HTTP `POST /_api/cursor`:

  The HTTP REST API `POST /_api/cursor` does not accept a `batchSize` parameter value of
  `0` any longer. A batch size of 0 never made much sense, but previous versions of ArangoDB
  did not check for this value. Now creating a cursor using a `batchSize` value 0 will
  result in an HTTP 400 error response

* REST Server: fix memory leaks when failing to add jobs

* 'EDGES' AQL Function

  The AQL function `EDGES` got a new fifth option parameter.
  Right now only one option is available: 'includeVertices'. This is a boolean parameter
  that allows to modify the result of the `EDGES` function.
  Default is 'includeVertices: false' which does not have any effect.
  'includeVertices: true' modifies the result, such that
  {vertex: <vertexDocument>, edge: <edgeDocument>} is returned.

* INCOMPATIBLE CHANGE:

  The result format of the AQL function `NEIGHBORS` has been changed.
  Before it has returned an array of objects containing 'vertex' and 'edge'.
  Now it will only contain the vertex directly.
  Also an additional option 'includeData' has been added.
  This is used to define if only the 'vertex._id' value should be returned (false, default),
  or if the vertex should be looked up in the collection and the complete JSON should be returned
  (true).
  Using only the id values can lead to significantly improved performance if this is the only information
  required.

  In order to get the old result format prior to ArangoDB 2.6, please use the function EDGES instead.
  Edges allows for a new option 'includeVertices' which, set to true, returns exactly the format of NEIGHBORS.
  Example:

      NEIGHBORS(<vertexCollection>, <edgeCollection>, <vertex>, <direction>, <example>)

  This can now be achieved by:

      EDGES(<edgeCollection>, <vertex>, <direction>, <example>, {includeVertices: true})

  If you are nesting several NEIGHBORS steps you can speed up their performance in the following way:

  Old Example:

  FOR va IN NEIGHBORS(Users, relations, 'Users/123', 'outbound') FOR vc IN NEIGHBORS(Products, relations, va.vertex._id, 'outbound') RETURN vc

  This can now be achieved by:

  FOR va IN NEIGHBORS(Users, relations, 'Users/123', 'outbound') FOR vc IN NEIGHBORS(Products, relations, va, 'outbound', null, {includeData: true}) RETURN vc
                                                                                                          ^^^^                  ^^^^^^^^^^^^^^^^^^^
                                                                                                  Use intermediate directly     include Data for final

* INCOMPATIBLE CHANGE:

  The AQL function `GRAPH_NEIGHBORS` now provides an additional option `includeData`.
  This option allows controlling whether the function should return the complete vertices
  or just their IDs. Returning only the IDs instead of the full vertices can lead to
  improved performance .

  If provided, `includeData` is set to `true`, all vertices in the result will be returned
  with all their attributes. The default value of `includeData` is `false`.
  This makes the default function results incompatible with previous versions of ArangoDB.

  To get the old result style in ArangoDB 2.6, please set the options as follows in calls
  to `GRAPH_NEIGHBORS`:

      GRAPH_NEIGHBORS(<graph>, <vertex>, { includeData: true })

* INCOMPATIBLE CHANGE:

  The AQL function `GRAPH_COMMON_NEIGHBORS` now provides an additional option `includeData`.
  This option allows controlling whether the function should return the complete vertices
  or just their IDs. Returning only the IDs instead of the full vertices can lead to
  improved performance .

  If provided, `includeData` is set to `true`, all vertices in the result will be returned
  with all their attributes. The default value of `includeData` is `false`.
  This makes the default function results incompatible with previous versions of ArangoDB.

  To get the old result style in ArangoDB 2.6, please set the options as follows in calls
  to `GRAPH_COMMON_NEIGHBORS`:

      GRAPH_COMMON_NEIGHBORS(<graph>, <vertexExamples1>, <vertexExamples2>, { includeData: true }, { includeData: true })

* INCOMPATIBLE CHANGE:

  The AQL function `GRAPH_SHORTEST_PATH` now provides an additional option `includeData`.
  This option allows controlling whether the function should return the complete vertices
  and edges or just their IDs. Returning only the IDs instead of full vertices and edges
  can lead to improved performance .

  If provided, `includeData` is set to `true`, all vertices and edges in the result will
  be returned with all their attributes. There is also an optional parameter `includePath` of
  type object.
  It has two optional sub-attributes `vertices` and `edges`, both of type boolean.
  Both can be set individually and the result will include all vertices on the path if
  `includePath.vertices == true` and all edges if `includePath.edges == true` respectively.

  The default value of `includeData` is `false`, and paths are now excluded by default.
  This makes the default function results incompatible with previous versions of ArangoDB.

  To get the old result style in ArangoDB 2.6, please set the options as follows in calls
  to `GRAPH_SHORTEST_PATH`:

      GRAPH_SHORTEST_PATH(<graph>, <source>, <target>, { includeData: true, includePath: { edges: true, vertices: true } })

  The attributes `startVertex` and `vertex` that were present in the results of `GRAPH_SHORTEST_PATH`
  in previous versions of ArangoDB will not be produced in 2.6. To calculate these attributes in 2.6,
  please extract the first and last elements from the `vertices` result attribute.

* INCOMPATIBLE CHANGE:

  The AQL function `GRAPH_DISTANCE_TO` will now return only the id the destination vertex
  in the `vertex` attribute, and not the full vertex data with all vertex attributes.

* INCOMPATIBLE CHANGE:

  All graph measurements functions in JavaScript module `general-graph` that calculated a
  single figure previously returned an array containing just the figure. Now these functions
  will return the figure directly and not put it inside an array.

  The affected functions are:

  * `graph._absoluteEccentricity`
  * `graph._eccentricity`
  * `graph._absoluteCloseness`
  * `graph._closeness`
  * `graph._absoluteBetweenness`
  * `graph._betweenness`
  * `graph._radius`
  * `graph._diameter`

* Create the `_graphs` collection in new databases with `waitForSync` attribute set to `false`

  The previous `waitForSync` value was `true`, so default the behavior when creating and dropping
  graphs via the HTTP REST API changes as follows if the new settings are in effect:

  * `POST /_api/graph` by default returns `HTTP 202` instead of `HTTP 201`
  * `DELETE /_api/graph/graph-name` by default returns `HTTP 202` instead of `HTTP 201`

  If the `_graphs` collection still has its `waitForSync` value set to `true`, then the HTTP status
  code will not change.

* Upgraded ICU to version 54; this increases performance in many places.
  based on https://code.google.com/p/chromium/issues/detail?id=428145

* added support for HTTP push aka chunked encoding

* issue #1051: add info whether server is running in service or user mode?

  This will add a "mode" attribute to the result of the result of HTTP GET `/_api/version?details=true`

  "mode" can have the following values:

  - `standalone`: server was started manually (e.g. on command-line)
  - `service`: service is running as Windows service, in daemon mode or under the supervisor

* improve system error messages in Windows port

* increased default value of `--server.request-timeout` from 300 to 1200 seconds for client tools
  (arangosh, arangoimp, arangodump, arangorestore)

* increased default value of `--server.connect-timeout` from 3 to 5 seconds for client tools
  (arangosh, arangoimp, arangodump, arangorestore)

* added startup option `--server.foxx-queues-poll-interval`

  This startup option controls the frequency with which the Foxx queues manager is checking
  the queue (or queues) for jobs to be executed.

  The default value is `1` second. Lowering this value will result in the queue manager waking
  up and checking the queues more frequently, which may increase CPU usage of the server.
  When not using Foxx queues, this value can be raised to save some CPU time.

* added startup option `--server.foxx-queues`

  This startup option controls whether the Foxx queue manager will check queue and job entries.
  Disabling this option can reduce server load but will prevent jobs added to Foxx queues from
  being processed at all.

  The default value is `true`, enabling the Foxx queues feature.

* make Foxx queues really database-specific.

  Foxx queues were and are stored in a database-specific collection `_queues`. However, a global
  cache variable for the queues led to the queue names being treated database-independently, which
  was wrong.

  Since 2.6, Foxx queues names are truly database-specific, so the same queue name can be used in
  two different databases for two different queues. Until then, it is advisable to think of queues
  as already being database-specific, and using the database name as a queue name prefix to be
  avoid name conflicts, e.g.:

      var queueName = "myQueue";
      var Foxx = require("org/arangodb/foxx");
      Foxx.queues.create(db._name() + ":" + queueName);

* added support for Foxx queue job types defined as app scripts.

  The old job types introduced in 2.4 are still supported but are known to cause issues in 2.5
  and later when the server is restarted or the job types are not defined in every thread.

  The new job types avoid this issue by storing an explicit mount path and script name rather
  than an assuming the job type is defined globally. It is strongly recommended to convert your
  job types to the new script-based system.

* renamed Foxx sessions option "sessionStorageApp" to "sessionStorage". The option now also accepts session storages directly.

* Added the following JavaScript methods for file access:
  * fs.copyFile() to copy single files
  * fs.copyRecursive() to copy directory trees
  * fs.chmod() to set the file permissions (non-Windows only)

* Added process.env for accessing the process environment from JavaScript code

* Cluster: kickstarter shutdown routines will more precisely follow the shutdown of its nodes.

* Cluster: don't delete agency connection objects that are currently in use.

* Cluster: improve passing along of HTTP errors

* fixed issue #1247: debian init script problems

* multi-threaded index creation on collection load

  When a collection contains more than one secondary index, they can be built in memory in
  parallel when the collection is loaded. How many threads are used for parallel index creation
  is determined by the new configuration parameter `--database.index-threads`. If this is set
  to 0, indexes are built by the opening thread only and sequentially. This is equivalent to
  the behavior in 2.5 and before.

* speed up building up primary index when loading collections

* added `count` attribute to `parameters.json` files of collections. This attribute indicates
  the number of live documents in the collection on unload. It is read when the collection is
  (re)loaded to determine the initial size for the collection's primary index

* removed remainders of MRuby integration, removed arangoirb

* simplified `controllers` property in Foxx manifests. You can now specify a filename directly
  if you only want to use a single file mounted at the base URL of your Foxx app.

* simplified `exports` property in Foxx manifests. You can now specify a filename directly if
  you only want to export variables from a single file in your Foxx app.

* added support for node.js-style exports in Foxx exports. Your Foxx exports file can now export
  arbitrary values using the `module.exports` property instead of adding properties to the
  `exports` object.

* added `scripts` property to Foxx manifests. You should now specify the `setup` and `teardown`
  files as properties of the `scripts` object in your manifests and can define custom,
  app-specific scripts that can be executed from the web interface or the CLI.

* added `tests` property to Foxx manifests. You can now define test cases using the `mocha`
  framework which can then be executed inside ArangoDB.

* updated `joi` package to 6.0.8.

* added `extendible` package.

* added Foxx model lifecycle events to repositories. See #1257.

* speed up resizing of edge index.

* allow to split an edge index into buckets which are resized individually.
  This is controlled by the `indexBuckets` attribute in the `properties`
  of the collection.

* fix a cluster deadlock bug in larger clusters by marking a thread waiting
  for a lock on a DBserver as blocked


v2.5.7 (2015-08-02)
-------------------

* V8: Upgrade to version 4.1.0.27 - this is intended to be the stable V8 version.


v2.5.6 (2015-07-21)
-------------------

* alter Windows build infrastructure so we can properly store pdb files.

* potentially fixed issue #1313: Wrong metric calculation at dashboard

  Escape whitespace in process name when scanning /proc/pid/stats

  This fixes statistics values read from that file

* Fixed variable naming in AQL `COLLECT INTO` results in case the COLLECT is placed
  in a subquery which itself is followed by other constructs that require variables


v2.5.5 (2015-05-29)
-------------------

* fixed vulnerability in JWT implementation.

* fixed format string for reading /proc/pid/stat

* take into account barriers used in different V8 contexts


v2.5.4 (2015-05-14)
-------------------

* added startup option `--log.performance`: specifying this option at startup will log
  performance-related info messages, mainly timings via the regular logging mechanisms

* cluster fixes

* fix for recursive copy under Windows


v2.5.3 (2015-04-29)
-------------------

* Fix fs.move to work across filesystem borders; Fixes Foxx app installation problems;
  issue #1292.

* Fix Foxx app install when installed on a different drive on Windows

* issue #1322: strange AQL result

* issue #1318: Inconsistent db._create() syntax

* issue #1315: queries to a collection fail with an empty response if the
  collection contains specific JSON data

* issue #1300: Make arangodump not fail if target directory exists but is empty

* allow specifying higher values than SOMAXCONN for `--server.backlog-size`

  Previously, arangod would not start when a `--server.backlog-size` value was
  specified that was higher than the platform's SOMAXCONN header value.

  Now, arangod will use the user-provided value for `--server.backlog-size` and
  pass it to the listen system call even if the value is higher than SOMAXCONN.
  If the user-provided value is higher than SOMAXCONN, arangod will log a warning
  on startup.

* Fixed a cluster deadlock bug. Mark a thread that is in a RemoteBlock as
  blocked to allow for additional dispatcher threads to be started.

* Fix locking in cluster by using another ReadWriteLock class for collections.

* Add a second DispatcherQueue for AQL in the cluster. This fixes a
  cluster-AQL thread explosion bug.


v2.5.2 (2015-04-11)
-------------------

* modules stored in _modules are automatically flushed when changed

* added missing query-id parameter in documentation of HTTP DELETE `/_api/query` endpoint

* added iterator for edge index in AQL queries

  this change may lead to less edges being read when used together with a LIMIT clause

* make graph viewer in web interface issue less expensive queries for determining
  a random vertex from the graph, and for determining vertex attributes

* issue #1285: syntax error, unexpected $undefined near '@_to RETURN obj

  this allows AQL bind parameter names to also start with underscores

* moved /_api/query to C++

* issue #1289: Foxx models created from database documents expose an internal method

* added `Foxx.Repository#exists`

* parallelize initialization of V8 context in multiple threads

* fixed a possible crash when the debug-level was TRACE

* cluster: do not initialize statistics collection on each
  coordinator, this fixes a race condition at startup

* cluster: fix a startup race w.r.t. the _configuration collection

* search for db:// JavaScript modules only after all local files have been
  considered, this speeds up the require command in a cluster considerably

* general cluster speedup in certain areas


v2.5.1 (2015-03-19)
-------------------

* fixed bug that caused undefined behavior when an AQL query was killed inside
  a calculation block

* fixed memleaks in AQL query cleanup in case out-of-memory errors are thrown

* by default, Debian and RedHat packages are built with debug symbols

* added option `--database.ignore-logfile-errors`

  This option controls how collection datafiles with a CRC mismatch are treated.

  If set to `false`, CRC mismatch errors in collection datafiles will lead
  to a collection not being loaded at all. If a collection needs to be loaded
  during WAL recovery, the WAL recovery will also abort (if not forced with
  `--wal.ignore-recovery-errors true`). Setting this flag to `false` protects
  users from unintentionally using a collection with corrupted datafiles, from
  which only a subset of the original data can be recovered.

  If set to `true`, CRC mismatch errors in collection datafiles will lead to
  the datafile being partially loaded. All data up to until the mismatch will
  be loaded. This will enable users to continue with collection datafiles
  that are corrupted, but will result in only a partial load of the data.
  The WAL recovery will still abort when encountering a collection with a
  corrupted datafile, at least if `--wal.ignore-recovery-errors` is not set to
  `true`.

  The default value is *true*, so for collections with corrupted datafiles
  there might be partial data loads once the WAL recovery has finished. If
  the WAL recovery will need to load a collection with a corrupted datafile,
  it will still stop when using the default values.

* INCOMPATIBLE CHANGE:

  make the arangod server refuse to start if during startup it finds a non-readable
  `parameter.json` file for a database or a collection.

  Stopping the startup process in this case requires manual intervention (fixing
  the unreadable files), but prevents follow-up errors due to ignored databases or
  collections from happening.

* datafiles and `parameter.json` files written by arangod are now created with read and write
  privileges for the arangod process user, and with read and write privileges for the arangod
  process group.

  Previously, these files were created with user read and write permissions only.

* INCOMPATIBLE CHANGE:

  abort WAL recovery if one of the collection's datafiles cannot be opened

* INCOMPATIBLE CHANGE:

  never try to raise the privileges after dropping them, this can lead to a race condition while
  running the recovery

  If you require to run ArangoDB on a port lower than 1024, you must run ArangoDB as root.

* fixed inefficiencies in `remove` methods of general-graph module

* added option `--database.slow-query-threshold` for controlling the default AQL slow query
  threshold value on server start

* add system error strings for Windows on many places

* rework service startup so we announce 'RUNNING' only when we're finished starting.

* use the Windows eventlog for FATAL and ERROR - log messages

* fix service handling in NSIS Windows installer, specify human readable name

* add the ICU_DATA environment variable to the fatal error messages

* fixed issue #1265: arangod crashed with SIGSEGV

* fixed issue #1241: Wildcards in examples


v2.5.0 (2015-03-09)
-------------------

* installer fixes for Windows

* fix for downloading Foxx

* fixed issue #1258: http pipelining not working?


v2.5.0-beta4 (2015-03-05)
-------------------------

* fixed issue #1247: debian init script problems


v2.5.0-beta3 (2015-02-27)
-------------------------

* fix Windows install path calculation in arango

* fix Windows logging of long strings

* fix possible undefinedness of const strings in Windows


v2.5.0-beta2 (2015-02-23)
-------------------------

* fixed issue #1256: agency binary not found #1256

* fixed issue #1230: API: document/col-name/_key and cursor return different floats

* front-end: dashboard tries not to (re)load statistics if user has no access

* V8: Upgrade to version 3.31.74.1

* etcd: Upgrade to version 2.0 - This requires go 1.3 to compile at least.

* refuse to startup if ICU wasn't initialized, this will i.e. prevent errors from being printed,
  and libraries from being loaded.

* front-end: unwanted removal of index table header after creating new index

* fixed issue #1248: chrome: applications filtering not working

* fixed issue #1198: queries remain in aql editor (front-end) if you navigate through different tabs

* Simplify usage of Foxx

  Thanks to our user feedback we learned that Foxx is a powerful, yet rather complicated concept.
  With this release we tried to make it less complicated while keeping all its strength.
  That includes a rewrite of the documentation as well as some code changes as listed below:

  * Moved Foxx applications to a different folder.

    The naming convention now is: <app-path>/_db/<dbname>/<mountpoint>/APP
    Before it was: <app-path>/databases/<dbname>/<appname>:<appversion>
    This caused some trouble as apps where cached based on name and version and updates did not apply.
    Hence the path on filesystem and the app's access URL had no relation to one another.
    Now the path on filesystem is identical to the URL (except for slashes and the appended APP)

  * Rewrite of Foxx routing

    The routing of Foxx has been exposed to major internal changes we adjusted because of user feedback.
    This allows us to set the development mode per mount point without having to change paths and hold
    apps at separate locations.

  * Foxx Development mode

    The development mode used until 2.4 is gone. It has been replaced by a much more mature version.
    This includes the deprecation of the javascript.dev-app-path parameter, which is useless since 2.5.
    Instead of having two separate app directories for production and development, apps now reside in
    one place, which is used for production as well as for development.
    Apps can still be put into development mode, changing their behavior compared to production mode.
    Development mode apps are still reread from disk at every request, and still they ship more debug
    output.

    This change has also made the startup options `--javascript.frontend-development-mode` and
    `--javascript.dev-app-path` obsolete. The former option will not have any effect when set, and the
    latter option is only read and used during the upgrade to 2.5 and does not have any effects later.

  * Foxx install process

    Installing Foxx apps has been a two step process: import them into ArangoDB and mount them at a
    specific mount point. These operations have been joined together. You can install an app at one
    mount point, that's it. No fetch, mount, unmount, purge cycle anymore. The commands have been
    simplified to just:

    * install: get your Foxx app up and running
    * uninstall: shut it down and erase it from disk

  * Foxx error output

    Until 2.4 the errors produced by Foxx were not optimal. Often, the error message was just
    `unable to parse manifest` and contained only an internal stack trace.
    In 2.5 we made major improvements there, including a much more fine-grained error output that
    helps you debug your Foxx apps. The error message printed is now much closer to its source and
    should help you track it down.

    Also we added the default handlers for unhandled errors in Foxx apps:

    * You will get a nice internal error page whenever your Foxx app is called but was not installed
      due to any error
    * You will get a proper error message when having an uncaught error appears in any app route

    In production mode the messages above will NOT contain any information about your Foxx internals
    and are safe to be exposed to third party users.
    In development mode the messages above will contain the stacktrace (if available), making it easier for
    your in-house devs to track down errors in the application.

* added `console` object to Foxx apps. All Foxx apps now have a console object implementing
  the familiar Console API in their global scope, which can be used to log diagnostic
  messages to the database.

* added `org/arangodb/request` module, which provides a simple API for making HTTP requests
  to external services.

* added optimizer rule `propagate-constant-attributes`

  This rule will look inside `FILTER` conditions for constant value equality comparisons,
  and insert the constant values in other places in `FILTER`s. For example, the rule will
  insert `42` instead of `i.value` in the second `FILTER` of the following query:

      FOR i IN c1 FOR j IN c2 FILTER i.value == 42 FILTER j.value == i.value RETURN 1

* added `filtered` value to AQL query execution statistics

  This value indicates how many documents were filtered by `FilterNode`s in the AQL query.
  Note that `IndexRangeNode`s can also filter documents by selecting only the required ranges
  from the index. The `filtered` value will not include the work done by `IndexRangeNode`s,
  but only the work performed by `FilterNode`s.

* added support for sparse hash and skiplist indexes

  Hash and skiplist indexes can optionally be made sparse. Sparse indexes exclude documents
  in which at least one of the index attributes is either not set or has a value of `null`.

  As such documents are excluded from sparse indexes, they may contain fewer documents than
  their non-sparse counterparts. This enables faster indexing and can lead to reduced memory
  usage in case the indexed attribute does occur only in some, but not all documents of the
  collection. Sparse indexes will also reduce the number of collisions in non-unique hash
  indexes in case non-existing or optional attributes are indexed.

  In order to create a sparse index, an object with the attribute `sparse` can be added to
  the index creation commands:

      db.collection.ensureHashIndex(attributeName, { sparse: true });
      db.collection.ensureHashIndex(attributeName1, attributeName2, { sparse: true });
      db.collection.ensureUniqueConstraint(attributeName, { sparse: true });
      db.collection.ensureUniqueConstraint(attributeName1, attributeName2, { sparse: true });

      db.collection.ensureSkiplist(attributeName, { sparse: true });
      db.collection.ensureSkiplist(attributeName1, attributeName2, { sparse: true });
      db.collection.ensureUniqueSkiplist(attributeName, { sparse: true });
      db.collection.ensureUniqueSkiplist(attributeName1, attributeName2, { sparse: true });

  Note that in place of the above specialized index creation commands, it is recommended to use
  the more general index creation command `ensureIndex`:

  ```js
  db.collection.ensureIndex({ type: "hash", sparse: true, unique: true, fields: [ attributeName ] });
  db.collection.ensureIndex({ type: "skiplist", sparse: false, unique: false, fields: [ "a", "b" ] });
  ```

  When not explicitly set, the `sparse` attribute defaults to `false` for new indexes.

  This causes a change in behavior when creating a unique hash index without specifying the
  sparse flag: in 2.4, unique hash indexes were implicitly sparse, always excluding `null` values.
  There was no option to control this behavior, and sparsity was neither supported for non-unique
  hash indexes nor skiplists in 2.4. This implicit sparsity of unique hash indexes was considered
  an inconsistency, and therefore the behavior was cleaned up in 2.5. As of 2.5, indexes will
  only be created sparse if sparsity is explicitly requested. Existing unique hash indexes from 2.4
  or before will automatically be migrated so they are still sparse after the upgrade to 2.5.

  Geo indexes are implicitly sparse, meaning documents without the indexed location attribute or
  containing invalid location coordinate values will be excluded from the index automatically. This
  is also a change when compared to pre-2.5 behavior, when documents with missing or invalid
  coordinate values may have caused errors on insertion when the geo index' `unique` flag was set
  and its `ignoreNull` flag was not.

  This was confusing and has been rectified in 2.5. The method `ensureGeoConstaint()` now does the
  same as `ensureGeoIndex()`. Furthermore, the attributes `constraint`, `unique`, `ignoreNull` and
  `sparse` flags are now completely ignored when creating geo indexes.

  The same is true for fulltext indexes. There is no need to specify non-uniqueness or sparsity for
  geo or fulltext indexes. They will always be non-unique and sparse.

  As sparse indexes may exclude some documents, they cannot be used for every type of query.
  Sparse hash indexes cannot be used to find documents for which at least one of the indexed
  attributes has a value of `null`. For example, the following AQL query cannot use a sparse
  index, even if one was created on attribute `attr`:

      FOR doc In collection
        FILTER doc.attr == null
        RETURN doc

  If the lookup value is non-constant, a sparse index may or may not be used, depending on
  the other types of conditions in the query. If the optimizer can safely determine that
  the lookup value cannot be `null`, a sparse index may be used. When uncertain, the optimizer
  will not make use of a sparse index in a query in order to produce correct results.

  For example, the following queries cannot use a sparse index on `attr` because the optimizer
  will not know beforehand whether the comparison values for `doc.attr` will include `null`:

      FOR doc In collection
        FILTER doc.attr == SOME_FUNCTION(...)
        RETURN doc

      FOR other IN otherCollection
        FOR doc In collection
          FILTER doc.attr == other.attr
          RETURN doc

  Sparse skiplist indexes can be used for sorting if the optimizer can safely detect that the
  index range does not include `null` for any of the index attributes.

* inspection of AQL data-modification queries will now detect if the data-modification part
  of the query can run in lockstep with the data retrieval part of the query, or if the data
  retrieval part must be executed before the data modification can start.

  Executing the two in lockstep allows using much smaller buffers for intermediate results
  and starts the actual data-modification operations much earlier than if the two phases
  were executed separately.

* Allow dynamic attribute names in AQL object literals

  This allows using arbitrary expressions to construct attribute names in object
  literals specified in AQL queries. To disambiguate expressions and other unquoted
  attribute names, dynamic attribute names need to be enclosed in brackets (`[` and `]`).
  Example:

      FOR i IN 1..100
        RETURN { [ CONCAT('value-of-', i) ] : i }

* make AQL optimizer rule "use-index-for-sort" remove sort also in case a non-sorted
  index (e.g. a hash index) is used for only equality lookups and all sort attributes
  are covered by the index.

  Example that does not require an extra sort (needs hash index on `value`):

      FOR doc IN collection FILTER doc.value == 1 SORT doc.value RETURN doc

  Another example that does not require an extra sort (with hash index on `value1`, `value2`):

      FOR doc IN collection FILTER doc.value1 == 1 && doc.value2 == 2 SORT doc.value1, doc.value2 RETURN doc

* make AQL optimizer rule "use-index-for-sort" remove sort also in case the sort criteria
  excludes the left-most index attributes, but the left-most index attributes are used
  by the index for equality-only lookups.

  Example that can use the index for sorting (needs skiplist index on `value1`, `value2`):

      FOR doc IN collection FILTER doc.value1 == 1 SORT doc.value2 RETURN doc

* added selectivity estimates for primary index, edge index, and hash index

  The selectivity estimates are returned by the `GET /_api/index` REST API method
  in a sub-attribute `selectivityEstimate` for each index that supports it. This
  attribute will be omitted for indexes that do not provide selectivity estimates.
  If provided, the selectivity estimate will be a numeric value between 0 and 1.

  Selectivity estimates will also be reported in the result of `collection.getIndexes()`
  for all indexes that support this. If no selectivity estimate can be determined for
  an index, the attribute `selectivityEstimate` will be omitted here, too.

  The web interface also shows selectivity estimates for each index that supports this.

  Currently the following index types can provide selectivity estimates:
  - primary index
  - edge index
  - hash index (unique and non-unique)

  No selectivity estimates will be provided when running in cluster mode.

* fixed issue #1226: arangod log issues

* added additional logger if arangod is started in foreground mode on a tty

* added AQL optimizer rule "move-calculations-down"

* use exclusive native SRWLocks on Windows instead of native mutexes

* added AQL functions `MD5`, `SHA1`, and `RANDOM_TOKEN`.

* reduced number of string allocations when parsing certain AQL queries

  parsing numbers (integers or doubles) does not require a string allocation
  per number anymore

* RequestContext#bodyParam now accepts arbitrary joi schemas and rejects invalid (but well-formed) request bodies.

* enforce that AQL user functions are wrapped inside JavaScript function () declarations

  AQL user functions were always expected to be wrapped inside a JavaScript function, but previously
  this was not enforced when registering a user function. Enforcing the AQL user functions to be contained
  inside functions prevents functions from doing some unexpected things that may have led to undefined
  behavior.

* Windows service uninstalling: only remove service if it points to the currently running binary,
  or --force was specified.

* Windows (debug only): print stacktraces on crash and run minidump

* Windows (cygwin): if you run arangosh in a cygwin shell or via ssh we will detect this and use
  the appropriate output functions.

* Windows: improve process management

* fix IPv6 reverse ip lookups - so far we only did IPv4 addresses.

* improve join documentation, add outer join example

* run jslint for unit tests too, to prevent "memory leaks" by global js objects with native code.

* fix error logging for exceptions - we wouldn't log the exception message itself so far.

* improve error reporting in the http client (Windows & *nix)

* improve error reports in cluster

* Standard errors can now contain custom messages.


v2.4.7 (XXXX-XX-XX)
-------------------

* fixed issue #1282: Geo WITHIN_RECTANGLE for nested lat/lng


v2.4.6 (2015-03-18)
-------------------

* added option `--database.ignore-logfile-errors`

  This option controls how collection datafiles with a CRC mismatch are treated.

  If set to `false`, CRC mismatch errors in collection datafiles will lead
  to a collection not being loaded at all. If a collection needs to be loaded
  during WAL recovery, the WAL recovery will also abort (if not forced with
  `--wal.ignore-recovery-errors true`). Setting this flag to `false` protects
  users from unintentionally using a collection with corrupted datafiles, from
  which only a subset of the original data can be recovered.

  If set to `true`, CRC mismatch errors in collection datafiles will lead to
  the datafile being partially loaded. All data up to until the mismatch will
  be loaded. This will enable users to continue with a collection datafiles
  that are corrupted, but will result in only a partial load of the data.
  The WAL recovery will still abort when encountering a collection with a
  corrupted datafile, at least if `--wal.ignore-recovery-errors` is not set to
  `true`.

  The default value is *true*, so for collections with corrupted datafiles
  there might be partial data loads once the WAL recovery has finished. If
  the WAL recovery will need to load a collection with a corrupted datafile,
  it will still stop when using the default values.

* INCOMPATIBLE CHANGE:

  make the arangod server refuse to start if during startup it finds a non-readable
  `parameter.json` file for a database or a collection.

  Stopping the startup process in this case requires manual intervention (fixing
  the unreadable files), but prevents follow-up errors due to ignored databases or
  collections from happening.

* datafiles and `parameter.json` files written by arangod are now created with read and write
  privileges for the arangod process user, and with read and write privileges for the arangod
  process group.

  Previously, these files were created with user read and write permissions only.

* INCOMPATIBLE CHANGE:

  abort WAL recovery if one of the collection's datafiles cannot be opened

* INCOMPATIBLE CHANGE:

  never try to raise the privileges after dropping them, this can lead to a race condition while
  running the recovery

  If you require to run ArangoDB on a port lower than 1024, you must run ArangoDB as root.

* fixed inefficiencies in `remove` methods of general-graph module

* added option `--database.slow-query-threshold` for controlling the default AQL slow query
  threshold value on server start


v2.4.5 (2015-03-16)
-------------------

* added elapsed time to HTTP request logging output (`--log.requests-file`)

* added AQL current and slow query tracking, killing of AQL queries

  This change enables retrieving the list of currently running AQL queries inside the selected database.
  AQL queries with an execution time beyond a certain threshold can be moved to a "slow query" facility
  and retrieved from there. Queries can also be killed by specifying the query id.

  This change adds the following HTTP REST APIs:

  - `GET /_api/query/current`: for retrieving the list of currently running queries
  - `GET /_api/query/slow`: for retrieving the list of slow queries
  - `DELETE /_api/query/slow`: for clearing the list of slow queries
  - `GET /_api/query/properties`: for retrieving the properties for query tracking
  - `PUT /_api/query/properties`: for adjusting the properties for query tracking
  - `DELETE /_api/query/<id>`: for killing an AQL query

  The following JavaScript APIs have been added:

  - require("org/arangodb/aql/queries").current();
  - require("org/arangodb/aql/queries").slow();
  - require("org/arangodb/aql/queries").clearSlow();
  - require("org/arangodb/aql/queries").properties();
  - require("org/arangodb/aql/queries").kill();

* fixed issue #1265: arangod crashed with SIGSEGV

* fixed issue #1241: Wildcards in examples

* fixed comment parsing in Foxx controllers


v2.4.4 (2015-02-24)
-------------------

* fixed the generation template for foxx apps. It now does not create deprecated functions anymore

* add custom visitor functionality for `GRAPH_NEIGHBORS` function, too

* increased default value of traversal option *maxIterations* to 100 times of its previous
  default value


v2.4.3 (2015-02-06)
-------------------

* fix multi-threading with openssl when running under Windows

* fix timeout on socket operations when running under Windows

* Fixed an error in Foxx routing which caused some apps that worked in 2.4.1 to fail with status 500: `undefined is not a function` errors in 2.4.2
  This error was occurring due to seldom internal rerouting introduced by the malformed application handler.


v2.4.2 (2015-01-30)
-------------------

* added custom visitor functionality for AQL traversals

  This allows more complex result processing in traversals triggered by AQL. A few examples
  are shown in [this article](http://jsteemann.github.io/blog/2015/01/28/using-custom-visitors-in-aql-graph-traversals/).

* improved number of results estimated for nodes of type EnumerateListNode and SubqueryNode
  in AQL explain output

* added AQL explain helper to explain arbitrary AQL queries

  The helper function prints the query execution plan and the indexes to be used in the
  query. It can be invoked from the ArangoShell or the web interface as follows:

      require("org/arangodb/aql/explainer").explain(query);

* enable use of indexes for certain AQL conditions with non-equality predicates, in
  case the condition(s) also refer to indexed attributes

  The following queries will now be able to use indexes:

      FILTER a.indexed == ... && a.indexed != ...
      FILTER a.indexed == ... && a.nonIndexed != ...
      FILTER a.indexed == ... && ! (a.indexed == ...)
      FILTER a.indexed == ... && ! (a.nonIndexed == ...)
      FILTER a.indexed == ... && ! (a.indexed != ...)
      FILTER a.indexed == ... && ! (a.nonIndexed != ...)
      FILTER (a.indexed == ... && a.nonIndexed == ...) || (a.indexed == ... && a.nonIndexed == ...)
      FILTER (a.indexed == ... && a.nonIndexed != ...) || (a.indexed == ... && a.nonIndexed != ...)

* Fixed spuriously occurring "collection not found" errors when running queries on local
  collections on a cluster DB server

* Fixed upload of Foxx applications to the server for apps exceeding approx. 1 MB zipped.

* Malformed Foxx applications will now return a more useful error when any route is requested.

  In Production a Foxx app mounted on /app will display an html page on /app/* stating a 503 Service temporarily not available.
  It will not state any information about your Application.
  Before it was a 404 Not Found without any information and not distinguishable from a correct not found on your route.

  In Development Mode the html page also contains information about the error occurred.

* Unhandled errors thrown in Foxx routes are now handled by the Foxx framework itself.

  In Production the route will return a status 500 with a body {error: "Error statement"}.
  In Development the route will return a status 500 with a body {error: "Error statement", stack: "..."}

  Before, it was status 500 with a plain text stack including ArangoDB internal routing information.

* The Applications tab in web interface will now request development apps more often.
  So if you have a fixed a syntax error in your app it should always be visible after reload.


v2.4.1 (2015-01-19)
-------------------

* improved WAL recovery output

* fixed certain OR optimizations in AQL optimizer

* better diagnostics for arangoimp

* fixed invalid result of HTTP REST API method `/_admin/foxx/rescan`

* fixed possible segmentation fault when passing a Buffer object into a V8 function
  as a parameter

* updated AQB module to 1.8.0.


v2.4.0 (2015-01-13)
-------------------

* updated AQB module to 1.7.0.

* fixed V8 integration-related crashes

* make `fs.move(src, dest)` also fail when both `src` and `dest` are
  existing directories. This ensures the same behavior of the move operation
  on different platforms.

* fixed AQL insert operation for multi-shard collections in cluster

* added optional return value for AQL data-modification queries.
  This allows returning the documents inserted, removed or updated with the query, e.g.

      FOR doc IN docs REMOVE doc._key IN docs LET removed = OLD RETURN removed
      FOR doc IN docs INSERT { } IN docs LET inserted = NEW RETURN inserted
      FOR doc IN docs UPDATE doc._key WITH { } IN docs LET previous = OLD RETURN previous
      FOR doc IN docs UPDATE doc._key WITH { } IN docs LET updated = NEW RETURN updated

  The variables `OLD` and `NEW` are automatically available when a `REMOVE`, `INSERT`,
  `UPDATE` or `REPLACE` statement is immediately followed by a `LET` statement.
  Note that the `LET` and `RETURN` statements in data-modification queries are not as
  flexible as the general versions of `LET` and `RETURN`. When returning documents from
  data-modification operations, only a single variable can be assigned using `LET`, and
  the assignment can only be either `OLD` or `NEW`, but not an arbitrary expression. The
  `RETURN` statement also allows using the just-created variable only, and no arbitrary
  expressions.


v2.4.0-beta1 (2014-12-26)
--------------------------

* fixed superstates in FoxxGenerator

* fixed issue #1065: Aardvark: added creation of documents and edges with _key property

* fixed issue #1198: Aardvark: current AQL editor query is now cached

* Upgraded V8 version from 3.16.14 to 3.29.59

  The built-in version of V8 has been upgraded from 3.16.14 to 3.29.59.
  This activates several ES6 (also dubbed *Harmony* or *ES.next*) features in
  ArangoDB, both in the ArangoShell and the ArangoDB server. They can be
  used for scripting and in server-side actions such as Foxx routes, traversals
  etc.

  The following ES6 features are available in ArangoDB 2.4 by default:

  * iterators
  * the `of` operator
  * symbols
  * predefined collections types (Map, Set etc.)
  * typed arrays

  Many other ES6 features are disabled by default, but can be made available by
  starting arangod or arangosh with the appropriate options:

  * arrow functions
  * proxies
  * generators
  * String, Array, and Number enhancements
  * constants
  * enhanced object and numeric literals

  To activate all these ES6 features in arangod or arangosh, start it with
  the following options:

      arangosh --javascript.v8-options="--harmony --harmony_generators"

  More details on the available ES6 features can be found in
  [this blog](https://jsteemann.github.io/blog/2014/12/19/using-es6-features-in-arangodb/).

* Added Foxx generator for building Hypermedia APIs

  A more detailed description is [here](https://www.arangodb.com/2014/12/08/building-hypermedia-apis-foxxgenerator)

* New `Applications` tab in web interface:

  The `applications` tab got a complete redesign.
  It will now only show applications that are currently running on ArangoDB.
  For a selected application, a new detailed view has been created.
  This view provides a better overview of the app:
  * author
  * license
  * version
  * contributors
  * download links
  * API documentation

  To install a new application, a new dialog is now available.
  It provides the features already available in the console application `foxx-manager` plus some more:
  * install an application from Github
  * install an application from a zip file
  * install an application from ArangoDB's application store
  * create a new application from scratch: this feature uses a generator to
    create a Foxx application with pre-defined CRUD methods for a given list
    of collections. The generated Foxx app can either be downloaded as a zip file or
    be installed on the server. Starting with a new Foxx app has never been easier.

* fixed issue #1102: Aardvark: Layout bug in documents overview

  The documents overview was entirely destroyed in some situations on Firefox.
  We replaced the plugin we used there.

* fixed issue #1168: Aardvark: pagination buttons jumping

* fixed issue #1161: Aardvark: Click on Import JSON imports previously uploaded file

* removed configure options `--enable-all-in-one-v8`, `--enable-all-in-one-icu`,
  and `--enable-all-in-one-libev`.

* global internal rename to fix naming incompatibilities with JSON:

  Internal functions with names containing `array` have been renamed to `object`,
  internal functions with names containing `list` have been renamed to `array`.
  The renaming was mainly done in the C++ parts. The documentation has also been
  adjusted so that the correct JSON type names are used in most places.

  The change also led to the addition of a few function aliases in AQL:

  * `TO_LIST` now is an alias of the new `TO_ARRAY`
  * `IS_LIST` now is an alias of the new `IS_ARRAY`
  * `IS_DOCUMENT` now is an alias of the new `IS_OBJECT`

  The changed also renamed the option `mergeArrays` to `mergeObjects` for AQL
  data-modification query options and HTTP document modification API

* AQL: added optimizer rule "remove-filter-covered-by-index"

  This rule removes FilterNodes and CalculationNodes from an execution plan if the
  filter is already covered by a previous IndexRangeNode. Removing the CalculationNode
  and the FilterNode will speed up query execution because the query requires less
  computation.

* AQL: added optimizer rule "remove-sort-rand"

  This rule removes a `SORT RAND()` expression from a query and moves the random
  iteration into the appropriate `EnumerateCollectionNode`. This is more efficient
  than individually enumerating and then sorting randomly.

* AQL: range optimizations for IN and OR

  This change enables usage of indexes for several additional cases. Filters containing
  the `IN` operator can now make use of indexes, and multiple OR- or AND-combined filter
  conditions can now also use indexes if the filters are accessing the same indexed
  attribute.

  Here are a few examples of queries that can now use indexes but couldn't before:

    FOR doc IN collection
      FILTER doc.indexedAttribute == 1 || doc.indexedAttribute > 99
      RETURN doc

    FOR doc IN collection
      FILTER doc.indexedAttribute IN [ 3, 42 ] || doc.indexedAttribute > 99
      RETURN doc

    FOR doc IN collection
      FILTER (doc.indexedAttribute > 2 && doc.indexedAttribute < 10) ||
             (doc.indexedAttribute > 23 && doc.indexedAttribute < 42)
      RETURN doc

* fixed issue #500: AQL parentheses issue

  This change allows passing subqueries as AQL function parameters without using
  duplicate brackets (e.g. `FUNC(query)` instead of `FUNC((query))`

* added optional `COUNT` clause to AQL `COLLECT`

  This allows more efficient group count calculation queries, e.g.

      FOR doc IN collection
        COLLECT age = doc.age WITH COUNT INTO length
        RETURN { age: age, count: length }

  A count-only query is also possible:

      FOR doc IN collection
        COLLECT WITH COUNT INTO length
        RETURN length

* fixed missing makeDirectory when fetching a Foxx application from a zip file

* fixed issue #1134: Change the default endpoint to localhost

  This change will modify the IP address ArangoDB listens on to 127.0.0.1 by default.
  This will make new ArangoDB installations unaccessible from clients other than
  localhost unless changed. This is a security feature.

  To make ArangoDB accessible from any client, change the server's configuration
  (`--server.endpoint`) to either `tcp://0.0.0.0:8529` or the server's publicly
  visible IP address.

* deprecated `Repository#modelPrototype`. Use `Repository#model` instead.

* IMPORTANT CHANGE: by default, system collections are included in replication and all
  replication API return values. This will lead to user accounts and credentials
  data being replicated from master to slave servers. This may overwrite
  slave-specific database users.

  If this is undesired, the `_users` collection can be excluded from replication
  easily by setting the `includeSystem` attribute to `false` in the following commands:

  * replication.sync({ includeSystem: false });
  * replication.applier.properties({ includeSystem: false });

  This will exclude all system collections (including `_aqlfunctions`, `_graphs` etc.)
  from the initial synchronization and the continuous replication.

  If this is also undesired, it is also possible to specify a list of collections to
  exclude from the initial synchronization and the continuous replication using the
  `restrictCollections` attribute, e.g.:

      replication.applier.properties({
        includeSystem: true,
        restrictType: "exclude",
        restrictCollections: [ "_users", "_graphs", "foo" ]
      });

  The HTTP API methods for fetching the replication inventory and for dumping collections
  also support the `includeSystem` control flag via a URL parameter.

* removed DEPRECATED replication methods:
  * `replication.logger.start()`
  * `replication.logger.stop()`
  * `replication.logger.properties()`
  * HTTP PUT `/_api/replication/logger-start`
  * HTTP PUT `/_api/replication/logger-stop`
  * HTTP GET `/_api/replication/logger-config`
  * HTTP PUT `/_api/replication/logger-config`

* fixed issue #1174, which was due to locking problems in distributed
  AQL execution

* improved cluster locking for AQL avoiding deadlocks

* use DistributeNode for modifying queries with REPLACE and UPDATE, if
  possible


v2.3.6 (2015-XX-XX)
-------------------

* fixed AQL subquery optimization that produced wrong result when multiple subqueries
  directly followed each other and and a directly following `LET` statement did refer
  to any but the first subquery.


v2.3.5 (2015-01-16)
-------------------

* fixed intermittent 404 errors in Foxx apps after mounting or unmounting apps

* fixed issue #1200: Expansion operator results in "Cannot call method 'forEach' of null"

* fixed issue #1199: Cannot unlink root node of plan


v2.3.4 (2014-12-23)
-------------------

* fixed cerberus path for MyArangoDB


v2.3.3 (2014-12-17)
-------------------

* fixed error handling in instantiation of distributed AQL queries, this
  also fixes a bug in cluster startup with many servers

* issue #1185: parse non-fractional JSON numbers with exponent (e.g. `4e-261`)

* issue #1159: allow --server.request-timeout and --server.connect-timeout of 0


v2.3.2 (2014-12-09)
-------------------

* fixed issue #1177: Fix bug in the user app's storage

* fixed issue #1173: AQL Editor "Save current query" resets user password

* fixed missing makeDirectory when fetching a Foxx application from a zip file

* put in warning about default changed: fixed issue #1134: Change the default endpoint to localhost

* fixed issue #1163: invalid fullCount value returned from AQL

* fixed range operator precedence

* limit default maximum number of plans created by AQL optimizer to 256 (from 1024)

* make AQL optimizer not generate an extra plan if an index can be used, but modify
  existing plans in place

* fixed AQL cursor ttl (time-to-live) issue

  Any user-specified cursor ttl value was not honored since 2.3.0.

* fixed segfault in AQL query hash index setup with unknown shapes

* fixed memleaks

* added AQL optimizer rule for removing `INTO` from a `COLLECT` statement if not needed

* fixed issue #1131

  This change provides the `KEEP` clause for `COLLECT ... INTO`. The `KEEP` clause
  allows controlling which variables will be kept in the variable created by `INTO`.

* fixed issue #1147, must protect dispatcher ID for etcd

v2.3.1 (2014-11-28)
-------------------

* recreate password if missing during upgrade

* fixed issue #1126

* fixed non-working subquery index optimizations

* do not restrict summary of Foxx applications to 60 characters

* fixed display of "required" path parameters in Foxx application documentation

* added more optimizations of constants values in AQL FILTER conditions

* fixed invalid or-to-in optimization for FILTERs containing comparisons
  with boolean values

* fixed replication of `_graphs` collection

* added AQL list functions `PUSH`, `POP`, `UNSHIFT`, `SHIFT`, `REMOVE_VALUES`,
  `REMOVE_VALUE`, `REMOVE_NTH` and `APPEND`

* added AQL functions `CALL` and `APPLY` to dynamically call other functions

* fixed AQL optimizer cost estimation for LIMIT node

* prevent Foxx queues from permanently writing to the journal even when
  server is idle

* fixed AQL COLLECT statement with INTO clause, which copied more variables
  than v2.2 and thus lead to too much memory consumption.
  This deals with #1107.

* fixed AQL COLLECT statement, this concerned every COLLECT statement,
  only the first group had access to the values of the variables before
  the COLLECT statement. This deals with #1127.

* fixed some AQL internals, where sometimes too many items were
  fetched from upstream in the presence of a LIMIT clause. This should
  generally improve performance.


v2.3.0 (2014-11-18)
-------------------

* fixed syslog flags. `--log.syslog` is deprecated and setting it has no effect,
  `--log.facility` now works as described. Application name has been changed from
  `triagens` to `arangod`. It can be changed using `--log.application`. The syslog
  will only contain the actual log message. The datetime prefix is omitted.

* fixed deflate in SimpleHttpClient

* fixed issue #1104: edgeExamples broken or changed

* fixed issue #1103: Error while importing user queries

* fixed issue #1100: AQL: HAS() fails on doc[attribute_name]

* fixed issue #1098: runtime error when creating graph vertex

* hide system applications in **Applications** tab by default

  Display of system applications can be toggled by using the *system applications*
  toggle in the UI.

* added HTTP REST API for managing tasks (`/_api/tasks`)

* allow passing character lists as optional parameter to AQL functions `TRIM`,
  `LTRIM` and `RTRIM`

  These functions now support trimming using custom character lists. If no character
  lists are specified, all whitespace characters will be removed as previously:

      TRIM("  foobar\t \r\n ")         // "foobar"
      TRIM(";foo;bar;baz, ", "; ")     // "foo;bar;baz"

* added AQL string functions `LTRIM`, `RTRIM`, `FIND_FIRST`, `FIND_LAST`, `SPLIT`,
  `SUBSTITUTE`

* added AQL functions `ZIP`, `VALUES` and `PERCENTILE`

* made AQL functions `CONCAT` and `CONCAT_SEPARATOR` work with list arguments

* dynamically create extra dispatcher threads if required

* fixed issue #1097: schemas in the API docs no longer show required properties as optional


v2.3.0-beta2 (2014-11-08)
-------------------------

* front-end: new icons for uploading and downloading JSON documents into a collection

* front-end: fixed documents pagination css display error

* front-end: fixed flickering of the progress view

* front-end: fixed missing event for documents filter function

* front-end: jsoneditor: added CMD+Return (Mac) CTRL+Return (Linux/Win) shortkey for
  saving a document

* front-end: added information tooltip for uploading json documents.

* front-end: added database management view to the collapsed navigation menu

* front-end: added collection truncation feature

* fixed issue #1086: arangoimp: Odd errors if arguments are not given properly

* performance improvements for AQL queries that use JavaScript-based expressions
  internally

* added AQL geo functions `WITHIN_RECTANGLE` and `IS_IN_POLYGON`

* fixed non-working query results download in AQL editor of web interface

* removed debug print message in AQL editor query export routine

* fixed issue #1075: Aardvark: user name required even if auth is off #1075

  The fix for this prefills the username input field with the current user's
  account name if any and `root` (the default username) otherwise. Additionally,
  the tooltip text has been slightly adjusted.

* fixed issue #1069: Add 'raw' link to swagger ui so that the raw swagger
  json can easily be retrieved

  This adds a link to the Swagger API docs to an application's detail view in
  the **Applications** tab of the web interface. The link produces the Swagger
  JSON directly. If authentication is turned on, the link requires authentication,
  too.

* documentation updates


v2.3.0-beta1 (2014-11-01)
-------------------------

* added dedicated `NOT IN` operator for AQL

  Previously, a `NOT IN` was only achievable by writing a negated `IN` condition:

      FOR i IN ... FILTER ! (i IN [ 23, 42 ]) ...

  This can now alternatively be expressed more intuitively as follows:

      FOR i IN ... FILTER i NOT IN [ 23, 42 ] ...

* added alternative logical operator syntax for AQL

  Previously, the logical operators in AQL could only be written as:
  - `&&`: logical and
  - `||`: logical or
  - `!`: negation

  ArangoDB 2.3 introduces the alternative variants for these operators:
  - `AND`: logical and
  - `OR`: logical or
  - `NOT`: negation

  The new syntax is just an alternative to the old syntax, allowing easier
  migration from SQL. The old syntax is still fully supported and will be.

* improved output of `ArangoStatement.parse()` and POST `/_api/query`

  If an AQL query can be parsed without problems, The return value of
  `ArangoStatement.parse()` now contains an attribute `ast` with the abstract
  syntax tree of the query (before optimizations). Though this is an internal
  representation of the query and is subject to change, it can be used to inspect
  how ArangoDB interprets a given query.

* improved `ArangoStatement.explain()` and POST `/_api/explain`

  The commands for explaining AQL queries have been improved.

* added command-line option `--javascript.v8-contexts` to control the number of
  V8 contexts created in arangod.

  Previously, the number of V8 contexts was equal to the number of server threads
  (as specified by option `--server.threads`).

  However, it may be sensible to create different amounts of threads and V8
  contexts. If the option is not specified, the number of V8 contexts created
  will be equal to the number of server threads. Thus no change in configuration
  is required to keep the old behavior.

  If you are using the default config files or merge them with your local config
  files, please review if the default number of server threads is okay in your
  environment. Additionally you should verify that the number of V8 contexts
  created (as specified in option `--javascript.v8-contexts`) is okay.

* the number of server.threads specified is now the minimum of threads
  started. There are situation in which threads are waiting for results of
  distributed database servers. In this case the number of threads is
  dynamically increased.

* removed index type "bitarray"

  Bitarray indexes were only half-way documented and integrated in previous versions
  of ArangoDB so their benefit was limited. The support for bitarray indexes has
  thus been removed in ArangoDB 2.3. It is not possible to create indexes of type
  "bitarray" with ArangoDB 2.3.

  When a collection is opened that contains a bitarray index definition created
  with a previous version of ArangoDB, ArangoDB will ignore it and log the following
  warning:

      index type 'bitarray' is not supported in this version of ArangoDB and is ignored

  Future versions of ArangoDB may automatically remove such index definitions so the
  warnings will eventually disappear.

* removed internal "_admin/modules/flush" in order to fix requireApp

* added basic support for handling binary data in Foxx

  Requests with binary payload can be processed in Foxx applications by
  using the new method `res.rawBodyBuffer()`. This will return the unparsed request
  body as a Buffer object.

  There is now also the method `req.requestParts()` available in Foxx to retrieve
  the individual components of a multipart HTTP request.

  Buffer objects can now be used when setting the response body of any Foxx action.
  Additionally, `res.send()` has been added as a convenience method for returning
  strings, JSON objects or buffers from a Foxx action:

      res.send("<p>some HTML</p>");
      res.send({ success: true });
      res.send(new Buffer("some binary data"));

  The convenience method `res.sendFile()` can now be used to easily return the
  contents of a file from a Foxx action:

      res.sendFile(applicationContext.foxxFilename("image.png"));

  `fs.write` now accepts not only strings but also Buffer objects as second parameter:

      fs.write(filename, "some data");
      fs.write(filename, new Buffer("some binary data"));

  `fs.readBuffer` can be used to return the contents of a file in a Buffer object.

* improved performance of insertion into non-unique hash indexes significantly in case
  many duplicate keys are used in the index

* issue #1042: set time zone in log output

  the command-line option `--log.use-local-time` was added to print dates and times in
  the server-local timezone instead of UTC

* command-line options that require a boolean value now validate the
  value given on the command-line

  This prevents issues if no value is specified for an option that
  requires a boolean value. For example, the following command-line would
  have caused trouble in 2.2, because `--server.endpoint` would have been
  used as the value for the `--server.disable-authentication` options
  (which requires a boolean value):

      arangod --server.disable-authentication --server.endpoint tcp://127.0.0.1:8529 data

  In 2.3, running this command will fail with an error and requires to
  be modified to:

      arangod --server.disable-authentication true --server.endpoint tcp://127.0.0.1:8529 data

* improved performance of CSV import in arangoimp

* fixed issue #1027: Stack traces are off-by-one

* fixed issue #1026: Modules loaded in different files within the same app
  should refer to the same module

* fixed issue #1025: Traversal not as expected in undirected graph

* added a _relation function in the general-graph module.

  This deprecated _directedRelation and _undirectedRelation.
  ArangoDB does not offer any constraints for undirected edges
  which caused some confusion of users how undirected relations
  have to be handled. Relation now only supports directed relations
  and the user can actively simulate undirected relations.

* changed return value of Foxx.applicationContext#collectionName:

  Previously, the function could return invalid collection names because
  invalid characters were not replaced in the application name prefix, only
  in the collection name passed.

  Now, the function replaces invalid characters also in the application name
  prefix, which might to slightly different results for application names that
  contained any characters outside the ranges [a-z], [A-Z] and [0-9].

* prevent XSS in AQL editor and logs view

* integrated tutorial into ArangoShell and web interface

* added option `--backslash-escape` for arangoimp when running CSV file imports

* front-end: added download feature for (filtered) documents

* front-end: added download feature for the results of a user query

* front-end: added function to move documents to another collection

* front-end: added sort-by attribute to the documents filter

* front-end: added sorting feature to database, graph management and user management view.

* issue #989: front-end: Databases view not refreshing after deleting a database

* issue #991: front-end: Database search broken

* front-end: added infobox which shows more information about a document (_id, _rev, _key) or
  an edge (_id, _rev, _key, _from, _to). The from and to attributes are clickable and redirect
  to their document location.

* front-end: added edit-mode for deleting multiple documents at the same time.

* front-end: added delete button to the detailed document/edge view.

* front-end: added visual feedback for saving documents/edges inside the editor (error/success).

* front-end: added auto-focusing for the first input field in a modal.

* front-end: added validation for user input in a modal.

* front-end: user defined queries are now stored inside the database and are bound to the current
  user, instead of using the local storage functionality of the browsers. The outcome of this is
  that user defined queries are now independently usable from any device. Also queries can now be
  edited through the standard document editor of the front-end through the _users collection.

* front-end: added import and export functionality for user defined queries.

* front-end: added new keywords and functions to the aql-editor theme

* front-end: applied tile-style to the graph view

* front-end: now using the new graph api including multi-collection support

* front-end: foxx apps are now deletable

* front-end: foxx apps are now installable and updateable through github, if github is their
  origin.

* front-end: added foxx app version control. Multiple versions of a single foxx app are now
  installable and easy to manage and are also arranged in groups.

* front-end: the user-set filter of a collection is now stored until the user navigates to
  another collection.

* front-end: fetching and filtering of documents, statistics, and query operations are now
  handled with asynchronous ajax calls.

* front-end: added progress indicator if the front-end is waiting for a server operation.

* front-end: fixed wrong count of documents in the documents view of a collection.

* front-end: fixed unexpected styling of the manage db view and navigation.

* front-end: fixed wrong handling of select fields in a modal view.

* front-end: fixed wrong positioning of some tooltips.

* automatically call `toJSON` function of JavaScript objects (if present)
  when serializing them into database documents. This change allows
  storing JavaScript date objects in the database in a sensible manner.


v2.2.7 (2014-11-19)
-------------------

* fixed issue #998: Incorrect application URL for non-system Foxx apps

* fixed issue #1079: AQL editor: keyword WITH in UPDATE query is not highlighted

* fix memory leak in cluster nodes

* fixed registration of AQL user-defined functions in Web UI (JS shell)

* fixed error display in Web UI for certain errors
  (now error message is printed instead of 'undefined')

* fixed issue #1059: bug in js module console

* fixed issue #1056: "fs": zip functions fail with passwords

* fixed issue #1063: Docs: measuring unit of --wal.logfile-size?

* fixed issue #1062: Docs: typo in 14.2 Example data


v2.2.6 (2014-10-20)
-------------------

* fixed issue #972: Compilation Issue

* fixed issue #743: temporary directories are now unique and one can read
  off the tool that created them, if empty, they are removed atexit

* Highly improved performance of all AQL GRAPH_* functions.

* Orphan collections in general graphs can now be found via GRAPH_VERTICES
  if either "any" or no direction is defined

* Fixed documentation for AQL function GRAPH_NEIGHBORS.
  The option "vertexCollectionRestriction" is meant to filter the target
  vertices only, and should not filter the path.

* Fixed a bug in GRAPH_NEIGHBORS which enforced only empty results
  under certain conditions


v2.2.5 (2014-10-09)
-------------------

* fixed issue #961: allow non-JSON values in undocument request bodies

* fixed issue 1028: libicu is now statically linked

* fixed cached lookups of collections on the server, which may have caused spurious
  problems after collection rename operations


v2.2.4 (2014-10-01)
-------------------

* fixed accessing `_from` and `_to` attributes in `collection.byExample` and
  `collection.firstExample`

  These internal attributes were not handled properly in the mentioned functions, so
  searching for them did not always produce documents

* fixed issue #1030: arangoimp 2.2.3 crashing, not logging on large Windows CSV file

* fixed issue #1025: Traversal not as expected in undirected graph

* fixed issue #1020

  This requires re-introducing the startup option `--database.force-sync-properties`.

  This option can again be used to force fsyncs of collection, index and database properties
  stored as JSON strings on disk in files named `parameter.json`. Syncing these files after
  a write may be necessary if the underlying storage does not sync file contents by itself
  in a "sensible" amount of time after a file has been written and closed.

  The default value is `true` so collection, index and database properties will always be
  synced to disk immediately. This affects creating, renaming and dropping collections as
  well as creating and dropping databases and indexes. Each of these operations will perform
  an additional fsync on the `parameter.json` file if the option is set to `true`.

  It might be sensible to set this option to `false` for workloads that create and drop a
  lot of collections (e.g. test runs).

  Document operations such as creating, updating and dropping documents are not affected
  by this option.

* fixed issue #1016: AQL editor bug

* fixed issue #1014: WITHIN function returns wrong distance

* fixed AQL shortest path calculation in function `GRAPH_SHORTEST_PATH` to return
  complete vertex objects instead of just vertex ids

* allow changing of attributes of documents stored in server-side JavaScript variables

  Previously, the following did not work:

      var doc = db.collection.document(key);
      doc._key = "abc"; // overwriting internal attributes not supported
      doc.value = 123;  // overwriting existing attributes not supported

  Now, modifying documents stored in server-side variables (e.g. `doc` in the above case)
  is supported. Modifying the variables will not update the documents in the database,
  but will modify the JavaScript object (which can be written back to the database using
  `db.collection.update` or `db.collection.replace`)

* fixed issue #997: arangoimp apparently doesn't support files >2gig on Windows

  large file support (requires using `_stat64` instead of `stat`) is now supported on
  Windows


v2.2.3 (2014-09-02)
-------------------

* added `around` for Foxx controller

* added `type` option for HTTP API `GET /_api/document?collection=...`

  This allows controlling the type of results to be returned. By default, paths to
  documents will be returned, e.g.

      [
        `/_api/document/test/mykey1`,
        `/_api/document/test/mykey2`,
        ...
      ]

  To return a list of document ids instead of paths, the `type` URL parameter can be
  set to `id`:

      [
        `test/mykey1`,
        `test/mykey2`,
        ...
      ]

  To return a list of document keys only, the `type` URL parameter can be set to `key`:

      [
        `mykey1`,
        `mykey2`,
        ...
      ]


* properly capitalize HTTP response header field names in case the `x-arango-async`
  HTTP header was used in a request.

* fixed several documentation issues

* speedup for several general-graph functions, AQL functions starting with `GRAPH_`
  and traversals


v2.2.2 (2014-08-08)
-------------------

* allow storing non-reserved attribute names starting with an underscore

  Previous versions of ArangoDB parsed away all attribute names that started with an
  underscore (e.g. `_test', '_foo', `_bar`) on all levels of a document (root level
  and sub-attribute levels). While this behavior was documented, it was unintuitive and
  prevented storing documents inside other documents, e.g.:

      {
        "_key" : "foo",
        "_type" : "mydoc",
        "references" : [
          {
            "_key" : "something",
            "_rev" : "...",
            "value" : 1
          },
          {
            "_key" : "something else",
            "_rev" : "...",
            "value" : 2
          }
        ]
      }

  In the above example, previous versions of ArangoDB removed all attributes and
  sub-attributes that started with underscores, meaning the embedded documents would lose
  some of their attributes. 2.2.2 should preserve such attributes, and will also allow
  storing user-defined attribute names on the top-level even if they start with underscores
  (such as `_type` in the above example).

* fix conversion of JavaScript String, Number and Boolean objects to JSON.

  Objects created in JavaScript using `new Number(...)`, `new String(...)`, or
  `new Boolean(...)` were not converted to JSON correctly.

* fixed a race condition on task registration (i.e. `require("org/arangodb/tasks").register()`)

  this race condition led to undefined behavior when a just-created task with no offset and
  no period was instantly executed and deleted by the task scheduler, before the `register`
  function returned to the caller.

* changed run-tests.sh to execute all suitable tests.

* switch to new version of gyp

* fixed upgrade button


v2.2.1 (2014-07-24)
-------------------

* fixed hanging write-ahead log recovery for certain cases that involved dropping
  databases

* fixed issue with --check-version: when creating a new database the check failed

* issue #947 Foxx applicationContext missing some properties

* fixed issue with --check-version: when creating a new database the check failed

* added startup option `--wal.suppress-shape-information`

  Setting this option to `true` will reduce memory and disk space usage and require
  less CPU time when modifying documents or edges. It should therefore be turned on
  for standalone ArangoDB servers. However, for servers that are used as replication
  masters, setting this option to `true` will effectively disable the usage of the
  write-ahead log for replication, so it should be set to `false` for any replication
  master servers.

  The default value for this option is `false`.

* added optional `ttl` attribute to specify result cursor expiration for HTTP API method
  `POST /_api/cursor`

  The `ttl` attribute can be used to prevent cursor results from timing out too early.

* issue #947: Foxx applicationContext missing some properties

* (reported by Christian Neubauer):

  The problem was that in Google's V8, signed and unsigned chars are not always declared cleanly.
  so we need to force v8 to compile with forced signed chars which is done by the Flag:
    -fsigned-char
  at least it is enough to follow the instructions of compiling arango on rasperry
  and add "CFLAGS='-fsigned-char'" to the make command of V8 and remove the armv7=0

* Fixed a bug with the replication client. In the case of single document
  transactions the collection was not write locked.


v2.2.0 (2014-07-10)
-------------------

* The replication methods `logger.start`, `logger.stop` and `logger.properties` are
  no-ops in ArangoDB 2.2 as there is no separate replication logger anymore. Data changes
  are logged into the write-ahead log in ArangoDB 2.2, and not separately by the
  replication logger. The replication logger object is still there in ArangoDB 2.2 to
  ensure backwards-compatibility, however, logging cannot be started, stopped or
  configured anymore. Using any of these methods will do nothing.

  This also affects the following HTTP API methods:
  - `PUT /_api/replication/logger-start`
  - `PUT /_api/replication/logger-stop`
  - `GET /_api/replication/logger-config`
  - `PUT /_api/replication/logger-config`

  Using any of these methods is discouraged from now on as they will be removed in
  future versions of ArangoDB.

* INCOMPATIBLE CHANGE: replication of transactions has changed. Previously, transactions
  were logged on a master in one big block and shipped to a slave in one block, too.
  Now transactions will be logged and replicated as separate entries, allowing transactions
  to be bigger and also ensure replication progress.

  This change also affects the behavior of the `stop` method of the replication applier.
  If the replication applier is now stopped manually using the `stop` method and later
  restarted using the `start` method, any transactions that were unfinished at the
  point of stopping will be aborted on a slave, even if they later commit on the master.

  In ArangoDB 2.2, stopping the replication applier manually should be avoided unless the
  goal is to stop replication permanently or to do a full resync with the master anyway.
  If the replication applier still must be stopped, it should be made sure that the
  slave has fetched and applied all pending operations from a master, and that no
  extra transactions are started on the master before the `stop` command on the slave
  is executed.

  Replication of transactions in ArangoDB 2.2 might also lock the involved collections on
  the slave while a transaction is either committed or aborted on the master and the
  change has been replicated to the slave. This change in behavior may be important for
  slave servers that are used for read-scaling. In order to avoid long lasting collection
  locks on the slave, transactions should be kept small.

  The `_replication` system collection is not used anymore in ArangoDB 2.2 and its usage is
  discouraged.

* INCOMPATIBLE CHANGE: the figures reported by the `collection.figures` method
  now only reflect documents and data contained in the journals and datafiles of
  collections. Documents or deletions contained only in the write-ahead log will
  not influence collection figures until the write-ahead log garbage collection
  kicks in. The figures for a collection might therefore underreport the total
  resource usage of a collection.

  Additionally, the attributes `lastTick` and `uncollectedLogfileEntries` have been
  added to the result of the `figures` operation and the HTTP API method
  `PUT /_api/collection/figures`

* added `insert` method as an alias for `save`. Documents can now be inserted into
  a collection using either method:

      db.test.save({ foo: "bar" });
      db.test.insert({ foo: "bar" });

* added support for data-modification AQL queries

* added AQL keywords `INSERT`, `UPDATE`, `REPLACE` and `REMOVE` (and `WITH`) to
  support data-modification AQL queries.

  Unquoted usage of these keywords for attribute names in AQL queries will likely
  fail in ArangoDB 2.2. If any such attribute name needs to be used in a query, it
  should be enclosed in backticks to indicate the usage of a literal attribute
  name.

  For example, the following query will fail in ArangoDB 2.2 with a parse error:

      FOR i IN foo RETURN i.remove

  and needs to be rewritten like this:

      FOR i IN foo RETURN i.`remove`

* disallow storing of JavaScript objects that contain JavaScript native objects
  of type `Date`, `Function`, `RegExp` or `External`, e.g.

      db.test.save({ foo: /bar/ });
      db.test.save({ foo: new Date() });

  will now print

      Error: <data> cannot be converted into JSON shape: could not shape document

  Previously, objects of these types were silently converted into an empty object
  (i.e. `{ }`).

  To store such objects in a collection, explicitly convert them into strings
  like this:

      db.test.save({ foo: String(/bar/) });
      db.test.save({ foo: String(new Date()) });

* The replication methods `logger.start`, `logger.stop` and `logger.properties` are
  no-ops in ArangoDB 2.2 as there is no separate replication logger anymore. Data changes
  are logged into the write-ahead log in ArangoDB 2.2, and not separately by the
  replication logger. The replication logger object is still there in ArangoDB 2.2 to
  ensure backwards-compatibility, however, logging cannot be started, stopped or
  configured anymore. Using any of these methods will do nothing.

  This also affects the following HTTP API methods:
  - `PUT /_api/replication/logger-start`
  - `PUT /_api/replication/logger-stop`
  - `GET /_api/replication/logger-config`
  - `PUT /_api/replication/logger-config`

  Using any of these methods is discouraged from now on as they will be removed in
  future versions of ArangoDB.

* INCOMPATIBLE CHANGE: replication of transactions has changed. Previously, transactions
  were logged on a master in one big block and shipped to a slave in one block, too.
  Now transactions will be logged and replicated as separate entries, allowing transactions
  to be bigger and also ensure replication progress.

  This change also affects the behavior of the `stop` method of the replication applier.
  If the replication applier is now stopped manually using the `stop` method and later
  restarted using the `start` method, any transactions that were unfinished at the
  point of stopping will be aborted on a slave, even if they later commit on the master.

  In ArangoDB 2.2, stopping the replication applier manually should be avoided unless the
  goal is to stop replication permanently or to do a full resync with the master anyway.
  If the replication applier still must be stopped, it should be made sure that the
  slave has fetched and applied all pending operations from a master, and that no
  extra transactions are started on the master before the `stop` command on the slave
  is executed.

  Replication of transactions in ArangoDB 2.2 might also lock the involved collections on
  the slave while a transaction is either committed or aborted on the master and the
  change has been replicated to the slave. This change in behavior may be important for
  slave servers that are used for read-scaling. In order to avoid long lasting collection
  locks on the slave, transactions should be kept small.

  The `_replication` system collection is not used anymore in ArangoDB 2.2 and its usage is
  discouraged.

* INCOMPATIBLE CHANGE: the figures reported by the `collection.figures` method
  now only reflect documents and data contained in the journals and datafiles of
  collections. Documents or deletions contained only in the write-ahead log will
  not influence collection figures until the write-ahead log garbage collection
  kicks in. The figures for a collection might therefore underreport the total
  resource usage of a collection.

  Additionally, the attributes `lastTick` and `uncollectedLogfileEntries` have been
  added to the result of the `figures` operation and the HTTP API method
  `PUT /_api/collection/figures`

* added `insert` method as an alias for `save`. Documents can now be inserted into
  a collection using either method:

      db.test.save({ foo: "bar" });
      db.test.insert({ foo: "bar" });

* added support for data-modification AQL queries

* added AQL keywords `INSERT`, `UPDATE`, `REPLACE` and `REMOVE` (and `WITH`) to
  support data-modification AQL queries.

  Unquoted usage of these keywords for attribute names in AQL queries will likely
  fail in ArangoDB 2.2. If any such attribute name needs to be used in a query, it
  should be enclosed in backticks to indicate the usage of a literal attribute
  name.

  For example, the following query will fail in ArangoDB 2.2 with a parse error:

      FOR i IN foo RETURN i.remove

  and needs to be rewritten like this:

      FOR i IN foo RETURN i.`remove`

* disallow storing of JavaScript objects that contain JavaScript native objects
  of type `Date`, `Function`, `RegExp` or `External`, e.g.

      db.test.save({ foo: /bar/ });
      db.test.save({ foo: new Date() });

  will now print

      Error: <data> cannot be converted into JSON shape: could not shape document

  Previously, objects of these types were silently converted into an empty object
  (i.e. `{ }`).

  To store such objects in a collection, explicitly convert them into strings
  like this:

      db.test.save({ foo: String(/bar/) });
      db.test.save({ foo: String(new Date()) });

* honor startup option `--server.disable-statistics` when deciding whether or not
  to start periodic statistics collection jobs

  Previously, the statistics collection jobs were started even if the server was
  started with the `--server.disable-statistics` flag being set to `true`

* removed startup option `--random.no-seed`

  This option had no effect in previous versions of ArangoDB and was thus removed.

* removed startup option `--database.remove-on-drop`

  This option was used for debugging only.

* removed startup option `--database.force-sync-properties`

  This option is now superfluous as collection properties are now stored in the
  write-ahead log.

* introduced write-ahead log

  All write operations in an ArangoDB server instance are automatically logged
  to the server's write-ahead log. The write-ahead log is a set of append-only
  logfiles, and it is used in case of a crash recovery and for replication.
  Data from the write-ahead log will eventually be moved into the journals or
  datafiles of collections, allowing the server to remove older write-ahead log
  logfiles. Figures of collections will be updated when data are moved from the
  write-ahead log into the journals or datafiles of collections.

  Cross-collection transactions in ArangoDB should benefit considerably by this
  change, as less writes than in previous versions are required to ensure the data
  of multiple collections are atomically and durably committed. All data-modifying
  operations inside transactions (insert, update, remove) will write their
  operations into the write-ahead log directly, making transactions with multiple
  operations also require less physical memory than in previous versions of ArangoDB,
  that required all transaction data to fit into RAM.

  The `_trx` system collection is not used anymore in ArangoDB 2.2 and its usage is
  discouraged.

  The data in the write-ahead log can also be used in the replication context.
  The `_replication` collection that was used in previous versions of ArangoDB to
  store all changes on the server is not used anymore in ArangoDB 2.2. Instead,
  slaves can read from a master's write-ahead log to get informed about most
  recent changes. This removes the need to store data-modifying operations in
  both the actual place and the `_replication` collection.

* removed startup option `--server.disable-replication-logger`

  This option is superfluous in ArangoDB 2.2. There is no dedicated replication
  logger in ArangoDB 2.2. There is now always the write-ahead log, and it is also
  used as the server's replication log. Specifying the startup option
  `--server.disable-replication-logger` will do nothing in ArangoDB 2.2, but the
  option should not be used anymore as it might be removed in a future version.

* changed behavior of replication logger

  There is no dedicated replication logger in ArangoDB 2.2 as there is the
  write-ahead log now. The existing APIs for starting and stopping the replication
  logger still exist in ArangoDB 2.2 for downwards-compatibility, but calling
  the start or stop operations are no-ops in ArangoDB 2.2. When querying the
  replication logger status via the API, the server will always report that the
  replication logger is running. Configuring the replication logger is a no-op
  in ArangoDB 2.2, too. Changing the replication logger configuration has no
  effect. Instead, the write-ahead log configuration can be changed.

* removed MRuby integration for arangod

  ArangoDB had an experimental MRuby integration in some of the publish builds.
  This wasn't continuously developed, and so it has been removed in ArangoDB 2.2.

  This change has led to the following startup options being superfluous:

  - `--ruby.gc-interval`
  - `--ruby.action-directory`
  - `--ruby.modules-path`
  - `--ruby.startup-directory`

  Specifying these startup options will do nothing in ArangoDB 2.2, but the
  options should be avoided from now on as they might be removed in future versions.

* reclaim index memory when last document in collection is deleted

  Previously, deleting documents from a collection did not lead to index sizes being
  reduced. Instead, the already allocated index memory was re-used when a collection
  was refilled.

  Now, index memory for primary indexes and hash indexes is reclaimed instantly when
  the last document from a collection is removed.

* inlined and optimized functions in hash indexes

* added AQL TRANSLATE function

  This function can be used to perform lookups from static lists, e.g.

      LET countryNames = { US: "United States", UK: "United Kingdom", FR: "France" }
      RETURN TRANSLATE("FR", countryNames)

* fixed datafile debugger

* fixed check-version for empty directory

* moved try/catch block to the top of routing chain

* added mountedApp function for foxx-manager

* fixed issue #883: arango 2.1 - when starting multi-machine cluster, UI web
  does not change to cluster overview

* fixed dfdb: should not start any other V8 threads

* cleanup of version-check, added module org/arangodb/database-version,
  added --check-version option

* fixed issue #881: [2.1.0] Bombarded (every 10 sec or so) with
  "WARNING format string is corrupt" when in non-system DB Dashboard

* specialized primary index implementation to allow faster hash table
  rebuilding and reduce lookups in datafiles for the actual value of `_key`.

* issue #862: added `--overwrite` option to arangoimp

* removed number of property lookups for documents during AQL queries that
  access documents

* prevent buffering of long print results in arangosh's and arangod's print
  command

  this change will emit buffered intermediate print results and discard the
  output buffer to quickly deliver print results to the user, and to prevent
  constructing very large buffers for large results

* removed sorting of attribute names for use in a collection's shaper

  sorting attribute names was done on document insert to keep attributes
  of a collection in sorted order for faster comparisons. The sort order
  of attributes was only used in one particular and unlikely case, so it
  was removed. Collections with many different attribute names should
  benefit from this change by faster inserts and slightly less memory usage.

* fixed a bug in arangodump which got the collection name in _from and _to
  attributes of edges wrong (all were "_unknown")

* fixed a bug in arangorestore which did not recognize wrong _from and _to
  attributes of edges

* improved error detection and reporting in arangorestore


v2.1.1 (2014-06-06)
-------------------

* fixed dfdb: should not start any other V8 threads

* signature for collection functions was modified

  The basic change was the substitution of the input parameter of the
  function by an generic options object which can contain multiple
  option parameter of the function.
  Following functions were modified
  remove
  removeBySample
  replace
  replaceBySample
  update
  updateBySample

  Old signature is yet supported but it will be removed in future versions

v2.1.0 (2014-05-29)
-------------------

* implemented upgrade procedure for clusters

* fixed communication issue with agency which prevented reconnect
  after an agent failure

* fixed cluster dashboard in the case that one but not all servers
  in the cluster are down

* fixed a bug with coordinators creating local database objects
  in the wrong order (_system needs to be done first)

* improved cluster dashboard


v2.1.0-rc2 (2014-05-25)
-----------------------

* fixed issue #864: Inconsistent behavior of AQL REVERSE(list) function


v2.1.0-rc1 (XXXX-XX-XX)
-----------------------

* added server-side periodic task management functions:

  - require("org/arangodb/tasks").register(): registers a periodic task
  - require("org/arangodb/tasks").unregister(): unregisters and removes a
    periodic task
  - require("org/arangodb/tasks").get(): retrieves a specific tasks or all
    existing tasks

  the previous undocumented function `internal.definePeriodic` is now
  deprecated and will be removed in a future release.

* decrease the size of some seldom used system collections on creation.

  This will make these collections use less disk space and mapped memory.

* added AQL date functions

* added AQL FLATTEN() list function

* added index memory statistics to `db.<collection>.figures()` function

  The `figures` function will now return a sub-document `indexes`, which lists
  the number of indexes in the `count` sub-attribute, and the total memory
  usage of the indexes in bytes in the `size` sub-attribute.

* added AQL CURRENT_DATABASE() function

  This function returns the current database's name.

* added AQL CURRENT_USER() function

  This function returns the current user from an AQL query. The current user is the
  username that was specified in the `Authorization` HTTP header of the request. If
  authentication is turned off or the query was executed outside a request context,
  the function will return `null`.

* fixed issue #796: Searching with newline chars broken?

  fixed slightly different handling of backslash escape characters in a few
  AQL functions. Now handling of escape sequences should be consistent, and
  searching for newline characters should work the same everywhere

* added OpenSSL version check for configure

  It will report all OpenSSL versions < 1.0.1g as being too old.
  `configure` will only complain about an outdated OpenSSL version but not stop.

* require C++ compiler support (requires g++ 4.8, clang++ 3.4 or Visual Studio 13)

* less string copying returning JSONified documents from ArangoDB, e.g. via
  HTTP GET `/_api/document/<collection>/<document>`

* issue #798: Lower case http headers from arango

  This change allows returning capitalized HTTP headers, e.g.
  `Content-Length` instead of `content-length`.
  The HTTP spec says that headers are case-insensitive, but
  in fact several clients rely on a specific case in response
  headers.
  This change will capitalize HTTP headers if the `X-Arango-Version`
  request header is sent by the client and contains a value of at
  least `20100` (for version 2.1). The default value for the
  compatibility can also be set at server start, using the
  `--server.default-api-compatibility` option.

* simplified usage of `db._createStatement()`

  Previously, the function could not be called with a query string parameter as
  follows:

      db._createStatement(queryString);

  Calling it as above resulted in an error because the function expected an
  object as its parameter. From now on, it's possible to call the function with
  just the query string.

* make ArangoDB not send back a `WWW-Authenticate` header to a client in case the
  client sends the `X-Omit-WWW-Authenticate` HTTP header.

  This is done to prevent browsers from showing their built-in HTTP authentication
  dialog for AJAX requests that require authentication.
  ArangoDB will still return an HTTP 401 (Unauthorized) if the request doesn't
  contain valid credentials, but it will omit the `WWW-Authenticate` header,
  allowing clients to bypass the browser's authentication dialog.

* added REST API method HTTP GET `/_api/job/job-id` to query the status of an
  async job without potentially fetching it from the list of done jobs

* fixed non-intuitive behavior in jobs API: previously, querying the status
  of an async job via the API HTTP PUT `/_api/job/job-id` removed a currently
  executing async job from the list of queryable jobs on the server.
  Now, when querying the result of an async job that is still executing,
  the job is kept in the list of queryable jobs so its result can be fetched
  by a subsequent request.

* use a new data structure for the edge index of an edge collection. This
  improves the performance for the creation of the edge index and in
  particular speeds up removal of edges in graphs. Note however that
  this change might change the order in which edges starting at
  or ending in a vertex are returned. However, this order was never
  guaranteed anyway and it is not sensible to guarantee any particular
  order.

* provide a size hint to edge and hash indexes when initially filling them
  this will lead to less re-allocations when populating these indexes

  this may speed up building indexes when opening an existing collection

* don't requeue identical context methods in V8 threads in case a method is
  already registered

* removed arangod command line option `--database.remove-on-compacted`

* export the sort attribute for graph traversals to the HTTP interface

* add support for arangodump/arangorestore for clusters


v2.0.8 (XXXX-XX-XX)
-------------------

* fixed too-busy iteration over skiplists

  Even when a skiplist query was restricted by a limit clause, the skiplist
  index was queried without the limit. this led to slower-than-necessary
  execution times.

* fixed timeout overflows on 32 bit systems

  this bug has led to problems when select was called with a high timeout
  value (2000+ seconds) on 32bit systems that don't have a forgiving select
  implementation. when the call was made on these systems, select failed
  so no data would be read or sent over the connection

  this might have affected some cluster-internal operations.

* fixed ETCD issues on 32 bit systems

  ETCD was non-functional on 32 bit systems at all. The first call to the
  watch API crashed it. This was because atomic operations worked on data
  structures that were not properly aligned on 32 bit systems.

* fixed issue #848: db.someEdgeCollection.inEdge does not return correct
  value when called the 2nd time after a .save to the edge collection


v2.0.7 (2014-05-05)
-------------------

* issue #839: Foxx Manager missing "unfetch"

* fixed a race condition at startup

  this fixes undefined behavior in case the logger was involved directly at
  startup, before the logger initialization code was called. This should have
  occurred only for code that was executed before the invocation of main(),
  e.g. during ctor calls of statically defined objects.


v2.0.6 (2014-04-22)
-------------------

* fixed issue #835: arangosh doesn't show correct database name



v2.0.5 (2014-04-21)
-------------------

* Fixed a caching problem in IE JS Shell

* added cancelation for async jobs

* upgraded to new gyp for V8

* new Windows installer


v2.0.4 (2014-04-14)
-------------------

* fixed cluster authentication front-end issues for Firefox and IE, there are
  still problems with Chrome


v2.0.3 (2014-04-14)
-------------------

* fixed AQL optimizer bug

* fixed front-end issues

* added password change dialog


v2.0.2 (2014-04-06)
-------------------

* during cluster startup, do not log (somewhat expected) connection errors with
  log level error, but with log level info

* fixed dashboard modals

* fixed connection check for cluster planning front end: firefox does
  not support async:false

* document how to persist a cluster plan in order to relaunch an existing
  cluster later


v2.0.1 (2014-03-31)
-------------------

* make ArangoDB not send back a `WWW-Authenticate` header to a client in case the
  client sends the `X-Omit-WWW-Authenticate` HTTP header.

  This is done to prevent browsers from showing their built-in HTTP authentication
  dialog for AJAX requests that require authentication.
  ArangoDB will still return an HTTP 401 (Unauthorized) if the request doesn't
  contain valid credentials, but it will omit the `WWW-Authenticate` header,
  allowing clients to bypass the browser's authentication dialog.

* fixed isses in arango-dfdb:

  the dfdb was not able to unload certain system collections, so these couldn't be
  inspected with the dfdb sometimes. Additionally, it did not truncate corrupt
  markers from datafiles under some circumstances

* added `changePassword` attribute for users

* fixed non-working "save" button in collection edit view of web interface
  clicking the save button did nothing. one had to press enter in one of the input
  fields to send modified form data

* fixed V8 compile error on MacOS X

* prevent `body length: -9223372036854775808` being logged in development mode for
  some Foxx HTTP responses

* fixed several bugs in web interface dashboard

* fixed issue #783: coffee script not working in manifest file

* fixed issue #783: coffee script not working in manifest file

* fixed issue #781: Cant save current query from AQL editor ui

* bumped version in `X-Arango-Version` compatibility header sent by arangosh and other
  client tools from `1.5` to `2.0`.

* fixed startup options for arango-dfdb, added details option for arango-dfdb

* fixed display of missing error messages and codes in arangosh

* when creating a collection via the web interface, the collection type was always
  "document", regardless of the user's choice


v2.0.0 (2014-03-10)
-------------------

* first 2.0 release


v2.0.0-rc2 (2014-03-07)
-----------------------

* fixed cluster authorization


v2.0.0-rc1 (2014-02-28)
-----------------------

* added sharding :-)

* added collection._dbName attribute to query the name of the database from a collection

  more detailed documentation on the sharding and cluster features can be found in the user
  manual, section **Sharding**

* INCOMPATIBLE CHANGE: using complex values in AQL filter conditions with operators other
  than equality (e.g. >=, >, <=, <) will disable usage of skiplist indexes for filter
  evaluation.

  For example, the following queries will be affected by change:

      FOR doc IN docs FILTER doc.value < { foo: "bar" } RETURN doc
      FOR doc IN docs FILTER doc.value >= [ 1, 2, 3 ] RETURN doc

  The following queries will not be affected by the change:

      FOR doc IN docs FILTER doc.value == 1 RETURN doc
      FOR doc IN docs FILTER doc.value == "foo" RETURN doc
      FOR doc IN docs FILTER doc.value == [ 1, 2, 3 ] RETURN doc
      FOR doc IN docs FILTER doc.value == { foo: "bar" } RETURN doc

* INCOMPATIBLE CHANGE: removed undocumented method `collection.saveOrReplace`

  this feature was never advertised nor documented nor tested.

* INCOMPATIBLE CHANGE: removed undocumented REST API method `/_api/simple/BY-EXAMPLE-HASH`

  this feature was never advertised nor documented nor tested.

* added explicit startup parameter `--server.reuse-address`

  This flag can be used to control whether sockets should be acquired with the SO_REUSEADDR
  flag.

  Regardless of this setting, sockets on Windows are always acquired using the
  SO_EXCLUSIVEADDRUSE flag.

* removed undocumented REST API method GET `/_admin/database-name`

* added user validation API at POST `/_api/user/<username>`

* slightly improved users management API in `/_api/user`:

  Previously, when creating a new user via HTTP POST, the username needed to be
  passed in an attribute `username`. When users were returned via this API,
  the usernames were returned in an attribute named `user`. This was slightly
  confusing and was changed in 2.0 as follows:

  - when adding a user via HTTP POST, the username can be specified in an attribute
  `user`. If this attribute is not used, the API will look into the attribute `username`
  as before and use that value.
  - when users are returned via HTTP GET, the usernames are still returned in an
    attribute `user`.

  This change should be fully downwards-compatible with the previous version of the API.

* added AQL SLICE function to extract slices from lists

* made module loader more node compatible

* the startup option `--javascript.package-path` for arangosh is now deprecated and does
  nothing. Using it will not cause an error, but the option is ignored.

* added coffee script support

* Several UI improvements.

* Exchanged icons in the graphviewer toolbar

* always start networking and HTTP listeners when starting the server (even in
  console mode)

* allow vertex and edge filtering with user-defined functions in TRAVERSAL,
  TRAVERSAL_TREE and SHORTEST_PATH AQL functions:

      // using user-defined AQL functions for edge and vertex filtering
      RETURN TRAVERSAL(friends, friendrelations, "friends/john", "outbound", {
        followEdges: "myfunctions::checkedge",
        filterVertices: "myfunctions::checkvertex"
      })

      // using the following custom filter functions
      var aqlfunctions = require("org/arangodb/aql/functions");
      aqlfunctions.register("myfunctions::checkedge", function (config, vertex, edge, path) {
        return (edge.type !== 'dislikes'); // don't follow these edges
      }, false);

      aqlfunctions.register("myfunctions::checkvertex", function (config, vertex, path) {
        if (vertex.isDeleted || ! vertex.isActive) {
          return [ "prune", "exclude" ]; // exclude these and don't follow them
        }
        return [ ]; // include everything else
      }, false);

* fail if invalid `strategy`, `order` or `itemOrder` attribute values
  are passed to the AQL TRAVERSAL function. Omitting these attributes
  is not considered an error, but specifying an invalid value for any
  of these attributes will make an AQL query fail.

* issue #751: Create database through API should return HTTP status code 201

  By default, the server now returns HTTP 201 (created) when creating a new
  database successfully. To keep compatibility with older ArangoDB versions, the
  startup parameter `--server.default-api-compatibility` can be set to a value
  of `10400` to indicate API compatibility with ArangoDB 1.4. The compatibility
  can also be enforced by setting the `X-Arango-Version` HTTP header in a
  client request to this API on a per-request basis.

* allow direct access from the `db` object to collections whose names start
  with an underscore (e.g. db._users).

  Previously, access to such collections via the `db` object was possible from
  arangosh, but not from arangod (and thus Foxx and actions). The only way
  to access such collections from these places was via the `db._collection(<name>)`
  workaround.

* allow `\n` (as well as `\r\n`) as line terminator in batch requests sent to
  `/_api/batch` HTTP API.

* use `--data-binary` instead of `--data` parameter in generated cURL examples

* issue #703: Also show path of logfile for fm.config()

* issue #675: Dropping a collection used in "graph" module breaks the graph

* added "static" Graph.drop() method for graphs API

* fixed issue #695: arangosh server.password error

* use pretty-printing in `--console` mode by default

* simplified ArangoDB startup options

  Some startup options are now superfluous or their usage is simplified. The
  following options have been changed:

  * `--javascript.modules-path`: this option has been removed. The modules paths
    are determined by arangod and arangosh automatically based on the value of
    `--javascript.startup-directory`.

    If the option is set on startup, it is ignored so startup will not abort with
    an error `unrecognized option`.

  * `--javascript.action-directory`: this option has been removed. The actions
    directory is determined by arangod automatically based on the value of
    `--javascript.startup-directory`.

    If the option is set on startup, it is ignored so startup will not abort with
    an error `unrecognized option`.

  * `--javascript.package-path`: this option is still available but it is not
    required anymore to set the standard package paths (e.g. `js/npm`). arangod
    will automatically use this standard package path regardless of whether it
    was specified via the options.

    It is possible to use this option to add additional package paths to the
    standard value.

  Configuration files included with arangod are adjusted accordingly.

* layout of the graphs tab adapted to better fit with the other tabs

* database selection is moved to the bottom right corner of the web interface

* removed priority queue index type

  this feature was never advertised nor documented nor tested.

* display internal attributes in document source view of web interface

* removed separate shape collections

  When upgrading to ArangoDB 2.0, existing collections will be converted to include
  shapes and attribute markers in the datafiles instead of using separate files for
  shapes.

  When a collection is converted, existing shapes from the SHAPES directory will
  be written to a new datafile in the collection directory, and the SHAPES directory
  will be removed afterwards.

  This saves up to 2 MB of memory and disk space for each collection
  (savings are higher, the less different shapes there are in a collection).
  Additionally, one less file descriptor per opened collection will be used.

  When creating a new collection, the amount of sync calls may be reduced. The same
  may be true for documents with yet-unknown shapes. This may help performance
  in these cases.

* added AQL functions `NTH` and `POSITION`

* added signal handler for arangosh to save last command in more cases

* added extra prompt placeholders for arangosh:
  - `%e`: current endpoint
  - `%u`: current user

* added arangosh option `--javascript.gc-interval` to control amount of
  garbage collection performed by arangosh

* fixed issue #651: Allow addEdge() to take vertex ids in the JS library

* removed command-line option `--log.format`

  In previous versions, this option did not have an effect for most log messages, so
  it got removed.

* removed C++ logger implementation

  Logging inside ArangoDB is now done using the LOG_XXX() macros. The LOGGER_XXX()
  macros are gone.

* added collection status "loading"


v1.4.16 (XXXX-XX-XX)
--------------------

* fixed too eager datafile deletion

  this issue could have caused a crash when the compaction had marked datafiles as obsolete
  and they were removed while "old" temporary query results still pointed to the old datafile
  positions

* fixed issue #826: Replication fails when a collection's configuration changes


v1.4.15 (2014-04-19)
--------------------

* bugfix for AQL query optimizer

  the following type of query was too eagerly optimized, leading to errors in code-generation:

      LET a = (FOR i IN [] RETURN i) LET b = (FOR i IN [] RETURN i) RETURN 1

  the problem occurred when both lists in the subqueries were empty. In this case invalid code
  was generated and the query couldn't be executed.


v1.4.14 (2014-04-05)
--------------------

* fixed race conditions during shape / attribute insertion

  A race condition could have led to spurious `cannot find attribute #xx` or
  `cannot find shape #xx` (where xx is a number) warning messages being logged
  by the server. This happened when a new attribute was inserted and at the same
  time was queried by another thread.

  Also fixed a race condition that may have occurred when a thread tried to
  access the shapes / attributes hash tables while they were resized. In this
  cases, the shape / attribute may have been hashed to a wrong slot.

* fixed a memory barrier / cpu synchronization problem with libev, affecting
  Windows with Visual Studio 2013 (probably earlier versions are affected, too)

  The issue is described in detail here:
  http://lists.schmorp.de/pipermail/libev/2014q1/002318.html


v1.4.13 (2014-03-14)
--------------------

* added diagnostic output for Foxx application upload

* allow dump & restore from ArangoDB 1.4 with an ArangoDB 2.0 server

* allow startup options `temp-path` and `default-language` to be specified from the arangod
  configuration file and not only from the command line

* fixed too eager compaction

  The compaction will now wait for several seconds before trying to re-compact the same
  collection. Additionally, some other limits have been introduced for the compaction.


v1.4.12 (2014-03-05)
--------------------

* fixed display bug in web interface which caused the following problems:
  - documents were displayed in web interface as being empty
  - document attributes view displayed many attributes with content "undefined"
  - document source view displayed many attributes with name "TYPEOF" and value "undefined"
  - an alert popping up in the browser with message "Datatables warning..."

* re-introduced old-style read-write locks to supports Windows versions older than
  Windows 2008R2 and Windows 7. This should re-enable support for Windows Vista and
  Windows 2008.


v1.4.11 (2014-02-27)
--------------------

* added SHORTEST_PATH AQL function

  this calculates the shortest paths between two vertices, using the Dijkstra
  algorithm, employing a min-heap

  By default, ArangoDB does not know the distance between any two vertices and
  will use a default distance of 1. A custom distance function can be registered
  as an AQL user function to make the distance calculation use any document
  attributes or custom logic:

      RETURN SHORTEST_PATH(cities, motorways, "cities/CGN", "cities/MUC", "outbound", {
        paths: true,
        distance: "myfunctions::citydistance"
      })

      // using the following custom distance function
      var aqlfunctions = require("org/arangodb/aql/functions");
      aqlfunctions.register("myfunctions::distance", function (config, vertex1, vertex2, edge) {
        return Math.sqrt(Math.pow(vertex1.x - vertex2.x) + Math.pow(vertex1.y - vertex2.y));
      }, false);

* fixed bug in Graph.pathTo function

* fixed small memleak in AQL optimizer

* fixed access to potentially uninitialized variable when collection had a cap constraint


v1.4.10 (2014-02-21)
--------------------

* fixed graph constructor to allow graph with some parameter to be used

* added node.js "events" and "stream"

* updated npm packages

* added loading of .json file

* Fixed http return code in graph api with waitForSync parameter.

* Fixed documentation in graph, simple and index api.

* removed 2 tests due to change in ruby library.

* issue #756: set access-control-expose-headers on CORS response

  the following headers are now whitelisted by ArangoDB in CORS responses:
  - etag
  - content-encoding
  - content-length
  - location
  - server
  - x-arango-errors
  - x-arango-async-id


v1.4.9 (2014-02-07)
-------------------

* return a document's current etag in response header for HTTP HEAD requests on
  documents that return an HTTP 412 (precondition failed) error. This allows
  retrieving the document's current revision easily.

* added AQL function `SKIPLIST` to directly access skiplist indexes from AQL

  This is a shortcut method to use a skiplist index for retrieving specific documents in
  indexed order. The function capability is rather limited, but it may be used
  for several cases to speed up queries. The documents are returned in index order if
  only one condition is used.

      /* return all documents with mycollection.created > 12345678 */
      FOR doc IN SKIPLIST(mycollection, { created: [[ '>', 12345678 ]] })
        RETURN doc

      /* return first document with mycollection.created > 12345678 */
      FOR doc IN SKIPLIST(mycollection, { created: [[ '>', 12345678 ]] }, 0, 1)
        RETURN doc

      /* return all documents with mycollection.created between 12345678 and 123456790 */
      FOR doc IN SKIPLIST(mycollection, { created: [[ '>', 12345678 ], [ '<=', 123456790 ]] })
        RETURN doc

      /* return all documents with mycollection.a equal 1 and .b equal 2 */
      FOR doc IN SKIPLIST(mycollection, { a: [[ '==', 1 ]], b: [[ '==', 2 ]] })
        RETURN doc

  The function requires a skiplist index with the exact same attributes to
  be present on the specified collection. All attributes present in the skiplist
  index must be specified in the conditions specified for the `SKIPLIST` function.
  Attribute declaration order is important, too: attributes must be specified in the
  same order in the condition as they have been declared in the skiplist index.

* added command-line option `--server.disable-authentication-unix-sockets`

  with this option, authentication can be disabled for all requests coming
  in via UNIX domain sockets, enabling clients located on the same host as
  the ArangoDB server to connect without authentication.
  Other connections (e.g. TCP/IP) are not affected by this option.

  The default value for this option is `false`.
  Note: this option is only supported on platforms that support Unix domain
  sockets.

* call global arangod instance destructor on shutdown

* issue #755: TRAVERSAL does not use strategy, order and itemOrder options

  these options were not honored when configuring a traversal via the AQL
  TRAVERSAL function. Now, these options are used if specified.

* allow vertex and edge filtering with user-defined functions in TRAVERSAL,
  TRAVERSAL_TREE and SHORTEST_PATH AQL functions:

      // using user-defined AQL functions for edge and vertex filtering
      RETURN TRAVERSAL(friends, friendrelations, "friends/john", "outbound", {
        followEdges: "myfunctions::checkedge",
        filterVertices: "myfunctions::checkvertex"
      })

      // using the following custom filter functions
      var aqlfunctions = require("org/arangodb/aql/functions");
      aqlfunctions.register("myfunctions::checkedge", function (config, vertex, edge, path) {
        return (edge.type !== 'dislikes'); // don't follow these edges
      }, false);

      aqlfunctions.register("myfunctions::checkvertex", function (config, vertex, path) {
        if (vertex.isDeleted || ! vertex.isActive) {
          return [ "prune", "exclude" ]; // exclude these and don't follow them
        }
        return [ ]; // include everything else
      }, false);

* issue #748: add vertex filtering to AQL's TRAVERSAL[_TREE]() function


v1.4.8 (2014-01-31)
-------------------

* install foxx apps in the web interface

* fixed a segfault in the import API


v1.4.7 (2014-01-23)
-------------------

* issue #744: Add usage example arangoimp from Command line

* issue #738: added __dirname, __filename pseudo-globals. Fixes #733. (@by pluma)

* mount all Foxx applications in system apps directory on startup


v1.4.6 (2014-01-20)
-------------------

* issue #736: AQL function to parse collection and key from document handle

* added fm.rescan() method for Foxx-Manager

* fixed issue #734: foxx cookie and route problem

* added method `fm.configJson` for arangosh

* include `startupPath` in result of API `/_api/foxx/config`


v1.4.5 (2014-01-15)
-------------------

* fixed issue #726: Alternate Windows Install Method

* fixed issue #716: dpkg -P doesn't remove everything

* fixed bugs in description of HTTP API `_api/index`

* fixed issue #732: Rest API GET revision number

* added missing documentation for several methods in HTTP API `/_api/edge/...`

* fixed typos in description of HTTP API `_api/document`

* defer evaluation of AQL subqueries and logical operators (lazy evaluation)

* Updated font in WebFrontend, it now contains a version that renders properly on Windows

* generally allow function return values as call parameters to AQL functions

* fixed potential deadlock in global context method execution

* added override file "arangod.conf.local" (and co)


v1.4.4 (2013-12-24)
-------------------

* uid and gid are now set in the scripts, there is no longer a separate config file for
  arangod when started from a script

* foxx-manager is now an alias for arangosh

* arango-dfdb is now an alias for arangod, moved from bin to sbin

* changed from readline to linenoise for Windows

* added --install-service and --uninstall-service for Windows

* removed --daemon and --supervisor for Windows

* arangosh and arangod now uses the config-file which maps the binary name, i. e. if you
  rename arangosh to foxx-manager it will use the config file foxx-manager.conf

* fixed lock file for Windows

* fixed issue #711, #687: foxx-manager throws internal errors

* added `--server.ssl-protocol` option for client tools
  this allows connecting from arangosh, arangoimp, arangoimp etc. to an ArangoDB
  server that uses a non-default value for `--server.ssl-protocol`. The default
  value for the SSL protocol is 4 (TLSv1). If the server is configured to use a
  different protocol, it was not possible to connect to it with the client tools.

* added more detailed request statistics

  This adds the number of async-executed HTTP requests plus the number of HTTP
  requests per individual HTTP method type.

* added `--force` option for arangorestore
  this option allows continuing a restore operation even if the server reports errors
  in the middle of the restore operation

* better error reporting for arangorestore
  in case the server returned an HTTP error, arangorestore previously reported this
  error as `internal error` without any details only. Now server-side errors are
  reported by arangorestore with the server's error message

* include more system collections in dumps produced by arangodump
  previously some system collections were intentionally excluded from dumps, even if the
  dump was run with `--include-system-collections`. for example, the collections `_aal`,
  `_modules`, `_routing`, and `_users` were excluded. This makes sense in a replication
  context but not always in a dump context.
  When specifying `--include-system-collections`, arangodump will now include the above-
  mentioned collections in the dump, too. Some other system collections are still excluded
  even when the dump is run with `--include-system-collections`, for example `_replication`
  and `_trx`.

* fixed issue #701: ArangoStatement undefined in arangosh

* fixed typos in configuration files


v1.4.3 (2013-11-25)
-------------------

* fixed a segfault in the AQL optimizer, occurring when a constant non-list value was
  used on the right-hand side of an IN operator that had a collection attribute on the
  left-hand side

* issue #662:

  Fixed access violation errors (crashes) in the Windows version, occurring under some
  circumstances when accessing databases with multiple clients in parallel

* fixed issue #681: Problem with ArchLinux PKGBUILD configuration


v1.4.2 (2013-11-20)
-------------------

* fixed issue #669: Tiny documentation update

* ported Windows version to use native Windows API SRWLocks (slim read-write locks)
  and condition variables instead of homemade versions

  MSDN states the following about the compatibility of SRWLocks and Condition Variables:

      Minimum supported client:
      Windows Server 2008 [desktop apps | Windows Store apps]

      Minimum supported server:
      Windows Vista [desktop apps | Windows Store apps]

* fixed issue #662: ArangoDB on Windows hanging

  This fixes a deadlock issue that occurred on Windows when documents were written to
  a collection at the same time when some other thread tried to drop the collection.

* fixed file-based logging in Windows

  the logger complained on startup if the specified log file already existed

* fixed startup of server in daemon mode (`--daemon` startup option)

* fixed a segfault in the AQL optimizer

* issue #671: Method graph.measurement does not exist

* changed Windows condition variable implementation to use Windows native
  condition variables

  This is an attempt to fix spurious Windows hangs as described in issue #662.

* added documentation for JavaScript traversals

* added --code-page command-line option for Windows version of arangosh

* fixed a problem when creating edges via the web interface.

  The problem only occurred if a collection was created with type "document
  collection" via the web interface, and afterwards was dropped and re-created
  with type "edge collection". If the web interface page was not reloaded,
  the old collection type (document) was cached, making the subsequent creation
  of edges into the (seeming-to-be-document) collection fail.

  The fix is to not cache the collection type in the web interface. Users of
  an older version of the web interface can reload the collections page if they
  are affected.

* fixed a caching problem in arangosh: if a collection was created using the web
  interface, and then removed via arangosh, arangosh did not actually drop the
  collection due to caching.

  Because the `drop` operation was not carried out, this caused misleading error
  messages when trying to re-create the collection (e.g. `cannot create collection:
  duplicate name`).

* fixed ALT-introduced characters for arangosh console input on Windows

  The Windows readline port was not able to handle characters that are built
  using CTRL or ALT keys. Regular characters entered using the CTRL or ALT keys
  were silently swallowed and not passed to the terminal input handler.

  This did not seem to cause problems for the US keyboard layout, but was a
  severe issue for keyboard layouts that require the ALT (or ALT-GR) key to
  construct characters. For example, entering the character `{` with a German
  keyboard layout requires pressing ALT-GR + 9.

* fixed issue #665: Hash/skiplist combo madness bit my ass

  this fixes a problem with missing/non-deterministic rollbacks of inserts in
  case of a unique constraint violation into a collection with multiple secondary
  indexes (with at least one of them unique)

* fixed issue #664: ArangoDB installer on Windows requires drive c:

* partly fixed issue #662: ArangoDB on Windows hanging

  This fixes dropping databases on Windows. In previous 1.4 versions on Windows,
  one shape collection file was not unloaded and removed when dropping a database,
  leaving one directory and one shape collection file in the otherwise-dropped
  database directory.

* fixed issue #660: updated documentation on indexes


v1.4.1 (2013-11-08)
-------------------

* performance improvements for skip-list deletes


v1.4.1-rc1 (2013-11-07)
-----------------------

* fixed issue #635: Web-Interface should have a "Databases" Menu for Management

* fixed issue #624: Web-Interface is missing a Database selector

* fixed segfault in bitarray query

* fixed issue #656: Cannot create unique index through web interface

* fixed issue #654: bitarray index makes server down

* fixed issue #653: Slow query

* fixed issue #650: Randomness of any() should be improved

* made AQL `DOCUMENT()` function polymorphic and work with just one parameter.

  This allows using the `DOCUMENT` function like this:

      DOCUMENT('users/john')
      DOCUMENT([ 'users/john', 'users/amy' ])

  in addition to the existing use cases:

      DOCUMENT(users, 'users/john')
      DOCUMENT(users, 'john')
      DOCUMENT(users, [ 'users/john' ])
      DOCUMENT(users, [ 'users/john', 'users/amy' ])
      DOCUMENT(users, [ 'john', 'amy' ])

* simplified usage of ArangoDB batch API

  It is not necessary anymore to send the batch boundary in the HTTP `Content-Type`
  header. Previously, the batch API expected the client to send a Content-Type header
  of`multipart/form-data; boundary=<some boundary value>`. This is still supported in
  ArangoDB 2.0, but clients can now also omit this header. If the header is not
  present in a client request, ArangoDB will ignore the request content type and
  read the MIME boundary from the beginning of the request body.

  This also allows using the batch API with the Swagger "Try it out" feature (which is
  not too good at sending a different or even dynamic content-type request header).

* added API method GET `/_api/database/user`

  This returns the list of databases a specific user can see without changing the
  username/passwd.

* issue #424: Documentation about IDs needs to be upgraded


v1.4.0 (2013-10-29)
-------------------

* fixed issue #648: /batch API is missing from Web Interface API Documentation (Swagger)

* fixed issue #647: Icon tooltips missing

* fixed issue #646: index creation in web interface

* fixed issue #645: Allow jumping from edge to linked vertices

* merged PR for issue #643: Some minor corrections and a link to "Downloads"

* fixed issue #642: Completion of error handling

* fixed issue #639: compiling v1.4 on maverick produces warnings on -Wstrict-null-sentinel

* fixed issue #634: Web interface bug: Escape does not always propagate

* fixed issue #620: added startup option `--server.default-api-compatibility`

  This adds the following changes to the ArangoDB server and clients:
  - the server provides a new startup option `--server.default-api-compatibility`.
    This option can be used to determine the compatibility of (some) server API
    return values. The value for this parameter is a server version number,
    calculated as follows: `10000 * major + 100 * minor` (e.g. `10400` for ArangoDB
    1.3). The default value is `10400` (1.4), the minimum allowed value is `10300`
    (1.3).

    When setting this option to a value lower than the current server version,
    the server might respond with old-style results to "old" clients, increasing
    compatibility with "old" (non-up-to-date) clients.

  - the server will on each incoming request check for an HTTP header
    `x-arango-version`. Clients can optionally set this header to the API
    version number they support. For example, if a client sends the HTTP header
    `x-arango-version: 10300`, the server will pick this up and might send ArangoDB
    1.3-style responses in some situations.

    Setting either the startup parameter or using the HTTP header (or both) allows
    running "old" clients with newer versions of ArangoDB, without having to adjust
    the clients too much.

  - the `location` headers returned by the server for the APIs `/_api/document/...`
    and `/_api/collection/...` will have different values depending on the used API
    version. If the API compatibility is `10300`, the `location` headers returned
    will look like this:

        location: /_api/document/....

    whereas when an API compatibility of `10400` or higher is used, the `location`
    headers will look like this:

        location: /_db/<database name>/_api/document/...

  Please note that even in the presence of this, old API versions still may not
  be supported forever by the server.

* fixed issue #643: Some minor corrections and a link to "Downloads" by @frankmayer

* started issue #642: Completion of error handling

* fixed issue #639: compiling v1.4 on maverick produces warnings on
  -Wstrict-null-sentinel

* fixed issue #621: Standard Config needs to be fixed

* added function to manage indexes (web interface)

* improved server shutdown time by signaling shutdown to applicationserver,
  logging, cleanup and compactor threads

* added foxx-manager `replace` command

* added foxx-manager `installed` command (a more intuitive alias for `list`)

* fixed issue #617: Swagger API is missing '/_api/version'

* fixed issue #615: Swagger API: Some commands have no parameter entry forms

* fixed issue #614: API : Typo in : Request URL /_api/database/current

* fixed issue #609: Graph viz tool - different background color

* fixed issue #608: arangosh config files - eventually missing in the manual

* fixed issue #607: Admin interface: no core documentation

* fixed issue #603: Aardvark Foxx App Manager

* fixed a bug in type-mapping between AQL user functions and the AQL layer

  The bug caused errors like the following when working with collection documents
  in an AQL user function:

      TypeError: Cannot assign to read only property '_id' of #<ShapedJson>

* create less system collections when creating a new database

  This is achieved by deferring collection creation until the collections are actually
  needed by ArangoDB. The following collections are affected by the change:
  - `_fishbowl`
  - `_structures`


v1.4.0-beta2 (2013-10-14)
-------------------------

* fixed compaction on Windows

  The compaction on Windows did not ftruncate the cleaned datafiles to a smaller size.
  This has been fixed so not only the content of the files is cleaned but also files
  are re-created with potentially smaller sizes.

* only the following system collections will be excluded from replication from now on:
  - `_replication`
  - `_trx`
  - `_users`
  - `_aal`
  - `_fishbowl`
  - `_modules`
  - `_routing`

  Especially the following system collections will now be included in replication:
  - `_aqlfunctions`
  - `_graphs`

  In previous versions of ArangoDB, all system collections were excluded from the
  replication.

  The change also caused a change in the replication logger and applier:
  in previous versions of ArangoDB, only a collection's id was logged for an operation.
  This has not caused problems for non-system collections but for system collections
  there ids might differ. In addition to a collection id ArangoDB will now also log the
  name of a collection for each replication event.

  The replication applier will now look for the collection name attribute in logged
  events preferably.

* added database selection to arango-dfdb

* provide foxx-manager, arangodump, and arangorestore in Windows build

* ArangoDB 1.4 will refuse to start if option `--javascript.app-path` is not set.

* added startup option `--server.allow-method-override`

  This option can be set to allow overriding the HTTP request method in a request using
  one of the following custom headers:

  - x-http-method-override
  - x-http-method
  - x-method-override

  This allows bypassing proxies and tools that would otherwise just let certain types of
  requests pass. Enabling this option may impose a security risk, so it should only be
  used in very controlled environments.

  The default value for this option is `false` (no method overriding allowed).

* added "details" URL parameter for bulk import API

  Setting the `details` URL parameter to `true` in a call to POST `/_api/import` will make
  the import return details about non-imported documents in the `details` attribute. If
  `details` is `false` or omitted, no `details` attribute will be present in the response.
  This is the same behavior that previous ArangoDB versions exposed.

* added "complete" option for bulk import API

  Setting the `complete` URL parameter to `true` in a call to POST `/_api/import` will make
  the import completely fail if at least one of documents cannot be imported successfully.

  It defaults to `false`, which will make ArangoDB continue importing the other documents
  from the import even if some documents cannot be imported. This is the same behavior that
  previous ArangoDB versions exposed.

* added missing swagger documentation for `/_api/log`

* calling `/_api/logs` (or `/_admin/logs`) is only permitted from the `_system` database now.

  Calling this API method for/from other database will result in an HTTP 400.

' ported fix from https://github.com/novus/nvd3/commit/0894152def263b8dee60192f75f66700cea532cc

  This prevents JavaScript errors from occurring in Chrome when in the admin interface,
  section "Dashboard".

* show current database name in web interface (bottom right corner)

* added missing documentation for /_api/import in swagger API docs

* allow specification of database name for replication sync command replication applier

  This allows syncing from a master database with a different name than the slave database.

* issue #601: Show DB in prompt

  arangosh now displays the database name as part of the prompt by default.

  Can change the prompt by using the `--prompt` option, e.g.

      > arangosh --prompt "my db is named \"%d\"> "


v1.4.0-beta1 (2013-10-01)
-------------------------

* make the Foxx manager use per-database app directories

  Each database now has its own subdirectory for Foxx applications. Each database
  can thus use different Foxx applications if required. A Foxx app for a specific
  database resides in `<app-path>/databases/<database-name>/<app-name>`.

  System apps are shared between all databases. They reside in `<app-path>/system/<app-name>`.

* only trigger an engine reset in development mode for URLs starting with `/dev/`

  This prevents ArangoDB from reloading all Foxx applications when it is not
  actually necessary.

* changed error code from 10 (bad parameter) to 1232 (invalid key generator) for
  errors that are due to an invalid key generator specification when creating a new
  collection

* automatic detection of content-type / mime-type for Foxx assets based on filenames,
  added possibility to override auto detection

* added endpoint management API at `/_api/endpoint`

* changed HTTP return code of PUT `/_api/cursor` from 400 to 404 in case a
  non-existing cursor is referred to

* issue #360: added support for asynchronous requests

  Incoming HTTP requests with the headers `x-arango-async: true` or
  `x-arango-async: store` will be answered by the server instantly with a generic
  HTTP 202 (Accepted) response.

  The actual requests will be queued and processed by the server asynchronously,
  allowing the client to continue sending other requests without waiting for the
  server to process the actually requested operation.

  The exact point in time when a queued request is executed is undefined. If an
  error occurs during execution of an asynchronous request, the client will not
  be notified by the server.

  The maximum size of the asynchronous task queue can be controlled using the new
  option `--scheduler.maximal-queue-size`. If the queue contains this many number of
  tasks and a new asynchronous request comes in, the server will reject it with an
  HTTP 500 (internal server error) response.

  Results of incoming requests marked with header `x-arango-async: true` will be
  discarded by the server immediately. Clients have no way of accessing the result
  of such asynchronously executed request. This is just _fire and forget_.

  To later retrieve the result of an asynchronously executed request, clients can
  mark a request with the header `x-arango-async: keep`. This makes the server
  store the result of the request in memory until explicitly fetched by a client
  via the `/_api/job` API. The `/_api/job` API also provides methods for basic
  inspection of which pending or already finished requests there are on the server,
  plus ways for garbage collecting unneeded results.

* Added new option `--scheduler.maximal-queue-size`.

* issue #590: Manifest Lint

* added data dump and restore tools, arangodump and arangorestore.

  arangodump can be used to create a logical dump of an ArangoDB database, or
  just dedicated collections. It can be used to dump both a collection's structure
  (properties and indexes) and data (documents).

  arangorestore can be used to restore data from a dump created with arangodump.
  arangorestore currently does not re-create any indexes, and doesn't yet handle
  referenced documents in edges properly when doing just partial restores.
  This will be fixed until 1.4 stable.

* introduced `--server.database` option for arangosh, arangoimp, and arangob.

  The option allows these client tools to use a certain database for their actions.
  In arangosh, the current database can be switched at any time using the command

      db._useDatabase(<name>);

  When no database is specified, all client tools will assume they should use the
  default database `_system`. This is done for downwards-compatibility reasons.

* added basic multi database support (alpha)

  New databases can be created using the REST API POST `/_api/database` and the
  shell command `db._createDatabase(<name>)`.

  The default database in ArangoDB is called `_system`. This database is always
  present and cannot be deleted by the user. When an older version of ArangoDB is
  upgraded to 1.4, the previously only database will automatically become the
  `_system` database.

  New databases can be created with the above commands, and can be deleted with the
  REST API DELETE `/_api/database/<name>` or the shell command `db._dropDatabase(<name>);`.

  Deleting databases is still unstable in ArangoDB 1.4 alpha and might crash the
  server. This will be fixed until 1.4 stable.

  To access a specific database via the HTTP REST API, the `/_db/<name>/` prefix
  can be used in all URLs. ArangoDB will check if an incoming request starts with
  this prefix, and will automatically pick the database name from it. If the prefix
  is not there, ArangoDB will assume the request is made for the default database
  (`_system`). This is done for downwards-compatibility reasons.

  That means, the following URL pathnames are logically identical:

      /_api/document/mycollection/1234
      /_db/_system/document/mycollection/1234

  To access a different database (e.g. `test`), the URL pathname would look like this:

      /_db/test/document/mycollection/1234

  New databases can also be created and existing databases can only be dropped from
  within the default database (`_system`). It is not possible to drop the `_system`
  database itself.

  Cross-database operations are unintended and unsupported. The intention of the
  multi-database feature is to have the possibility to have a few databases managed
  by ArangoDB in parallel, but to only access one database at a time from a connection
  or a request.

  When accessing the web interface via the URL pathname `/_admin/html/` or `/_admin/aardvark`,
  the web interface for the default database (`_system`) will be displayed.
  To access the web interface for a different database, the database name can be
  put into the URLs as a prefix, e.g. `/_db/test/_admin/html` or
  `/_db/test/_admin/aardvark`.

  All internal request handlers and also all user-defined request handlers and actions
  (including Foxx) will only get to see the unprefixed URL pathnames (i.e. excluding
  any database name prefix). This is to ensure downwards-compatibility.

  To access the name of the requested database from any action (including Foxx), use
  use `req.database`.

  For example, when calling the URL `/myapp/myaction`, the content of `req.database`
  will be `_system` (the default database because no database got specified) and the
  content of `req.url` will be `/myapp/myaction`.

  When calling the URL `/_db/test/myapp/myaction`, the content of `req.database` will be
  `test`, and the content of `req.url` will still be `/myapp/myaction`.

* Foxx now excludes files starting with . (dot) when bundling assets

  This mitigates problems with editor swap files etc.

* made the web interface a Foxx application

  This change caused the files for the web interface to be moved from `html/admin` to
  `js/apps/aardvark` in the file system.

  The base URL for the admin interface changed from `_admin/html/index.html` to
  `_admin/aardvark/index.html`.

  The "old" redirection to `_admin/html/index.html` will now produce a 404 error.

  When starting ArangoDB with the `--upgrade` option, this will automatically be remedied
  by putting in a redirection from `/` to `/_admin/aardvark/index.html`, and from
  `/_admin/html/index.html` to `/_admin/aardvark/index.html`.

  This also obsoletes the following configuration (command-line) options:
  - `--server.admin-directory`
  - `--server.disable-admin-interface`

  when using these now obsolete options when the server is started, no error is produced
  for downwards-compatibility.

* changed User-Agent value sent by arangoimp, arangosh, and arangod from "VOC-Agent" to
  "ArangoDB"

* changed journal file creation behavior as follows:

  Previously, a journal file for a collection was always created when a collection was
  created. When a journal filled up and became full, the current journal was made a
  datafile, and a new (empty) journal was created automatically. There weren't many
  intended situations when a collection did not have at least one journal.

  This is changed now as follows:
  - when a collection is created, no journal file will be created automatically
  - when there is a write into a collection without a journal, the journal will be
    created lazily
  - when there is a write into a collection with a full journal, a new journal will
    be created automatically

  From the end user perspective, nothing should have changed, except that there is now
  less disk usage for empty collections. Disk usage of infrequently updated collections
  might also be reduced significantly by running the `rotate()` method of a collection,
  and not writing into a collection subsequently.

* added method `collection.rotate()`

  This allows premature rotation of a collection's current journal file into a (read-only)
  datafile. The purpose of using `rotate()` is to prematurely allow compaction (which is
  performed on datafiles only) on data, even if the journal was not filled up completely.

  Using `rotate()` may make sense in the following scenario:

      c = db._create("test");
      for (i = 0; i < 1000; ++i) {
        c.save(...); // insert lots of data here
      }

      ...
      c.truncate(); // collection is now empty
      // only data in datafiles will be compacted by following compaction runs
      // all data in the current journal would not be compacted

      // calling rotate will make the current journal a datafile, and thus make it
      // eligible for compaction
      c.rotate();

  Using `rotate()` may also be useful when data in a collection is known to not change
  in the immediate future. After having completed all write operations on a collection,
  performing a `rotate()` will reduce the size of the current journal to the actually
  required size (remember that journals are pre-allocated with a specific size) before
  making the journal a datafile. Thus `rotate()` may cause disk space savings, even if
  the datafiles does not qualify for compaction after rotation.

  Note: rotating the journal is asynchronous, so that the actual rotation may be executed
  after `rotate()` returns to the caller.

* changed compaction to merge small datafiles together (up to 3 datafiles are merged in
  a compaction run)

  In the regular case, this should leave less small datafiles stay around on disk and allow
  using less file descriptors in total.

* added AQL MINUS function

* added AQL UNION_DISTINCT function (more efficient than combination of `UNIQUE(UNION())`)

* updated mruby to 2013-08-22

* issue #587: Add db._create() in help for startup arangosh

* issue #586: Share a link on installation instructions in the User Manual

* issue #585: Bison 2.4 missing on Mac for custom build

* issue #584: Web interface images broken in devel

* issue #583: Small documentation update

* issue #581: Parameter binding for attributes

* issue #580: Small improvements (by @guidoreina)

* issue #577: Missing documentation for collection figures in implementor manual

* issue #576: Get disk usage for collections and graphs

  This extends the result of the REST API for /_api/collection/figures with
  the attributes `compactors.count`, `compactors.fileSize`, `shapefiles.count`,
  and `shapefiles.fileSize`.

* issue #575: installing devel version on mac (low prio)

* issue #574: Documentation (POST /_admin/routing/reload)

* issue #558: HTTP cursors, allow count to ignore LIMIT


v1.4.0-alpha1 (2013-08-02)
--------------------------

* added replication. check online manual for details.

* added server startup options `--server.disable-replication-logger` and
  `--server.disable-replication-applier`

* removed action deployment tool, this now handled with Foxx and its manager or
  by kaerus node utility

* fixed a server crash when using byExample / firstExample inside a transaction
  and the collection contained a usable hash/skiplist index for the example

* defineHttp now only expects a single context

* added collection detail dialog (web interface)

  Shows collection properties, figures (datafiles, journals, attributes, etc.)
  and indexes.

* added documents filter (web interface)

  Allows searching for documents based on attribute values. One or many filter
  conditions can be defined, using comparison operators such as '==', '<=', etc.

* improved AQL editor (web interface)

  Editor supports keyboard shortcuts (Submit, Undo, Redo, Select).
  Editor allows saving and reusing of user-defined queries.
  Added example queries to AQL editor.
  Added comment button.

* added document import (web interface)

  Allows upload of JSON-data from files. Files must have an extension of .json.

* added dashboard (web interface)

  Shows the status of replication and multiple system charts, e.g.
  Virtual Memory Size, Request Time, HTTP Connections etc.

* added API method `/_api/graph` to query all graphs with all properties.

* added example queries in web interface AQL editor

* added arango.reconnect(<host>) method for arangosh to dynamically switch server or
  user name

* added AQL range operator `..`

  The `..` operator can be used to easily iterate over a sequence of numeric
  values. It will produce a list of values in the defined range, with both bounding
  values included.

  Example:

      2010..2013

  will produce the following result:

      [ 2010, 2011, 2012, 2013 ]

* added AQL RANGE function

* added collection.first(count) and collection.last(count) document access functions

  These functions allow accessing the first or last n documents in a collection. The order
  is determined by document insertion/update time.

* added AQL INTERSECTION function

* INCOMPATIBLE CHANGE: changed AQL user function namespace resolution operator from `:` to `::`

  AQL user-defined functions were introduced in ArangoDB 1.3, and the namespace resolution
  operator for them was the single colon (`:`). A function call looked like this:

      RETURN mygroup:myfunc()

  The single colon caused an ambiguity in the AQL grammar, making it indistinguishable from
  named attributes or the ternary operator in some cases, e.g.

      { mygroup:myfunc ? mygroup:myfunc }

  The change of the namespace resolution operator from `:` to `::` fixes this ambiguity.

  Existing user functions in the database will be automatically fixed when starting ArangoDB
  1.4 with the `--upgrade` option. However, queries using user-defined functions need to be
  adjusted on the client side to use the new operator.

* allow multiple AQL LET declarations separated by comma, e.g.
  LET a = 1, b = 2, c = 3

* more useful AQL error messages

  The error position (line/column) is more clearly indicated for parse errors.
  Additionally, if a query references a collection that cannot be found, the error
  message will give a hint on the collection name

* changed return value for AQL `DOCUMENT` function in case document is not found

  Previously, when the AQL `DOCUMENT` function was called with the id of a document and
  the document could not be found, it returned `undefined`. This value is not part of the
  JSON type system and this has caused some problems.
  Starting with ArangoDB 1.4, the `DOCUMENT` function will return `null` if the document
  looked for cannot be found.

  In case the function is called with a list of documents, it will continue to return all
  found documents, and will not return `null` for non-found documents. This has not changed.

* added single line comments for AQL

  Single line comments can be started with a double forward slash: `//`.
  They end at the end of the line, or the end of the query string, whichever is first.

* fixed documentation issues #567, #568, #571.

* added collection.checksum(<withData>) method to calculate CRC checksums for
  collections

  This can be used to
  - check if data in a collection has changed
  - compare the contents of two collections on different ArangoDB instances

* issue #565: add description line to aal.listAvailable()

* fixed several out-of-memory situations when double freeing or invalid memory
  accesses could happen

* less msyncing during the creation of collections

  This is achieved by not syncing the initial (standard) markers in shapes collections.
  After all standard markers are written, the shapes collection will get synced.

* renamed command-line option `--log.filter` to `--log.source-filter` to avoid
  misunderstandings

* introduced new command-line option `--log.content-filter` to optionally restrict
  logging to just specific log messages (containing the filter string, case-sensitive).

  For example, to filter on just log entries which contain `ArangoDB`, use:

      --log.content-filter "ArangoDB"

* added optional command-line option `--log.requests-file` to log incoming HTTP
  requests to a file.

  When used, all HTTP requests will be logged to the specified file, containing the
  client IP address, HTTP method, requests URL, HTTP response code, and size of the
  response body.

* added a signal handler for SIGUSR1 signal:

  when ArangoDB receives this signal, it will respond all further incoming requests
  with an HTTP 503 (Service Unavailable) error. This will be the case until another
  SIGUSR1 signal is caught. This will make ArangoDB start serving requests regularly
  again. Note: this is not implemented on Windows.

* limited maximum request URI length to 16384 bytes:

  Incoming requests with longer request URIs will be responded to with an HTTP
  414 (Request-URI Too Long) error.

* require version 1.0 or 1.1 in HTTP version signature of requests sent by clients:

  Clients sending requests with a non-HTTP 1.0 or non-HTTP 1.1 version number will
  be served with an HTTP 505 (HTTP Version Not Supported) error.

* updated manual on indexes:

  using system attributes such as `_id`, `_key`, `_from`, `_to`, `_rev` in indexes is
  disallowed and will be rejected by the server. This was the case since ArangoDB 1.3,
  but was not properly documented.

* issue #563: can aal become a default object?

  aal is now a prefab object in arangosh

* prevent certain system collections from being renamed, dropped, or even unloaded.

  Which restrictions there are for which system collections may vary from release to
  release, but users should in general not try to modify system collections directly
  anyway.

  Note: there are no such restrictions for user-created collections.

* issue #559: added Foxx documentation to user manual

* added server startup option `--server.authenticate-system-only`. This option can be
  used to restrict the need for HTTP authentication to internal functionality and APIs,
  such as `/_api/*` and `/_admin/*`.
  Setting this option to `true` will thus force authentication for the ArangoDB APIs
  and the web interface, but allow unauthenticated requests for other URLs (including
  user defined actions and Foxx applications).
  The default value of this option is `false`, meaning that if authentication is turned
  on, authentication is still required for *all* incoming requests. Only by setting the
  option to `true` this restriction is lifted and authentication becomes required for
  URLs starting with `/_` only.

  Please note that authentication still needs to be enabled regularly by setting the
  `--server.disable-authentication` parameter to `false`. Otherwise no authentication
  will be required for any URLs as before.

* protect collections against unloading when there are still document barriers around.

* extended cap constraints to optionally limit the active data size in a collection to
  a specific number of bytes.

  The arguments for creating a cap constraint are now:
  `collection.ensureCapConstraint(<count>, <byteSize>);`

  It is supported to specify just a count as in ArangoDB 1.3 and before, to specify
  just a fileSize, or both. The first met constraint will trigger the automated
  document removal.

* added `db._exists(doc)` and `collection.exists(doc)` for easy document existence checks

* added API `/_api/current-database` to retrieve information about the database the
  client is currently connected to (note: the API `/_api/current-database` has been
  removed in the meantime. The functionality is accessible via `/_api/database/current`
  now).

* ensure a proper order of tick values in datafiles/journals/compactors.
  any new files written will have the _tick values of their markers in order. for
  older files, there are edge cases at the beginning and end of the datafiles when
  _tick values are not properly in order.

* prevent caching of static pages in PathHandler.
  whenever a static page is requested that is served by the general PathHandler, the
  server will respond to HTTP GET requests with a "Cache-Control: max-age=86400" header.

* added "doCompact" attribute when creating collections and to collection.properties().
  The attribute controls whether collection datafiles are compacted.

* changed the HTTP return code from 400 to 404 for some cases when there is a referral
  to a non-existing collection or document.

* introduced error code 1909 `too many iterations` that is thrown when graph traversals
  hit the `maxIterations` threshold.

* optionally limit traversals to a certain number of iterations
  the limitation can be achieved via the traversal API by setting the `maxIterations`
  attribute, and also via the AQL `TRAVERSAL` and `TRAVERSAL_TREE` functions by setting
  the same attribute. If traversals are not limited by the end user, a server-defined
  limit for `maxIterations` may be used to prevent server-side traversals from running
  endlessly.

* added graph traversal API at `/_api/traversal`

* added "API" link in web interface, pointing to REST API generated with Swagger

* moved "About" link in web interface into "links" menu

* allow incremental access to the documents in a collection from out of AQL
  this allows reading documents from a collection chunks when a full collection scan
  is required. memory usage might be must lower in this case and queries might finish
  earlier if there is an additional LIMIT statement

* changed AQL COLLECT to use a stable sort, so any previous SORT order is preserved

* issue #547: Javascript error in the web interface

* issue #550: Make AQL graph functions support key in addition to id

* issue #526: Unable to escape when an errorneous command is entered into the js shell

* issue #523: Graph and vertex methods for the javascript api

* issue #517: Foxx: Route parameters with capital letters fail

* issue #512: Binded Parameters for LIMIT


v1.3.3 (2013-08-01)
-------------------

* issue #570: updateFishbowl() fails once

* updated and fixed generated examples

* issue #559: added Foxx documentation to user manual

* added missing error reporting for errors that happened during import of edges


v1.3.2 (2013-06-21)
-------------------

* fixed memleak in internal.download()

* made the shape-collection journal size adaptive:
  if too big shapes come in, a shape journal will be created with a big-enough size
  automatically. the maximum size of a shape journal is still restricted, but to a
  very big value that should never be reached in practice.

* fixed a segfault that occurred when inserting documents with a shape size bigger
  than the default shape journal size (2MB)

* fixed a locking issue in collection.truncate()

* fixed value overflow in accumulated filesizes reported by collection.figures()

* issue #545: AQL FILTER unnecessary (?) loop

* issue #549: wrong return code with --daemon


v1.3.1 (2013-05-24)
-------------------

* removed currently unused _ids collection

* fixed usage of --temp-path in aranogd and arangosh

* issue #540: suppress return of temporary internal variables in AQL

* issue #530: ReferenceError: ArangoError is not a constructor

* issue #535: Problem with AQL user functions javascript API

* set --javascript.app-path for test execution to prevent startup error

* issue #532: Graph _edgesCache returns invalid data?

* issue #531: Arangod errors

* issue #529: Really weird transaction issue

* fixed usage of --temp-path in aranogd and arangosh


v1.3.0 (2013-05-10)
-------------------

* fixed problem on restart ("datafile-xxx is not sealed") when server was killed
  during a compaction run

* fixed leak when using cursors with very small batchSize

* issue #508: `unregistergroup` function not mentioned in http interface docs

* issue #507: GET /_api/aqlfunction returns code inside parentheses

* fixed issue #489: Bug in aal.install

* fixed issue 505: statistics not populated on MacOS


v1.3.0-rc1 (2013-04-24)
-----------------------

* updated documentation for 1.3.0

* added node modules and npm packages

* changed compaction to only compact datafiles with more at least 10% of dead
  documents (byte size-wise)

* issue #498: fixed reload of authentication info when using
  `require("org/arangodb/users").reload()`

* issue #495: Passing an empty array to create a document results in a
  "phantom" document

* added more precision for requests statistics figures

* added "sum" attribute for individual statistics results in statistics API
  at /_admin/statistics

* made "limit" an optional parameter in AQL function NEAR().
  limit can now be either omitted completely, or set to 0. If so, an internal
  default value (currently 100) will be applied for the limit.

* issue #481

* added "attributes.count" to output of `collection.figures()`
  this also affects the REST API /_api/collection/<name>/figures

* added IndexedPropertyGetter for ShapedJson objects

* added API for user-defined AQL functions

* issue #475: A better error message for deleting a non-existent graph

* issue #474: Web interface problems with the JS Shell

* added missing documentation for AQL UNION function

* added transaction support.
  This provides ACID transactions for ArangoDB. Transactions can be invoked
  using the `db._executeTransaction()` function, or the `/_api/transaction`
  REST API.

* switched to semantic versioning (at least for alpha & alpha naming)

* added saveOrReplace() for server-side JS

v1.3.alpha1 (2013-04-05)
------------------------

* cleanup of Module, Package, ArangoApp and modules "internal", "fs", "console"

* use Error instead of string in throw to allow stack-trace

* issue #454: error while creation of Collection

* make `collection.count()` not recalculate the number of documents on the fly, but
  use some internal document counters.

* issue #457: invalid string value in web interface

* make datafile id (datafile->_fid) identical to the numeric part of the filename.
  E.g. the datafile `journal-123456.db` will now have a datafile marker with the same
  fid (i.e. `123456`) instead of a different value. This change will only affect
  datafiles that are created with 1.3 and not any older files.
  The intention behind this change is to make datafile debugging easier.

* consistently discard document attributes with reserved names (system attributes)
  but without any known meaning, for example `_test`, `_foo`, ...

  Previously, these attributes were saved with the document regularly in some cases,
  but were discarded in other cases.
  Now these attributes are discarded consistently. "Real" system attributes such as
  `_key`, `_from`, `_to` are not affected and will work as before.

  Additionally, attributes with an empty name (``) are discarded when documents are
  saved.

  Though using reserved or empty attribute names in documents was not really and
  consistently supported in previous versions of ArangoDB, this change might cause
  an incompatibility for clients that rely on this feature.

* added server startup flag `--database.force-sync-properties` to force syncing of
  collection properties on collection creation, deletion and on property update.
  The default value is true to mimic the behavior of previous versions of ArangoDB.
  If set to false, collection properties are written to disk but no call to sync()
  is made.

* added detailed output of server version and components for REST APIs
  `/_admin/version` and `/_api/version`. To retrieve this extended information,
  call the REST APIs with URL parameter `details=true`.

* issue #443: For git-based builds include commit hash in version

* adjust startup log output to be more compact, less verbose

* set the required minimum number of file descriptors to 256.
  On server start, this number is enforced on systems that have rlimit. If the limit
  cannot be enforced, starting the server will fail.
  Note: 256 is considered to be the absolute minimum value. Depending on the use case
  for ArangoDB, a much higher number of file descriptors should be used.

  To avoid checking & potentially changing the number of maximum open files, use the
  startup option `--server.descriptors-minimum 0`

* fixed shapedjson to json conversion for special numeric values (NaN, +inf, -inf).
  Before, "NaN", "inf", or "-inf" were written into the JSONified output, but these
  values are not allowed in JSON. Now, "null" is written to the JSONified output as
  required.

* added AQL functions VARIANCE_POPULATION(), VARIANCE_SAMPLE(), STDDEV_POPULATION(),
  STDDEV_SAMPLE(), AVERAGE(), MEDIAN() to calculate statistical values for lists

* added AQL SQRT() function

* added AQL TRIM(), LEFT() and RIGHT() string functions

* fixed issue #436: GET /_api/document on edge

* make AQL REVERSE() and LENGTH() functions work on strings, too

* disabled DOT generation in `make doxygen`. this speeds up docs generation

* renamed startup option `--dispatcher.report-intervall` to `--dispatcher.report-interval`

* renamed startup option `--scheduler.report-intervall` to `--scheduler.report-interval`

* slightly changed output of REST API method /_admin/log.
  Previously, the log messages returned also contained the date and log level, now
  they will only contain the log message, and no date and log level information.
  This information can be re-created by API users from the `timestamp` and `level`
  attributes of the result.

* removed configure option `--enable-zone-debug`
  memory zone debugging is now automatically turned on when compiling with ArangoDB
  `--enable-maintainer-mode`

* removed configure option `--enable-arangob`
  arangob is now always included in the build


v1.2.3 (XXXX-XX-XX)
-------------------

* added optional parameter `edgexamples` for AQL function EDGES() and NEIGHBORS()

* added AQL function NEIGHBORS()

* added freebsd support

* fixed firstExample() query with `_id` and `_key` attributes

* issue triAGENS/ArangoDB-PHP#55: AQL optimizer may have mis-optimized duplicate
  filter statements with limit


v1.2.2 (2013-03-26)
-------------------

* fixed save of objects with common sub-objects

* issue #459: fulltext internal memory allocation didn't scale well
  This fix improves loading times for collections with fulltext indexes that have
  lots of equal words indexed.

* issue #212: auto-increment support

  The feature can be used by creating a collection with the extra `keyOptions`
  attribute as follows:

      db._create("mycollection", { keyOptions: { type: "autoincrement", offset: 1, increment: 10, allowUserKeys: true } });

  The `type` attribute will make sure the keys will be auto-generated if no
  `_key` attribute is specified for a document.

  The `allowUserKeys` attribute determines whether users might still supply own
  `_key` values with documents or if this is considered an error.

  The `increment` value determines the actual increment value, whereas the `offset`
  value can be used to seed to value sequence with a specific starting value.
  This will be useful later in a multi-master setup, when multiple servers can use
  different auto-increment seed values and thus generate non-conflicting auto-increment values.

  The default values currently are:

  - `allowUserKeys`: `true`
  - `offset`: `0`
  - `increment`: `1`

  The only other available key generator type currently is `traditional`.
  The `traditional` key generator will auto-generate keys in a fashion as ArangoDB
  always did (some increasing integer value, with a more or less unpredictable
  increment value).

  Note that for the `traditional` key generator there is only the option to disallow
  user-supplied keys and give the server the sole responsibility for key generation.
  This can be achieved by setting the `allowUserKeys` property to `false`.

  This change also introduces the following errors that API implementors may want to check
  the return values for:

  - 1222: `document key unexpected`: will be raised when a document is created with
    a `_key` attribute, but the underlying collection was set up with the `keyOptions`
    attribute `allowUserKeys: false`.

  - 1225: `out of keys`: will be raised when the auto-increment key generator runs
    out of keys. This may happen when the next key to be generated is 2^64 or higher.
    In practice, this will only happen if the values for `increment` or `offset` are
    not set appropriately, or if users are allowed to supply own keys, those keys
    are near the 2^64 threshold, and later the auto-increment feature kicks in and
    generates keys that cross that threshold.

    In practice it should not occur with proper configuration and proper usage of the
    collections.

  This change may also affect the following REST APIs:
  - POST `/_api/collection`: the server does now accept the optional `keyOptions`
    attribute in the second parameter
  - GET `/_api/collection/properties`: will return the `keyOptions` attribute as part
    of the collection's properties. The previous optional attribute `createOptions`
    is now gone.

* fixed `ArangoStatement.explain()` method with bind variables

* fixed misleading "cursor not found" error message in arangosh that occurred when
  `count()` was called for client-side cursors

* fixed handling of empty attribute names, which may have crashed the server under
  certain circumstances before

* fixed usage of invalid pointer in error message output when index description could
  not be opened


v1.2.1 (2013-03-14)
-------------------

* issue #444: please darken light color in arangosh

* issue #442: pls update post install info on osx

* fixed conversion of special double values (NaN, -inf, +inf) when converting from
  shapedjson to JSON

* fixed compaction of markers (location of _key was not updated correctly in memory,
  leading to _keys pointing to undefined memory after datafile rotation)

* fixed edge index key pointers to use document master pointer plus offset instead
  of direct _key address

* fixed case when server could not create any more journal or compactor files.
  Previously a wrong status code may have been returned, and not being able to create
  a new compactor file may have led to an infinite loop with error message
  "could not create compactor".

* fixed value truncation for numeric filename parts when renaming datafiles/journals


v1.2.0 (2013-03-01)
-------------------

* by default statistics are now switch off; in order to enable comment out
  the "disable-statistics = yes" line in "arangod.conf"

* fixed issue #435: csv parser skips data at buffer border

* added server startup option `--server.disable-statistics` to turn off statistics
  gathering without recompilation of ArangoDB.
  This partly addresses issue #432.

* fixed dropping of indexes without collection name, e.g.
  `db.xxx.dropIndex("123456");`
  Dropping an index like this failed with an assertion error.

* fixed issue #426: arangoimp should be able to import edges into edge collections

* fixed issue #425: In case of conflict ArangoDB returns HTTP 400 Bad request
  (with 1207 Error) instead of HTTP 409 Conflict

* fixed too greedy token consumption in AQL for negative values:
  e.g. in the statement `RETURN { a: 1 -2 }` the minus token was consumed as part
  of the value `-2`, and not interpreted as the binary arithmetic operator


v1.2.beta3 (2013-02-22)
-----------------------

* issue #427: ArangoDB Importer Manual has no navigation links (previous|home|next)

* issue #319: Documentation missing for Emergency console and incomplete for datafile debugger.

* issue #370: add documentation for reloadRouting and flushServerModules

* issue #393: added REST API for user management at /_api/user

* issue #393, #128: added simple cryptographic functions for user actions in module "crypto":
  * require("org/arangodb/crypto").md5()
  * require("org/arangodb/crypto").sha256()
  * require("org/arangodb/crypto").rand()

* added replaceByExample() Javascript and REST API method

* added updateByExample() Javascript and REST API method

* added optional "limit" parameter for removeByExample() Javascript and REST API method

* fixed issue #413

* updated bundled V8 version from 3.9.4 to 3.16.14.1
  Note: the Windows version used a more recent version (3.14.0.1) and was not updated.

* fixed issue #404: keep original request url in request object


v1.2.beta2 (2013-02-15)
-----------------------

* fixed issue #405: 1.2 compile warnings

* fixed issue #333: [debian] Group "arangodb" is not used when starting vie init.d script

* added optional parameter 'excludeSystem' to GET /_api/collection
  This parameter can be used to disable returning system collections in the list
  of all collections.

* added AQL functions KEEP() and UNSET()

* fixed issue #348: "HTTP Interface for Administration and Monitoring"
  documentation errors.

* fix stringification of specific positive int64 values. Stringification of int64
  values with the upper 32 bits cleared and the 33rd bit set were broken.

* issue #395:  Collection properties() function should return 'isSystem' for
  Javascript and REST API

* make server stop after upgrade procedure when invoked with `--upgrade option`.
  When started with the `--upgrade` option, the server will perfom
  the upgrade, and then exit with a status code indicating the result of the
  upgrade (0 = success, 1 = failure). To start the server regularly in either
  daemon or console mode, the `--upgrade` option must not be specified.
  This change was introduced to allow init.d scripts check the result of
  the upgrade procedure, even in case an upgrade was successful.
  this was introduced as part of issue #391.

* added AQL function EDGES()

* added more crash-protection when reading corrupted collections at startup

* added documentation for AQL function CONTAINS()

* added AQL function LIKE()

* replaced redundant error return code 1520 (Unable to open collection) with error code
  1203 (Collection not found). These error codes have the same meanings, but one of
  them was returned from AQL queries only, the other got thrown by other parts of
  ArangoDB. Now, error 1203 (Collection not found) is used in AQL too in case a
  non-existing collection is used.

v1.2.beta1 (2013-02-01)
-----------------------

* fixed issue #382: [Documentation error] Maschine... should be Machine...

* unified history file locations for arangod, arangosh, and arangoirb.
  - The readline history for arangod (emergency console) is now stored in file
    $HOME/.arangod. It was stored in $HOME/.arango before.
  - The readline history for arangosh is still stored in $HOME/.arangosh.
  - The readline history for arangoirb is now stored in $HOME/.arangoirb. It was
    stored in $HOME/.arango-mrb before.

* fixed issue #381: _users user should have a unique constraint

* allow negative list indexes in AQL to access elements from the end of a list,
  e.g. ```RETURN values[-1]``` will return the last element of the `values` list.

* collection ids, index ids, cursor ids, and document revision ids created and
  returned by ArangoDB are now returned as strings with numeric content inside.
  This is done to prevent some value overrun/truncation in any part of the
  complete client/server workflow.
  In ArangoDB 1.1 and before, these values were previously returned as
  (potentially very big) integer values. This may cause problems (clipping, overrun,
  precision loss) for clients that do not support big integers natively and store
  such values in IEEE754 doubles internally. This type loses precision after about
  52 bits and is thus not safe to hold an id.
  Javascript and 32 bit-PHP are examples for clients that may cause such problems.
  Therefore, ids are now returned by ArangoDB as strings, with the string
  content being the integer value as before.

  Example for documents ("_rev" attribute):
  - Document returned by ArangoDB 1.1: { "_rev": 1234, ... }
  - Document returned by ArangoDB 1.2: { "_rev": "1234", ... }

  Example for collections ("id" attribute / "_id" property):
  - Collection returned by ArangoDB 1.1: { "id": 9327643, "name": "test", ... }
  - Collection returned by ArangoDB 1.2: { "id": "9327643", "name": "test", ... }

  Example for cursors ("id" attribute):
  - Collection returned by ArangoDB 1.1: { "id": 11734292, "hasMore": true, ... }
  - Collection returned by ArangoDB 1.2: { "id": "11734292", "hasMore": true, ... }

* global variables are not automatically available anymore when starting the
  arangod Javascript emergency console (i.e. ```arangod --console```).

  Especially, the variables `db`, `edges`, and `internal` are not available
  anymore. `db` and `internal` can be made available in 1.2 by
  ```var db = require("org/arangodb").db;``` and
  ```var internal = require("internal");```, respectively.
  The reason for this change is to get rid of global variables in the server
  because this will allow more specific inclusion of functionality.

  For convenience, the global variable `db` is still available by default in
  arangosh. The global variable `edges`, which since ArangoDB 1.1 was kind of
  a redundant wrapper of `db`, has been removed in 1.2 completely.
  Please use `db` instead, and if creating an edge collection, use the explicit
  ```db._createEdgeCollection()``` command.

* issue #374: prevent endless redirects when calling admin interface with
  unexpected URLs

* issue #373: TRAVERSAL() `trackPaths` option does not work. Instead `paths` does work

* issue #358: added support for CORS

* honor optional waitForSync property for document removal, replace, update, and
  save operations in arangosh. The waitForSync parameter for these operations
  was previously honored by the REST API and on the server-side, but not when
  the waitForSync parameter was specified for a document operation in arangosh.

* calls to db.collection.figures() and /_api/collection/<collection>/figures now
  additionally return the number of shapes used in the collection in the
  extra attribute "shapes.count"

* added AQL TRAVERSAL_TREE() function to return a hierarchical result from a traversal

* added AQL TRAVERSAL() function to return the results from a traversal

* added AQL function ATTRIBUTES() to return the attribute names of a document

* removed internal server-side AQL functions from global scope.

  Now the AQL internal functions can only be accessed via the exports of the
  ahuacatl module, which can be included via ```require("org/arangodb/ahuacatl")```.
  It shouldn't be necessary for clients to access this module at all, but
  internal code may use this module.

  The previously global AQL-related server-side functions were moved to the
  internal namespace. This produced the following function name changes on
  the server:

     old name              new name
     ------------------------------------------------------
     AHUACATL_RUN       => require("internal").AQL_QUERY
     AHUACATL_EXPLAIN   => require("internal").AQL_EXPLAIN
     AHUACATL_PARSE     => require("internal").AQL_PARSE

  Again, clients shouldn't have used these functions at all as there is the
  ArangoStatement object to execute AQL queries.

* fixed issue #366: Edges index returns strange description

* added AQL function MATCHES() to check a document against a list of examples

* added documentation and tests for db.collection.removeByExample

* added --progress option for arangoimp. This will show the percentage of the input
  file that has been processed by arangoimp while the import is still running. It can
  be used as a rough indicator of progress for the entire import.

* make the server log documents that cannot be imported via /_api/import into the
  logfile using the warning log level. This may help finding illegal documents in big
  import runs.

* check on server startup whether the database directory and all collection directories
  are writable. if not, the server startup will be aborted. this prevents serious
  problems with collections being non-writable and this being detected at some pointer
  after the server has been started

* allow the following AQL constructs: FUNC(...)[...], FUNC(...).attribute

* fixed issue #361: Bug in Admin Interface. Header disappears when clicking new collection

* Added in-memory only collections

  Added collection creation parameter "isVolatile":
  if set to true, the collection is created as an in-memory only collection,
  meaning that all document data of that collection will reside in memory only,
  and will not be stored permanently to disk.
  This means that all collection data will be lost when the collection is unloaded
  or the server is shut down.
  As this collection type does not have datafile disk overhead for the regular
  document operations, it may be faster than normal disk-backed collections. The
  actual performance gains strongly depend on the underlying OS, filesystem, and
  settings though.
  This collection type should be used for caches only and not for any sensible data
  that cannot be re-created otherwise.
  Some platforms, namely Windows, currently do not support this collection type.
  When creating an in-memory collection on such platform, an error message will be
  returned by ArangoDB telling the user the platform does not support it.

  Note: in-memory collections are an experimental feature. The feature might
  change drastically or even be removed altogether in a future version of ArangoDB.

* fixed issue #353: Please include "pretty print" in Emergency Console

* fixed issue #352: "pretty print" console.log
  This was achieved by adding the dump() function for the "internal" object

* reduced insertion time for edges index
  Inserting into the edges index now avoids costly comparisons in case of a hash
  collision, reducing the prefilling/loading timer for bigger edge collections

* added fulltext queries to AQL via FULLTEXT() function. This allows search
  fulltext indexes from an AQL query to find matching documents

* added fulltext index type. This index type allows indexing words and prefixes of
  words from a specific document attribute. The index can be queries using a
  SimpleQueryFull object, the HTTP REST API at /_api/simple/fulltext, or via AQL

* added collection.revision() method to determine whether a collection has changed.
  The revision method returns a revision string that can be used by client programs
  for equality/inequality comparisons. The value returned by the revision method
  should be treated by clients as an opaque string and clients should not try to
  figure out the sense of the revision id. This is still useful enough to check
  whether data in a collection has changed.

* issue #346: adaptively determine NUMBER_HEADERS_PER_BLOCK

* issue #338: arangosh cursor positioning problems

* issue #326: use limit optimization with filters

* issue #325: use index to avoid sorting

* issue #324: add limit optimization to AQL

* removed arango-password script and added Javascript functionality to add/delete
  users instead. The functionality is contained in module `users` and can be invoked
  as follows from arangosh and arangod:
  * require("users").save("name", "passwd");
  * require("users").replace("name", "newPasswd");
  * require("users").remove("name");
  * require("users").reload();
  These functions are intentionally not offered via the web interface.
  This also addresses issue #313

* changed print output in arangosh and the web interface for JSON objects.
  Previously, printing a JSON object in arangosh resulted in the attribute values
  being printed as proper JSON, but attribute names were printed unquoted and
  unescaped. This was fine for the purpose of arangosh, but lead to invalid
  JSON being produced. Now, arangosh will produce valid JSON that can be used
  to send it back to ArangoDB or use it with arangoimp etc.

* fixed issue #300: allow importing documents via the REST /_api/import API
  from a JSON list, too.
  So far, the API only supported importing from a format that had one JSON object
  on each line. This is sometimes inconvenient, e.g. when the result of an AQL
  query or any other list is to be imported. This list is a JSON list and does not
  necessary have a document per line if pretty-printed.
  arangoimp now supports the JSON list format, too. However, the format requires
  arangoimp and the server to read the entire dataset at once. If the dataset is
  too big (bigger than --max-upload-size) then the import will be rejected. Even if
  increased, the entire list must fit in memory on both the client and the server,
  and this may be more resource-intensive than importing individual lines in chunks.

* removed unused parameter --reuse-ids for arangoimp. This parameter did not have
  any effect in 1.2, was never publicly announced and did evil (TM) things.

* fixed issue #297 (partly): added whitespace between command line and
  command result in arangosh, added shell colors for better usability

* fixed issue #296: system collections not usable from AQL

* fixed issue #295: deadlock on shutdown

* fixed issue #293: AQL queries should exploit edges index

* fixed issue #292: use index when filtering on _key in AQL

* allow user-definable document keys
  users can now define their own document keys by using the _key attribute
  when creating new documents or edges. Once specified, the value of _key is
  immutable.
  The restrictions for user-defined key values are:
  * the key must be at most 254 bytes long
  * it must consist of the letters a-z (lower or upper case), the digits 0-9,
    the underscore (_) or dash (-) characters only
  * any other characters, especially multi-byte sequences, whitespace or
    punctuation characters cannot be used inside key values

  Specifying a document key is optional when creating new documents. If no
  document key is specified, ArangoDB will create a document key itself.
  There are no guarantees about the format and pattern of auto-generated document
  keys other than the above restrictions.
  Clients should therefore treat auto-generated document keys as opaque values.
  Keys can be used to look up and reference documents, e.g.:
  * saving a document: `db.users.save({ "_key": "fred", ... })`
  * looking up a document: `db.users.document("fred")`
  * referencing other documents: `edges.relations.save("users/fred", "users/john", ...)`

  This change is downwards-compatible to ArangoDB 1.1 because in ArangoDB 1.1
  users were not able to define their own keys. If the user does not supply a _key
  attribute when creating a document, ArangoDB 1.2 will still generate a key of
  its own as ArangoDB 1.1 did. However, all documents returned by ArangoDB 1.2 will
  include a _key attribute and clients should be able to handle that (e.g. by
  ignoring it if not needed). Documents returned will still include the _id attribute
  as in ArangoDB 1.1.

* require collection names everywhere where a collection id was allowed in
  ArangoDB 1.1 & 1.0
  This change requires clients to use a collection name in place of a collection id
  at all places the client deals with collections.
  Examples:
  * creating edges: the _from and _to attributes must now contain collection names instead
    of collection ids: `edges.relations.save("test/my-key1", "test/my-key2", ...)`
  * retrieving edges: the returned _from and _to attributes now will contain collection
    names instead of ids, too: _from: `test/fred` instead of `1234/3455`
  * looking up documents: db.users.document("fred") or db._document("users/fred")

  Collection names must be used in REST API calls instead of collection ids, too.
  This change is thus not completely downwards-compatible to ArangoDB 1.1. ArangoDB 1.1
  required users to use collection ids in many places instead of collection names.
  This was unintuitive and caused overhead in cases when just the collection name was
  known on client-side but not its id. This overhead can now be avoided so clients can
  work with the collection names directly. There is no need to work with collection ids
  on the client side anymore.
  This change will likely require adjustments to API calls issued by clients, and also
  requires a change in how clients handle the _id value of returned documents. Previously,
  the _id value of returned documents contained the collection id, a slash separator and
  the document number. Since 1.2, _id will contain the collection name, a slash separator
  and the document key. The same applies to the _from and _to attribute values of edges
  that are returned by ArangoDB.

  Also removed (now unnecessary) location header in responses of the collections REST API.
  The location header was previously returned because it was necessary for clients.
  When clients created a collection, they specified the collection name. The collection
  id was generated on the server, but the client needed to use the server-generated
  collection id for further API calls, e.g. when creating edges etc. Therefore, the
  full collection URL, also containing the collection id, was returned by the server in
  responses to the collection API, in the HTTP location header.
  Returning the location header has become unnecessary in ArangoDB 1.2 because users
  can access collections by name and do not need to care about collection ids.


v1.1.3 (2013-XX-XX)
-------------------

* fix case when an error message was looked up for an error code but no error
  message was found. In this case a NULL ptr was returned and not checked everywhere.
  The place this error popped up was when inserting into a non-unique hash index
  failed with a specific, invalid error code.

* fixed issue #381:  db._collection("_users").getIndexes();

* fixed issue #379: arango-password fatal issue javscript.startup-directory

* fixed issue #372: Command-Line Options for the Authentication and Authorization


v1.1.2 (2013-01-20)
-------------------

* upgraded to mruby 2013-01-20 583983385b81c21f82704b116eab52d606a609f4

* fixed issue #357: Some spelling and grammar errors

* fixed issue #355: fix quotes in pdf manual

* fixed issue #351: Strange arangosh error message for long running query

* fixed randomly hanging connections in arangosh on MacOS

* added "any" query method: this returns a random document from a collection. It
  is also available via REST HTTP at /_api/simple/any.

* added deployment tool

* added getPeerVertex

* small fix for logging of long messages: the last character of log messages longer
  than 256 bytes was not logged.

* fixed truncation of human-readable log messages for web interface: the trailing \0
  byte was not appended for messages longer than 256 bytes

* fixed issue #341: ArangoDB crashes when stressed with Batch jobs
  Contrary to the issue title, this did not have anything to do with batch jobs but
  with too high memory usage. The memory usage of ArangoDB is now reduced for cases
   when there are lots of small collections with few documents each

* started with issue #317: Feature Request (from Google Groups): DATE handling

* backported issue #300: Extend arangoImp to Allow importing result set-like
  (list of documents) formatted files

* fixed issue #337: "WaitForSync" on new collection does not work on Win/X64

* fixed issue #336: Collections REST API docs

* fixed issue #335: mmap errors due to wrong memory address calculation

* fixed issue #332: arangoimp --use-ids parameter seems to have no impact

* added option '--server.disable-authentication' for arangosh as well. No more passwd
  prompts if not needed

* fixed issue #330: session logging for arangosh

* fixed issue #329: Allow passing script file(s) as parameters for arangosh to run

* fixed issue #328: 1.1 compile warnings

* fixed issue #327: Javascript parse errors in front end


v1.1.1 (2012-12-18)
-------------------

* fixed issue #339: DELETE /_api/cursor/cursor-identifier return incollect errorNum

  The fix for this has led to a signature change of the function actions.resultNotFound().
  The meaning of parameter #3 for This function has changed from the error message string
  to the error code. The error message string is now parameter #4.
  Any client code that uses this function in custom actions must be adjusted.

* fixed issue #321: Problem upgrading arangodb 1.0.4 to 1.1.0 with Homebrew (OSX 10.8.2)

* fixed issue #230: add navigation and search for online documentation

* fixed issue #315: Strange result in PATH

* fixed issue #323: Wrong function returned in error message of AQL CHAR_LENGTH()

* fixed some log errors on startup / shutdown due to pid file handling and changing
  of directories


v1.1.0 (2012-12-05)
-------------------

* WARNING:
  arangod now performs a database version check at startup. It will look for a file
  named "VERSION" in its database directory. If the file is not present, arangod will
  perform an automatic upgrade of the database directory. This should be the normal
  case when upgrading from ArangoDB 1.0 to ArangoDB 1.1.

  If the VERSION file is present but is from an older version of ArangoDB, arangod
  will refuse to start and ask the user to run a manual upgrade first. A manual upgrade
  can be performed by starting arangod with the option `--upgrade`.

  This upgrade procedure shall ensure that users have full control over when they
  perform any updates/upgrades of their data, and can plan backups accordingly. The
  procedure also guarantees that the server is not run without any required system
  collections or with in incompatible data state.

* added AQL function DOCUMENT() to retrieve a document by its _id value

* fixed issue #311: fixed segfault on unload

* fixed issue #309: renamed stub "import" button from web interface

* fixed issue #307: added WaitForSync column in collections list in in web interface

* fixed issue #306: naming in web interface

* fixed issue #304: do not clear AQL query text input when switching tabs in
  web interface

* fixed issue #303: added documentation about usage of var keyword in web interface

* fixed issue #301: PATCH does not work in web interface

# fixed issue #269: fix make distclean & clean

* fixed issue #296: system collections not usable from AQL

* fixed issue #295: deadlock on shutdown

* added collection type label to web interface

* fixed issue #290: the web interface now disallows creating non-edges in edge collections
  when creating collections via the web interface, the collection type must also be
  specified (default is document collection)

* fixed issue #289: tab-completion does not insert any spaces

* fixed issue #282: fix escaping in web interface

* made AQL function NOT_NULL take any number of arguments. Will now return its
  first argument that is not null, or null if all arguments are null. This is downwards
  compatible.

* changed misleading AQL function name NOT_LIST() to FIRST_LIST() and slightly changed
  the behavior. The function will now return its first argument that is a list, or null
  if none of the arguments are lists.
  This is mostly downwards-compatible. The only change to the previous implementation in
  1.1-beta will happen if two arguments were passed and the 1st and 2nd arguments were
  both no lists. In previous 1.1, the 2nd argument was returned as is, but now null
  will be returned.

* add AQL function FIRST_DOCUMENT(), with same behavior as FIRST_LIST(), but working
  with documents instead of lists.

* added UPGRADING help text

* fixed issue #284: fixed Javascript errors when adding edges/vertices without own
  attributes

* fixed issue #283: AQL LENGTH() now works on documents, too

* fixed issue #281: documentation for skip lists shows wrong example

* fixed AQL optimizer bug, related to OR-combined conditions that filtered on the
  same attribute but with different conditions

* fixed issue #277: allow usage of collection names when creating edges
  the fix of this issue also implies validation of collection names / ids passed to
  the REST edge create method. edges with invalid collection ids or names in the
  "from" or "to" values will be rejected and not saved


v1.1.beta2 (2012-11-13)
-----------------------

* fixed arangoirb compilation

* fixed doxygen


v1.1.beta1 (2012-10-24)
-----------------------

* fixed AQL optimizer bug

* WARNING:
  - the user has changed from "arango" to "arangodb", the start script has changed from
    "arangod" to "arangodb", the database directory has changed from "/var/arangodb" to
    "/var/lib/arangodb" to be compliant with various Linux policies

  - In 1.1, we have introduced types for collections: regular documents go into document
    collections, and edges go into edge collections. The prefixing (db.xxx vs. edges.xxx)
    works slightly different in 1.1: edges.xxx can still be used to access collections,
    however, it will not determine the type of existing collections anymore. To create an
    edge collection 1.1, you can use db._createEdgeCollection() or edges._create().
    And there's of course also db._createDocumentCollection().
    db._create() is also still there and will create a document collection by default,
    whereas edges._create() will create an edge collection.

  - the admin web interface that was previously available via the simple URL suffix /
    is now available via a dedicated URL suffix only: /_admin/html
    The reason for this is that routing and URLs are now subject to changes by the end user,
    and only URLs parts prefixed with underscores (e.g. /_admin or /_api) are reserved
    for ArangoDB's internal usage.

* the server now handles requests with invalid Content-Length header values as follows:
  - if Content-Length is negative, the server will respond instantly with HTTP 411
    (length required)

  - if Content-Length is positive but shorter than the supplied body, the server will
    respond with HTTP 400 (bad request)

  - if Content-Length is positive but longer than the supplied body, the server will
    wait for the client to send the missing bytes. The server allows 90 seconds for this
    and will close the connection if the client does not send the remaining data

  - if Content-Length is bigger than the maximum allowed size (512 MB), the server will
    fail with HTTP 413 (request entity too large).

  - if the length of the HTTP headers is greater than the maximum allowed size (1 MB),
    the server will fail with HTTP 431 (request header fields too large)

* issue #265: allow optional base64 encoding/decoding of action response data

* issue #252: create _modules collection using arango-upgrade (note: arango-upgrade was
  finally replaced by the `--upgrade` option for arangod)

* issue #251: allow passing arbitrary options to V8 engine using new command line option:
  --javascript.v8-options. Using this option, the Harmony features or other settings in
  v8 can be enabled if the end user requires them

* issue #248: allow AQL optimizer to pull out completely uncorrelated subqueries to the
  top level, resulting in less repeated evaluation of the subquery

* upgraded to Doxygen 1.8.0

* issue #247: added AQL function MERGE_RECURSIVE

* issue #246: added clear() function in arangosh

* issue #245: Documentation: Central place for naming rules/limits inside ArangoDB

* reduced size of hash index elements by 50 %, allowing more index elements to fit in
  memory

* issue #235: GUI Shell throws Error:ReferenceError: db is not defined

* issue #229: methods marked as "under construction"

* issue #228: remove unfinished APIs (/_admin/config/*)

* having the OpenSSL library installed is now a prerequisite to compiling ArangoDB
  Also removed the --enable-ssl configure option because ssl is always required.

* added AQL functions TO_LIST, NOT_LIST

* issue #224: add optional Content-Id for batch requests

* issue #221: more documentation on AQL explain functionality. Also added
  ArangoStatement.explain() client method

* added db._createStatement() method on server as well (was previously available
  on the client only)

* issue #219: continue in case of "document not found" error in PATHS() function

* issue #213: make waitForSync overridable on specific actions

* changed AQL optimizer to use indexes in more cases. Previously, indexes might
  not have been used when in a reference expression the inner collection was
  specified last. Example: FOR u1 IN users FOR u2 IN users FILTER u1._id == u2._id
  Previously, this only checked whether an index could be used for u2._id (not
  possible). It was not checked whether an index on u1._id could be used (possible).
  Now, for expressions that have references/attribute names on both sides of the
  above as above, indexes are checked for both sides.

* issue #204: extend the CSV import by TSV and by user configurable
  separator character(s)

* issue #180: added support for batch operations

* added startup option --server.backlog-size
  this allows setting the value of the backlog for the listen() system call.
  the default value is 10, the maximum value is platform-dependent

* introduced new configure option "--enable-maintainer-mode" for
  ArangoDB maintainers. this option replaces the previous compile switches
  --with-boost-test, --enable-bison, --enable-flex and --enable-errors-dependency
  the individual configure options have been removed. --enable-maintainer-mode
  turns them all on.

* removed potentially unused configure option --enable-memfail

* fixed issue #197: HTML web interface calls /_admin/user-manager/session

* fixed issue #195: VERSION file in database directory

* fixed issue #193: REST API HEAD request returns a message body on 404

* fixed issue #188: intermittent issues with 1.0.0
  (server-side cursors not cleaned up in all cases, pthreads deadlock issue)

* issue #189: key store should use ISO datetime format bug

* issue #187: run arango-upgrade on server start (note: arango-upgrade was finally
  replaced by the `--upgrade` option for arangod)n

* fixed issue #183: strange unittest error

* fixed issue #182: manual pages

* fixed issue #181: use getaddrinfo

* moved default database directory to "/var/lib/arangodb" in accordance with
  http://www.pathname.com/fhs/pub/fhs-2.3.html

* fixed issue #179: strange text in import manual

* fixed issue #178: test for aragoimp is missing

* fixed issue #177: a misleading error message was returned if unknown variables
  were used in certain positions in an AQL query.

* fixed issue #176: explain how to use AQL from the arangosh

* issue #175: re-added hidden (and deprecated) option --server.http-port. This
  option is only there to be downwards-compatible to Arango 1.0.

* fixed issue #174: missing Documentation for `within`

* fixed issue #170: add db.<coll_name>.all().toArray() to arangosh help screen

* fixed issue #169: missing argument in Simple Queries

* added program arango-upgrade. This program must be run after installing ArangoDB
  and after upgrading from a previous version of ArangoDB. The arango-upgrade script
  will ensure all system collections are created and present in the correct state.
  It will also perform any necessary data updates.
  Note: arango-upgrade was finally replaced by the `--upgrade` option for arangod.

* issue #153: edge collection should be a flag for a collection
  collections now have a type so that the distinction between document and edge
  collections can now be done at runtime using a collection's type value.
  A collection's type can be queried in Javascript using the <collection>.type() method.

  When new collections are created using db._create(), they will be document
  collections by default. When edge._create() is called, an edge collection will be created.
  To explicitly create a collection of a specific/different type, use the methods
  _createDocumentCollection() or _createEdgeCollection(), which are available for
  both the db and the edges object.
  The Javascript objects ArangoEdges and ArangoEdgesCollection have been removed
  completely.
  All internal and test code has been adjusted for this, and client code
  that uses edges.* should also still work because edges is still there and creates
  edge collections when _create() is called.

  INCOMPATIBLE CHANGE: Client code might still need to be changed in the following aspect:
  Previously, collections did not have a type so documents and edges could be inserted
  in the same collection. This is now disallowed. Edges can only be inserted into
  edge collections now. As there were no collection types in 1.0, ArangoDB will perform
  an automatic upgrade when migrating from 1.0 to 1.1.
  The automatic upgrade will check every collection and determine its type as follows:
  - if among the first 50 documents in the collection there are documents with
    attributes "_from" and "_to", the collection is typed as an edge collection
  - if among the first 50 documents in the collection there are no documents with
    attributes "_from" and "_to", the collection is made as a document collection

* issue #150: call V8 garbage collection on server periodically

* issue #110: added support for partial updates

  The REST API for documents now offers an HTTP PATCH method to partially update
  documents. Overwriting/replacing documents is still available via the HTTP PUT method
  as before. The Javascript API in the shell also offers a new update() method in extension to
  the previously existing replace() method.


v1.0.4 (2012-11-12)
-------------------

* issue #275: strange error message in arangosh 1.0.3 at startup


v1.0.3 (2012-11-08)
-------------------

* fixed AQL optimizer bug

* issue #273: fixed segfault in arangosh on HTTP 40x

* issue #265: allow optional base64 encoding/decoding of action response data

* issue #252: _modules collection not created automatically


v1.0.2 (2012-10-22)
-------------------

* repository CentOS-X.Y moved to CentOS-X, same for Debian

* bugfix for rollback from edges

* bugfix for hash indexes

* bugfix for StringBuffer::erase_front

* added autoload for modules

* added AQL function TO_LIST


v1.0.1 (2012-09-30)
-------------------

* draft for issue #165: front-end application howto

* updated mruby to cf8fdea4a6598aa470e698e8cbc9b9b492319d

* fix for issue #190: install doesn't create log directory

* fix for issue #194: potential race condition between creating and dropping collections

* fix for issue #193: REST API HEAD request returns a message body on 404

* fix for issue #188: intermittent issues with 1.0.0

* fix for issue #163: server cannot create collection because of abandoned files

* fix for issue #150: call V8 garbage collection on server periodically


v1.0.0 (2012-08-17)
-------------------

* fix for issue #157: check for readline and ncurses headers, not only libraries


v1.0.beta4 (2012-08-15)
-----------------------

* fix for issue #152: fix memleak for barriers


v1.0.beta3 (2012-08-10)
-----------------------

* fix for issue #151: Memleak, collection data not removed

* fix for issue #149: Inconsistent port for admin interface

* fix for issue #163: server cannot create collection because of abandoned files

* fix for issue #157: check for readline and ncurses headers, not only libraries

* fix for issue #108: db.<collection>.truncate() inefficient

* fix for issue #109: added startup note about cached collection names and how to
  refresh them

* fix for issue #156: fixed memleaks in /_api/import

* fix for issue #59: added tests for /_api/import

* modified return value for calls to /_api/import: now, the attribute "empty" is
  returned as well, stating the number of empty lines in the input. Also changed the
  return value of the error code attribute ("errorNum") from 1100 ("corrupted datafile")
  to 400 ("bad request") in case invalid/unexpected JSON data was sent to the server.
  This error code is more appropriate as no datafile is broken but just input data is
  incorrect.

* fix for issue #152: Memleak for barriers

* fix for issue #151: Memleak, collection data not removed

* value of --database.maximal-journal-size parameter is now validated on startup. If
  value is smaller than the minimum value (currently 1048576), an error is thrown and
  the server will not start. Before this change, the global value of maximal journal
  size was not validated at server start, but only on collection level

* increased sleep value in statistics creation loop from 10 to 500 microseconds. This
  reduces accuracy of statistics values somewhere after the decimal points but saves
  CPU time.

* avoid additional sync() calls when writing partial shape data (attribute name data)
  to disk. sync() will still be called when the shape marker (will be written after
  the attributes) is written to disk

* issue #147: added flag --database.force-sync-shapes to force synching of shape data
  to disk. The default value is true so it is the same behavior as in version 1.0.
  if set to false, shape data is synched to disk if waitForSync for the collection is
  set to true, otherwise, shape data is not synched.

* fix for issue #145: strange issue on Travis: added epsilon for numeric comparison in
  geo index

* fix for issue #136: adjusted message during indexing

* issue #131: added timeout for HTTP keep-alive connections. The default value is 300
  seconds. There is a startup parameter server.keep-alive-timeout to configure the value.
  Setting it to 0 will disable keep-alive entirely on the server.

* fix for issue #137: AQL optimizer should use indexes for ref accesses with
  2 named attributes


v1.0.beta2 (2012-08-03)
-----------------------

* fix for issue #134: improvements for centos RPM

* fixed problem with disable-admin-interface in config file


v1.0.beta1 (2012-07-29)
-----------------------

* fixed issue #118: We need a collection "debugger"

* fixed issue #126: Access-Shaper must be cached

* INCOMPATIBLE CHANGE: renamed parameters "connect-timeout" and "request-timeout"
  for arangosh and arangoimp to "--server.connect-timeout" and "--server.request-timeout"

* INCOMPATIBLE CHANGE: authorization is now required on the server side
  Clients sending requests without HTTP authorization will be rejected with HTTP 401
  To allow backwards compatibility, the server can be started with the option
  "--server.disable-authentication"

* added options "--server.username" and "--server.password" for arangosh and arangoimp
  These parameters must be used to specify the user and password to be used when
  connecting to the server. If no password is given on the command line, arangosh/
  arangoimp will interactively prompt for a password.
  If no user name is specified on the command line, the default user "root" will be
  used.

* added startup option "--server.ssl-cipher-list" to determine which ciphers to
  use in SSL context. also added SSL_OP_CIPHER_SERVER_PREFERENCE to SSL default
  options so ciphers are tried in server and not in client order

* changed default SSL protocol to TLSv1 instead of SSLv2

* changed log-level of SSL-related messages

* added SSL connections if server is compiled with OpenSSL support. Use --help-ssl

* INCOMPATIBLE CHANGE: removed startup option "--server.admin-port".
  The new endpoints feature (see --server.endpoint) allows opening multiple endpoints
  anyway, and the distinction between admin and "other" endpoints can be emulated
  later using privileges.

* INCOMPATIBLE CHANGE: removed startup options "--port", "--server.port", and
  "--server.http-port" for arangod.
  These options have been replaced by the new "--server.endpoint" parameter

* INCOMPATIBLE CHANGE: removed startup option "--server" for arangosh and arangoimp.
  These options have been replaced by the new "--server.endpoint" parameter

* Added "--server.endpoint" option to arangod, arangosh, and arangoimp.
  For arangod, this option allows specifying the bind endpoints for the server
  The server can be bound to one or multiple endpoints at once. For arangosh
  and arangoimp, the option specifies the server endpoint to connect to.
  The following endpoint syntax is currently supported:
  - tcp://host:port or http@tcp://host:port (HTTP over IPv4)
  - tcp://[host]:port or http@tcp://[host]:port (HTTP over IPv6)
  - ssl://host:port or http@tcp://host:port (HTTP over SSL-encrypted IPv4)
  - ssl://[host]:port or http@tcp://[host]:port (HTTP over SSL-encrypted IPv6)
  - unix:///path/to/socket or http@unix:///path/to/socket (HTTP over UNIX socket)

  If no port is specified, the default port of 8529 will be used.

* INCOMPATIBLE CHANGE: removed startup options "--server.require-keep-alive" and
  "--server.secure-require-keep-alive".
  The server will now behave as follows which should be more conforming to the
  HTTP standard:
  * if a client sends a "Connection: close" header, the server will close the
    connection
  * if a client sends a "Connection: keep-alive" header, the server will not
    close the connection
  * if a client does not send any "Connection" header, the server will assume
    "keep-alive" if the request was an HTTP/1.1 request, and "close" if the
    request was an HTTP/1.0 request

* (minimal) internal optimizations for HTTP request parsing and response header
  handling

* fixed Unicode unescaping bugs for \f and surrogate pairs in BasicsC/strings.c

* changed implementation of TRI_BlockCrc32 algorithm to use 8 bytes at a time

* fixed issue #122: arangod doesn't start if <log.file> cannot be created

* fixed issue #121: wrong collection size reported

* fixed issue #98: Unable to change journalSize

* fixed issue #88: fds not closed

* fixed escaping of document data in HTML admin front end

* added HTTP basic authentication, this is always turned on

* added server startup option --server.disable-admin-interface to turn off the
  HTML admin interface

* honor server startup option --database.maximal-journal-size when creating new
  collections without specific journalsize setting. Previously, these
  collections were always created with journal file sizes of 32 MB and the
  --database.maximal-journal-size setting was ignored

* added server startup option --database.wait-for-sync to control the default
  behavior

* renamed "--unit-tests" to "--javascript.unit-tests"


v1.0.alpha3 (2012-06-30)
------------------------

* fixed issue #116: createCollection=create option doesn't work

* fixed issue #115: Compilation issue under OSX 10.7 Lion & 10.8 Mountain Lion
  (homebrew)

* fixed issue #114: image not found

* fixed issue #111: crash during "make unittests"

* fixed issue #104: client.js -> ARANGO_QUIET is not defined


v1.0.alpha2 (2012-06-24)
------------------------

* fixed issue #112: do not accept document with duplicate attribute names

* fixed issue #103: Should we cleanup the directory structure

* fixed issue #100: "count" attribute exists in cursor response with "count:
  false"

* fixed issue #84 explain command

* added new MRuby version (2012-06-02)

* added --log.filter

* cleanup of command line options:
** --startup.directory => --javascript.startup-directory
** --quite => --quiet
** --gc.interval => --javascript.gc-interval
** --startup.modules-path => --javascript.modules-path
** --action.system-directory => --javascript.action-directory
** --javascript.action-threads => removed (is now the same pool as --server.threads)

* various bug-fixes

* support for import

* added option SKIP_RANGES=1 for make unittests

* fixed several range-related assertion failures in the AQL query optimizer

* fixed AQL query optimizations for some edge cases (e.g. nested subqueries with
  invalid constant filter expressions)


v1.0.alpha1 (2012-05-28)
------------------------

Alpha Release of ArangoDB 1.0<|MERGE_RESOLUTION|>--- conflicted
+++ resolved
@@ -1,11 +1,10 @@
 v3.4.0-rc.3 (XXXX-XX-XX)
 ------------------------
-<<<<<<< HEAD
+
 * improve inter-server communication performance:
   - move all response processing off Communicator's socket management thread
   - create multiple Communicator objects with ClusterComm, route via round robin
   - adjust Scheduler threads to always be active, and have designated priorities.
-=======
 
 * fix internal issue #2770: the Query Profiling modal dialog in the Web UI
   was slightly malformed.
@@ -27,7 +26,6 @@
 
 * fix internal issue #2764: the waitForSync property of a satellite collection
   could not be changed via the Web UI
->>>>>>> 4dd0f2d2
 
 * dynamically manage libcurl's number of open connections to increase performance
   by reducing the number of socket close and then reopen cycles
