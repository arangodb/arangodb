v3.3.20 (XXXX-XX-XX)
--------------------

<<<<<<< HEAD
* fixed Foxx queues not retrying jobs with infinite `maxFailures`
=======
* Fixed a race condition in a coordinator, it could happen in rare cases and
  only with the maintainer mode enabled if the creation of a collection is in
	progress and at the same time a deletion is forced.

* disable startup warning for Linux kernel variable `vm.overcommit_memory` settings
  values of 0 or 1.
  Effectively `overcommit_memory` settings value of 0 or 1 fix two memory-allocation
  related issues with the default memory allocator used in ArangoDB release builds on 
  64bit Linux. 
  The issues will remain when running with an `overcommit_memory` settings value of 2,
  so this is now discouraged.
  Setting `overcommit_memory` to 0 or 1 (0 is the Linux kernel's default) fixes issues
  with increasing numbers of memory mappings for the arangod process (which may lead
  to an out-of-memory situation if the kernel's maximum number of mappings threshold
  is hit) and an increasing amount of memory that the kernel counts as "committed".
  With an `overcommit_memory` setting of 0 or 1, an arangod process may either be 
  killed by the kernel's OOM killer or will die with a segfault when accessing memory
  it has allocated before but the kernel could not provide later on. This is still 
  more acceptable than the kernel not providing any more memory to the process when
  there is still physical memory left, which may have occurred with an `overcommit_memory`
  setting of 2 after the arangod process had done lots of allocations.

  In summary, the recommendation for the `overcommit_memory` setting is now to set it
  to 0 or 1 (0 is kernel default) and not use 2.
>>>>>>> e78764b1

* force connection timeout to be 7 seconds to allow libcurl time to retry lost DNS
  queries.

* increase maximum number of collections/shards in an AQL query from 256 to 2048

* don't rely on `_modules` collection being present and usable for arangod startup

* optimizes the web ui's routing which could possibly led to unwanted events.

* fixes some graph data parsing issues in the ui, e.g. cleaning up duplicate
  edges inside the graph viewer.

* added option `--rocksdb.total-write-buffer-size` to limit total memory usage
  across all RocksDB in-memory write buffers

* in a cluster environment, the arangod process now exits if wrong credentials
  are used during the startup process.

* Fixed an AQL bug where the optimize-traversals rule was falsely applied to
  extensions with inline expressions and thereby ignoring them

* fix side-effects of sorting larger arrays (>= 16 members) of constant literal
  values in AQL, when the array was not used only for IN-value filtering but also
  later in the query.
  The array values were sorted so the IN-value lookup could use a binary search
  instead of a linear search, but this did not take into account that the array
  could have been used elsewhere in the query, e.g. as a return value. The fix
  will create a copy of the array and sort the copy, leaving the original array
  untouched.


v3.3.19 (2018-10-20)
--------------------

* fixes validation of allowed or not allowed foxx service mount paths within
  the Web UI

* The single database or single coordinator statistics in a cluster
  environment within the Web UI sometimes got called way too often.
  This caused artifacts in the graphs, which is now fixed.

* An aardvark statistics route could not collect and sum up the statistics of
  all coordinators if one of them was ahead and had more results than the others

* upgraded arangodb starter version to 0.13.6

* turn on intermediate commits in replication applier in order to decrease
  the size of transactional operations on replication (issue #6821)

* fixed issue #6770: document update: ignoreRevs parameter ignored

* when returning memory to the OS, use the same memory protection flags as
  when initializing the memory

  this prevents "hole punching" and keeps the OS from splitting one memory
  mapping into multiple mappings with different memory protection settings

* fix internal issue #2770: the Query Profiling modal dialog in the Web UI
  was slightly malformed.

* fix internal issue #2035: the Web UI now updates its indices view to check
  whether new indices exist or not.

* fix internal issue #6808: newly created databases within the Web UI did not
  appear when used Internet Explorer 11 as a browser.

* fix internal issue #2688: the Web UI's graph viewer created malformed node
  labels if a node was expanded multiple times.

* fix internal issue #2957: the Web UI was not able to display more than 1000
  documents, even when it was set to a higher amount.

* fix internal issue #2785: web ui's sort dialog sometimes got rendered, even
  if it should not.

* fix internal issue #2764: the waitForSync property of a satellite collection
  could not be changed via the Web UI

* improved logging in case of replication errors

* recover short server id from agency after a restart of a cluster node

  this fixes problems with short server ids being set to 0 after a node restart,
  which then prevented cursor result load-forwarding between multiple coordinators
  to work properly

  this should fix arangojs#573

* increased default timeouts in replication

  this decreases the chances of followers not getting in sync with leaders because
  of replication operations timing out

* fixed internal issue #1983: the Web UI was showing a deletion confirmation
  multiple times.

* fixed agents busy looping gossip

* handle missing `_frontend` collections gracefully

  the `_frontend` system collection is not required for normal ArangoDB operations,
  so if it is missing for whatever reason, ensure that normal operations can go
  on.


v3.3.18
-------

* not released


v3.3.17 (2018-10-04)
--------------------

* upgraded arangosync version to 0.6.0

* added several advanced options for configuring and debugging LDAP connections.
  Please note that some of the following options are platform-specific and may not
  work on all platforms or with all LDAP servers reliably:

  - `--ldap.serialized`: whether or not calls into the underlying LDAP library
    should be serialized.
    This option can be used to work around thread-unsafe LDAP library functionality.
  - `--ldap.serialize-timeout`: sets the timeout value that is used when waiting to
    enter the LDAP library call serialization lock. This is only meaningful when
    `--ldap.serialized` has been set to `true`.
  - `--ldap.retries`: number of tries to attempt a connection. Setting this to values
    greater than one will make ArangoDB retry to contact the LDAP server in case no
    connection can be made initially.
  - `--ldap.restart`: whether or not the LDAP library should implicitly restart
    connections
  - `--ldap.referrals`: whether or not the LDAP library should implicitly chase
    referrals
  - `--ldap.debug`: turn on internal OpenLDAP library output (warning: will print
    to stdout).
  - `--ldap.timeout`: timeout value (in seconds) for synchronous LDAP API calls
    (a value of 0 means default timeout).
  - `--ldap.network-timeout`: timeout value (in seconds) after which network operations
    following the initial connection return in case of no activity (a value of 0 means
    default timeout).
  - `--ldap.async-connect`: whether or not the connection to the LDAP library will
    be done asynchronously.

* fixed a shutdown race in ArangoDB's logger, which could have led to some buffered
  log messages being discarded on shutdown

* display shard synchronization progress for collections outside of the
  `_system` database

* fixed issue #6611: Properly display JSON properties of user defined foxx services
  configuration within the web UI

* fixed issue #6583: Agency node segfaults if sent an authenticated HTTP request is sent to its port

* when cleaning out a leader it could happen that it became follower instead of
  being removed completely

* make synchronous replication detect more error cases when followers cannot
  apply the changes from the leader

* fix some TLS errors that occurred when combining HTTPS/TLS transport with the
  VelocyStream protocol (VST)

  That combination could have led to spurious errors such as "TLS padding error"
  or "Tag mismatch" and connections being closed

* agency endpoint updates now go through RAFT


v3.3.16 (2018-09-19)
--------------------

* fix undefined behavior in AQL query result cache

* the query editor within the web ui is now catching http 501 responses
  properly

* fixed issue #6495 (Document not found when removing records)

* fixed undefined behavior in cluster plan-loading procedure that may have
  unintentionally modified a shared structure

* reduce overhead of function initialization in AQL COLLECT aggregate functions,
  for functions COUNT/LENGTH, SUM and AVG

  this optimization will only be noticable when the COLLECT produces many groups
  and the "hash" COLLECT variant is used

* fixed potential out-of-bounds access in admin log REST handler /_admin/log,
  which could have led to the server returning an HTTP 500 error

* catch more exceptions in replication and handle them appropriately


v3.3.15 (2018-09-10)
--------------------

* fixed an issue in the "sorted" AQL COLLECT variant, that may have led to producing
  an incorrect number of results

* upgraded arangodb starter version to 0.13.3

* fixed issue #5941 if using breadth-first search in traversals uniqueness checks
  on path (vertices and edges) have not been applied. In SmartGraphs the checks
  have been executed properly.

* added more detailed progress output to arangorestore, showing the percentage of
  how much data is restored for bigger collections plus a set of overview statistics
  after each processed collection

* added option `--rocksdb.use-file-logging` to enable writing of RocksDB's own
  informational LOG files into RocksDB's database directory.

  This option is turned off by default, but can be enabled for debugging RocksDB
  internals and performance.

* improved error messages when managing Foxx services

  Install/replace/upgrade will now provide additional information when an error
  is encountered during setup. Errors encountered during a `require` call will
  also include information about the underlying cause in the error message.

* fixed some Foxx script names being displayed incorrectly in web UI and Foxx CLI

* added startup option `--query.optimizer-max-plans value`

  This option allows limiting the number of query execution plans created by the
  AQL optimizer for any incoming queries. The default value is `128`.

  By adjusting this value it can be controlled how many different query execution
  plans the AQL query optimizer will generate at most for any given AQL query.
  Normally the AQL query optimizer will generate a single execution plan per AQL query,
  but there are some cases in which it creates multiple competing plans. More plans
  can lead to better optimized queries, however, plan creation has its costs. The
  more plans are created and shipped through the optimization pipeline, the more time
  will be spent in the optimizer.

  Lowering this option's value will make the optimizer stop creating additional plans
  when it has already created enough plans.

  Note that this setting controls the default maximum number of plans to create. The
  value can still be adjusted on a per-query basis by setting the *maxNumberOfPlans*
  attribute when running a query.

  This change also lowers the default maximum number of query plans from 192 to 128.

* bug fix: facilitate faster shutdown of coordinators and db servers

* cluster nodes should retry registering in agency until successful

* fixed some web ui action events related to Running Queries view and Slow
  Queries History view

* Create a default pacing algorithm for arangoimport to avoid TimeoutErrors
  on VMs with limited disk throughput

* backport PR 6150: establish unique function to indicate when
  application is terminating and therefore network retries should not occur

* backport PR #5201: eliminate race scenario where handlePlanChange
  could run infinite times after an execution exceeded 7.4 second time span


v3.3.14 (2018-08-15)
--------------------

* upgraded arangodb starter version to 0.13.1

* Foxx HTTP API errors now log stacktraces

* fixed issue #5736: Foxx HTTP API responds with 500 error when request body
  is too short

* fixed issue #5831: custom queries in the ui could not be loaded if the user
  only has read access to the _system database.

* fixed internal issue #2566: corrected web UI alignment of the nodes table

* fixed internal issue #2869: when attaching a follower with global applier to an
  authenticated leader already existing users have not been replicated, all users
  created/modified later are replicated.

* fixed internal issue #2865: dumping from an authenticated arangodb the users have
  not been included

* fixed issue #5943: misplaced database ui icon and wrong cursor type were used

* fixed issue #5354: updated the web UI JSON editor, improved usability

* fixed issue #5648: fixed error message when saving unsupported document types

* fixed issue #6076: Segmentation fault after AQL query

  This also fixes issues #6131 and #6174

* fixed issue #5884: Subquery nodes are no longer created on DBServers

* fixed issue #6031: Broken LIMIT in nested list iterations

* fixed internal issue #2812: Cluster fails to create many indexes in parallel

* intermediate commits in the RocksDB engine are now only enabled in standalone AQL
  queries (not within a JS transaction), standalone truncate as well as for the
  "import" API

* Bug fix: race condition could request data from Agency registry that did not
  exist yet.  This caused a throw that would end the Supervision thread.
  All registry query APIs no longer throw exceptions.


v3.3.13 (2018-07-26)
--------------------

* fixed internal issue #2567: the web UI was showing the possibility to move a
  shard from a follower to the current leader

* fixed issue #5977: Unexpected execution plan when subquery contains COLLECT

* Bugfix: The AQL syntax variants `UPDATE/REPLACE k WITH d` now correctly take
  _rev from k instead of d (when ignoreRevs is false) and ignore d._rev.

* put an upper bound on the number of documents to be scanned when using
  `db.<collection>.any()` in the RocksDB storage engine

  previous versions of ArangoDB did a scan of a random amount of documents in
  the collection, up to the total number of documents available. this produced
  a random selection with a good quality, but needed to scan half the number
  of documents in the collection on average.

  The new version will only scan up to 500 documents, so it produces a less
  random result, but will be a lot faster especially for large collections.

  The implementation of `any()` for the MMFiles engine remains unchanged. The
  MMFiles engine will pick a random document from the entire range of the
  in-memory primary index without performing scans.

* return an empty result set instead of an "out of memory" exception when
  querying the geo index with invalid (out of range) coordinates

* added load balancer support and user-restriction to cursor API.

  If a cursor is accessed on a different coordinator than where it was created,
  the requests will be forwarded to the correct coordinator. If a cursor is
  accessed by a different user than the one who created it, the request will
  be denied.

* keep failed follower in followers list in Plan.

  This increases the changes of a failed follower getting back into sync if the
  follower comes back after a short time. In this case the follower can try to
  get in sync again, which normally takes less time than seeding a completely
  new follower.

* fix assertion failure and undefined behavior in Unix domain socket connections,
  introduced by 3.3.12

* added configuration option `--rocksdb.sync-interval`

  This option specifies interval (in milliseconds) that ArangoDB will use to
  automatically synchronize data in RocksDB's write-ahead log (WAL) files to
  disk. Automatic syncs will only be performed for not-yet synchronized data,
  and only for operations that have been executed without the *waitForSync*
  attribute.

  Automatic synchronization is performed by a background thread. The default
  sync interval is 0, meaning the automatic background syncing is turned off.
  Background syncing in 3.3 is opt-in, whereas in ArangoDB 3.4 the default sync
  interval will be 100 milliseconds.

  Note: this option is not supported on Windows platforms. Setting the sync
  interval to a value greater 0 will produce a startup warning.

* fixed graph creation sometimes failing with 'edge collection
  already used in edge def' when the edge definition contained multiple vertex
  collections, despite the edge definitions being identical

* inception could get caught in a trap, where agent configuration
  version and timeout multiplier lead to incapacitated agency

* fixed issue #5827: Batch request handling incompatible with .NET's default
  ContentType format

* fixed agency's log compaction for internal issue #2249

* inspector collects additionally disk data size and storage engine statistics

* fixed a bug in the replication protocol which could lead to followers not
  getting in sync for a long time

v3.3.12 (2018-07-12)
--------------------

* issue #5854: RocksDB engine would frequently request a new DelayToken.  This caused
  excessive write delay on the next Put() call.  Alternate approach taken.

* fixed graph creation under some circumstances failing with 'edge collection
  already used in edge def' despite the edge definitions being identical

* fixed issue #5727: Edge document with user provided key is inserted as many
  times as the number of shards, violating the primary index

* fixed internal issue #2658: AQL modification queries did not allow `_rev`
  checking. There is now a new option `ignoreRevs` which can be set to `false`
  in order to force AQL modification queries to match revision ids before
  doing any modifications

* fixed issue #5679: Replication applier restrictions will crash synchronisation
  after initial sync

* fixed potential issue in RETURN DISTINCT CollectBlock implementation
  that led to the block producing an empty result

* changed communication tasks to use boost strands instead of locks,
  this fixes a race condition with parallel VST communication over
  SSL

* fixed agency restart from compaction without data

* fixed for agent coming back to agency with changed endpoint and
  total data loss

* more patient agency tests to allow for ASAN tests to successfully finish


v3.3.11 (2018-06-26)
--------------------

* upgraded arangosync version to 0.5.3

* upgraded arangodb starter version to 0.12.0

* fixed internal issue #2559: "unexpected document key" error when custom
  shard keys are used and the "allowUserKeys" key generator option is set
  to false

* fixed AQL DOCUMENT lookup function for documents for sharded collections with
  more than a single shard and using a custom shard key (i.e. some shard
  key attribute other than `_key`).
  The previous implementation of DOCUMENT restricted to lookup to a single
  shard in all cases, though this restriction was invalid. That lead to
  `DOCUMENT` not finding documents in cases the wrong shard was contacted. The
  fixed implementation in 3.3.11 will reach out to all shards to find the
  document, meaning it will produce the correct result, but will cause more
  cluster-internal traffic. This increase in traffic may be high if the number
  of shards is also high, because each invocation of `DOCUMENT` will have to
  contact all shards.
  There will be no performance difference for non-sharded collections or
  collections that are sharded by `_key` or that only have a single shard.

* reimplemented replication view in web UI

* fixed internal issue #2256: ui, document id not showing up when deleting a document

* fixed internal issue #2163: wrong labels within foxx validation of service
  input parameters

* fixed internal issue #2160: fixed misplaced tooltips in indices view

* added new arangoinspect client tool, to help users and customers easily collect
  information of any ArangoDB server setup, and facilitate troubleshooting for the
  ArangoDB Support Team


v3.3.10 (2018-06-04)
--------------------

* make optimizer rule "remove-filter-covered-by-index" not stop after removing
  a sub-condition from a FILTER statement, but pass the optimized FILTER
  statement again into the optimizer rule for further optimizations.
  This allows optimizing away some more FILTER conditions than before.

* allow accessing /_admin/status URL on followers too in active failover setup

* fix cluster COLLECT optimization for attributes that were in "sorted" variant of
  COLLECT and that were provided by a sorted index on the collected attribute

* apply fulltext index optimization rule for multiple fulltext searches in
  the same query

  this fixes https://stackoverflow.com/questions/50496274/two-fulltext-searches-on-arangodb-cluster-v8-is-involved

* validate `_from` and `_to` values of edges on updates consistently

* fixed issue #5400: Unexpected AQL Result

* fixed issue #5429: Frequent 'updated local foxx repository' messages

* fixed issue #5252: Empty result if FULLTEXT() is used together with LIMIT offset

* fixed issue #5035: fixed a vulnerability issue within the web ui's index view

* inception was ignoring leader's configuration


v3.3.9 (2018-05-17)
-------------------

* added `/_admin/repair/distributeShardsLike` that repairs collections with
  distributeShardsLike where the shards aren't actually distributed like in the
  prototype collection, as could happen due to internal issue #1770

* fixed Foxx queues bug when queues are created in a request handler with an
  ArangoDB authentication header

* upgraded arangosync version to 0.5.1

* upgraded arangodb starter version to 0.11.3

* fix cluster upgrading issue introduced in 3.3.8

  the issue made arangod crash when starting a DB server with option
  `--database.auto-upgrade true`

* fix C++ implementation of AQL ZIP function to return each distinct attribute
  name only once. The previous implementation added non-unique attribute names
  multiple times, which led to follow-up issues.
  Now if an attribute name occurs multiple times in the input list of attribute
  names, it will only be incorporated once into the result object, with the
  value that corresponds to the first occurrence.
  This fix also changes the V8 implementation of the ZIP function, which now
  will always return the first value for non-unique attribute names and not the
  last occurring value.

* self heal during a Foxx service install, upgrade or replace no longer breaks
  the respective operation

* make /_api/index, /_api/database and /_api/user REST handlers use the scheduler's
  internal queue, so they do not run in an I/O handling thread

* fixed issue #4919: C++ implementation of LIKE function now matches the old and
  correct behavior of the JavaScript implementation.

* added REST API endpoint /_admin/server/availability for monitoring purposes

* UI: fixed an unreasonable event bug within the modal view engine

* fixed issue #3811: gharial api is now checking existence of _from and _to vertices
  during edge creation

* fixed internal issue #2149: number of documents in the UI is not adjusted after
  moving them

* fixed internal issue #2150: UI - loading a saved query does not update the list
  of bind parameters

* fixed internal issue #2147 - fixed database filter in UI

* fixed issue #4934: Wrong used GeoIndex depending on FILTER order

* added `query` and `aql.literal` helpers to `@arangodb` module.

* remove post-sort from GatherNode in cluster AQL queries that do use indexes
  for filtering but that do not require a sorted result

  This optimization can speed up gathering data from multiple shards, because
  it allows to remove a merge sort of the individual shards' results.

* extend the already existing "reduce-extraction-to-projection" AQL optimizer
  rule for RocksDB to provide projections of up to 5 document attributes. The
  previous implementation only supported a projection for a single document
  attribute. The new implementation will extract up to 5 document attributes from
  a document while scanning a collection via an EnumerateCollectionNode.
  Additionally the new version of the optimizer rule can also produce projections
  when scanning an index via an IndexNode.
  The optimization is benefial especially for huge documents because it will copy
  out only the projected attributes from the document instead of copying the entire
  document data from the storage engine.

  When applied, the explainer will show the projected attributes in a `projections`
  remark for an EnumerateCollectionNode or IndexNode. The optimization is limited
  to the RocksDB storage engine.

* added index-only optimization for AQL queries that can satisfy the retrieval of
  all required document attributes directly from an index.

  This optimization will be triggered for the RocksDB engine if an index is used
  that covers all required attributes of the document used later on in the query.
  If applied, it will save retrieving the actual document data (which would require
  an extra lookup in RocksDB), but will instead build the document data solely
  from the index values found. It will only be applied when using up to 5 attributes
  from the document, and only if the rest of the document data is not used later
  on in the query.

  The optimization is currently available for the RocksDB engine for the index types
  primary, edge, hash, skiplist and persistent.

  If the optimization is applied, it will show up as "index only" in an AQL
  query's execution plan for an IndexNode.

* added scan-only optimization for AQL queries that iterate over collections or
  indexes and that do not need to return the actual document values.

  Not fetching the document values from the storage engine will provide a
  considerable speedup when using the RocksDB engine, but may also help a bit
  in case of the MMFiles engine. The optimization will only be applied when
  full-scanning or index-scanning a collection without refering to any of its
  documents later on, and, for an IndexNode, if all filter conditions for the
  documents of the collection are covered by the index.

  If the optimization is applied, it will show up as "scan only" in an AQL
  query's execution plan for an EnumerateCollectionNode or an IndexNode.

* extend existing "collect-in-cluster" optimizer rule to run grouping, counting
  and deduplication on the DB servers in several cases, so that the coordinator
  will only need to sum up the potentially smaller results from the individual shards.

  The following types of COLLECT queries are covered now:
  - RETURN DISTINCT expr
  - COLLECT WITH COUNT INTO ...
  - COLLECT var1 = expr1, ..., varn = exprn (WITH COUNT INTO ...), without INTO or KEEP
  - COLLECT var1 = expr1, ..., varn = exprn AGGREGATE ..., without INTO or KEEP, for
    aggregate functions COUNT/LENGTH, SUM, MIN and MAX.

* honor specified COLLECT method in AQL COLLECT options

  for example, when the user explicitly asks for the COLLECT method
  to be `sorted`, the optimizer will now not produce an alternative
  version of the plan using the hash method.

  additionally, if the user explcitly asks for the COLLECT method to
  be `hash`, the optimizer will now change the existing plan to use
  the hash method if possible instead of just creating an alternative
  plan.

  `COLLECT ... OPTIONS { method: 'sorted' }` => always use sorted method
  `COLLECT ... OPTIONS { method: 'hash' }`   => use hash if this is technically possible
  `COLLECT ...` (no options)                 => create a plan using sorted, and another plan using hash method

* added bulk document lookups for MMFiles engine, which will improve the performance
  of document lookups from an inside an index in case the index lookup produces many
  documents


v3.3.8 (2018-04-24)
-------------------

* included version of ArangoDB Starter (`arangodb` binary) updated to v0.10.11,
  see [Starter changelog](https://github.com/arangodb-helper/arangodb/blob/master/CHANGELOG.md)

* added arangod startup option `--dump-options` to print all configuration parameters
  as a JSON object

* fixed: (Enterprise only) If you restore a SmartGraph where the collections
  are still existing and are supposed to be dropped on restore we ended up in
  duplicate name error. This is now gone and the SmartGraph is correctly restored.

* fix lookups by `_id` in smart graph edge collections

* improve startup resilience in case there are datafile errors (MMFiles)

  also allow repairing broken VERSION files automatically on startup by
  specifying the option `--database.ignore-datafile-errors true`

* fix issue #4582: UI query editor now supports usage of empty string as bind parameter value

* fixed internal issue #2148: Number of documents found by filter is misleading in web UI

* added startup option `--database.required-directory-state`

  using this option it is possible to require the database directory to be
  in a specific state on startup. the options for this value are:

  - non-existing: database directory must not exist
  - existing: database directory must exist
  - empty: database directory must exist but be empty
  - populated: database directory must exist and contain specific files already
  - any: any state allowed

* field "$schema" in Foxx manifest.json files no longer produce warnings

* added `@arangodb/locals` module to expose the Foxx service context as an
  alternative to using `module.context` directly.

* supervision can be put into maintenance mode


v3.3.7 (2018-04-11)
-------------------

* added hidden option `--query.registry-ttl` to control the lifetime of cluster AQL
  query parts

* fixed internal issue #2237: AQL queries on collections with replicationFactor:
  "satellite" crashed arangod in single server mode

* fixed restore of satellite collections: replicationFactor was set to 1 during
  restore

* fixed dump and restore of smart graphs:
  a) The dump will not include the hidden shadow collections anymore, they were dumped
     accidentially and only contain duplicated data.
  b) Restore will now ignore hidden shadow collections as all data is contained
     in the smart-edge collection. You can manually include these collections from an
     old dump (3.3.5 or earlier) by using `--force`.
  c) Restore of a smart-graph will now create smart collections properly instead
     of getting into `TIMEOUT_IN_CLUSTER_OPERATION`

* fixed issue in AQL query optimizer rule "restrict-to-single-shard", which
  may have sent documents to a wrong shard in AQL INSERT queries that specified
  the value for `_key` using an expression (and not a constant value)
  Important: if you were affected by this bug in v3.3.5 it is required that you
  recreate your dataset in v3.3.6 (i.e. dumping and restoring) instead of doing
  a simple binary upgrade

* added /_admin/status HTTP API for debugging purposes

* added ArangoShell helper function for packaging all information about an
  AQL query so it can be run and analyzed elsewhere:

  query = "FOR doc IN mycollection FILTER doc.value > 42 RETURN doc";
  require("@arangodb/aql/explainer").debugDump("/tmp/query-debug-info", query);

  Entitled users can send the generated file to the ArangoDB support to facilitate
  reproduction and debugging.

* added hidden option `--server.ask-jwt-secret`. This is an internal option
  for debugging and should not be exposed to end-users.

* fix for internal issue #2215. supervision will now wait for agent to
  fully prepare before adding 10 second grace period after leadership change

* fixed internal issue #2215's FailedLeader timeout bug

v3.3.5 (2018-03-28)
-------------------

* fixed issue #4934: Wrong used GeoIndex depending on FILTER order

* make build id appear in startup log message alongside with other version info

* make AQL data modification operations that are sent to all shards and that are
  supposed to return values (i.e. `RETURN OLD` or `RETURN NEW`) not return fake
  empty result rows if the document to be updated/replaced/removed was not present
  on the target shard

* added AQL optimizer rule `restrict-to-single-shard`

  This rule will kick in if a collection operation (index lookup or data
  modification operation) will only affect a single shard, and the operation can be
  restricted to the single shard and is not applied for all shards. This optimization
  can be applied for queries that access a collection only once in the query, and that
  do not use traversals, shortest path queries and that do not access collection data
  dynamically using the `DOCUMENT`, `FULLTEXT`, `NEAR` or `WITHIN` AQL functions.
  Additionally, the optimizer will only pull off this optimization if can safely
  determine the values of all the collection's shard keys from the query, and when the
  shard keys are covered by a single index (this is always true if the shard key is
  the default `_key`)

* display missing attributes of GatherNodes in AQL explain output

* make AQL optimizer rule `undistribute-remove-after-enum-coll` fire in a few
  more cases in which it is possible

* slightly improve index selection for the RocksDB engine when there are multiple
  competing indexes with the same attribute prefixes, but different amount of
  attributes covered. In this case, the more specialized index will be preferred
  now

* fix issue #4924: removeFollower now prefers to remove the last follower(s)

* added "collect-in-cluster" optimizer rule to have COLLECT WITH COUNT queries
  without grouping being executed on the DB servers and the coordinator only summing
  up the counts from the individual shards

* fixed issue #4900: Nested FOR query uses index but ignores other filters

* properly exit v8::Context in one place where it was missing before

* added hidden option `--cluster.index-create-timeout` for controlling the
  default value of the index creation timeout in cluster
  under normal circumstances, this option does not need to be adjusted

* increase default timeout for index creation in cluster to 3600s

* fixed issue #4843: Query-Result has more Docs than the Collection itself

* fixed the behavior of ClusterInfo when waiting for current to catch
  up with plan in create collection.

* fixed issue #4827: COLLECT on edge _to field doesn't group distinct values as expected (MMFiles)


v3.3.4 (2018-03-01)
-------------------

* fix AQL `fullCount` result value in some cluster cases when it was off a bit

* fix issue #4651: Simple query taking forever until a request timeout error

* fix issue #4657: fixed incomplete content type header

* Vastly improved the Foxx Store UI

* fix issue #4677: AQL WITH with bind parameters results in "access after data-modification"
  for two independent UPSERTs

* remove unused startup option `--ldap.permissions-attribute-name`

* fix issue #4457: create /var/tmp/arangod with correct user in supervisor mode

* remove long disfunctional admin/long_echo handler

* fixed Foxx API:

  * PUT /_api/foxx/service: Respect force flag
  * PATCH /_api/foxx/service: Check whether a service under given mount exists

* internal issue #1726: supervision failed to remove multiple servers
  from health monitoring at once.

* more information from inception, why agent is activated

* fixed a bug where supervision tried to deal with shards of virtual collections

* Behaviour of permissions for databases and collections changed:
  The new fallback rule for databases for which an access level is not explicitly specified:
  Choose the higher access level of:
    * A wildcard database grant
    * A database grant on the `_system` database
  The new fallback rule for collections for which an access level is not explicitly specified:
  Choose the higher access level of:
    * Any wildcard access grant in the same database, or on "*/*"
    * The access level for the current database
    * The access level for the `_system` database

* fix internal issue 1770: collection creation using distributeShardsLike yields
  errors and did not distribute shards correctly in the following cases:
  1. If numberOfShards * replicationFactor % nrDBServers != 0
     (shards * replication is not divisible by DBServers).
  2. If there was failover / move shard case on the leading collection
     and creating the follower collection afterwards.

* fix timeout issues in replication client expiration

* added missing edge filter to neighbors-only traversals
  in case a filter condition was moved into the traverser and the traversal was
  executed in breadth-first mode and was returning each visited vertex exactly
  once, and there was a filter on the edges of the path and the resulting vertices
  and edges were not used later, the edge filter was not applied

* fixed issue #4160: Run arangod with "--database.auto-upgrade" option always crash silently without error log

* fix internal issue #1848: AQL optimizer was trying to resolve attribute accesses
  to attributes of constant object values at query compile time, but only did so far
  the very first attribute in each object

  this fixes https://stackoverflow.com/questions/48648737/beginner-bug-in-for-loops-from-objects

* fix inconvenience: If we want to start server with a non-existing
  --javascript.app-path it will now be created (if possible)

* fixed: REST API `POST _api/foxx` now returns HTTP code 201 on success, as documented.
         returned 200 before.

* fixed: REST API `PATCH _api/foxx/dependencies` now updates the existing dependencies
         instead of replacing them.

* fixed: Foxx upload of single javascript file. You now can upload via http-url pointing
         to a javascript file.

* fixed issue #4395: If your foxx app includes an `APP` folder it got
         accidently removed by selfhealing this is not the case anymore.

* fixed internal issue #1969 - command apt-get purge/remove arangodb3e was failing


v3.3.3 (2018-01-26)
-------------------

* fix issue #4272: VERSION file keeps disappearing

* fix internal issue #81: quotation marks disappeared when switching table/json
  editor in the query editor ui

* added option `--rocksdb.throttle` to control whether write-throttling is enabled
  Write-throttling is turned on by default, to reduce chances of compactions getting
  too far behind and blocking incoming writes.

* fixed issue #4308: Crash when getter for error.name throws an error (on Windows)

* UI: fixed a query editor caching and parsing issue

* Fixed internal issue #1683: fixes an UI issue where a collection name gets wrongly cached
  within the documents overview of a collection.

* Fixed an issue with the index estimates in RocksDB in the case a transaction is aborted.
  Former the index estimates were modified if the transaction commited or not.
  Now they will only be modified if the transaction commited successfully.

* UI: optimized login view for very small screen sizes

* UI: optimized error messages for invalid query bind parameter

* Truncate in RocksDB will now do intermediate commits every 10.000 documents
  if truncate fails or the server crashes during this operation all deletes
  that have been commited so far are persisted.

* make the default value of `--rocksdb.block-cache-shard-bits` use the RocksDB
  default value. This will mostly mean the default number block cache shard
  bits is lower than before, allowing each shard to store more data and cause
  less evictions from block cache

* UI: optimized login view for very small screen sizes

* issue #4222: Permission error preventing AQL query import / export on webui

* UI: optimized error messages for invalid query bind parameter

* UI: upgraded swagger ui to version 3.9.0

* issue #3504: added option `--force-same-database` for arangorestore

  with this option set to true, it is possible to make any arangorestore attempt
  fail if the specified target database does not match the database name
  specified in the source dump's "dump.json" file. it can thus be used to
  prevent restoring data into the "wrong" database

  The option is set to `false` by default to ensure backwards-compatibility

* make the default value of `--rocksdb.block-cache-shard-bits` use the RocksDB
  default value. This will mostly mean the default number block cache shard
  bits is lower than before, allowing each shard to store more data and cause
  less evictions from block cache

* fixed issue #4255: AQL SORT consuming too much memory

* fixed incorrect persistence of RAFT vote and term


v3.3.2 (2018-01-04)
-------------------

* fixed issue #4199: Internal failure: JavaScript exception in file 'arangosh.js'
  at 98,7: ArangoError 4: Expecting type String

* fixed issue in agency supervision with a good server being left in
  failedServers

* distinguish isReady and allInSync in clusterInventory

* fixed issue #4197: AQL statement not working in 3.3.1 when upgraded from 3.2.10

* do not reuse collection ids when restoring collections from a dump, but assign
  new collection ids, this should prevent collection id conflicts

* fix issue #4393: broken handling of unix domain sockets in
  JS_Download

v3.3.1 (2017-12-28)
-------------------

* UI: displayed wrong wfs property for a collection when using RocksDB as
  storage engine

* added `--ignore-missing` option to arangoimp
  this option allows importing lines with less fields than specified in the CSV
  header line

* changed misleading error message from "no leader" to "not a leader"

* optimize usage of AQL FULLTEXT index function to a FOR loop with index
  usage in some cases
  When the optimization is applied, this especially speeds up fulltext index
  queries in the cluster

* UI: improved the behavior during collection creation in a cluster environment

* Agency lockup fixes for very small machines.

* Agency performance improvement by finer grained locking.

* Use steady_clock in agency whereever possible.

* Agency prevent Supervision thread crash.

* Fix agency integer overflow in timeout calculation.


v3.3.0 (2017-12-14)
-------------------

* release version

* added a missing try/catch block in the supervision thread


v3.3.rc8 (2017-12-12)
---------------------

* UI: fixed broken foxx configuration keys. Some valid configuration values
  could not be edited via the ui.

* UI: Shard distribution view now has an accordion view instead of displaying
  all shards of all collections at once.

* UI: pressing the return key inside a select2 box no longer triggers the modals

* UI: coordinators and db servers are now in sorted order (ascending)


v3.3.rc7 (2017-12-07)
---------------------

* fixed issue #3741: fix terminal color output in Windows

* UI: fixed issue #3822: disabled name input field for system collections

* fixed issue #3640: limit in subquery

* fixed issue #3745: Invalid result when using OLD object with array attribute in UPSERT statement

* UI: edge collections were wrongly added to from and to vertices select box during graph creation

* UI: added not found views for documents and collections

* UI: using default user database api during database creation now

* UI: the graph viewer backend now picks one random start vertex of the
  first 1000 documents instead of calling any(). The implementation of
  "any" is known to scale bad on huge collections with RocksDB.

* UI: fixed disappearing of the navigation label in some case special case

* UI: the graph viewer now displays updated label values correctly.
  Additionally the included node/edge editor now closes automatically
	after a successful node/edge update.

* fixed issue #3917: traversals with high maximal depth take extremely long
  in planning phase.


v3.3.rc4 (2017-11-28)
---------------------

* minor bug-fixes


v3.3.rc3 (2017-11-24)
---------------------

* bug-fixes


v3.3.rc2 (2017-11-22)
---------------------

* UI: document/edge editor now remembering their modes (e.g. code or tree)

* UI: optimized error messages for invalid graph definitions. Also fixed a
  graph renderer cleanup error.

* UI: added a delay within the graph viewer while changing the colors of the
  graph. Necessary due different browser behaviour.

* added options `--encryption.keyfile` and `--encryption.key-generator` to arangodump
  and arangorestore

* UI: the graph viewer now displays updated label values correctly.
  Additionally the included node/edge editor now closes automatically
	after a successful node/edge update.

* removed `--recycle-ids` option for arangorestore

  using that option could have led to problems on the restore, with potential
  id conflicts between the originating server (the source dump server) and the
  target server (the restore server)


v3.3.rc1 (2017-11-17)
---------------------

* add readonly mode REST API

* allow compilation of ArangoDB source code with g++ 7

* upgrade minimum required g++ compiler version to g++ 5.4
  That means ArangoDB source code will not compile with g++ 4.x or g++ < 5.4 anymore.

* AQL: during a traversal if a vertex is not found. It will not print an ERROR to the log and continue
  with a NULL value, but will register a warning at the query and continue with a NULL value.
  The situation is not desired as an ERROR as ArangoDB can store edges pointing to non-existing
  vertex which is perfectly valid, but it may be a n issue on the data model, so users
  can directly see it on the query now and do not "by accident" have to check the LOG output.


v3.3.beta1 (2017-11-07)
-----------------------

* introduce `enforceReplicationFactor`: An optional parameter controlling
  if the server should bail out during collection creation if there are not
  enough DBServers available for the desired `replicationFactor`.

* fixed issue #3516: Show execution time in arangosh

  this change adds more dynamic prompt components for arangosh
  The following components are now available for dynamic prompts,
  settable via the `--console.prompt` option in arangosh:

  - '%t': current time as timestamp
  - '%a': elpased time since ArangoShell start in seconds
  - '%p': duration of last command in seconds
  - '%d': name of current database
  - '%e': current endpoint
  - '%E': current endpoint without protocol
  - '%u': current user

  The time a command takes can be displayed easily by starting arangosh with `--console.prompt "%p> "`.

* make the ArangoShell refill its collection cache when a yet-unknown collection
  is first accessed. This fixes the following problem:

      arangosh1> db._collections();  // shell1 lists all collections
      arangosh2> db._create("test"); // shell2 now creates a new collection 'test'
      arangosh1> db.test.insert({}); // shell1 is not aware of the collection created
                                     // in shell2, so the insert will fail

* incremental transfer of initial collection data now can handle partial
  responses for a chunk, allowing the leader/master to send smaller chunks
  (in terms of HTTP response size) and limit memory usage

* initial creation of shards for cluster collections is now faster with
  replicationFactor values bigger than 1. this is achieved by an optimization
  for the case when the collection on the leader is still empty

* potential fix for issue #3517: several "filesystem full" errors in logs
  while there's a lot of disk space

* added C++ implementations for AQL function `SUBSTRING()`, `LEFT()`, `RIGHT()` and `TRIM()`


v3.3.milestone2 (2017-10-19)
----------------------------

* added new replication module

* make AQL `DISTINCT` not change the order of the results it is applied on

* show C++ function name of call site in ArangoDB log output

  This requires option `--log.line-number` to be set to *true*

* fixed issue #3408: Hard crash in query for pagination

* UI: fixed unresponsive events in cluster shards view

* UI: added word wrapping to query editor

* fixed issue #3395: AQL: cannot instantiate CollectBlock with undetermined
  aggregation method

* minimum number of V8 contexts in console mode must be 2, not 1. this is
  required to ensure the console gets one dedicated V8 context and all other
  operations have at least one extra context. This requirement was not enforced
  anymore.

* UI: fixed wrong user attribute name validation, issue #3228

* make AQL return a proper error message in case of a unique key constraint
  violation. previously it only returned the generic "unique constraint violated"
  error message but omitted the details about which index caused the problem.

  This addresses https://stackoverflow.com/questions/46427126/arangodb-3-2-unique-constraint-violation-id-or-key

* fix potential overflow in CRC marker check when a corrupted CRC marker
  is found at the very beginning of an MMFiles datafile


v3.3.milestone1 (2017-10-11)
----------------------------

* added option `--server.local-authentication`

* UI: added user roles

* added config option `--log.color` to toggle colorful logging to terminal

* added config option `--log.thread-name` to additionally log thread names

* usernames must not start with `:role:`, added new options:
    --server.authentication-timeout
    --ldap.roles-attribute-name
    --ldap.roles-transformation
    --ldap.roles-search
    --ldap.superuser-role
    --ldap.roles-include
    --ldap.roles-exclude

* performance improvements for full collection scans and a few other operations
  in MMFiles engine

* added `--rocksdb.encryption-key-generator` for enterprise

* removed `--compat28` parameter from arangodump and replication API

  older ArangoDB versions will no longer be supported by these tools.

* increase the recommended value for `/proc/sys/vm/max_map_count` to a value
  eight times as high as the previous recommended value. Increasing the
  values helps to prevent an ArangoDB server from running out of memory mappings.

  The raised minimum recommended value may lead to ArangoDB showing some startup
  warnings as follows:

      WARNING {memory} maximum number of memory mappings per process is 65530, which seems too low. it is recommended to set it to at least 512000
      WARNING {memory} execute 'sudo sysctl -w "vm.max_map_count=512000"'


v3.2.17 (XXXX-XX-XX)
--------------------

* added missing virtual destructor for MMFiles transaction data context object

* make synchronous replication detect more error cases when followers cannot
  apply the changes from the leader

* fixed undefined behavior in cluster plan-loading procedure that may have
  unintentionally modified a shared structure

* cluster nodes should retry registering in agency until successful

* fixed issue #5354: updated the ui json editor, improved usability

* fixed issue #5648: fixed error message when saving unsupported document
  types

* fixed issue #5943: misplaced database ui icon and wrong cursor type were used


v3.2.16 (2018-07-12)
--------------------

* upgraded arangodb starter version to 0.12.0

* make edge cache initialization and invalidation more portable by avoiding memset
  on non-POD types

* fixed internal issue #2256: ui, document id not showing up when deleting a document

* fixed issue #5400: Unexpected AQL Result

* Fixed issue #5035: fixed a vulnerability issue within the web ui's index view

* issue one HTTP call less per cluster AQL query

* self heal during a Foxx service install, upgrade or replace no longer breaks
  the respective operation

* inception was ignoring leader's configuration

* inception could get caught in a trap, where agent configuration
  version and timeout multiplier lead to incapacitated agency

* more patient agency tests to allow for ASAN tests to successfully finish

* fixed for agent coming back to agency with changed endpoint and
  total data loss

* fixed agency restart from compaction without data


v3.2.15 (2018-05-13)
--------------------

* upgraded arangodb starter version to 0.11.2

* make /_api/index and /_api/database REST handlers use the scheduler's internal
  queue, so they do not run in an I/O handling thread

* fixed issue #3811: gharial api is now checking existence of _from and _to vertices
  during edge creation


v3.2.14 (2018-04-20)
--------------------

* field "$schema" in Foxx manifest.json files no longer produce warnings

* added `@arangodb/locals` module to expose the Foxx service context as an
  alternative to using `module.context` directly.

* the internal implementation of REST API `/_api/simple/by-example` now uses
  C++ instead of JavaScript

* supervision can be switched to maintenance mode f.e. for rolling upgrades


v3.2.13 (2018-04-13)
--------------------

* improve startup resilience in case there are datafile errors (MMFiles)

  also allow repairing broken VERSION files automatically on startup by
  specifying the option `--database.ignore-datafile-errors true`

* fix issue #4582: UI query editor now supports usage of empty string as bind parameter value

* fix issue #4924: removeFollower now prefers to remove the last follower(s)

* fixed issue #4934: Wrong used GeoIndex depending on FILTER order

* fixed the behavior of clusterinfo when waiting for current to catch
  up with plan in create collection.

* fix for internal issue #2215. supervision will now wait for agent to
  fully prepare before adding 10 second grace period after leadership change

* fixed interal issue #2215 FailedLeader timeout bug


v3.2.12 (2018-02-27)
--------------------

* remove long disfunctional admin/long_echo handler

* fixed Foxx API:

  * PUT /_api/foxx/service: Respect force flag
  * PATCH /_api/foxx/service: Check whether a service under given mount exists

* fix issue #4457: create /var/tmp/arangod with correct user in supervisor mode

* fix internal issue #1848

  AQL optimizer was trying to resolve attribute accesses
  to attributes of constant object values at query compile time, but only did so far
  the very first attribute in each object

  this fixes https://stackoverflow.com/questions/48648737/beginner-bug-in-for-loops-from-objects

* fix inconvenience: If we want to start server with a non-existing
  --javascript.app-path it will now be created (if possible)

* fixed: REST API `POST _api/foxx` now returns HTTP code 201 on success, as documented.
         returned 200 before.

* fixed: REST API `PATCH _api/foxx/dependencies` now updates the existing dependencies
         instead of replacing them.

* fixed: Foxx upload of single javascript file. You now can upload via http-url pointing
         to a javascript file.

* fixed issue #4395: If your foxx app includes an `APP` folder it got accidently removed by selfhealing
         this is not the case anymore.

* fix internal issue 1770: collection creation using distributeShardsLike yields
  errors and did not distribute shards correctly in the following cases:
  1. If numberOfShards * replicationFactor % nrDBServers != 0
     (shards * replication is not divisible by DBServers).
  2. If there was failover / move shard case on the leading collection
     and creating the follower collection afterwards.

* fix timeout issues in replication client expiration

+ fix some inconsistencies in replication for RocksDB engine that could have led
  to some operations not being shipped from master to slave servers

* fix issue #4272: VERSION file keeps disappearing

* fix internal issue #81: quotation marks disappeared when switching table/json
  editor in the query editor ui

* make the default value of `--rocksdb.block-cache-shard-bits` use the RocksDB
  default value. This will mostly mean the default number block cache shard
  bits is lower than before, allowing each shard to store more data and cause
  less evictions from block cache

* fix issue #4393: broken handling of unix domain sockets in
  JS_Download

* fix internal bug #1726: supervision failed to remove multiple
  removed servers from health UI

* fixed internal issue #1969 - command apt-get purge/remove arangodb3e was failing

* fixed a bug where supervision tried to deal with shards of virtual collections


v3.2.11 (2018-01-17)
--------------------

* Fixed an issue with the index estimates in RocksDB in the case a transaction is aborted.
  Former the index estimates were modified if the transaction commited or not.
  Now they will only be modified if the transaction commited successfully.

* Truncate in RocksDB will now do intermediate commits every 10.000 documents
  if truncate fails or the server crashes during this operation all deletes
  that have been commited so far are persisted.

* fixed issue #4308: Crash when getter for error.name throws an error (on Windows)

* UI: fixed a query editor caching and parsing issue for arrays and objects

* Fixed internal issue #1684: Web UI: saving arrays/objects as bind parameters faulty

* Fixed internal issue #1683: fixes an UI issue where a collection name gets wrongly cached
  within the documents overview of a collection.

* issue #4222: Permission error preventing AQL query import / export on webui

* UI: optimized login view for very small screen sizes

* UI: Shard distribution view now has an accordion view instead of displaying
  all shards of all collections at once.

* UI: optimized error messages for invalid query bind parameter

* fixed missing transaction events in RocksDB asynchronous replication

* fixed issue #4255: AQL SORT consuming too much memory

* fixed issue #4199: Internal failure: JavaScript exception in file 'arangosh.js'
  at 98,7: ArangoError 4: Expecting type String

* fixed issue #3818: Foxx configuration keys cannot contain spaces (will not save)

* UI: displayed wrong "waitForSync" property for a collection when
  using RocksDB as storage engine

* prevent binding to the same combination of IP and port on Windows

* fixed incorrect persistence of RAFT vote and term


v3.2.10 (2017-12-22)
--------------------

* replication: more robust initial sync

* fixed a bug in the RocksDB engine that would prevent recalculated
  collection counts to be actually stored

* fixed issue #4095: Inconsistent query execution plan

* fixed issue #4056: Executing empty query causes crash

* fixed issue #4045: Out of memory in `arangorestore` when no access
  rights to dump files

* fixed issue #3031: New Graph: Edge definitions with edges in
  fromCollections and toCollections

* fixed issue #2668: UI: when following wrong link from edge to vertex in
  nonexisting collection misleading error is printed

* UI: improved the behavior during collection creation in a cluster environment

* UI: the graph viewer backend now picks one random start vertex of the
  first 1000 documents instead of calling any(). The implementation of
  any is known to scale bad on huge collections with rocksdb.

* fixed snapshots becoming potentially invalid after intermediate commits in
  the RocksDB engine

* backport agency inquire API changes

* fixed issue #3822: Field validation error in ArangoDB UI - Minor

* UI: fixed disappearing of the navigation label in some cases

* UI: fixed broken foxx configuration keys. Some valid configuration values
  could not be edited via the ui.

* fixed issue #3640: limit in subquery

* UI: edge collections were wrongly added to from and to vertices select
  box during graph creation

* fixed issue #3741: fix terminal color output in Windows

* fixed issue #3917: traversals with high maximal depth take extremely long
  in planning phase.

* fix equality comparison for MMFiles documents in AQL functions UNIQUE
  and UNION_DISTINCT


v3.2.9 (2017-12-04)
-------------------

* under certain conditions, replication could stop. Now fixed by adding an
  equality check for requireFromPresent tick value

* fixed locking for replication context info in RocksDB engine
  this fixes undefined behavior when parallel requests are made to the
  same replication context

* UI: added not found views for documents and collections

* fixed issue #3858: Foxx queues stuck in 'progress' status

* allow compilation of ArangoDB source code with g++ 7

* fixed issue #3224: Issue in the Foxx microservices examples

* fixed a deadlock in user privilege/permission change routine

* fixed a deadlock on server shutdown

* fixed some collection locking issues in MMFiles engine

* properly report commit errors in AQL write queries to the caller for the
  RocksDB engine

* UI: optimized error messages for invalid graph definitions. Also fixed a
  graph renderer cleanrenderer cleanup error.

* UI: document/edge editor now remembering their modes (e.g. code or tree)

* UI: added a delay within the graph viewer while changing the colors of the
  graph. Necessary due different browser behaviour.

* fix removal of failed cluster nodes via web interface

* back port of ClusterComm::wait fix in devel
  among other things this fixes too eager dropping of other followers in case
  one of the followers does not respond in time

* transact interface in agency should not be inquired as of now

* inquiry tests and blocking of inquiry on AgencyGeneralTransaction


v3.2.8 (2017-11-18)
-------------------

* fixed a race condition occuring when upgrading via linux package manager

* fixed authentication issue during replication


v3.2.7 (2017-11-13)
-------------------

* Cluster customers, which have upgraded from 3.1 to 3.2 need to upgrade
  to 3.2.7. The cluster supervision is otherwise not operational.

* Fixed issue #3597: AQL with path filters returns unexpected results
  In some cases breadth first search in combination with vertex filters
  yields wrong result, the filter was not applied correctly.

* fixed some undefined behavior in some internal value caches for AQL GatherNodes
  and SortNodes, which could have led to sorted results being effectively not
  correctly sorted.

* make the replication applier for the RocksDB engine start automatically after a
  restart of the server if the applier was configured with its `autoStart` property
  set to `true`. previously the replication appliers were only automatically restarted
  at server start for the MMFiles engine.

* fixed arangodump batch size adaptivity in cluster mode and upped default batch size
  for arangodump

  these changes speed up arangodump in cluster context

* smart graphs now return a proper inventory in response to replication inventory
  requests

* fixed issue #3618: Inconsistent behavior of OR statement with object bind parameters

* only users with read/write rights on the "_system" database can now execute
  "_admin/shutdown" as well as modify properties of the write-ahead log (WAL)

* increase default maximum number of V8 contexts to at least 16 if not explicitly
  configured otherwise.
  the procedure for determining the actual maximum value of V8 contexts is unchanged
  apart from the value `16` and works as follows:
  - if explicitly set, the value of the configuration option `--javascript.v8-contexts`
    is used as the maximum number of V8 contexts
  - when the option is not set, the maximum number of V8 contexts is determined
    by the configuration option `--server.threads` if that option is set. if
    `--server.threads` is not set, then the maximum number of V8 contexts is the
    server's reported hardware concurrency (number of processors visible
    to the arangod process). if that would result in a maximum value of less than 16
    in any of these two cases, then the maximum value will be increased to 16.

* fixed issue #3447: ArangoError 1202: AQL: NotFound: (while executing) when
  updating collection

* potential fix for issue #3581: Unexpected "rocksdb unique constraint
  violated" with unique hash index

* fixed geo index optimizer rule for geo indexes with a single (array of coordinates)
  attribute.

* improved the speed of the shards overview in cluster (API endpoint /_api/cluster/shardDistribution API)
  It is now guaranteed to return after ~2 seconds even if the entire cluster is unresponsive.

* fix agency precondition check for complex objects
  this fixes issues with several CAS operations in the agency

* several fixes for agency restart and shutdown

* the cluster-internal representation of planned collection objects is now more
  lightweight than before, using less memory and not allocating any cache for indexes
  etc.

* fixed issue #3403: How to kill long running AQL queries with the browser console's
  AQL (display issue)

* fixed issue #3549: server reading ENGINE config file fails on common standard
  newline character

* UI: fixed error notifications for collection modifications

* several improvements for the truncate operation on collections:

  * the timeout for the truncate operation was increased in cluster mode in
    order to prevent too frequent "could not truncate collection" errors

  * after a truncate operation, collections in MMFiles still used disk space.
    to reclaim disk space used by truncated collection, the truncate actions
    in the web interface and from the ArangoShell now issue an extra WAL flush
    command (in cluster mode, this command is also propagated to all servers).
    the WAL flush allows all servers to write out any pending operations into the
    datafiles of the truncated collection. afterwards, a final journal rotate
    command is sent, which enables the compaction to entirely remove all datafiles
    and journals for the truncated collection, so that all disk space can be
    reclaimed

  * for MMFiles a special method will be called after a truncate operation so that
    all indexes of the collection can free most of their memory. previously some
    indexes (hash and skiplist indexes) partially kept already allocated memory
    in order to avoid future memory allocations

  * after a truncate operation in the RocksDB engine, an additional compaction
    will be triggered for the truncated collection. this compaction removes all
    deletions from the key space so that follow-up scans over the collection's key
    range do not have to filter out lots of already-removed values

  These changes make truncate operations potentially more time-consuming than before,
  but allow for memory/disk space savings afterwards.

* enable JEMalloc background threads for purging and returning unused memory
  back to the operating system (Linux only)

  JEMalloc will create its background threads on demand. The number of background
  threads is capped by the number of CPUs or active arenas. The background threads run
  periodically and purge unused memory pages, allowing memory to be returned to the
  operating system.

  This change will make the arangod process create several additional threads.
  It is accompanied by an increased `TasksMax` value in the systemd service configuration
  file for the arangodb3 service.

* upgraded bundled V8 engine to bugfix version v5.7.492.77

  this upgrade fixes a memory leak in upstream V8 described in
  https://bugs.chromium.org/p/v8/issues/detail?id=5945 that will result in memory
  chunks only getting uncommitted but not unmapped


v3.2.6 (2017-10-26)
-------------------

* UI: fixed event cleanup in cluster shards view

* UI: reduced cluster dashboard api calls

* fixed a permission problem that prevented collection contents to be displayed
  in the web interface

* removed posix_fadvise call from RocksDB's PosixSequentialFile::Read(). This is
  consistent with Facebook PR 2573 (#3505)

  this fix should improve the performance of the replication with the RocksDB
  storage engine

* allow changing of collection replication factor for existing collections

* UI: replicationFactor of a collection is now changeable in a cluster
  environment

* several fixes for the cluster agency

* fixed undefined behavior in the RocksDB-based geo index

* fixed Foxxmaster failover

* purging or removing the Debian/Ubuntu arangodb3 packages now properly stops
  the arangod instance before actuallying purging or removing


v3.2.5 (2017-10-16)
-------------------

* general-graph module and _api/gharial now accept cluster options
  for collection creation. It is now possible to set replicationFactor and
  numberOfShards for all collections created via this graph object.
  So adding a new collection will not result in a singleShard and
  no replication anymore.

* fixed issue #3408: Hard crash in query for pagination

* minimum number of V8 contexts in console mode must be 2, not 1. this is
  required to ensure the console gets one dedicated V8 context and all other
  operations have at least one extra context. This requirement was not enforced
  anymore.

* fixed issue #3395: AQL: cannot instantiate CollectBlock with undetermined
  aggregation method

* UI: fixed wrong user attribute name validation, issue #3228

* fix potential overflow in CRC marker check when a corrupted CRC marker
  is found at the very beginning of an MMFiles datafile

* UI: fixed unresponsive events in cluster shards view

* Add statistics about the V8 context counts and number of available/active/busy
  threads we expose through the server statistics interface.


v3.2.4 (2017-09-26)
-------------------

* UI: no default index selected during index creation

* UI: added replicationFactor option during SmartGraph creation

* make the MMFiles compactor perform less writes during normal compaction
  operation

  This partially fixes issue #3144

* make the MMFiles compactor configurable

  The following options have been added:

* `--compaction.db-sleep-time`: sleep interval between two compaction runs
    (in s)
  * `--compaction.min-interval"`: minimum sleep time between two compaction
     runs (in s)
  * `--compaction.min-small-data-file-size`: minimal filesize threshold
    original datafiles have to be below for a compaction
  * `--compaction.dead-documents-threshold`: minimum unused count of documents
    in a datafile
  * `--compaction.dead-size-threshold`: how many bytes of the source data file
    are allowed to be unused at most
  * `--compaction.dead-size-percent-threshold`: how many percent of the source
    datafile should be unused at least
  * `--compaction.max-files`: Maximum number of files to merge to one file
  * `--compaction.max-result-file-size`: how large may the compaction result
    file become (in bytes)
  * `--compaction.max-file-size-factor`: how large the resulting file may
    be in comparison to the collection's `--database.maximal-journal-size' setting`

* fix downwards-incompatibility in /_api/explain REST handler

* fix Windows implementation for fs.getTempPath() to also create a
  sub-directory as we do on linux

* fixed a multi-threading issue in cluster-internal communication

* performance improvements for traversals and edge lookups

* removed internal memory zone handling code. the memory zones were a leftover
  from the early ArangoDB days and did not provide any value in the current
  implementation.

* (Enterprise only) added `skipInaccessibleCollections` option for AQL queries:
  if set, AQL queries (especially graph traversals) will treat collections to
  which a user has no access rights to as if these collections were empty.

* adjusted scheduler thread handling to start and stop less threads in
  normal operations

* leader-follower replication catchup code has been rewritten in C++

* early stage AQL optimization now also uses the C++ implementations of
  AQL functions if present. Previously it always referred to the JavaScript
  implementations and ignored the C++ implementations. This change gives
  more flexibility to the AQL optimizer.

* ArangoDB tty log output is now colored for log messages with levels
  FATAL, ERR and WARN.

* changed the return values of AQL functions `REGEX_TEST` and `REGEX_REPLACE`
  to `null` when the input regex is invalid. Previous versions of ArangoDB
  partly returned `false` for invalid regexes and partly `null`.

* added `--log.role` option for arangod

  When set to `true`, this option will make the ArangoDB logger print a single
  character with the server's role into each logged message. The roles are:

  - U: undefined/unclear (used at startup)
  - S: single server
  - C: coordinator
  - P: primary
  - A: agent

  The default value for this option is `false`, so no roles will be logged.


v3.2.3 (2017-09-07)
-------------------

* fixed issue #3106: orphan collections could not be registered in general-graph module

* fixed wrong selection of the database inside the internal cluster js api

* added startup option `--server.check-max-memory-mappings` to make arangod check
  the number of memory mappings currently used by the process and compare it with
  the maximum number of allowed mappings as determined by /proc/sys/vm/max_map_count

  The default value is `true`, so the checks will be performed. When the current
  number of mappings exceeds 90% of the maximum number of mappings, the creation
  of further V8 contexts will be deferred.

  Note that this option is effective on Linux systems only.

* arangoimp now has a `--remove-attribute` option

* added V8 context lifetime control options
  `--javascript.v8-contexts-max-invocations` and `--javascript.v8-contexts-max-age`

  These options allow specifying after how many invocations a used V8 context is
  disposed, or after what time a V8 context is disposed automatically after its
  creation. If either of the two thresholds is reached, an idl V8 context will be
  disposed.

  The default value of `--javascript.v8-contexts-max-invocations` is 0, meaning that
  the maximum number of invocations per context is unlimited. The default value
  for `--javascript.v8-contexts-max-age` is 60 seconds.

* fixed wrong UI cluster health information

* fixed issue #3070: Add index in _jobs collection

* fixed issue #3125: HTTP Foxx API JSON parsing

* fixed issue #3120: Foxx queue: job isn't running when server.authentication = true

* fixed supervision failure detection and handling, which happened with simultaneous
  agency leadership change


v3.2.2 (2017-08-23)
-------------------

* make "Rebalance shards" button work in selected database only, and not make
  it rebalance the shards of all databases

* fixed issue #2847: adjust the response of the DELETE `/_api/users/database/*` calls

* fixed issue #3075: Error when upgrading arangoDB on linux ubuntu 16.04

* fixed a buffer overrun in linenoise console input library for long input strings

* increase size of the linenoise input buffer to 8 KB

* abort compilation if the detected GCC or CLANG isn't in the range of compilers
  we support

* fixed spurious cluster hangups by always sending AQL-query related requests
  to the correct servers, even after failover or when a follower drops

  The problem with the previous shard-based approach was that responsibilities
  for shards may change from one server to another at runtime, after the query
  was already instanciated. The coordinator and other parts of the query then
  sent further requests for the query to the servers now responsible for the
  shards.
  However, an AQL query must send all further requests to the same servers on
  which the query was originally instanciated, even in case of failover.
  Otherwise this would potentially send requests to servers that do not know
  about the query, and would also send query shutdown requests to the wrong
  servers, leading to abandoned queries piling up and using resources until
  they automatically time out.

* fixed issue with RocksDB engine acquiring the collection count values too
  early, leading to the collection count values potentially being slightly off
  even in exclusive transactions (for which the exclusive access should provide
  an always-correct count value)

* fixed some issues in leader-follower catch-up code, specifically for the
  RocksDB engine

* make V8 log fatal errors to syslog before it terminates the process.
  This change is effective on Linux only.

* fixed issue with MMFiles engine creating superfluous collection journals
  on shutdown

* fixed issue #3067: Upgrade from 3.2 to 3.2.1 reset autoincrement keys

* fixed issue #3044: ArangoDB server shutdown unexpectedly

* fixed issue #3039: Incorrect filter interpretation

* fixed issue #3037: Foxx, internal server error when I try to add a new service

* improved MMFiles fulltext index document removal performance
  and fulltext index query performance for bigger result sets

* ui: fixed a display bug within the slow and running queries view

* ui: fixed a bug when success event triggers twice in a modal

* ui: fixed the appearance of the documents filter

* ui: graph vertex collections not restricted to 10 anymore

* fixed issue #2835: UI detection of JWT token in case of server restart or upgrade

* upgrade jemalloc version to 5.0.1

  This fixes problems with the memory allocator returing "out of memory" when
  calling munmap to free memory in order to return it to the OS.

  It seems that calling munmap on Linux can increase the number of mappings, at least
  when a region is partially unmapped. This can lead to the process exceeding its
  maximum number of mappings, and munmap and future calls to mmap returning errors.

  jemalloc version 5.0.1 does not have the `--enable-munmap` configure option anymore,
  so the problem is avoided. To return memory to the OS eventually, jemalloc 5's
  background purge threads are used on Linux.

* fixed issue #2978: log something more obvious when you log a Buffer

* fixed issue #2982: AQL parse error?

* fixed issue #3125: HTTP Foxx API Json parsing

v3.2.1 (2017-08-09)
-------------------

* added C++ implementations for AQL functions `LEFT()`, `RIGHT()` and `TRIM()`

* fixed docs for issue #2968: Collection _key autoincrement value increases on error

* fixed issue #3011: Optimizer rule reduce-extraction-to-projection breaks queries

* Now allowing to restore users in a sharded environment as well
  It is still not possible to restore collections that are sharded
  differently than by _key.

* fixed an issue with restoring of system collections and user rights.
  It was not possible to restore users into an authenticated server.

* fixed issue #2977: Documentation for db._createDatabase is wrong

* ui: added bind parameters to slow query history view

* fixed issue #1751: Slow Query API should provide bind parameters, webui should display them

* ui: fixed a bug when moving multiple documents was not possible

* fixed docs for issue #2968: Collection _key autoincrement value increases on error

* AQL CHAR_LENGTH(null) returns now 0. Since AQL TO_STRING(null) is '' (string of length 0)

* ui: now supports single js file upload for Foxx services in addition to zip files

* fixed a multi-threading issue in the agency when callElection was called
  while the Supervision was calling updateSnapshot

* added startup option `--query.tracking-with-bindvars`

  This option controls whether the list of currently running queries
  and the list of slow queries should contain the bind variables used
  in the queries or not.

  The option can be changed at runtime using the commands

      // enables tracking of bind variables
      // set to false to turn tracking of bind variables off
      var value = true;
      require("@arangodb/aql/queries").properties({
        trackBindVars: value
      });

* index selectivity estimates are now available in the cluster as well

* fixed issue #2943: loadIndexesIntoMemory not returning the same structure
  as the rest of the collection APIs

* fixed issue #2949: ArangoError 1208: illegal name

* fixed issue #2874: Collection properties do not return `isVolatile`
  attribute

* potential fix for issue #2939: Segmentation fault when starting
  coordinator node

* fixed issue #2810: out of memory error when running UPDATE/REPLACE
  on medium-size collection

* fix potential deadlock errors in collector thread

* disallow the usage of volatile collections in the RocksDB engine
  by throwing an error when a collection is created with attribute
  `isVolatile` set to `true`.
  Volatile collections are unsupported by the RocksDB engine, so
  creating them should not succeed and silently create a non-volatile
  collection

* prevent V8 from issuing SIGILL instructions when it runs out of memory

  Now arangod will attempt to log a FATAL error into its logfile in case V8
  runs out of memory. In case V8 runs out of memory, it will still terminate the
  entire process. But at least there should be something in the ArangoDB logs
  indicating what the problem was. Apart from that, the arangod process should
  now be exited with SIGABRT rather than SIGILL as it shouldn't return into the
  V8 code that aborted the process with `__builtin_trap`.

  this potentially fixes issue #2920: DBServer crashing automatically post upgrade to 3.2

* Foxx queues and tasks now ensure that the scripts in them run with the same
  permissions as the Foxx code who started the task / queue

* fixed issue #2928: Offset problems

* fixed issue #2876: wrong skiplist index usage in edge collection

* fixed issue #2868: cname missing from logger-follow results in rocksdb

* fixed issue #2889: Traversal query using incorrect collection id

* fixed issue #2884: AQL traversal uniqueness constraints "propagating" to other traversals? Weird results

* arangoexport: added `--query` option for passing an AQL query to export the result

* fixed issue #2879: No result when querying for the last record of a query

* ui: allows now to edit default access level for collections in database
  _system for all users except the root user.

* The _users collection is no longer accessible outside the arngod process, _queues is always read-only

* added new option "--rocksdb.max-background-jobs"

* removed options "--rocksdb.max-background-compactions", "--rocksdb.base-background-compactions" and "--rocksdb.max-background-flushes"

* option "--rocksdb.compaction-read-ahead-size" now defaults to 2MB

* change Windows build so that RocksDB doesn't enforce AVX optimizations by default
  This fixes startup crashes on servers that do not have AVX CPU extensions

* speed up RocksDB secondary index creation and dropping

* removed RocksDB note in Geo index docs


v3.2.0 (2017-07-20)
-------------------

* fixed UI issues

* fixed multi-threading issues in Pregel

* fixed Foxx resilience

* added command-line option `--javascript.allow-admin-execute`

  This option can be used to control whether user-defined JavaScript code
  is allowed to be executed on server by sending via HTTP to the API endpoint
  `/_admin/execute`  with an authenticated user account.
  The default value is `false`, which disables the execution of user-defined
  code. This is also the recommended setting for production. In test environments,
  it may be convenient to turn the option on in order to send arbitrary setup
  or teardown commands for execution on the server.


v3.2.beta6 (2017-07-18)
-----------------------

* various bugfixes


v3.2.beta5 (2017-07-16)
-----------------------

* numerous bugfixes


v3.2.beta4 (2017-07-04)
-----------------------

* ui: fixed document view _from and _to linking issue for special characters

* added function `db._parse(query)` for parsing an AQL query and returning information about it

* fixed one medium priority and two low priority security user interface
  issues found by owasp zap.

* ui: added index deduplicate options

* ui: fixed renaming of collections for the rocksdb storage engine

* documentation and js fixes for secondaries

* RocksDB storage format was changed, users of the previous beta/alpha versions
  must delete the database directory and re-import their data

* enabled permissions on database and collection level

* added and changed some user related REST APIs
    * added `PUT /_api/user/{user}/database/{database}/{collection}` to change collection permission
    * added `GET /_api/user/{user}/database/{database}/{collection}`
    * added optional `full` parameter to the `GET /_api/user/{user}/database/` REST call

* added user functions in the arangoshell `@arangodb/users` module
    * added `grantCollection` and `revokeCollection` functions
    * added `permission(user, database, collection)` to retrieve collection specific rights

* added "deduplicate" attribute for array indexes, which controls whether inserting
  duplicate index values from the same document into a unique array index will lead to
  an error or not:

      // with deduplicate = true, which is the default value:
      db._create("test");
      db.test.ensureIndex({ type: "hash", fields: ["tags[*]"], deduplicate: true });
      db.test.insert({ tags: ["a", "b"] });
      db.test.insert({ tags: ["c", "d", "c"] }); // will work, because deduplicate = true
      db.test.insert({ tags: ["a"] }); // will fail

      // with deduplicate = false
      db._create("test");
      db.test.ensureIndex({ type: "hash", fields: ["tags[*]"], deduplicate: false });
      db.test.insert({ tags: ["a", "b"] });
      db.test.insert({ tags: ["c", "d", "c"] }); // will not work, because deduplicate = false
      db.test.insert({ tags: ["a"] }); // will fail

  The "deduplicate" attribute is now also accepted by the index creation HTTP
  API endpoint POST /_api/index and is returned by GET /_api/index.

* added optimizer rule "remove-filters-covered-by-traversal"

* Debian/Ubuntu installer: make messages about future package upgrades more clear

* fix a hangup in VST

  The problem happened when the two first chunks of a VST message arrived
  together on a connection that was newly switched to VST.

* fix deletion of outdated WAL files in RocksDB engine

* make use of selectivity estimates in hash, skiplist and persistent indexes
  in RocksDB engine

* changed VM overcommit recommendation for user-friendliness

* fix a shutdown bug in the cluster: a destroyed query could still be active

* do not terminate the entire server process if a temp file cannot be created
  (Windows only)

* fix log output in the front-end, it stopped in case of too many messages


v3.2.beta3 (2017-06-27)
-----------------------

* numerous bugfixes


v3.2.beta2 (2017-06-20)
-----------------------

* potentially fixed issue #2559: Duplicate _key generated on insertion

* fix invalid results (too many) when a skipping LIMIT was used for a
  traversal. `LIMIT x` or `LIMIT 0, x` were not affected, but `LIMIT s, x`
  may have returned too many results

* fix races in SSL communication code

* fix invalid locking in JWT authentication cache, which could have
  crashed the server

* fix invalid first group results for sorted AQL COLLECT when LIMIT
  was used

* fix potential race, which could make arangod hang on startup

* removed `exception` field from transaction error result; users should throw
  explicit `Error` instances to return custom exceptions (addresses issue #2561)

* fixed issue #2613: Reduce log level when Foxx manager tries to self heal missing database

* add a read only mode for users and collection level authorization

* removed `exception` field from transaction error result; users should throw
  explicit `Error` instances to return custom exceptions (addresses issue #2561)

* fixed issue #2677: Foxx disabling development mode creates non-deterministic service bundle

* fixed issue #2684: Legacy service UI not working


v3.2.beta1 (2017-06-12)
-----------------------

* provide more context for index errors (addresses issue #342)

* arangod now validates several OS/environment settings on startup and warns if
  the settings are non-ideal. Most of the checks are executed on Linux systems only.

* fixed issue #2515: The replace-or-with-in optimization rule might prevent use of indexes

* added `REGEX_REPLACE` AQL function

* the RocksDB storage format was changed, users of the previous alpha versions
  must delete the database directory and re-import their data

* added server startup option `--query.fail-on-warning`

  setting this option to `true` will abort any AQL query with an exception if
  it causes a warning at runtime. The value can be overridden per query by
  setting the `failOnWarning` attribute in a query's options.

* added --rocksdb.num-uncompressed-levels to adjust number of non-compressed levels

* added checks for memory managment and warn (i. e. if hugepages are enabled)

* set default SSL cipher suite string to "HIGH:!EXPORT:!aNULL@STRENGTH"

* fixed issue #2469: Authentication = true does not protect foxx-routes

* fixed issue #2459: compile success but can not run with rocksdb

* `--server.maximal-queue-size` is now an absolute maximum. If the queue is
  full, then 503 is returned. Setting it to 0 means "no limit".

* (Enterprise only) added authentication against an LDAP server

* fixed issue #2083: Foxx services aren't distributed to all coordinators

* fixed issue #2384: new coordinators don't pick up existing Foxx services

* fixed issue #2408: Foxx service validation causes unintended side-effects

* extended HTTP API with routes for managing Foxx services

* added distinction between hasUser and authorized within Foxx
  (cluster internal requests are authorized requests but don't have a user)

* arangoimp now has a `--threads` option to enable parallel imports of data

* PR #2514: Foxx services that can't be fixed by self-healing now serve a 503 error

* added `time` function to `@arangodb` module


v3.2.alpha4 (2017-04-25)
------------------------

* fixed issue #2450: Bad optimization plan on simple query

* fixed issue #2448: ArangoDB Web UI takes no action when Delete button is clicked

* fixed issue #2442: Frontend shows already deleted databases during login

* added 'x-content-type-options: nosniff' to avoid MSIE bug

* set default value for `--ssl.protocol` from TLSv1 to TLSv1.2.

* AQL breaking change in cluster:
  The SHORTEST_PATH statement using edge-collection names instead
  of a graph name now requires to explicitly name the vertex-collection names
  within the AQL query in the cluster. It can be done by adding `WITH <name>`
  at the beginning of the query.

  Example:
  ```
  FOR v,e IN OUTBOUND SHORTEST_PATH @start TO @target edges [...]
  ```

  Now has to be:

  ```
  WITH vertices
  FOR v,e IN OUTBOUND SHORTEST_PATH @start TO @target edges [...]
  ```

  This change is due to avoid dead-lock sitations in clustered case.
  An error stating the above is included.

* add implicit use of geo indexes when using SORT/FILTER in AQL, without
  the need to use the special-purpose geo AQL functions `NEAR` or `WITHIN`.

  the special purpose `NEAR` AQL function can now be substituted with the
  following AQL (provided there is a geo index present on the `doc.latitude`
  and `doc.longitude` attributes):

      FOR doc in geoSort
        SORT DISTANCE(doc.latitude, doc.longitude, 0, 0)
        LIMIT 5
        RETURN doc

  `WITHIN` can be substituted with the following AQL:

      FOR doc in geoFilter
        FILTER DISTANCE(doc.latitude, doc.longitude, 0, 0) < 2000
        RETURN doc

  Compared to using the special purpose AQL functions this approach has the
  advantage that it is more composable, and will also honor any `LIMIT` values
  used in the AQL query.

* potential fix for shutdown hangs on OSX

* added KB, MB, GB prefix for integer parameters, % for integer parameters
  with a base value

* added JEMALLOC 4.5.0

* added `--vm.resident-limit` and `--vm.path` for file-backed memory mapping
  after reaching a configurable maximum RAM size

* try recommended limit for file descriptors in case of unlimited
  hard limit

* issue #2413: improve logging in case of lock timeout and deadlocks

* added log topic attribute to /_admin/log api

* removed internal build option `USE_DEV_TIMERS`

  Enabling this option activated some proprietary timers for only selected
  events in arangod. Instead better use `perf` to gather timings.


v3.2.alpha3 (2017-03-22)
------------------------

* increase default collection lock timeout from 30 to 900 seconds

* added function `db._engine()` for retrieval of storage engine information at
  server runtime

  There is also an HTTP REST handler at GET /_api/engine that returns engine
  information.

* require at least cmake 3.2 for building ArangoDB

* make arangod start with less V8 JavaScript contexts

  This speeds up the server start (a little bit) and makes it use less memory.
  Whenever a V8 context is needed by a Foxx action or some other operation and
  there is no usable V8 context, a new one will be created dynamically now.

  Up to `--javascript.v8-contexts` V8 contexts will be created, so this option
  will change its meaning. Previously as many V8 contexts as specified by this
  option were created at server start, and the number of V8 contexts did not
  change at runtime. Now up to this number of V8 contexts will be in use at the
  same time, but the actual number of V8 contexts is dynamic.

  The garbage collector thread will automatically delete unused V8 contexts after
  a while. The number of spare contexts will go down to as few as configured in
  the new option `--javascript.v8-contexts-minimum`. Actually that many V8 contexts
  are also created at server start.

  The first few requests in new V8 contexts will take longer than in contexts
  that have been there already. Performance may therefore suffer a bit for the
  initial requests sent to ArangoDB or when there are only few but performance-
  critical situations in which new V8 contexts will be created. If this is a
  concern, it can easily be fixed by setting `--javascipt.v8-contexts-minimum`
  and `--javascript.v8-contexts` to a relatively high value, which will guarantee
  that many number of V8 contexts to be created at startup and kept around even
  when unused.

  Waiting for an unused V8 context will now also abort if no V8 context can be
  acquired/created after 120 seconds.

* improved diagnostic messages written to logfiles by supervisor process

* fixed issue #2367

* added "bindVars" to attributes of currently running and slow queries

* added "jsonl" as input file type for arangoimp

* upgraded version of bundled zlib library from 1.2.8 to 1.2.11

* added input file type `auto` for arangoimp so it can automatically detect the
  type of the input file from the filename extension

* fixed variables parsing in GraphQL

* added `--translate` option for arangoimp to translate attribute names from
  the input files to attriubte names expected by ArangoDB

  The `--translate` option can be specified multiple times (once per translation
  to be executed). The following example renames the "id" column from the input
  file to "_key", and the "from" column to "_from", and the "to" column to "_to":

      arangoimp --type csv --file data.csv --translate "id=_key" --translate "from=_from" --translate "to=_to"

  `--translate` works for CSV and TSV inputs only.

* changed default value for `--server.max-packet-size` from 128 MB to 256 MB

* fixed issue #2350

* fixed issue #2349

* fixed issue #2346

* fixed issue #2342

* change default string truncation length from 80 characters to 256 characters for
  `print`/`printShell` functions in ArangoShell and arangod. This will emit longer
  prefixes of string values before truncating them with `...`, which is helpful
  for debugging.

* always validate incoming JSON HTTP requests for duplicate attribute names

  Incoming JSON data with duplicate attribute names will now be rejected as
  invalid. Previous versions of ArangoDB only validated the uniqueness of
  attribute names inside incoming JSON for some API endpoints, but not
  consistently for all APIs.

* don't let read-only transactions block the WAL collector

* allow passing own `graphql-sync` module instance to Foxx GraphQL router

* arangoexport can now export to csv format

* arangoimp: fixed issue #2214

* Foxx: automatically add CORS response headers

* added "OPTIONS" to CORS `access-control-allow-methods` header

* Foxx: Fix arangoUser sometimes not being set correctly

* fixed issue #1974


v3.2.alpha2 (2017-02-20)
------------------------

* ui: fixed issue #2065

* ui: fixed a dashboard related memory issue

* Internal javascript rest actions will now hide their stack traces to the client
  unless maintainer mode is activated. Instead they will always log to the logfile

* Removed undocumented internal HTTP API:
  * PUT _api/edges

  The documented GET _api/edges and the undocumented POST _api/edges remains unmodified.

* updated V8 version to 5.7.0.0

* change undocumented behaviour in case of invalid revision ids in
  If-Match and If-None-Match headers from 400 (BAD) to 412 (PRECONDITION
  FAILED).

* change undocumented behaviour in case of invalid revision ids in
  JavaScript document operations from 1239 ("illegal document revision")
  to 1200 ("conflict").

* added data export tool, arangoexport.

  arangoexport can be used to export collections to json, jsonl or xml
  and export a graph or collections to xgmml.

* fixed a race condition when closing a connection

* raised default hard limit on threads for very small to 64

* fixed negative counting of http connection in UI


v3.2.alpha1 (2017-02-05)
------------------------

* added figure `httpRequests` to AQL query statistics

* removed revisions cache intermediate layer implementation

* obsoleted startup options `--database.revision-cache-chunk-size` and
  `--database.revision-cache-target-size`

* fix potential port number over-/underruns

* added startup option `--log.shorten-filenames` for controlling whether filenames
  in log messages should be shortened to just the filename with the absolute path

* removed IndexThreadFeature, made `--database.index-threads` option obsolete

* changed index filling to make it more parallel, dispatch tasks to boost::asio

* more detailed stacktraces in Foxx apps

* generated Foxx services now use swagger tags


v3.1.24 (XXXX-XX-XX)
--------------------

* fixed one more LIMIT issue in traversals


v3.1.23 (2017-06-19)
--------------------

* potentially fixed issue #2559: Duplicate _key generated on insertion

* fix races in SSL communication code

* fix invalid results (too many) when a skipping LIMIT was used for a
  traversal. `LIMIT x` or `LIMIT 0, x` were not affected, but `LIMIT s, x`
  may have returned too many results

* fix invalid first group results for sorted AQL COLLECT when LIMIT
  was used

* fix invalid locking in JWT authentication cache, which could have
  crashed the server

* fix undefined behavior in traverser when traversals were used inside
  a FOR loop


v3.1.22 (2017-06-07)
--------------------

* fixed issue #2505: Problem with export + report of a bug

* documented changed behavior of WITH

* fixed ui glitch in aardvark

* avoid agency compaction bug

* fixed issue #2283: disabled proxy communication internally


v3.1.21 (2017-05-22)
--------------------

* fixed issue #2488:  AQL operator IN error when data use base64 chars

* more randomness in seeding RNG

v3.1.20 (2016-05-16)
--------------------

* fixed incorrect sorting for distributeShardsLike

* improve reliability of AgencyComm communication with Agency

* fixed shard numbering bug, where ids were erouneously incremented by 1

* remove an unnecessary precondition in createCollectionCoordinator

* funny fail rotation fix

* fix in SimpleHttpClient for correct advancement of readBufferOffset

* forward SIG_HUP in supervisor process to the server process to fix logrotaion
  You need to stop the remaining arangod server process manually for the upgrade to work.


v3.1.19 (2017-04-28)
--------------------

* Fixed a StackOverflow issue in Traversal and ShortestPath. Occured if many (>1000) input
  values in a row do not return any result. Fixes issue: #2445

* fixed issue #2448

* fixed issue #2442

* added 'x-content-type-options: nosniff' to avoid MSIE bug

* fixed issue #2441

* fixed issue #2440

* Fixed a StackOverflow issue in Traversal and ShortestPath. Occured if many (>1000) input
  values in a row do not return any result. Fixes issue: #2445

* fix occasional hanging shutdowns on OS X


v3.1.18 (2017-04-18)
--------------------

* fixed error in continuous synchronization of collections

* fixed spurious hangs on server shutdown

* better error messages during restore collection

* completely overhaul supervision. More detailed tests

* Fixed a dead-lock situation in cluster traversers, it could happen in
  rare cases if the computation on one DBServer could be completed much earlier
  than the other server. It could also be restricted to SmartGraphs only.

* (Enterprise only) Fixed a bug in SmartGraph DepthFirstSearch. In some
  more complicated queries, the maxDepth limit of 1 was not considered strictly
  enough, causing the traverser to do unlimited depth searches.

* fixed issue #2415

* fixed issue #2422

* fixed issue #1974


v3.1.17 (2017-04-04)
--------------------

* (Enterprise only) fixed a bug where replicationFactor was not correctly
  forwarded in SmartGraph creation.

* fixed issue #2404

* fixed issue #2397

* ui - fixed smart graph option not appearing

* fixed issue #2389

* fixed issue #2400


v3.1.16 (2017-03-27)
--------------------

* fixed issue #2392

* try to raise file descriptors to at least 8192, warn otherwise

* ui - aql editor improvements + updated ace editor version (memory leak)

* fixed lost HTTP requests

* ui - fixed some event issues

* avoid name resolution when given connection string is a valid ip address

* helps with issue #1842, bug in COLLECT statement in connection with LIMIT.

* fix locking bug in cluster traversals

* increase lock timeout defaults

* increase various cluster timeouts

* limit default target size for revision cache to 1GB, which is better for
  tight RAM situations (used to be 40% of (totalRAM - 1GB), use
  --database.revision-cache-target-size <VALUEINBYTES> to get back the
  old behaviour

* fixed a bug with restarted servers indicating status as "STARTUP"
  rather that "SERVING" in Nodes UI.


v3.1.15 (2017-03-20)
--------------------

* add logrotate configuration as requested in #2355

* fixed issue #2376

* ui - changed document api due a chrome bug

* ui - fixed a submenu bug

* added endpoint /_api/cluster/endpoints in cluster case to get all
  coordinator endpoints

* fix documentation of /_api/endpoint, declaring this API obsolete.

* Foxx response objects now have a `type` method for manipulating the content-type header

* Foxx tests now support `xunit` and `tap` reporters


v3.1.14 (2017-03-13)
--------------------

* ui - added feature request (multiple start nodes within graph viewer) #2317

* added missing locks to authentication cache methods

* ui - added feature request (multiple start nodes within graph viewer) #2317

* ui - fixed wrong merge of statistics information from different coordinators

* ui - fixed issue #2316

* ui - fixed wrong protocol usage within encrypted environment

* fixed compile error on Mac Yosemite

* minor UI fixes


v3.1.13 (2017-03-06)
--------------------

* fixed variables parsing in GraphQL

* fixed issue #2214

* fixed issue #2342

* changed thread handling to queue only user requests on coordinator

* use exponential backoff when waiting for collection locks

* repair short name server lookup in cluster in the case of a removed
  server


v3.1.12 (2017-02-28)
--------------------

* disable shell color escape sequences on Windows

* fixed issue #2326

* fixed issue #2320

* fixed issue #2315

* fixed a race condition when closing a connection

* raised default hard limit on threads for very small to 64

* fixed negative counting of http connection in UI

* fixed a race when renaming collections

* fixed a race when dropping databases


v3.1.11 (2017-02-17)
--------------------

* fixed a race between connection closing and sending out last chunks of data to clients
  when the "Connection: close" HTTP header was set in requests

* ui: optimized smart graph creation usability

* ui: fixed #2308

* fixed a race in async task cancellation via `require("@arangodb/tasks").unregisterTask()`

* fixed spuriously hanging threads in cluster AQL that could sit idle for a few minutes

* fixed potential numeric overflow for big index ids in index deletion API

* fixed sort issue in cluster, occurring when one of the local sort buffers of a
  GatherNode was empty

* reduce number of HTTP requests made for certain kinds of join queries in cluster,
  leading to speedup of some join queries

* supervision deals with demised coordinators correctly again

* implement a timeout in TraverserEngineRegistry

* agent communication reduced in large batches of append entries RPCs

* inception no longer estimates RAFT timings

* compaction in agents has been moved to a separate thread

* replicated logs hold local timestamps

* supervision jobs failed leader and failed follower revisited for
  function in precarious stability situations

* fixed bug in random number generator for 64bit int


v3.1.10 (2017-02-02)
--------------------

* updated versions of bundled node modules:
  - joi: from 8.4.2 to 9.2.0
  - joi-to-json-schema: from 2.2.0 to 2.3.0
  - sinon: from 1.17.4 to 1.17.6
  - lodash: from 4.13.1 to 4.16.6

* added shortcut for AQL ternary operator
  instead of `condition ? true-part : false-part` it is now possible to also use a
  shortcut variant `condition ? : false-part`, e.g.

      FOR doc IN docs RETURN doc.value ?: 'not present'

  instead of

      FOR doc IN docs RETURN doc.value ? doc.value : 'not present'

* fixed wrong sorting order in cluster, if an index was used to sort with many
  shards.

* added --replication-factor, --number-of-shards and --wait-for-sync to arangobench

* turn on UTF-8 string validation for VelocyPack values received via VST connections

* fixed issue #2257

* upgraded Boost version to 1.62.0

* added optional detail flag for db.<collection>.count()
  setting the flag to `true` will make the count operation returned the per-shard
  counts for the collection:

      db._create("test", { numberOfShards: 10 });
      for (i = 0; i < 1000; ++i) {
        db.test.insert({value: i});
      }
      db.test.count(true);

      {
        "s100058" : 99,
        "s100057" : 103,
        "s100056" : 100,
        "s100050" : 94,
        "s100055" : 90,
        "s100054" : 122,
        "s100051" : 109,
        "s100059" : 99,
        "s100053" : 95,
        "s100052" : 89
      }

* added optional memory limit for AQL queries:

      db._query("FOR i IN 1..100000 SORT i RETURN i", {}, { options: { memoryLimit: 100000 } });

  This option limits the default maximum amount of memory (in bytes) that a single
  AQL query can use.
  When a single AQL query reaches the specified limit value, the query will be
  aborted with a *resource limit exceeded* exception. In a cluster, the memory
  accounting is done per shard, so the limit value is effectively a memory limit per
  query per shard.

  The global limit value can be overriden per query by setting the *memoryLimit*
  option value for individual queries when running an AQL query.

* added server startup option `--query.memory-limit`

* added convenience function to create vertex-centric indexes.

  Usage: `db.collection.ensureVertexCentricIndex("label", {type: "hash", direction: "outbound"})`
  That will create an index that can be used on OUTBOUND with filtering on the
  edge attribute `label`.

* change default log output for tools to stdout (instead of stderr)

* added option -D to define a configuration file environment key=value

* changed encoding behavior for URLs encoded in the C++ code of ArangoDB:
  previously the special characters `-`, `_`, `~` and `.` were returned as-is
  after URL-encoding, now `.` will be encoded to be `%2e`.
  This also changes the behavior of how incoming URIs are processed: previously
  occurrences of `..` in incoming request URIs were collapsed (e.g. `a/../b/` was
  collapsed to a plain `b/`). Now `..` in incoming request URIs are not collapsed.

* Foxx request URL suffix is no longer unescaped

* @arangodb/request option json now defaults to `true` if the response body is not empty and encoding is not explicitly set to `null` (binary).
  The option can still be set to `false` to avoid unnecessary attempts at parsing the response as JSON.

* Foxx configuration values for unknown options will be discarded when saving the configuration in production mode using the web interface

* module.context.dependencies is now immutable

* process.stdout.isTTY now returns `true` in arangosh and when running arangod with the `--console` flag

* add support for Swagger tags in Foxx


v3.1.9 (XXXX-XX-XX)
-------------------

* macos CLI package: store databases and apps in the users home directory

* ui: fixed re-login issue within a non system db, when tab was closed

* fixed a race in the VelocyStream Commtask implementation

* fixed issue #2256


v3.1.8 (2017-01-09)
-------------------

* add Windows silent installer

* add handling of debug symbols during Linux & windows release builds.

* fixed issue #2181

* fixed issue #2248: reduce V8 max old space size from 3 GB to 1 GB on 32 bit systems

* upgraded Boost version to 1.62.0

* fixed issue #2238

* fixed issue #2234

* agents announce new endpoints in inception phase to leader

* agency leadership accepts updatet endpoints to given uuid

* unified endpoints replace localhost with 127.0.0.1

* fix several problems within an authenticated cluster


v3.1.7 (2016-12-29)
-------------------

* fixed one too many elections in RAFT

* new agency comm backported from devel


v3.1.6 (2016-12-20)
-------------------

* fixed issue #2227

* fixed issue #2220

* agency constituent/agent bug fixes in race conditions picking up
  leadership

* supervision does not need waking up anymore as it is running
  regardless

* agents challenge their leadership more rigorously


v3.1.5 (2016-12-16)
-------------------

* lowered default value of `--database.revision-cache-target-size` from 75% of
  RAM to less than 40% of RAM

* fixed issue #2218

* fixed issue #2217

* Foxx router.get/post/etc handler argument can no longer accidentally omitted

* fixed issue #2223


v3.1.4 (2016-12-08)
-------------------

* fixed issue #2211

* fixed issue #2204

* at cluster start, coordinators wait until at least one DBserver is there,
  and either at least two DBservers are there or 15s have passed, before they
  initiate the bootstrap of system collections.

* more robust agency startup from devel

* supervision's AddFollower adds many followers at once

* supervision has new FailedFollower job

* agency's Node has new method getArray

* agency RAFT timing estimates more conservative in waitForSync
  scenario

* agency RAFT timing estimates capped at maximum 2.0/10.0 for low/high


v3.1.3 (2016-12-02)
-------------------

* fix a traversal bug when using skiplist indexes:
  if we have a skiplist of ["a", "unused", "_from"] and a traversal like:
  FOR v,e,p IN OUTBOUND @start @@edges
    FILTER p.edges[0].a == 'foo'
    RETURN v
  And the above index applied on "a" is considered better than EdgeIndex, than
  the executor got into undefined behaviour.

* fix endless loop when trying to create a collection with replicationFactor: -1


v3.1.2 (2016-11-24)
-------------------

* added support for descriptions field in Foxx dependencies

* (Enterprise only) fixed a bug in the statistic report for SmartGraph traversals.
Now they state correctly how many documents were fetched from the index and how many
have been filtered.

* Prevent uniform shard distribution when replicationFactor == numServers

v3.1.1 (2016-11-15)
-------------------

* fixed issue #2176

* fixed issue #2168

* display index usage of traversals in AQL explainer output (previously missing)

* fixed issue #2163

* preserve last-used HLC value across server starts

* allow more control over handling of pre-3.1 _rev values

  this changes the server startup option `--database.check-30-revisions` from a boolean (true/false)
  parameter to a string parameter with the following possible values:

  - "fail":
    will validate _rev values of 3.0 collections on collection loading and throw an exception when invalid _rev values are found.
    in this case collections with invalid _rev values are marked as corrupted and cannot be used in the ArangoDB 3.1 instance.
    the fix procedure for such collections is to export the collections from 3.0 database with arangodump and restore them in 3.1 with arangorestore.
    collections that do not contain invalid _rev values are marked as ok and will not be re-checked on following loads.
    collections that contain invalid _rev values will be re-checked on following loads.

  - "true":
    will validate _rev values of 3.0 collections on collection loading and print a warning when invalid _rev values are found.
    in this case collections with invalid _rev values can be used in the ArangoDB 3.1 instance.
    however, subsequent operations on documents with invalid _rev values may silently fail or fail with explicit errors.
    the fix procedure for such collections is to export the collections from 3.0 database with arangodump and restore them in 3.1 with arangorestore.
    collections that do not contain invalid _rev values are marked as ok and will not be re-checked on following loads.
    collections that contain invalid _rev values will be re-checked on following loads.

  - "false":
    will not validate _rev values on collection loading and not print warnings.
    no hint is given when invalid _rev values are found.
    subsequent operations on documents with invalid _rev values may silently fail or fail with explicit errors.
    this setting does not affect whether collections are re-checked later.
    collections will be re-checked on following loads if `--database.check-30-revisions` is later set to either `true` or `fail`.

  The change also suppresses warnings that were printed when collections were restored using arangorestore, and the restore
  data contained invalid _rev values. Now these warnings are suppressed, and new HLC _rev values are generated for these documents
  as before.

* added missing functions to AQL syntax highlighter in web interface

* fixed display of `ANY` direction in traversal explainer output (direction `ANY` was shown as either
  `INBOUND` or `OUTBOUND`)

* changed behavior of toJSON() function when serializing an object before saving it in the database

  if an object provides a toJSON() function, this function is still called for serializing it.
  the change is that the result of toJSON() is not stringified anymore, but saved as is. previous
  versions of ArangoDB called toJSON() and after that additionally stringified its result.

  This change will affect the saving of JS Buffer objects, which will now be saved as arrays of
  bytes instead of a comma-separated string of the Buffer's byte contents.

* allow creating unique indexes on more attributes than present in shardKeys

  The following combinations of shardKeys and indexKeys are allowed/not allowed:

  shardKeys     indexKeys
      a             a        ok
      a             b    not ok
      a           a b        ok
    a b             a    not ok
    a b             b    not ok
    a b           a b        ok
    a b         a b c        ok
  a b c           a b    not ok
  a b c         a b c        ok

* fixed wrong version in web interface login screen (EE only)

* make web interface not display an exclamation mark next to ArangoDB version number 3.1

* fixed search for arbitrary document attributes in web interface in case multiple
  search values were used on different attribute names. in this case, the search always
  produced an empty result

* disallow updating `_from` and `_to` values of edges in Smart Graphs. Updating these
  attributes would lead to potential redistribution of edges to other shards, which must be
  avoided.

* fixed issue #2148

* updated graphql-sync dependency to 0.6.2

* fixed issue #2156

* fixed CRC4 assembly linkage


v3.1.0 (2016-10-29)
-------------------

* AQL breaking change in cluster:

  from ArangoDB 3.1 onwards `WITH` is required for traversals in a
  clustered environment in order to avoid deadlocks.

  Note that for queries that access only a single collection or that have all
  collection names specified somewhere else in the query string, there is no
  need to use *WITH*. *WITH* is only useful when the AQL query parser cannot
  automatically figure out which collections are going to be used by the query.
  *WITH* is only useful for queries that dynamically access collections, e.g.
  via traversals, shortest path operations or the *DOCUMENT()* function.

  more info can be found [here](https://github.com/arangodb/arangodb/blob/devel/Documentation/Books/AQL/Operations/With.md)

* added AQL function `DISTANCE` to calculate the distance between two arbitrary
  coordinates (haversine formula)

* fixed issue #2110

* added Auto-aptation of RAFT timings as calculations only


v3.1.rc2 (2016-10-10)
---------------------

* second release candidate


v3.1.rc1 (2016-09-30)
---------------------

* first release candidate


v3.1.alpha2 (2016-09-01)
------------------------

* added module.context.createDocumentationRouter to replace module.context.apiDocumentation

* bug in RAFT implementation of reads. dethroned leader still answered requests in isolation

* ui: added new graph viewer

* ui: aql-editor added tabular & graph display

* ui: aql-editor improved usability

* ui: aql-editor: query profiling support

* fixed issue #2109

* fixed issue #2111

* fixed issue #2075

* added AQL function `DISTANCE` to calculate the distance between two arbitrary
  coordinates (haversine formula)

* rewrote scheduler and dispatcher based on boost::asio

  parameters changed:
    `--scheduler.threads` and `--server.threads` are now merged into a single one: `--server.threads`

    hidden `--server.extra-threads` has been removed

    hidden `--server.aql-threads` has been removed

    hidden `--server.backend` has been removed

    hidden `--server.show-backends` has been removed

    hidden `--server.thread-affinity` has been removed

* fixed issue #2086

* fixed issue #2079

* fixed issue #2071

  make the AQL query optimizer inject filter condition expressions referred to
  by variables during filter condition aggregation.
  For example, in the following query

      FOR doc IN collection
        LET cond1 = (doc.value == 1)
        LET cond2 = (doc.value == 2)
        FILTER cond1 || cond2
        RETURN { doc, cond1, cond2 }

  the optimizer will now inject the conditions for `cond1` and `cond2` into the filter
  condition `cond1 || cond2`, expanding it to `(doc.value == 1) || (doc.value == 2)`
  and making these conditions available for index searching.

  Note that the optimizer previously already injected some conditions into other
  conditions, but only if the variable that defined the condition was not used
  elsewhere. For example, the filter condition in the query

      FOR doc IN collection
        LET cond = (doc.value == 1)
        FILTER cond
        RETURN { doc }

  already got optimized before because `cond` was only used once in the query and
  the optimizer decided to inject it into the place where it was used.

  This only worked for variables that were referred to once in the query.
  When a variable was used multiple times, the condition was not injected as
  in the following query:

      FOR doc IN collection
        LET cond = (doc.value == 1)
        FILTER cond
        RETURN { doc, cond }

  The fix for #2070 now will enable this optimization so that the query can
  use an index on `doc.value` if available.

* changed behavior of AQL array comparison operators for empty arrays:
  * `ALL` and `ANY` now always return `false` when the left-hand operand is an
    empty array. The behavior for non-empty arrays does not change:
    * `[] ALL == 1` will return `false`
    * `[1] ALL == 1` will return `true`
    * `[1, 2] ALL == 1` will return `false`
    * `[2, 2] ALL == 1` will return `false`
    * `[] ANY == 1` will return `false`
    * `[1] ANY == 1` will return `true`
    * `[1, 2] ANY == 1` will return `true`
    * `[2, 2] ANY == 1` will return `false`
  * `NONE` now always returns `true` when the left-hand operand is an empty array.
    The behavior for non-empty arrays does not change:
    * `[] NONE == 1` will return `true`
    * `[1] NONE == 1` will return `false`
    * `[1, 2] NONE == 1` will return `false`
    * `[2, 2] NONE == 1` will return `true`

* added experimental AQL functions `JSON_STRINGIFY` and `JSON_PARSE`

* added experimental support for incoming gzip-compressed requests

* added HTTP REST APIs for online loglevel adjustments:

  - GET `/_admin/log/level` returns the current loglevel settings
  - PUT `/_admin/log/level` modifies the current loglevel settings

* PATCH /_api/gharial/{graph-name}/vertex/{collection-name}/{vertex-key}
  - changed default value for keepNull to true

* PATCH /_api/gharial/{graph-name}/edge/{collection-name}/{edge-key}
  - changed default value for keepNull to true

* renamed `maximalSize` attribute in parameter.json files to `journalSize`

  The `maximalSize` attribute will still be picked up from collections that
  have not been adjusted. Responses from the replication API will now also use
  `journalSize` instead of `maximalSize`.

* added `--cluster.system-replication-factor` in order to adjust the
  replication factor for new system collections

* fixed issue #2012

* added a memory expection in case V8 memory gets too low

* added Optimizer Rule for other indexes in Traversals
  this allows AQL traversals to use other indexes than the edge index.
  So traversals with filters on edges can now make use of more specific
  indexes, e.g.

      FOR v, e, p IN 2 OUTBOUND @start @@edge FILTER p.edges[0].foo == "bar"

  will prefer a Hash Index on [_from, foo] above the EdgeIndex.

* fixed epoch computation in hybrid logical clock

* fixed thread affinity

* replaced require("internal").db by require("@arangodb").db

* added option `--skip-lines` for arangoimp
  this allows skipping the first few lines from the import file in case the
  CSV or TSV import are used

* fixed periodic jobs: there should be only one instance running - even if it
  runs longer than the period

* improved performance of primary index and edge index lookups

* optimizations for AQL `[*]` operator in case no filter, no projection and
  no offset/limit are used

* added AQL function `OUTERSECTION` to return the symmetric difference of its
  input arguments

* Foxx manifests of installed services are now saved to disk with indentation

* Foxx tests and scripts in development mode should now always respect updated
  files instead of loading stale modules

* When disabling Foxx development mode the setup script is now re-run

* Foxx now provides an easy way to directly serve GraphQL requests using the
  `@arangodb/foxx/graphql` module and the bundled `graphql-sync` dependency

* Foxx OAuth2 module now correctly passes the `access_token` to the OAuth2 server

* added iconv-lite and timezone modules

* web interface now allows installing GitHub and zip services in legacy mode

* added module.context.createDocumentationRouter to replace module.context.apiDocumentation

* bug in RAFT implementation of reads. dethroned leader still answered
  requests in isolation

* all lambdas in ClusterInfo might have been left with dangling references.

* Agency bug fix for handling of empty json objects as values.

* Foxx tests no longer support the Mocha QUnit interface as this resulted in weird
  inconsistencies in the BDD and TDD interfaces. This fixes the TDD interface
  as well as out-of-sequence problems when using the BDD before/after functions.

* updated bundled JavaScript modules to latest versions; joi has been updated from 8.4 to 9.2
  (see [joi 9.0.0 release notes](https://github.com/hapijs/joi/issues/920) for information on
  breaking changes and new features)

* fixed issue #2139

* updated graphql-sync dependency to 0.6.2

* fixed issue #2156


v3.0.13 (XXXX-XX-XX)
--------------------

* fixed issue #2315

* fixed issue #2210


v3.0.12 (2016-11-23)
--------------------

* fixed issue #2176

* fixed issue #2168

* fixed issues #2149, #2159

* fixed error reporting for issue #2158

* fixed assembly linkage bug in CRC4 module

* added support for descriptions field in Foxx dependencies


v3.0.11 (2016-11-08)
--------------------

* fixed issue #2140: supervisor dies instead of respawning child

* fixed issue #2131: use shard key value entered by user in web interface

* fixed issue #2129: cannot kill a long-run query

* fixed issue #2110

* fixed issue #2081

* fixed issue #2038

* changes to Foxx service configuration or dependencies should now be
  stored correctly when options are cleared or omitted

* Foxx tests no longer support the Mocha QUnit interface as this resulted in weird
  inconsistencies in the BDD and TDD interfaces. This fixes the TDD interface
  as well as out-of-sequence problems when using the BDD before/after functions.

* fixed issue #2148


v3.0.10 (2016-09-26)
--------------------

* fixed issue #2072

* fixed issue #2070

* fixed slow cluster starup issues. supervision will demonstrate more
  patience with db servers


v3.0.9 (2016-09-21)
-------------------

* fixed issue #2064

* fixed issue #2060

* speed up `collection.any()` and skiplist index creation

* fixed multiple issues where ClusterInfo bug hung agency in limbo
  timeouting on multiple collection and database callbacks


v3.0.8 (2016-09-14)
-------------------

* fixed issue #2052

* fixed issue #2005

* fixed issue #2039

* fixed multiple issues where ClusterInfo bug hung agency in limbo
  timeouting on multiple collection and database callbacks


v3.0.7 (2016-09-05)
-------------------

* new supervision job handles db server failure during collection creation.


v3.0.6 (2016-09-02)
-------------------

* fixed issue #2026

* slightly better error diagnostics for AQL query compilation and replication

* fixed issue #2018

* fixed issue #2015

* fixed issue #2012

* fixed wrong default value for arangoimp's `--on-duplicate` value

* fix execution of AQL traversal expressions when there are multiple
  conditions that refer to variables set outside the traversal

* properly return HTTP 503 in JS actions when backend is gone

* supervision creates new key in agency for failed servers

* new shards will not be allocated on failed or cleaned servers


v3.0.5 (2016-08-18)
-------------------

* execute AQL ternary operator via C++ if possible

* fixed issue #1977

* fixed extraction of _id attribute in AQL traversal conditions

* fix SSL agency endpoint

* Minimum RAFT timeout was one order of magnitude to short.

* Optimized RAFT RPCs from leader to followers for efficiency.

* Optimized RAFT RPC handling on followers with respect to compaction.

* Fixed bug in handling of duplicates and overlapping logs

* Fixed bug in supervision take over after leadership change.

v3.0.4 (2016-08-01)
-------------------

* added missing lock for periodic jobs access

* fix multiple foxx related cluster issues

* fix handling of empty AQL query strings

* fixed issue in `INTERSECTION` AQL function with duplicate elements
  in the source arrays

* fixed issue #1970

* fixed issue #1968

* fixed issue #1967

* fixed issue #1962

* fixed issue #1959

* replaced require("internal").db by require("@arangodb").db

* fixed issue #1954

* fixed issue #1953

* fixed issue #1950

* fixed issue #1949

* fixed issue #1943

* fixed segfault in V8, by backporting https://bugs.chromium.org/p/v8/issues/detail?id=5033

* Foxx OAuth2 module now correctly passes the `access_token` to the OAuth2 server

* fixed credentialed CORS requests properly respecting --http.trusted-origin

* fixed a crash in V8Periodic task (forgotten lock)

* fixed two bugs in synchronous replication (syncCollectionFinalize)


v3.0.3 (2016-07-17)
-------------------

* fixed issue #1942

* fixed issue #1941

* fixed array index batch insertion issues for hash indexes that caused problems when
  no elements remained for insertion

* fixed AQL MERGE() function with External objects originating from traversals

* fixed some logfile recovery errors with error message "document not found"

* fixed issue #1937

* fixed issue #1936

* improved performance of arangorestore in clusters with synchronous
  replication

* Foxx tests and scripts in development mode should now always respect updated
  files instead of loading stale modules

* When disabling Foxx development mode the setup script is now re-run

* Foxx manifests of installed services are now saved to disk with indentation


v3.0.2 (2016-07-09)
-------------------

* fixed assertion failure in case multiple remove operations were used in the same query

* fixed upsert behavior in case upsert was used in a loop with the same document example

* fixed issue #1930

* don't expose local file paths in Foxx error messages.

* fixed issue #1929

* make arangodump dump the attribute `isSystem` when dumping the structure
  of a collection, additionally make arangorestore not fail when the attribute
  is missing

* fixed "Could not extract custom attribute" issue when using COLLECT with
  MIN/MAX functions in some contexts

* honor presence of persistent index for sorting

* make AQL query optimizer not skip "use-indexes-rule", even if enough
  plans have been created already

* make AQL optimizer not skip "use-indexes-rule", even if enough execution plans
  have been created already

* fix double precision value loss in VelocyPack JSON parser

* added missing SSL support for arangorestore

* improved cluster import performance

* fix Foxx thumbnails on DC/OS

* fix Foxx configuration not being saved

* fix Foxx app access from within the frontend on DC/OS

* add option --default-replication-factor to arangorestore and simplify
  the control over the number of shards when restoring

* fix a bug in the VPack -> V8 conversion if special attributes _key,
  _id, _rev, _from and _to had non-string values, which is allowed
  below the top level

* fix malloc_usable_size for darwin


v3.0.1 (2016-06-30)
-------------------

* fixed periodic jobs: there should be only one instance running - even if it
  runs longer than the period

* increase max. number of collections in AQL queries from 32 to 256

* fixed issue #1916: header "authorization" is required" when opening
  services page

* fixed issue #1915: Explain: member out of range

* fixed issue #1914: fix unterminated buffer

* don't remove lockfile if we are the same (now stale) pid
  fixes docker setups (our pid will always be 1)

* do not use revision id comparisons in compaction for determining whether a
  revision is obsolete, but marker memory addresses
  this ensures revision ids don't matter when compacting documents

* escape Unicode characters in JSON HTTP responses
  this converts UTF-8 characters in HTTP responses of arangod into `\uXXXX`
  escape sequences. This makes the HTTP responses fit into the 7 bit ASCII
  character range, which speeds up HTTP response parsing for some clients,
  namely node.js/v8

* add write before read collections when starting a user transaction
  this allows specifying the same collection in both read and write mode without
  unintended side effects

* fixed buffer overrun that occurred when building very large result sets

* index lookup optimizations for primary index and edge index

* fixed "collection is a nullptr" issue when starting a traversal from a transaction

* enable /_api/import on coordinator servers


v3.0.0 (2016-06-22)
-------------------

* minor GUI fixxes

* fix for replication and nonces


v3.0.0-rc3 (2016-06-19)
-----------------------

* renamed various Foxx errors to no longer refer to Foxx services as apps

* adjusted various error messages in Foxx to be more informative

* specifying "files" in a Foxx manifest to be mounted at the service root
  no longer results in 404s when trying to access non-file routes

* undeclared path parameters in Foxx no longer break the service

* trusted reverse proxy support is now handled more consistently

* ArangoDB request compatibility and user are now exposed in Foxx

* all bundled NPM modules have been upgraded to their latest versions


v3.0.0-rc2 (2016-06-12)
-----------------------

* added option `--server.max-packet-size` for client tools

* renamed option `--server.ssl-protocol` to `--ssl.protocol` in client tools
  (was already done for arangod, but overlooked for client tools)

* fix handling of `--ssl.protocol` value 5 (TLS v1.2) in client tools, which
  claimed to support it but didn't

* config file can use '@include' to include a different config file as base


v3.0.0-rc1 (2016-06-10)
-----------------------

* the user management has changed: it now has users that are independent of
  databases. A user can have one or more database assigned to the user.

* forward ported V8 Comparator bugfix for inline heuristics from
  https://github.com/v8/v8/commit/5ff7901e24c2c6029114567de5a08ed0f1494c81

* changed to-string conversion for AQL objects and arrays, used by the AQL
  function `TO_STRING()` and implicit to-string casts in AQL

  - arrays are now converted into their JSON-stringify equivalents, e.g.

    - `[ ]` is now converted to `[]`
    - `[ 1, 2, 3 ]` is now converted to `[1,2,3]`
    - `[ "test", 1, 2 ] is now converted to `["test",1,2]`

    Previous versions of ArangoDB converted arrays with no members into the
    empty string, and non-empty arrays into a comma-separated list of member
    values, without the surrounding angular brackets. Additionally, string
    array members were not enclosed in quotes in the result string:

    - `[ ]` was converted to ``
    - `[ 1, 2, 3 ]` was converted to `1,2,3`
    - `[ "test", 1, 2 ] was converted to `test,1,2`

  - objects are now converted to their JSON-stringify equivalents, e.g.

    - `{ }` is converted to `{}`
    - `{ a: 1, b: 2 }` is converted to `{"a":1,"b":2}`
    - `{ "test" : "foobar" }` is converted to `{"test":"foobar"}`

    Previous versions of ArangoDB always converted objects into the string
    `[object Object]`

  This change affects also the AQL functions `CONCAT()` and `CONCAT_SEPARATOR()`
  which treated array values differently in previous versions. Previous versions
  of ArangoDB automatically flattened array values on the first level of the array,
  e.g. `CONCAT([1, 2, 3, [ 4, 5, 6 ]])` produced `1,2,3,4,5,6`. Now this will produce
  `[1,2,3,[4,5,6]]`. To flatten array members on the top level, you can now use
  the more explicit `CONCAT(FLATTEN([1, 2, 3, [4, 5, 6]], 1))`.

* added C++ implementations for AQL functions `SLICE()`, `CONTAINS()` and
  `RANDOM_TOKEN()`

* as a consequence of the upgrade to V8 version 5, the implementation of the
  JavaScript `Buffer` object had to be changed. JavaScript `Buffer` objects in
  ArangoDB now always store their data on the heap. There is no shared pool
  for small Buffer values, and no pointing into existing Buffer data when
  extracting slices. This change may increase the cost of creating Buffers with
  short contents or when peeking into existing Buffers, but was required for
  safer memory management and to prevent leaks.

* the `db` object's function `_listDatabases()` was renamed to just `_databases()`
  in order to make it more consistent with the existing `_collections()` function.
  Additionally the `db` object's `_listEndpoints()` function was renamed to just
  `_endpoints()`.

* changed default value of `--server.authentication` from `false` to `true` in
  configuration files etc/relative/arangod.conf and etc/arangodb/arangod.conf.in.
  This means the server will be started with authentication enabled by default,
  requiring all client connections to provide authentication data when connecting
  to ArangoDB. Authentication can still be turned off via setting the value of
  `--server.authentication` to `false` in ArangoDB's configuration files or by
  specifying the option on the command-line.

* Changed result format for querying all collections via the API GET `/_api/collection`.

  Previous versions of ArangoDB returned an object with an attribute named `collections`
  and an attribute named `names`. Both contained all available collections, but
  `collections` contained the collections as an array, and `names` contained the
  collections again, contained in an object in which the attribute names were the
  collection names, e.g.

  ```
  {
    "collections": [
      {"id":"5874437","name":"test","isSystem":false,"status":3,"type":2},
      {"id":"17343237","name":"something","isSystem":false,"status":3,"type":2},
      ...
    ],
    "names": {
      "test": {"id":"5874437","name":"test","isSystem":false,"status":3,"type":2},
      "something": {"id":"17343237","name":"something","isSystem":false,"status":3,"type":2},
      ...
    }
  }
  ```
  This result structure was redundant, and therefore has been simplified to just

  ```
  {
    "result": [
      {"id":"5874437","name":"test","isSystem":false,"status":3,"type":2},
      {"id":"17343237","name":"something","isSystem":false,"status":3,"type":2},
      ...
    ]
  }
  ```

  in ArangoDB 3.0.

* added AQL functions `TYPENAME()` and `HASH()`

* renamed arangob tool to arangobench

* added AQL string comparison operator `LIKE`

  The operator can be used to compare strings like this:

      value LIKE search

  The operator is currently implemented by calling the already existing AQL
  function `LIKE`.

  This change also makes `LIKE` an AQL keyword. Using `LIKE` in either case as
  an attribute or collection name in AQL thus requires quoting.

* make AQL optimizer rule "remove-unnecessary-calculations" fire in more cases

  The rule will now remove calculations that are used exactly once in other
  expressions (e.g. `LET a = doc RETURN a.value`) and calculations,
  or calculations that are just references (e.g. `LET a = b`).

* renamed AQL optimizer rule "merge-traversal-filter" to "optimize-traversals"
  Additionally, the optimizer rule will remove unused edge and path result variables
  from the traversal in case they are specified in the `FOR` section of the traversal,
  but not referenced later in the query. This saves constructing edges and paths
  results.

* added AQL optimizer rule "inline-subqueries"

  This rule can pull out certain subqueries that are used as an operand to a `FOR`
  loop one level higher, eliminating the subquery completely. For example, the query

      FOR i IN (FOR j IN [1,2,3] RETURN j) RETURN i

  will be transformed by the rule to:

      FOR i IN [1,2,3] RETURN i

  The query

      FOR name IN (FOR doc IN _users FILTER doc.status == 1 RETURN doc.name) LIMIT 2 RETURN name

  will be transformed into

      FOR tmp IN _users FILTER tmp.status == 1 LIMIT 2 RETURN tmp.name

  The rule will only fire when the subquery is used as an operand to a `FOR` loop, and
  if the subquery does not contain a `COLLECT` with an `INTO` variable.

* added new endpoint "srv://" for DNS service records

* The result order of the AQL functions VALUES and ATTRIBUTES has never been
  guaranteed and it only had the "correct" ordering by accident when iterating
  over objects that were not loaded from the database. This accidental behavior
  is now changed by introduction of VelocyPack. No ordering is guaranteed unless
  you specify the sort parameter.

* removed configure option `--enable-logger`

* added AQL array comparison operators

  All AQL comparison operators now also exist in an array variant. In the
  array variant, the operator is preceded with one of the keywords *ALL*, *ANY*
  or *NONE*. Using one of these keywords changes the operator behavior to
  execute the comparison operation for all, any, or none of its left hand
  argument values. It is therefore expected that the left hand argument
  of an array operator is an array.

  Examples:

      [ 1, 2, 3 ] ALL IN [ 2, 3, 4 ]   // false
      [ 1, 2, 3 ] ALL IN [ 1, 2, 3 ]   // true
      [ 1, 2, 3 ] NONE IN [ 3 ]        // false
      [ 1, 2, 3 ] NONE IN [ 23, 42 ]   // true
      [ 1, 2, 3 ] ANY IN [ 4, 5, 6 ]   // false
      [ 1, 2, 3 ] ANY IN [ 1, 42 ]     // true
      [ 1, 2, 3 ] ANY == 2             // true
      [ 1, 2, 3 ] ANY == 4             // false
      [ 1, 2, 3 ] ANY > 0              // true
      [ 1, 2, 3 ] ANY <= 1             // true
      [ 1, 2, 3 ] NONE < 99            // false
      [ 1, 2, 3 ] NONE > 10            // true
      [ 1, 2, 3 ] ALL > 2              // false
      [ 1, 2, 3 ] ALL > 0              // true
      [ 1, 2, 3 ] ALL >= 3             // false
      ["foo", "bar"] ALL != "moo"      // true
      ["foo", "bar"] NONE == "bar"     // false
      ["foo", "bar"] ANY == "foo"      // true

* improved AQL optimizer to remove unnecessary sort operations in more cases

* allow enclosing AQL identifiers in forward ticks in addition to using
  backward ticks

  This allows for convenient writing of AQL queries in JavaScript template strings
  (which are delimited with backticks themselves), e.g.

      var q = `FOR doc IN ´collection´ RETURN doc.´name´`;

* allow to set `print.limitString` to configure the number of characters
  to output before truncating

* make logging configurable per log "topic"

  `--log.level <level>` sets the global log level to <level>, e.g. `info`,
  `debug`, `trace`.

  `--log.level topic=<level>` sets the log level for a specific topic.
  Currently, the following topics exist: `collector`, `compactor`, `mmap`,
  `performance`, `queries`, and `requests`. `performance` and `requests` are
  set to FATAL by default. `queries` is set to info. All others are
  set to the global level by default.

  The new log option `--log.output <definition>` allows directing the global
  or per-topic log output to different outputs. The output definition
  "<definition>" can be one of

    "-" for stdin
    "+" for stderr
    "syslog://<syslog-facility>"
    "syslog://<syslog-facility>/<application-name>"
    "file://<relative-path>"

  The option can be specified multiple times in order to configure the output
  for different log topics. To set up a per-topic output configuration, use
  `--log.output <topic>=<definition>`, e.g.

    queries=file://queries.txt

  logs all queries to the file "queries.txt".

* the option `--log.requests-file` is now deprecated. Instead use

    `--log.level requests=info`
    `--log.output requests=file://requests.txt`

* the option `--log.facility` is now deprecated. Instead use

    `--log.output requests=syslog://facility`

* the option `--log.performance` is now deprecated. Instead use

    `--log.level performance=trace`

* removed option `--log.source-filter`

* removed configure option `--enable-logger`

* change collection directory names to include a random id component at the end

  The new pattern is `collection-<id>-<random>`, where `<id>` is the collection
  id and `<random>` is a random number. Previous versions of ArangoDB used a
  pattern `collection-<id>` without the random number.

  ArangoDB 3.0 understands both the old and name directory name patterns.

* removed mostly unused internal spin-lock implementation

* removed support for pre-Windows 7-style locks. This removes compatibility for
  Windows versions older than Windows 7 (e.g. Windows Vista, Windows XP) and
  Windows 2008R2 (e.g. Windows 2008).

* changed names of sub-threads started by arangod

* added option `--default-number-of-shards` to arangorestore, allowing creating
  collections with a specifiable number of shards from a non-cluster dump

* removed support for CoffeeScript source files

* removed undocumented SleepAndRequeue

* added WorkMonitor to inspect server threads

* when downloading a Foxx service from the web interface the suggested filename
  is now based on the service's mount path instead of simply "app.zip"

* the `@arangodb/request` response object now stores the parsed JSON response
  body in a property `json` instead of `body` when the request was made using the
  `json` option. The `body` instead contains the response body as a string.

* the Foxx API has changed significantly, 2.8 services are still supported
  using a backwards-compatible "legacy mode"


v2.8.12 (XXXX-XX-XX)
--------------------

* issue #2091: decrease connect timeout to 5 seconds on startup

* fixed issue #2072

* slightly better error diagnostics for some replication errors

* fixed issue #1977

* fixed issue in `INTERSECTION` AQL function with duplicate elements
  in the source arrays

* fixed issue #1962

* fixed issue #1959

* export aqlQuery template handler as require('org/arangodb').aql for forwards-compatibility


v2.8.11 (2016-07-13)
--------------------

* fixed array index batch insertion issues for hash indexes that caused problems when
  no elements remained for insertion

* fixed issue #1937


v2.8.10 (2016-07-01)
--------------------

* make sure next local _rev value used for a document is at least as high as the
  _rev value supplied by external sources such as replication

* make adding a collection in both read- and write-mode to a transaction behave as
  expected (write includes read). This prevents the `unregister collection used in
  transaction` error

* fixed sometimes invalid result for `byExample(...).count()` when an index plus
  post-filtering was used

* fixed "collection is a nullptr" issue when starting a traversal from a transaction

* honor the value of startup option `--database.wait-for-sync` (that is used to control
  whether new collections are created with `waitForSync` set to `true` by default) also
  when creating collections via the HTTP API (and thus the ArangoShell). When creating
  a collection via these mechanisms, the option was ignored so far, which was inconsistent.

* fixed issue #1826: arangosh --javascript.execute: internal error (geo index issue)

* fixed issue #1823: Arango crashed hard executing very simple query on windows


v2.8.9 (2016-05-13)
-------------------

* fixed escaping and quoting of extra parameters for executables in Mac OS X App

* added "waiting for" status variable to web interface collection figures view

* fixed undefined behavior in query cache invaldation

* fixed access to /_admin/statistics API in case statistics are disable via option
  `--server.disable-statistics`

* Foxx manager will no longer fail hard when Foxx store is unreachable unless installing
  a service from the Foxx store (e.g. when behind a firewall or GitHub is unreachable).


v2.8.8 (2016-04-19)
-------------------

* fixed issue #1805: Query: internal error (location: arangod/Aql/AqlValue.cpp:182).
  Please report this error to arangodb.com (while executing)

* allow specifying collection name prefixes for `_from` and `_to` in arangoimp:

  To avoid specifying complete document ids (consisting of collection names and document
  keys) for *_from* and *_to* values when importing edges with arangoimp, there are now
  the options *--from-collection-prefix* and *--to-collection-prefix*.

  If specified, these values will be automatically prepended to each value in *_from*
  (or *_to* resp.). This allows specifying only document keys inside *_from* and/or *_to*.

  *Example*

      > arangoimp --from-collection-prefix users --to-collection-prefix products ...

  Importing the following document will then create an edge between *users/1234* and
  *products/4321*:

  ```js
  { "_from" : "1234", "_to" : "4321", "desc" : "users/1234 is connected to products/4321" }
  ```

* requests made with the interactive system API documentation in the web interface
  (Swagger) will now respect the active database instead of always using `_system`


v2.8.7 (2016-04-07)
-------------------

* optimized primary=>secondary failover

* fix to-boolean conversion for documents in AQL

* expose the User-Agent HTTP header from the ArangoShell since Github seems to
  require it now, and we use the ArangoShell for fetching Foxx repositories from Github

* work with http servers that only send

* fixed potential race condition between compactor and collector threads

* fix removal of temporary directories on arangosh exit

* javadoc-style comments in Foxx services are no longer interpreted as
  Foxx comments outside of controller/script/exports files (#1748)

* removed remaining references to class syntax for Foxx Model and Repository
  from the documentation

* added a safe-guard for corrupted master-pointer


v2.8.6 (2016-03-23)
-------------------

* arangosh can now execute JavaScript script files that contain a shebang
  in the first line of the file. This allows executing script files directly.

  Provided there is a script file `/path/to/script.js` with the shebang
  `#!arangosh --javascript.execute`:

      > cat /path/to/script.js
      #!arangosh --javascript.execute
      print("hello from script.js");

  If the script file is made executable

      > chmod a+x /path/to/script.js

  it can be invoked on the shell directly and use arangosh for its execution:

      > /path/to/script.js
      hello from script.js

  This did not work in previous versions of ArangoDB, as the whole script contents
  (including the shebang) were treated as JavaScript code.
  Now shebangs in script files will now be ignored for all files passed to arangosh's
  `--javascript.execute` parameter.

  The alternative way of executing a JavaScript file with arangosh still works:

      > arangosh --javascript.execute /path/to/script.js
      hello from script.js

* added missing reset of traversal state for nested traversals.
  The state of nested traversals (a traversal in an AQL query that was
  located in a repeatedly executed subquery or inside another FOR loop)
  was not reset properly, so that multiple invocations of the same nested
  traversal with different start vertices led to the nested traversal
  always using the start vertex provided on the first invocation.

* fixed issue #1781: ArangoDB startup time increased tremendously

* fixed issue #1783: SIGHUP should rotate the log


v2.8.5 (2016-03-11)
-------------------

* Add OpenSSL handler for TLS V1.2 as sugested by kurtkincaid in #1771

* fixed issue #1765 (The webinterface should display the correct query time)
  and #1770 (Display ACTUAL query time in aardvark's AQL editor)

* Windows: the unhandled exception handler now calls the windows logging
  facilities directly without locks.
  This fixes lockups on crashes from the logging framework.

* improve nullptr handling in logger.

* added new endpoint "srv://" for DNS service records

* `org/arangodb/request` no longer sets the content-type header to the
  string "undefined" when no content-type header should be sent (issue #1776)


v2.8.4 (2016-03-01)
-------------------

* global modules are no longer incorrectly resolved outside the ArangoDB
  JavaScript directory or the Foxx service's root directory (issue #1577)

* improved error messages from Foxx and JavaScript (issues #1564, #1565, #1744)


v2.8.3 (2016-02-22)
-------------------

* fixed AQL filter condition collapsing for deeply-nested cases, potentially
  enabling usage of indexes in some dedicated cases

* added parentheses in AQL explain command output to correctly display precedence
  of logical and arithmetic operators

* Foxx Model event listeners defined on the model are now correctly invoked by
  the Repository methods (issue #1665)

* Deleting a Foxx service in the frontend should now always succeed even if the
  files no longer exist on the file system (issue #1358)

* Routing actions loaded from the database no longer throw exceptions when
  trying to load other modules using "require"

* The `org/arangodb/request` response object now sets a property `json` to the
  parsed JSON response body in addition to overwriting the `body` property when
  the request was made using the `json` option.

* Improved Windows stability

* Fixed a bug in the interactive API documentation that would escape slashes
  in document-handle fields. Document handles are now provided as separate
  fields for collection name and document key.


v2.8.2 (2016-02-09)
-------------------

* the continuous replication applier will now prevent the master's WAL logfiles
  from being removed if they are still needed by the applier on the slave. This
  should help slaves that suffered from masters garbage collection WAL logfiles
  which would have been needed by the slave later.

  The initial synchronization will block removal of still needed WAL logfiles
  on the master for 10 minutes initially, and will extend this period when further
  requests are made to the master. Initial synchronization hands over its handle
  for blocking logfile removal to the continuous replication when started via
  the *setupReplication* function. In this case, continuous replication will
  extend the logfile removal blocking period for the required WAL logfiles when
  the slave makes additional requests.

  All handles that block logfile removal will time out automatically after at
  most 5 minutes should a master not be contacted by the slave anymore (e.g. in
  case the slave's replication is turned off, the slaves loses the connection
  to the master or the slave goes down).

* added all-in-one function *setupReplication* to synchronize data from master
  to slave and start the continuous replication:

      require("@arangodb/replication").setupReplication(configuration);

  The command will return when the initial synchronization is finished and the
  continuous replication has been started, or in case the initial synchronization
  has failed.

  If the initial synchronization is successful, the command will store the given
  configuration on the slave. It also configures the continuous replication to start
  automatically if the slave is restarted, i.e. *autoStart* is set to *true*.

  If the command is run while the slave's replication applier is already running,
  it will first stop the running applier, drop its configuration and do a
  resynchronization of data with the master. It will then use the provided configration,
  overwriting any previously existing replication configuration on the slave.

  The following example demonstrates how to use the command for setting up replication
  for the *_system* database. Note that it should be run on the slave and not the
  master:

      db._useDatabase("_system");
      require("@arangodb/replication").setupReplication({
        endpoint: "tcp://master.domain.org:8529",
        username: "myuser",
        password: "mypasswd",
        verbose: false,
        includeSystem: false,
        incremental: true,
        autoResync: true
      });

* the *sync* and *syncCollection* functions now always start the data synchronization
  as an asynchronous server job. The call to *sync* or *syncCollection* will block
  until synchronization is either complete or has failed with an error. The functions
  will automatically poll the slave periodically for status updates.

  The main benefit is that the connection to the slave does not need to stay open
  permanently and is thus not affected by timeout issues. Additionally the caller does
  not need to query the synchronization status from the slave manually as this is
  now performed automatically by these functions.

* fixed undefined behavior when explaining some types of AQL traversals, fixed
  display of some types of traversals in AQL explain output


v2.8.1 (2016-01-29)
-------------------

* Improved AQL Pattern matching by allowing to specify a different traversal
  direction for one or many of the edge collections.

      FOR v, e, p IN OUTBOUND @start @@ec1, INBOUND @@ec2, @@ec3

  will traverse *ec1* and *ec3* in the OUTBOUND direction and for *ec2* it will use
  the INBOUND direction. These directions can be combined in arbitrary ways, the
  direction defined after *IN [steps]* will we used as default direction and can
  be overriden for specific collections.
  This feature is only available for collection lists, it is not possible to
  combine it with graph names.

* detect more types of transaction deadlocks early

* fixed display of relational operators in traversal explain output

* fixed undefined behavior in AQL function `PARSE_IDENTIFIER`

* added "engines" field to Foxx services generated in the admin interface

* added AQL function `IS_SAME_COLLECTION`:

  *IS_SAME_COLLECTION(collection, document)*: Return true if *document* has the same
  collection id as the collection specified in *collection*. *document* can either be
  a [document handle](../Glossary/README.md#document-handle) string, or a document with
  an *_id* attribute. The function does not validate whether the collection actually
  contains the specified document, but only compares the name of the specified collection
  with the collection name part of the specified document.
  If *document* is neither an object with an *id* attribute nor a *string* value,
  the function will return *null* and raise a warning.

      /* true */
      IS_SAME_COLLECTION('_users', '_users/my-user')
      IS_SAME_COLLECTION('_users', { _id: '_users/my-user' })

      /* false */
      IS_SAME_COLLECTION('_users', 'foobar/baz')
      IS_SAME_COLLECTION('_users', { _id: 'something/else' })


v2.8.0 (2016-01-25)
-------------------

* avoid recursive locking


v2.8.0-beta8 (2016-01-19)
-------------------------

* improved internal datafile statistics for compaction and compaction triggering
  conditions, preventing excessive growth of collection datafiles under some
  workloads. This should also fix issue #1596.

* renamed AQL optimizer rule `remove-collect-into` to `remove-collect-variables`

* fixed primary and edge index lookups prematurely aborting searches when the
  specified id search value contained a different collection than the collection
  the index was created for


v2.8.0-beta7 (2016-01-06)
-------------------------

* added vm.runInThisContext

* added AQL keyword `AGGREGATE` for use in AQL `COLLECT` statement

  Using `AGGREGATE` allows more efficient aggregation (incrementally while building
  the groups) than previous versions of AQL, which built group aggregates afterwards
  from the total of all group values.

  `AGGREGATE` can be used inside a `COLLECT` statement only. If used, it must follow
  the declaration of grouping keys:

      FOR doc IN collection
        COLLECT gender = doc.gender AGGREGATE minAge = MIN(doc.age), maxAge = MAX(doc.age)
        RETURN { gender, minAge, maxAge }

  or, if no grouping keys are used, it can follow the `COLLECT` keyword:

      FOR doc IN collection
        COLLECT AGGREGATE minAge = MIN(doc.age), maxAge = MAX(doc.age)
        RETURN {
  minAge, maxAge
}

  Only specific expressions are allowed on the right-hand side of each `AGGREGATE`
  assignment:

  - on the top level the expression must be a call to one of the supported aggregation
    functions `LENGTH`, `MIN`, `MAX`, `SUM`, `AVERAGE`, `STDDEV_POPULATION`, `STDDEV_SAMPLE`,
    `VARIANCE_POPULATION`, or `VARIANCE_SAMPLE`

  - the expression must not refer to variables introduced in the `COLLECT` itself

* Foxx: mocha test paths with wildcard characters (asterisks) now work on Windows

* reserved AQL keyword `NONE` for future use

* web interface: fixed a graph display bug concerning dashboard view

* web interface: fixed several bugs during the dashboard initialize process

* web interface: included several bugfixes: #1597, #1611, #1623

* AQL query optimizer now converts `LENGTH(collection-name)` to an optimized
  expression that returns the number of documents in a collection

* adjusted the behavior of the expansion (`[*]`) operator in AQL for non-array values

  In ArangoDB 2.8, calling the expansion operator on a non-array value will always
  return an empty array. Previous versions of ArangoDB expanded non-array values by
  calling the `TO_ARRAY()` function for the value, which for example returned an
  array with a single value for boolean, numeric and string input values, and an array
  with the object's values for an object input value. This behavior was inconsistent
  with how the expansion operator works for the array indexes in 2.8, so the behavior
  is now unified:

  - if the left-hand side operand of `[*]` is an array, the array will be returned as
    is when calling `[*]` on it
  - if the left-hand side operand of `[*]` is not an array, an empty array will be
    returned by `[*]`

  AQL queries that rely on the old behavior can be changed by either calling `TO_ARRAY`
  explicitly or by using the `[*]` at the correct position.

  The following example query will change its result in 2.8 compared to 2.7:

      LET values = "foo" RETURN values[*]

  In 2.7 the query has returned the array `[ "foo" ]`, but in 2.8 it will return an
  empty array `[ ]`. To make it return the array `[ "foo" ]` again, an explicit
  `TO_ARRAY` function call is needed in 2.8 (which in this case allows the removal
  of the `[*]` operator altogether). This also works in 2.7:

      LET values = "foo" RETURN TO_ARRAY(values)

  Another example:

      LET values = [ { name: "foo" }, { name: "bar" } ]
      RETURN values[*].name[*]

  The above returned `[ [ "foo" ], [ "bar" ] ] in 2.7. In 2.8 it will return
  `[ [ ], [ ] ]`, because the value of `name` is not an array. To change the results
  to the 2.7 style, the query can be changed to

      LET values = [ { name: "foo" }, { name: "bar" } ]
      RETURN values[* RETURN TO_ARRAY(CURRENT.name)]

  The above also works in 2.7.
  The following types of queries won't change:

      LET values = [ 1, 2, 3 ] RETURN values[*]
      LET values = [ { name: "foo" }, { name: "bar" } ] RETURN values[*].name
      LET values = [ { names: [ "foo", "bar" ] }, { names: [ "baz" ] } ] RETURN values[*].names[*]
      LET values = [ { names: [ "foo", "bar" ] }, { names: [ "baz" ] } ] RETURN values[*].names[**]

* slightly adjusted V8 garbage collection strategy so that collection eventually
  happens in all contexts that hold V8 external references to documents and
  collections.

  also adjusted default value of `--javascript.gc-frequency` from 10 seconds to
  15 seconds, as less internal operations are carried out in JavaScript.

* fixes for AQL optimizer and traversal

* added `--create-collection-type` option to arangoimp

  This allows specifying the type of the collection to be created when
  `--create-collection` is set to `true`.

* Foxx export cache should no longer break if a broken app is loaded in the
  web admin interface.


v2.8.0-beta2 (2015-12-16)
-------------------------

* added AQL query optimizer rule "sort-in-values"

  This rule pre-sorts the right-hand side operand of the `IN` and `NOT IN`
  operators so the operation can use a binary search with logarithmic complexity
  instead of a linear search. The rule is applied when the right-hand side
  operand of an `IN` or `NOT IN` operator in a filter condition is a variable that
  is defined in a different loop/scope than the operator itself. Additionally,
  the filter condition must consist of solely the `IN` or `NOT IN` operation
  in order to avoid any side-effects.

* changed collection status terminology in web interface for collections for
  which an unload request has been issued from `in the process of being unloaded`
  to `will be unloaded`.

* unloading a collection via the web interface will now trigger garbage collection
  in all v8 contexts and force a WAL flush. This increases the chances of perfoming
  the unload faster.

* added the following attributes to the result of `collection.figures()` and the
  corresponding HTTP API at `PUT /_api/collection/<name>/figures`:

  - `documentReferences`: The number of references to documents in datafiles
    that JavaScript code currently holds. This information can be used for
    debugging compaction and unload issues.
  - `waitingFor`: An optional string value that contains information about
    which object type is at the head of the collection's cleanup queue. This
    information can be used for debugging compaction and unload issues.
  - `compactionStatus.time`: The point in time the compaction for the collection
    was last executed. This information can be used for debugging compaction
    issues.
  - `compactionStatus.message`: The action that was performed when the compaction
    was last run for the collection. This information can be used for debugging
    compaction issues.

  Note: `waitingFor` and `compactionStatus` may be empty when called on a coordinator
  in a cluster.

* the compaction will now provide queryable status info that can be used to track
  its progress. The compaction status is displayed in the web interface, too.

* better error reporting for arangodump and arangorestore

* arangodump will now fail by default when trying to dump edges that
  refer to already dropped collections. This can be circumvented by
  specifying the option `--force true` when invoking arangodump

* fixed cluster upgrade procedure

* the AQL functions `NEAR` and `WITHIN` now have stricter validations
  for their input parameters `limit`, `radius` and `distance`. They may now throw
  exceptions when invalid parameters are passed that may have not led
  to exceptions in previous versions.

* deprecation warnings now log stack traces

* Foxx: improved backwards compatibility with 2.5 and 2.6

  - reverted Model and Repository back to non-ES6 "classes" because of
    compatibility issues when using the extend method with a constructor

  - removed deprecation warnings for extend and controller.del

  - restored deprecated method Model.toJSONSchema

  - restored deprecated `type`, `jwt` and `sessionStorageApp` options
    in Controller#activateSessions

* Fixed a deadlock problem in the cluster


v2.8.0-beta1 (2015-12-06)
-------------------------

* added AQL function `IS_DATESTRING(value)`

  Returns true if *value* is a string that can be used in a date function.
  This includes partial dates such as *2015* or *2015-10* and strings containing
  invalid dates such as *2015-02-31*. The function will return false for all
  non-string values, even if some of them may be usable in date functions.


v2.8.0-alpha1 (2015-12-03)
--------------------------

* added AQL keywords `GRAPH`, `OUTBOUND`, `INBOUND` and `ANY` for use in graph
  traversals, reserved AQL keyword `ALL` for future use

  Usage of these keywords as collection names, variable names or attribute names
  in AQL queries will not be possible without quoting. For example, the following
  AQL query will still work as it uses a quoted collection name and a quoted
  attribute name:

      FOR doc IN `OUTBOUND`
        RETURN doc.`any`

* issue #1593: added AQL `POW` function for exponentation

* added cluster execution site info in explain output for AQL queries

* replication improvements:

  - added `autoResync` configuration parameter for continuous replication.

    When set to `true`, a replication slave will automatically trigger a full data
    re-synchronization with the master when the master cannot provide the log data
    the slave had asked for. Note that `autoResync` will only work when the option
    `requireFromPresent` is also set to `true` for the continuous replication, or
    when the continuous syncer is started and detects that no start tick is present.

    Automatic re-synchronization may transfer a lot of data from the master to the
    slave and may be expensive. It is therefore turned off by default.
    When turned off, the slave will never perform an automatic re-synchronization
    with the master.

  - added `idleMinWaitTime` and `idleMaxWaitTime` configuration parameters for
    continuous replication.

    These parameters can be used to control the minimum and maximum wait time the
    slave will (intentionally) idle and not poll for master log changes in case the
    master had sent the full logs already.
    The `idleMaxWaitTime` value will only be used when `adapativePolling` is set
    to `true`. When `adaptivePolling` is disable, only `idleMinWaitTime` will be
    used as a constant time span in which the slave will not poll the master for
    further changes. The default values are 0.5 seconds for `idleMinWaitTime` and
    2.5 seconds for `idleMaxWaitTime`, which correspond to the hard-coded values
    used in previous versions of ArangoDB.

  - added `initialSyncMaxWaitTime` configuration parameter for initial and continuous
    replication

    This option controls the maximum wait time (in seconds) that the initial
    synchronization will wait for a response from the master when fetching initial
    collection data. If no response is received within this time period, the initial
    synchronization will give up and fail. This option is also relevant for
    continuous replication in case *autoResync* is set to *true*, as then the
    continuous replication may trigger a full data re-synchronization in case
    the master cannot the log data the slave had asked for.

  - HTTP requests sent from the slave to the master during initial synchronization
    will now be retried if they fail with connection problems.

  - the initial synchronization now logs its progress so it can be queried using
    the regular replication status check APIs.

  - added `async` attribute for `sync` and `syncCollection` operations called from
    the ArangoShell. Setthing this attribute to `true` will make the synchronization
    job on the server go into the background, so that the shell does not block. The
    status of the started asynchronous synchronization job can be queried from the
    ArangoShell like this:

        /* starts initial synchronization */
        var replication = require("@arangodb/replication");
        var id = replication.sync({
          endpoint: "tcp://master.domain.org:8529",
          username: "myuser",
          password: "mypasswd",
          async: true
       });

       /* now query the id of the returned async job and print the status */
       print(replication.getSyncResult(id));

    The result of `getSyncResult()` will be `false` while the server-side job
    has not completed, and different to `false` if it has completed. When it has
    completed, all job result details will be returned by the call to `getSyncResult()`.


* fixed non-deterministic query results in some cluster queries

* fixed issue #1589

* return HTTP status code 410 (gone) instead of HTTP 408 (request timeout) for
  server-side operations that are canceled / killed. Sending 410 instead of 408
  prevents clients from re-starting the same (canceled) operation. Google Chrome
  for example sends the HTTP request again in case it is responded with an HTTP
  408, and this is exactly the opposite of the desired behavior when an operation
  is canceled / killed by the user.

* web interface: queries in AQL editor now cancelable

* web interface: dashboard - added replication information

* web interface: AQL editor now supports bind parameters

* added startup option `--server.hide-product-header` to make the server not send
  the HTTP response header `"Server: ArangoDB"` in its HTTP responses. By default,
  the option is turned off so the header is still sent as usual.

* added new AQL function `UNSET_RECURSIVE` to recursively unset attritutes from
  objects/documents

* switched command-line editor in ArangoShell and arangod to linenoise-ng

* added automatic deadlock detection for transactions

  In case a deadlock is detected, a multi-collection operation may be rolled back
  automatically and fail with error 29 (`deadlock detected`). Client code for
  operations containing more than one collection should be aware of this potential
  error and handle it accordingly, either by giving up or retrying the transaction.

* Added C++ implementations for the AQL arithmetic operations and the following
  AQL functions:
  - ABS
  - APPEND
  - COLLECTIONS
  - CURRENT_DATABASE
  - DOCUMENT
  - EDGES
  - FIRST
  - FIRST_DOCUMENT
  - FIRST_LIST
  - FLATTEN
  - FLOOR
  - FULLTEXT
  - LAST
  - MEDIAN
  - MERGE_RECURSIVE
  - MINUS
  - NEAR
  - NOT_NULL
  - NTH
  - PARSE_IDENTIFIER
  - PERCENTILE
  - POP
  - POSITION
  - PUSH
  - RAND
  - RANGE
  - REMOVE_NTH
  - REMOVE_VALUE
  - REMOVE_VALUES
  - ROUND
  - SHIFT
  - SQRT
  - STDDEV_POPULATION
  - STDDEV_SAMPLE
  - UNSHIFT
  - VARIANCE_POPULATION
  - VARIANCE_SAMPLE
  - WITHIN
  - ZIP

* improved performance of skipping over many documents in an AQL query when no
  indexes and no filters are used, e.g.

      FOR doc IN collection
        LIMIT 1000000, 10
        RETURN doc

* Added array indexes

  Hash indexes and skiplist indexes can now optionally be defined for array values
  so they index individual array members.

  To define an index for array values, the attribute name is extended with the
  expansion operator `[*]` in the index definition:

      arangosh> db.colName.ensureHashIndex("tags[*]");

  When given the following document

      { tags: [ "AQL", "ArangoDB", "Index" ] }

  the index will now contain the individual values `"AQL"`, `"ArangoDB"` and `"Index"`.

  Now the index can be used for finding all documents having `"ArangoDB"` somewhere in their
  tags array using the following AQL query:

      FOR doc IN colName
        FILTER "ArangoDB" IN doc.tags[*]
        RETURN doc

* rewrote AQL query optimizer rule `use-index-range` and renamed it to `use-indexes`.
  The name change affects rule names in the optimizer's output.

* rewrote AQL execution node `IndexRangeNode` and renamed it to `IndexNode`. The name
  change affects node names in the optimizer's explain output.

* added convenience function `db._explain(query)` for human-readable explanation
  of AQL queries

* module resolution as used by `require` now behaves more like in node.js

* the `org/arangodb/request` module now returns response bodies for error responses
  by default. The old behavior of not returning bodies for error responses can be
  re-enabled by explicitly setting the option `returnBodyOnError` to `false` (#1437)


v2.7.6 (2016-01-30)
-------------------

* detect more types of transaction deadlocks early


v2.7.5 (2016-01-22)
-------------------

* backported added automatic deadlock detection for transactions

  In case a deadlock is detected, a multi-collection operation may be rolled back
  automatically and fail with error 29 (`deadlock detected`). Client code for
  operations containing more than one collection should be aware of this potential
  error and handle it accordingly, either by giving up or retrying the transaction.

* improved internal datafile statistics for compaction and compaction triggering
  conditions, preventing excessive growth of collection datafiles under some
  workloads. This should also fix issue #1596.

* Foxx export cache should no longer break if a broken app is loaded in the
  web admin interface.

* Foxx: removed some incorrect deprecation warnings.

* Foxx: mocha test paths with wildcard characters (asterisks) now work on Windows


v2.7.4 (2015-12-21)
-------------------

* slightly adjusted V8 garbage collection strategy so that collection eventually
  happens in all contexts that hold V8 external references to documents and
  collections.

* added the following attributes to the result of `collection.figures()` and the
  corresponding HTTP API at `PUT /_api/collection/<name>/figures`:

  - `documentReferences`: The number of references to documents in datafiles
    that JavaScript code currently holds. This information can be used for
    debugging compaction and unload issues.
  - `waitingFor`: An optional string value that contains information about
    which object type is at the head of the collection's cleanup queue. This
    information can be used for debugging compaction and unload issues.
  - `compactionStatus.time`: The point in time the compaction for the collection
    was last executed. This information can be used for debugging compaction
    issues.
  - `compactionStatus.message`: The action that was performed when the compaction
    was last run for the collection. This information can be used for debugging
    compaction issues.

  Note: `waitingFor` and `compactionStatus` may be empty when called on a coordinator
  in a cluster.

* the compaction will now provide queryable status info that can be used to track
  its progress. The compaction status is displayed in the web interface, too.


v2.7.3 (2015-12-17)
-------------------

* fixed some replication value conversion issues when replication applier properties
  were set via ArangoShell

* fixed disappearing of documents for collections transferred via `sync` or
  `syncCollection` if the collection was dropped right before synchronization
  and drop and (re-)create collection markers were located in the same WAL file


* fixed an issue where overwriting the system sessions collection would break
  the web interface when authentication is enabled

v2.7.2 (2015-12-01)
-------------------

* replication improvements:

  - added `autoResync` configuration parameter for continuous replication.

    When set to `true`, a replication slave will automatically trigger a full data
    re-synchronization with the master when the master cannot provide the log data
    the slave had asked for. Note that `autoResync` will only work when the option
    `requireFromPresent` is also set to `true` for the continuous replication, or
    when the continuous syncer is started and detects that no start tick is present.

    Automatic re-synchronization may transfer a lot of data from the master to the
    slave and may be expensive. It is therefore turned off by default.
    When turned off, the slave will never perform an automatic re-synchronization
    with the master.

  - added `idleMinWaitTime` and `idleMaxWaitTime` configuration parameters for
    continuous replication.

    These parameters can be used to control the minimum and maximum wait time the
    slave will (intentionally) idle and not poll for master log changes in case the
    master had sent the full logs already.
    The `idleMaxWaitTime` value will only be used when `adapativePolling` is set
    to `true`. When `adaptivePolling` is disable, only `idleMinWaitTime` will be
    used as a constant time span in which the slave will not poll the master for
    further changes. The default values are 0.5 seconds for `idleMinWaitTime` and
    2.5 seconds for `idleMaxWaitTime`, which correspond to the hard-coded values
    used in previous versions of ArangoDB.

  - added `initialSyncMaxWaitTime` configuration parameter for initial and continuous
    replication

    This option controls the maximum wait time (in seconds) that the initial
    synchronization will wait for a response from the master when fetching initial
    collection data. If no response is received within this time period, the initial
    synchronization will give up and fail. This option is also relevant for
    continuous replication in case *autoResync* is set to *true*, as then the
    continuous replication may trigger a full data re-synchronization in case
    the master cannot the log data the slave had asked for.

  - HTTP requests sent from the slave to the master during initial synchronization
    will now be retried if they fail with connection problems.

  - the initial synchronization now logs its progress so it can be queried using
    the regular replication status check APIs.

* fixed non-deterministic query results in some cluster queries

* added missing lock instruction for primary index in compactor size calculation

* fixed issue #1589

* fixed issue #1583

* fixed undefined behavior when accessing the top level of a document with the `[*]`
  operator

* fixed potentially invalid pointer access in shaper when the currently accessed
  document got re-located by the WAL collector at the very same time

* Foxx: optional configuration options no longer log validation errors when assigned
  empty values (#1495)

* Foxx: constructors provided to Repository and Model sub-classes via extend are
  now correctly called (#1592)


v2.7.1 (2015-11-07)
-------------------

* switch to linenoise next generation

* exclude `_apps` collection from replication

  The slave has its own `_apps` collection which it populates on server start.
  When replicating data from the master to the slave, the data from the master may
  clash with the slave's own data in the `_apps` collection. Excluding the `_apps`
  collection from replication avoids this.

* disable replication appliers when starting in modes `--upgrade`, `--no-server`
  and `--check-upgrade`

* more detailed output in arango-dfdb

* fixed "no start tick" issue in replication applier

  This error could occur after restarting a slave server after a shutdown
  when no data was ever transferred from the master to the slave via the
  continuous replication

* fixed problem during SSL client connection abort that led to scheduler thread
  staying at 100% CPU saturation

* fixed potential segfault in AQL `NEIGHBORS` function implementation when C++ function
  variant was used and collection names were passed as strings

* removed duplicate target for some frontend JavaScript files from the Makefile

* make AQL function `MERGE()` work on a single array parameter, too.
  This allows combining the attributes of multiple objects from an array into
  a single object, e.g.

      RETURN MERGE([
        { foo: 'bar' },
        { quux: 'quetzalcoatl', ruled: true },
        { bar: 'baz', foo: 'done' }
      ])

  will now return:

      {
        "foo": "done",
        "quux": "quetzalcoatl",
        "ruled": true,
        "bar": "baz"
      }

* fixed potential deadlock in collection status changing on Windows

* fixed hard-coded `incremental` parameter in shell implementation of
  `syncCollection` function in replication module

* fix for GCC5: added check for '-stdlib' option


v2.7.0 (2015-10-09)
-------------------

* fixed request statistics aggregation
  When arangod was started in supervisor mode, the request statistics always showed
  0 requests, as the statistics aggregation thread did not run then.

* read server configuration files before dropping privileges. this ensures that
  the SSL keyfile specified in the configuration can be read with the server's start
  privileges (i.e. root when using a standard ArangoDB package).

* fixed replication with a 2.6 replication configuration and issues with a 2.6 master

* raised default value of `--server.descriptors-minimum` to 1024

* allow Foxx apps to be installed underneath URL path `/_open/`, so they can be
  (intentionally) accessed without authentication.

* added *allowImplicit* sub-attribute in collections declaration of transactions.
  The *allowImplicit* attributes allows making transactions fail should they
  read-access a collection that was not explicitly declared in the *collections*
  array of the transaction.

* added "special" password ARANGODB_DEFAULT_ROOT_PASSWORD. If you pass
  ARANGODB_DEFAULT_ROOT_PASSWORD as password, it will read the password
  from the environment variable ARANGODB_DEFAULT_ROOT_PASSWORD


v2.7.0-rc2 (2015-09-22)
-----------------------

* fix over-eager datafile compaction

  This should reduce the need to compact directly after loading a collection when a
  collection datafile contained many insertions and updates for the same documents. It
  should also prevent from re-compacting already merged datafiles in case not many
  changes were made. Compaction will also make fewer index lookups than before.

* added `syncCollection()` function in module `org/arangodb/replication`

  This allows synchronizing the data of a single collection from a master to a slave
  server. Synchronization can either restore the whole collection by transferring all
  documents from the master to the slave, or incrementally by only transferring documents
  that differ. This is done by partitioning the collection's entire key space into smaller
  chunks and comparing the data chunk-wise between master and slave. Only chunks that are
  different will be re-transferred.

  The `syncCollection()` function can be used as follows:

      require("org/arangodb/replication").syncCollection(collectionName, options);

  e.g.

      require("org/arangodb/replication").syncCollection("myCollection", {
        endpoint: "tcp://127.0.0.1:8529",  /* master */
        username: "root",                  /* username for master */
        password: "secret",                /* password for master */
        incremental: true                  /* use incremental mode */
      });


* additionally allow the following characters in document keys:

  `(` `)` `+` `,` `=` `;` `$` `!` `*` `'` `%`


v2.7.0-rc1 (2015-09-17)
-----------------------

* removed undocumented server-side-only collection functions:
  * collection.OFFSET()
  * collection.NTH()
  * collection.NTH2()
  * collection.NTH3()

* upgraded Swagger to version 2.0 for the Documentation

  This gives the user better prepared test request structures.
  More conversions will follow so finally client libraries can be auto-generated.

* added extra AQL functions for date and time calculation and manipulation.
  These functions were contributed by GitHub users @CoDEmanX and @friday.
  A big thanks for their work!

  The following extra date functions are available from 2.7 on:

  * `DATE_DAYOFYEAR(date)`: Returns the day of year number of *date*.
    The return values range from 1 to 365, or 366 in a leap year respectively.

  * `DATE_ISOWEEK(date)`: Returns the ISO week date of *date*.
    The return values range from 1 to 53. Monday is considered the first day of the week.
    There are no fractional weeks, thus the last days in December may belong to the first
    week of the next year, and the first days in January may be part of the previous year's
    last week.

  * `DATE_LEAPYEAR(date)`: Returns whether the year of *date* is a leap year.

  * `DATE_QUARTER(date)`: Returns the quarter of the given date (1-based):
    * 1: January, February, March
    * 2: April, May, June
    * 3: July, August, September
    * 4: October, November, December

  - *DATE_DAYS_IN_MONTH(date)*: Returns the number of days in *date*'s month (28..31).

  * `DATE_ADD(date, amount, unit)`: Adds *amount* given in *unit* to *date* and
    returns the calculated date.

    *unit* can be either of the following to specify the time unit to add or
    subtract (case-insensitive):
    - y, year, years
    - m, month, months
    - w, week, weeks
    - d, day, days
    - h, hour, hours
    - i, minute, minutes
    - s, second, seconds
    - f, millisecond, milliseconds

    *amount* is the number of *unit*s to add (positive value) or subtract
    (negative value).

  * `DATE_SUBTRACT(date, amount, unit)`: Subtracts *amount* given in *unit* from
    *date* and returns the calculated date.

    It works the same as `DATE_ADD()`, except that it subtracts. It is equivalent
    to calling `DATE_ADD()` with a negative amount, except that `DATE_SUBTRACT()`
    can also subtract ISO durations. Note that negative ISO durations are not
    supported (i.e. starting with `-P`, like `-P1Y`).

  * `DATE_DIFF(date1, date2, unit, asFloat)`: Calculate the difference
    between two dates in given time *unit*, optionally with decimal places.
    Returns a negative value if *date1* is greater than *date2*.

  * `DATE_COMPARE(date1, date2, unitRangeStart, unitRangeEnd)`: Compare two
    partial dates and return true if they match, false otherwise. The parts to
    compare are defined by a range of time units.

    The full range is: years, months, days, hours, minutes, seconds, milliseconds.
    Pass the unit to start from as *unitRangeStart*, and the unit to end with as
    *unitRangeEnd*. All units in between will be compared. Leave out *unitRangeEnd*
    to only compare *unitRangeStart*.

  * `DATE_FORMAT(date, format)`: Format a date according to the given format string.
    It supports the following placeholders (case-insensitive):
    - %t: timestamp, in milliseconds since midnight 1970-01-01
    - %z: ISO date (0000-00-00T00:00:00.000Z)
    - %w: day of week (0..6)
    - %y: year (0..9999)
    - %yy: year (00..99), abbreviated (last two digits)
    - %yyyy: year (0000..9999), padded to length of 4
    - %yyyyyy: year (-009999 .. +009999), with sign prefix and padded to length of 6
    - %m: month (1..12)
    - %mm: month (01..12), padded to length of 2
    - %d: day (1..31)
    - %dd: day (01..31), padded to length of 2
    - %h: hour (0..23)
    - %hh: hour (00..23), padded to length of 2
    - %i: minute (0..59)
    - %ii: minute (00..59), padded to length of 2
    - %s: second (0..59)
    - %ss: second (00..59), padded to length of 2
    - %f: millisecond (0..999)
    - %fff: millisecond (000..999), padded to length of 3
    - %x: day of year (1..366)
    - %xxx: day of year (001..366), padded to length of 3
    - %k: ISO week date (1..53)
    - %kk: ISO week date (01..53), padded to length of 2
    - %l: leap year (0 or 1)
    - %q: quarter (1..4)
    - %a: days in month (28..31)
    - %mmm: abbreviated English name of month (Jan..Dec)
    - %mmmm: English name of month (January..December)
    - %www: abbreviated English name of weekday (Sun..Sat)
    - %wwww: English name of weekday (Sunday..Saturday)
    - %&: special escape sequence for rare occasions
    - %%: literal %
    - %: ignored

* new WAL logfiles and datafiles are now created non-sparse

  This prevents SIGBUS signals being raised when memory of a sparse datafile is accessed
  and the disk is full and the accessed file part is not actually disk-backed. In
  this case the mapped memory region is not necessarily backed by physical memory, and
  accessing the memory may raise SIGBUS and crash arangod.

* the `internal.download()` function and the module `org/arangodb/request` used some
  internal library function that handled the sending of HTTP requests from inside of
  ArangoDB. This library unconditionally set an HTTP header `Accept-Encoding: gzip`
  in all outgoing HTTP requests.

  This has been fixed in 2.7, so `Accept-Encoding: gzip` is not set automatically anymore.
  Additionally, the header `User-Agent: ArangoDB` is not set automatically either. If
  client applications desire to send these headers, they are free to add it when
  constructing the requests using the `download` function or the request module.

* fixed issue #1436: org/arangodb/request advertises deflate without supporting it

* added template string generator function `aqlQuery` for generating AQL queries

  This can be used to generate safe AQL queries with JavaScript parameter
  variables or expressions easily:

      var name = 'test';
      var attributeName = '_key';
      var query = aqlQuery`FOR u IN users FILTER u.name == ${name} RETURN u.${attributeName}`;
      db._query(query);

* report memory usage for document header data (revision id, pointer to data etc.)
  in `db.collection.figures()`. The memory used for document headers will now
  show up in the already existing attribute `indexes.size`. Due to that, the index
  sizes reported by `figures()` in 2.7 will be higher than those reported by 2.6,
  but the 2.7 values are more accurate.

* IMPORTANT CHANGE: the filenames in dumps created by arangodump now contain
  not only the name of the dumped collection, but also an additional 32-digit hash
  value. This is done to prevent overwriting dump files in case-insensitive file
  systems when there exist multiple collections with the same name (but with
  different cases).

  For example, if a database has two collections: `test` and `Test`, previous
  versions of ArangoDB created the files

  * `test.structure.json` and `test.data.json` for collection `test`
  * `Test.structure.json` and `Test.data.json` for collection `Test`

  This did not work for case-insensitive filesystems, because the files for the
  second collection would have overwritten the files of the first. arangodump in
  2.7 will create the following filenames instead:

  * `test_098f6bcd4621d373cade4e832627b4f6.structure.json` and `test_098f6bcd4621d373cade4e832627b4f6.data.json`
  * `Test_0cbc6611f5540bd0809a388dc95a615b.structure.json` and `Test_0cbc6611f5540bd0809a388dc95a615b.data.json`

  These filenames will be unambiguous even in case-insensitive filesystems.

* IMPORTANT CHANGE: make arangod actually close lingering client connections
  when idle for at least the duration specified via `--server.keep-alive-timeout`.
  In previous versions of ArangoDB, connections were not closed by the server
  when the timeout was reached and the client was still connected. Now the
  connection is properly closed by the server in case of timeout. Client
  applications relying on the old behavior may now need to reconnect to the
  server when their idle connections time out and get closed (note: connections
  being idle for a long time may be closed by the OS or firewalls anyway -
  client applications should be aware of that and try to reconnect).

* IMPORTANT CHANGE: when starting arangod, the server will drop the process
  privileges to the specified values in options `--server.uid` and `--server.gid`
  instantly after parsing the startup options.

  That means when either `--server.uid` or `--server.gid` are set, the privilege
  change will happen earlier. This may prevent binding the server to an endpoint
  with a port number lower than 1024 if the arangodb user has no privileges
  for that. Previous versions of ArangoDB changed the privileges later, so some
  startup actions were still carried out under the invoking user (i.e. likely
  *root* when started via init.d or system scripts) and especially binding to
  low port numbers was still possible there.

  The default privileges for user *arangodb* will not be sufficient for binding
  to port numbers lower than 1024. To have an ArangoDB 2.7 bind to a port number
  lower than 1024, it needs to be started with either a different privileged user,
  or the privileges of the *arangodb* user have to raised manually beforehand.

* added AQL optimizer rule `patch-update-statements`

* Linux startup scripts and systemd configuration for arangod now try to
  adjust the NOFILE (number of open files) limits for the process. The limit
  value is set to 131072 (128k) when ArangoDB is started via start/stop
  commands

* When ArangoDB is started/stopped manually via the start/stop commands, the
  main process will wait for up to 10 seconds after it forks the supervisor
  and arangod child processes. If the startup fails within that period, the
  start/stop script will fail with an exit code other than zero. If the
  startup of the supervisor or arangod is still ongoing after 10 seconds,
  the main program will still return with exit code 0. The limit of 10 seconds
  is arbitrary because the time required for a startup is not known in advance.

* added startup option `--database.throw-collection-not-loaded-error`

  Accessing a not-yet loaded collection will automatically load a collection
  on first access. This flag controls what happens in case an operation
  would need to wait for another thread to finalize loading a collection. If
  set to *true*, then the first operation that accesses an unloaded collection
  will load it. Further threads that try to access the same collection while
  it is still loading immediately fail with an error (1238, *collection not loaded*).
  This is to prevent all server threads from being blocked while waiting on the
  same collection to finish loading. When the first thread has completed loading
  the collection, the collection becomes regularly available, and all operations
  from that point on can be carried out normally, and error 1238 will not be
  thrown anymore for that collection.

  If set to *false*, the first thread that accesses a not-yet loaded collection
  will still load it. Other threads that try to access the collection while
  loading will not fail with error 1238 but instead block until the collection
  is fully loaded. This configuration might lead to all server threads being
  blocked because they are all waiting for the same collection to complete
  loading. Setting the option to *true* will prevent this from happening, but
  requires clients to catch error 1238 and react on it (maybe by scheduling
  a retry for later).

  The default value is *false*.

* added better control-C support in arangosh

  When CTRL-C is pressed in arangosh, it will now print a `^C` first. Pressing
  CTRL-C again will reset the prompt if something was entered before, or quit
  arangosh if no command was entered directly before.

  This affects the arangosh version build with Readline-support only (Linux
  and MacOS).

  The MacOS version of ArangoDB for Homebrew now depends on Readline, too. The
  Homebrew formula has been changed accordingly.
  When self-compiling ArangoDB on MacOS without Homebrew, Readline now is a
  prerequisite.

* increased default value for collection-specific `indexBuckets` value from 1 to 8

  Collections created from 2.7 on will use the new default value of `8` if not
  overridden on collection creation or later using
  `collection.properties({ indexBuckets: ... })`.

  The `indexBuckets` value determines the number of buckets to use for indexes of
  type `primary`, `hash` and `edge`. Having multiple index buckets allows splitting
  an index into smaller components, which can be filled in parallel when a collection
  is loading. Additionally, resizing and reallocation of indexes are faster and
  less intrusive if the index uses multiple buckets, because resize and reallocation
  will affect only data in a single bucket instead of all index values.

  The index buckets will be filled in parallel when loading a collection if the collection
  has an `indexBuckets` value greater than 1 and the collection contains a significant
  amount of documents/edges (the current threshold is 256K documents but this value
  may change in future versions of ArangoDB).

* changed HTTP client to use poll instead of select on Linux and MacOS

  This affects the ArangoShell and user-defined JavaScript code running inside
  arangod that initiates its own HTTP calls.

  Using poll instead of select allows using arbitrary high file descriptors
  (bigger than the compiled in FD_SETSIZE). Server connections are still handled using
  epoll, which has never been affected by FD_SETSIZE.

* implemented AQL `LIKE` function using ICU regexes

* added `RETURN DISTINCT` for AQL queries to return unique results:

      FOR doc IN collection
        RETURN DISTINCT doc.status

  This change also introduces `DISTINCT` as an AQL keyword.

* removed `createNamedQueue()` and `addJob()` functions from org/arangodb/tasks

* use less locks and more atomic variables in the internal dispatcher
  and V8 context handling implementations. This leads to improved throughput in
  some ArangoDB internals and allows for higher HTTP request throughput for
  many operations.

  A short overview of the improvements can be found here:

  https://www.arangodb.com/2015/08/throughput-enhancements/

* added shorthand notation for attribute names in AQL object literals:

      LET name = "Peter"
      LET age = 42
      RETURN { name, age }

  The above is the shorthand equivalent of the generic form

      LET name = "Peter"
      LET age = 42
      RETURN { name : name, age : age }

* removed configure option `--enable-timings`

  This option did not have any effect.

* removed configure option `--enable-figures`

  This option previously controlled whether HTTP request statistics code was
  compiled into ArangoDB or not. The previous default value was `true` so
  statistics code was available in official packages. Setting the option to
  `false` led to compile errors so it is doubtful the default value was
  ever changed. By removing the option some internal statistics code was also
  simplified.

* removed run-time manipulation methods for server endpoints:

  * `db._removeEndpoint()`
  * `db._configureEndpoint()`
  * HTTP POST `/_api/endpoint`
  * HTTP DELETE `/_api/endpoint`

* AQL query result cache

  The query result cache can optionally cache the complete results of all or selected AQL queries.
  It can be operated in the following modes:

  * `off`: the cache is disabled. No query results will be stored
  * `on`: the cache will store the results of all AQL queries unless their `cache`
    attribute flag is set to `false`
  * `demand`: the cache will store the results of AQL queries that have their
    `cache` attribute set to `true`, but will ignore all others

  The mode can be set at server startup using the `--database.query-cache-mode` configuration
  option and later changed at runtime.

  The following HTTP REST APIs have been added for controlling the query cache:

  * HTTP GET `/_api/query-cache/properties`: returns the global query cache configuration
  * HTTP PUT `/_api/query-cache/properties`: modifies the global query cache configuration
  * HTTP DELETE `/_api/query-cache`: invalidates all results in the query cache

  The following JavaScript functions have been added for controlling the query cache:

  * `require("org/arangodb/aql/cache").properties()`: returns the global query cache configuration
  * `require("org/arangodb/aql/cache").properties(properties)`: modifies the global query cache configuration
  * `require("org/arangodb/aql/cache").clear()`: invalidates all results in the query cache

* do not link arangoimp against V8

* AQL function call arguments optimization

  This will lead to arguments in function calls inside AQL queries not being copied but passed
  by reference. This may speed up calls to functions with bigger argument values or queries that
  call functions a lot of times.

* upgraded V8 version to 4.3.61

* removed deprecated AQL `SKIPLIST` function.

  This function was introduced in older versions of ArangoDB with a less powerful query optimizer to
  retrieve data from a skiplist index using a `LIMIT` clause. It was marked as deprecated in ArangoDB
  2.6.

  Since ArangoDB 2.3 the behavior of the `SKIPLIST` function can be emulated using regular AQL
  constructs, e.g.

      FOR doc IN @@collection
        FILTER doc.value >= @value
        SORT doc.value DESC
        LIMIT 1
        RETURN doc

* the `skip()` function for simple queries does not accept negative input any longer.
  This feature was deprecated in 2.6.0.

* fix exception handling

  In some cases JavaScript exceptions would re-throw without information of the original problem.
  Now the original exception is logged for failure analysis.

* based REST API method PUT `/_api/simple/all` on the cursor API and make it use AQL internally.

  The change speeds up this REST API method and will lead to additional query information being
  returned by the REST API. Clients can use this extra information or ignore it.

* Foxx Queue job success/failure handlers arguments have changed from `(jobId, jobData, result, jobFailures)` to `(result, jobData, job)`.

* added Foxx Queue job options `repeatTimes`, `repeatUntil` and `repeatDelay` to automatically re-schedule jobs when they are completed.

* added Foxx manifest configuration type `password` to mask values in the web interface.

* fixed default values in Foxx manifest configurations sometimes not being used as defaults.

* fixed optional parameters in Foxx manifest configurations sometimes not being cleared correctly.

* Foxx dependencies can now be marked as optional using a slightly more verbose syntax in your manifest file.

* converted Foxx constructors to ES6 classes so you can extend them using class syntax.

* updated aqb to 2.0.

* updated chai to 3.0.

* Use more madvise calls to speed up things when memory is tight, in particular
  at load time but also for random accesses later.

* Overhauled web interface

  The web interface now has a new design.

  The API documentation for ArangoDB has been moved from "Tools" to "Links" in the web interface.

  The "Applications" tab in the web interfaces has been renamed to "Services".


v2.6.12 (2015-12-02)
--------------------

* fixed disappearing of documents for collections transferred via `sync` if the
  the collection was dropped right before synchronization and drop and (re-)create
  collection markers were located in the same WAL file

* added missing lock instruction for primary index in compactor size calculation

* fixed issue #1589

* fixed issue #1583

* Foxx: optional configuration options no longer log validation errors when assigned
  empty values (#1495)


v2.6.11 (2015-11-18)
--------------------

* fixed potentially invalid pointer access in shaper when the currently accessed
  document got re-located by the WAL collector at the very same time


v2.6.10 (2015-11-10)
--------------------

* disable replication appliers when starting in modes `--upgrade`, `--no-server`
  and `--check-upgrade`

* more detailed output in arango-dfdb

* fixed potential deadlock in collection status changing on Windows

* issue #1521: Can't dump/restore with user and password


v2.6.9 (2015-09-29)
-------------------

* added "special" password ARANGODB_DEFAULT_ROOT_PASSWORD. If you pass
  ARANGODB_DEFAULT_ROOT_PASSWORD as password, it will read the password
  from the environment variable ARANGODB_DEFAULT_ROOT_PASSWORD

* fixed failing AQL skiplist, sort and limit combination

  When using a Skiplist index on an attribute (say "a") and then using sort
  and skip on this attribute caused the result to be empty e.g.:

    require("internal").db.test.ensureSkiplist("a");
    require("internal").db._query("FOR x IN test SORT x.a LIMIT 10, 10");

  Was always empty no matter how many documents are stored in test.
  This is now fixed.

v2.6.8 (2015-09-09)
-------------------

* ARM only:

  The ArangoDB packages for ARM require the kernel to allow unaligned memory access.
  How the kernel handles unaligned memory access is configurable at runtime by
  checking and adjusting the contents `/proc/cpu/alignment`.

  In order to operate on ARM, ArangoDB requires the bit 1 to be set. This will
  make the kernel trap and adjust unaligned memory accesses. If this bit is not
  set, the kernel may send a SIGBUS signal to ArangoDB and terminate it.

  To set bit 1 in `/proc/cpu/alignment` use the following command as a privileged
  user (e.g. root):

      echo "2" > /proc/cpu/alignment

  Note that this setting affects all user processes and not just ArangoDB. Setting
  the alignment with the above command will also not make the setting permanent,
  so it will be lost after a restart of the system. In order to make the setting
  permanent, it should be executed during system startup or before starting arangod.

  The ArangoDB start/stop scripts do not adjust the alignment setting, but rely on
  the environment to have the correct alignment setting already. The reason for this
  is that the alignment settings also affect all other user processes (which ArangoDB
  is not aware of) and thus may have side-effects outside of ArangoDB. It is therefore
  more reasonable to have the system administrator carry out the change.


v2.6.7 (2015-08-25)
-------------------

* improved AssocMulti index performance when resizing.

  This makes the edge index perform less I/O when under memory pressure.


v2.6.6 (2015-08-23)
-------------------

* added startup option `--server.additional-threads` to create separate queues
  for slow requests.


v2.6.5 (2015-08-17)
-------------------

* added startup option `--database.throw-collection-not-loaded-error`

  Accessing a not-yet loaded collection will automatically load a collection
  on first access. This flag controls what happens in case an operation
  would need to wait for another thread to finalize loading a collection. If
  set to *true*, then the first operation that accesses an unloaded collection
  will load it. Further threads that try to access the same collection while
  it is still loading immediately fail with an error (1238, *collection not loaded*).
  This is to prevent all server threads from being blocked while waiting on the
  same collection to finish loading. When the first thread has completed loading
  the collection, the collection becomes regularly available, and all operations
  from that point on can be carried out normally, and error 1238 will not be
  thrown anymore for that collection.

  If set to *false*, the first thread that accesses a not-yet loaded collection
  will still load it. Other threads that try to access the collection while
  loading will not fail with error 1238 but instead block until the collection
  is fully loaded. This configuration might lead to all server threads being
  blocked because they are all waiting for the same collection to complete
  loading. Setting the option to *true* will prevent this from happening, but
  requires clients to catch error 1238 and react on it (maybe by scheduling
  a retry for later).

  The default value is *false*.

* fixed busy wait loop in scheduler threads that sometimes consumed 100% CPU while
  waiting for events on connections closed unexpectedly by the client side

* handle attribute `indexBuckets` when restoring collections via arangorestore.
  Previously the `indexBuckets` attribute value from the dump was ignored, and the
   server default value for `indexBuckets` was used when restoring a collection.

* fixed "EscapeValue already set error" crash in V8 actions that might have occurred when
  canceling V8-based operations.


v2.6.4 (2015-08-01)
-------------------

* V8: Upgrade to version 4.1.0.27 - this is intended to be the stable V8 version.

* fixed issue #1424: Arango shell should not processing arrows pushing on keyboard


v2.6.3 (2015-07-21)
-------------------

* issue #1409: Document values with null character truncated


v2.6.2 (2015-07-04)
-------------------

* fixed issue #1383: bindVars for HTTP API doesn't work with empty string

* fixed handling of default values in Foxx manifest configurations

* fixed handling of optional parameters in Foxx manifest configurations

* fixed a reference error being thrown in Foxx queues when a function-based job type is used that is not available and no options object is passed to queue.push


v2.6.1 (2015-06-24)
-------------------

* Add missing swagger files to cmake build. fixes #1368

* fixed documentation errors


v2.6.0 (2015-06-20)
-------------------

* using negative values for `SimpleQuery.skip()` is deprecated.
  This functionality will be removed in future versions of ArangoDB.

* The following simple query functions are now deprecated:

  * collection.near
  * collection.within
  * collection.geo
  * collection.fulltext
  * collection.range
  * collection.closedRange

  This also lead to the following REST API methods being deprecated from now on:

  * PUT /_api/simple/near
  * PUT /_api/simple/within
  * PUT /_api/simple/fulltext
  * PUT /_api/simple/range

  It is recommended to replace calls to these functions or APIs with equivalent AQL queries,
  which are more flexible because they can be combined with other operations:

      FOR doc IN NEAR(@@collection, @latitude, @longitude, @limit)
        RETURN doc

      FOR doc IN WITHIN(@@collection, @latitude, @longitude, @radius, @distanceAttributeName)
        RETURN doc

      FOR doc IN FULLTEXT(@@collection, @attributeName, @queryString, @limit)
        RETURN doc

      FOR doc IN @@collection
        FILTER doc.value >= @left && doc.value < @right
        LIMIT @skip, @limit
        RETURN doc`

  The above simple query functions and REST API methods may be removed in future versions
  of ArangoDB.

* deprecated now-obsolete AQL `SKIPLIST` function

  The function was introduced in older versions of ArangoDB with a less powerful query optimizer to
  retrieve data from a skiplist index using a `LIMIT` clause.

  Since 2.3 the same goal can be achieved by using regular AQL constructs, e.g.

      FOR doc IN collection FILTER doc.value >= @value SORT doc.value DESC LIMIT 1 RETURN doc

* fixed issues when switching the database inside tasks and during shutdown of database cursors

  These features were added during 2.6 alpha stage so the fixes affect devel/2.6-alpha builds only

* issue #1360: improved foxx-manager help

* added `--enable-tcmalloc` configure option.

  When this option is set, arangod and the client tools will be linked against tcmalloc, which replaces
  the system allocator. When the option is set, a tcmalloc library must be present on the system under
  one of the names `libtcmalloc`, `libtcmalloc_minimal` or `libtcmalloc_debug`.

  As this is a configure option, it is supported for manual builds on Linux-like systems only. tcmalloc
  support is currently experimental.

* issue #1353: Windows: HTTP API - incorrect path in errorMessage

* issue #1347: added option `--create-database` for arangorestore.

  Setting this option to `true` will now create the target database if it does not exist. When creating
  the target database, the username and passwords passed to arangorestore will be used to create an
  initial user for the new database.

* issue #1345: advanced debug information for User Functions

* issue #1341: Can't use bindvars in UPSERT

* fixed vulnerability in JWT implementation.

* changed default value of option `--database.ignore-datafile-errors` from `true` to `false`

  If the new default value of `false` is used, then arangod will refuse loading collections that contain
  datafiles with CRC mismatches or other errors. A collection with datafile errors will then become
  unavailable. This prevents follow up errors from happening.

  The only way to access such collection is to use the datafile debugger (arango-dfdb) and try to repair
  or truncate the datafile with it.

  If `--database.ignore-datafile-errors` is set to `true`, then collections will become available
  even if parts of their data cannot be loaded. This helps availability, but may cause (partial) data
  loss and follow up errors.

* added server startup option `--server.session-timeout` for controlling the timeout of user sessions
  in the web interface

* add sessions and cookie authentication for ArangoDB's web interface

  ArangoDB's built-in web interface now uses sessions. Session information ids are stored in cookies,
  so clients using the web interface must accept cookies in order to use it

* web interface: display query execution time in AQL editor

* web interface: renamed AQL query *submit* button to *execute*

* web interface: added query explain feature in AQL editor

* web interface: demo page added. only working if demo data is available, hidden otherwise

* web interface: added support for custom app scripts with optional arguments and results

* web interface: mounted apps that need to be configured are now indicated in the app overview

* web interface: added button for running tests to app details

* web interface: added button for configuring app dependencies to app details

* web interface: upgraded API documentation to use Swagger 2

* INCOMPATIBLE CHANGE

  removed startup option `--log.severity`

  The docs for `--log.severity` mentioned lots of severities (e.g. `exception`, `technical`, `functional`, `development`)
  but only a few severities (e.g. `all`, `human`) were actually used, with `human` being the default and `all` enabling the
  additional logging of requests. So the option pretended to control a lot of things which it actually didn't. Additionally,
  the option `--log.requests-file` was around for a long time already, also controlling request logging.

  Because the `--log.severity` option effectively did not control that much, it was removed. A side effect of removing the
  option is that 2.5 installations which used `--log.severity all` will not log requests after the upgrade to 2.6. This can
  be adjusted by setting the `--log.requests-file` option.

* add backtrace to fatal log events

* added optional `limit` parameter for AQL function `FULLTEXT`

* make fulltext index also index text values contained in direct sub-objects of the indexed
  attribute.

  Previous versions of ArangoDB only indexed the attribute value if it was a string. Sub-attributes
  of the index attribute were ignored when fulltext indexing.

  Now, if the index attribute value is an object, the object's values will each be included in the
  fulltext index if they are strings. If the index attribute value is an array, the array's values
  will each be included in the fulltext index if they are strings.

  For example, with a fulltext index present on the `translations` attribute, the following text
  values will now be indexed:

      var c = db._create("example");
      c.ensureFulltextIndex("translations");
      c.insert({ translations: { en: "fox", de: "Fuchs", fr: "renard", ru: "лиса" } });
      c.insert({ translations: "Fox is the English translation of the German word Fuchs" });
      c.insert({ translations: [ "ArangoDB", "document", "database", "Foxx" ] });

      c.fulltext("translations", "лиса").toArray();       // returns only first document
      c.fulltext("translations", "Fox").toArray();        // returns first and second documents
      c.fulltext("translations", "prefix:Fox").toArray(); // returns all three documents

* added batch document removal and lookup commands:

      collection.lookupByKeys(keys)
      collection.removeByKeys(keys)

  These commands can be used to perform multi-document lookup and removal operations efficiently
  from the ArangoShell. The argument to these operations is an array of document keys.

  Also added HTTP APIs for batch document commands:

  * PUT /_api/simple/lookup-by-keys
  * PUT /_api/simple/remove-by-keys

* properly prefix document address URLs with the current database name for calls to the REST
  API method GET `/_api/document?collection=...` (that method will return partial URLs to all
  documents in the collection).

  Previous versions of ArangoDB returned the URLs starting with `/_api/` but without the current
  database name, e.g. `/_api/document/mycollection/mykey`. Starting with 2.6, the response URLs
  will include the database name as well, e.g. `/_db/_system/_api/document/mycollection/mykey`.

* added dedicated collection export HTTP REST API

  ArangoDB now provides a dedicated collection export API, which can take snapshots of entire
  collections more efficiently than the general-purpose cursor API. The export API is useful
  to transfer the contents of an entire collection to a client application. It provides optional
  filtering on specific attributes.

  The export API is available at endpoint `POST /_api/export?collection=...`. The API has the
  same return value structure as the already established cursor API (`POST /_api/cursor`).

  An introduction to the export API is given in this blog post:
  http://jsteemann.github.io/blog/2015/04/04/more-efficient-data-exports/

* subquery optimizations for AQL queries

  This optimization avoids copying intermediate results into subqueries that are not required
  by the subquery.

  A brief description can be found here:
  http://jsteemann.github.io/blog/2015/05/04/subquery-optimizations/

* return value optimization for AQL queries

  This optimization avoids copying the final query result inside the query's main `ReturnNode`.

  A brief description can be found here:
  http://jsteemann.github.io/blog/2015/05/04/return-value-optimization-for-aql/

* speed up AQL queries containing big `IN` lists for index lookups

  `IN` lists used for index lookups had performance issues in previous versions of ArangoDB.
  These issues have been addressed in 2.6 so using bigger `IN` lists for filtering is much
  faster.

  A brief description can be found here:
  http://jsteemann.github.io/blog/2015/05/07/in-list-improvements/

* allow `@` and `.` characters in document keys, too

  This change also leads to document keys being URL-encoded when returned in HTTP `location`
  response headers.

* added alternative implementation for AQL COLLECT

  The alternative method uses a hash table for grouping and does not require its input elements
  to be sorted. It will be taken into account by the optimizer for `COLLECT` statements that do
  not use an `INTO` clause.

  In case a `COLLECT` statement can use the hash table variant, the optimizer will create an extra
  plan for it at the beginning of the planning phase. In this plan, no extra `SORT` node will be
  added in front of the `COLLECT` because the hash table variant of `COLLECT` does not require
  sorted input. Instead, a `SORT` node will be added after it to sort its output. This `SORT` node
  may be optimized away again in later stages. If the sort order of the result is irrelevant to
  the user, adding an extra `SORT null` after a hash `COLLECT` operation will allow the optimizer to
  remove the sorts altogether.

  In addition to the hash table variant of `COLLECT`, the optimizer will modify the original plan
  to use the regular `COLLECT` implementation. As this implementation requires sorted input, the
  optimizer will insert a `SORT` node in front of the `COLLECT`. This `SORT` node may be optimized
  away in later stages.

  The created plans will then be shipped through the regular optimization pipeline. In the end,
  the optimizer will pick the plan with the lowest estimated total cost as usual. The hash table
  variant does not require an up-front sort of the input, and will thus be preferred over the
  regular `COLLECT` if the optimizer estimates many input elements for the `COLLECT` node and
  cannot use an index to sort them.

  The optimizer can be explicitly told to use the regular *sorted* variant of `COLLECT` by
  suffixing a `COLLECT` statement with `OPTIONS { "method" : "sorted" }`. This will override the
  optimizer guesswork and only produce the *sorted* variant of `COLLECT`.

  A blog post on the new `COLLECT` implementation can be found here:
  http://jsteemann.github.io/blog/2015/04/22/collecting-with-a-hash-table/

* refactored HTTP REST API for cursors

  The HTTP REST API for cursors (`/_api/cursor`) has been refactored to improve its performance
  and use less memory.

  A post showing some of the performance improvements can be found here:
  http://jsteemann.github.io/blog/2015/04/01/improvements-for-the-cursor-api/

* simplified return value syntax for data-modification AQL queries

  ArangoDB 2.4 since version allows to return results from data-modification AQL queries. The
  syntax for this was quite limited and verbose:

      FOR i IN 1..10
        INSERT { value: i } IN test
        LET inserted = NEW
        RETURN inserted

  The `LET inserted = NEW RETURN inserted` was required literally to return the inserted
  documents. No calculations could be made using the inserted documents.

  This is now more flexible. After a data-modification clause (e.g. `INSERT`, `UPDATE`, `REPLACE`,
  `REMOVE`, `UPSERT`) there can follow any number of `LET` calculations. These calculations can
  refer to the pseudo-values `OLD` and `NEW` that are created by the data-modification statements.

  This allows returning projections of inserted or updated documents, e.g.:

      FOR i IN 1..10
        INSERT { value: i } IN test
        RETURN { _key: NEW._key, value: i }

  Still not every construct is allowed after a data-modification clause. For example, no functions
  can be called that may access documents.

  More information can be found here:
  http://jsteemann.github.io/blog/2015/03/27/improvements-for-data-modification-queries/

* added AQL `UPSERT` statement

  This adds an `UPSERT` statement to AQL that is a combination of both `INSERT` and `UPDATE` /
  `REPLACE`. The `UPSERT` will search for a matching document using a user-provided example.
  If no document matches the example, the *insert* part of the `UPSERT` statement will be
  executed. If there is a match, the *update* / *replace* part will be carried out:

      UPSERT { page: 'index.html' }                 /* search example */
        INSERT { page: 'index.html', pageViews: 1 } /* insert part */
        UPDATE { pageViews: OLD.pageViews + 1 }     /* update part */
        IN pageViews

  `UPSERT` can be used with an `UPDATE` or `REPLACE` clause. The `UPDATE` clause will perform
  a partial update of the found document, whereas the `REPLACE` clause will replace the found
  document entirely. The `UPDATE` or `REPLACE` parts can refer to the pseudo-value `OLD`, which
  contains all attributes of the found document.

  `UPSERT` statements can optionally return values. In the following query, the return
  attribute `found` will return the found document before the `UPDATE` was applied. If no
  document was found, `found` will contain a value of `null`. The `updated` result attribute will
  contain the inserted / updated document:

      UPSERT { page: 'index.html' }                 /* search example */
        INSERT { page: 'index.html', pageViews: 1 } /* insert part */
        UPDATE { pageViews: OLD.pageViews + 1 }     /* update part */
        IN pageViews
        RETURN { found: OLD, updated: NEW }

  A more detailed description of `UPSERT` can be found here:
  http://jsteemann.github.io/blog/2015/03/27/preview-of-the-upsert-command/

* adjusted default configuration value for `--server.backlog-size` from 10 to 64.

* issue #1231: bug xor feature in AQL: LENGTH(null) == 4

  This changes the behavior of the AQL `LENGTH` function as follows:

  - if the single argument to `LENGTH()` is `null`, then the result will now be `0`. In previous
    versions of ArangoDB, the result of `LENGTH(null)` was `4`.

  - if the single argument to `LENGTH()` is `true`, then the result will now be `1`. In previous
    versions of ArangoDB, the result of `LENGTH(true)` was `4`.

  - if the single argument to `LENGTH()` is `false`, then the result will now be `0`. In previous
    versions of ArangoDB, the result of `LENGTH(false)` was `5`.

  The results of `LENGTH()` with string, numeric, array object argument values do not change.

* issue #1298: Bulk import if data already exists (#1298)

  This change extends the HTTP REST API for bulk imports as follows:

  When documents are imported and the `_key` attribute is specified for them, the import can be
  used for inserting and updating/replacing documents. Previously, the import could be used for
  inserting new documents only, and re-inserting a document with an existing key would have failed
  with a *unique key constraint violated* error.

  The above behavior is still the default. However, the API now allows controlling the behavior
  in case of a unique key constraint error via the optional URL parameter `onDuplicate`.

  This parameter can have one of the following values:

  - `error`: when a unique key constraint error occurs, do not import or update the document but
    report an error. This is the default.

  - `update`: when a unique key constraint error occurs, try to (partially) update the existing
    document with the data specified in the import. This may still fail if the document would
    violate secondary unique indexes. Only the attributes present in the import data will be
    updated and other attributes already present will be preserved. The number of updated documents
    will be reported in the `updated` attribute of the HTTP API result.

  - `replace`: when a unique key constraint error occurs, try to fully replace the existing
    document with the data specified in the import. This may still fail if the document would
    violate secondary unique indexes. The number of replaced documents will be reported in the
    `updated` attribute of the HTTP API result.

  - `ignore`: when a unique key constraint error occurs, ignore this error. There will be no
    insert, update or replace for the particular document. Ignored documents will be reported
    separately in the `ignored` attribute of the HTTP API result.

  The result of the HTTP import API will now contain the attributes `ignored` and `updated`, which
  contain the number of ignored and updated documents respectively. These attributes will contain a
  value of zero unless the `onDuplicate` URL parameter is set to either `update` or `replace`
  (in this case the `updated` attribute may contain non-zero values) or `ignore` (in this case the
  `ignored` attribute may contain a non-zero value).

  To support the feature, arangoimp also has a new command line option `--on-duplicate` which can
  have one of the values `error`, `update`, `replace`, `ignore`. The default value is `error`.

  A few examples for using arangoimp with the `--on-duplicate` option can be found here:
  http://jsteemann.github.io/blog/2015/04/14/updating-documents-with-arangoimp/

* changed behavior of `db._query()` in the ArangoShell:

  if the command's result is printed in the shell, the first 10 results will be printed. Previously
  only a basic description of the underlying query result cursor was printed. Additionally, if the
  cursor result contains more than 10 results, the cursor is assigned to a global variable `more`,
  which can be used to iterate over the cursor result.

  Example:

      arangosh [_system]> db._query("FOR i IN 1..15 RETURN i")
      [object ArangoQueryCursor, count: 15, hasMore: true]

      [
        1,
        2,
        3,
        4,
        5,
        6,
        7,
        8,
        9,
        10
      ]

      type 'more' to show more documents


      arangosh [_system]> more
      [object ArangoQueryCursor, count: 15, hasMore: false]

      [
        11,
        12,
        13,
        14,
        15
      ]

* Disallow batchSize value 0 in HTTP `POST /_api/cursor`:

  The HTTP REST API `POST /_api/cursor` does not accept a `batchSize` parameter value of
  `0` any longer. A batch size of 0 never made much sense, but previous versions of ArangoDB
  did not check for this value. Now creating a cursor using a `batchSize` value 0 will
  result in an HTTP 400 error response

* REST Server: fix memory leaks when failing to add jobs

* 'EDGES' AQL Function

  The AQL function `EDGES` got a new fifth option parameter.
  Right now only one option is available: 'includeVertices'. This is a boolean parameter
  that allows to modify the result of the `EDGES` function.
  Default is 'includeVertices: false' which does not have any effect.
  'includeVertices: true' modifies the result, such that
  {vertex: <vertexDocument>, edge: <edgeDocument>} is returned.

* INCOMPATIBLE CHANGE:

  The result format of the AQL function `NEIGHBORS` has been changed.
  Before it has returned an array of objects containing 'vertex' and 'edge'.
  Now it will only contain the vertex directly.
  Also an additional option 'includeData' has been added.
  This is used to define if only the 'vertex._id' value should be returned (false, default),
  or if the vertex should be looked up in the collection and the complete JSON should be returned
  (true).
  Using only the id values can lead to significantly improved performance if this is the only information
  required.

  In order to get the old result format prior to ArangoDB 2.6, please use the function EDGES instead.
  Edges allows for a new option 'includeVertices' which, set to true, returns exactly the format of NEIGHBORS.
  Example:

      NEIGHBORS(<vertexCollection>, <edgeCollection>, <vertex>, <direction>, <example>)

  This can now be achieved by:

      EDGES(<edgeCollection>, <vertex>, <direction>, <example>, {includeVertices: true})

  If you are nesting several NEIGHBORS steps you can speed up their performance in the following way:

  Old Example:

  FOR va IN NEIGHBORS(Users, relations, 'Users/123', 'outbound') FOR vc IN NEIGHBORS(Products, relations, va.vertex._id, 'outbound') RETURN vc

  This can now be achieved by:

  FOR va IN NEIGHBORS(Users, relations, 'Users/123', 'outbound') FOR vc IN NEIGHBORS(Products, relations, va, 'outbound', null, {includeData: true}) RETURN vc
                                                                                                          ^^^^                  ^^^^^^^^^^^^^^^^^^^
                                                                                                  Use intermediate directly     include Data for final

* INCOMPATIBLE CHANGE:

  The AQL function `GRAPH_NEIGHBORS` now provides an additional option `includeData`.
  This option allows controlling whether the function should return the complete vertices
  or just their IDs. Returning only the IDs instead of the full vertices can lead to
  improved performance .

  If provided, `includeData` is set to `true`, all vertices in the result will be returned
  with all their attributes. The default value of `includeData` is `false`.
  This makes the default function results incompatible with previous versions of ArangoDB.

  To get the old result style in ArangoDB 2.6, please set the options as follows in calls
  to `GRAPH_NEIGHBORS`:

      GRAPH_NEIGHBORS(<graph>, <vertex>, { includeData: true })

* INCOMPATIBLE CHANGE:

  The AQL function `GRAPH_COMMON_NEIGHBORS` now provides an additional option `includeData`.
  This option allows controlling whether the function should return the complete vertices
  or just their IDs. Returning only the IDs instead of the full vertices can lead to
  improved performance .

  If provided, `includeData` is set to `true`, all vertices in the result will be returned
  with all their attributes. The default value of `includeData` is `false`.
  This makes the default function results incompatible with previous versions of ArangoDB.

  To get the old result style in ArangoDB 2.6, please set the options as follows in calls
  to `GRAPH_COMMON_NEIGHBORS`:

      GRAPH_COMMON_NEIGHBORS(<graph>, <vertexExamples1>, <vertexExamples2>, { includeData: true }, { includeData: true })

* INCOMPATIBLE CHANGE:

  The AQL function `GRAPH_SHORTEST_PATH` now provides an additional option `includeData`.
  This option allows controlling whether the function should return the complete vertices
  and edges or just their IDs. Returning only the IDs instead of full vertices and edges
  can lead to improved performance .

  If provided, `includeData` is set to `true`, all vertices and edges in the result will
  be returned with all their attributes. There is also an optional parameter `includePath` of
  type object.
  It has two optional sub-attributes `vertices` and `edges`, both of type boolean.
  Both can be set individually and the result will include all vertices on the path if
  `includePath.vertices == true` and all edges if `includePath.edges == true` respectively.

  The default value of `includeData` is `false`, and paths are now excluded by default.
  This makes the default function results incompatible with previous versions of ArangoDB.

  To get the old result style in ArangoDB 2.6, please set the options as follows in calls
  to `GRAPH_SHORTEST_PATH`:

      GRAPH_SHORTEST_PATH(<graph>, <source>, <target>, { includeData: true, includePath: { edges: true, vertices: true } })

  The attributes `startVertex` and `vertex` that were present in the results of `GRAPH_SHORTEST_PATH`
  in previous versions of ArangoDB will not be produced in 2.6. To calculate these attributes in 2.6,
  please extract the first and last elements from the `vertices` result attribute.

* INCOMPATIBLE CHANGE:

  The AQL function `GRAPH_DISTANCE_TO` will now return only the id the destination vertex
  in the `vertex` attribute, and not the full vertex data with all vertex attributes.

* INCOMPATIBLE CHANGE:

  All graph measurements functions in JavaScript module `general-graph` that calculated a
  single figure previously returned an array containing just the figure. Now these functions
  will return the figure directly and not put it inside an array.

  The affected functions are:

  * `graph._absoluteEccentricity`
  * `graph._eccentricity`
  * `graph._absoluteCloseness`
  * `graph._closeness`
  * `graph._absoluteBetweenness`
  * `graph._betweenness`
  * `graph._radius`
  * `graph._diameter`

* Create the `_graphs` collection in new databases with `waitForSync` attribute set to `false`

  The previous `waitForSync` value was `true`, so default the behavior when creating and dropping
  graphs via the HTTP REST API changes as follows if the new settings are in effect:

  * `POST /_api/graph` by default returns `HTTP 202` instead of `HTTP 201`
  * `DELETE /_api/graph/graph-name` by default returns `HTTP 202` instead of `HTTP 201`

  If the `_graphs` collection still has its `waitForSync` value set to `true`, then the HTTP status
  code will not change.

* Upgraded ICU to version 54; this increases performance in many places.
  based on https://code.google.com/p/chromium/issues/detail?id=428145

* added support for HTTP push aka chunked encoding

* issue #1051: add info whether server is running in service or user mode?

  This will add a "mode" attribute to the result of the result of HTTP GET `/_api/version?details=true`

  "mode" can have the following values:

  - `standalone`: server was started manually (e.g. on command-line)
  - `service`: service is running as Windows service, in daemon mode or under the supervisor

* improve system error messages in Windows port

* increased default value of `--server.request-timeout` from 300 to 1200 seconds for client tools
  (arangosh, arangoimp, arangodump, arangorestore)

* increased default value of `--server.connect-timeout` from 3 to 5 seconds for client tools
  (arangosh, arangoimp, arangodump, arangorestore)

* added startup option `--server.foxx-queues-poll-interval`

  This startup option controls the frequency with which the Foxx queues manager is checking
  the queue (or queues) for jobs to be executed.

  The default value is `1` second. Lowering this value will result in the queue manager waking
  up and checking the queues more frequently, which may increase CPU usage of the server.
  When not using Foxx queues, this value can be raised to save some CPU time.

* added startup option `--server.foxx-queues`

  This startup option controls whether the Foxx queue manager will check queue and job entries.
  Disabling this option can reduce server load but will prevent jobs added to Foxx queues from
  being processed at all.

  The default value is `true`, enabling the Foxx queues feature.

* make Foxx queues really database-specific.

  Foxx queues were and are stored in a database-specific collection `_queues`. However, a global
  cache variable for the queues led to the queue names being treated database-independently, which
  was wrong.

  Since 2.6, Foxx queues names are truly database-specific, so the same queue name can be used in
  two different databases for two different queues. Until then, it is advisable to think of queues
  as already being database-specific, and using the database name as a queue name prefix to be
  avoid name conflicts, e.g.:

      var queueName = "myQueue";
      var Foxx = require("org/arangodb/foxx");
      Foxx.queues.create(db._name() + ":" + queueName);

* added support for Foxx queue job types defined as app scripts.

  The old job types introduced in 2.4 are still supported but are known to cause issues in 2.5
  and later when the server is restarted or the job types are not defined in every thread.

  The new job types avoid this issue by storing an explicit mount path and script name rather
  than an assuming the job type is defined globally. It is strongly recommended to convert your
  job types to the new script-based system.

* renamed Foxx sessions option "sessionStorageApp" to "sessionStorage". The option now also accepts session storages directly.

* Added the following JavaScript methods for file access:
  * fs.copyFile() to copy single files
  * fs.copyRecursive() to copy directory trees
  * fs.chmod() to set the file permissions (non-Windows only)

* Added process.env for accessing the process environment from JavaScript code

* Cluster: kickstarter shutdown routines will more precisely follow the shutdown of its nodes.

* Cluster: don't delete agency connection objects that are currently in use.

* Cluster: improve passing along of HTTP errors

* fixed issue #1247: debian init script problems

* multi-threaded index creation on collection load

  When a collection contains more than one secondary index, they can be built in memory in
  parallel when the collection is loaded. How many threads are used for parallel index creation
  is determined by the new configuration parameter `--database.index-threads`. If this is set
  to 0, indexes are built by the opening thread only and sequentially. This is equivalent to
  the behavior in 2.5 and before.

* speed up building up primary index when loading collections

* added `count` attribute to `parameters.json` files of collections. This attribute indicates
  the number of live documents in the collection on unload. It is read when the collection is
  (re)loaded to determine the initial size for the collection's primary index

* removed remainders of MRuby integration, removed arangoirb

* simplified `controllers` property in Foxx manifests. You can now specify a filename directly
  if you only want to use a single file mounted at the base URL of your Foxx app.

* simplified `exports` property in Foxx manifests. You can now specify a filename directly if
  you only want to export variables from a single file in your Foxx app.

* added support for node.js-style exports in Foxx exports. Your Foxx exports file can now export
  arbitrary values using the `module.exports` property instead of adding properties to the
  `exports` object.

* added `scripts` property to Foxx manifests. You should now specify the `setup` and `teardown`
  files as properties of the `scripts` object in your manifests and can define custom,
  app-specific scripts that can be executed from the web interface or the CLI.

* added `tests` property to Foxx manifests. You can now define test cases using the `mocha`
  framework which can then be executed inside ArangoDB.

* updated `joi` package to 6.0.8.

* added `extendible` package.

* added Foxx model lifecycle events to repositories. See #1257.

* speed up resizing of edge index.

* allow to split an edge index into buckets which are resized individually.
  This is controlled by the `indexBuckets` attribute in the `properties`
  of the collection.

* fix a cluster deadlock bug in larger clusters by marking a thread waiting
  for a lock on a DBserver as blocked


v2.5.7 (2015-08-02)
-------------------

* V8: Upgrade to version 4.1.0.27 - this is intended to be the stable V8 version.


v2.5.6 (2015-07-21)
-------------------

* alter Windows build infrastructure so we can properly store pdb files.

* potentially fixed issue #1313: Wrong metric calculation at dashboard

  Escape whitespace in process name when scanning /proc/pid/stats

  This fixes statistics values read from that file

* Fixed variable naming in AQL `COLLECT INTO` results in case the COLLECT is placed
  in a subquery which itself is followed by other constructs that require variables


v2.5.5 (2015-05-29)
-------------------

* fixed vulnerability in JWT implementation.

* fixed format string for reading /proc/pid/stat

* take into account barriers used in different V8 contexts


v2.5.4 (2015-05-14)
-------------------

* added startup option `--log.performance`: specifying this option at startup will log
  performance-related info messages, mainly timings via the regular logging mechanisms

* cluster fixes

* fix for recursive copy under Windows


v2.5.3 (2015-04-29)
-------------------

* Fix fs.move to work across filesystem borders; Fixes Foxx app installation problems;
  issue #1292.

* Fix Foxx app install when installed on a different drive on Windows

* issue #1322: strange AQL result

* issue #1318: Inconsistent db._create() syntax

* issue #1315: queries to a collection fail with an empty response if the
  collection contains specific JSON data

* issue #1300: Make arangodump not fail if target directory exists but is empty

* allow specifying higher values than SOMAXCONN for `--server.backlog-size`

  Previously, arangod would not start when a `--server.backlog-size` value was
  specified that was higher than the platform's SOMAXCONN header value.

  Now, arangod will use the user-provided value for `--server.backlog-size` and
  pass it to the listen system call even if the value is higher than SOMAXCONN.
  If the user-provided value is higher than SOMAXCONN, arangod will log a warning
  on startup.

* Fixed a cluster deadlock bug. Mark a thread that is in a RemoteBlock as
  blocked to allow for additional dispatcher threads to be started.

* Fix locking in cluster by using another ReadWriteLock class for collections.

* Add a second DispatcherQueue for AQL in the cluster. This fixes a
  cluster-AQL thread explosion bug.


v2.5.2 (2015-04-11)
-------------------

* modules stored in _modules are automatically flushed when changed

* added missing query-id parameter in documentation of HTTP DELETE `/_api/query` endpoint

* added iterator for edge index in AQL queries

  this change may lead to less edges being read when used together with a LIMIT clause

* make graph viewer in web interface issue less expensive queries for determining
  a random vertex from the graph, and for determining vertex attributes

* issue #1285: syntax error, unexpected $undefined near '@_to RETURN obj

  this allows AQL bind parameter names to also start with underscores

* moved /_api/query to C++

* issue #1289: Foxx models created from database documents expose an internal method

* added `Foxx.Repository#exists`

* parallelize initialization of V8 context in multiple threads

* fixed a possible crash when the debug-level was TRACE

* cluster: do not initialize statistics collection on each
  coordinator, this fixes a race condition at startup

* cluster: fix a startup race w.r.t. the _configuration collection

* search for db:// JavaScript modules only after all local files have been
  considered, this speeds up the require command in a cluster considerably

* general cluster speedup in certain areas


v2.5.1 (2015-03-19)
-------------------

* fixed bug that caused undefined behavior when an AQL query was killed inside
  a calculation block

* fixed memleaks in AQL query cleanup in case out-of-memory errors are thrown

* by default, Debian and RedHat packages are built with debug symbols

* added option `--database.ignore-logfile-errors`

  This option controls how collection datafiles with a CRC mismatch are treated.

  If set to `false`, CRC mismatch errors in collection datafiles will lead
  to a collection not being loaded at all. If a collection needs to be loaded
  during WAL recovery, the WAL recovery will also abort (if not forced with
  `--wal.ignore-recovery-errors true`). Setting this flag to `false` protects
  users from unintentionally using a collection with corrupted datafiles, from
  which only a subset of the original data can be recovered.

  If set to `true`, CRC mismatch errors in collection datafiles will lead to
  the datafile being partially loaded. All data up to until the mismatch will
  be loaded. This will enable users to continue with collection datafiles
  that are corrupted, but will result in only a partial load of the data.
  The WAL recovery will still abort when encountering a collection with a
  corrupted datafile, at least if `--wal.ignore-recovery-errors` is not set to
  `true`.

  The default value is *true*, so for collections with corrupted datafiles
  there might be partial data loads once the WAL recovery has finished. If
  the WAL recovery will need to load a collection with a corrupted datafile,
  it will still stop when using the default values.

* INCOMPATIBLE CHANGE:

  make the arangod server refuse to start if during startup it finds a non-readable
  `parameter.json` file for a database or a collection.

  Stopping the startup process in this case requires manual intervention (fixing
  the unreadable files), but prevents follow-up errors due to ignored databases or
  collections from happening.

* datafiles and `parameter.json` files written by arangod are now created with read and write
  privileges for the arangod process user, and with read and write privileges for the arangod
  process group.

  Previously, these files were created with user read and write permissions only.

* INCOMPATIBLE CHANGE:

  abort WAL recovery if one of the collection's datafiles cannot be opened

* INCOMPATIBLE CHANGE:

  never try to raise the privileges after dropping them, this can lead to a race condition while
  running the recovery

  If you require to run ArangoDB on a port lower than 1024, you must run ArangoDB as root.

* fixed inefficiencies in `remove` methods of general-graph module

* added option `--database.slow-query-threshold` for controlling the default AQL slow query
  threshold value on server start

* add system error strings for Windows on many places

* rework service startup so we announce 'RUNNING' only when we're finished starting.

* use the Windows eventlog for FATAL and ERROR - log messages

* fix service handling in NSIS Windows installer, specify human readable name

* add the ICU_DATA environment variable to the fatal error messages

* fixed issue #1265: arangod crashed with SIGSEGV

* fixed issue #1241: Wildcards in examples


v2.5.0 (2015-03-09)
-------------------

* installer fixes for Windows

* fix for downloading Foxx

* fixed issue #1258: http pipelining not working?


v2.5.0-beta4 (2015-03-05)
-------------------------

* fixed issue #1247: debian init script problems


v2.5.0-beta3 (2015-02-27)
-------------------------

* fix Windows install path calculation in arango

* fix Windows logging of long strings

* fix possible undefinedness of const strings in Windows


v2.5.0-beta2 (2015-02-23)
-------------------------

* fixed issue #1256: agency binary not found #1256

* fixed issue #1230: API: document/col-name/_key and cursor return different floats

* front-end: dashboard tries not to (re)load statistics if user has no access

* V8: Upgrade to version 3.31.74.1

* etcd: Upgrade to version 2.0 - This requires go 1.3 to compile at least.

* refuse to startup if ICU wasn't initialized, this will i.e. prevent errors from being printed,
  and libraries from being loaded.

* front-end: unwanted removal of index table header after creating new index

* fixed issue #1248: chrome: applications filtering not working

* fixed issue #1198: queries remain in aql editor (front-end) if you navigate through different tabs

* Simplify usage of Foxx

  Thanks to our user feedback we learned that Foxx is a powerful, yet rather complicated concept.
  With this release we tried to make it less complicated while keeping all its strength.
  That includes a rewrite of the documentation as well as some code changes as listed below:

  * Moved Foxx applications to a different folder.

    The naming convention now is: <app-path>/_db/<dbname>/<mountpoint>/APP
    Before it was: <app-path>/databases/<dbname>/<appname>:<appversion>
    This caused some trouble as apps where cached based on name and version and updates did not apply.
    Hence the path on filesystem and the app's access URL had no relation to one another.
    Now the path on filesystem is identical to the URL (except for slashes and the appended APP)

  * Rewrite of Foxx routing

    The routing of Foxx has been exposed to major internal changes we adjusted because of user feedback.
    This allows us to set the development mode per mountpoint without having to change paths and hold
    apps at separate locations.

  * Foxx Development mode

    The development mode used until 2.4 is gone. It has been replaced by a much more mature version.
    This includes the deprecation of the javascript.dev-app-path parameter, which is useless since 2.5.
    Instead of having two separate app directories for production and development, apps now reside in
    one place, which is used for production as well as for development.
    Apps can still be put into development mode, changing their behavior compared to production mode.
    Development mode apps are still reread from disk at every request, and still they ship more debug
    output.

    This change has also made the startup options `--javascript.frontend-development-mode` and
    `--javascript.dev-app-path` obsolete. The former option will not have any effect when set, and the
    latter option is only read and used during the upgrade to 2.5 and does not have any effects later.

  * Foxx install process

    Installing Foxx apps has been a two step process: import them into ArangoDB and mount them at a
    specific mountpoint. These operations have been joined together. You can install an app at one
    mountpoint, that's it. No fetch, mount, unmount, purge cycle anymore. The commands have been
    simplified to just:

    * install: get your Foxx app up and running
    * uninstall: shut it down and erase it from disk

  * Foxx error output

    Until 2.4 the errors produced by Foxx were not optimal. Often, the error message was just
    `unable to parse manifest` and contained only an internal stack trace.
    In 2.5 we made major improvements there, including a much more fine-grained error output that
    helps you debug your Foxx apps. The error message printed is now much closer to its source and
    should help you track it down.

    Also we added the default handlers for unhandled errors in Foxx apps:

    * You will get a nice internal error page whenever your Foxx app is called but was not installed
      due to any error
    * You will get a proper error message when having an uncaught error appears in any app route

    In production mode the messages above will NOT contain any information about your Foxx internals
    and are safe to be exposed to third party users.
    In development mode the messages above will contain the stacktrace (if available), making it easier for
    your in-house devs to track down errors in the application.

* added `console` object to Foxx apps. All Foxx apps now have a console object implementing
  the familiar Console API in their global scope, which can be used to log diagnostic
  messages to the database.

* added `org/arangodb/request` module, which provides a simple API for making HTTP requests
  to external services.

* added optimizer rule `propagate-constant-attributes`

  This rule will look inside `FILTER` conditions for constant value equality comparisons,
  and insert the constant values in other places in `FILTER`s. For example, the rule will
  insert `42` instead of `i.value` in the second `FILTER` of the following query:

      FOR i IN c1 FOR j IN c2 FILTER i.value == 42 FILTER j.value == i.value RETURN 1

* added `filtered` value to AQL query execution statistics

  This value indicates how many documents were filtered by `FilterNode`s in the AQL query.
  Note that `IndexRangeNode`s can also filter documents by selecting only the required ranges
  from the index. The `filtered` value will not include the work done by `IndexRangeNode`s,
  but only the work performed by `FilterNode`s.

* added support for sparse hash and skiplist indexes

  Hash and skiplist indexes can optionally be made sparse. Sparse indexes exclude documents
  in which at least one of the index attributes is either not set or has a value of `null`.

  As such documents are excluded from sparse indexes, they may contain fewer documents than
  their non-sparse counterparts. This enables faster indexing and can lead to reduced memory
  usage in case the indexed attribute does occur only in some, but not all documents of the
  collection. Sparse indexes will also reduce the number of collisions in non-unique hash
  indexes in case non-existing or optional attributes are indexed.

  In order to create a sparse index, an object with the attribute `sparse` can be added to
  the index creation commands:

      db.collection.ensureHashIndex(attributeName, { sparse: true });
      db.collection.ensureHashIndex(attributeName1, attributeName2, { sparse: true });
      db.collection.ensureUniqueConstraint(attributeName, { sparse: true });
      db.collection.ensureUniqueConstraint(attributeName1, attributeName2, { sparse: true });

      db.collection.ensureSkiplist(attributeName, { sparse: true });
      db.collection.ensureSkiplist(attributeName1, attributeName2, { sparse: true });
      db.collection.ensureUniqueSkiplist(attributeName, { sparse: true });
      db.collection.ensureUniqueSkiplist(attributeName1, attributeName2, { sparse: true });

  Note that in place of the above specialized index creation commands, it is recommended to use
  the more general index creation command `ensureIndex`:

  ```js
  db.collection.ensureIndex({ type: "hash", sparse: true, unique: true, fields: [ attributeName ] });
  db.collection.ensureIndex({ type: "skiplist", sparse: false, unique: false, fields: [ "a", "b" ] });
  ```

  When not explicitly set, the `sparse` attribute defaults to `false` for new indexes.

  This causes a change in behavior when creating a unique hash index without specifying the
  sparse flag: in 2.4, unique hash indexes were implicitly sparse, always excluding `null` values.
  There was no option to control this behavior, and sparsity was neither supported for non-unique
  hash indexes nor skiplists in 2.4. This implicit sparsity of unique hash indexes was considered
  an inconsistency, and therefore the behavior was cleaned up in 2.5. As of 2.5, indexes will
  only be created sparse if sparsity is explicitly requested. Existing unique hash indexes from 2.4
  or before will automatically be migrated so they are still sparse after the upgrade to 2.5.

  Geo indexes are implicitly sparse, meaning documents without the indexed location attribute or
  containing invalid location coordinate values will be excluded from the index automatically. This
  is also a change when compared to pre-2.5 behavior, when documents with missing or invalid
  coordinate values may have caused errors on insertion when the geo index' `unique` flag was set
  and its `ignoreNull` flag was not.

  This was confusing and has been rectified in 2.5. The method `ensureGeoConstaint()` now does the
  same as `ensureGeoIndex()`. Furthermore, the attributes `constraint`, `unique`, `ignoreNull` and
  `sparse` flags are now completely ignored when creating geo indexes.

  The same is true for fulltext indexes. There is no need to specify non-uniqueness or sparsity for
  geo or fulltext indexes. They will always be non-unique and sparse.

  As sparse indexes may exclude some documents, they cannot be used for every type of query.
  Sparse hash indexes cannot be used to find documents for which at least one of the indexed
  attributes has a value of `null`. For example, the following AQL query cannot use a sparse
  index, even if one was created on attribute `attr`:

      FOR doc In collection
        FILTER doc.attr == null
        RETURN doc

  If the lookup value is non-constant, a sparse index may or may not be used, depending on
  the other types of conditions in the query. If the optimizer can safely determine that
  the lookup value cannot be `null`, a sparse index may be used. When uncertain, the optimizer
  will not make use of a sparse index in a query in order to produce correct results.

  For example, the following queries cannot use a sparse index on `attr` because the optimizer
  will not know beforehand whether the comparison values for `doc.attr` will include `null`:

      FOR doc In collection
        FILTER doc.attr == SOME_FUNCTION(...)
        RETURN doc

      FOR other IN otherCollection
        FOR doc In collection
          FILTER doc.attr == other.attr
          RETURN doc

  Sparse skiplist indexes can be used for sorting if the optimizer can safely detect that the
  index range does not include `null` for any of the index attributes.

* inspection of AQL data-modification queries will now detect if the data-modification part
  of the query can run in lockstep with the data retrieval part of the query, or if the data
  retrieval part must be executed before the data modification can start.

  Executing the two in lockstep allows using much smaller buffers for intermediate results
  and starts the actual data-modification operations much earlier than if the two phases
  were executed separately.

* Allow dynamic attribute names in AQL object literals

  This allows using arbitrary expressions to construct attribute names in object
  literals specified in AQL queries. To disambiguate expressions and other unquoted
  attribute names, dynamic attribute names need to be enclosed in brackets (`[` and `]`).
  Example:

      FOR i IN 1..100
        RETURN { [ CONCAT('value-of-', i) ] : i }

* make AQL optimizer rule "use-index-for-sort" remove sort also in case a non-sorted
  index (e.g. a hash index) is used for only equality lookups and all sort attributes
  are covered by the index.

  Example that does not require an extra sort (needs hash index on `value`):

      FOR doc IN collection FILTER doc.value == 1 SORT doc.value RETURN doc

  Another example that does not require an extra sort (with hash index on `value1`, `value2`):

      FOR doc IN collection FILTER doc.value1 == 1 && doc.value2 == 2 SORT doc.value1, doc.value2 RETURN doc

* make AQL optimizer rule "use-index-for-sort" remove sort also in case the sort criteria
  excludes the left-most index attributes, but the left-most index attributes are used
  by the index for equality-only lookups.

  Example that can use the index for sorting (needs skiplist index on `value1`, `value2`):

      FOR doc IN collection FILTER doc.value1 == 1 SORT doc.value2 RETURN doc

* added selectivity estimates for primary index, edge index, and hash index

  The selectivity estimates are returned by the `GET /_api/index` REST API method
  in a sub-attribute `selectivityEstimate` for each index that supports it. This
  attribute will be omitted for indexes that do not provide selectivity estimates.
  If provided, the selectivity estimate will be a numeric value between 0 and 1.

  Selectivity estimates will also be reported in the result of `collection.getIndexes()`
  for all indexes that support this. If no selectivity estimate can be determined for
  an index, the attribute `selectivityEstimate` will be omitted here, too.

  The web interface also shows selectivity estimates for each index that supports this.

  Currently the following index types can provide selectivity estimates:
  - primary index
  - edge index
  - hash index (unique and non-unique)

  No selectivity estimates will be provided when running in cluster mode.

* fixed issue #1226: arangod log issues

* added additional logger if arangod is started in foreground mode on a tty

* added AQL optimizer rule "move-calculations-down"

* use exclusive native SRWLocks on Windows instead of native mutexes

* added AQL functions `MD5`, `SHA1`, and `RANDOM_TOKEN`.

* reduced number of string allocations when parsing certain AQL queries

  parsing numbers (integers or doubles) does not require a string allocation
  per number anymore

* RequestContext#bodyParam now accepts arbitrary joi schemas and rejects invalid (but well-formed) request bodies.

* enforce that AQL user functions are wrapped inside JavaScript function () declarations

  AQL user functions were always expected to be wrapped inside a JavaScript function, but previously
  this was not enforced when registering a user function. Enforcing the AQL user functions to be contained
  inside functions prevents functions from doing some unexpected things that may have led to undefined
  behavior.

* Windows service uninstalling: only remove service if it points to the currently running binary,
  or --force was specified.

* Windows (debug only): print stacktraces on crash and run minidump

* Windows (cygwin): if you run arangosh in a cygwin shell or via ssh we will detect this and use
  the appropriate output functions.

* Windows: improve process management

* fix IPv6 reverse ip lookups - so far we only did IPv4 addresses.

* improve join documentation, add outer join example

* run jslint for unit tests too, to prevent "memory leaks" by global js objects with native code.

* fix error logging for exceptions - we wouldn't log the exception message itself so far.

* improve error reporting in the http client (Windows & *nix)

* improve error reports in cluster

* Standard errors can now contain custom messages.


v2.4.7 (XXXX-XX-XX)
-------------------

* fixed issue #1282: Geo WITHIN_RECTANGLE for nested lat/lng


v2.4.6 (2015-03-18)
-------------------

* added option `--database.ignore-logfile-errors`

  This option controls how collection datafiles with a CRC mismatch are treated.

  If set to `false`, CRC mismatch errors in collection datafiles will lead
  to a collection not being loaded at all. If a collection needs to be loaded
  during WAL recovery, the WAL recovery will also abort (if not forced with
  `--wal.ignore-recovery-errors true`). Setting this flag to `false` protects
  users from unintentionally using a collection with corrupted datafiles, from
  which only a subset of the original data can be recovered.

  If set to `true`, CRC mismatch errors in collection datafiles will lead to
  the datafile being partially loaded. All data up to until the mismatch will
  be loaded. This will enable users to continue with a collection datafiles
  that are corrupted, but will result in only a partial load of the data.
  The WAL recovery will still abort when encountering a collection with a
  corrupted datafile, at least if `--wal.ignore-recovery-errors` is not set to
  `true`.

  The default value is *true*, so for collections with corrupted datafiles
  there might be partial data loads once the WAL recovery has finished. If
  the WAL recovery will need to load a collection with a corrupted datafile,
  it will still stop when using the default values.

* INCOMPATIBLE CHANGE:

  make the arangod server refuse to start if during startup it finds a non-readable
  `parameter.json` file for a database or a collection.

  Stopping the startup process in this case requires manual intervention (fixing
  the unreadable files), but prevents follow-up errors due to ignored databases or
  collections from happening.

* datafiles and `parameter.json` files written by arangod are now created with read and write
  privileges for the arangod process user, and with read and write privileges for the arangod
  process group.

  Previously, these files were created with user read and write permissions only.

* INCOMPATIBLE CHANGE:

  abort WAL recovery if one of the collection's datafiles cannot be opened

* INCOMPATIBLE CHANGE:

  never try to raise the privileges after dropping them, this can lead to a race condition while
  running the recovery

  If you require to run ArangoDB on a port lower than 1024, you must run ArangoDB as root.

* fixed inefficiencies in `remove` methods of general-graph module

* added option `--database.slow-query-threshold` for controlling the default AQL slow query
  threshold value on server start


v2.4.5 (2015-03-16)
-------------------

* added elapsed time to HTTP request logging output (`--log.requests-file`)

* added AQL current and slow query tracking, killing of AQL queries

  This change enables retrieving the list of currently running AQL queries inside the selected database.
  AQL queries with an execution time beyond a certain threshold can be moved to a "slow query" facility
  and retrieved from there. Queries can also be killed by specifying the query id.

  This change adds the following HTTP REST APIs:

  - `GET /_api/query/current`: for retrieving the list of currently running queries
  - `GET /_api/query/slow`: for retrieving the list of slow queries
  - `DELETE /_api/query/slow`: for clearing the list of slow queries
  - `GET /_api/query/properties`: for retrieving the properties for query tracking
  - `PUT /_api/query/properties`: for adjusting the properties for query tracking
  - `DELETE /_api/query/<id>`: for killing an AQL query

  The following JavaScript APIs have been added:

  - require("org/arangodb/aql/queries").current();
  - require("org/arangodb/aql/queries").slow();
  - require("org/arangodb/aql/queries").clearSlow();
  - require("org/arangodb/aql/queries").properties();
  - require("org/arangodb/aql/queries").kill();

* fixed issue #1265: arangod crashed with SIGSEGV

* fixed issue #1241: Wildcards in examples

* fixed comment parsing in Foxx controllers


v2.4.4 (2015-02-24)
-------------------

* fixed the generation template for foxx apps. It now does not create deprecated functions anymore

* add custom visitor functionality for `GRAPH_NEIGHBORS` function, too

* increased default value of traversal option *maxIterations* to 100 times of its previous
  default value


v2.4.3 (2015-02-06)
-------------------

* fix multi-threading with openssl when running under Windows

* fix timeout on socket operations when running under Windows

* Fixed an error in Foxx routing which caused some apps that worked in 2.4.1 to fail with status 500: `undefined is not a function` errors in 2.4.2
  This error was occurring due to seldom internal rerouting introduced by the malformed application handler.


v2.4.2 (2015-01-30)
-------------------

* added custom visitor functionality for AQL traversals

  This allows more complex result processing in traversals triggered by AQL. A few examples
  are shown in [this article](http://jsteemann.github.io/blog/2015/01/28/using-custom-visitors-in-aql-graph-traversals/).

* improved number of results estimated for nodes of type EnumerateListNode and SubqueryNode
  in AQL explain output

* added AQL explain helper to explain arbitrary AQL queries

  The helper function prints the query execution plan and the indexes to be used in the
  query. It can be invoked from the ArangoShell or the web interface as follows:

      require("org/arangodb/aql/explainer").explain(query);

* enable use of indexes for certain AQL conditions with non-equality predicates, in
  case the condition(s) also refer to indexed attributes

  The following queries will now be able to use indexes:

      FILTER a.indexed == ... && a.indexed != ...
      FILTER a.indexed == ... && a.nonIndexed != ...
      FILTER a.indexed == ... && ! (a.indexed == ...)
      FILTER a.indexed == ... && ! (a.nonIndexed == ...)
      FILTER a.indexed == ... && ! (a.indexed != ...)
      FILTER a.indexed == ... && ! (a.nonIndexed != ...)
      FILTER (a.indexed == ... && a.nonIndexed == ...) || (a.indexed == ... && a.nonIndexed == ...)
      FILTER (a.indexed == ... && a.nonIndexed != ...) || (a.indexed == ... && a.nonIndexed != ...)

* Fixed spuriously occurring "collection not found" errors when running queries on local
  collections on a cluster DB server

* Fixed upload of Foxx applications to the server for apps exceeding approx. 1 MB zipped.

* Malformed Foxx applications will now return a more useful error when any route is requested.

  In Production a Foxx app mounted on /app will display an html page on /app/* stating a 503 Service temporarily not available.
  It will not state any information about your Application.
  Before it was a 404 Not Found without any information and not distinguishable from a correct not found on your route.

  In Development Mode the html page also contains information about the error occurred.

* Unhandled errors thrown in Foxx routes are now handled by the Foxx framework itself.

  In Production the route will return a status 500 with a body {error: "Error statement"}.
  In Development the route will return a status 500 with a body {error: "Error statement", stack: "..."}

  Before, it was status 500 with a plain text stack including ArangoDB internal routing information.

* The Applications tab in web interface will now request development apps more often.
  So if you have a fixed a syntax error in your app it should always be visible after reload.


v2.4.1 (2015-01-19)
-------------------

* improved WAL recovery output

* fixed certain OR optimizations in AQL optimizer

* better diagnostics for arangoimp

* fixed invalid result of HTTP REST API method `/_admin/foxx/rescan`

* fixed possible segmentation fault when passing a Buffer object into a V8 function
  as a parameter

* updated AQB module to 1.8.0.


v2.4.0 (2015-01-13)
-------------------

* updated AQB module to 1.7.0.

* fixed V8 integration-related crashes

* make `fs.move(src, dest)` also fail when both `src` and `dest` are
  existing directories. This ensures the same behavior of the move operation
  on different platforms.

* fixed AQL insert operation for multi-shard collections in cluster

* added optional return value for AQL data-modification queries.
  This allows returning the documents inserted, removed or updated with the query, e.g.

      FOR doc IN docs REMOVE doc._key IN docs LET removed = OLD RETURN removed
      FOR doc IN docs INSERT { } IN docs LET inserted = NEW RETURN inserted
      FOR doc IN docs UPDATE doc._key WITH { } IN docs LET previous = OLD RETURN previous
      FOR doc IN docs UPDATE doc._key WITH { } IN docs LET updated = NEW RETURN updated

  The variables `OLD` and `NEW` are automatically available when a `REMOVE`, `INSERT`,
  `UPDATE` or `REPLACE` statement is immediately followed by a `LET` statement.
  Note that the `LET` and `RETURN` statements in data-modification queries are not as
  flexible as the general versions of `LET` and `RETURN`. When returning documents from
  data-modification operations, only a single variable can be assigned using `LET`, and
  the assignment can only be either `OLD` or `NEW`, but not an arbitrary expression. The
  `RETURN` statement also allows using the just-created variable only, and no arbitrary
  expressions.


v2.4.0-beta1 (2014-12-26)
--------------------------

* fixed superstates in FoxxGenerator

* fixed issue #1065: Aardvark: added creation of documents and edges with _key property

* fixed issue #1198: Aardvark: current AQL editor query is now cached

* Upgraded V8 version from 3.16.14 to 3.29.59

  The built-in version of V8 has been upgraded from 3.16.14 to 3.29.59.
  This activates several ES6 (also dubbed *Harmony* or *ES.next*) features in
  ArangoDB, both in the ArangoShell and the ArangoDB server. They can be
  used for scripting and in server-side actions such as Foxx routes, traversals
  etc.

  The following ES6 features are available in ArangoDB 2.4 by default:

  * iterators
  * the `of` operator
  * symbols
  * predefined collections types (Map, Set etc.)
  * typed arrays

  Many other ES6 features are disabled by default, but can be made available by
  starting arangod or arangosh with the appropriate options:

  * arrow functions
  * proxies
  * generators
  * String, Array, and Number enhancements
  * constants
  * enhanced object and numeric literals

  To activate all these ES6 features in arangod or arangosh, start it with
  the following options:

      arangosh --javascript.v8-options="--harmony --harmony_generators"

  More details on the available ES6 features can be found in
  [this blog](https://jsteemann.github.io/blog/2014/12/19/using-es6-features-in-arangodb/).

* Added Foxx generator for building Hypermedia APIs

  A more detailed description is [here](https://www.arangodb.com/2014/12/08/building-hypermedia-apis-foxxgenerator)

* New `Applications` tab in web interface:

  The `applications` tab got a complete redesign.
  It will now only show applications that are currently running on ArangoDB.
  For a selected application, a new detailed view has been created.
  This view provides a better overview of the app:
  * author
  * license
  * version
  * contributors
  * download links
  * API documentation

  To install a new application, a new dialog is now available.
  It provides the features already available in the console application `foxx-manager` plus some more:
  * install an application from Github
  * install an application from a zip file
  * install an application from ArangoDB's application store
  * create a new application from scratch: this feature uses a generator to
    create a Foxx application with pre-defined CRUD methods for a given list
    of collections. The generated Foxx app can either be downloaded as a zip file or
    be installed on the server. Starting with a new Foxx app has never been easier.

* fixed issue #1102: Aardvark: Layout bug in documents overview

  The documents overview was entirely destroyed in some situations on Firefox.
  We replaced the plugin we used there.

* fixed issue #1168: Aardvark: pagination buttons jumping

* fixed issue #1161: Aardvark: Click on Import JSON imports previously uploaded file

* removed configure options `--enable-all-in-one-v8`, `--enable-all-in-one-icu`,
  and `--enable-all-in-one-libev`.

* global internal rename to fix naming incompatibilities with JSON:

  Internal functions with names containing `array` have been renamed to `object`,
  internal functions with names containing `list` have been renamed to `array`.
  The renaming was mainly done in the C++ parts. The documentation has also been
  adjusted so that the correct JSON type names are used in most places.

  The change also led to the addition of a few function aliases in AQL:

  * `TO_LIST` now is an alias of the new `TO_ARRAY`
  * `IS_LIST` now is an alias of the new `IS_ARRAY`
  * `IS_DOCUMENT` now is an alias of the new `IS_OBJECT`

  The changed also renamed the option `mergeArrays` to `mergeObjects` for AQL
  data-modification query options and HTTP document modification API

* AQL: added optimizer rule "remove-filter-covered-by-index"

  This rule removes FilterNodes and CalculationNodes from an execution plan if the
  filter is already covered by a previous IndexRangeNode. Removing the CalculationNode
  and the FilterNode will speed up query execution because the query requires less
  computation.

* AQL: added optimizer rule "remove-sort-rand"

  This rule removes a `SORT RAND()` expression from a query and moves the random
  iteration into the appropriate `EnumerateCollectionNode`. This is more efficient
  than individually enumerating and then sorting randomly.

* AQL: range optimizations for IN and OR

  This change enables usage of indexes for several additional cases. Filters containing
  the `IN` operator can now make use of indexes, and multiple OR- or AND-combined filter
  conditions can now also use indexes if the filters are accessing the same indexed
  attribute.

  Here are a few examples of queries that can now use indexes but couldn't before:

    FOR doc IN collection
      FILTER doc.indexedAttribute == 1 || doc.indexedAttribute > 99
      RETURN doc

    FOR doc IN collection
      FILTER doc.indexedAttribute IN [ 3, 42 ] || doc.indexedAttribute > 99
      RETURN doc

    FOR doc IN collection
      FILTER (doc.indexedAttribute > 2 && doc.indexedAttribute < 10) ||
             (doc.indexedAttribute > 23 && doc.indexedAttribute < 42)
      RETURN doc

* fixed issue #500: AQL parentheses issue

  This change allows passing subqueries as AQL function parameters without using
  duplicate brackets (e.g. `FUNC(query)` instead of `FUNC((query))`

* added optional `COUNT` clause to AQL `COLLECT`

  This allows more efficient group count calculation queries, e.g.

      FOR doc IN collection
        COLLECT age = doc.age WITH COUNT INTO length
        RETURN { age: age, count: length }

  A count-only query is also possible:

      FOR doc IN collection
        COLLECT WITH COUNT INTO length
        RETURN length

* fixed missing makeDirectory when fetching a Foxx application from a zip file

* fixed issue #1134: Change the default endpoint to localhost

  This change will modify the IP address ArangoDB listens on to 127.0.0.1 by default.
  This will make new ArangoDB installations unaccessible from clients other than
  localhost unless changed. This is a security feature.

  To make ArangoDB accessible from any client, change the server's configuration
  (`--server.endpoint`) to either `tcp://0.0.0.0:8529` or the server's publicly
  visible IP address.

* deprecated `Repository#modelPrototype`. Use `Repository#model` instead.

* IMPORTANT CHANGE: by default, system collections are included in replication and all
  replication API return values. This will lead to user accounts and credentials
  data being replicated from master to slave servers. This may overwrite
  slave-specific database users.

  If this is undesired, the `_users` collection can be excluded from replication
  easily by setting the `includeSystem` attribute to `false` in the following commands:

  * replication.sync({ includeSystem: false });
  * replication.applier.properties({ includeSystem: false });

  This will exclude all system collections (including `_aqlfunctions`, `_graphs` etc.)
  from the initial synchronization and the continuous replication.

  If this is also undesired, it is also possible to specify a list of collections to
  exclude from the initial synchronization and the continuous replication using the
  `restrictCollections` attribute, e.g.:

      replication.applier.properties({
        includeSystem: true,
        restrictType: "exclude",
        restrictCollections: [ "_users", "_graphs", "foo" ]
      });

  The HTTP API methods for fetching the replication inventory and for dumping collections
  also support the `includeSystem` control flag via a URL parameter.

* removed DEPRECATED replication methods:
  * `replication.logger.start()`
  * `replication.logger.stop()`
  * `replication.logger.properties()`
  * HTTP PUT `/_api/replication/logger-start`
  * HTTP PUT `/_api/replication/logger-stop`
  * HTTP GET `/_api/replication/logger-config`
  * HTTP PUT `/_api/replication/logger-config`

* fixed issue #1174, which was due to locking problems in distributed
  AQL execution

* improved cluster locking for AQL avoiding deadlocks

* use DistributeNode for modifying queries with REPLACE and UPDATE, if
  possible


v2.3.6 (2015-XX-XX)
-------------------

* fixed AQL subquery optimization that produced wrong result when multiple subqueries
  directly followed each other and and a directly following `LET` statement did refer
  to any but the first subquery.


v2.3.5 (2015-01-16)
-------------------

* fixed intermittent 404 errors in Foxx apps after mounting or unmounting apps

* fixed issue #1200: Expansion operator results in "Cannot call method 'forEach' of null"

* fixed issue #1199: Cannot unlink root node of plan


v2.3.4 (2014-12-23)
-------------------

* fixed cerberus path for MyArangoDB


v2.3.3 (2014-12-17)
-------------------

* fixed error handling in instantiation of distributed AQL queries, this
  also fixes a bug in cluster startup with many servers

* issue #1185: parse non-fractional JSON numbers with exponent (e.g. `4e-261`)

* issue #1159: allow --server.request-timeout and --server.connect-timeout of 0


v2.3.2 (2014-12-09)
-------------------

* fixed issue #1177: Fix bug in the user app's storage

* fixed issue #1173: AQL Editor "Save current query" resets user password

* fixed missing makeDirectory when fetching a Foxx application from a zip file

* put in warning about default changed: fixed issue #1134: Change the default endpoint to localhost

* fixed issue #1163: invalid fullCount value returned from AQL

* fixed range operator precedence

* limit default maximum number of plans created by AQL optimizer to 256 (from 1024)

* make AQL optimizer not generate an extra plan if an index can be used, but modify
  existing plans in place

* fixed AQL cursor ttl (time-to-live) issue

  Any user-specified cursor ttl value was not honored since 2.3.0.

* fixed segfault in AQL query hash index setup with unknown shapes

* fixed memleaks

* added AQL optimizer rule for removing `INTO` from a `COLLECT` statement if not needed

* fixed issue #1131

  This change provides the `KEEP` clause for `COLLECT ... INTO`. The `KEEP` clause
  allows controlling which variables will be kept in the variable created by `INTO`.

* fixed issue #1147, must protect dispatcher ID for etcd

v2.3.1 (2014-11-28)
-------------------

* recreate password if missing during upgrade

* fixed issue #1126

* fixed non-working subquery index optimizations

* do not restrict summary of Foxx applications to 60 characters

* fixed display of "required" path parameters in Foxx application documentation

* added more optimizations of constants values in AQL FILTER conditions

* fixed invalid or-to-in optimization for FILTERs containing comparisons
  with boolean values

* fixed replication of `_graphs` collection

* added AQL list functions `PUSH`, `POP`, `UNSHIFT`, `SHIFT`, `REMOVE_VALUES`,
  `REMOVE_VALUE`, `REMOVE_NTH` and `APPEND`

* added AQL functions `CALL` and `APPLY` to dynamically call other functions

* fixed AQL optimizer cost estimation for LIMIT node

* prevent Foxx queues from permanently writing to the journal even when
  server is idle

* fixed AQL COLLECT statement with INTO clause, which copied more variables
  than v2.2 and thus lead to too much memory consumption.
  This deals with #1107.

* fixed AQL COLLECT statement, this concerned every COLLECT statement,
  only the first group had access to the values of the variables before
  the COLLECT statement. This deals with #1127.

* fixed some AQL internals, where sometimes too many items were
  fetched from upstream in the presence of a LIMIT clause. This should
  generally improve performance.


v2.3.0 (2014-11-18)
-------------------

* fixed syslog flags. `--log.syslog` is deprecated and setting it has no effect,
  `--log.facility` now works as described. Application name has been changed from
  `triagens` to `arangod`. It can be changed using `--log.application`. The syslog
  will only contain the actual log message. The datetime prefix is omitted.

* fixed deflate in SimpleHttpClient

* fixed issue #1104: edgeExamples broken or changed

* fixed issue #1103: Error while importing user queries

* fixed issue #1100: AQL: HAS() fails on doc[attribute_name]

* fixed issue #1098: runtime error when creating graph vertex

* hide system applications in **Applications** tab by default

  Display of system applications can be toggled by using the *system applications*
  toggle in the UI.

* added HTTP REST API for managing tasks (`/_api/tasks`)

* allow passing character lists as optional parameter to AQL functions `TRIM`,
  `LTRIM` and `RTRIM`

  These functions now support trimming using custom character lists. If no character
  lists are specified, all whitespace characters will be removed as previously:

      TRIM("  foobar\t \r\n ")         // "foobar"
      TRIM(";foo;bar;baz, ", "; ")     // "foo;bar;baz"

* added AQL string functions `LTRIM`, `RTRIM`, `FIND_FIRST`, `FIND_LAST`, `SPLIT`,
  `SUBSTITUTE`

* added AQL functions `ZIP`, `VALUES` and `PERCENTILE`

* made AQL functions `CONCAT` and `CONCAT_SEPARATOR` work with list arguments

* dynamically create extra dispatcher threads if required

* fixed issue #1097: schemas in the API docs no longer show required properties as optional


v2.3.0-beta2 (2014-11-08)
-------------------------

* front-end: new icons for uploading and downloading JSON documents into a collection

* front-end: fixed documents pagination css display error

* front-end: fixed flickering of the progress view

* front-end: fixed missing event for documents filter function

* front-end: jsoneditor: added CMD+Return (Mac) CTRL+Return (Linux/Win) shortkey for
  saving a document

* front-end: added information tooltip for uploading json documents.

* front-end: added database management view to the collapsed navigation menu

* front-end: added collection truncation feature

* fixed issue #1086: arangoimp: Odd errors if arguments are not given properly

* performance improvements for AQL queries that use JavaScript-based expressions
  internally

* added AQL geo functions `WITHIN_RECTANGLE` and `IS_IN_POLYGON`

* fixed non-working query results download in AQL editor of web interface

* removed debug print message in AQL editor query export routine

* fixed issue #1075: Aardvark: user name required even if auth is off #1075

  The fix for this prefills the username input field with the current user's
  account name if any and `root` (the default username) otherwise. Additionally,
  the tooltip text has been slightly adjusted.

* fixed issue #1069: Add 'raw' link to swagger ui so that the raw swagger
  json can easily be retrieved

  This adds a link to the Swagger API docs to an application's detail view in
  the **Applications** tab of the web interface. The link produces the Swagger
  JSON directly. If authentication is turned on, the link requires authentication,
  too.

* documentation updates


v2.3.0-beta1 (2014-11-01)
-------------------------

* added dedicated `NOT IN` operator for AQL

  Previously, a `NOT IN` was only achievable by writing a negated `IN` condition:

      FOR i IN ... FILTER ! (i IN [ 23, 42 ]) ...

  This can now alternatively be expressed more intuitively as follows:

      FOR i IN ... FILTER i NOT IN [ 23, 42 ] ...

* added alternative logical operator syntax for AQL

  Previously, the logical operators in AQL could only be written as:
  - `&&`: logical and
  - `||`: logical or
  - `!`: negation

  ArangoDB 2.3 introduces the alternative variants for these operators:
  - `AND`: logical and
  - `OR`: logical or
  - `NOT`: negation

  The new syntax is just an alternative to the old syntax, allowing easier
  migration from SQL. The old syntax is still fully supported and will be.

* improved output of `ArangoStatement.parse()` and POST `/_api/query`

  If an AQL query can be parsed without problems, The return value of
  `ArangoStatement.parse()` now contains an attribute `ast` with the abstract
  syntax tree of the query (before optimizations). Though this is an internal
  representation of the query and is subject to change, it can be used to inspect
  how ArangoDB interprets a given query.

* improved `ArangoStatement.explain()` and POST `/_api/explain`

  The commands for explaining AQL queries have been improved.

* added command-line option `--javascript.v8-contexts` to control the number of
  V8 contexts created in arangod.

  Previously, the number of V8 contexts was equal to the number of server threads
  (as specified by option `--server.threads`).

  However, it may be sensible to create different amounts of threads and V8
  contexts. If the option is not specified, the number of V8 contexts created
  will be equal to the number of server threads. Thus no change in configuration
  is required to keep the old behavior.

  If you are using the default config files or merge them with your local config
  files, please review if the default number of server threads is okay in your
  environment. Additionally you should verify that the number of V8 contexts
  created (as specified in option `--javascript.v8-contexts`) is okay.

* the number of server.threads specified is now the minimum of threads
  started. There are situation in which threads are waiting for results of
  distributed database servers. In this case the number of threads is
  dynamically increased.

* removed index type "bitarray"

  Bitarray indexes were only half-way documented and integrated in previous versions
  of ArangoDB so their benefit was limited. The support for bitarray indexes has
  thus been removed in ArangoDB 2.3. It is not possible to create indexes of type
  "bitarray" with ArangoDB 2.3.

  When a collection is opened that contains a bitarray index definition created
  with a previous version of ArangoDB, ArangoDB will ignore it and log the following
  warning:

      index type 'bitarray' is not supported in this version of ArangoDB and is ignored

  Future versions of ArangoDB may automatically remove such index definitions so the
  warnings will eventually disappear.

* removed internal "_admin/modules/flush" in order to fix requireApp

* added basic support for handling binary data in Foxx

  Requests with binary payload can be processed in Foxx applications by
  using the new method `res.rawBodyBuffer()`. This will return the unparsed request
  body as a Buffer object.

  There is now also the method `req.requestParts()` available in Foxx to retrieve
  the individual components of a multipart HTTP request.

  Buffer objects can now be used when setting the response body of any Foxx action.
  Additionally, `res.send()` has been added as a convenience method for returning
  strings, JSON objects or buffers from a Foxx action:

      res.send("<p>some HTML</p>");
      res.send({ success: true });
      res.send(new Buffer("some binary data"));

  The convenience method `res.sendFile()` can now be used to easily return the
  contents of a file from a Foxx action:

      res.sendFile(applicationContext.foxxFilename("image.png"));

  `fs.write` now accepts not only strings but also Buffer objects as second parameter:

      fs.write(filename, "some data");
      fs.write(filename, new Buffer("some binary data"));

  `fs.readBuffer` can be used to return the contents of a file in a Buffer object.

* improved performance of insertion into non-unique hash indexes significantly in case
  many duplicate keys are used in the index

* issue #1042: set time zone in log output

  the command-line option `--log.use-local-time` was added to print dates and times in
  the server-local timezone instead of UTC

* command-line options that require a boolean value now validate the
  value given on the command-line

  This prevents issues if no value is specified for an option that
  requires a boolean value. For example, the following command-line would
  have caused trouble in 2.2, because `--server.endpoint` would have been
  used as the value for the `--server.disable-authentication` options
  (which requires a boolean value):

      arangod --server.disable-authentication --server.endpoint tcp://127.0.0.1:8529 data

  In 2.3, running this command will fail with an error and requires to
  be modified to:

      arangod --server.disable-authentication true --server.endpoint tcp://127.0.0.1:8529 data

* improved performance of CSV import in arangoimp

* fixed issue #1027: Stack traces are off-by-one

* fixed issue #1026: Modules loaded in different files within the same app
  should refer to the same module

* fixed issue #1025: Traversal not as expected in undirected graph

* added a _relation function in the general-graph module.

  This deprecated _directedRelation and _undirectedRelation.
  ArangoDB does not offer any constraints for undirected edges
  which caused some confusion of users how undirected relations
  have to be handled. Relation now only supports directed relations
  and the user can actively simulate undirected relations.

* changed return value of Foxx.applicationContext#collectionName:

  Previously, the function could return invalid collection names because
  invalid characters were not replaced in the application name prefix, only
  in the collection name passed.

  Now, the function replaces invalid characters also in the application name
  prefix, which might to slightly different results for application names that
  contained any characters outside the ranges [a-z], [A-Z] and [0-9].

* prevent XSS in AQL editor and logs view

* integrated tutorial into ArangoShell and web interface

* added option `--backslash-escape` for arangoimp when running CSV file imports

* front-end: added download feature for (filtered) documents

* front-end: added download feature for the results of a user query

* front-end: added function to move documents to another collection

* front-end: added sort-by attribute to the documents filter

* front-end: added sorting feature to database, graph management and user management view.

* issue #989: front-end: Databases view not refreshing after deleting a database

* issue #991: front-end: Database search broken

* front-end: added infobox which shows more information about a document (_id, _rev, _key) or
  an edge (_id, _rev, _key, _from, _to). The from and to attributes are clickable and redirect
  to their document location.

* front-end: added edit-mode for deleting multiple documents at the same time.

* front-end: added delete button to the detailed document/edge view.

* front-end: added visual feedback for saving documents/edges inside the editor (error/success).

* front-end: added auto-focusing for the first input field in a modal.

* front-end: added validation for user input in a modal.

* front-end: user defined queries are now stored inside the database and are bound to the current
  user, instead of using the local storage functionality of the browsers. The outcome of this is
  that user defined queries are now independently usable from any device. Also queries can now be
  edited through the standard document editor of the front-end through the _users collection.

* front-end: added import and export functionality for user defined queries.

* front-end: added new keywords and functions to the aql-editor theme

* front-end: applied tile-style to the graph view

* front-end: now using the new graph api including multi-collection support

* front-end: foxx apps are now deletable

* front-end: foxx apps are now installable and updateable through github, if github is their
  origin.

* front-end: added foxx app version control. Multiple versions of a single foxx app are now
  installable and easy to manage and are also arranged in groups.

* front-end: the user-set filter of a collection is now stored until the user navigates to
  another collection.

* front-end: fetching and filtering of documents, statistics, and query operations are now
  handled with asynchronous ajax calls.

* front-end: added progress indicator if the front-end is waiting for a server operation.

* front-end: fixed wrong count of documents in the documents view of a collection.

* front-end: fixed unexpected styling of the manage db view and navigation.

* front-end: fixed wrong handling of select fields in a modal view.

* front-end: fixed wrong positioning of some tooltips.

* automatically call `toJSON` function of JavaScript objects (if present)
  when serializing them into database documents. This change allows
  storing JavaScript date objects in the database in a sensible manner.


v2.2.7 (2014-11-19)
-------------------

* fixed issue #998: Incorrect application URL for non-system Foxx apps

* fixed issue #1079: AQL editor: keyword WITH in UPDATE query is not highlighted

* fix memory leak in cluster nodes

* fixed registration of AQL user-defined functions in Web UI (JS shell)

* fixed error display in Web UI for certain errors
  (now error message is printed instead of 'undefined')

* fixed issue #1059: bug in js module console

* fixed issue #1056: "fs": zip functions fail with passwords

* fixed issue #1063: Docs: measuring unit of --wal.logfile-size?

* fixed issue #1062: Docs: typo in 14.2 Example data


v2.2.6 (2014-10-20)
-------------------

* fixed issue #972: Compilation Issue

* fixed issue #743: temporary directories are now unique and one can read
  off the tool that created them, if empty, they are removed atexit

* Highly improved performance of all AQL GRAPH_* functions.

* Orphan collections in general graphs can now be found via GRAPH_VERTICES
  if either "any" or no direction is defined

* Fixed documentation for AQL function GRAPH_NEIGHBORS.
  The option "vertexCollectionRestriction" is meant to filter the target
  vertices only, and should not filter the path.

* Fixed a bug in GRAPH_NEIGHBORS which enforced only empty results
  under certain conditions


v2.2.5 (2014-10-09)
-------------------

* fixed issue #961: allow non-JSON values in undocument request bodies

* fixed issue 1028: libicu is now statically linked

* fixed cached lookups of collections on the server, which may have caused spurious
  problems after collection rename operations


v2.2.4 (2014-10-01)
-------------------

* fixed accessing `_from` and `_to` attributes in `collection.byExample` and
  `collection.firstExample`

  These internal attributes were not handled properly in the mentioned functions, so
  searching for them did not always produce documents

* fixed issue #1030: arangoimp 2.2.3 crashing, not logging on large Windows CSV file

* fixed issue #1025: Traversal not as expected in undirected graph

* fixed issue #1020

  This requires re-introducing the startup option `--database.force-sync-properties`.

  This option can again be used to force fsyncs of collection, index and database properties
  stored as JSON strings on disk in files named `parameter.json`. Syncing these files after
  a write may be necessary if the underlying storage does not sync file contents by itself
  in a "sensible" amount of time after a file has been written and closed.

  The default value is `true` so collection, index and database properties will always be
  synced to disk immediately. This affects creating, renaming and dropping collections as
  well as creating and dropping databases and indexes. Each of these operations will perform
  an additional fsync on the `parameter.json` file if the option is set to `true`.

  It might be sensible to set this option to `false` for workloads that create and drop a
  lot of collections (e.g. test runs).

  Document operations such as creating, updating and dropping documents are not affected
  by this option.

* fixed issue #1016: AQL editor bug

* fixed issue #1014: WITHIN function returns wrong distance

* fixed AQL shortest path calculation in function `GRAPH_SHORTEST_PATH` to return
  complete vertex objects instead of just vertex ids

* allow changing of attributes of documents stored in server-side JavaScript variables

  Previously, the following did not work:

      var doc = db.collection.document(key);
      doc._key = "abc"; // overwriting internal attributes not supported
      doc.value = 123;  // overwriting existing attributes not supported

  Now, modifying documents stored in server-side variables (e.g. `doc` in the above case)
  is supported. Modifying the variables will not update the documents in the database,
  but will modify the JavaScript object (which can be written back to the database using
  `db.collection.update` or `db.collection.replace`)

* fixed issue #997: arangoimp apparently doesn't support files >2gig on Windows

  large file support (requires using `_stat64` instead of `stat`) is now supported on
  Windows


v2.2.3 (2014-09-02)
-------------------

* added `around` for Foxx controller

* added `type` option for HTTP API `GET /_api/document?collection=...`

  This allows controlling the type of results to be returned. By default, paths to
  documents will be returned, e.g.

      [
        `/_api/document/test/mykey1`,
        `/_api/document/test/mykey2`,
        ...
      ]

  To return a list of document ids instead of paths, the `type` URL parameter can be
  set to `id`:

      [
        `test/mykey1`,
        `test/mykey2`,
        ...
      ]

  To return a list of document keys only, the `type` URL parameter can be set to `key`:

      [
        `mykey1`,
        `mykey2`,
        ...
      ]


* properly capitalize HTTP response header field names in case the `x-arango-async`
  HTTP header was used in a request.

* fixed several documentation issues

* speedup for several general-graph functions, AQL functions starting with `GRAPH_`
  and traversals


v2.2.2 (2014-08-08)
-------------------

* allow storing non-reserved attribute names starting with an underscore

  Previous versions of ArangoDB parsed away all attribute names that started with an
  underscore (e.g. `_test', '_foo', `_bar`) on all levels of a document (root level
  and sub-attribute levels). While this behavior was documented, it was unintuitive and
  prevented storing documents inside other documents, e.g.:

      {
        "_key" : "foo",
        "_type" : "mydoc",
        "references" : [
          {
            "_key" : "something",
            "_rev" : "...",
            "value" : 1
          },
          {
            "_key" : "something else",
            "_rev" : "...",
            "value" : 2
          }
        ]
      }

  In the above example, previous versions of ArangoDB removed all attributes and
  sub-attributes that started with underscores, meaning the embedded documents would lose
  some of their attributes. 2.2.2 should preserve such attributes, and will also allow
  storing user-defined attribute names on the top-level even if they start with underscores
  (such as `_type` in the above example).

* fix conversion of JavaScript String, Number and Boolean objects to JSON.

  Objects created in JavaScript using `new Number(...)`, `new String(...)`, or
  `new Boolean(...)` were not converted to JSON correctly.

* fixed a race condition on task registration (i.e. `require("org/arangodb/tasks").register()`)

  this race condition led to undefined behavior when a just-created task with no offset and
  no period was instantly executed and deleted by the task scheduler, before the `register`
  function returned to the caller.

* changed run-tests.sh to execute all suitable tests.

* switch to new version of gyp

* fixed upgrade button


v2.2.1 (2014-07-24)
-------------------

* fixed hanging write-ahead log recovery for certain cases that involved dropping
  databases

* fixed issue with --check-version: when creating a new database the check failed

* issue #947 Foxx applicationContext missing some properties

* fixed issue with --check-version: when creating a new database the check failed

* added startup option `--wal.suppress-shape-information`

  Setting this option to `true` will reduce memory and disk space usage and require
  less CPU time when modifying documents or edges. It should therefore be turned on
  for standalone ArangoDB servers. However, for servers that are used as replication
  masters, setting this option to `true` will effectively disable the usage of the
  write-ahead log for replication, so it should be set to `false` for any replication
  master servers.

  The default value for this option is `false`.

* added optional `ttl` attribute to specify result cursor expiration for HTTP API method
  `POST /_api/cursor`

  The `ttl` attribute can be used to prevent cursor results from timing out too early.

* issue #947: Foxx applicationContext missing some properties

* (reported by Christian Neubauer):

  The problem was that in Google's V8, signed and unsigned chars are not always declared cleanly.
  so we need to force v8 to compile with forced signed chars which is done by the Flag:
    -fsigned-char
  at least it is enough to follow the instructions of compiling arango on rasperry
  and add "CFLAGS='-fsigned-char'" to the make command of V8 and remove the armv7=0

* Fixed a bug with the replication client. In the case of single document
  transactions the collection was not write locked.


v2.2.0 (2014-07-10)
-------------------

* The replication methods `logger.start`, `logger.stop` and `logger.properties` are
  no-ops in ArangoDB 2.2 as there is no separate replication logger anymore. Data changes
  are logged into the write-ahead log in ArangoDB 2.2, and not separately by the
  replication logger. The replication logger object is still there in ArangoDB 2.2 to
  ensure backwards-compatibility, however, logging cannot be started, stopped or
  configured anymore. Using any of these methods will do nothing.

  This also affects the following HTTP API methods:
  - `PUT /_api/replication/logger-start`
  - `PUT /_api/replication/logger-stop`
  - `GET /_api/replication/logger-config`
  - `PUT /_api/replication/logger-config`

  Using any of these methods is discouraged from now on as they will be removed in
  future versions of ArangoDB.

* INCOMPATIBLE CHANGE: replication of transactions has changed. Previously, transactions
  were logged on a master in one big block and shipped to a slave in one block, too.
  Now transactions will be logged and replicated as separate entries, allowing transactions
  to be bigger and also ensure replication progress.

  This change also affects the behavior of the `stop` method of the replication applier.
  If the replication applier is now stopped manually using the `stop` method and later
  restarted using the `start` method, any transactions that were unfinished at the
  point of stopping will be aborted on a slave, even if they later commit on the master.

  In ArangoDB 2.2, stopping the replication applier manually should be avoided unless the
  goal is to stop replication permanently or to do a full resync with the master anyway.
  If the replication applier still must be stopped, it should be made sure that the
  slave has fetched and applied all pending operations from a master, and that no
  extra transactions are started on the master before the `stop` command on the slave
  is executed.

  Replication of transactions in ArangoDB 2.2 might also lock the involved collections on
  the slave while a transaction is either committed or aborted on the master and the
  change has been replicated to the slave. This change in behavior may be important for
  slave servers that are used for read-scaling. In order to avoid long lasting collection
  locks on the slave, transactions should be kept small.

  The `_replication` system collection is not used anymore in ArangoDB 2.2 and its usage is
  discouraged.

* INCOMPATIBLE CHANGE: the figures reported by the `collection.figures` method
  now only reflect documents and data contained in the journals and datafiles of
  collections. Documents or deletions contained only in the write-ahead log will
  not influence collection figures until the write-ahead log garbage collection
  kicks in. The figures for a collection might therefore underreport the total
  resource usage of a collection.

  Additionally, the attributes `lastTick` and `uncollectedLogfileEntries` have been
  added to the result of the `figures` operation and the HTTP API method
  `PUT /_api/collection/figures`

* added `insert` method as an alias for `save`. Documents can now be inserted into
  a collection using either method:

      db.test.save({ foo: "bar" });
      db.test.insert({ foo: "bar" });

* added support for data-modification AQL queries

* added AQL keywords `INSERT`, `UPDATE`, `REPLACE` and `REMOVE` (and `WITH`) to
  support data-modification AQL queries.

  Unquoted usage of these keywords for attribute names in AQL queries will likely
  fail in ArangoDB 2.2. If any such attribute name needs to be used in a query, it
  should be enclosed in backticks to indicate the usage of a literal attribute
  name.

  For example, the following query will fail in ArangoDB 2.2 with a parse error:

      FOR i IN foo RETURN i.remove

  and needs to be rewritten like this:

      FOR i IN foo RETURN i.`remove`

* disallow storing of JavaScript objects that contain JavaScript native objects
  of type `Date`, `Function`, `RegExp` or `External`, e.g.

      db.test.save({ foo: /bar/ });
      db.test.save({ foo: new Date() });

  will now print

      Error: <data> cannot be converted into JSON shape: could not shape document

  Previously, objects of these types were silently converted into an empty object
  (i.e. `{ }`).

  To store such objects in a collection, explicitly convert them into strings
  like this:

      db.test.save({ foo: String(/bar/) });
      db.test.save({ foo: String(new Date()) });

* The replication methods `logger.start`, `logger.stop` and `logger.properties` are
  no-ops in ArangoDB 2.2 as there is no separate replication logger anymore. Data changes
  are logged into the write-ahead log in ArangoDB 2.2, and not separately by the
  replication logger. The replication logger object is still there in ArangoDB 2.2 to
  ensure backwards-compatibility, however, logging cannot be started, stopped or
  configured anymore. Using any of these methods will do nothing.

  This also affects the following HTTP API methods:
  - `PUT /_api/replication/logger-start`
  - `PUT /_api/replication/logger-stop`
  - `GET /_api/replication/logger-config`
  - `PUT /_api/replication/logger-config`

  Using any of these methods is discouraged from now on as they will be removed in
  future versions of ArangoDB.

* INCOMPATIBLE CHANGE: replication of transactions has changed. Previously, transactions
  were logged on a master in one big block and shipped to a slave in one block, too.
  Now transactions will be logged and replicated as separate entries, allowing transactions
  to be bigger and also ensure replication progress.

  This change also affects the behavior of the `stop` method of the replication applier.
  If the replication applier is now stopped manually using the `stop` method and later
  restarted using the `start` method, any transactions that were unfinished at the
  point of stopping will be aborted on a slave, even if they later commit on the master.

  In ArangoDB 2.2, stopping the replication applier manually should be avoided unless the
  goal is to stop replication permanently or to do a full resync with the master anyway.
  If the replication applier still must be stopped, it should be made sure that the
  slave has fetched and applied all pending operations from a master, and that no
  extra transactions are started on the master before the `stop` command on the slave
  is executed.

  Replication of transactions in ArangoDB 2.2 might also lock the involved collections on
  the slave while a transaction is either committed or aborted on the master and the
  change has been replicated to the slave. This change in behavior may be important for
  slave servers that are used for read-scaling. In order to avoid long lasting collection
  locks on the slave, transactions should be kept small.

  The `_replication` system collection is not used anymore in ArangoDB 2.2 and its usage is
  discouraged.

* INCOMPATIBLE CHANGE: the figures reported by the `collection.figures` method
  now only reflect documents and data contained in the journals and datafiles of
  collections. Documents or deletions contained only in the write-ahead log will
  not influence collection figures until the write-ahead log garbage collection
  kicks in. The figures for a collection might therefore underreport the total
  resource usage of a collection.

  Additionally, the attributes `lastTick` and `uncollectedLogfileEntries` have been
  added to the result of the `figures` operation and the HTTP API method
  `PUT /_api/collection/figures`

* added `insert` method as an alias for `save`. Documents can now be inserted into
  a collection using either method:

      db.test.save({ foo: "bar" });
      db.test.insert({ foo: "bar" });

* added support for data-modification AQL queries

* added AQL keywords `INSERT`, `UPDATE`, `REPLACE` and `REMOVE` (and `WITH`) to
  support data-modification AQL queries.

  Unquoted usage of these keywords for attribute names in AQL queries will likely
  fail in ArangoDB 2.2. If any such attribute name needs to be used in a query, it
  should be enclosed in backticks to indicate the usage of a literal attribute
  name.

  For example, the following query will fail in ArangoDB 2.2 with a parse error:

      FOR i IN foo RETURN i.remove

  and needs to be rewritten like this:

      FOR i IN foo RETURN i.`remove`

* disallow storing of JavaScript objects that contain JavaScript native objects
  of type `Date`, `Function`, `RegExp` or `External`, e.g.

      db.test.save({ foo: /bar/ });
      db.test.save({ foo: new Date() });

  will now print

      Error: <data> cannot be converted into JSON shape: could not shape document

  Previously, objects of these types were silently converted into an empty object
  (i.e. `{ }`).

  To store such objects in a collection, explicitly convert them into strings
  like this:

      db.test.save({ foo: String(/bar/) });
      db.test.save({ foo: String(new Date()) });

* honor startup option `--server.disable-statistics` when deciding whether or not
  to start periodic statistics collection jobs

  Previously, the statistics collection jobs were started even if the server was
  started with the `--server.disable-statistics` flag being set to `true`

* removed startup option `--random.no-seed`

  This option had no effect in previous versions of ArangoDB and was thus removed.

* removed startup option `--database.remove-on-drop`

  This option was used for debugging only.

* removed startup option `--database.force-sync-properties`

  This option is now superfluous as collection properties are now stored in the
  write-ahead log.

* introduced write-ahead log

  All write operations in an ArangoDB server instance are automatically logged
  to the server's write-ahead log. The write-ahead log is a set of append-only
  logfiles, and it is used in case of a crash recovery and for replication.
  Data from the write-ahead log will eventually be moved into the journals or
  datafiles of collections, allowing the server to remove older write-ahead log
  logfiles. Figures of collections will be updated when data are moved from the
  write-ahead log into the journals or datafiles of collections.

  Cross-collection transactions in ArangoDB should benefit considerably by this
  change, as less writes than in previous versions are required to ensure the data
  of multiple collections are atomically and durably committed. All data-modifying
  operations inside transactions (insert, update, remove) will write their
  operations into the write-ahead log directly, making transactions with multiple
  operations also require less physical memory than in previous versions of ArangoDB,
  that required all transaction data to fit into RAM.

  The `_trx` system collection is not used anymore in ArangoDB 2.2 and its usage is
  discouraged.

  The data in the write-ahead log can also be used in the replication context.
  The `_replication` collection that was used in previous versions of ArangoDB to
  store all changes on the server is not used anymore in ArangoDB 2.2. Instead,
  slaves can read from a master's write-ahead log to get informed about most
  recent changes. This removes the need to store data-modifying operations in
  both the actual place and the `_replication` collection.

* removed startup option `--server.disable-replication-logger`

  This option is superfluous in ArangoDB 2.2. There is no dedicated replication
  logger in ArangoDB 2.2. There is now always the write-ahead log, and it is also
  used as the server's replication log. Specifying the startup option
  `--server.disable-replication-logger` will do nothing in ArangoDB 2.2, but the
  option should not be used anymore as it might be removed in a future version.

* changed behavior of replication logger

  There is no dedicated replication logger in ArangoDB 2.2 as there is the
  write-ahead log now. The existing APIs for starting and stopping the replication
  logger still exist in ArangoDB 2.2 for downwards-compatibility, but calling
  the start or stop operations are no-ops in ArangoDB 2.2. When querying the
  replication logger status via the API, the server will always report that the
  replication logger is running. Configuring the replication logger is a no-op
  in ArangoDB 2.2, too. Changing the replication logger configuration has no
  effect. Instead, the write-ahead log configuration can be changed.

* removed MRuby integration for arangod

  ArangoDB had an experimental MRuby integration in some of the publish builds.
  This wasn't continuously developed, and so it has been removed in ArangoDB 2.2.

  This change has led to the following startup options being superfluous:

  - `--ruby.gc-interval`
  - `--ruby.action-directory`
  - `--ruby.modules-path`
  - `--ruby.startup-directory`

  Specifying these startup options will do nothing in ArangoDB 2.2, but the
  options should be avoided from now on as they might be removed in future versions.

* reclaim index memory when last document in collection is deleted

  Previously, deleting documents from a collection did not lead to index sizes being
  reduced. Instead, the already allocated index memory was re-used when a collection
  was refilled.

  Now, index memory for primary indexes and hash indexes is reclaimed instantly when
  the last document from a collection is removed.

* inlined and optimized functions in hash indexes

* added AQL TRANSLATE function

  This function can be used to perform lookups from static lists, e.g.

      LET countryNames = { US: "United States", UK: "United Kingdom", FR: "France" }
      RETURN TRANSLATE("FR", countryNames)

* fixed datafile debugger

* fixed check-version for empty directory

* moved try/catch block to the top of routing chain

* added mountedApp function for foxx-manager

* fixed issue #883: arango 2.1 - when starting multi-machine cluster, UI web
  does not change to cluster overview

* fixed dfdb: should not start any other V8 threads

* cleanup of version-check, added module org/arangodb/database-version,
  added --check-version option

* fixed issue #881: [2.1.0] Bombarded (every 10 sec or so) with
  "WARNING format string is corrupt" when in non-system DB Dashboard

* specialized primary index implementation to allow faster hash table
  rebuilding and reduce lookups in datafiles for the actual value of `_key`.

* issue #862: added `--overwrite` option to arangoimp

* removed number of property lookups for documents during AQL queries that
  access documents

* prevent buffering of long print results in arangosh's and arangod's print
  command

  this change will emit buffered intermediate print results and discard the
  output buffer to quickly deliver print results to the user, and to prevent
  constructing very large buffers for large results

* removed sorting of attribute names for use in a collection's shaper

  sorting attribute names was done on document insert to keep attributes
  of a collection in sorted order for faster comparisons. The sort order
  of attributes was only used in one particular and unlikely case, so it
  was removed. Collections with many different attribute names should
  benefit from this change by faster inserts and slightly less memory usage.

* fixed a bug in arangodump which got the collection name in _from and _to
  attributes of edges wrong (all were "_unknown")

* fixed a bug in arangorestore which did not recognize wrong _from and _to
  attributes of edges

* improved error detection and reporting in arangorestore


v2.1.1 (2014-06-06)
-------------------

* fixed dfdb: should not start any other V8 threads

* signature for collection functions was modified

  The basic change was the substitution of the input parameter of the
  function by an generic options object which can contain multiple
  option parameter of the function.
  Following functions were modified
  remove
  removeBySample
  replace
  replaceBySample
  update
  updateBySample

  Old signature is yet supported but it will be removed in future versions

v2.1.0 (2014-05-29)
-------------------

* implemented upgrade procedure for clusters

* fixed communication issue with agency which prevented reconnect
  after an agent failure

* fixed cluster dashboard in the case that one but not all servers
  in the cluster are down

* fixed a bug with coordinators creating local database objects
  in the wrong order (_system needs to be done first)

* improved cluster dashboard


v2.1.0-rc2 (2014-05-25)
-----------------------

* fixed issue #864: Inconsistent behavior of AQL REVERSE(list) function


v2.1.0-rc1 (XXXX-XX-XX)
-----------------------

* added server-side periodic task management functions:

  - require("org/arangodb/tasks").register(): registers a periodic task
  - require("org/arangodb/tasks").unregister(): unregisters and removes a
    periodic task
  - require("org/arangodb/tasks").get(): retrieves a specific tasks or all
    existing tasks

  the previous undocumented function `internal.definePeriodic` is now
  deprecated and will be removed in a future release.

* decrease the size of some seldom used system collections on creation.

  This will make these collections use less disk space and mapped memory.

* added AQL date functions

* added AQL FLATTEN() list function

* added index memory statistics to `db.<collection>.figures()` function

  The `figures` function will now return a sub-document `indexes`, which lists
  the number of indexes in the `count` sub-attribute, and the total memory
  usage of the indexes in bytes in the `size` sub-attribute.

* added AQL CURRENT_DATABASE() function

  This function returns the current database's name.

* added AQL CURRENT_USER() function

  This function returns the current user from an AQL query. The current user is the
  username that was specified in the `Authorization` HTTP header of the request. If
  authentication is turned off or the query was executed outside a request context,
  the function will return `null`.

* fixed issue #796: Searching with newline chars broken?

  fixed slightly different handling of backslash escape characters in a few
  AQL functions. Now handling of escape sequences should be consistent, and
  searching for newline characters should work the same everywhere

* added OpenSSL version check for configure

  It will report all OpenSSL versions < 1.0.1g as being too old.
  `configure` will only complain about an outdated OpenSSL version but not stop.

* require C++ compiler support (requires g++ 4.8, clang++ 3.4 or Visual Studio 13)

* less string copying returning JSONified documents from ArangoDB, e.g. via
  HTTP GET `/_api/document/<collection>/<document>`

* issue #798: Lower case http headers from arango

  This change allows returning capitalized HTTP headers, e.g.
  `Content-Length` instead of `content-length`.
  The HTTP spec says that headers are case-insensitive, but
  in fact several clients rely on a specific case in response
  headers.
  This change will capitalize HTTP headers if the `X-Arango-Version`
  request header is sent by the client and contains a value of at
  least `20100` (for version 2.1). The default value for the
  compatibility can also be set at server start, using the
  `--server.default-api-compatibility` option.

* simplified usage of `db._createStatement()`

  Previously, the function could not be called with a query string parameter as
  follows:

      db._createStatement(queryString);

  Calling it as above resulted in an error because the function expected an
  object as its parameter. From now on, it's possible to call the function with
  just the query string.

* make ArangoDB not send back a `WWW-Authenticate` header to a client in case the
  client sends the `X-Omit-WWW-Authenticate` HTTP header.

  This is done to prevent browsers from showing their built-in HTTP authentication
  dialog for AJAX requests that require authentication.
  ArangoDB will still return an HTTP 401 (Unauthorized) if the request doesn't
  contain valid credentials, but it will omit the `WWW-Authenticate` header,
  allowing clients to bypass the browser's authentication dialog.

* added REST API method HTTP GET `/_api/job/job-id` to query the status of an
  async job without potentially fetching it from the list of done jobs

* fixed non-intuitive behavior in jobs API: previously, querying the status
  of an async job via the API HTTP PUT `/_api/job/job-id` removed a currently
  executing async job from the list of queryable jobs on the server.
  Now, when querying the result of an async job that is still executing,
  the job is kept in the list of queryable jobs so its result can be fetched
  by a subsequent request.

* use a new data structure for the edge index of an edge collection. This
  improves the performance for the creation of the edge index and in
  particular speeds up removal of edges in graphs. Note however that
  this change might change the order in which edges starting at
  or ending in a vertex are returned. However, this order was never
  guaranteed anyway and it is not sensible to guarantee any particular
  order.

* provide a size hint to edge and hash indexes when initially filling them
  this will lead to less re-allocations when populating these indexes

  this may speed up building indexes when opening an existing collection

* don't requeue identical context methods in V8 threads in case a method is
  already registered

* removed arangod command line option `--database.remove-on-compacted`

* export the sort attribute for graph traversals to the HTTP interface

* add support for arangodump/arangorestore for clusters


v2.0.8 (XXXX-XX-XX)
-------------------

* fixed too-busy iteration over skiplists

  Even when a skiplist query was restricted by a limit clause, the skiplist
  index was queried without the limit. this led to slower-than-necessary
  execution times.

* fixed timeout overflows on 32 bit systems

  this bug has led to problems when select was called with a high timeout
  value (2000+ seconds) on 32bit systems that don't have a forgiving select
  implementation. when the call was made on these systems, select failed
  so no data would be read or sent over the connection

  this might have affected some cluster-internal operations.

* fixed ETCD issues on 32 bit systems

  ETCD was non-functional on 32 bit systems at all. The first call to the
  watch API crashed it. This was because atomic operations worked on data
  structures that were not properly aligned on 32 bit systems.

* fixed issue #848: db.someEdgeCollection.inEdge does not return correct
  value when called the 2nd time after a .save to the edge collection


v2.0.7 (2014-05-05)
-------------------

* issue #839: Foxx Manager missing "unfetch"

* fixed a race condition at startup

  this fixes undefined behavior in case the logger was involved directly at
  startup, before the logger initialization code was called. This should have
  occurred only for code that was executed before the invocation of main(),
  e.g. during ctor calls of statically defined objects.


v2.0.6 (2014-04-22)
-------------------

* fixed issue #835: arangosh doesn't show correct database name



v2.0.5 (2014-04-21)
-------------------

* Fixed a caching problem in IE JS Shell

* added cancelation for async jobs

* upgraded to new gyp for V8

* new Windows installer


v2.0.4 (2014-04-14)
-------------------

* fixed cluster authentication front-end issues for Firefox and IE, there are
  still problems with Chrome


v2.0.3 (2014-04-14)
-------------------

* fixed AQL optimizer bug

* fixed front-end issues

* added password change dialog


v2.0.2 (2014-04-06)
-------------------

* during cluster startup, do not log (somewhat expected) connection errors with
  log level error, but with log level info

* fixed dashboard modals

* fixed connection check for cluster planning front end: firefox does
  not support async:false

* document how to persist a cluster plan in order to relaunch an existing
  cluster later


v2.0.1 (2014-03-31)
-------------------

* make ArangoDB not send back a `WWW-Authenticate` header to a client in case the
  client sends the `X-Omit-WWW-Authenticate` HTTP header.

  This is done to prevent browsers from showing their built-in HTTP authentication
  dialog for AJAX requests that require authentication.
  ArangoDB will still return an HTTP 401 (Unauthorized) if the request doesn't
  contain valid credentials, but it will omit the `WWW-Authenticate` header,
  allowing clients to bypass the browser's authentication dialog.

* fixed isses in arango-dfdb:

  the dfdb was not able to unload certain system collections, so these couldn't be
  inspected with the dfdb sometimes. Additionally, it did not truncate corrupt
  markers from datafiles under some circumstances

* added `changePassword` attribute for users

* fixed non-working "save" button in collection edit view of web interface
  clicking the save button did nothing. one had to press enter in one of the input
  fields to send modified form data

* fixed V8 compile error on MacOS X

* prevent `body length: -9223372036854775808` being logged in development mode for
  some Foxx HTTP responses

* fixed several bugs in web interface dashboard

* fixed issue #783: coffee script not working in manifest file

* fixed issue #783: coffee script not working in manifest file

* fixed issue #781: Cant save current query from AQL editor ui

* bumped version in `X-Arango-Version` compatibility header sent by arangosh and other
  client tools from `1.5` to `2.0`.

* fixed startup options for arango-dfdb, added details option for arango-dfdb

* fixed display of missing error messages and codes in arangosh

* when creating a collection via the web interface, the collection type was always
  "document", regardless of the user's choice


v2.0.0 (2014-03-10)
-------------------

* first 2.0 release


v2.0.0-rc2 (2014-03-07)
-----------------------

* fixed cluster authorization


v2.0.0-rc1 (2014-02-28)
-----------------------

* added sharding :-)

* added collection._dbName attribute to query the name of the database from a collection

  more detailed documentation on the sharding and cluster features can be found in the user
  manual, section **Sharding**

* INCOMPATIBLE CHANGE: using complex values in AQL filter conditions with operators other
  than equality (e.g. >=, >, <=, <) will disable usage of skiplist indexes for filter
  evaluation.

  For example, the following queries will be affected by change:

      FOR doc IN docs FILTER doc.value < { foo: "bar" } RETURN doc
      FOR doc IN docs FILTER doc.value >= [ 1, 2, 3 ] RETURN doc

  The following queries will not be affected by the change:

      FOR doc IN docs FILTER doc.value == 1 RETURN doc
      FOR doc IN docs FILTER doc.value == "foo" RETURN doc
      FOR doc IN docs FILTER doc.value == [ 1, 2, 3 ] RETURN doc
      FOR doc IN docs FILTER doc.value == { foo: "bar" } RETURN doc

* INCOMPATIBLE CHANGE: removed undocumented method `collection.saveOrReplace`

  this feature was never advertised nor documented nor tested.

* INCOMPATIBLE CHANGE: removed undocumented REST API method `/_api/simple/BY-EXAMPLE-HASH`

  this feature was never advertised nor documented nor tested.

* added explicit startup parameter `--server.reuse-address`

  This flag can be used to control whether sockets should be acquired with the SO_REUSEADDR
  flag.

  Regardless of this setting, sockets on Windows are always acquired using the
  SO_EXCLUSIVEADDRUSE flag.

* removed undocumented REST API method GET `/_admin/database-name`

* added user validation API at POST `/_api/user/<username>`

* slightly improved users management API in `/_api/user`:

  Previously, when creating a new user via HTTP POST, the username needed to be
  passed in an attribute `username`. When users were returned via this API,
  the usernames were returned in an attribute named `user`. This was slightly
  confusing and was changed in 2.0 as follows:

  - when adding a user via HTTP POST, the username can be specified in an attribute
  `user`. If this attribute is not used, the API will look into the attribute `username`
  as before and use that value.
  - when users are returned via HTTP GET, the usernames are still returned in an
    attribute `user`.

  This change should be fully downwards-compatible with the previous version of the API.

* added AQL SLICE function to extract slices from lists

* made module loader more node compatible

* the startup option `--javascript.package-path` for arangosh is now deprecated and does
  nothing. Using it will not cause an error, but the option is ignored.

* added coffee script support

* Several UI improvements.

* Exchanged icons in the graphviewer toolbar

* always start networking and HTTP listeners when starting the server (even in
  console mode)

* allow vertex and edge filtering with user-defined functions in TRAVERSAL,
  TRAVERSAL_TREE and SHORTEST_PATH AQL functions:

      // using user-defined AQL functions for edge and vertex filtering
      RETURN TRAVERSAL(friends, friendrelations, "friends/john", "outbound", {
        followEdges: "myfunctions::checkedge",
        filterVertices: "myfunctions::checkvertex"
      })

      // using the following custom filter functions
      var aqlfunctions = require("org/arangodb/aql/functions");
      aqlfunctions.register("myfunctions::checkedge", function (config, vertex, edge, path) {
        return (edge.type !== 'dislikes'); // don't follow these edges
      }, false);

      aqlfunctions.register("myfunctions::checkvertex", function (config, vertex, path) {
        if (vertex.isDeleted || ! vertex.isActive) {
          return [ "prune", "exclude" ]; // exclude these and don't follow them
        }
        return [ ]; // include everything else
      }, false);

* fail if invalid `strategy`, `order` or `itemOrder` attribute values
  are passed to the AQL TRAVERSAL function. Omitting these attributes
  is not considered an error, but specifying an invalid value for any
  of these attributes will make an AQL query fail.

* issue #751: Create database through API should return HTTP status code 201

  By default, the server now returns HTTP 201 (created) when creating a new
  database successfully. To keep compatibility with older ArangoDB versions, the
  startup parameter `--server.default-api-compatibility` can be set to a value
  of `10400` to indicate API compatibility with ArangoDB 1.4. The compatibility
  can also be enforced by setting the `X-Arango-Version` HTTP header in a
  client request to this API on a per-request basis.

* allow direct access from the `db` object to collections whose names start
  with an underscore (e.g. db._users).

  Previously, access to such collections via the `db` object was possible from
  arangosh, but not from arangod (and thus Foxx and actions). The only way
  to access such collections from these places was via the `db._collection(<name>)`
  workaround.

* allow `\n` (as well as `\r\n`) as line terminator in batch requests sent to
  `/_api/batch` HTTP API.

* use `--data-binary` instead of `--data` parameter in generated cURL examples

* issue #703: Also show path of logfile for fm.config()

* issue #675: Dropping a collection used in "graph" module breaks the graph

* added "static" Graph.drop() method for graphs API

* fixed issue #695: arangosh server.password error

* use pretty-printing in `--console` mode by default

* simplified ArangoDB startup options

  Some startup options are now superfluous or their usage is simplified. The
  following options have been changed:

  * `--javascript.modules-path`: this option has been removed. The modules paths
    are determined by arangod and arangosh automatically based on the value of
    `--javascript.startup-directory`.

    If the option is set on startup, it is ignored so startup will not abort with
    an error `unrecognized option`.

  * `--javascript.action-directory`: this option has been removed. The actions
    directory is determined by arangod automatically based on the value of
    `--javascript.startup-directory`.

    If the option is set on startup, it is ignored so startup will not abort with
    an error `unrecognized option`.

  * `--javascript.package-path`: this option is still available but it is not
    required anymore to set the standard package paths (e.g. `js/npm`). arangod
    will automatically use this standard package path regardless of whether it
    was specified via the options.

    It is possible to use this option to add additional package paths to the
    standard value.

  Configuration files included with arangod are adjusted accordingly.

* layout of the graphs tab adapted to better fit with the other tabs

* database selection is moved to the bottom right corner of the web interface

* removed priority queue index type

  this feature was never advertised nor documented nor tested.

* display internal attributes in document source view of web interface

* removed separate shape collections

  When upgrading to ArangoDB 2.0, existing collections will be converted to include
  shapes and attribute markers in the datafiles instead of using separate files for
  shapes.

  When a collection is converted, existing shapes from the SHAPES directory will
  be written to a new datafile in the collection directory, and the SHAPES directory
  will be removed afterwards.

  This saves up to 2 MB of memory and disk space for each collection
  (savings are higher, the less different shapes there are in a collection).
  Additionally, one less file descriptor per opened collection will be used.

  When creating a new collection, the amount of sync calls may be reduced. The same
  may be true for documents with yet-unknown shapes. This may help performance
  in these cases.

* added AQL functions `NTH` and `POSITION`

* added signal handler for arangosh to save last command in more cases

* added extra prompt placeholders for arangosh:
  - `%e`: current endpoint
  - `%u`: current user

* added arangosh option `--javascript.gc-interval` to control amount of
  garbage collection performed by arangosh

* fixed issue #651: Allow addEdge() to take vertex ids in the JS library

* removed command-line option `--log.format`

  In previous versions, this option did not have an effect for most log messages, so
  it got removed.

* removed C++ logger implementation

  Logging inside ArangoDB is now done using the LOG_XXX() macros. The LOGGER_XXX()
  macros are gone.

* added collection status "loading"


v1.4.16 (XXXX-XX-XX)
--------------------

* fixed too eager datafile deletion

  this issue could have caused a crash when the compaction had marked datafiles as obsolete
  and they were removed while "old" temporary query results still pointed to the old datafile
  positions

* fixed issue #826: Replication fails when a collection's configuration changes


v1.4.15 (2014-04-19)
--------------------

* bugfix for AQL query optimizer

  the following type of query was too eagerly optimized, leading to errors in code-generation:

      LET a = (FOR i IN [] RETURN i) LET b = (FOR i IN [] RETURN i) RETURN 1

  the problem occurred when both lists in the subqueries were empty. In this case invalid code
  was generated and the query couldn't be executed.


v1.4.14 (2014-04-05)
--------------------

* fixed race conditions during shape / attribute insertion

  A race condition could have led to spurious `cannot find attribute #xx` or
  `cannot find shape #xx` (where xx is a number) warning messages being logged
  by the server. This happened when a new attribute was inserted and at the same
  time was queried by another thread.

  Also fixed a race condition that may have occurred when a thread tried to
  access the shapes / attributes hash tables while they were resized. In this
  cases, the shape / attribute may have been hashed to a wrong slot.

* fixed a memory barrier / cpu synchronization problem with libev, affecting
  Windows with Visual Studio 2013 (probably earlier versions are affected, too)

  The issue is described in detail here:
  http://lists.schmorp.de/pipermail/libev/2014q1/002318.html


v1.4.13 (2014-03-14)
--------------------

* added diagnostic output for Foxx application upload

* allow dump & restore from ArangoDB 1.4 with an ArangoDB 2.0 server

* allow startup options `temp-path` and `default-language` to be specified from the arangod
  configuration file and not only from the command line

* fixed too eager compaction

  The compaction will now wait for several seconds before trying to re-compact the same
  collection. Additionally, some other limits have been introduced for the compaction.


v1.4.12 (2014-03-05)
--------------------

* fixed display bug in web interface which caused the following problems:
  - documents were displayed in web interface as being empty
  - document attributes view displayed many attributes with content "undefined"
  - document source view displayed many attributes with name "TYPEOF" and value "undefined"
  - an alert popping up in the browser with message "Datatables warning..."

* re-introduced old-style read-write locks to supports Windows versions older than
  Windows 2008R2 and Windows 7. This should re-enable support for Windows Vista and
  Windows 2008.


v1.4.11 (2014-02-27)
--------------------

* added SHORTEST_PATH AQL function

  this calculates the shortest paths between two vertices, using the Dijkstra
  algorithm, employing a min-heap

  By default, ArangoDB does not know the distance between any two vertices and
  will use a default distance of 1. A custom distance function can be registered
  as an AQL user function to make the distance calculation use any document
  attributes or custom logic:

      RETURN SHORTEST_PATH(cities, motorways, "cities/CGN", "cities/MUC", "outbound", {
        paths: true,
        distance: "myfunctions::citydistance"
      })

      // using the following custom distance function
      var aqlfunctions = require("org/arangodb/aql/functions");
      aqlfunctions.register("myfunctions::distance", function (config, vertex1, vertex2, edge) {
        return Math.sqrt(Math.pow(vertex1.x - vertex2.x) + Math.pow(vertex1.y - vertex2.y));
      }, false);

* fixed bug in Graph.pathTo function

* fixed small memleak in AQL optimizer

* fixed access to potentially uninitialized variable when collection had a cap constraint


v1.4.10 (2014-02-21)
--------------------

* fixed graph constructor to allow graph with some parameter to be used

* added node.js "events" and "stream"

* updated npm packages

* added loading of .json file

* Fixed http return code in graph api with waitForSync parameter.

* Fixed documentation in graph, simple and index api.

* removed 2 tests due to change in ruby library.

* issue #756: set access-control-expose-headers on CORS response

  the following headers are now whitelisted by ArangoDB in CORS responses:
  - etag
  - content-encoding
  - content-length
  - location
  - server
  - x-arango-errors
  - x-arango-async-id


v1.4.9 (2014-02-07)
-------------------

* return a document's current etag in response header for HTTP HEAD requests on
  documents that return an HTTP 412 (precondition failed) error. This allows
  retrieving the document's current revision easily.

* added AQL function `SKIPLIST` to directly access skiplist indexes from AQL

  This is a shortcut method to use a skiplist index for retrieving specific documents in
  indexed order. The function capability is rather limited, but it may be used
  for several cases to speed up queries. The documents are returned in index order if
  only one condition is used.

      /* return all documents with mycollection.created > 12345678 */
      FOR doc IN SKIPLIST(mycollection, { created: [[ '>', 12345678 ]] })
        RETURN doc

      /* return first document with mycollection.created > 12345678 */
      FOR doc IN SKIPLIST(mycollection, { created: [[ '>', 12345678 ]] }, 0, 1)
        RETURN doc

      /* return all documents with mycollection.created between 12345678 and 123456790 */
      FOR doc IN SKIPLIST(mycollection, { created: [[ '>', 12345678 ], [ '<=', 123456790 ]] })
        RETURN doc

      /* return all documents with mycollection.a equal 1 and .b equal 2 */
      FOR doc IN SKIPLIST(mycollection, { a: [[ '==', 1 ]], b: [[ '==', 2 ]] })
        RETURN doc

  The function requires a skiplist index with the exact same attributes to
  be present on the specified collection. All attributes present in the skiplist
  index must be specified in the conditions specified for the `SKIPLIST` function.
  Attribute declaration order is important, too: attributes must be specified in the
  same order in the condition as they have been declared in the skiplist index.

* added command-line option `--server.disable-authentication-unix-sockets`

  with this option, authentication can be disabled for all requests coming
  in via UNIX domain sockets, enabling clients located on the same host as
  the ArangoDB server to connect without authentication.
  Other connections (e.g. TCP/IP) are not affected by this option.

  The default value for this option is `false`.
  Note: this option is only supported on platforms that support Unix domain
  sockets.

* call global arangod instance destructor on shutdown

* issue #755: TRAVERSAL does not use strategy, order and itemOrder options

  these options were not honored when configuring a traversal via the AQL
  TRAVERSAL function. Now, these options are used if specified.

* allow vertex and edge filtering with user-defined functions in TRAVERSAL,
  TRAVERSAL_TREE and SHORTEST_PATH AQL functions:

      // using user-defined AQL functions for edge and vertex filtering
      RETURN TRAVERSAL(friends, friendrelations, "friends/john", "outbound", {
        followEdges: "myfunctions::checkedge",
        filterVertices: "myfunctions::checkvertex"
      })

      // using the following custom filter functions
      var aqlfunctions = require("org/arangodb/aql/functions");
      aqlfunctions.register("myfunctions::checkedge", function (config, vertex, edge, path) {
        return (edge.type !== 'dislikes'); // don't follow these edges
      }, false);

      aqlfunctions.register("myfunctions::checkvertex", function (config, vertex, path) {
        if (vertex.isDeleted || ! vertex.isActive) {
          return [ "prune", "exclude" ]; // exclude these and don't follow them
        }
        return [ ]; // include everything else
      }, false);

* issue #748: add vertex filtering to AQL's TRAVERSAL[_TREE]() function


v1.4.8 (2014-01-31)
-------------------

* install foxx apps in the web interface

* fixed a segfault in the import API


v1.4.7 (2014-01-23)
-------------------

* issue #744: Add usage example arangoimp from Command line

* issue #738: added __dirname, __filename pseudo-globals. Fixes #733. (@by pluma)

* mount all Foxx applications in system apps directory on startup


v1.4.6 (2014-01-20)
-------------------

* issue #736: AQL function to parse collection and key from document handle

* added fm.rescan() method for Foxx-Manager

* fixed issue #734: foxx cookie and route problem

* added method `fm.configJson` for arangosh

* include `startupPath` in result of API `/_api/foxx/config`


v1.4.5 (2014-01-15)
-------------------

* fixed issue #726: Alternate Windows Install Method

* fixed issue #716: dpkg -P doesn't remove everything

* fixed bugs in description of HTTP API `_api/index`

* fixed issue #732: Rest API GET revision number

* added missing documentation for several methods in HTTP API `/_api/edge/...`

* fixed typos in description of HTTP API `_api/document`

* defer evaluation of AQL subqueries and logical operators (lazy evaluation)

* Updated font in WebFrontend, it now contains a version that renders properly on Windows

* generally allow function return values as call parameters to AQL functions

* fixed potential deadlock in global context method execution

* added override file "arangod.conf.local" (and co)


v1.4.4 (2013-12-24)
-------------------

* uid and gid are now set in the scripts, there is no longer a separate config file for
  arangod when started from a script

* foxx-manager is now an alias for arangosh

* arango-dfdb is now an alias for arangod, moved from bin to sbin

* changed from readline to linenoise for Windows

* added --install-service and --uninstall-service for Windows

* removed --daemon and --supervisor for Windows

* arangosh and arangod now uses the config-file which maps the binary name, i. e. if you
  rename arangosh to foxx-manager it will use the config file foxx-manager.conf

* fixed lock file for Windows

* fixed issue #711, #687: foxx-manager throws internal errors

* added `--server.ssl-protocol` option for client tools
  this allows connecting from arangosh, arangoimp, arangoimp etc. to an ArangoDB
  server that uses a non-default value for `--server.ssl-protocol`. The default
  value for the SSL protocol is 4 (TLSv1). If the server is configured to use a
  different protocol, it was not possible to connect to it with the client tools.

* added more detailed request statistics

  This adds the number of async-executed HTTP requests plus the number of HTTP
  requests per individual HTTP method type.

* added `--force` option for arangorestore
  this option allows continuing a restore operation even if the server reports errors
  in the middle of the restore operation

* better error reporting for arangorestore
  in case the server returned an HTTP error, arangorestore previously reported this
  error as `internal error` without any details only. Now server-side errors are
  reported by arangorestore with the server's error message

* include more system collections in dumps produced by arangodump
  previously some system collections were intentionally excluded from dumps, even if the
  dump was run with `--include-system-collections`. for example, the collections `_aal`,
  `_modules`, `_routing`, and `_users` were excluded. This makes sense in a replication
  context but not always in a dump context.
  When specifying `--include-system-collections`, arangodump will now include the above-
  mentioned collections in the dump, too. Some other system collections are still excluded
  even when the dump is run with `--include-system-collections`, for example `_replication`
  and `_trx`.

* fixed issue #701: ArangoStatement undefined in arangosh

* fixed typos in configuration files


v1.4.3 (2013-11-25)
-------------------

* fixed a segfault in the AQL optimizer, occurring when a constant non-list value was
  used on the right-hand side of an IN operator that had a collection attribute on the
  left-hand side

* issue #662:

  Fixed access violation errors (crashes) in the Windows version, occurring under some
  circumstances when accessing databases with multiple clients in parallel

* fixed issue #681: Problem with ArchLinux PKGBUILD configuration


v1.4.2 (2013-11-20)
-------------------

* fixed issue #669: Tiny documentation update

* ported Windows version to use native Windows API SRWLocks (slim read-write locks)
  and condition variables instead of homemade versions

  MSDN states the following about the compatibility of SRWLocks and Condition Variables:

      Minimum supported client:
      Windows Server 2008 [desktop apps | Windows Store apps]

      Minimum supported server:
      Windows Vista [desktop apps | Windows Store apps]

* fixed issue #662: ArangoDB on Windows hanging

  This fixes a deadlock issue that occurred on Windows when documents were written to
  a collection at the same time when some other thread tried to drop the collection.

* fixed file-based logging in Windows

  the logger complained on startup if the specified log file already existed

* fixed startup of server in daemon mode (`--daemon` startup option)

* fixed a segfault in the AQL optimizer

* issue #671: Method graph.measurement does not exist

* changed Windows condition variable implementation to use Windows native
  condition variables

  This is an attempt to fix spurious Windows hangs as described in issue #662.

* added documentation for JavaScript traversals

* added --code-page command-line option for Windows version of arangosh

* fixed a problem when creating edges via the web interface.

  The problem only occurred if a collection was created with type "document
  collection" via the web interface, and afterwards was dropped and re-created
  with type "edge collection". If the web interface page was not reloaded,
  the old collection type (document) was cached, making the subsequent creation
  of edges into the (seeming-to-be-document) collection fail.

  The fix is to not cache the collection type in the web interface. Users of
  an older version of the web interface can reload the collections page if they
  are affected.

* fixed a caching problem in arangosh: if a collection was created using the web
  interface, and then removed via arangosh, arangosh did not actually drop the
  collection due to caching.

  Because the `drop` operation was not carried out, this caused misleading error
  messages when trying to re-create the collection (e.g. `cannot create collection:
  duplicate name`).

* fixed ALT-introduced characters for arangosh console input on Windows

  The Windows readline port was not able to handle characters that are built
  using CTRL or ALT keys. Regular characters entered using the CTRL or ALT keys
  were silently swallowed and not passed to the terminal input handler.

  This did not seem to cause problems for the US keyboard layout, but was a
  severe issue for keyboard layouts that require the ALT (or ALT-GR) key to
  construct characters. For example, entering the character `{` with a German
  keyboard layout requires pressing ALT-GR + 9.

* fixed issue #665: Hash/skiplist combo madness bit my ass

  this fixes a problem with missing/non-deterministic rollbacks of inserts in
  case of a unique constraint violation into a collection with multiple secondary
  indexes (with at least one of them unique)

* fixed issue #664: ArangoDB installer on Windows requires drive c:

* partly fixed issue #662: ArangoDB on Windows hanging

  This fixes dropping databases on Windows. In previous 1.4 versions on Windows,
  one shape collection file was not unloaded and removed when dropping a database,
  leaving one directory and one shape collection file in the otherwise-dropped
  database directory.

* fixed issue #660: updated documentation on indexes


v1.4.1 (2013-11-08)
-------------------

* performance improvements for skip-list deletes


v1.4.1-rc1 (2013-11-07)
-----------------------

* fixed issue #635: Web-Interface should have a "Databases" Menu for Management

* fixed issue #624: Web-Interface is missing a Database selector

* fixed segfault in bitarray query

* fixed issue #656: Cannot create unique index through web interface

* fixed issue #654: bitarray index makes server down

* fixed issue #653: Slow query

* fixed issue #650: Randomness of any() should be improved

* made AQL `DOCUMENT()` function polymorphic and work with just one parameter.

  This allows using the `DOCUMENT` function like this:

      DOCUMENT('users/john')
      DOCUMENT([ 'users/john', 'users/amy' ])

  in addition to the existing use cases:

      DOCUMENT(users, 'users/john')
      DOCUMENT(users, 'john')
      DOCUMENT(users, [ 'users/john' ])
      DOCUMENT(users, [ 'users/john', 'users/amy' ])
      DOCUMENT(users, [ 'john', 'amy' ])

* simplified usage of ArangoDB batch API

  It is not necessary anymore to send the batch boundary in the HTTP `Content-Type`
  header. Previously, the batch API expected the client to send a Content-Type header
  of`multipart/form-data; boundary=<some boundary value>`. This is still supported in
  ArangoDB 2.0, but clients can now also omit this header. If the header is not
  present in a client request, ArangoDB will ignore the request content type and
  read the MIME boundary from the beginning of the request body.

  This also allows using the batch API with the Swagger "Try it out" feature (which is
  not too good at sending a different or even dynamic content-type request header).

* added API method GET `/_api/database/user`

  This returns the list of databases a specific user can see without changing the
  username/passwd.

* issue #424: Documentation about IDs needs to be upgraded


v1.4.0 (2013-10-29)
-------------------

* fixed issue #648: /batch API is missing from Web Interface API Documentation (Swagger)

* fixed issue #647: Icon tooltips missing

* fixed issue #646: index creation in web interface

* fixed issue #645: Allow jumping from edge to linked vertices

* merged PR for issue #643: Some minor corrections and a link to "Downloads"

* fixed issue #642: Completion of error handling

* fixed issue #639: compiling v1.4 on maverick produces warnings on -Wstrict-null-sentinel

* fixed issue #634: Web interface bug: Escape does not always propagate

* fixed issue #620: added startup option `--server.default-api-compatibility`

  This adds the following changes to the ArangoDB server and clients:
  - the server provides a new startup option `--server.default-api-compatibility`.
    This option can be used to determine the compatibility of (some) server API
    return values. The value for this parameter is a server version number,
    calculated as follows: `10000 * major + 100 * minor` (e.g. `10400` for ArangoDB
    1.3). The default value is `10400` (1.4), the minimum allowed value is `10300`
    (1.3).

    When setting this option to a value lower than the current server version,
    the server might respond with old-style results to "old" clients, increasing
    compatibility with "old" (non-up-to-date) clients.

  - the server will on each incoming request check for an HTTP header
    `x-arango-version`. Clients can optionally set this header to the API
    version number they support. For example, if a client sends the HTTP header
    `x-arango-version: 10300`, the server will pick this up and might send ArangoDB
    1.3-style responses in some situations.

    Setting either the startup parameter or using the HTTP header (or both) allows
    running "old" clients with newer versions of ArangoDB, without having to adjust
    the clients too much.

  - the `location` headers returned by the server for the APIs `/_api/document/...`
    and `/_api/collection/...` will have different values depending on the used API
    version. If the API compatibility is `10300`, the `location` headers returned
    will look like this:

        location: /_api/document/....

    whereas when an API compatibility of `10400` or higher is used, the `location`
    headers will look like this:

        location: /_db/<database name>/_api/document/...

  Please note that even in the presence of this, old API versions still may not
  be supported forever by the server.

* fixed issue #643: Some minor corrections and a link to "Downloads" by @frankmayer

* started issue #642: Completion of error handling

* fixed issue #639: compiling v1.4 on maverick produces warnings on
  -Wstrict-null-sentinel

* fixed issue #621: Standard Config needs to be fixed

* added function to manage indexes (web interface)

* improved server shutdown time by signaling shutdown to applicationserver,
  logging, cleanup and compactor threads

* added foxx-manager `replace` command

* added foxx-manager `installed` command (a more intuitive alias for `list`)

* fixed issue #617: Swagger API is missing '/_api/version'

* fixed issue #615: Swagger API: Some commands have no parameter entry forms

* fixed issue #614: API : Typo in : Request URL /_api/database/current

* fixed issue #609: Graph viz tool - different background color

* fixed issue #608: arangosh config files - eventually missing in the manual

* fixed issue #607: Admin interface: no core documentation

* fixed issue #603: Aardvark Foxx App Manager

* fixed a bug in type-mapping between AQL user functions and the AQL layer

  The bug caused errors like the following when working with collection documents
  in an AQL user function:

      TypeError: Cannot assign to read only property '_id' of #<ShapedJson>

* create less system collections when creating a new database

  This is achieved by deferring collection creation until the collections are actually
  needed by ArangoDB. The following collections are affected by the change:
  - `_fishbowl`
  - `_structures`


v1.4.0-beta2 (2013-10-14)
-------------------------

* fixed compaction on Windows

  The compaction on Windows did not ftruncate the cleaned datafiles to a smaller size.
  This has been fixed so not only the content of the files is cleaned but also files
  are re-created with potentially smaller sizes.

* only the following system collections will be excluded from replication from now on:
  - `_replication`
  - `_trx`
  - `_users`
  - `_aal`
  - `_fishbowl`
  - `_modules`
  - `_routing`

  Especially the following system collections will now be included in replication:
  - `_aqlfunctions`
  - `_graphs`

  In previous versions of ArangoDB, all system collections were excluded from the
  replication.

  The change also caused a change in the replication logger and applier:
  in previous versions of ArangoDB, only a collection's id was logged for an operation.
  This has not caused problems for non-system collections but for system collections
  there ids might differ. In addition to a collection id ArangoDB will now also log the
  name of a collection for each replication event.

  The replication applier will now look for the collection name attribute in logged
  events preferably.

* added database selection to arango-dfdb

* provide foxx-manager, arangodump, and arangorestore in Windows build

* ArangoDB 1.4 will refuse to start if option `--javascript.app-path` is not set.

* added startup option `--server.allow-method-override`

  This option can be set to allow overriding the HTTP request method in a request using
  one of the following custom headers:

  - x-http-method-override
  - x-http-method
  - x-method-override

  This allows bypassing proxies and tools that would otherwise just let certain types of
  requests pass. Enabling this option may impose a security risk, so it should only be
  used in very controlled environments.

  The default value for this option is `false` (no method overriding allowed).

* added "details" URL parameter for bulk import API

  Setting the `details` URL parameter to `true` in a call to POST `/_api/import` will make
  the import return details about non-imported documents in the `details` attribute. If
  `details` is `false` or omitted, no `details` attribute will be present in the response.
  This is the same behavior that previous ArangoDB versions exposed.

* added "complete" option for bulk import API

  Setting the `complete` URL parameter to `true` in a call to POST `/_api/import` will make
  the import completely fail if at least one of documents cannot be imported successfully.

  It defaults to `false`, which will make ArangoDB continue importing the other documents
  from the import even if some documents cannot be imported. This is the same behavior that
  previous ArangoDB versions exposed.

* added missing swagger documentation for `/_api/log`

* calling `/_api/logs` (or `/_admin/logs`) is only permitted from the `_system` database now.

  Calling this API method for/from other database will result in an HTTP 400.

' ported fix from https://github.com/novus/nvd3/commit/0894152def263b8dee60192f75f66700cea532cc

  This prevents JavaScript errors from occurring in Chrome when in the admin interface,
  section "Dashboard".

* show current database name in web interface (bottom right corner)

* added missing documentation for /_api/import in swagger API docs

* allow specification of database name for replication sync command replication applier

  This allows syncing from a master database with a different name than the slave database.

* issue #601: Show DB in prompt

  arangosh now displays the database name as part of the prompt by default.

  Can change the prompt by using the `--prompt` option, e.g.

      > arangosh --prompt "my db is named \"%d\"> "


v1.4.0-beta1 (2013-10-01)
-------------------------

* make the Foxx manager use per-database app directories

  Each database now has its own subdirectory for Foxx applications. Each database
  can thus use different Foxx applications if required. A Foxx app for a specific
  database resides in `<app-path>/databases/<database-name>/<app-name>`.

  System apps are shared between all databases. They reside in `<app-path>/system/<app-name>`.

* only trigger an engine reset in development mode for URLs starting with `/dev/`

  This prevents ArangoDB from reloading all Foxx applications when it is not
  actually necessary.

* changed error code from 10 (bad parameter) to 1232 (invalid key generator) for
  errors that are due to an invalid key generator specification when creating a new
  collection

* automatic detection of content-type / mime-type for Foxx assets based on filenames,
  added possibility to override auto detection

* added endpoint management API at `/_api/endpoint`

* changed HTTP return code of PUT `/_api/cursor` from 400 to 404 in case a
  non-existing cursor is referred to

* issue #360: added support for asynchronous requests

  Incoming HTTP requests with the headers `x-arango-async: true` or
  `x-arango-async: store` will be answered by the server instantly with a generic
  HTTP 202 (Accepted) response.

  The actual requests will be queued and processed by the server asynchronously,
  allowing the client to continue sending other requests without waiting for the
  server to process the actually requested operation.

  The exact point in time when a queued request is executed is undefined. If an
  error occurs during execution of an asynchronous request, the client will not
  be notified by the server.

  The maximum size of the asynchronous task queue can be controlled using the new
  option `--scheduler.maximal-queue-size`. If the queue contains this many number of
  tasks and a new asynchronous request comes in, the server will reject it with an
  HTTP 500 (internal server error) response.

  Results of incoming requests marked with header `x-arango-async: true` will be
  discarded by the server immediately. Clients have no way of accessing the result
  of such asynchronously executed request. This is just _fire and forget_.

  To later retrieve the result of an asynchronously executed request, clients can
  mark a request with the header `x-arango-async: keep`. This makes the server
  store the result of the request in memory until explicitly fetched by a client
  via the `/_api/job` API. The `/_api/job` API also provides methods for basic
  inspection of which pending or already finished requests there are on the server,
  plus ways for garbage collecting unneeded results.

* Added new option `--scheduler.maximal-queue-size`.

* issue #590: Manifest Lint

* added data dump and restore tools, arangodump and arangorestore.

  arangodump can be used to create a logical dump of an ArangoDB database, or
  just dedicated collections. It can be used to dump both a collection's structure
  (properties and indexes) and data (documents).

  arangorestore can be used to restore data from a dump created with arangodump.
  arangorestore currently does not re-create any indexes, and doesn't yet handle
  referenced documents in edges properly when doing just partial restores.
  This will be fixed until 1.4 stable.

* introduced `--server.database` option for arangosh, arangoimp, and arangob.

  The option allows these client tools to use a certain database for their actions.
  In arangosh, the current database can be switched at any time using the command

      db._useDatabase(<name>);

  When no database is specified, all client tools will assume they should use the
  default database `_system`. This is done for downwards-compatibility reasons.

* added basic multi database support (alpha)

  New databases can be created using the REST API POST `/_api/database` and the
  shell command `db._createDatabase(<name>)`.

  The default database in ArangoDB is called `_system`. This database is always
  present and cannot be deleted by the user. When an older version of ArangoDB is
  upgraded to 1.4, the previously only database will automatically become the
  `_system` database.

  New databases can be created with the above commands, and can be deleted with the
  REST API DELETE `/_api/database/<name>` or the shell command `db._dropDatabase(<name>);`.

  Deleting databases is still unstable in ArangoDB 1.4 alpha and might crash the
  server. This will be fixed until 1.4 stable.

  To access a specific database via the HTTP REST API, the `/_db/<name>/` prefix
  can be used in all URLs. ArangoDB will check if an incoming request starts with
  this prefix, and will automatically pick the database name from it. If the prefix
  is not there, ArangoDB will assume the request is made for the default database
  (`_system`). This is done for downwards-compatibility reasons.

  That means, the following URL pathnames are logically identical:

      /_api/document/mycollection/1234
      /_db/_system/document/mycollection/1234

  To access a different database (e.g. `test`), the URL pathname would look like this:

      /_db/test/document/mycollection/1234

  New databases can also be created and existing databases can only be dropped from
  within the default database (`_system`). It is not possible to drop the `_system`
  database itself.

  Cross-database operations are unintended and unsupported. The intention of the
  multi-database feature is to have the possibility to have a few databases managed
  by ArangoDB in parallel, but to only access one database at a time from a connection
  or a request.

  When accessing the web interface via the URL pathname `/_admin/html/` or `/_admin/aardvark`,
  the web interface for the default database (`_system`) will be displayed.
  To access the web interface for a different database, the database name can be
  put into the URLs as a prefix, e.g. `/_db/test/_admin/html` or
  `/_db/test/_admin/aardvark`.

  All internal request handlers and also all user-defined request handlers and actions
  (including Foxx) will only get to see the unprefixed URL pathnames (i.e. excluding
  any database name prefix). This is to ensure downwards-compatibility.

  To access the name of the requested database from any action (including Foxx), use
  use `req.database`.

  For example, when calling the URL `/myapp/myaction`, the content of `req.database`
  will be `_system` (the default database because no database got specified) and the
  content of `req.url` will be `/myapp/myaction`.

  When calling the URL `/_db/test/myapp/myaction`, the content of `req.database` will be
  `test`, and the content of `req.url` will still be `/myapp/myaction`.

* Foxx now excludes files starting with . (dot) when bundling assets

  This mitigates problems with editor swap files etc.

* made the web interface a Foxx application

  This change caused the files for the web interface to be moved from `html/admin` to
  `js/apps/aardvark` in the file system.

  The base URL for the admin interface changed from `_admin/html/index.html` to
  `_admin/aardvark/index.html`.

  The "old" redirection to `_admin/html/index.html` will now produce a 404 error.

  When starting ArangoDB with the `--upgrade` option, this will automatically be remedied
  by putting in a redirection from `/` to `/_admin/aardvark/index.html`, and from
  `/_admin/html/index.html` to `/_admin/aardvark/index.html`.

  This also obsoletes the following configuration (command-line) options:
  - `--server.admin-directory`
  - `--server.disable-admin-interface`

  when using these now obsolete options when the server is started, no error is produced
  for downwards-compatibility.

* changed User-Agent value sent by arangoimp, arangosh, and arangod from "VOC-Agent" to
  "ArangoDB"

* changed journal file creation behavior as follows:

  Previously, a journal file for a collection was always created when a collection was
  created. When a journal filled up and became full, the current journal was made a
  datafile, and a new (empty) journal was created automatically. There weren't many
  intended situations when a collection did not have at least one journal.

  This is changed now as follows:
  - when a collection is created, no journal file will be created automatically
  - when there is a write into a collection without a journal, the journal will be
    created lazily
  - when there is a write into a collection with a full journal, a new journal will
    be created automatically

  From the end user perspective, nothing should have changed, except that there is now
  less disk usage for empty collections. Disk usage of infrequently updated collections
  might also be reduced significantly by running the `rotate()` method of a collection,
  and not writing into a collection subsequently.

* added method `collection.rotate()`

  This allows premature rotation of a collection's current journal file into a (read-only)
  datafile. The purpose of using `rotate()` is to prematurely allow compaction (which is
  performed on datafiles only) on data, even if the journal was not filled up completely.

  Using `rotate()` may make sense in the following scenario:

      c = db._create("test");
      for (i = 0; i < 1000; ++i) {
        c.save(...); // insert lots of data here
      }

      ...
      c.truncate(); // collection is now empty
      // only data in datafiles will be compacted by following compaction runs
      // all data in the current journal would not be compacted

      // calling rotate will make the current journal a datafile, and thus make it
      // eligible for compaction
      c.rotate();

  Using `rotate()` may also be useful when data in a collection is known to not change
  in the immediate future. After having completed all write operations on a collection,
  performing a `rotate()` will reduce the size of the current journal to the actually
  required size (remember that journals are pre-allocated with a specific size) before
  making the journal a datafile. Thus `rotate()` may cause disk space savings, even if
  the datafiles does not qualify for compaction after rotation.

  Note: rotating the journal is asynchronous, so that the actual rotation may be executed
  after `rotate()` returns to the caller.

* changed compaction to merge small datafiles together (up to 3 datafiles are merged in
  a compaction run)

  In the regular case, this should leave less small datafiles stay around on disk and allow
  using less file descriptors in total.

* added AQL MINUS function

* added AQL UNION_DISTINCT function (more efficient than combination of `UNIQUE(UNION())`)

* updated mruby to 2013-08-22

* issue #587: Add db._create() in help for startup arangosh

* issue #586: Share a link on installation instructions in the User Manual

* issue #585: Bison 2.4 missing on Mac for custom build

* issue #584: Web interface images broken in devel

* issue #583: Small documentation update

* issue #581: Parameter binding for attributes

* issue #580: Small improvements (by @guidoreina)

* issue #577: Missing documentation for collection figures in implementor manual

* issue #576: Get disk usage for collections and graphs

  This extends the result of the REST API for /_api/collection/figures with
  the attributes `compactors.count`, `compactors.fileSize`, `shapefiles.count`,
  and `shapefiles.fileSize`.

* issue #575: installing devel version on mac (low prio)

* issue #574: Documentation (POST /_admin/routing/reload)

* issue #558: HTTP cursors, allow count to ignore LIMIT


v1.4.0-alpha1 (2013-08-02)
--------------------------

* added replication. check online manual for details.

* added server startup options `--server.disable-replication-logger` and
  `--server.disable-replication-applier`

* removed action deployment tool, this now handled with Foxx and its manager or
  by kaerus node utility

* fixed a server crash when using byExample / firstExample inside a transaction
  and the collection contained a usable hash/skiplist index for the example

* defineHttp now only expects a single context

* added collection detail dialog (web interface)

  Shows collection properties, figures (datafiles, journals, attributes, etc.)
  and indexes.

* added documents filter (web interface)

  Allows searching for documents based on attribute values. One or many filter
  conditions can be defined, using comparison operators such as '==', '<=', etc.

* improved AQL editor (web interface)

  Editor supports keyboard shortcuts (Submit, Undo, Redo, Select).
  Editor allows saving and reusing of user-defined queries.
  Added example queries to AQL editor.
  Added comment button.

* added document import (web interface)

  Allows upload of JSON-data from files. Files must have an extension of .json.

* added dashboard (web interface)

  Shows the status of replication and multiple system charts, e.g.
  Virtual Memory Size, Request Time, HTTP Connections etc.

* added API method `/_api/graph` to query all graphs with all properties.

* added example queries in web interface AQL editor

* added arango.reconnect(<host>) method for arangosh to dynamically switch server or
  user name

* added AQL range operator `..`

  The `..` operator can be used to easily iterate over a sequence of numeric
  values. It will produce a list of values in the defined range, with both bounding
  values included.

  Example:

      2010..2013

  will produce the following result:

      [ 2010, 2011, 2012, 2013 ]

* added AQL RANGE function

* added collection.first(count) and collection.last(count) document access functions

  These functions allow accessing the first or last n documents in a collection. The order
  is determined by document insertion/update time.

* added AQL INTERSECTION function

* INCOMPATIBLE CHANGE: changed AQL user function namespace resolution operator from `:` to `::`

  AQL user-defined functions were introduced in ArangoDB 1.3, and the namespace resolution
  operator for them was the single colon (`:`). A function call looked like this:

      RETURN mygroup:myfunc()

  The single colon caused an ambiguity in the AQL grammar, making it indistinguishable from
  named attributes or the ternary operator in some cases, e.g.

      { mygroup:myfunc ? mygroup:myfunc }

  The change of the namespace resolution operator from `:` to `::` fixes this ambiguity.

  Existing user functions in the database will be automatically fixed when starting ArangoDB
  1.4 with the `--upgrade` option. However, queries using user-defined functions need to be
  adjusted on the client side to use the new operator.

* allow multiple AQL LET declarations separated by comma, e.g.
  LET a = 1, b = 2, c = 3

* more useful AQL error messages

  The error position (line/column) is more clearly indicated for parse errors.
  Additionally, if a query references a collection that cannot be found, the error
  message will give a hint on the collection name

* changed return value for AQL `DOCUMENT` function in case document is not found

  Previously, when the AQL `DOCUMENT` function was called with the id of a document and
  the document could not be found, it returned `undefined`. This value is not part of the
  JSON type system and this has caused some problems.
  Starting with ArangoDB 1.4, the `DOCUMENT` function will return `null` if the document
  looked for cannot be found.

  In case the function is called with a list of documents, it will continue to return all
  found documents, and will not return `null` for non-found documents. This has not changed.

* added single line comments for AQL

  Single line comments can be started with a double forward slash: `//`.
  They end at the end of the line, or the end of the query string, whichever is first.

* fixed documentation issues #567, #568, #571.

* added collection.checksum(<withData>) method to calculate CRC checksums for
  collections

  This can be used to
  - check if data in a collection has changed
  - compare the contents of two collections on different ArangoDB instances

* issue #565: add description line to aal.listAvailable()

* fixed several out-of-memory situations when double freeing or invalid memory
  accesses could happen

* less msyncing during the creation of collections

  This is achieved by not syncing the initial (standard) markers in shapes collections.
  After all standard markers are written, the shapes collection will get synced.

* renamed command-line option `--log.filter` to `--log.source-filter` to avoid
  misunderstandings

* introduced new command-line option `--log.content-filter` to optionally restrict
  logging to just specific log messages (containing the filter string, case-sensitive).

  For example, to filter on just log entries which contain `ArangoDB`, use:

      --log.content-filter "ArangoDB"

* added optional command-line option `--log.requests-file` to log incoming HTTP
  requests to a file.

  When used, all HTTP requests will be logged to the specified file, containing the
  client IP address, HTTP method, requests URL, HTTP response code, and size of the
  response body.

* added a signal handler for SIGUSR1 signal:

  when ArangoDB receives this signal, it will respond all further incoming requests
  with an HTTP 503 (Service Unavailable) error. This will be the case until another
  SIGUSR1 signal is caught. This will make ArangoDB start serving requests regularly
  again. Note: this is not implemented on Windows.

* limited maximum request URI length to 16384 bytes:

  Incoming requests with longer request URIs will be responded to with an HTTP
  414 (Request-URI Too Long) error.

* require version 1.0 or 1.1 in HTTP version signature of requests sent by clients:

  Clients sending requests with a non-HTTP 1.0 or non-HTTP 1.1 version number will
  be served with an HTTP 505 (HTTP Version Not Supported) error.

* updated manual on indexes:

  using system attributes such as `_id`, `_key`, `_from`, `_to`, `_rev` in indexes is
  disallowed and will be rejected by the server. This was the case since ArangoDB 1.3,
  but was not properly documented.

* issue #563: can aal become a default object?

  aal is now a prefab object in arangosh

* prevent certain system collections from being renamed, dropped, or even unloaded.

  Which restrictions there are for which system collections may vary from release to
  release, but users should in general not try to modify system collections directly
  anyway.

  Note: there are no such restrictions for user-created collections.

* issue #559: added Foxx documentation to user manual

* added server startup option `--server.authenticate-system-only`. This option can be
  used to restrict the need for HTTP authentication to internal functionality and APIs,
  such as `/_api/*` and `/_admin/*`.
  Setting this option to `true` will thus force authentication for the ArangoDB APIs
  and the web interface, but allow unauthenticated requests for other URLs (including
  user defined actions and Foxx applications).
  The default value of this option is `false`, meaning that if authentication is turned
  on, authentication is still required for *all* incoming requests. Only by setting the
  option to `true` this restriction is lifted and authentication becomes required for
  URLs starting with `/_` only.

  Please note that authentication still needs to be enabled regularly by setting the
  `--server.disable-authentication` parameter to `false`. Otherwise no authentication
  will be required for any URLs as before.

* protect collections against unloading when there are still document barriers around.

* extended cap constraints to optionally limit the active data size in a collection to
  a specific number of bytes.

  The arguments for creating a cap constraint are now:
  `collection.ensureCapConstraint(<count>, <byteSize>);`

  It is supported to specify just a count as in ArangoDB 1.3 and before, to specify
  just a fileSize, or both. The first met constraint will trigger the automated
  document removal.

* added `db._exists(doc)` and `collection.exists(doc)` for easy document existence checks

* added API `/_api/current-database` to retrieve information about the database the
  client is currently connected to (note: the API `/_api/current-database` has been
  removed in the meantime. The functionality is accessible via `/_api/database/current`
  now).

* ensure a proper order of tick values in datafiles/journals/compactors.
  any new files written will have the _tick values of their markers in order. for
  older files, there are edge cases at the beginning and end of the datafiles when
  _tick values are not properly in order.

* prevent caching of static pages in PathHandler.
  whenever a static page is requested that is served by the general PathHandler, the
  server will respond to HTTP GET requests with a "Cache-Control: max-age=86400" header.

* added "doCompact" attribute when creating collections and to collection.properties().
  The attribute controls whether collection datafiles are compacted.

* changed the HTTP return code from 400 to 404 for some cases when there is a referral
  to a non-existing collection or document.

* introduced error code 1909 `too many iterations` that is thrown when graph traversals
  hit the `maxIterations` threshold.

* optionally limit traversals to a certain number of iterations
  the limitation can be achieved via the traversal API by setting the `maxIterations`
  attribute, and also via the AQL `TRAVERSAL` and `TRAVERSAL_TREE` functions by setting
  the same attribute. If traversals are not limited by the end user, a server-defined
  limit for `maxIterations` may be used to prevent server-side traversals from running
  endlessly.

* added graph traversal API at `/_api/traversal`

* added "API" link in web interface, pointing to REST API generated with Swagger

* moved "About" link in web interface into "links" menu

* allow incremental access to the documents in a collection from out of AQL
  this allows reading documents from a collection chunks when a full collection scan
  is required. memory usage might be must lower in this case and queries might finish
  earlier if there is an additional LIMIT statement

* changed AQL COLLECT to use a stable sort, so any previous SORT order is preserved

* issue #547: Javascript error in the web interface

* issue #550: Make AQL graph functions support key in addition to id

* issue #526: Unable to escape when an errorneous command is entered into the js shell

* issue #523: Graph and vertex methods for the javascript api

* issue #517: Foxx: Route parameters with capital letters fail

* issue #512: Binded Parameters for LIMIT


v1.3.3 (2013-08-01)
-------------------

* issue #570: updateFishbowl() fails once

* updated and fixed generated examples

* issue #559: added Foxx documentation to user manual

* added missing error reporting for errors that happened during import of edges


v1.3.2 (2013-06-21)
-------------------

* fixed memleak in internal.download()

* made the shape-collection journal size adaptive:
  if too big shapes come in, a shape journal will be created with a big-enough size
  automatically. the maximum size of a shape journal is still restricted, but to a
  very big value that should never be reached in practice.

* fixed a segfault that occurred when inserting documents with a shape size bigger
  than the default shape journal size (2MB)

* fixed a locking issue in collection.truncate()

* fixed value overflow in accumulated filesizes reported by collection.figures()

* issue #545: AQL FILTER unnecessary (?) loop

* issue #549: wrong return code with --daemon


v1.3.1 (2013-05-24)
-------------------

* removed currently unused _ids collection

* fixed usage of --temp-path in aranogd and arangosh

* issue #540: suppress return of temporary internal variables in AQL

* issue #530: ReferenceError: ArangoError is not a constructor

* issue #535: Problem with AQL user functions javascript API

* set --javascript.app-path for test execution to prevent startup error

* issue #532: Graph _edgesCache returns invalid data?

* issue #531: Arangod errors

* issue #529: Really weird transaction issue

* fixed usage of --temp-path in aranogd and arangosh


v1.3.0 (2013-05-10)
-------------------

* fixed problem on restart ("datafile-xxx is not sealed") when server was killed
  during a compaction run

* fixed leak when using cursors with very small batchSize

* issue #508: `unregistergroup` function not mentioned in http interface docs

* issue #507: GET /_api/aqlfunction returns code inside parentheses

* fixed issue #489: Bug in aal.install

* fixed issue 505: statistics not populated on MacOS


v1.3.0-rc1 (2013-04-24)
-----------------------

* updated documentation for 1.3.0

* added node modules and npm packages

* changed compaction to only compact datafiles with more at least 10% of dead
  documents (byte size-wise)

* issue #498: fixed reload of authentication info when using
  `require("org/arangodb/users").reload()`

* issue #495: Passing an empty array to create a document results in a
  "phantom" document

* added more precision for requests statistics figures

* added "sum" attribute for individual statistics results in statistics API
  at /_admin/statistics

* made "limit" an optional parameter in AQL function NEAR().
  limit can now be either omitted completely, or set to 0. If so, an internal
  default value (currently 100) will be applied for the limit.

* issue #481

* added "attributes.count" to output of `collection.figures()`
  this also affects the REST API /_api/collection/<name>/figures

* added IndexedPropertyGetter for ShapedJson objects

* added API for user-defined AQL functions

* issue #475: A better error message for deleting a non-existent graph

* issue #474: Web interface problems with the JS Shell

* added missing documentation for AQL UNION function

* added transaction support.
  This provides ACID transactions for ArangoDB. Transactions can be invoked
  using the `db._executeTransaction()` function, or the `/_api/transaction`
  REST API.

* switched to semantic versioning (at least for alpha & alpha naming)

* added saveOrReplace() for server-side JS

v1.3.alpha1 (2013-04-05)
------------------------

* cleanup of Module, Package, ArangoApp and modules "internal", "fs", "console"

* use Error instead of string in throw to allow stack-trace

* issue #454: error while creation of Collection

* make `collection.count()` not recalculate the number of documents on the fly, but
  use some internal document counters.

* issue #457: invalid string value in web interface

* make datafile id (datafile->_fid) identical to the numeric part of the filename.
  E.g. the datafile `journal-123456.db` will now have a datafile marker with the same
  fid (i.e. `123456`) instead of a different value. This change will only affect
  datafiles that are created with 1.3 and not any older files.
  The intention behind this change is to make datafile debugging easier.

* consistently discard document attributes with reserved names (system attributes)
  but without any known meaning, for example `_test`, `_foo`, ...

  Previously, these attributes were saved with the document regularly in some cases,
  but were discarded in other cases.
  Now these attributes are discarded consistently. "Real" system attributes such as
  `_key`, `_from`, `_to` are not affected and will work as before.

  Additionally, attributes with an empty name (``) are discarded when documents are
  saved.

  Though using reserved or empty attribute names in documents was not really and
  consistently supported in previous versions of ArangoDB, this change might cause
  an incompatibility for clients that rely on this feature.

* added server startup flag `--database.force-sync-properties` to force syncing of
  collection properties on collection creation, deletion and on property update.
  The default value is true to mimic the behavior of previous versions of ArangoDB.
  If set to false, collection properties are written to disk but no call to sync()
  is made.

* added detailed output of server version and components for REST APIs
  `/_admin/version` and `/_api/version`. To retrieve this extended information,
  call the REST APIs with URL parameter `details=true`.

* issue #443: For git-based builds include commit hash in version

* adjust startup log output to be more compact, less verbose

* set the required minimum number of file descriptors to 256.
  On server start, this number is enforced on systems that have rlimit. If the limit
  cannot be enforced, starting the server will fail.
  Note: 256 is considered to be the absolute minimum value. Depending on the use case
  for ArangoDB, a much higher number of file descriptors should be used.

  To avoid checking & potentially changing the number of maximum open files, use the
  startup option `--server.descriptors-minimum 0`

* fixed shapedjson to json conversion for special numeric values (NaN, +inf, -inf).
  Before, "NaN", "inf", or "-inf" were written into the JSONified output, but these
  values are not allowed in JSON. Now, "null" is written to the JSONified output as
  required.

* added AQL functions VARIANCE_POPULATION(), VARIANCE_SAMPLE(), STDDEV_POPULATION(),
  STDDEV_SAMPLE(), AVERAGE(), MEDIAN() to calculate statistical values for lists

* added AQL SQRT() function

* added AQL TRIM(), LEFT() and RIGHT() string functions

* fixed issue #436: GET /_api/document on edge

* make AQL REVERSE() and LENGTH() functions work on strings, too

* disabled DOT generation in `make doxygen`. this speeds up docs generation

* renamed startup option `--dispatcher.report-intervall` to `--dispatcher.report-interval`

* renamed startup option `--scheduler.report-intervall` to `--scheduler.report-interval`

* slightly changed output of REST API method /_admin/log.
  Previously, the log messages returned also contained the date and log level, now
  they will only contain the log message, and no date and log level information.
  This information can be re-created by API users from the `timestamp` and `level`
  attributes of the result.

* removed configure option `--enable-zone-debug`
  memory zone debugging is now automatically turned on when compiling with ArangoDB
  `--enable-maintainer-mode`

* removed configure option `--enable-arangob`
  arangob is now always included in the build


v1.2.3 (XXXX-XX-XX)
-------------------

* added optional parameter `edgexamples` for AQL function EDGES() and NEIGHBORS()

* added AQL function NEIGHBORS()

* added freebsd support

* fixed firstExample() query with `_id` and `_key` attributes

* issue triAGENS/ArangoDB-PHP#55: AQL optimizer may have mis-optimized duplicate
  filter statements with limit


v1.2.2 (2013-03-26)
-------------------

* fixed save of objects with common sub-objects

* issue #459: fulltext internal memory allocation didn't scale well
  This fix improves loading times for collections with fulltext indexes that have
  lots of equal words indexed.

* issue #212: auto-increment support

  The feature can be used by creating a collection with the extra `keyOptions`
  attribute as follows:

      db._create("mycollection", { keyOptions: { type: "autoincrement", offset: 1, increment: 10, allowUserKeys: true } });

  The `type` attribute will make sure the keys will be auto-generated if no
  `_key` attribute is specified for a document.

  The `allowUserKeys` attribute determines whether users might still supply own
  `_key` values with documents or if this is considered an error.

  The `increment` value determines the actual increment value, whereas the `offset`
  value can be used to seed to value sequence with a specific starting value.
  This will be useful later in a multi-master setup, when multiple servers can use
  different auto-increment seed values and thus generate non-conflicting auto-increment values.

  The default values currently are:

  - `allowUserKeys`: `true`
  - `offset`: `0`
  - `increment`: `1`

  The only other available key generator type currently is `traditional`.
  The `traditional` key generator will auto-generate keys in a fashion as ArangoDB
  always did (some increasing integer value, with a more or less unpredictable
  increment value).

  Note that for the `traditional` key generator there is only the option to disallow
  user-supplied keys and give the server the sole responsibility for key generation.
  This can be achieved by setting the `allowUserKeys` property to `false`.

  This change also introduces the following errors that API implementors may want to check
  the return values for:

  - 1222: `document key unexpected`: will be raised when a document is created with
    a `_key` attribute, but the underlying collection was set up with the `keyOptions`
    attribute `allowUserKeys: false`.

  - 1225: `out of keys`: will be raised when the auto-increment key generator runs
    out of keys. This may happen when the next key to be generated is 2^64 or higher.
    In practice, this will only happen if the values for `increment` or `offset` are
    not set appropriately, or if users are allowed to supply own keys, those keys
    are near the 2^64 threshold, and later the auto-increment feature kicks in and
    generates keys that cross that threshold.

    In practice it should not occur with proper configuration and proper usage of the
    collections.

  This change may also affect the following REST APIs:
  - POST `/_api/collection`: the server does now accept the optional `keyOptions`
    attribute in the second parameter
  - GET `/_api/collection/properties`: will return the `keyOptions` attribute as part
    of the collection's properties. The previous optional attribute `createOptions`
    is now gone.

* fixed `ArangoStatement.explain()` method with bind variables

* fixed misleading "cursor not found" error message in arangosh that occurred when
  `count()` was called for client-side cursors

* fixed handling of empty attribute names, which may have crashed the server under
  certain circumstances before

* fixed usage of invalid pointer in error message output when index description could
  not be opened


v1.2.1 (2013-03-14)
-------------------

* issue #444: please darken light color in arangosh

* issue #442: pls update post install info on osx

* fixed conversion of special double values (NaN, -inf, +inf) when converting from
  shapedjson to JSON

* fixed compaction of markers (location of _key was not updated correctly in memory,
  leading to _keys pointing to undefined memory after datafile rotation)

* fixed edge index key pointers to use document master pointer plus offset instead
  of direct _key address

* fixed case when server could not create any more journal or compactor files.
  Previously a wrong status code may have been returned, and not being able to create
  a new compactor file may have led to an infinite loop with error message
  "could not create compactor".

* fixed value truncation for numeric filename parts when renaming datafiles/journals


v1.2.0 (2013-03-01)
-------------------

* by default statistics are now switch off; in order to enable comment out
  the "disable-statistics = yes" line in "arangod.conf"

* fixed issue #435: csv parser skips data at buffer border

* added server startup option `--server.disable-statistics` to turn off statistics
  gathering without recompilation of ArangoDB.
  This partly addresses issue #432.

* fixed dropping of indexes without collection name, e.g.
  `db.xxx.dropIndex("123456");`
  Dropping an index like this failed with an assertion error.

* fixed issue #426: arangoimp should be able to import edges into edge collections

* fixed issue #425: In case of conflict ArangoDB returns HTTP 400 Bad request
  (with 1207 Error) instead of HTTP 409 Conflict

* fixed too greedy token consumption in AQL for negative values:
  e.g. in the statement `RETURN { a: 1 -2 }` the minus token was consumed as part
  of the value `-2`, and not interpreted as the binary arithmetic operator


v1.2.beta3 (2013-02-22)
-----------------------

* issue #427: ArangoDB Importer Manual has no navigation links (previous|home|next)

* issue #319: Documentation missing for Emergency console and incomplete for datafile debugger.

* issue #370: add documentation for reloadRouting and flushServerModules

* issue #393: added REST API for user management at /_api/user

* issue #393, #128: added simple cryptographic functions for user actions in module "crypto":
  * require("org/arangodb/crypto").md5()
  * require("org/arangodb/crypto").sha256()
  * require("org/arangodb/crypto").rand()

* added replaceByExample() Javascript and REST API method

* added updateByExample() Javascript and REST API method

* added optional "limit" parameter for removeByExample() Javascript and REST API method

* fixed issue #413

* updated bundled V8 version from 3.9.4 to 3.16.14.1
  Note: the Windows version used a more recent version (3.14.0.1) and was not updated.

* fixed issue #404: keep original request url in request object


v1.2.beta2 (2013-02-15)
-----------------------

* fixed issue #405: 1.2 compile warnings

* fixed issue #333: [debian] Group "arangodb" is not used when starting vie init.d script

* added optional parameter 'excludeSystem' to GET /_api/collection
  This parameter can be used to disable returning system collections in the list
  of all collections.

* added AQL functions KEEP() and UNSET()

* fixed issue #348: "HTTP Interface for Administration and Monitoring"
  documentation errors.

* fix stringification of specific positive int64 values. Stringification of int64
  values with the upper 32 bits cleared and the 33rd bit set were broken.

* issue #395:  Collection properties() function should return 'isSystem' for
  Javascript and REST API

* make server stop after upgrade procedure when invoked with `--upgrade option`.
  When started with the `--upgrade` option, the server will perfom
  the upgrade, and then exit with a status code indicating the result of the
  upgrade (0 = success, 1 = failure). To start the server regularly in either
  daemon or console mode, the `--upgrade` option must not be specified.
  This change was introduced to allow init.d scripts check the result of
  the upgrade procedure, even in case an upgrade was successful.
  this was introduced as part of issue #391.

* added AQL function EDGES()

* added more crash-protection when reading corrupted collections at startup

* added documentation for AQL function CONTAINS()

* added AQL function LIKE()

* replaced redundant error return code 1520 (Unable to open collection) with error code
  1203 (Collection not found). These error codes have the same meanings, but one of
  them was returned from AQL queries only, the other got thrown by other parts of
  ArangoDB. Now, error 1203 (Collection not found) is used in AQL too in case a
  non-existing collection is used.

v1.2.beta1 (2013-02-01)
-----------------------

* fixed issue #382: [Documentation error] Maschine... should be Machine...

* unified history file locations for arangod, arangosh, and arangoirb.
  - The readline history for arangod (emergency console) is now stored in file
    $HOME/.arangod. It was stored in $HOME/.arango before.
  - The readline history for arangosh is still stored in $HOME/.arangosh.
  - The readline history for arangoirb is now stored in $HOME/.arangoirb. It was
    stored in $HOME/.arango-mrb before.

* fixed issue #381: _users user should have a unique constraint

* allow negative list indexes in AQL to access elements from the end of a list,
  e.g. ```RETURN values[-1]``` will return the last element of the `values` list.

* collection ids, index ids, cursor ids, and document revision ids created and
  returned by ArangoDB are now returned as strings with numeric content inside.
  This is done to prevent some value overrun/truncation in any part of the
  complete client/server workflow.
  In ArangoDB 1.1 and before, these values were previously returned as
  (potentially very big) integer values. This may cause problems (clipping, overrun,
  precision loss) for clients that do not support big integers natively and store
  such values in IEEE754 doubles internally. This type loses precision after about
  52 bits and is thus not safe to hold an id.
  Javascript and 32 bit-PHP are examples for clients that may cause such problems.
  Therefore, ids are now returned by ArangoDB as strings, with the string
  content being the integer value as before.

  Example for documents ("_rev" attribute):
  - Document returned by ArangoDB 1.1: { "_rev": 1234, ... }
  - Document returned by ArangoDB 1.2: { "_rev": "1234", ... }

  Example for collections ("id" attribute / "_id" property):
  - Collection returned by ArangoDB 1.1: { "id": 9327643, "name": "test", ... }
  - Collection returned by ArangoDB 1.2: { "id": "9327643", "name": "test", ... }

  Example for cursors ("id" attribute):
  - Collection returned by ArangoDB 1.1: { "id": 11734292, "hasMore": true, ... }
  - Collection returned by ArangoDB 1.2: { "id": "11734292", "hasMore": true, ... }

* global variables are not automatically available anymore when starting the
  arangod Javascript emergency console (i.e. ```arangod --console```).

  Especially, the variables `db`, `edges`, and `internal` are not available
  anymore. `db` and `internal` can be made available in 1.2 by
  ```var db = require("org/arangodb").db;``` and
  ```var internal = require("internal");```, respectively.
  The reason for this change is to get rid of global variables in the server
  because this will allow more specific inclusion of functionality.

  For convenience, the global variable `db` is still available by default in
  arangosh. The global variable `edges`, which since ArangoDB 1.1 was kind of
  a redundant wrapper of `db`, has been removed in 1.2 completely.
  Please use `db` instead, and if creating an edge collection, use the explicit
  ```db._createEdgeCollection()``` command.

* issue #374: prevent endless redirects when calling admin interface with
  unexpected URLs

* issue #373: TRAVERSAL() `trackPaths` option does not work. Instead `paths` does work

* issue #358: added support for CORS

* honor optional waitForSync property for document removal, replace, update, and
  save operations in arangosh. The waitForSync parameter for these operations
  was previously honored by the REST API and on the server-side, but not when
  the waitForSync parameter was specified for a document operation in arangosh.

* calls to db.collection.figures() and /_api/collection/<collection>/figures now
  additionally return the number of shapes used in the collection in the
  extra attribute "shapes.count"

* added AQL TRAVERSAL_TREE() function to return a hierarchical result from a traversal

* added AQL TRAVERSAL() function to return the results from a traversal

* added AQL function ATTRIBUTES() to return the attribute names of a document

* removed internal server-side AQL functions from global scope.

  Now the AQL internal functions can only be accessed via the exports of the
  ahuacatl module, which can be included via ```require("org/arangodb/ahuacatl")```.
  It shouldn't be necessary for clients to access this module at all, but
  internal code may use this module.

  The previously global AQL-related server-side functions were moved to the
  internal namespace. This produced the following function name changes on
  the server:

     old name              new name
     ------------------------------------------------------
     AHUACATL_RUN       => require("internal").AQL_QUERY
     AHUACATL_EXPLAIN   => require("internal").AQL_EXPLAIN
     AHUACATL_PARSE     => require("internal").AQL_PARSE

  Again, clients shouldn't have used these functions at all as there is the
  ArangoStatement object to execute AQL queries.

* fixed issue #366: Edges index returns strange description

* added AQL function MATCHES() to check a document against a list of examples

* added documentation and tests for db.collection.removeByExample

* added --progress option for arangoimp. This will show the percentage of the input
  file that has been processed by arangoimp while the import is still running. It can
  be used as a rough indicator of progress for the entire import.

* make the server log documents that cannot be imported via /_api/import into the
  logfile using the warning log level. This may help finding illegal documents in big
  import runs.

* check on server startup whether the database directory and all collection directories
  are writable. if not, the server startup will be aborted. this prevents serious
  problems with collections being non-writable and this being detected at some pointer
  after the server has been started

* allow the following AQL constructs: FUNC(...)[...], FUNC(...).attribute

* fixed issue #361: Bug in Admin Interface. Header disappears when clicking new collection

* Added in-memory only collections

  Added collection creation parameter "isVolatile":
  if set to true, the collection is created as an in-memory only collection,
  meaning that all document data of that collection will reside in memory only,
  and will not be stored permanently to disk.
  This means that all collection data will be lost when the collection is unloaded
  or the server is shut down.
  As this collection type does not have datafile disk overhead for the regular
  document operations, it may be faster than normal disk-backed collections. The
  actual performance gains strongly depend on the underlying OS, filesystem, and
  settings though.
  This collection type should be used for caches only and not for any sensible data
  that cannot be re-created otherwise.
  Some platforms, namely Windows, currently do not support this collection type.
  When creating an in-memory collection on such platform, an error message will be
  returned by ArangoDB telling the user the platform does not support it.

  Note: in-memory collections are an experimental feature. The feature might
  change drastically or even be removed altogether in a future version of ArangoDB.

* fixed issue #353: Please include "pretty print" in Emergency Console

* fixed issue #352: "pretty print" console.log
  This was achieved by adding the dump() function for the "internal" object

* reduced insertion time for edges index
  Inserting into the edges index now avoids costly comparisons in case of a hash
  collision, reducing the prefilling/loading timer for bigger edge collections

* added fulltext queries to AQL via FULLTEXT() function. This allows search
  fulltext indexes from an AQL query to find matching documents

* added fulltext index type. This index type allows indexing words and prefixes of
  words from a specific document attribute. The index can be queries using a
  SimpleQueryFull object, the HTTP REST API at /_api/simple/fulltext, or via AQL

* added collection.revision() method to determine whether a collection has changed.
  The revision method returns a revision string that can be used by client programs
  for equality/inequality comparisons. The value returned by the revision method
  should be treated by clients as an opaque string and clients should not try to
  figure out the sense of the revision id. This is still useful enough to check
  whether data in a collection has changed.

* issue #346: adaptively determine NUMBER_HEADERS_PER_BLOCK

* issue #338: arangosh cursor positioning problems

* issue #326: use limit optimization with filters

* issue #325: use index to avoid sorting

* issue #324: add limit optimization to AQL

* removed arango-password script and added Javascript functionality to add/delete
  users instead. The functionality is contained in module `users` and can be invoked
  as follows from arangosh and arangod:
  * require("users").save("name", "passwd");
  * require("users").replace("name", "newPasswd");
  * require("users").remove("name");
  * require("users").reload();
  These functions are intentionally not offered via the web interface.
  This also addresses issue #313

* changed print output in arangosh and the web interface for JSON objects.
  Previously, printing a JSON object in arangosh resulted in the attribute values
  being printed as proper JSON, but attribute names were printed unquoted and
  unescaped. This was fine for the purpose of arangosh, but lead to invalid
  JSON being produced. Now, arangosh will produce valid JSON that can be used
  to send it back to ArangoDB or use it with arangoimp etc.

* fixed issue #300: allow importing documents via the REST /_api/import API
  from a JSON list, too.
  So far, the API only supported importing from a format that had one JSON object
  on each line. This is sometimes inconvenient, e.g. when the result of an AQL
  query or any other list is to be imported. This list is a JSON list and does not
  necessary have a document per line if pretty-printed.
  arangoimp now supports the JSON list format, too. However, the format requires
  arangoimp and the server to read the entire dataset at once. If the dataset is
  too big (bigger than --max-upload-size) then the import will be rejected. Even if
  increased, the entire list must fit in memory on both the client and the server,
  and this may be more resource-intensive than importing individual lines in chunks.

* removed unused parameter --reuse-ids for arangoimp. This parameter did not have
  any effect in 1.2, was never publicly announced and did evil (TM) things.

* fixed issue #297 (partly): added whitespace between command line and
  command result in arangosh, added shell colors for better usability

* fixed issue #296: system collections not usable from AQL

* fixed issue #295: deadlock on shutdown

* fixed issue #293: AQL queries should exploit edges index

* fixed issue #292: use index when filtering on _key in AQL

* allow user-definable document keys
  users can now define their own document keys by using the _key attribute
  when creating new documents or edges. Once specified, the value of _key is
  immutable.
  The restrictions for user-defined key values are:
  * the key must be at most 254 bytes long
  * it must consist of the letters a-z (lower or upper case), the digits 0-9,
    the underscore (_) or dash (-) characters only
  * any other characters, especially multi-byte sequences, whitespace or
    punctuation characters cannot be used inside key values

  Specifying a document key is optional when creating new documents. If no
  document key is specified, ArangoDB will create a document key itself.
  There are no guarantees about the format and pattern of auto-generated document
  keys other than the above restrictions.
  Clients should therefore treat auto-generated document keys as opaque values.
  Keys can be used to look up and reference documents, e.g.:
  * saving a document: `db.users.save({ "_key": "fred", ... })`
  * looking up a document: `db.users.document("fred")`
  * referencing other documents: `edges.relations.save("users/fred", "users/john", ...)`

  This change is downwards-compatible to ArangoDB 1.1 because in ArangoDB 1.1
  users were not able to define their own keys. If the user does not supply a _key
  attribute when creating a document, ArangoDB 1.2 will still generate a key of
  its own as ArangoDB 1.1 did. However, all documents returned by ArangoDB 1.2 will
  include a _key attribute and clients should be able to handle that (e.g. by
  ignoring it if not needed). Documents returned will still include the _id attribute
  as in ArangoDB 1.1.

* require collection names everywhere where a collection id was allowed in
  ArangoDB 1.1 & 1.0
  This change requires clients to use a collection name in place of a collection id
  at all places the client deals with collections.
  Examples:
  * creating edges: the _from and _to attributes must now contain collection names instead
    of collection ids: `edges.relations.save("test/my-key1", "test/my-key2", ...)`
  * retrieving edges: the returned _from and _to attributes now will contain collection
    names instead of ids, too: _from: `test/fred` instead of `1234/3455`
  * looking up documents: db.users.document("fred") or db._document("users/fred")

  Collection names must be used in REST API calls instead of collection ids, too.
  This change is thus not completely downwards-compatible to ArangoDB 1.1. ArangoDB 1.1
  required users to use collection ids in many places instead of collection names.
  This was unintuitive and caused overhead in cases when just the collection name was
  known on client-side but not its id. This overhead can now be avoided so clients can
  work with the collection names directly. There is no need to work with collection ids
  on the client side anymore.
  This change will likely require adjustments to API calls issued by clients, and also
  requires a change in how clients handle the _id value of returned documents. Previously,
  the _id value of returned documents contained the collection id, a slash separator and
  the document number. Since 1.2, _id will contain the collection name, a slash separator
  and the document key. The same applies to the _from and _to attribute values of edges
  that are returned by ArangoDB.

  Also removed (now unnecessary) location header in responses of the collections REST API.
  The location header was previously returned because it was necessary for clients.
  When clients created a collection, they specified the collection name. The collection
  id was generated on the server, but the client needed to use the server-generated
  collection id for further API calls, e.g. when creating edges etc. Therefore, the
  full collection URL, also containing the collection id, was returned by the server in
  responses to the collection API, in the HTTP location header.
  Returning the location header has become unnecessary in ArangoDB 1.2 because users
  can access collections by name and do not need to care about collection ids.


v1.1.3 (2013-XX-XX)
-------------------

* fix case when an error message was looked up for an error code but no error
  message was found. In this case a NULL ptr was returned and not checked everywhere.
  The place this error popped up was when inserting into a non-unique hash index
  failed with a specific, invalid error code.

* fixed issue #381:  db._collection("_users").getIndexes();

* fixed issue #379: arango-password fatal issue javscript.startup-directory

* fixed issue #372: Command-Line Options for the Authentication and Authorization


v1.1.2 (2013-01-20)
-------------------

* upgraded to mruby 2013-01-20 583983385b81c21f82704b116eab52d606a609f4

* fixed issue #357: Some spelling and grammar errors

* fixed issue #355: fix quotes in pdf manual

* fixed issue #351: Strange arangosh error message for long running query

* fixed randomly hanging connections in arangosh on MacOS

* added "any" query method: this returns a random document from a collection. It
  is also available via REST HTTP at /_api/simple/any.

* added deployment tool

* added getPeerVertex

* small fix for logging of long messages: the last character of log messages longer
  than 256 bytes was not logged.

* fixed truncation of human-readable log messages for web interface: the trailing \0
  byte was not appended for messages longer than 256 bytes

* fixed issue #341: ArangoDB crashes when stressed with Batch jobs
  Contrary to the issue title, this did not have anything to do with batch jobs but
  with too high memory usage. The memory usage of ArangoDB is now reduced for cases
   when there are lots of small collections with few documents each

* started with issue #317: Feature Request (from Google Groups): DATE handling

* backported issue #300: Extend arangoImp to Allow importing resultset-like
  (list of documents) formatted files

* fixed issue #337: "WaitForSync" on new collection does not work on Win/X64

* fixed issue #336: Collections REST API docs

* fixed issue #335: mmap errors due to wrong memory address calculation

* fixed issue #332: arangoimp --use-ids parameter seems to have no impact

* added option '--server.disable-authentication' for arangosh as well. No more passwd
  prompts if not needed

* fixed issue #330: session logging for arangosh

* fixed issue #329: Allow passing script file(s) as parameters for arangosh to run

* fixed issue #328: 1.1 compile warnings

* fixed issue #327: Javascript parse errors in front end


v1.1.1 (2012-12-18)
-------------------

* fixed issue #339: DELETE /_api/cursor/cursor-identifier return incollect errorNum

  The fix for this has led to a signature change of the function actions.resultNotFound().
  The meaning of parameter #3 for This function has changed from the error message string
  to the error code. The error message string is now parameter #4.
  Any client code that uses this function in custom actions must be adjusted.

* fixed issue #321: Problem upgrading arangodb 1.0.4 to 1.1.0 with Homebrew (OSX 10.8.2)

* fixed issue #230: add navigation and search for online documentation

* fixed issue #315: Strange result in PATH

* fixed issue #323: Wrong function returned in error message of AQL CHAR_LENGTH()

* fixed some log errors on startup / shutdown due to pid file handling and changing
  of directories


v1.1.0 (2012-12-05)
-------------------

* WARNING:
  arangod now performs a database version check at startup. It will look for a file
  named "VERSION" in its database directory. If the file is not present, arangod will
  perform an automatic upgrade of the database directory. This should be the normal
  case when upgrading from ArangoDB 1.0 to ArangoDB 1.1.

  If the VERSION file is present but is from an older version of ArangoDB, arangod
  will refuse to start and ask the user to run a manual upgrade first. A manual upgrade
  can be performed by starting arangod with the option `--upgrade`.

  This upgrade procedure shall ensure that users have full control over when they
  perform any updates/upgrades of their data, and can plan backups accordingly. The
  procedure also guarantees that the server is not run without any required system
  collections or with in incompatible data state.

* added AQL function DOCUMENT() to retrieve a document by its _id value

* fixed issue #311: fixed segfault on unload

* fixed issue #309: renamed stub "import" button from web interface

* fixed issue #307: added WaitForSync column in collections list in in web interface

* fixed issue #306: naming in web interface

* fixed issue #304: do not clear AQL query text input when switching tabs in
  web interface

* fixed issue #303: added documentation about usage of var keyword in web interface

* fixed issue #301: PATCH does not work in web interface

# fixed issue #269: fix make distclean & clean

* fixed issue #296: system collections not usable from AQL

* fixed issue #295: deadlock on shutdown

* added collection type label to web interface

* fixed issue #290: the web interface now disallows creating non-edges in edge collections
  when creating collections via the web interface, the collection type must also be
  specified (default is document collection)

* fixed issue #289: tab-completion does not insert any spaces

* fixed issue #282: fix escaping in web interface

* made AQL function NOT_NULL take any number of arguments. Will now return its
  first argument that is not null, or null if all arguments are null. This is downwards
  compatible.

* changed misleading AQL function name NOT_LIST() to FIRST_LIST() and slightly changed
  the behavior. The function will now return its first argument that is a list, or null
  if none of the arguments are lists.
  This is mostly downwards-compatible. The only change to the previous implementation in
  1.1-beta will happen if two arguments were passed and the 1st and 2nd arguments were
  both no lists. In previous 1.1, the 2nd argument was returned as is, but now null
  will be returned.

* add AQL function FIRST_DOCUMENT(), with same behavior as FIRST_LIST(), but working
  with documents instead of lists.

* added UPGRADING help text

* fixed issue #284: fixed Javascript errors when adding edges/vertices without own
  attributes

* fixed issue #283: AQL LENGTH() now works on documents, too

* fixed issue #281: documentation for skip lists shows wrong example

* fixed AQL optimizer bug, related to OR-combined conditions that filtered on the
  same attribute but with different conditions

* fixed issue #277: allow usage of collection names when creating edges
  the fix of this issue also implies validation of collection names / ids passed to
  the REST edge create method. edges with invalid collection ids or names in the
  "from" or "to" values will be rejected and not saved


v1.1.beta2 (2012-11-13)
-----------------------

* fixed arangoirb compilation

* fixed doxygen


v1.1.beta1 (2012-10-24)
-----------------------

* fixed AQL optimizer bug

* WARNING:
  - the user has changed from "arango" to "arangodb", the start script has changed from
    "arangod" to "arangodb", the database directory has changed from "/var/arangodb" to
    "/var/lib/arangodb" to be compliant with various Linux policies

  - In 1.1, we have introduced types for collections: regular documents go into document
    collections, and edges go into edge collections. The prefixing (db.xxx vs. edges.xxx)
    works slightly different in 1.1: edges.xxx can still be used to access collections,
    however, it will not determine the type of existing collections anymore. To create an
    edge collection 1.1, you can use db._createEdgeCollection() or edges._create().
    And there's of course also db._createDocumentCollection().
    db._create() is also still there and will create a document collection by default,
    whereas edges._create() will create an edge collection.

  - the admin web interface that was previously available via the simple URL suffix /
    is now available via a dedicated URL suffix only: /_admin/html
    The reason for this is that routing and URLs are now subject to changes by the end user,
    and only URLs parts prefixed with underscores (e.g. /_admin or /_api) are reserved
    for ArangoDB's internal usage.

* the server now handles requests with invalid Content-Length header values as follows:
  - if Content-Length is negative, the server will respond instantly with HTTP 411
    (length required)

  - if Content-Length is positive but shorter than the supplied body, the server will
    respond with HTTP 400 (bad request)

  - if Content-Length is positive but longer than the supplied body, the server will
    wait for the client to send the missing bytes. The server allows 90 seconds for this
    and will close the connection if the client does not send the remaining data

  - if Content-Length is bigger than the maximum allowed size (512 MB), the server will
    fail with HTTP 413 (request entity too large).

  - if the length of the HTTP headers is greater than the maximum allowed size (1 MB),
    the server will fail with HTTP 431 (request header fields too large)

* issue #265: allow optional base64 encoding/decoding of action response data

* issue #252: create _modules collection using arango-upgrade (note: arango-upgrade was
  finally replaced by the `--upgrade` option for arangod)

* issue #251: allow passing arbitrary options to V8 engine using new command line option:
  --javascript.v8-options. Using this option, the Harmony features or other settings in
  v8 can be enabled if the end user requires them

* issue #248: allow AQL optimizer to pull out completely uncorrelated subqueries to the
  top level, resulting in less repeated evaluation of the subquery

* upgraded to Doxygen 1.8.0

* issue #247: added AQL function MERGE_RECURSIVE

* issue #246: added clear() function in arangosh

* issue #245: Documentation: Central place for naming rules/limits inside ArangoDB

* reduced size of hash index elements by 50 %, allowing more index elements to fit in
  memory

* issue #235: GUI Shell throws Error:ReferenceError: db is not defined

* issue #229: methods marked as "under construction"

* issue #228: remove unfinished APIs (/_admin/config/*)

* having the OpenSSL library installed is now a prerequisite to compiling ArangoDB
  Also removed the --enable-ssl configure option because ssl is always required.

* added AQL functions TO_LIST, NOT_LIST

* issue #224: add optional Content-Id for batch requests

* issue #221: more documentation on AQL explain functionality. Also added
  ArangoStatement.explain() client method

* added db._createStatement() method on server as well (was previously available
  on the client only)

* issue #219: continue in case of "document not found" error in PATHS() function

* issue #213: make waitForSync overridable on specific actions

* changed AQL optimizer to use indexes in more cases. Previously, indexes might
  not have been used when in a reference expression the inner collection was
  specified last. Example: FOR u1 IN users FOR u2 IN users FILTER u1._id == u2._id
  Previously, this only checked whether an index could be used for u2._id (not
  possible). It was not checked whether an index on u1._id could be used (possible).
  Now, for expressions that have references/attribute names on both sides of the
  above as above, indexes are checked for both sides.

* issue #204: extend the CSV import by TSV and by user configurable
  separator character(s)

* issue #180: added support for batch operations

* added startup option --server.backlog-size
  this allows setting the value of the backlog for the listen() system call.
  the default value is 10, the maximum value is platform-dependent

* introduced new configure option "--enable-maintainer-mode" for
  ArangoDB maintainers. this option replaces the previous compile switches
  --with-boost-test, --enable-bison, --enable-flex and --enable-errors-dependency
  the individual configure options have been removed. --enable-maintainer-mode
  turns them all on.

* removed potentially unused configure option --enable-memfail

* fixed issue #197: HTML web interface calls /_admin/user-manager/session

* fixed issue #195: VERSION file in database directory

* fixed issue #193: REST API HEAD request returns a message body on 404

* fixed issue #188: intermittent issues with 1.0.0
  (server-side cursors not cleaned up in all cases, pthreads deadlock issue)

* issue #189: key store should use ISO datetime format bug

* issue #187: run arango-upgrade on server start (note: arango-upgrade was finally
  replaced by the `--upgrade` option for arangod)n

* fixed issue #183: strange unittest error

* fixed issue #182: manual pages

* fixed issue #181: use getaddrinfo

* moved default database directory to "/var/lib/arangodb" in accordance with
  http://www.pathname.com/fhs/pub/fhs-2.3.html

* fixed issue #179: strange text in import manual

* fixed issue #178: test for aragoimp is missing

* fixed issue #177: a misleading error message was returned if unknown variables
  were used in certain positions in an AQL query.

* fixed issue #176: explain how to use AQL from the arangosh

* issue #175: re-added hidden (and deprecated) option --server.http-port. This
  option is only there to be downwards-compatible to Arango 1.0.

* fixed issue #174: missing Documentation for `within`

* fixed issue #170: add db.<coll_name>.all().toArray() to arangosh help screen

* fixed issue #169: missing argument in Simple Queries

* added program arango-upgrade. This program must be run after installing ArangoDB
  and after upgrading from a previous version of ArangoDB. The arango-upgrade script
  will ensure all system collections are created and present in the correct state.
  It will also perform any necessary data updates.
  Note: arango-upgrade was finally replaced by the `--upgrade` option for arangod.

* issue #153: edge collection should be a flag for a collection
  collections now have a type so that the distinction between document and edge
  collections can now be done at runtime using a collection's type value.
  A collection's type can be queried in Javascript using the <collection>.type() method.

  When new collections are created using db._create(), they will be document
  collections by default. When edge._create() is called, an edge collection will be created.
  To explicitly create a collection of a specific/different type, use the methods
  _createDocumentCollection() or _createEdgeCollection(), which are available for
  both the db and the edges object.
  The Javascript objects ArangoEdges and ArangoEdgesCollection have been removed
  completely.
  All internal and test code has been adjusted for this, and client code
  that uses edges.* should also still work because edges is still there and creates
  edge collections when _create() is called.

  INCOMPATIBLE CHANGE: Client code might still need to be changed in the following aspect:
  Previously, collections did not have a type so documents and edges could be inserted
  in the same collection. This is now disallowed. Edges can only be inserted into
  edge collections now. As there were no collection types in 1.0, ArangoDB will perform
  an automatic upgrade when migrating from 1.0 to 1.1.
  The automatic upgrade will check every collection and determine its type as follows:
  - if among the first 50 documents in the collection there are documents with
    attributes "_from" and "_to", the collection is typed as an edge collection
  - if among the first 50 documents in the collection there are no documents with
    attributes "_from" and "_to", the collection is made as a document collection

* issue #150: call V8 garbage collection on server periodically

* issue #110: added support for partial updates

  The REST API for documents now offers an HTTP PATCH method to partially update
  documents. Overwriting/replacing documents is still available via the HTTP PUT method
  as before. The Javascript API in the shell also offers a new update() method in extension to
  the previously existing replace() method.


v1.0.4 (2012-11-12)
-------------------

* issue #275: strange error message in arangosh 1.0.3 at startup


v1.0.3 (2012-11-08)
-------------------

* fixed AQL optimizer bug

* issue #273: fixed segfault in arangosh on HTTP 40x

* issue #265: allow optional base64 encoding/decoding of action response data

* issue #252: _modules collection not created automatically


v1.0.2 (2012-10-22)
-------------------

* repository CentOS-X.Y moved to CentOS-X, same for Debian

* bugfix for rollback from edges

* bugfix for hash indexes

* bugfix for StringBuffer::erase_front

* added autoload for modules

* added AQL function TO_LIST


v1.0.1 (2012-09-30)
-------------------

* draft for issue #165: front-end application howto

* updated mruby to cf8fdea4a6598aa470e698e8cbc9b9b492319d

* fix for issue #190: install doesn't create log directory

* fix for issue #194: potential race condition between creating and dropping collections

* fix for issue #193: REST API HEAD request returns a message body on 404

* fix for issue #188: intermittent issues with 1.0.0

* fix for issue #163: server cannot create collection because of abandoned files

* fix for issue #150: call V8 garbage collection on server periodically


v1.0.0 (2012-08-17)
-------------------

* fix for issue #157: check for readline and ncurses headers, not only libraries


v1.0.beta4 (2012-08-15)
-----------------------

* fix for issue #152: fix memleak for barriers


v1.0.beta3 (2012-08-10)
-----------------------

* fix for issue #151: Memleak, collection data not removed

* fix for issue #149: Inconsistent port for admin interface

* fix for issue #163: server cannot create collection because of abandoned files

* fix for issue #157: check for readline and ncurses headers, not only libraries

* fix for issue #108: db.<collection>.truncate() inefficient

* fix for issue #109: added startup note about cached collection names and how to
  refresh them

* fix for issue #156: fixed memleaks in /_api/import

* fix for issue #59: added tests for /_api/import

* modified return value for calls to /_api/import: now, the attribute "empty" is
  returned as well, stating the number of empty lines in the input. Also changed the
  return value of the error code attribute ("errorNum") from 1100 ("corrupted datafile")
  to 400 ("bad request") in case invalid/unexpected JSON data was sent to the server.
  This error code is more appropriate as no datafile is broken but just input data is
  incorrect.

* fix for issue #152: Memleak for barriers

* fix for issue #151: Memleak, collection data not removed

* value of --database.maximal-journal-size parameter is now validated on startup. If
  value is smaller than the minimum value (currently 1048576), an error is thrown and
  the server will not start. Before this change, the global value of maximal journal
  size was not validated at server start, but only on collection level

* increased sleep value in statistics creation loop from 10 to 500 microseconds. This
  reduces accuracy of statistics values somewhere after the decimal points but saves
  CPU time.

* avoid additional sync() calls when writing partial shape data (attribute name data)
  to disk. sync() will still be called when the shape marker (will be written after
  the attributes) is written to disk

* issue #147: added flag --database.force-sync-shapes to force synching of shape data
  to disk. The default value is true so it is the same behavior as in version 1.0.
  if set to false, shape data is synched to disk if waitForSync for the collection is
  set to true, otherwise, shape data is not synched.

* fix for issue #145: strange issue on Travis: added epsilon for numeric comparison in
  geo index

* fix for issue #136: adjusted message during indexing

* issue #131: added timeout for HTTP keep-alive connections. The default value is 300
  seconds. There is a startup parameter server.keep-alive-timeout to configure the value.
  Setting it to 0 will disable keep-alive entirely on the server.

* fix for issue #137: AQL optimizer should use indexes for ref accesses with
  2 named attributes


v1.0.beta2 (2012-08-03)
-----------------------

* fix for issue #134: improvements for centos RPM

* fixed problem with disable-admin-interface in config file


v1.0.beta1 (2012-07-29)
-----------------------

* fixed issue #118: We need a collection "debugger"

* fixed issue #126: Access-Shaper must be cached

* INCOMPATIBLE CHANGE: renamed parameters "connect-timeout" and "request-timeout"
  for arangosh and arangoimp to "--server.connect-timeout" and "--server.request-timeout"

* INCOMPATIBLE CHANGE: authorization is now required on the server side
  Clients sending requests without HTTP authorization will be rejected with HTTP 401
  To allow backwards compatibility, the server can be started with the option
  "--server.disable-authentication"

* added options "--server.username" and "--server.password" for arangosh and arangoimp
  These parameters must be used to specify the user and password to be used when
  connecting to the server. If no password is given on the command line, arangosh/
  arangoimp will interactively prompt for a password.
  If no user name is specified on the command line, the default user "root" will be
  used.

* added startup option "--server.ssl-cipher-list" to determine which ciphers to
  use in SSL context. also added SSL_OP_CIPHER_SERVER_PREFERENCE to SSL default
  options so ciphers are tried in server and not in client order

* changed default SSL protocol to TLSv1 instead of SSLv2

* changed log-level of SSL-related messages

* added SSL connections if server is compiled with OpenSSL support. Use --help-ssl

* INCOMPATIBLE CHANGE: removed startup option "--server.admin-port".
  The new endpoints feature (see --server.endpoint) allows opening multiple endpoints
  anyway, and the distinction between admin and "other" endpoints can be emulated
  later using privileges.

* INCOMPATIBLE CHANGE: removed startup options "--port", "--server.port", and
  "--server.http-port" for arangod.
  These options have been replaced by the new "--server.endpoint" parameter

* INCOMPATIBLE CHANGE: removed startup option "--server" for arangosh and arangoimp.
  These options have been replaced by the new "--server.endpoint" parameter

* Added "--server.endpoint" option to arangod, arangosh, and arangoimp.
  For arangod, this option allows specifying the bind endpoints for the server
  The server can be bound to one or multiple endpoints at once. For arangosh
  and arangoimp, the option specifies the server endpoint to connect to.
  The following endpoint syntax is currently supported:
  - tcp://host:port or http@tcp://host:port (HTTP over IPv4)
  - tcp://[host]:port or http@tcp://[host]:port (HTTP over IPv6)
  - ssl://host:port or http@tcp://host:port (HTTP over SSL-encrypted IPv4)
  - ssl://[host]:port or http@tcp://[host]:port (HTTP over SSL-encrypted IPv6)
  - unix:///path/to/socket or http@unix:///path/to/socket (HTTP over UNIX socket)

  If no port is specified, the default port of 8529 will be used.

* INCOMPATIBLE CHANGE: removed startup options "--server.require-keep-alive" and
  "--server.secure-require-keep-alive".
  The server will now behave as follows which should be more conforming to the
  HTTP standard:
  * if a client sends a "Connection: close" header, the server will close the
    connection
  * if a client sends a "Connection: keep-alive" header, the server will not
    close the connection
  * if a client does not send any "Connection" header, the server will assume
    "keep-alive" if the request was an HTTP/1.1 request, and "close" if the
    request was an HTTP/1.0 request

* (minimal) internal optimizations for HTTP request parsing and response header
  handling

* fixed Unicode unescaping bugs for \f and surrogate pairs in BasicsC/strings.c

* changed implementation of TRI_BlockCrc32 algorithm to use 8 bytes at a time

* fixed issue #122: arangod doesn't start if <log.file> cannot be created

* fixed issue #121: wrong collection size reported

* fixed issue #98: Unable to change journalSize

* fixed issue #88: fds not closed

* fixed escaping of document data in HTML admin front end

* added HTTP basic authentication, this is always turned on

* added server startup option --server.disable-admin-interface to turn off the
  HTML admin interface

* honor server startup option --database.maximal-journal-size when creating new
  collections without specific journalsize setting. Previously, these
  collections were always created with journal file sizes of 32 MB and the
  --database.maximal-journal-size setting was ignored

* added server startup option --database.wait-for-sync to control the default
  behavior

* renamed "--unit-tests" to "--javascript.unit-tests"


v1.0.alpha3 (2012-06-30)
------------------------

* fixed issue #116: createCollection=create option doesn't work

* fixed issue #115: Compilation issue under OSX 10.7 Lion & 10.8 Mountain Lion
  (homebrew)

* fixed issue #114: image not found

* fixed issue #111: crash during "make unittests"

* fixed issue #104: client.js -> ARANGO_QUIET is not defined


v1.0.alpha2 (2012-06-24)
------------------------

* fixed issue #112: do not accept document with duplicate attribute names

* fixed issue #103: Should we cleanup the directory structure

* fixed issue #100: "count" attribute exists in cursor response with "count:
  false"

* fixed issue #84 explain command

* added new MRuby version (2012-06-02)

* added --log.filter

* cleanup of command line options:
** --startup.directory => --javascript.startup-directory
** --quite => --quiet
** --gc.interval => --javascript.gc-interval
** --startup.modules-path => --javascript.modules-path
** --action.system-directory => --javascript.action-directory
** --javascript.action-threads => removed (is now the same pool as --server.threads)

* various bug-fixes

* support for import

* added option SKIP_RANGES=1 for make unittests

* fixed several range-related assertion failures in the AQL query optimizer

* fixed AQL query optimizations for some edge cases (e.g. nested subqueries with
  invalid constant filter expressions)


v1.0.alpha1 (2012-05-28)
------------------------

Alpha Release of ArangoDB 1.0<|MERGE_RESOLUTION|>--- conflicted
+++ resolved
@@ -1,9 +1,8 @@
 v3.3.20 (XXXX-XX-XX)
 --------------------
 
-<<<<<<< HEAD
 * fixed Foxx queues not retrying jobs with infinite `maxFailures`
-=======
+
 * Fixed a race condition in a coordinator, it could happen in rare cases and
   only with the maintainer mode enabled if the creation of a collection is in
 	progress and at the same time a deletion is forced.
@@ -28,7 +27,6 @@
 
   In summary, the recommendation for the `overcommit_memory` setting is now to set it
   to 0 or 1 (0 is kernel default) and not use 2.
->>>>>>> e78764b1
 
 * force connection timeout to be 7 seconds to allow libcurl time to retry lost DNS
   queries.
