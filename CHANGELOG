devel
-----

<<<<<<< HEAD
* changed the thread handling in the scheduler. `--server.threads` will be
  the maximum number of threads for the scheduler.

  The hidden option `--server.maximal-threads` is now obsolete.

  The hidden options `--server.queue-size`, `--server.prioN-size` (N = 1 or 2)
  control the size of the internal queues. The defaults are sensible, do not
  change these settings.
=======
* use sparse indexes in more cases now, when it is clear that the index attribute
  value cannot be null

* Added load balancer support and user-restriction to cursor API.

  If a cursor is accessed on a different coordinator than where it was created,
  the requests will be forwarded to the correct coordinator. If a cursor is
  accessed by a different user than the one who created it, the request will
  be denied.

* if authentication is turned on requests to databases by users with insufficient rights
 will be answered with the HTTP forbidden (401) response.

* upgraded bundled RocksDB library version to 5.14
>>>>>>> 1c6ded67

* added key generators `uuid` and `padded`

  The `uuid` key generator generates universally unique 128 bit keys, which are
  stored in hexadecimal human-readable format.
  The `padded` key generator generates keys of a fixed length (16 bytes) in
  ascending lexicographical sort order.

* The REST API of `/_admin/status` changed: Field "mode" is now named "operationMode",
  field "writeOpsEnabled" no longer exists and is replaced by field "readOnly" with
  the inverted meaning.

* added `COUNT_DISTINCT` AQL function

* make AQL optimizer rule `collect-in-cluster` optimize aggregation functions
  `AVERAGE`, `VARIANCE`, `STDDEV`, `UNIQUE`, `SORTED_UNIQUE` and `COUNT_DISTINCT`
  in a cluster by pushing parts of the aggregation onto the DB servers and only
  doing the total aggregation on the coordinator

* replace JavaScript functions FULLTEXT, NEAR, WITHIN and WITHIN_RECTANGLE with
  regular AQL subqueries via a new optimizer rule "replace-function-with-index".

* the existing "fulltext-index-optimizer" optimizer rule has been removed because its
  duty is now handled by the "replace-function-with-index" rule.

* The `NEAR` AQL function now does not default to a limit of 100 documents any more.

* added option "--latency true" option to arangoimport. Lists microsecond latency
  statistics on 10 second intervals.

* fixed internal issue #2256: ui, document id not showing up when deleting a document

* fixed internal issue #2163: wrong labels within foxx validation of service
  input parameters

* fixed internal issue #2160: fixed misplaced tooltips in indices view

* Added exclusive option for rocksdb collections. Modifying AQL queries can
  now set the exclusive option as well as it can be set on JavaScript transactions.

* added optimizer rule "optimize-subqueries", which makes qualifying subqueries
  return less data

  The rule fires in the following situations:
  * in case only a few results are used from a non-modifying subquery, the rule
    will add a LIMIT statement into the subquery. For example

        LET docs = (
          FOR doc IN collection
            FILTER ...
            RETURN doc
        )
        RETURN docs[0]

    will be turned into

        LET docs = (
          FOR doc IN collection
            FILTER ...
            LIMIT 1
            RETURN doc
        )
        RETURN docs[0]

    Another optimization performed by this rule is to modify the result value
    of subqueries in case only the number of results is checked later. For example

        RETURN LENGTH(
          FOR doc IN collection
            FILTER ...
            RETURN doc
        )

    will be turned into

        RETURN LENGTH(
          FOR doc IN collection
            FILTER ...
            RETURN true
        )

  This saves copying the document data from the subquery to the outer scope and may
  enable follow-up optimizations.

* fixed issue #5035: fixed a vulnerability issue within the web ui's index view

* fixed Foxx queues bug when queues are created in a request handler with an
  ArangoDB authentication header

* abort startup when using SSLv2 for a server endpoint, or when connecting with
  a client tool via an SSLv2 connection.

  SSLv2 has been disabled in the OpenSSL library by default in recent versions
  because of security vulnerabilities inherent in this protocol.

  As it is not safe at all to use this protocol, the support for it has also
  been stopped in ArangoDB. End users that use SSLv2 for connecting to ArangoDB
  should change the protocol from SSLv2 to TLSv12 if possible, by adjusting
  the value of the `--ssl.protocol` startup option.

* added `overwrite` option to the `document rest-handler` to allow for easier syncing.

  This implements almost the much inquired UPSERT. In reality it is a REPSERT
  (replace/insert) because only replacement and not modification of documents
  is possible. The option does not work in cluster collections with custom
  sharding.

* added startup option `--log.escape`

  This option toggles the escaping of log output.

  If set to `true` (which is the default value), then the logging will work
  as before, and the following characters in the log output are escaped:

  * the carriage return character (hex 0d)
  * the newline character (hex 0a)
  * the tabstop character (hex 09)
  * any other characters with an ordinal value less than hex 20

  If the option is set to `false`, no characters are escaped. Characters with
  an ordinal value less than hex 20 will not be printed in this mode but will
  be replaced with a space character (hex 20).

  A side effect of turning off the escaping is that it will reduce the CPU
  overhead for the logging. However, this will only be noticable when logging
  is set to a very verbose level (e.g. debug or trace).

* increased the default values for the startup options `--javascript.gc-interval`
  from every 1000 to every 2000 requests, and for `--javascript.gc-frequency` from
  30 to 60 seconds

  This will make the V8 garbage collection run less often by default than in previous
  versions, reducing CPU load a bit and leaving more contexts available on average.

* added `/_admin/repair/distributeShardsLike` that repairs collections with
  distributeShardsLike where the shards aren't actually distributed like in the
  prototype collection, as could happen due to internal issue #1770

* Fixed issue #4271: Change the behavior of the `fullCount` option for AQL query
  cursors so that it will only take into account `LIMIT` statements on the top level
  of the query.

  `LIMIT` statements in subqueries will not have any effect on the `fullCount` results
  any more.

* We added a new geo-spatial index implementation. On the RocksDB storage engine all
  installations will need to be upgraded with `--database.auto-upgrade true`. New geo
  indexes will now only report with the type `geo` instead of `geo1` or `geo2`.
  The index types `geo1` and `geo2` are now deprecated.
  Additionally we removed the deprecated flags `constraint` and `ignoreNull` from geo
  index definitions, these fields were initially deprecated in ArangoDB 2.5

* Add revision id to RocksDB values in primary indexes to speed up replication (~10x).

* PR #5238: Create a default pacing algorithm for arangoimport to avoid TimeoutErrors
  on VMs with limited disk throughput

* Starting a cluster with coordinators and DB servers using different storage engines
  is unsupported. Doing it anyway will now produce a warning on startup

* fixed issue #4919: C++ implementation of LIKE function now matches the old and correct
  behaviour of the javascript implementation.

* added `--json` option to arangovpack, allowing to treat its input as plain JSON data
  make arangovpack work without any configuration file

* added experimental arangodb startup option `--javascript.enabled` to enable/disable the
  initialization of the V8 JavaScript engine. Only expected to work on single-servers and
  agency deployments

* pull request #5201: eliminate race scenario where handlePlanChange could run infinite times
  after an execution exceeded 7.4 second time span

* UI: fixed an unreasonable event bug within the modal view engine

* pull request #5114: detect shutdown more quickly on heartbeat thread of coordinator and
  DB servers

* fixed issue #3811: gharial api is now checking existence of `_from` and `_to` vertices
  during edge creation

* There is new method `_profileQuery` on the database object to execute a query and
  print an explain with annotated runtime information.

* Query cursors can now be created with option `profile`, with a value of 0, 1 or 2.
  This will cause queries to include more statistics in their results and will allow tracing
  of queries.

* fixed internal issue #2147: fixed database filter in UI

* fixed internal issue #2149: number of documents in the UI is not adjusted after moving them

* fixed internal issue #2150: UI - loading a saved query does not update the list of bind
  parameters

* removed option `--cluster.my-local-info` in favor of persisted server UUIDs

  The option `--cluster.my-local-info` was deprecated since ArangoDB 3.3.

* added new collection property `cacheEnabled` which enables in-memory caching for
  documents and primary index entries. Available only when using RocksDB

* arangodump now supports `--threads` option to dump collections in parallel

* arangorestore now supports `--threads` option to restore collections in parallel

* Improvement: The AQL query planner in cluster is now a bit more clever and
  can prepare AQL queries with less network overhead.

  This should speed up simple queries in cluster mode, on complex queries it
  will most likely not show any performance effect.
  It will especially show effects on collections with a very high amount of Shards.

* removed remainders of dysfunctional `/_admin/cluster-test` and `/_admin/clusterCheckPort`
  API endpoints and removed them from documentation

* remove `_admin/echo` handler

* added new query option `stream` to enable streaming query execution via the
  `POST /_api/cursor` rest interface.

* fixed issue #4698: databases within the UI are now displayed in a sorted order.

* Behavior of permissions for databases and collections changed:
  The new fallback rule for databases for which an access level is not explicitly specified:
  Choose the higher access level of:
    * A wildcard database grant
    * A database grant on the `_system` database
  The new fallback rule for collections for which an access level is not explicitly specified:
  Choose the higher access level of:
    * Any wildcard access grant in the same database, or on "*/*"
    * The access level for the current database
    * The access level for the `_system` database

* fixed issue #4583: add AQL ASSERT and AQL WARN

* renamed startup option `--replication.automatic-failover` to
  `--replication.active-failover`
  using the old option name will still work in ArangoDB 3.4, but the old option
  will be removed afterwards

* index selectivity estimates for RocksDB engine are now eventually consistent

  This change addresses a previous issue where some index updates could be
  "lost" from the view of the internal selectivity estimate, leading to
  inaccurate estimates. The issue is solved now, but there can be up to a second
  or so delay before updates are reflected in the estimates.

* support `returnOld` and `returnNew` attributes for in the following HTTP REST
  APIs:

  * /_api/gharial/<graph>/vertex/<collection>
  * /_api/gharial/<graph>/edge/<collection>

  The exception from this is that the HTTP DELETE verb for these APIs does not
  support `returnOld` because that would make the existing API incompatible

* fixed internal issue #478: remove unused and undocumented REST API endpoints
  _admin/statistics/short and _admin/statistics/long

  These APIs were available in ArangoDB's REST API, but have not been called by
  ArangoDB itself nor have they been part of the documented API. They have been
  superseded by other REST APIs and were partially dysfunctional. Therefore
  these two endpoints have been removed entirely.

* fixed issue #1532: reload users on restore

* fixed internal issue #1475: when restoring a cluster dump to a single server
  ignore indexes of type primary and edge since we mustn't create them here.

* fixed internal issue #1439: improve performance of any-iterator for RocksDB

* issue #1190: added option `--create-database` for arangoimport

* UI: updated dygraph js library to version 2.1.0

* renamed arangoimp to arangoimport for consistency
  Release packages will still install arangoimp as a symlink so user scripts
  invoking arangoimp do not need to be changed

* UI: Shard distribution view now has an accordion view instead of displaying
  all shards of all collections at once.

* fixed issue #4393: broken handling of unix domain sockets in JS_Download

* added AQL function `IS_KEY`
  this function checks if the value passed to it can be used as a document key,
  i.e. as the value of the `_key` attribute

* added AQL functions `SORTED` and `SORTED_UNIQUE`

  `SORTED` will return a sorted version of the input array using AQL's internal
  comparison order
  `SORTED_UNIQUE` will do the same, but additionally removes duplicates.

* added C++ implementation for AQL functions `DATE_NOW`, `DATE_ISO8601`,
  `DATE_TIMESTAMP`, `IS_DATESTRING`, `DATE_DAYOFWEEK`, `DATE_YEAR`,
  `DATE_MONTH`, `DATE_DAY`, `DATE_HOUR`, `DATE_MINUTE`, `DATE_SECOND`,
  `DATE_MILLISECOND`, `DATE_DAYOFYEAR`, `DATE_ISOWEEK`, `DATE_LEAPYEAR`,
  `DATE_QUARTER`, `DATE_DAYS_IN_MONTH`, `DATE_ADD`, `DATE_SUBTRACT`,
  `DATE_DIFF`, `DATE_COMPARE`, `TRANSLATE` and `SHA512`

* fixed a bug where clusterinfo missed changes to plan after agency
  callback is registred for create collection

* Foxx manifest.json files can now contain a $schema key with the value
  of "http://json.schemastore.org/foxx-manifest" to improve tooling support.


v3.3.8 (XXXX-XX-XX)
-------------------

* included version of ArangoDB Starter (`arangodb` binary) updated to v0.10.11,
  see [Starter changelog](https://github.com/arangodb-helper/arangodb/blob/master/CHANGELOG.md)

* added arangod startup option `--dump-options` to print all configuration parameters
  as a JSON object

* fixed: (Enterprise only) If you restore a SmartGraph where the collections
  are still existing and are supposed to be dropped on restore we ended up in
  duplicate name error. This is now gone and the SmartGraph is correctly restored.

* fix lookups by `_id` in smart graph edge collections

* improve startup resilience in case there are datafile errors (MMFiles)

  also allow repairing broken VERSION files automatically on startup by
  specifying the option `--database.ignore-datafile-errors true`

* fix issue #4582: UI query editor now supports usage of empty string as bind parameter value

* fixed internal issue #2148: Number of documents found by filter is misleading in web UI

* added startup option `--database.required-directory-state`

  using this option it is possible to require the database directory to be
  in a specific state on startup. the options for this value are:

  - non-existing: database directory must not exist
  - existing: database directory must exist
  - empty: database directory must exist but be empty
  - populated: database directory must exist and contain specific files already
  - any: any state allowed

* field "$schema" in Foxx manifest.json files no longer produce warnings

* added `@arangodb/locals` module to expose the Foxx service context as an
  alternative to using `module.context` directly.

* `db._executeTransaction` now accepts collection objects as collections.

* supervision can be put into maintenance mode

v3.3.7 (2018-04-11)
-------------------

* added hidden option `--query.registry-ttl` to control the lifetime of cluster AQL
  query parts

* fixed internal issue #2237: AQL queries on collections with replicationFactor:
  "satellite" crashed arangod in single server mode

* fixed restore of satellite collections: replicationFactor was set to 1 during
  restore

* fixed dump and restore of smart graphs:
  a) The dump will not include the hidden shadow collections anymore, they were dumped
     accidentially and only contain duplicated data.
  b) Restore will now ignore hidden shadow collections as all data is contained
     in the smart-edge collection. You can manually include these collections from an
     old dump (3.3.5 or earlier) by using `--force`.
  c) Restore of a smart-graph will now create smart collections properly instead
     of getting into `TIMEOUT_IN_CLUSTER_OPERATION`

* fixed issue in AQL query optimizer rule "restrict-to-single-shard", which
  may have sent documents to a wrong shard in AQL INSERT queries that specified
  the value for `_key` using an expression (and not a constant value)
  Important: if you were affected by this bug in v3.3.5 it is required that you
  recreate your dataset in v3.3.6 (i.e. dumping and restoring) instead of doing
  a simple binary upgrade

* added /_admin/status HTTP API for debugging purposes

* added ArangoShell helper function for packaging all information about an
  AQL query so it can be run and analyzed elsewhere:

  query = "FOR doc IN mycollection FILTER doc.value > 42 RETURN doc";
  require("@arangodb/aql/explainer").debugDump("/tmp/query-debug-info", query);

  Entitled users can send the generated file to the ArangoDB support to facilitate
  reproduction and debugging.

* added hidden option `--server.ask-jwt-secret`. This is an internal option
  for debugging and should not be exposed to end-users.

* fix for internal issue #2215. supervision will now wait for agent to
  fully prepare before adding 10 second grace period after leadership change

* fixed internal issue #2215's FailedLeader timeout bug


v3.3.5 (2018-03-28)
-------------------

* fixed issue #4934: Wrong used GeoIndex depending on FILTER order

* make build id appear in startup log message alongside with other version info

* make AQL data modification operations that are sent to all shards and that are
  supposed to return values (i.e. `RETURN OLD` or `RETURN NEW`) not return fake
  empty result rows if the document to be updated/replaced/removed was not present
  on the target shard

* added AQL optimizer rule `restrict-to-single-shard`

  This rule will kick in if a collection operation (index lookup or data
  modification operation) will only affect a single shard, and the operation can be
  restricted to the single shard and is not applied for all shards. This optimization
  can be applied for queries that access a collection only once in the query, and that
  do not use traversals, shortest path queries and that do not access collection data
  dynamically using the `DOCUMENT`, `FULLTEXT`, `NEAR` or `WITHIN` AQL functions.
  Additionally, the optimizer will only pull off this optimization if can safely
  determine the values of all the collection's shard keys from the query, and when the
  shard keys are covered by a single index (this is always true if the shard key is
  the default `_key`)

* display missing attributes of GatherNodes in AQL explain output

* make AQL optimizer rule `undistribute-remove-after-enum-coll` fire in a few
  more cases in which it is possible

* slightly improve index selection for the RocksDB engine when there are multiple
  competing indexes with the same attribute prefixes, but different amount of
  attributes covered. In this case, the more specialized index will be preferred
  now

* fix issue #4924: removeFollower now prefers to remove the last follower(s)

* added "collect-in-cluster" optimizer rule to have COLLECT WITH COUNT queries
  without grouping being executed on the DB servers and the coordinator only summing
  up the counts from the individual shards

* fixed issue #4900: Nested FOR query uses index but ignores other filters

* properly exit v8::Context in one place where it was missing before

* added hidden option `--cluster.index-create-timeout` for controlling the
  default value of the index creation timeout in cluster
  under normal circumstances, this option does not need to be adjusted

* increase default timeout for index creation in cluster to 3600s

* fixed issue #4843: Query-Result has more Docs than the Collection itself

* fixed the behavior of ClusterInfo when waiting for current to catch
  up with plan in create collection.

* fixed issue #4827: COLLECT on edge _to field doesn't group distinct values as expected (MMFiles)


v3.3.4 (2018-03-01)
-------------------

* fix AQL `fullCount` result value in some cluster cases when it was off a bit

* fix issue #4651: Simple query taking forever until a request timeout error

* fix issue #4657: fixed incomplete content type header

* Vastly improved the Foxx Store UI

* fix issue #4677: AQL WITH with bind parameters results in "access after data-modification"
  for two independent UPSERTs

* remove unused startup option `--ldap.permissions-attribute-name`

* fix issue #4457: create /var/tmp/arangod with correct user in supervisor mode

* remove long disfunctional admin/long_echo handler

* fixed Foxx API:

  * PUT /_api/foxx/service: Respect force flag
  * PATCH /_api/foxx/service: Check whether a service under given mount exists

* internal issue #1726: supervision failed to remove multiple servers
  from health monitoring at once.

* more information from inception, why agent is activated

* fixed a bug where supervision tried to deal with shards of virtual collections

* fix internal issue #1770: collection creation using distributeShardsLike yields
  errors and did not distribute shards correctly in the following cases:
  1. If numberOfShards * replicationFactor % nrDBServers != 0
     (shards * replication is not divisible by DBServers).
  2. If there was failover / move shard case on the leading collection
     and creating the follower collection afterwards.

* fix timeout issues in replication client expiration

* added missing edge filter to neighbors-only traversals
  in case a filter condition was moved into the traverser and the traversal was
  executed in breadth-first mode and was returning each visited vertex exactly
  once, and there was a filter on the edges of the path and the resulting vertices
  and edges were not used later, the edge filter was not applied

* fixed issue #4160: Run arangod with "--database.auto-upgrade" option always crash silently without error log

* fix internal issue #1848: AQL optimizer was trying to resolve attribute accesses
  to attributes of constant object values at query compile time, but only did so far
  the very first attribute in each object

  this fixes https://stackoverflow.com/questions/48648737/beginner-bug-in-for-loops-from-objects

* fix inconvenience: If we want to start server with a non-existing
  --javascript.app-path it will now be created (if possible)

* fixed: REST API `POST _api/foxx` now returns HTTP code 201 on success, as documented.
         returned 200 before.

* fixed: REST API `PATCH _api/foxx/dependencies` now updates the existing dependencies
         instead of replacing them.

* fixed: Foxx upload of single javascript file. You now can upload via http-url pointing
         to a javascript file.

* fixed issue #4395: If your foxx app includes an `APP` folder it got
         accidently removed by selfhealing this is not the case anymore.

* fixed internal issue #1969 - command apt-get purge/remove arangodb3e was failing


v3.3.3 (2018-01-16)
-------------------

* fix issue #4272: VERSION file keeps disappearing

* fix internal issue #81: quotation marks disappeared when switching table/json
  editor in the query editor ui

* added option `--rocksdb.throttle` to control whether write-throttling is enabled
  Write-throttling is turned on by default, to reduce chances of compactions getting
  too far behind and blocking incoming writes.

* fixed issue #4308: Crash when getter for error.name throws an error (on Windows)

* UI: fixed a query editor caching and parsing issue

* Fixed internal issue #1683: fixes an UI issue where a collection name gets wrongly cached
  within the documents overview of a collection.

* Fixed an issue with the index estimates in RocksDB in the case a transaction is aborted.
  Former the index estimates were modified if the transaction commited or not.
  Now they will only be modified if the transaction commited successfully.

* UI: optimized login view for very small screen sizes

* Truncate in RocksDB will now do intermediate commits every 10.000 documents
  if truncate fails or the server crashes during this operation all deletes
  that have been commited so far are persisted.

* make the default value of `--rocksdb.block-cache-shard-bits` use the RocksDB
  default value. This will mostly mean the default number block cache shard
  bits is lower than before, allowing each shard to store more data and cause
  less evictions from block cache

* issue #4222: Permission error preventing AQL query import / export on webui

* UI: optimized error messages for invalid query bind parameter

* UI: upgraded swagger ui to version 3.9.0

* issue #3504: added option `--force-same-database` for arangorestore

  with this option set to true, it is possible to make any arangorestore attempt
  fail if the specified target database does not match the database name
  specified in the source dump's "dump.json" file. it can thus be used to
  prevent restoring data into the "wrong" database

  The option is set to `false` by default to ensure backwards-compatibility

* make the default value of `--rocksdb.block-cache-shard-bits` use the RocksDB
  default value. This will mostly mean the default number block cache shard
  bits is lower than before, allowing each shard to store more data and cause
  less evictions from block cache

* fixed issue #4255: AQL SORT consuming too much memory

* fixed incorrect persistence of RAFT vote and term


v3.3.2 (2018-01-04)
-------------------

* fixed issue #4199: Internal failure: JavaScript exception in file 'arangosh.js'
  at 98,7: ArangoError 4: Expecting type String

* fixed issue in agency supervision with a good server being left in
  failedServers

* distinguish isReady and allInSync in clusterInventory

* fixed issue #4197: AQL statement not working in 3.3.1 when upgraded from 3.2.10

* do not reuse collection ids when restoring collections from a dump, but assign new collection ids, this should prevent collection id conflicts


v3.3.1 (2017-12-28)
-------------------

* UI: displayed wrong wfs property for a collection when using RocksDB as
  storage engine

* added `--ignore-missing` option to arangoimp
  this option allows importing lines with less fields than specified in the CSV
  header line

* changed misleading error message from "no leader" to "not a leader"

* optimize usage of AQL FULLTEXT index function to a FOR loop with index
  usage in some cases
  When the optimization is applied, this especially speeds up fulltext index
  queries in the cluster

* UI: improved the behavior during collection creation in a cluster environment

* Agency lockup fixes for very small machines.

* Agency performance improvement by finer grained locking.

* Use steady_clock in agency whereever possible.

* Agency prevent Supervision thread crash.

* Fix agency integer overflow in timeout calculation.


v3.3.0 (2012-12-14)
-------------------

* release version

* added a missing try/catch block in the supervision thread


v3.3.rc8 (2017-12-12)
---------------------

* UI: fixed broken foxx configuration keys. Some valid configuration values
  could not be edited via the ui.

* UI: pressing the return key inside a select2 box no longer triggers the modal's
  success function

* UI: coordinators and db servers are now in sorted order (ascending)


v3.3.rc7 (2017-12-07)
---------------------

* fixed issue #3741: fix terminal color output in Windows

* UI: fixed issue #3822: disabled name input field for system collections

* fixed issue #3640: limit in subquery

* fixed issue #3745: Invalid result when using OLD object with array attribute in UPSERT statement

* UI: edge collections were wrongly added to from and to vertices select box during graph creation

* UI: added not found views for documents and collections

* UI: using default user database api during database creation now

* UI: the graph viewer backend now picks one random start vertex of the
  first 1000 documents instead of calling any(). The implementation of
  "any" is known to scale bad on huge collections with RocksDB.

* UI: fixed disappearing of the navigation label in some case special case

* UI: the graph viewer now displays updated label values correctly.
  Additionally the included node/edge editor now closes automatically
  after a successful node/edge update.

* fixed issue #3917: traversals with high maximal depth take extremely long
  in planning phase.


v3.3.rc4 (2017-11-28)
---------------------

* minor bug-fixes


v3.3.rc3 (2017-11-24)
---------------------

* bug-fixes


v3.3.rc2 (2017-11-22)
---------------------

* UI: document/edge editor now remembering their modes (e.g. code or tree)

* UI: optimized error messages for invalid graph definitions. Also fixed a
  graph renderer cleanup error.

* UI: added a delay within the graph viewer while changing the colors of the
  graph. Necessary due different browser behaviour.

* added options `--encryption.keyfile` and `--encryption.key-generator` to arangodump
  and arangorestore

* UI: the graph viewer now displays updated label values correctly.
  Additionally the included node/edge editor now closes automatically
	after a successful node/edge update.

* removed `--recycle-ids` option for arangorestore

  using that option could have led to problems on the restore, with potential
  id conflicts between the originating server (the source dump server) and the
  target server (the restore server)


v3.3.rc1 (2017-11-17)
---------------------

* add readonly mode REST API

* allow compilation of ArangoDB source code with g++ 7

* upgrade minimum required g++ compiler version to g++ 5.4
  That means ArangoDB source code will not compile with g++ 4.x or g++ < 5.4 anymore.

* AQL: during a traversal if a vertex is not found. It will not print an ERROR to the log and continue
  with a NULL value, but will register a warning at the query and continue with a NULL value.
  The situation is not desired as an ERROR as ArangoDB can store edges pointing to non-existing
  vertex which is perfectly valid, but it may be a n issue on the data model, so users
  can directly see it on the query now and do not "by accident" have to check the LOG output.

* introduce `enforceReplicationFactor` attribute for creating collections:
  this optional parameter controls if the coordinator should bail out during collection
  creation if there are not enough DBServers available for the desired `replicationFactor`.

* fixed issue #3516: Show execution time in arangosh

  this change adds more dynamic prompt components for arangosh
  The following components are now available for dynamic prompts,
  settable via the `--console.prompt` option in arangosh:

  - '%t': current time as timestamp
  - '%a': elpased time since ArangoShell start in seconds
  - '%p': duration of last command in seconds
  - '%d': name of current database
  - '%e': current endpoint
  - '%E': current endpoint without protocol
  - '%u': current user

  The time a command takes can be displayed easily by starting arangosh with `--console.prompt "%p> "`.

* make the ArangoShell refill its collection cache when a yet-unknown collection
  is first accessed. This fixes the following problem:

      arangosh1> db._collections();  // shell1 lists all collections
      arangosh2> db._create("test"); // shell2 now creates a new collection 'test'
      arangosh1> db.test.insert({}); // shell1 is not aware of the collection created
                                     // in shell2, so the insert will fail

* make AQL `DISTINCT` not change the order of the results it is applied on

* incremental transfer of initial collection data now can handle partial
  responses for a chunk, allowing the leader/master to send smaller chunks
  (in terms of HTTP response size) and limit memory usage

  this optimization is only active if client applications send the "offset" parameter
  in their requests to PUT `/_api/replication/keys/<id>?type=docs`

* initial creation of shards for cluster collections is now faster with
  `replicationFactor` values bigger than 1. this is achieved by an optimization
  for the case when the collection on the leader is still empty

* potential fix for issue #3517: several "filesystem full" errors in logs
  while there's a lot of disk space

* added C++ implementations for AQL function `SUBSTRING()`, `LEFT()`, `RIGHT()` and `TRIM()`

* show C++ function name of call site in ArangoDB log output

  this requires option `--log.line-number` to be set to *true*

* UI: added word wrapping to query editor

* UI: fixed wrong user attribute name validation, issue #3228

* make AQL return a proper error message in case of a unique key constraint
  violation. previously it only returned the generic "unique constraint violated"
  error message but omitted the details about which index caused the problem.

  This addresses https://stackoverflow.com/questions/46427126/arangodb-3-2-unique-constraint-violation-id-or-key

* added option `--server.local-authentication`

* UI: added user roles

* added config option `--log.color` to toggle colorful logging to terminal

* added config option `--log.thread-name` to additionally log thread names

* usernames must not start with `:role:`, added new options:
    --server.authentication-timeout
    --ldap.roles-attribute-name
    --ldap.roles-transformation
    --ldap.roles-search
    --ldap.superuser-role
    --ldap.roles-include
    --ldap.roles-exclude

* performance improvements for full collection scans and a few other operations
  in MMFiles engine

* added `--rocksdb.encryption-key-generator` for enterprise

* removed `--compat28` parameter from arangodump and replication API

  older ArangoDB versions will no longer be supported by these tools.

* increase the recommended value for `/proc/sys/vm/max_map_count` to a value
  eight times as high as the previous recommended value. Increasing the
  values helps to prevent an ArangoDB server from running out of memory mappings.

  The raised minimum recommended value may lead to ArangoDB showing some startup
  warnings as follows:

      WARNING {memory} maximum number of memory mappings per process is 65530, which seems too low. it is recommended to set it to at least 512000
      WARNING {memory} execute 'sudo sysctl -w "vm.max_map_count=512000"'

* Foxx now warns about malformed configuration/dependency names and aliases in the manifest.

v3.2.7 (2017-11-13)
-------------------

* Cluster customers, which have upgraded from 3.1 to 3.2 need to upgrade
  to 3.2.7. The cluster supervision is otherwise not operational.

* Fixed issue #3597: AQL with path filters returns unexpected results
  In some cases breadth first search in combination with vertex filters
  yields wrong result, the filter was not applied correctly.

* fixed some undefined behavior in some internal value caches for AQL GatherNodes
  and SortNodes, which could have led to sorted results being effectively not
  correctly sorted.

* make the replication applier for the RocksDB engine start automatically after a
  restart of the server if the applier was configured with its `autoStart` property
  set to `true`. previously the replication appliers were only automatically restarted
  at server start for the MMFiles engine.

* fixed arangodump batch size adaptivity in cluster mode and upped default batch size
  for arangodump

  these changes speed up arangodump in cluster context

* smart graphs now return a proper inventory in response to replication inventory
  requests

* fixed issue #3618: Inconsistent behavior of OR statement with object bind parameters

* only users with read/write rights on the "_system" database can now execute
  "_admin/shutdown" as well as modify properties of the write-ahead log (WAL)

* increase default maximum number of V8 contexts to at least 16 if not explicitly
  configured otherwise.
  the procedure for determining the actual maximum value of V8 contexts is unchanged
  apart from the value `16` and works as follows:
  - if explicitly set, the value of the configuration option `--javascript.v8-contexts`
    is used as the maximum number of V8 contexts
  - when the option is not set, the maximum number of V8 contexts is determined
    by the configuration option `--server.threads` if that option is set. if
    `--server.threads` is not set, then the maximum number of V8 contexts is the
    server's reported hardware concurrency (number of processors visible
    to the arangod process). if that would result in a maximum value of less than 16
    in any of these two cases, then the maximum value will be increased to 16.

* fixed issue #3447: ArangoError 1202: AQL: NotFound: (while executing) when
  updating collection

* potential fix for issue #3581: Unexpected "rocksdb unique constraint
  violated" with unique hash index

* fixed geo index optimizer rule for geo indexes with a single (array of coordinates)
  attribute.

* improved the speed of the shards overview in cluster (API endpoint /_api/cluster/shardDistribution API)
  It is now guaranteed to return after ~2 seconds even if the entire cluster is unresponsive.

* fix agency precondition check for complex objects
  this fixes issues with several CAS operations in the agency

* several fixes for agency restart and shutdown

* the cluster-internal representation of planned collection objects is now more
  lightweight than before, using less memory and not allocating any cache for indexes
  etc.

* fixed issue #3403: How to kill long running AQL queries with the browser console's
  AQL (display issue)

* fixed issue #3549: server reading ENGINE config file fails on common standard
  newline character

* UI: fixed error notifications for collection modifications

* several improvements for the truncate operation on collections:

  * the timeout for the truncate operation was increased in cluster mode in
    order to prevent too frequent "could not truncate collection" errors

  * after a truncate operation, collections in MMFiles still used disk space.
    to reclaim disk space used by truncated collection, the truncate actions
    in the web interface and from the ArangoShell now issue an extra WAL flush
    command (in cluster mode, this command is also propagated to all servers).
    the WAL flush allows all servers to write out any pending operations into the
    datafiles of the truncated collection. afterwards, a final journal rotate
    command is sent, which enables the compaction to entirely remove all datafiles
    and journals for the truncated collection, so that all disk space can be
    reclaimed

  * for MMFiles a special method will be called after a truncate operation so that
    all indexes of the collection can free most of their memory. previously some
    indexes (hash and skiplist indexes) partially kept already allocated memory
    in order to avoid future memory allocations

  * after a truncate operation in the RocksDB engine, an additional compaction
    will be triggered for the truncated collection. this compaction removes all
    deletions from the key space so that follow-up scans over the collection's key
    range do not have to filter out lots of already-removed values

  These changes make truncate operations potentially more time-consuming than before,
  but allow for memory/disk space savings afterwards.

* enable JEMalloc background threads for purging and returning unused memory
  back to the operating system (Linux only)

  JEMalloc will create its background threads on demand. The number of background
  threads is capped by the number of CPUs or active arenas. The background threads run
  periodically and purge unused memory pages, allowing memory to be returned to the
  operating system.

  This change will make the arangod process create several additional threads.
  It is accompanied by an increased `TasksMax` value in the systemd service configuration
  file for the arangodb3 service.

* upgraded bundled V8 engine to bugfix version v5.7.492.77

  this upgrade fixes a memory leak in upstream V8 described in
  https://bugs.chromium.org/p/v8/issues/detail?id=5945 that will result in memory
  chunks only getting uncommitted but not unmapped


v3.2.6 (2017-10-26)
-------------------

* UI: fixed event cleanup in cluster shards view

* UI: reduced cluster dashboard api calls

* fixed a permission problem that prevented collection contents to be displayed
  in the web interface

* removed posix_fadvise call from RocksDB's PosixSequentialFile::Read(). This is
  consistent with Facebook PR 2573 (#3505)

  this fix should improve the performance of the replication with the RocksDB
  storage engine

* allow changing of collection replication factor for existing collections

* UI: replicationFactor of a collection is now changeable in a cluster
  environment

* several fixes for the cluster agency

* fixed undefined behavior in the RocksDB-based geo index

* fixed Foxxmaster failover

* purging or removing the Debian/Ubuntu arangodb3 packages now properly stops
  the arangod instance before actuallying purging or removing


v3.2.5 (2017-10-16)
-------------------

* general-graph module and _api/gharial now accept cluster options
  for collection creation. It is now possible to set replicationFactor and
  numberOfShards for all collections created via this graph object.
  So adding a new collection will not result in a singleShard and
  no replication anymore.

* fixed issue #3408: Hard crash in query for pagination

* minimum number of V8 contexts in console mode must be 2, not 1. this is
  required to ensure the console gets one dedicated V8 context and all other
  operations have at least one extra context. This requirement was not enforced
  anymore.

* fixed issue #3395: AQL: cannot instantiate CollectBlock with undetermined
  aggregation method

* UI: fixed wrong user attribute name validation, issue #3228

* fix potential overflow in CRC marker check when a corrupted CRC marker
  is found at the very beginning of an MMFiles datafile

* UI: fixed unresponsive events in cluster shards view

* Add statistics about the V8 context counts and number of available/active/busy
  threads we expose through the server statistics interface.


v3.2.4 (2017-09-26)
-------------------

* UI: no default index selected during index creation

* UI: added replicationFactor option during SmartGraph creation

* make the MMFiles compactor perform less writes during normal compaction
  operation

  This partially fixes issue #3144

* make the MMFiles compactor configurable

  The following options have been added:

* `--compaction.db-sleep-time`: sleep interval between two compaction runs
    (in s)
  * `--compaction.min-interval"`: minimum sleep time between two compaction
     runs (in s)
  * `--compaction.min-small-data-file-size`: minimal filesize threshold
    original datafiles have to be below for a compaction
  * `--compaction.dead-documents-threshold`: minimum unused count of documents
    in a datafile
  * `--compaction.dead-size-threshold`: how many bytes of the source data file
    are allowed to be unused at most
  * `--compaction.dead-size-percent-threshold`: how many percent of the source
    datafile should be unused at least
  * `--compaction.max-files`: Maximum number of files to merge to one file
  * `--compaction.max-result-file-size`: how large may the compaction result
    file become (in bytes)
  * `--compaction.max-file-size-factor`: how large the resulting file may
    be in comparison to the collection's `--database.maximal-journal-size' setting`

* fix downwards-incompatibility in /_api/explain REST handler

* fix Windows implementation for fs.getTempPath() to also create a
  sub-directory as we do on linux

* fixed a multi-threading issue in cluster-internal communication

* performance improvements for traversals and edge lookups

* removed internal memory zone handling code. the memory zones were a leftover
  from the early ArangoDB days and did not provide any value in the current
  implementation.

* (Enterprise only) added `skipInaccessibleCollections` option for AQL queries:
  if set, AQL queries (especially graph traversals) will treat collections to
  which a user has no access rights to as if these collections were empty.

* adjusted scheduler thread handling to start and stop less threads in
  normal operations

* leader-follower replication catchup code has been rewritten in C++

* early stage AQL optimization now also uses the C++ implementations of
  AQL functions if present. Previously it always referred to the JavaScript
  implementations and ignored the C++ implementations. This change gives
  more flexibility to the AQL optimizer.

* ArangoDB tty log output is now colored for log messages with levels
  FATAL, ERR and WARN.

* changed the return values of AQL functions `REGEX_TEST` and `REGEX_REPLACE`
  to `null` when the input regex is invalid. Previous versions of ArangoDB
  partly returned `false` for invalid regexes and partly `null`.

* added `--log.role` option for arangod

  When set to `true`, this option will make the ArangoDB logger print a single
  character with the server's role into each logged message. The roles are:

  - U: undefined/unclear (used at startup)
  - S: single server
  - C: coordinator
  - P: primary
  - A: agent

  The default value for this option is `false`, so no roles will be logged.


v3.2.3 (2017-09-07)
-------------------

* fixed issue #3106: orphan collections could not be registered in general-graph module

* fixed wrong selection of the database inside the internal cluster js api

* added startup option `--server.check-max-memory-mappings` to make arangod check
  the number of memory mappings currently used by the process and compare it with
  the maximum number of allowed mappings as determined by /proc/sys/vm/max_map_count

  The default value is `true`, so the checks will be performed. When the current
  number of mappings exceeds 90% of the maximum number of mappings, the creation
  of further V8 contexts will be deferred.

  Note that this option is effective on Linux systems only.

* arangoimp now has a `--remove-attribute` option

* added V8 context lifetime control options
  `--javascript.v8-contexts-max-invocations` and `--javascript.v8-contexts-max-age`

  These options allow specifying after how many invocations a used V8 context is
  disposed, or after what time a V8 context is disposed automatically after its
  creation. If either of the two thresholds is reached, an idl V8 context will be
  disposed.

  The default value of `--javascript.v8-contexts-max-invocations` is 0, meaning that
  the maximum number of invocations per context is unlimited. The default value
  for `--javascript.v8-contexts-max-age` is 60 seconds.

* fixed wrong UI cluster health information

* fixed issue #3070: Add index in _jobs collection

* fixed issue #3125: HTTP Foxx API JSON parsing

* fixed issue #3120: Foxx queue: job isn't running when server.authentication = true

* fixed supervision failure detection and handling, which happened with simultaneous
  agency leadership change


v3.2.2 (2017-08-23)
-------------------

* make "Rebalance shards" button work in selected database only, and not make
  it rebalance the shards of all databases

* fixed issue #2847: adjust the response of the DELETE `/_api/users/database/*` calls

* fixed issue #3075: Error when upgrading arangoDB on linux ubuntu 16.04

* fixed a buffer overrun in linenoise console input library for long input strings

* increase size of the linenoise input buffer to 8 KB

* abort compilation if the detected GCC or CLANG isn't in the range of compilers
  we support

* fixed spurious cluster hangups by always sending AQL-query related requests
  to the correct servers, even after failover or when a follower drops

  The problem with the previous shard-based approach was that responsibilities
  for shards may change from one server to another at runtime, after the query
  was already instanciated. The coordinator and other parts of the query then
  sent further requests for the query to the servers now responsible for the
  shards.
  However, an AQL query must send all further requests to the same servers on
  which the query was originally instanciated, even in case of failover.
  Otherwise this would potentially send requests to servers that do not know
  about the query, and would also send query shutdown requests to the wrong
  servers, leading to abandoned queries piling up and using resources until
  they automatically time out.

* fixed issue with RocksDB engine acquiring the collection count values too
  early, leading to the collection count values potentially being slightly off
  even in exclusive transactions (for which the exclusive access should provide
  an always-correct count value)

* fixed some issues in leader-follower catch-up code, specifically for the
  RocksDB engine

* make V8 log fatal errors to syslog before it terminates the process.
  This change is effective on Linux only.

* fixed issue with MMFiles engine creating superfluous collection journals
  on shutdown

* fixed issue #3067: Upgrade from 3.2 to 3.2.1 reset autoincrement keys

* fixed issue #3044: ArangoDB server shutdown unexpectedly

* fixed issue #3039: Incorrect filter interpretation

* fixed issue #3037: Foxx, internal server error when I try to add a new service

* improved MMFiles fulltext index document removal performance
  and fulltext index query performance for bigger result sets

* ui: fixed a display bug within the slow and running queries view

* ui: fixed a bug when success event triggers twice in a modal

* ui: fixed the appearance of the documents filter

* ui: graph vertex collections not restricted to 10 anymore

* fixed issue #2835: UI detection of JWT token in case of server restart or upgrade

* upgrade jemalloc version to 5.0.1

  This fixes problems with the memory allocator returing "out of memory" when
  calling munmap to free memory in order to return it to the OS.

  It seems that calling munmap on Linux can increase the number of mappings, at least
  when a region is partially unmapped. This can lead to the process exceeding its
  maximum number of mappings, and munmap and future calls to mmap returning errors.

  jemalloc version 5.0.1 does not have the `--enable-munmap` configure option anymore,
  so the problem is avoided. To return memory to the OS eventually, jemalloc 5's
  background purge threads are used on Linux.

* fixed issue #2978: log something more obvious when you log a Buffer

* fixed issue #2982: AQL parse error?

* fixed issue #3125: HTTP Foxx API Json parsing

v3.2.1 (2017-08-09)
-------------------

* added C++ implementations for AQL functions `LEFT()`, `RIGHT()` and `TRIM()`

* fixed docs for issue #2968: Collection _key autoincrement value increases on error

* fixed issue #3011: Optimizer rule reduce-extraction-to-projection breaks queries

* Now allowing to restore users in a sharded environment as well
  It is still not possible to restore collections that are sharded
  differently than by _key.

* fixed an issue with restoring of system collections and user rights.
  It was not possible to restore users into an authenticated server.

* fixed issue #2977: Documentation for db._createDatabase is wrong

* ui: added bind parameters to slow query history view

* fixed issue #1751: Slow Query API should provide bind parameters, webui should display them

* ui: fixed a bug when moving multiple documents was not possible

* fixed docs for issue #2968: Collection _key autoincrement value increases on error

* AQL CHAR_LENGTH(null) returns now 0. Since AQL TO_STRING(null) is '' (string of length 0)

* ui: now supports single js file upload for Foxx services in addition to zip files

* fixed a multi-threading issue in the agency when callElection was called
  while the Supervision was calling updateSnapshot

* added startup option `--query.tracking-with-bindvars`

  This option controls whether the list of currently running queries
  and the list of slow queries should contain the bind variables used
  in the queries or not.

  The option can be changed at runtime using the commands

      // enables tracking of bind variables
      // set to false to turn tracking of bind variables off
      var value = true;
      require("@arangodb/aql/queries").properties({
        trackBindVars: value
      });

* index selectivity estimates are now available in the cluster as well

* fixed issue #2943: loadIndexesIntoMemory not returning the same structure
  as the rest of the collection APIs

* fixed issue #2949: ArangoError 1208: illegal name

* fixed issue #2874: Collection properties do not return `isVolatile`
  attribute

* potential fix for issue #2939: Segmentation fault when starting
  coordinator node

* fixed issue #2810: out of memory error when running UPDATE/REPLACE
  on medium-size collection

* fix potential deadlock errors in collector thread

* disallow the usage of volatile collections in the RocksDB engine
  by throwing an error when a collection is created with attribute
  `isVolatile` set to `true`.
  Volatile collections are unsupported by the RocksDB engine, so
  creating them should not succeed and silently create a non-volatile
  collection

* prevent V8 from issuing SIGILL instructions when it runs out of memory

  Now arangod will attempt to log a FATAL error into its logfile in case V8
  runs out of memory. In case V8 runs out of memory, it will still terminate the
  entire process. But at least there should be something in the ArangoDB logs
  indicating what the problem was. Apart from that, the arangod process should
  now be exited with SIGABRT rather than SIGILL as it shouldn't return into the
  V8 code that aborted the process with `__builtin_trap`.

  this potentially fixes issue #2920: DBServer crashing automatically post upgrade to 3.2

* Foxx queues and tasks now ensure that the scripts in them run with the same
  permissions as the Foxx code who started the task / queue

* fixed issue #2928: Offset problems

* fixed issue #2876: wrong skiplist index usage in edge collection

* fixed issue #2868: cname missing from logger-follow results in rocksdb

* fixed issue #2889: Traversal query using incorrect collection id

* fixed issue #2884: AQL traversal uniqueness constraints "propagating" to other traversals? Weird results

* arangoexport: added `--query` option for passing an AQL query to export the result

* fixed issue #2879: No result when querying for the last record of a query

* ui: allows now to edit default access level for collections in database
  _system for all users except the root user.

* The _users collection is no longer accessible outside the arngod process, _queues is always read-only

* added new option "--rocksdb.max-background-jobs"

* removed options "--rocksdb.max-background-compactions", "--rocksdb.base-background-compactions" and "--rocksdb.max-background-flushes"

* option "--rocksdb.compaction-read-ahead-size" now defaults to 2MB

* change Windows build so that RocksDB doesn't enforce AVX optimizations by default
  This fixes startup crashes on servers that do not have AVX CPU extensions

* speed up RocksDB secondary index creation and dropping

* removed RocksDB note in Geo index docs


v3.2.0 (2017-07-20)
-------------------

* fixed UI issues

* fixed multi-threading issues in Pregel

* fixed Foxx resilience

* added command-line option `--javascript.allow-admin-execute`

  This option can be used to control whether user-defined JavaScript code
  is allowed to be executed on server by sending via HTTP to the API endpoint
  `/_admin/execute`  with an authenticated user account.
  The default value is `false`, which disables the execution of user-defined
  code. This is also the recommended setting for production. In test environments,
  it may be convenient to turn the option on in order to send arbitrary setup
  or teardown commands for execution on the server.


v3.2.beta6 (2017-07-18)
-----------------------

* various bugfixes


v3.2.beta5 (2017-07-16)
-----------------------

* numerous bugfixes


v3.2.beta4 (2017-07-04)
-----------------------

* ui: fixed document view _from and _to linking issue for special characters

* added function `db._parse(query)` for parsing an AQL query and returning information about it

* fixed one medium priority and two low priority security user interface
  issues found by owasp zap.

* ui: added index deduplicate options

* ui: fixed renaming of collections for the rocksdb storage engine

* documentation and js fixes for secondaries

* RocksDB storage format was changed, users of the previous beta/alpha versions
  must delete the database directory and re-import their data

* enabled permissions on database and collection level

* added and changed some user related REST APIs
    * added `PUT /_api/user/{user}/database/{database}/{collection}` to change collection permission
    * added `GET /_api/user/{user}/database/{database}/{collection}`
    * added optional `full` parameter to the `GET /_api/user/{user}/database/` REST call

* added user functions in the arangoshell `@arangodb/users` module
    * added `grantCollection` and `revokeCollection` functions
    * added `permission(user, database, collection)` to retrieve collection specific rights

* added "deduplicate" attribute for array indexes, which controls whether inserting
  duplicate index values from the same document into a unique array index will lead to
  an error or not:

      // with deduplicate = true, which is the default value:
      db._create("test");
      db.test.ensureIndex({ type: "hash", fields: ["tags[*]"], deduplicate: true });
      db.test.insert({ tags: ["a", "b"] });
      db.test.insert({ tags: ["c", "d", "c"] }); // will work, because deduplicate = true
      db.test.insert({ tags: ["a"] }); // will fail

      // with deduplicate = false
      db._create("test");
      db.test.ensureIndex({ type: "hash", fields: ["tags[*]"], deduplicate: false });
      db.test.insert({ tags: ["a", "b"] });
      db.test.insert({ tags: ["c", "d", "c"] }); // will not work, because deduplicate = false
      db.test.insert({ tags: ["a"] }); // will fail

  The "deduplicate" attribute is now also accepted by the index creation HTTP
  API endpoint POST /_api/index and is returned by GET /_api/index.

* added optimizer rule "remove-filters-covered-by-traversal"

* Debian/Ubuntu installer: make messages about future package upgrades more clear

* fix a hangup in VST

  The problem happened when the two first chunks of a VST message arrived
  together on a connection that was newly switched to VST.

* fix deletion of outdated WAL files in RocksDB engine

* make use of selectivity estimates in hash, skiplist and persistent indexes
  in RocksDB engine

* changed VM overcommit recommendation for user-friendliness

* fix a shutdown bug in the cluster: a destroyed query could still be active

* do not terminate the entire server process if a temp file cannot be created
  (Windows only)

* fix log output in the front-end, it stopped in case of too many messages


v3.2.beta3 (2017-06-27)
-----------------------

* numerous bugfixes


v3.2.beta2 (2017-06-20)
-----------------------

* potentially fixed issue #2559: Duplicate _key generated on insertion

* fix invalid results (too many) when a skipping LIMIT was used for a
  traversal. `LIMIT x` or `LIMIT 0, x` were not affected, but `LIMIT s, x`
  may have returned too many results

* fix races in SSL communication code

* fix invalid locking in JWT authentication cache, which could have
  crashed the server

* fix invalid first group results for sorted AQL COLLECT when LIMIT
  was used

* fix potential race, which could make arangod hang on startup

* removed `exception` field from transaction error result; users should throw
  explicit `Error` instances to return custom exceptions (addresses issue #2561)

* fixed issue #2613: Reduce log level when Foxx manager tries to self heal missing database

* add a read only mode for users and collection level authorization

* removed `exception` field from transaction error result; users should throw
  explicit `Error` instances to return custom exceptions (addresses issue #2561)

* fixed issue #2677: Foxx disabling development mode creates non-deterministic service bundle

* fixed issue #2684: Legacy service UI not working


v3.2.beta1 (2017-06-12)
-----------------------

* provide more context for index errors (addresses issue #342)

* arangod now validates several OS/environment settings on startup and warns if
  the settings are non-ideal. Most of the checks are executed on Linux systems only.

* fixed issue #2515: The replace-or-with-in optimization rule might prevent use of indexes

* added `REGEX_REPLACE` AQL function

* the RocksDB storage format was changed, users of the previous alpha versions
  must delete the database directory and re-import their data

* added server startup option `--query.fail-on-warning`

  setting this option to `true` will abort any AQL query with an exception if
  it causes a warning at runtime. The value can be overridden per query by
  setting the `failOnWarning` attribute in a query's options.

* added --rocksdb.num-uncompressed-levels to adjust number of non-compressed levels

* added checks for memory managment and warn (i. e. if hugepages are enabled)

* set default SSL cipher suite string to "HIGH:!EXPORT:!aNULL@STRENGTH"

* fixed issue #2469: Authentication = true does not protect foxx-routes

* fixed issue #2459: compile success but can not run with rocksdb

* `--server.maximal-queue-size` is now an absolute maximum. If the queue is
  full, then 503 is returned. Setting it to 0 means "no limit".

* (Enterprise only) added authentication against an LDAP server

* fixed issue #2083: Foxx services aren't distributed to all coordinators

* fixed issue #2384: new coordinators don't pick up existing Foxx services

* fixed issue #2408: Foxx service validation causes unintended side-effects

* extended HTTP API with routes for managing Foxx services

* added distinction between hasUser and authorized within Foxx
  (cluster internal requests are authorized requests but don't have a user)

* arangoimp now has a `--threads` option to enable parallel imports of data

* PR #2514: Foxx services that can't be fixed by self-healing now serve a 503 error

* added `time` function to `@arangodb` module


v3.2.alpha4 (2017-04-25)
------------------------

* fixed issue #2450: Bad optimization plan on simple query

* fixed issue #2448: ArangoDB Web UI takes no action when Delete button is clicked

* fixed issue #2442: Frontend shows already deleted databases during login

* added 'x-content-type-options: nosniff' to avoid MSIE bug

* set default value for `--ssl.protocol` from TLSv1 to TLSv1.2.

* AQL breaking change in cluster:
  The SHORTEST_PATH statement using edge-collection names instead
  of a graph name now requires to explicitly name the vertex-collection names
  within the AQL query in the cluster. It can be done by adding `WITH <name>`
  at the beginning of the query.

  Example:
  ```
  FOR v,e IN OUTBOUND SHORTEST_PATH @start TO @target edges [...]
  ```

  Now has to be:

  ```
  WITH vertices
  FOR v,e IN OUTBOUND SHORTEST_PATH @start TO @target edges [...]
  ```

  This change is due to avoid dead-lock sitations in clustered case.
  An error stating the above is included.

* add implicit use of geo indexes when using SORT/FILTER in AQL, without
  the need to use the special-purpose geo AQL functions `NEAR` or `WITHIN`.

  the special purpose `NEAR` AQL function can now be substituted with the
  following AQL (provided there is a geo index present on the `doc.latitude`
  and `doc.longitude` attributes):

      FOR doc in geoSort
        SORT DISTANCE(doc.latitude, doc.longitude, 0, 0)
        LIMIT 5
        RETURN doc

  `WITHIN` can be substituted with the following AQL:

      FOR doc in geoFilter
        FILTER DISTANCE(doc.latitude, doc.longitude, 0, 0) < 2000
        RETURN doc

  Compared to using the special purpose AQL functions this approach has the
  advantage that it is more composable, and will also honor any `LIMIT` values
  used in the AQL query.

* potential fix for shutdown hangs on OSX

* added KB, MB, GB prefix for integer parameters, % for integer parameters
  with a base value

* added JEMALLOC 4.5.0

* added `--vm.resident-limit` and `--vm.path` for file-backed memory mapping
  after reaching a configurable maximum RAM size

* try recommended limit for file descriptors in case of unlimited
  hard limit

* issue #2413: improve logging in case of lock timeout and deadlocks

* added log topic attribute to /_admin/log api

* removed internal build option `USE_DEV_TIMERS`

  Enabling this option activated some proprietary timers for only selected
  events in arangod. Instead better use `perf` to gather timings.


v3.2.alpha3 (2017-03-22)
------------------------

* increase default collection lock timeout from 30 to 900 seconds

* added function `db._engine()` for retrieval of storage engine information at
  server runtime

  There is also an HTTP REST handler at GET /_api/engine that returns engine
  information.

* require at least cmake 3.2 for building ArangoDB

* make arangod start with less V8 JavaScript contexts

  This speeds up the server start (a little bit) and makes it use less memory.
  Whenever a V8 context is needed by a Foxx action or some other operation and
  there is no usable V8 context, a new one will be created dynamically now.

  Up to `--javascript.v8-contexts` V8 contexts will be created, so this option
  will change its meaning. Previously as many V8 contexts as specified by this
  option were created at server start, and the number of V8 contexts did not
  change at runtime. Now up to this number of V8 contexts will be in use at the
  same time, but the actual number of V8 contexts is dynamic.

  The garbage collector thread will automatically delete unused V8 contexts after
  a while. The number of spare contexts will go down to as few as configured in
  the new option `--javascript.v8-contexts-minimum`. Actually that many V8 contexts
  are also created at server start.

  The first few requests in new V8 contexts will take longer than in contexts
  that have been there already. Performance may therefore suffer a bit for the
  initial requests sent to ArangoDB or when there are only few but performance-
  critical situations in which new V8 contexts will be created. If this is a
  concern, it can easily be fixed by setting `--javascipt.v8-contexts-minimum`
  and `--javascript.v8-contexts` to a relatively high value, which will guarantee
  that many number of V8 contexts to be created at startup and kept around even
  when unused.

  Waiting for an unused V8 context will now also abort if no V8 context can be
  acquired/created after 120 seconds.

* improved diagnostic messages written to logfiles by supervisor process

* fixed issue #2367

* added "bindVars" to attributes of currently running and slow queries

* added "jsonl" as input file type for arangoimp

* upgraded version of bundled zlib library from 1.2.8 to 1.2.11

* added input file type `auto` for arangoimp so it can automatically detect the
  type of the input file from the filename extension

* fixed variables parsing in GraphQL

* added `--translate` option for arangoimp to translate attribute names from
  the input files to attriubte names expected by ArangoDB

  The `--translate` option can be specified multiple times (once per translation
  to be executed). The following example renames the "id" column from the input
  file to "_key", and the "from" column to "_from", and the "to" column to "_to":

      arangoimp --type csv --file data.csv --translate "id=_key" --translate "from=_from" --translate "to=_to"

  `--translate` works for CSV and TSV inputs only.

* changed default value for `--server.max-packet-size` from 128 MB to 256 MB

* fixed issue #2350

* fixed issue #2349

* fixed issue #2346

* fixed issue #2342

* change default string truncation length from 80 characters to 256 characters for
  `print`/`printShell` functions in ArangoShell and arangod. This will emit longer
  prefixes of string values before truncating them with `...`, which is helpful
  for debugging.

* always validate incoming JSON HTTP requests for duplicate attribute names

  Incoming JSON data with duplicate attribute names will now be rejected as
  invalid. Previous versions of ArangoDB only validated the uniqueness of
  attribute names inside incoming JSON for some API endpoints, but not
  consistently for all APIs.

* don't let read-only transactions block the WAL collector

* allow passing own `graphql-sync` module instance to Foxx GraphQL router

* arangoexport can now export to csv format

* arangoimp: fixed issue #2214

* Foxx: automatically add CORS response headers

* added "OPTIONS" to CORS `access-control-allow-methods` header

* Foxx: Fix arangoUser sometimes not being set correctly

* fixed issue #1974


v3.2.alpha2 (2017-02-20)
------------------------

* ui: fixed issue #2065

* ui: fixed a dashboard related memory issue

* Internal javascript rest actions will now hide their stack traces to the client
  unless maintainer mode is activated. Instead they will always log to the logfile

* Removed undocumented internal HTTP API:
  * PUT _api/edges

  The documented GET _api/edges and the undocumented POST _api/edges remains unmodified.

* updated V8 version to 5.7.0.0

* change undocumented behaviour in case of invalid revision ids in
  If-Match and If-None-Match headers from 400 (BAD) to 412 (PRECONDITION
  FAILED).

* change undocumented behaviour in case of invalid revision ids in
  JavaScript document operations from 1239 ("illegal document revision")
  to 1200 ("conflict").

* added data export tool, arangoexport.

  arangoexport can be used to export collections to json, jsonl or xml
  and export a graph or collections to xgmml.

* fixed a race condition when closing a connection

* raised default hard limit on threads for very small to 64

* fixed negative counting of http connection in UI


v3.2.alpha1 (2017-02-05)
------------------------

* added figure `httpRequests` to AQL query statistics

* removed revisions cache intermediate layer implementation

* obsoleted startup options `--database.revision-cache-chunk-size` and
  `--database.revision-cache-target-size`

* fix potential port number over-/underruns

* added startup option `--log.shorten-filenames` for controlling whether filenames
  in log messages should be shortened to just the filename with the absolute path

* removed IndexThreadFeature, made `--database.index-threads` option obsolete

* changed index filling to make it more parallel, dispatch tasks to boost::asio

* more detailed stacktraces in Foxx apps

* generated Foxx services now use swagger tags


v3.1.24 (XXXX-XX-XX)
--------------------

* fixed one more LIMIT issue in traversals


v3.1.23 (2017-06-19)
--------------------

* potentially fixed issue #2559: Duplicate _key generated on insertion

* fix races in SSL communication code

* fix invalid results (too many) when a skipping LIMIT was used for a
  traversal. `LIMIT x` or `LIMIT 0, x` were not affected, but `LIMIT s, x`
  may have returned too many results

* fix invalid first group results for sorted AQL COLLECT when LIMIT
  was used

* fix invalid locking in JWT authentication cache, which could have
  crashed the server

* fix undefined behavior in traverser when traversals were used inside
  a FOR loop


v3.1.22 (2017-06-07)
--------------------

* fixed issue #2505: Problem with export + report of a bug

* documented changed behavior of WITH

* fixed ui glitch in aardvark

* avoid agency compaction bug

* fixed issue #2283: disabled proxy communication internally


v3.1.21 (2017-05-22)
--------------------

* fixed issue #2488:  AQL operator IN error when data use base64 chars

* more randomness in seeding RNG

v3.1.20 (2016-05-16)
--------------------

* fixed incorrect sorting for distributeShardsLike

* improve reliability of AgencyComm communication with Agency

* fixed shard numbering bug, where ids were erouneously incremented by 1

* remove an unnecessary precondition in createCollectionCoordinator

* funny fail rotation fix

* fix in SimpleHttpClient for correct advancement of readBufferOffset

* forward SIG_HUP in supervisor process to the server process to fix logrotaion
  You need to stop the remaining arangod server process manually for the upgrade to work.


v3.1.19 (2017-04-28)
--------------------

* Fixed a StackOverflow issue in Traversal and ShortestPath. Occured if many (>1000) input
  values in a row do not return any result. Fixes issue: #2445

* fixed issue #2448

* fixed issue #2442

* added 'x-content-type-options: nosniff' to avoid MSIE bug

* fixed issue #2441

* fixed issue #2440

* Fixed a StackOverflow issue in Traversal and ShortestPath. Occured if many (>1000) input
  values in a row do not return any result. Fixes issue: #2445

* fix occasional hanging shutdowns on OS X


v3.1.18 (2017-04-18)
--------------------

* fixed error in continuous synchronization of collections

* fixed spurious hangs on server shutdown

* better error messages during restore collection

* completely overhaul supervision. More detailed tests

* Fixed a dead-lock situation in cluster traversers, it could happen in
  rare cases if the computation on one DBServer could be completed much earlier
  than the other server. It could also be restricted to SmartGraphs only.

* (Enterprise only) Fixed a bug in SmartGraph DepthFirstSearch. In some
  more complicated queries, the maxDepth limit of 1 was not considered strictly
  enough, causing the traverser to do unlimited depth searches.

* fixed issue #2415

* fixed issue #2422

* fixed issue #1974


v3.1.17 (2017-04-04)
--------------------

* (Enterprise only) fixed a bug where replicationFactor was not correctly
  forwarded in SmartGraph creation.

* fixed issue #2404

* fixed issue #2397

* ui - fixed smart graph option not appearing

* fixed issue #2389

* fixed issue #2400


v3.1.16 (2017-03-27)
--------------------

* fixed issue #2392

* try to raise file descriptors to at least 8192, warn otherwise

* ui - aql editor improvements + updated ace editor version (memory leak)

* fixed lost HTTP requests

* ui - fixed some event issues

* avoid name resolution when given connection string is a valid ip address

* helps with issue #1842, bug in COLLECT statement in connection with LIMIT.

* fix locking bug in cluster traversals

* increase lock timeout defaults

* increase various cluster timeouts

* limit default target size for revision cache to 1GB, which is better for
  tight RAM situations (used to be 40% of (totalRAM - 1GB), use
  --database.revision-cache-target-size <VALUEINBYTES> to get back the
  old behaviour

* fixed a bug with restarted servers indicating status as "STARTUP"
  rather that "SERVING" in Nodes UI.


v3.1.15 (2017-03-20)
--------------------

* add logrotate configuration as requested in #2355

* fixed issue #2376

* ui - changed document api due a chrome bug

* ui - fixed a submenu bug

* added endpoint /_api/cluster/endpoints in cluster case to get all
  coordinator endpoints

* fix documentation of /_api/endpoint, declaring this API obsolete.

* Foxx response objects now have a `type` method for manipulating the content-type header

* Foxx tests now support `xunit` and `tap` reporters


v3.1.14 (2017-03-13)
--------------------

* ui - added feature request (multiple start nodes within graph viewer) #2317

* added missing locks to authentication cache methods

* ui - added feature request (multiple start nodes within graph viewer) #2317

* ui - fixed wrong merge of statistics information from different coordinators

* ui - fixed issue #2316

* ui - fixed wrong protocol usage within encrypted environment

* fixed compile error on Mac Yosemite

* minor UI fixes


v3.1.13 (2017-03-06)
--------------------

* fixed variables parsing in GraphQL

* fixed issue #2214

* fixed issue #2342

* changed thread handling to queue only user requests on coordinator

* use exponential backoff when waiting for collection locks

* repair short name server lookup in cluster in the case of a removed
  server


v3.1.12 (2017-02-28)
--------------------

* disable shell color escape sequences on Windows

* fixed issue #2326

* fixed issue #2320

* fixed issue #2315

* fixed a race condition when closing a connection

* raised default hard limit on threads for very small to 64

* fixed negative counting of http connection in UI

* fixed a race when renaming collections

* fixed a race when dropping databases


v3.1.11 (2017-02-17)
--------------------

* fixed a race between connection closing and sending out last chunks of data to clients
  when the "Connection: close" HTTP header was set in requests

* ui: optimized smart graph creation usability

* ui: fixed #2308

* fixed a race in async task cancellation via `require("@arangodb/tasks").unregisterTask()`

* fixed spuriously hanging threads in cluster AQL that could sit idle for a few minutes

* fixed potential numeric overflow for big index ids in index deletion API

* fixed sort issue in cluster, occurring when one of the local sort buffers of a
  GatherNode was empty

* reduce number of HTTP requests made for certain kinds of join queries in cluster,
  leading to speedup of some join queries

* supervision deals with demised coordinators correctly again

* implement a timeout in TraverserEngineRegistry

* agent communication reduced in large batches of append entries RPCs

* inception no longer estimates RAFT timings

* compaction in agents has been moved to a separate thread

* replicated logs hold local timestamps

* supervision jobs failed leader and failed follower revisited for
  function in precarious stability situations

* fixed bug in random number generator for 64bit int


v3.1.10 (2017-02-02)
--------------------

* updated versions of bundled node modules:
  - joi: from 8.4.2 to 9.2.0
  - joi-to-json-schema: from 2.2.0 to 2.3.0
  - sinon: from 1.17.4 to 1.17.6
  - lodash: from 4.13.1 to 4.16.6

* added shortcut for AQL ternary operator
  instead of `condition ? true-part : false-part` it is now possible to also use a
  shortcut variant `condition ? : false-part`, e.g.

      FOR doc IN docs RETURN doc.value ?: 'not present'

  instead of

      FOR doc IN docs RETURN doc.value ? doc.value : 'not present'

* fixed wrong sorting order in cluster, if an index was used to sort with many
  shards.

* added --replication-factor, --number-of-shards and --wait-for-sync to arangobench

* turn on UTF-8 string validation for VelocyPack values received via VST connections

* fixed issue #2257

* upgraded Boost version to 1.62.0

* added optional detail flag for db.<collection>.count()
  setting the flag to `true` will make the count operation returned the per-shard
  counts for the collection:

      db._create("test", { numberOfShards: 10 });
      for (i = 0; i < 1000; ++i) {
        db.test.insert({value: i});
      }
      db.test.count(true);

      {
        "s100058" : 99,
        "s100057" : 103,
        "s100056" : 100,
        "s100050" : 94,
        "s100055" : 90,
        "s100054" : 122,
        "s100051" : 109,
        "s100059" : 99,
        "s100053" : 95,
        "s100052" : 89
      }

* added optional memory limit for AQL queries:

      db._query("FOR i IN 1..100000 SORT i RETURN i", {}, { options: { memoryLimit: 100000 } });

  This option limits the default maximum amount of memory (in bytes) that a single
  AQL query can use.
  When a single AQL query reaches the specified limit value, the query will be
  aborted with a *resource limit exceeded* exception. In a cluster, the memory
  accounting is done per shard, so the limit value is effectively a memory limit per
  query per shard.

  The global limit value can be overriden per query by setting the *memoryLimit*
  option value for individual queries when running an AQL query.

* added server startup option `--query.memory-limit`

* added convenience function to create vertex-centric indexes.

  Usage: `db.collection.ensureVertexCentricIndex("label", {type: "hash", direction: "outbound"})`
  That will create an index that can be used on OUTBOUND with filtering on the
  edge attribute `label`.

* change default log output for tools to stdout (instead of stderr)

* added option -D to define a configuration file environment key=value

* changed encoding behavior for URLs encoded in the C++ code of ArangoDB:
  previously the special characters `-`, `_`, `~` and `.` were returned as-is
  after URL-encoding, now `.` will be encoded to be `%2e`.
  This also changes the behavior of how incoming URIs are processed: previously
  occurrences of `..` in incoming request URIs were collapsed (e.g. `a/../b/` was
  collapsed to a plain `b/`). Now `..` in incoming request URIs are not collapsed.

* Foxx request URL suffix is no longer unescaped

* @arangodb/request option json now defaults to `true` if the response body is not empty and encoding is not explicitly set to `null` (binary).
  The option can still be set to `false` to avoid unnecessary attempts at parsing the response as JSON.

* Foxx configuration values for unknown options will be discarded when saving the configuration in production mode using the web interface

* module.context.dependencies is now immutable

* process.stdout.isTTY now returns `true` in arangosh and when running arangod with the `--console` flag

* add support for Swagger tags in Foxx


v3.1.9 (XXXX-XX-XX)
-------------------

* macos CLI package: store databases and apps in the users home directory

* ui: fixed re-login issue within a non system db, when tab was closed

* fixed a race in the VelocyStream Commtask implementation

* fixed issue #2256


v3.1.8 (2017-01-09)
-------------------

* add Windows silent installer

* add handling of debug symbols during Linux & windows release builds.

* fixed issue #2181

* fixed issue #2248: reduce V8 max old space size from 3 GB to 1 GB on 32 bit systems

* upgraded Boost version to 1.62.0

* fixed issue #2238

* fixed issue #2234

* agents announce new endpoints in inception phase to leader

* agency leadership accepts updatet endpoints to given uuid

* unified endpoints replace localhost with 127.0.0.1

* fix several problems within an authenticated cluster


v3.1.7 (2016-12-29)
-------------------

* fixed one too many elections in RAFT

* new agency comm backported from devel


v3.1.6 (2016-12-20)
-------------------

* fixed issue #2227

* fixed issue #2220

* agency constituent/agent bug fixes in race conditions picking up
  leadership

* supervision does not need waking up anymore as it is running
  regardless

* agents challenge their leadership more rigorously


v3.1.5 (2016-12-16)
-------------------

* lowered default value of `--database.revision-cache-target-size` from 75% of
  RAM to less than 40% of RAM

* fixed issue #2218

* fixed issue #2217

* Foxx router.get/post/etc handler argument can no longer accidentally omitted

* fixed issue #2223


v3.1.4 (2016-12-08)
-------------------

* fixed issue #2211

* fixed issue #2204

* at cluster start, coordinators wait until at least one DBserver is there,
  and either at least two DBservers are there or 15s have passed, before they
  initiate the bootstrap of system collections.

* more robust agency startup from devel

* supervision's AddFollower adds many followers at once

* supervision has new FailedFollower job

* agency's Node has new method getArray

* agency RAFT timing estimates more conservative in waitForSync
  scenario

* agency RAFT timing estimates capped at maximum 2.0/10.0 for low/high


v3.1.3 (2016-12-02)
-------------------

* fix a traversal bug when using skiplist indexes:
  if we have a skiplist of ["a", "unused", "_from"] and a traversal like:
  FOR v,e,p IN OUTBOUND @start @@edges
    FILTER p.edges[0].a == 'foo'
    RETURN v
  And the above index applied on "a" is considered better than EdgeIndex, than
  the executor got into undefined behaviour.

* fix endless loop when trying to create a collection with replicationFactor: -1


v3.1.2 (2016-11-24)
-------------------

* added support for descriptions field in Foxx dependencies

* (Enterprise only) fixed a bug in the statistic report for SmartGraph traversals.
Now they state correctly how many documents were fetched from the index and how many
have been filtered.

* Prevent uniform shard distribution when replicationFactor == numServers

v3.1.1 (2016-11-15)
-------------------

* fixed issue #2176

* fixed issue #2168

* display index usage of traversals in AQL explainer output (previously missing)

* fixed issue #2163

* preserve last-used HLC value across server starts

* allow more control over handling of pre-3.1 _rev values

  this changes the server startup option `--database.check-30-revisions` from a boolean (true/false)
  parameter to a string parameter with the following possible values:

  - "fail":
    will validate _rev values of 3.0 collections on collection loading and throw an exception when invalid _rev values are found.
    in this case collections with invalid _rev values are marked as corrupted and cannot be used in the ArangoDB 3.1 instance.
    the fix procedure for such collections is to export the collections from 3.0 database with arangodump and restore them in 3.1 with arangorestore.
    collections that do not contain invalid _rev values are marked as ok and will not be re-checked on following loads.
    collections that contain invalid _rev values will be re-checked on following loads.

  - "true":
    will validate _rev values of 3.0 collections on collection loading and print a warning when invalid _rev values are found.
    in this case collections with invalid _rev values can be used in the ArangoDB 3.1 instance.
    however, subsequent operations on documents with invalid _rev values may silently fail or fail with explicit errors.
    the fix procedure for such collections is to export the collections from 3.0 database with arangodump and restore them in 3.1 with arangorestore.
    collections that do not contain invalid _rev values are marked as ok and will not be re-checked on following loads.
    collections that contain invalid _rev values will be re-checked on following loads.

  - "false":
    will not validate _rev values on collection loading and not print warnings.
    no hint is given when invalid _rev values are found.
    subsequent operations on documents with invalid _rev values may silently fail or fail with explicit errors.
    this setting does not affect whether collections are re-checked later.
    collections will be re-checked on following loads if `--database.check-30-revisions` is later set to either `true` or `fail`.

  The change also suppresses warnings that were printed when collections were restored using arangorestore, and the restore
  data contained invalid _rev values. Now these warnings are suppressed, and new HLC _rev values are generated for these documents
  as before.

* added missing functions to AQL syntax highlighter in web interface

* fixed display of `ANY` direction in traversal explainer output (direction `ANY` was shown as either
  `INBOUND` or `OUTBOUND`)

* changed behavior of toJSON() function when serializing an object before saving it in the database

  if an object provides a toJSON() function, this function is still called for serializing it.
  the change is that the result of toJSON() is not stringified anymore, but saved as is. previous
  versions of ArangoDB called toJSON() and after that additionally stringified its result.

  This change will affect the saving of JS Buffer objects, which will now be saved as arrays of
  bytes instead of a comma-separated string of the Buffer's byte contents.

* allow creating unique indexes on more attributes than present in shardKeys

  The following combinations of shardKeys and indexKeys are allowed/not allowed:

  shardKeys     indexKeys
      a             a        ok
      a             b    not ok
      a           a b        ok
    a b             a    not ok
    a b             b    not ok
    a b           a b        ok
    a b         a b c        ok
  a b c           a b    not ok
  a b c         a b c        ok

* fixed wrong version in web interface login screen (EE only)

* make web interface not display an exclamation mark next to ArangoDB version number 3.1

* fixed search for arbitrary document attributes in web interface in case multiple
  search values were used on different attribute names. in this case, the search always
  produced an empty result

* disallow updating `_from` and `_to` values of edges in Smart Graphs. Updating these
  attributes would lead to potential redistribution of edges to other shards, which must be
  avoided.

* fixed issue #2148

* updated graphql-sync dependency to 0.6.2

* fixed issue #2156

* fixed CRC4 assembly linkage


v3.1.0 (2016-10-29)
-------------------

* AQL breaking change in cluster:

  from ArangoDB 3.1 onwards `WITH` is required for traversals in a
  clustered environment in order to avoid deadlocks.

  Note that for queries that access only a single collection or that have all
  collection names specified somewhere else in the query string, there is no
  need to use *WITH*. *WITH* is only useful when the AQL query parser cannot
  automatically figure out which collections are going to be used by the query.
  *WITH* is only useful for queries that dynamically access collections, e.g.
  via traversals, shortest path operations or the *DOCUMENT()* function.

  more info can be found [here](https://github.com/arangodb/arangodb/blob/devel/Documentation/Books/AQL/Operations/With.md)

* added AQL function `DISTANCE` to calculate the distance between two arbitrary
  coordinates (haversine formula)

* fixed issue #2110

* added Auto-aptation of RAFT timings as calculations only


v3.1.rc2 (2016-10-10)
---------------------

* second release candidate


v3.1.rc1 (2016-09-30)
---------------------

* first release candidate


v3.1.alpha2 (2016-09-01)
------------------------

* added module.context.createDocumentationRouter to replace module.context.apiDocumentation

* bug in RAFT implementation of reads. dethroned leader still answered requests in isolation

* ui: added new graph viewer

* ui: aql-editor added tabular & graph display

* ui: aql-editor improved usability

* ui: aql-editor: query profiling support

* fixed issue #2109

* fixed issue #2111

* fixed issue #2075

* added AQL function `DISTANCE` to calculate the distance between two arbitrary
  coordinates (haversine formula)

* rewrote scheduler and dispatcher based on boost::asio

  parameters changed:
    `--scheduler.threads` and `--server.threads` are now merged into a single one: `--server.threads`

    hidden `--server.extra-threads` has been removed

    hidden `--server.aql-threads` has been removed

    hidden `--server.backend` has been removed

    hidden `--server.show-backends` has been removed

    hidden `--server.thread-affinity` has been removed

* fixed issue #2086

* fixed issue #2079

* fixed issue #2071

  make the AQL query optimizer inject filter condition expressions referred to
  by variables during filter condition aggregation.
  For example, in the following query

      FOR doc IN collection
        LET cond1 = (doc.value == 1)
        LET cond2 = (doc.value == 2)
        FILTER cond1 || cond2
        RETURN { doc, cond1, cond2 }

  the optimizer will now inject the conditions for `cond1` and `cond2` into the filter
  condition `cond1 || cond2`, expanding it to `(doc.value == 1) || (doc.value == 2)`
  and making these conditions available for index searching.

  Note that the optimizer previously already injected some conditions into other
  conditions, but only if the variable that defined the condition was not used
  elsewhere. For example, the filter condition in the query

      FOR doc IN collection
        LET cond = (doc.value == 1)
        FILTER cond
        RETURN { doc }

  already got optimized before because `cond` was only used once in the query and
  the optimizer decided to inject it into the place where it was used.

  This only worked for variables that were referred to once in the query.
  When a variable was used multiple times, the condition was not injected as
  in the following query:

      FOR doc IN collection
        LET cond = (doc.value == 1)
        FILTER cond
        RETURN { doc, cond }

  The fix for #2070 now will enable this optimization so that the query can
  use an index on `doc.value` if available.

* changed behavior of AQL array comparison operators for empty arrays:
  * `ALL` and `ANY` now always return `false` when the left-hand operand is an
    empty array. The behavior for non-empty arrays does not change:
    * `[] ALL == 1` will return `false`
    * `[1] ALL == 1` will return `true`
    * `[1, 2] ALL == 1` will return `false`
    * `[2, 2] ALL == 1` will return `false`
    * `[] ANY == 1` will return `false`
    * `[1] ANY == 1` will return `true`
    * `[1, 2] ANY == 1` will return `true`
    * `[2, 2] ANY == 1` will return `false`
  * `NONE` now always returns `true` when the left-hand operand is an empty array.
    The behavior for non-empty arrays does not change:
    * `[] NONE == 1` will return `true`
    * `[1] NONE == 1` will return `false`
    * `[1, 2] NONE == 1` will return `false`
    * `[2, 2] NONE == 1` will return `true`

* added experimental AQL functions `JSON_STRINGIFY` and `JSON_PARSE`

* added experimental support for incoming gzip-compressed requests

* added HTTP REST APIs for online loglevel adjustments:

  - GET `/_admin/log/level` returns the current loglevel settings
  - PUT `/_admin/log/level` modifies the current loglevel settings

* PATCH /_api/gharial/{graph-name}/vertex/{collection-name}/{vertex-key}
  - changed default value for keepNull to true

* PATCH /_api/gharial/{graph-name}/edge/{collection-name}/{edge-key}
  - changed default value for keepNull to true

* renamed `maximalSize` attribute in parameter.json files to `journalSize`

  The `maximalSize` attribute will still be picked up from collections that
  have not been adjusted. Responses from the replication API will now also use
  `journalSize` instead of `maximalSize`.

* added `--cluster.system-replication-factor` in order to adjust the
  replication factor for new system collections

* fixed issue #2012

* added a memory expection in case V8 memory gets too low

* added Optimizer Rule for other indexes in Traversals
  this allows AQL traversals to use other indexes than the edge index.
  So traversals with filters on edges can now make use of more specific
  indexes, e.g.

      FOR v, e, p IN 2 OUTBOUND @start @@edge FILTER p.edges[0].foo == "bar"

  will prefer a Hash Index on [_from, foo] above the EdgeIndex.

* fixed epoch computation in hybrid logical clock

* fixed thread affinity

* replaced require("internal").db by require("@arangodb").db

* added option `--skip-lines` for arangoimp
  this allows skipping the first few lines from the import file in case the
  CSV or TSV import are used

* fixed periodic jobs: there should be only one instance running - even if it
  runs longer than the period

* improved performance of primary index and edge index lookups

* optimizations for AQL `[*]` operator in case no filter, no projection and
  no offset/limit are used

* added AQL function `OUTERSECTION` to return the symmetric difference of its
  input arguments

* Foxx manifests of installed services are now saved to disk with indentation

* Foxx tests and scripts in development mode should now always respect updated
  files instead of loading stale modules

* When disabling Foxx development mode the setup script is now re-run

* Foxx now provides an easy way to directly serve GraphQL requests using the
  `@arangodb/foxx/graphql` module and the bundled `graphql-sync` dependency

* Foxx OAuth2 module now correctly passes the `access_token` to the OAuth2 server

* added iconv-lite and timezone modules

* web interface now allows installing GitHub and zip services in legacy mode

* added module.context.createDocumentationRouter to replace module.context.apiDocumentation

* bug in RAFT implementation of reads. dethroned leader still answered
  requests in isolation

* all lambdas in ClusterInfo might have been left with dangling references.

* Agency bug fix for handling of empty json objects as values.

* Foxx tests no longer support the Mocha QUnit interface as this resulted in weird
  inconsistencies in the BDD and TDD interfaces. This fixes the TDD interface
  as well as out-of-sequence problems when using the BDD before/after functions.

* updated bundled JavaScript modules to latest versions; joi has been updated from 8.4 to 9.2
  (see [joi 9.0.0 release notes](https://github.com/hapijs/joi/issues/920) for information on
  breaking changes and new features)

* fixed issue #2139

* updated graphql-sync dependency to 0.6.2

* fixed issue #2156


v3.0.13 (XXXX-XX-XX)
--------------------

* fixed issue #2315

* fixed issue #2210


v3.0.12 (2016-11-23)
--------------------

* fixed issue #2176

* fixed issue #2168

* fixed issues #2149, #2159

* fixed error reporting for issue #2158

* fixed assembly linkage bug in CRC4 module

* added support for descriptions field in Foxx dependencies


v3.0.11 (2016-11-08)
--------------------

* fixed issue #2140: supervisor dies instead of respawning child

* fixed issue #2131: use shard key value entered by user in web interface

* fixed issue #2129: cannot kill a long-run query

* fixed issue #2110

* fixed issue #2081

* fixed issue #2038

* changes to Foxx service configuration or dependencies should now be
  stored correctly when options are cleared or omitted

* Foxx tests no longer support the Mocha QUnit interface as this resulted in weird
  inconsistencies in the BDD and TDD interfaces. This fixes the TDD interface
  as well as out-of-sequence problems when using the BDD before/after functions.

* fixed issue #2148


v3.0.10 (2016-09-26)
--------------------

* fixed issue #2072

* fixed issue #2070

* fixed slow cluster starup issues. supervision will demonstrate more
  patience with db servers


v3.0.9 (2016-09-21)
-------------------

* fixed issue #2064

* fixed issue #2060

* speed up `collection.any()` and skiplist index creation

* fixed multiple issues where ClusterInfo bug hung agency in limbo
  timeouting on multiple collection and database callbacks


v3.0.8 (2016-09-14)
-------------------

* fixed issue #2052

* fixed issue #2005

* fixed issue #2039

* fixed multiple issues where ClusterInfo bug hung agency in limbo
  timeouting on multiple collection and database callbacks


v3.0.7 (2016-09-05)
-------------------

* new supervision job handles db server failure during collection creation.


v3.0.6 (2016-09-02)
-------------------

* fixed issue #2026

* slightly better error diagnostics for AQL query compilation and replication

* fixed issue #2018

* fixed issue #2015

* fixed issue #2012

* fixed wrong default value for arangoimp's `--on-duplicate` value

* fix execution of AQL traversal expressions when there are multiple
  conditions that refer to variables set outside the traversal

* properly return HTTP 503 in JS actions when backend is gone

* supervision creates new key in agency for failed servers

* new shards will not be allocated on failed or cleaned servers


v3.0.5 (2016-08-18)
-------------------

* execute AQL ternary operator via C++ if possible

* fixed issue #1977

* fixed extraction of _id attribute in AQL traversal conditions

* fix SSL agency endpoint

* Minimum RAFT timeout was one order of magnitude to short.

* Optimized RAFT RPCs from leader to followers for efficiency.

* Optimized RAFT RPC handling on followers with respect to compaction.

* Fixed bug in handling of duplicates and overlapping logs

* Fixed bug in supervision take over after leadership change.

v3.0.4 (2016-08-01)
-------------------

* added missing lock for periodic jobs access

* fix multiple foxx related cluster issues

* fix handling of empty AQL query strings

* fixed issue in `INTERSECTION` AQL function with duplicate elements
  in the source arrays

* fixed issue #1970

* fixed issue #1968

* fixed issue #1967

* fixed issue #1962

* fixed issue #1959

* replaced require("internal").db by require("@arangodb").db

* fixed issue #1954

* fixed issue #1953

* fixed issue #1950

* fixed issue #1949

* fixed issue #1943

* fixed segfault in V8, by backporting https://bugs.chromium.org/p/v8/issues/detail?id=5033

* Foxx OAuth2 module now correctly passes the `access_token` to the OAuth2 server

* fixed credentialed CORS requests properly respecting --http.trusted-origin

* fixed a crash in V8Periodic task (forgotten lock)

* fixed two bugs in synchronous replication (syncCollectionFinalize)


v3.0.3 (2016-07-17)
-------------------

* fixed issue #1942

* fixed issue #1941

* fixed array index batch insertion issues for hash indexes that caused problems when
  no elements remained for insertion

* fixed AQL MERGE() function with External objects originating from traversals

* fixed some logfile recovery errors with error message "document not found"

* fixed issue #1937

* fixed issue #1936

* improved performance of arangorestore in clusters with synchronous
  replication

* Foxx tests and scripts in development mode should now always respect updated
  files instead of loading stale modules

* When disabling Foxx development mode the setup script is now re-run

* Foxx manifests of installed services are now saved to disk with indentation


v3.0.2 (2016-07-09)
-------------------

* fixed assertion failure in case multiple remove operations were used in the same query

* fixed upsert behavior in case upsert was used in a loop with the same document example

* fixed issue #1930

* don't expose local file paths in Foxx error messages.

* fixed issue #1929

* make arangodump dump the attribute `isSystem` when dumping the structure
  of a collection, additionally make arangorestore not fail when the attribute
  is missing

* fixed "Could not extract custom attribute" issue when using COLLECT with
  MIN/MAX functions in some contexts

* honor presence of persistent index for sorting

* make AQL query optimizer not skip "use-indexes-rule", even if enough
  plans have been created already

* make AQL optimizer not skip "use-indexes-rule", even if enough execution plans
  have been created already

* fix double precision value loss in VelocyPack JSON parser

* added missing SSL support for arangorestore

* improved cluster import performance

* fix Foxx thumbnails on DC/OS

* fix Foxx configuration not being saved

* fix Foxx app access from within the frontend on DC/OS

* add option --default-replication-factor to arangorestore and simplify
  the control over the number of shards when restoring

* fix a bug in the VPack -> V8 conversion if special attributes _key,
  _id, _rev, _from and _to had non-string values, which is allowed
  below the top level

* fix malloc_usable_size for darwin


v3.0.1 (2016-06-30)
-------------------

* fixed periodic jobs: there should be only one instance running - even if it
  runs longer than the period

* increase max. number of collections in AQL queries from 32 to 256

* fixed issue #1916: header "authorization" is required" when opening
  services page

* fixed issue #1915: Explain: member out of range

* fixed issue #1914: fix unterminated buffer

* don't remove lockfile if we are the same (now stale) pid
  fixes docker setups (our pid will always be 1)

* do not use revision id comparisons in compaction for determining whether a
  revision is obsolete, but marker memory addresses
  this ensures revision ids don't matter when compacting documents

* escape Unicode characters in JSON HTTP responses
  this converts UTF-8 characters in HTTP responses of arangod into `\uXXXX`
  escape sequences. This makes the HTTP responses fit into the 7 bit ASCII
  character range, which speeds up HTTP response parsing for some clients,
  namely node.js/v8

* add write before read collections when starting a user transaction
  this allows specifying the same collection in both read and write mode without
  unintended side effects

* fixed buffer overrun that occurred when building very large result sets

* index lookup optimizations for primary index and edge index

* fixed "collection is a nullptr" issue when starting a traversal from a transaction

* enable /_api/import on coordinator servers


v3.0.0 (2016-06-22)
-------------------

* minor GUI fixxes

* fix for replication and nonces


v3.0.0-rc3 (2016-06-19)
-----------------------

* renamed various Foxx errors to no longer refer to Foxx services as apps

* adjusted various error messages in Foxx to be more informative

* specifying "files" in a Foxx manifest to be mounted at the service root
  no longer results in 404s when trying to access non-file routes

* undeclared path parameters in Foxx no longer break the service

* trusted reverse proxy support is now handled more consistently

* ArangoDB request compatibility and user are now exposed in Foxx

* all bundled NPM modules have been upgraded to their latest versions


v3.0.0-rc2 (2016-06-12)
-----------------------

* added option `--server.max-packet-size` for client tools

* renamed option `--server.ssl-protocol` to `--ssl.protocol` in client tools
  (was already done for arangod, but overlooked for client tools)

* fix handling of `--ssl.protocol` value 5 (TLS v1.2) in client tools, which
  claimed to support it but didn't

* config file can use '@include' to include a different config file as base


v3.0.0-rc1 (2016-06-10)
-----------------------

* the user management has changed: it now has users that are independent of
  databases. A user can have one or more database assigned to the user.

* forward ported V8 Comparator bugfix for inline heuristics from
  https://github.com/v8/v8/commit/5ff7901e24c2c6029114567de5a08ed0f1494c81

* changed to-string conversion for AQL objects and arrays, used by the AQL
  function `TO_STRING()` and implicit to-string casts in AQL

  - arrays are now converted into their JSON-stringify equivalents, e.g.

    - `[ ]` is now converted to `[]`
    - `[ 1, 2, 3 ]` is now converted to `[1,2,3]`
    - `[ "test", 1, 2 ] is now converted to `["test",1,2]`

    Previous versions of ArangoDB converted arrays with no members into the
    empty string, and non-empty arrays into a comma-separated list of member
    values, without the surrounding angular brackets. Additionally, string
    array members were not enclosed in quotes in the result string:

    - `[ ]` was converted to ``
    - `[ 1, 2, 3 ]` was converted to `1,2,3`
    - `[ "test", 1, 2 ] was converted to `test,1,2`

  - objects are now converted to their JSON-stringify equivalents, e.g.

    - `{ }` is converted to `{}`
    - `{ a: 1, b: 2 }` is converted to `{"a":1,"b":2}`
    - `{ "test" : "foobar" }` is converted to `{"test":"foobar"}`

    Previous versions of ArangoDB always converted objects into the string
    `[object Object]`

  This change affects also the AQL functions `CONCAT()` and `CONCAT_SEPARATOR()`
  which treated array values differently in previous versions. Previous versions
  of ArangoDB automatically flattened array values on the first level of the array,
  e.g. `CONCAT([1, 2, 3, [ 4, 5, 6 ]])` produced `1,2,3,4,5,6`. Now this will produce
  `[1,2,3,[4,5,6]]`. To flatten array members on the top level, you can now use
  the more explicit `CONCAT(FLATTEN([1, 2, 3, [4, 5, 6]], 1))`.

* added C++ implementations for AQL functions `SLICE()`, `CONTAINS()` and
  `RANDOM_TOKEN()`

* as a consequence of the upgrade to V8 version 5, the implementation of the
  JavaScript `Buffer` object had to be changed. JavaScript `Buffer` objects in
  ArangoDB now always store their data on the heap. There is no shared pool
  for small Buffer values, and no pointing into existing Buffer data when
  extracting slices. This change may increase the cost of creating Buffers with
  short contents or when peeking into existing Buffers, but was required for
  safer memory management and to prevent leaks.

* the `db` object's function `_listDatabases()` was renamed to just `_databases()`
  in order to make it more consistent with the existing `_collections()` function.
  Additionally the `db` object's `_listEndpoints()` function was renamed to just
  `_endpoints()`.

* changed default value of `--server.authentication` from `false` to `true` in
  configuration files etc/relative/arangod.conf and etc/arangodb/arangod.conf.in.
  This means the server will be started with authentication enabled by default,
  requiring all client connections to provide authentication data when connecting
  to ArangoDB. Authentication can still be turned off via setting the value of
  `--server.authentication` to `false` in ArangoDB's configuration files or by
  specifying the option on the command-line.

* Changed result format for querying all collections via the API GET `/_api/collection`.

  Previous versions of ArangoDB returned an object with an attribute named `collections`
  and an attribute named `names`. Both contained all available collections, but
  `collections` contained the collections as an array, and `names` contained the
  collections again, contained in an object in which the attribute names were the
  collection names, e.g.

  ```
  {
    "collections": [
      {"id":"5874437","name":"test","isSystem":false,"status":3,"type":2},
      {"id":"17343237","name":"something","isSystem":false,"status":3,"type":2},
      ...
    ],
    "names": {
      "test": {"id":"5874437","name":"test","isSystem":false,"status":3,"type":2},
      "something": {"id":"17343237","name":"something","isSystem":false,"status":3,"type":2},
      ...
    }
  }
  ```
  This result structure was redundant, and therefore has been simplified to just

  ```
  {
    "result": [
      {"id":"5874437","name":"test","isSystem":false,"status":3,"type":2},
      {"id":"17343237","name":"something","isSystem":false,"status":3,"type":2},
      ...
    ]
  }
  ```

  in ArangoDB 3.0.

* added AQL functions `TYPENAME()` and `HASH()`

* renamed arangob tool to arangobench

* added AQL string comparison operator `LIKE`

  The operator can be used to compare strings like this:

      value LIKE search

  The operator is currently implemented by calling the already existing AQL
  function `LIKE`.

  This change also makes `LIKE` an AQL keyword. Using `LIKE` in either case as
  an attribute or collection name in AQL thus requires quoting.

* make AQL optimizer rule "remove-unnecessary-calculations" fire in more cases

  The rule will now remove calculations that are used exactly once in other
  expressions (e.g. `LET a = doc RETURN a.value`) and calculations,
  or calculations that are just references (e.g. `LET a = b`).

* renamed AQL optimizer rule "merge-traversal-filter" to "optimize-traversals"
  Additionally, the optimizer rule will remove unused edge and path result variables
  from the traversal in case they are specified in the `FOR` section of the traversal,
  but not referenced later in the query. This saves constructing edges and paths
  results.

* added AQL optimizer rule "inline-subqueries"

  This rule can pull out certain subqueries that are used as an operand to a `FOR`
  loop one level higher, eliminating the subquery completely. For example, the query

      FOR i IN (FOR j IN [1,2,3] RETURN j) RETURN i

  will be transformed by the rule to:

      FOR i IN [1,2,3] RETURN i

  The query

      FOR name IN (FOR doc IN _users FILTER doc.status == 1 RETURN doc.name) LIMIT 2 RETURN name

  will be transformed into

      FOR tmp IN _users FILTER tmp.status == 1 LIMIT 2 RETURN tmp.name

  The rule will only fire when the subquery is used as an operand to a `FOR` loop, and
  if the subquery does not contain a `COLLECT` with an `INTO` variable.

* added new endpoint "srv://" for DNS service records

* The result order of the AQL functions VALUES and ATTRIBUTES has never been
  guaranteed and it only had the "correct" ordering by accident when iterating
  over objects that were not loaded from the database. This accidental behavior
  is now changed by introduction of VelocyPack. No ordering is guaranteed unless
  you specify the sort parameter.

* removed configure option `--enable-logger`

* added AQL array comparison operators

  All AQL comparison operators now also exist in an array variant. In the
  array variant, the operator is preceded with one of the keywords *ALL*, *ANY*
  or *NONE*. Using one of these keywords changes the operator behavior to
  execute the comparison operation for all, any, or none of its left hand
  argument values. It is therefore expected that the left hand argument
  of an array operator is an array.

  Examples:

      [ 1, 2, 3 ] ALL IN [ 2, 3, 4 ]   // false
      [ 1, 2, 3 ] ALL IN [ 1, 2, 3 ]   // true
      [ 1, 2, 3 ] NONE IN [ 3 ]        // false
      [ 1, 2, 3 ] NONE IN [ 23, 42 ]   // true
      [ 1, 2, 3 ] ANY IN [ 4, 5, 6 ]   // false
      [ 1, 2, 3 ] ANY IN [ 1, 42 ]     // true
      [ 1, 2, 3 ] ANY == 2             // true
      [ 1, 2, 3 ] ANY == 4             // false
      [ 1, 2, 3 ] ANY > 0              // true
      [ 1, 2, 3 ] ANY <= 1             // true
      [ 1, 2, 3 ] NONE < 99            // false
      [ 1, 2, 3 ] NONE > 10            // true
      [ 1, 2, 3 ] ALL > 2              // false
      [ 1, 2, 3 ] ALL > 0              // true
      [ 1, 2, 3 ] ALL >= 3             // false
      ["foo", "bar"] ALL != "moo"      // true
      ["foo", "bar"] NONE == "bar"     // false
      ["foo", "bar"] ANY == "foo"      // true

* improved AQL optimizer to remove unnecessary sort operations in more cases

* allow enclosing AQL identifiers in forward ticks in addition to using
  backward ticks

  This allows for convenient writing of AQL queries in JavaScript template strings
  (which are delimited with backticks themselves), e.g.

      var q = `FOR doc IN ´collection´ RETURN doc.´name´`;

* allow to set `print.limitString` to configure the number of characters
  to output before truncating

* make logging configurable per log "topic"

  `--log.level <level>` sets the global log level to <level>, e.g. `info`,
  `debug`, `trace`.

  `--log.level topic=<level>` sets the log level for a specific topic.
  Currently, the following topics exist: `collector`, `compactor`, `mmap`,
  `performance`, `queries`, and `requests`. `performance` and `requests` are
  set to FATAL by default. `queries` is set to info. All others are
  set to the global level by default.

  The new log option `--log.output <definition>` allows directing the global
  or per-topic log output to different outputs. The output definition
  "<definition>" can be one of

    "-" for stdin
    "+" for stderr
    "syslog://<syslog-facility>"
    "syslog://<syslog-facility>/<application-name>"
    "file://<relative-path>"

  The option can be specified multiple times in order to configure the output
  for different log topics. To set up a per-topic output configuration, use
  `--log.output <topic>=<definition>`, e.g.

    queries=file://queries.txt

  logs all queries to the file "queries.txt".

* the option `--log.requests-file` is now deprecated. Instead use

    `--log.level requests=info`
    `--log.output requests=file://requests.txt`

* the option `--log.facility` is now deprecated. Instead use

    `--log.output requests=syslog://facility`

* the option `--log.performance` is now deprecated. Instead use

    `--log.level performance=trace`

* removed option `--log.source-filter`

* removed configure option `--enable-logger`

* change collection directory names to include a random id component at the end

  The new pattern is `collection-<id>-<random>`, where `<id>` is the collection
  id and `<random>` is a random number. Previous versions of ArangoDB used a
  pattern `collection-<id>` without the random number.

  ArangoDB 3.0 understands both the old and name directory name patterns.

* removed mostly unused internal spin-lock implementation

* removed support for pre-Windows 7-style locks. This removes compatibility for
  Windows versions older than Windows 7 (e.g. Windows Vista, Windows XP) and
  Windows 2008R2 (e.g. Windows 2008).

* changed names of sub-threads started by arangod

* added option `--default-number-of-shards` to arangorestore, allowing creating
  collections with a specifiable number of shards from a non-cluster dump

* removed support for CoffeeScript source files

* removed undocumented SleepAndRequeue

* added WorkMonitor to inspect server threads

* when downloading a Foxx service from the web interface the suggested filename
  is now based on the service's mount path instead of simply "app.zip"

* the `@arangodb/request` response object now stores the parsed JSON response
  body in a property `json` instead of `body` when the request was made using the
  `json` option. The `body` instead contains the response body as a string.

* the Foxx API has changed significantly, 2.8 services are still supported
  using a backwards-compatible "legacy mode"


v2.8.12 (XXXX-XX-XX)
--------------------

* issue #2091: decrease connect timeout to 5 seconds on startup

* fixed issue #2072

* slightly better error diagnostics for some replication errors

* fixed issue #1977

* fixed issue in `INTERSECTION` AQL function with duplicate elements
  in the source arrays

* fixed issue #1962

* fixed issue #1959

* export aqlQuery template handler as require('org/arangodb').aql for forwards-compatibility


v2.8.11 (2016-07-13)
--------------------

* fixed array index batch insertion issues for hash indexes that caused problems when
  no elements remained for insertion

* fixed issue #1937


v2.8.10 (2016-07-01)
--------------------

* make sure next local _rev value used for a document is at least as high as the
  _rev value supplied by external sources such as replication

* make adding a collection in both read- and write-mode to a transaction behave as
  expected (write includes read). This prevents the `unregister collection used in
  transaction` error

* fixed sometimes invalid result for `byExample(...).count()` when an index plus
  post-filtering was used

* fixed "collection is a nullptr" issue when starting a traversal from a transaction

* honor the value of startup option `--database.wait-for-sync` (that is used to control
  whether new collections are created with `waitForSync` set to `true` by default) also
  when creating collections via the HTTP API (and thus the ArangoShell). When creating
  a collection via these mechanisms, the option was ignored so far, which was inconsistent.

* fixed issue #1826: arangosh --javascript.execute: internal error (geo index issue)

* fixed issue #1823: Arango crashed hard executing very simple query on windows


v2.8.9 (2016-05-13)
-------------------

* fixed escaping and quoting of extra parameters for executables in Mac OS X App

* added "waiting for" status variable to web interface collection figures view

* fixed undefined behavior in query cache invaldation

* fixed access to /_admin/statistics API in case statistics are disable via option
  `--server.disable-statistics`

* Foxx manager will no longer fail hard when Foxx store is unreachable unless installing
  a service from the Foxx store (e.g. when behind a firewall or GitHub is unreachable).


v2.8.8 (2016-04-19)
-------------------

* fixed issue #1805: Query: internal error (location: arangod/Aql/AqlValue.cpp:182).
  Please report this error to arangodb.com (while executing)

* allow specifying collection name prefixes for `_from` and `_to` in arangoimp:

  To avoid specifying complete document ids (consisting of collection names and document
  keys) for *_from* and *_to* values when importing edges with arangoimp, there are now
  the options *--from-collection-prefix* and *--to-collection-prefix*.

  If specified, these values will be automatically prepended to each value in *_from*
  (or *_to* resp.). This allows specifying only document keys inside *_from* and/or *_to*.

  *Example*

      > arangoimp --from-collection-prefix users --to-collection-prefix products ...

  Importing the following document will then create an edge between *users/1234* and
  *products/4321*:

  ```js
  { "_from" : "1234", "_to" : "4321", "desc" : "users/1234 is connected to products/4321" }
  ```

* requests made with the interactive system API documentation in the web interface
  (Swagger) will now respect the active database instead of always using `_system`


v2.8.7 (2016-04-07)
-------------------

* optimized primary=>secondary failover

* fix to-boolean conversion for documents in AQL

* expose the User-Agent HTTP header from the ArangoShell since Github seems to
  require it now, and we use the ArangoShell for fetching Foxx repositories from Github

* work with http servers that only send

* fixed potential race condition between compactor and collector threads

* fix removal of temporary directories on arangosh exit

* javadoc-style comments in Foxx services are no longer interpreted as
  Foxx comments outside of controller/script/exports files (#1748)

* removed remaining references to class syntax for Foxx Model and Repository
  from the documentation

* added a safe-guard for corrupted master-pointer


v2.8.6 (2016-03-23)
-------------------

* arangosh can now execute JavaScript script files that contain a shebang
  in the first line of the file. This allows executing script files directly.

  Provided there is a script file `/path/to/script.js` with the shebang
  `#!arangosh --javascript.execute`:

      > cat /path/to/script.js
      #!arangosh --javascript.execute
      print("hello from script.js");

  If the script file is made executable

      > chmod a+x /path/to/script.js

  it can be invoked on the shell directly and use arangosh for its execution:

      > /path/to/script.js
      hello from script.js

  This did not work in previous versions of ArangoDB, as the whole script contents
  (including the shebang) were treated as JavaScript code.
  Now shebangs in script files will now be ignored for all files passed to arangosh's
  `--javascript.execute` parameter.

  The alternative way of executing a JavaScript file with arangosh still works:

      > arangosh --javascript.execute /path/to/script.js
      hello from script.js

* added missing reset of traversal state for nested traversals.
  The state of nested traversals (a traversal in an AQL query that was
  located in a repeatedly executed subquery or inside another FOR loop)
  was not reset properly, so that multiple invocations of the same nested
  traversal with different start vertices led to the nested traversal
  always using the start vertex provided on the first invocation.

* fixed issue #1781: ArangoDB startup time increased tremendously

* fixed issue #1783: SIGHUP should rotate the log


v2.8.5 (2016-03-11)
-------------------

* Add OpenSSL handler for TLS V1.2 as sugested by kurtkincaid in #1771

* fixed issue #1765 (The webinterface should display the correct query time)
  and #1770 (Display ACTUAL query time in aardvark's AQL editor)

* Windows: the unhandled exception handler now calls the windows logging
  facilities directly without locks.
  This fixes lockups on crashes from the logging framework.

* improve nullptr handling in logger.

* added new endpoint "srv://" for DNS service records

* `org/arangodb/request` no longer sets the content-type header to the
  string "undefined" when no content-type header should be sent (issue #1776)


v2.8.4 (2016-03-01)
-------------------

* global modules are no longer incorrectly resolved outside the ArangoDB
  JavaScript directory or the Foxx service's root directory (issue #1577)

* improved error messages from Foxx and JavaScript (issues #1564, #1565, #1744)


v2.8.3 (2016-02-22)
-------------------

* fixed AQL filter condition collapsing for deeply-nested cases, potentially
  enabling usage of indexes in some dedicated cases

* added parentheses in AQL explain command output to correctly display precedence
  of logical and arithmetic operators

* Foxx Model event listeners defined on the model are now correctly invoked by
  the Repository methods (issue #1665)

* Deleting a Foxx service in the frontend should now always succeed even if the
  files no longer exist on the file system (issue #1358)

* Routing actions loaded from the database no longer throw exceptions when
  trying to load other modules using "require"

* The `org/arangodb/request` response object now sets a property `json` to the
  parsed JSON response body in addition to overwriting the `body` property when
  the request was made using the `json` option.

* Improved Windows stability

* Fixed a bug in the interactive API documentation that would escape slashes
  in document-handle fields. Document handles are now provided as separate
  fields for collection name and document key.


v2.8.2 (2016-02-09)
-------------------

* the continuous replication applier will now prevent the master's WAL logfiles
  from being removed if they are still needed by the applier on the slave. This
  should help slaves that suffered from masters garbage collection WAL logfiles
  which would have been needed by the slave later.

  The initial synchronization will block removal of still needed WAL logfiles
  on the master for 10 minutes initially, and will extend this period when further
  requests are made to the master. Initial synchronization hands over its handle
  for blocking logfile removal to the continuous replication when started via
  the *setupReplication* function. In this case, continuous replication will
  extend the logfile removal blocking period for the required WAL logfiles when
  the slave makes additional requests.

  All handles that block logfile removal will time out automatically after at
  most 5 minutes should a master not be contacted by the slave anymore (e.g. in
  case the slave's replication is turned off, the slaves loses the connection
  to the master or the slave goes down).

* added all-in-one function *setupReplication* to synchronize data from master
  to slave and start the continuous replication:

      require("@arangodb/replication").setupReplication(configuration);

  The command will return when the initial synchronization is finished and the
  continuous replication has been started, or in case the initial synchronization
  has failed.

  If the initial synchronization is successful, the command will store the given
  configuration on the slave. It also configures the continuous replication to start
  automatically if the slave is restarted, i.e. *autoStart* is set to *true*.

  If the command is run while the slave's replication applier is already running,
  it will first stop the running applier, drop its configuration and do a
  resynchronization of data with the master. It will then use the provided configration,
  overwriting any previously existing replication configuration on the slave.

  The following example demonstrates how to use the command for setting up replication
  for the *_system* database. Note that it should be run on the slave and not the
  master:

      db._useDatabase("_system");
      require("@arangodb/replication").setupReplication({
        endpoint: "tcp://master.domain.org:8529",
        username: "myuser",
        password: "mypasswd",
        verbose: false,
        includeSystem: false,
        incremental: true,
        autoResync: true
      });

* the *sync* and *syncCollection* functions now always start the data synchronization
  as an asynchronous server job. The call to *sync* or *syncCollection* will block
  until synchronization is either complete or has failed with an error. The functions
  will automatically poll the slave periodically for status updates.

  The main benefit is that the connection to the slave does not need to stay open
  permanently and is thus not affected by timeout issues. Additionally the caller does
  not need to query the synchronization status from the slave manually as this is
  now performed automatically by these functions.

* fixed undefined behavior when explaining some types of AQL traversals, fixed
  display of some types of traversals in AQL explain output


v2.8.1 (2016-01-29)
-------------------

* Improved AQL Pattern matching by allowing to specify a different traversal
  direction for one or many of the edge collections.

      FOR v, e, p IN OUTBOUND @start @@ec1, INBOUND @@ec2, @@ec3

  will traverse *ec1* and *ec3* in the OUTBOUND direction and for *ec2* it will use
  the INBOUND direction. These directions can be combined in arbitrary ways, the
  direction defined after *IN [steps]* will we used as default direction and can
  be overriden for specific collections.
  This feature is only available for collection lists, it is not possible to
  combine it with graph names.

* detect more types of transaction deadlocks early

* fixed display of relational operators in traversal explain output

* fixed undefined behavior in AQL function `PARSE_IDENTIFIER`

* added "engines" field to Foxx services generated in the admin interface

* added AQL function `IS_SAME_COLLECTION`:

  *IS_SAME_COLLECTION(collection, document)*: Return true if *document* has the same
  collection id as the collection specified in *collection*. *document* can either be
  a [document handle](../Glossary/README.md#document-handle) string, or a document with
  an *_id* attribute. The function does not validate whether the collection actually
  contains the specified document, but only compares the name of the specified collection
  with the collection name part of the specified document.
  If *document* is neither an object with an *id* attribute nor a *string* value,
  the function will return *null* and raise a warning.

      /* true */
      IS_SAME_COLLECTION('_users', '_users/my-user')
      IS_SAME_COLLECTION('_users', { _id: '_users/my-user' })

      /* false */
      IS_SAME_COLLECTION('_users', 'foobar/baz')
      IS_SAME_COLLECTION('_users', { _id: 'something/else' })


v2.8.0 (2016-01-25)
-------------------

* avoid recursive locking


v2.8.0-beta8 (2016-01-19)
-------------------------

* improved internal datafile statistics for compaction and compaction triggering
  conditions, preventing excessive growth of collection datafiles under some
  workloads. This should also fix issue #1596.

* renamed AQL optimizer rule `remove-collect-into` to `remove-collect-variables`

* fixed primary and edge index lookups prematurely aborting searches when the
  specified id search value contained a different collection than the collection
  the index was created for


v2.8.0-beta7 (2016-01-06)
-------------------------

* added vm.runInThisContext

* added AQL keyword `AGGREGATE` for use in AQL `COLLECT` statement

  Using `AGGREGATE` allows more efficient aggregation (incrementally while building
  the groups) than previous versions of AQL, which built group aggregates afterwards
  from the total of all group values.

  `AGGREGATE` can be used inside a `COLLECT` statement only. If used, it must follow
  the declaration of grouping keys:

      FOR doc IN collection
        COLLECT gender = doc.gender AGGREGATE minAge = MIN(doc.age), maxAge = MAX(doc.age)
        RETURN { gender, minAge, maxAge }

  or, if no grouping keys are used, it can follow the `COLLECT` keyword:

      FOR doc IN collection
        COLLECT AGGREGATE minAge = MIN(doc.age), maxAge = MAX(doc.age)
        RETURN {
  minAge, maxAge
}

  Only specific expressions are allowed on the right-hand side of each `AGGREGATE`
  assignment:

  - on the top level the expression must be a call to one of the supported aggregation
    functions `LENGTH`, `MIN`, `MAX`, `SUM`, `AVERAGE`, `STDDEV_POPULATION`, `STDDEV_SAMPLE`,
    `VARIANCE_POPULATION`, or `VARIANCE_SAMPLE`

  - the expression must not refer to variables introduced in the `COLLECT` itself

* Foxx: mocha test paths with wildcard characters (asterisks) now work on Windows

* reserved AQL keyword `NONE` for future use

* web interface: fixed a graph display bug concerning dashboard view

* web interface: fixed several bugs during the dashboard initialize process

* web interface: included several bugfixes: #1597, #1611, #1623

* AQL query optimizer now converts `LENGTH(collection-name)` to an optimized
  expression that returns the number of documents in a collection

* adjusted the behavior of the expansion (`[*]`) operator in AQL for non-array values

  In ArangoDB 2.8, calling the expansion operator on a non-array value will always
  return an empty array. Previous versions of ArangoDB expanded non-array values by
  calling the `TO_ARRAY()` function for the value, which for example returned an
  array with a single value for boolean, numeric and string input values, and an array
  with the object's values for an object input value. This behavior was inconsistent
  with how the expansion operator works for the array indexes in 2.8, so the behavior
  is now unified:

  - if the left-hand side operand of `[*]` is an array, the array will be returned as
    is when calling `[*]` on it
  - if the left-hand side operand of `[*]` is not an array, an empty array will be
    returned by `[*]`

  AQL queries that rely on the old behavior can be changed by either calling `TO_ARRAY`
  explicitly or by using the `[*]` at the correct position.

  The following example query will change its result in 2.8 compared to 2.7:

      LET values = "foo" RETURN values[*]

  In 2.7 the query has returned the array `[ "foo" ]`, but in 2.8 it will return an
  empty array `[ ]`. To make it return the array `[ "foo" ]` again, an explicit
  `TO_ARRAY` function call is needed in 2.8 (which in this case allows the removal
  of the `[*]` operator altogether). This also works in 2.7:

      LET values = "foo" RETURN TO_ARRAY(values)

  Another example:

      LET values = [ { name: "foo" }, { name: "bar" } ]
      RETURN values[*].name[*]

  The above returned `[ [ "foo" ], [ "bar" ] ] in 2.7. In 2.8 it will return
  `[ [ ], [ ] ]`, because the value of `name` is not an array. To change the results
  to the 2.7 style, the query can be changed to

      LET values = [ { name: "foo" }, { name: "bar" } ]
      RETURN values[* RETURN TO_ARRAY(CURRENT.name)]

  The above also works in 2.7.
  The following types of queries won't change:

      LET values = [ 1, 2, 3 ] RETURN values[*]
      LET values = [ { name: "foo" }, { name: "bar" } ] RETURN values[*].name
      LET values = [ { names: [ "foo", "bar" ] }, { names: [ "baz" ] } ] RETURN values[*].names[*]
      LET values = [ { names: [ "foo", "bar" ] }, { names: [ "baz" ] } ] RETURN values[*].names[**]

* slightly adjusted V8 garbage collection strategy so that collection eventually
  happens in all contexts that hold V8 external references to documents and
  collections.

  also adjusted default value of `--javascript.gc-frequency` from 10 seconds to
  15 seconds, as less internal operations are carried out in JavaScript.

* fixes for AQL optimizer and traversal

* added `--create-collection-type` option to arangoimp

  This allows specifying the type of the collection to be created when
  `--create-collection` is set to `true`.

* Foxx export cache should no longer break if a broken app is loaded in the
  web admin interface.


v2.8.0-beta2 (2015-12-16)
-------------------------

* added AQL query optimizer rule "sort-in-values"

  This rule pre-sorts the right-hand side operand of the `IN` and `NOT IN`
  operators so the operation can use a binary search with logarithmic complexity
  instead of a linear search. The rule is applied when the right-hand side
  operand of an `IN` or `NOT IN` operator in a filter condition is a variable that
  is defined in a different loop/scope than the operator itself. Additionally,
  the filter condition must consist of solely the `IN` or `NOT IN` operation
  in order to avoid any side-effects.

* changed collection status terminology in web interface for collections for
  which an unload request has been issued from `in the process of being unloaded`
  to `will be unloaded`.

* unloading a collection via the web interface will now trigger garbage collection
  in all v8 contexts and force a WAL flush. This increases the chances of perfoming
  the unload faster.

* added the following attributes to the result of `collection.figures()` and the
  corresponding HTTP API at `PUT /_api/collection/<name>/figures`:

  - `documentReferences`: The number of references to documents in datafiles
    that JavaScript code currently holds. This information can be used for
    debugging compaction and unload issues.
  - `waitingFor`: An optional string value that contains information about
    which object type is at the head of the collection's cleanup queue. This
    information can be used for debugging compaction and unload issues.
  - `compactionStatus.time`: The point in time the compaction for the collection
    was last executed. This information can be used for debugging compaction
    issues.
  - `compactionStatus.message`: The action that was performed when the compaction
    was last run for the collection. This information can be used for debugging
    compaction issues.

  Note: `waitingFor` and `compactionStatus` may be empty when called on a coordinator
  in a cluster.

* the compaction will now provide queryable status info that can be used to track
  its progress. The compaction status is displayed in the web interface, too.

* better error reporting for arangodump and arangorestore

* arangodump will now fail by default when trying to dump edges that
  refer to already dropped collections. This can be circumvented by
  specifying the option `--force true` when invoking arangodump

* fixed cluster upgrade procedure

* the AQL functions `NEAR` and `WITHIN` now have stricter validations
  for their input parameters `limit`, `radius` and `distance`. They may now throw
  exceptions when invalid parameters are passed that may have not led
  to exceptions in previous versions.

* deprecation warnings now log stack traces

* Foxx: improved backwards compatibility with 2.5 and 2.6

  - reverted Model and Repository back to non-ES6 "classes" because of
    compatibility issues when using the extend method with a constructor

  - removed deprecation warnings for extend and controller.del

  - restored deprecated method Model.toJSONSchema

  - restored deprecated `type`, `jwt` and `sessionStorageApp` options
    in Controller#activateSessions

* Fixed a deadlock problem in the cluster


v2.8.0-beta1 (2015-12-06)
-------------------------

* added AQL function `IS_DATESTRING(value)`

  Returns true if *value* is a string that can be used in a date function.
  This includes partial dates such as *2015* or *2015-10* and strings containing
  invalid dates such as *2015-02-31*. The function will return false for all
  non-string values, even if some of them may be usable in date functions.


v2.8.0-alpha1 (2015-12-03)
--------------------------

* added AQL keywords `GRAPH`, `OUTBOUND`, `INBOUND` and `ANY` for use in graph
  traversals, reserved AQL keyword `ALL` for future use

  Usage of these keywords as collection names, variable names or attribute names
  in AQL queries will not be possible without quoting. For example, the following
  AQL query will still work as it uses a quoted collection name and a quoted
  attribute name:

      FOR doc IN `OUTBOUND`
        RETURN doc.`any`

* issue #1593: added AQL `POW` function for exponentation

* added cluster execution site info in explain output for AQL queries

* replication improvements:

  - added `autoResync` configuration parameter for continuous replication.

    When set to `true`, a replication slave will automatically trigger a full data
    re-synchronization with the master when the master cannot provide the log data
    the slave had asked for. Note that `autoResync` will only work when the option
    `requireFromPresent` is also set to `true` for the continuous replication, or
    when the continuous syncer is started and detects that no start tick is present.

    Automatic re-synchronization may transfer a lot of data from the master to the
    slave and may be expensive. It is therefore turned off by default.
    When turned off, the slave will never perform an automatic re-synchronization
    with the master.

  - added `idleMinWaitTime` and `idleMaxWaitTime` configuration parameters for
    continuous replication.

    These parameters can be used to control the minimum and maximum wait time the
    slave will (intentionally) idle and not poll for master log changes in case the
    master had sent the full logs already.
    The `idleMaxWaitTime` value will only be used when `adapativePolling` is set
    to `true`. When `adaptivePolling` is disable, only `idleMinWaitTime` will be
    used as a constant time span in which the slave will not poll the master for
    further changes. The default values are 0.5 seconds for `idleMinWaitTime` and
    2.5 seconds for `idleMaxWaitTime`, which correspond to the hard-coded values
    used in previous versions of ArangoDB.

  - added `initialSyncMaxWaitTime` configuration parameter for initial and continuous
    replication

    This option controls the maximum wait time (in seconds) that the initial
    synchronization will wait for a response from the master when fetching initial
    collection data. If no response is received within this time period, the initial
    synchronization will give up and fail. This option is also relevant for
    continuous replication in case *autoResync* is set to *true*, as then the
    continuous replication may trigger a full data re-synchronization in case
    the master cannot the log data the slave had asked for.

  - HTTP requests sent from the slave to the master during initial synchronization
    will now be retried if they fail with connection problems.

  - the initial synchronization now logs its progress so it can be queried using
    the regular replication status check APIs.

  - added `async` attribute for `sync` and `syncCollection` operations called from
    the ArangoShell. Setthing this attribute to `true` will make the synchronization
    job on the server go into the background, so that the shell does not block. The
    status of the started asynchronous synchronization job can be queried from the
    ArangoShell like this:

        /* starts initial synchronization */
        var replication = require("@arangodb/replication");
        var id = replication.sync({
          endpoint: "tcp://master.domain.org:8529",
          username: "myuser",
          password: "mypasswd",
          async: true
       });

       /* now query the id of the returned async job and print the status */
       print(replication.getSyncResult(id));

    The result of `getSyncResult()` will be `false` while the server-side job
    has not completed, and different to `false` if it has completed. When it has
    completed, all job result details will be returned by the call to `getSyncResult()`.


* fixed non-deterministic query results in some cluster queries

* fixed issue #1589

* return HTTP status code 410 (gone) instead of HTTP 408 (request timeout) for
  server-side operations that are canceled / killed. Sending 410 instead of 408
  prevents clients from re-starting the same (canceled) operation. Google Chrome
  for example sends the HTTP request again in case it is responded with an HTTP
  408, and this is exactly the opposite of the desired behavior when an operation
  is canceled / killed by the user.

* web interface: queries in AQL editor now cancelable

* web interface: dashboard - added replication information

* web interface: AQL editor now supports bind parameters

* added startup option `--server.hide-product-header` to make the server not send
  the HTTP response header `"Server: ArangoDB"` in its HTTP responses. By default,
  the option is turned off so the header is still sent as usual.

* added new AQL function `UNSET_RECURSIVE` to recursively unset attritutes from
  objects/documents

* switched command-line editor in ArangoShell and arangod to linenoise-ng

* added automatic deadlock detection for transactions

  In case a deadlock is detected, a multi-collection operation may be rolled back
  automatically and fail with error 29 (`deadlock detected`). Client code for
  operations containing more than one collection should be aware of this potential
  error and handle it accordingly, either by giving up or retrying the transaction.

* Added C++ implementations for the AQL arithmetic operations and the following
  AQL functions:
  - ABS
  - APPEND
  - COLLECTIONS
  - CURRENT_DATABASE
  - DOCUMENT
  - EDGES
  - FIRST
  - FIRST_DOCUMENT
  - FIRST_LIST
  - FLATTEN
  - FLOOR
  - FULLTEXT
  - LAST
  - MEDIAN
  - MERGE_RECURSIVE
  - MINUS
  - NEAR
  - NOT_NULL
  - NTH
  - PARSE_IDENTIFIER
  - PERCENTILE
  - POP
  - POSITION
  - PUSH
  - RAND
  - RANGE
  - REMOVE_NTH
  - REMOVE_VALUE
  - REMOVE_VALUES
  - ROUND
  - SHIFT
  - SQRT
  - STDDEV_POPULATION
  - STDDEV_SAMPLE
  - UNSHIFT
  - VARIANCE_POPULATION
  - VARIANCE_SAMPLE
  - WITHIN
  - ZIP

* improved performance of skipping over many documents in an AQL query when no
  indexes and no filters are used, e.g.

      FOR doc IN collection
        LIMIT 1000000, 10
        RETURN doc

* Added array indexes

  Hash indexes and skiplist indexes can now optionally be defined for array values
  so they index individual array members.

  To define an index for array values, the attribute name is extended with the
  expansion operator `[*]` in the index definition:

      arangosh> db.colName.ensureHashIndex("tags[*]");

  When given the following document

      { tags: [ "AQL", "ArangoDB", "Index" ] }

  the index will now contain the individual values `"AQL"`, `"ArangoDB"` and `"Index"`.

  Now the index can be used for finding all documents having `"ArangoDB"` somewhere in their
  tags array using the following AQL query:

      FOR doc IN colName
        FILTER "ArangoDB" IN doc.tags[*]
        RETURN doc

* rewrote AQL query optimizer rule `use-index-range` and renamed it to `use-indexes`.
  The name change affects rule names in the optimizer's output.

* rewrote AQL execution node `IndexRangeNode` and renamed it to `IndexNode`. The name
  change affects node names in the optimizer's explain output.

* added convenience function `db._explain(query)` for human-readable explanation
  of AQL queries

* module resolution as used by `require` now behaves more like in node.js

* the `org/arangodb/request` module now returns response bodies for error responses
  by default. The old behavior of not returning bodies for error responses can be
  re-enabled by explicitly setting the option `returnBodyOnError` to `false` (#1437)


v2.7.6 (2016-01-30)
-------------------

* detect more types of transaction deadlocks early


v2.7.5 (2016-01-22)
-------------------

* backported added automatic deadlock detection for transactions

  In case a deadlock is detected, a multi-collection operation may be rolled back
  automatically and fail with error 29 (`deadlock detected`). Client code for
  operations containing more than one collection should be aware of this potential
  error and handle it accordingly, either by giving up or retrying the transaction.

* improved internal datafile statistics for compaction and compaction triggering
  conditions, preventing excessive growth of collection datafiles under some
  workloads. This should also fix issue #1596.

* Foxx export cache should no longer break if a broken app is loaded in the
  web admin interface.

* Foxx: removed some incorrect deprecation warnings.

* Foxx: mocha test paths with wildcard characters (asterisks) now work on Windows


v2.7.4 (2015-12-21)
-------------------

* slightly adjusted V8 garbage collection strategy so that collection eventually
  happens in all contexts that hold V8 external references to documents and
  collections.

* added the following attributes to the result of `collection.figures()` and the
  corresponding HTTP API at `PUT /_api/collection/<name>/figures`:

  - `documentReferences`: The number of references to documents in datafiles
    that JavaScript code currently holds. This information can be used for
    debugging compaction and unload issues.
  - `waitingFor`: An optional string value that contains information about
    which object type is at the head of the collection's cleanup queue. This
    information can be used for debugging compaction and unload issues.
  - `compactionStatus.time`: The point in time the compaction for the collection
    was last executed. This information can be used for debugging compaction
    issues.
  - `compactionStatus.message`: The action that was performed when the compaction
    was last run for the collection. This information can be used for debugging
    compaction issues.

  Note: `waitingFor` and `compactionStatus` may be empty when called on a coordinator
  in a cluster.

* the compaction will now provide queryable status info that can be used to track
  its progress. The compaction status is displayed in the web interface, too.


v2.7.3 (2015-12-17)
-------------------

* fixed some replication value conversion issues when replication applier properties
  were set via ArangoShell

* fixed disappearing of documents for collections transferred via `sync` or
  `syncCollection` if the collection was dropped right before synchronization
  and drop and (re-)create collection markers were located in the same WAL file

* fixed an issue where overwriting the system sessions collection would break
  the web interface when authentication is enabled


v2.7.2 (2015-12-01)
-------------------

* replication improvements:

  - added `autoResync` configuration parameter for continuous replication.

    When set to `true`, a replication slave will automatically trigger a full data
    re-synchronization with the master when the master cannot provide the log data
    the slave had asked for. Note that `autoResync` will only work when the option
    `requireFromPresent` is also set to `true` for the continuous replication, or
    when the continuous syncer is started and detects that no start tick is present.

    Automatic re-synchronization may transfer a lot of data from the master to the
    slave and may be expensive. It is therefore turned off by default.
    When turned off, the slave will never perform an automatic re-synchronization
    with the master.

  - added `idleMinWaitTime` and `idleMaxWaitTime` configuration parameters for
    continuous replication.

    These parameters can be used to control the minimum and maximum wait time the
    slave will (intentionally) idle and not poll for master log changes in case the
    master had sent the full logs already.
    The `idleMaxWaitTime` value will only be used when `adapativePolling` is set
    to `true`. When `adaptivePolling` is disable, only `idleMinWaitTime` will be
    used as a constant time span in which the slave will not poll the master for
    further changes. The default values are 0.5 seconds for `idleMinWaitTime` and
    2.5 seconds for `idleMaxWaitTime`, which correspond to the hard-coded values
    used in previous versions of ArangoDB.

  - added `initialSyncMaxWaitTime` configuration parameter for initial and continuous
    replication

    This option controls the maximum wait time (in seconds) that the initial
    synchronization will wait for a response from the master when fetching initial
    collection data. If no response is received within this time period, the initial
    synchronization will give up and fail. This option is also relevant for
    continuous replication in case *autoResync* is set to *true*, as then the
    continuous replication may trigger a full data re-synchronization in case
    the master cannot the log data the slave had asked for.

  - HTTP requests sent from the slave to the master during initial synchronization
    will now be retried if they fail with connection problems.

  - the initial synchronization now logs its progress so it can be queried using
    the regular replication status check APIs.

* fixed non-deterministic query results in some cluster queries

* added missing lock instruction for primary index in compactor size calculation

* fixed issue #1589

* fixed issue #1583

* fixed undefined behavior when accessing the top level of a document with the `[*]`
  operator

* fixed potentially invalid pointer access in shaper when the currently accessed
  document got re-located by the WAL collector at the very same time

* Foxx: optional configuration options no longer log validation errors when assigned
  empty values (#1495)

* Foxx: constructors provided to Repository and Model sub-classes via extend are
  now correctly called (#1592)


v2.7.1 (2015-11-07)
-------------------

* switch to linenoise next generation

* exclude `_apps` collection from replication

  The slave has its own `_apps` collection which it populates on server start.
  When replicating data from the master to the slave, the data from the master may
  clash with the slave's own data in the `_apps` collection. Excluding the `_apps`
  collection from replication avoids this.

* disable replication appliers when starting in modes `--upgrade`, `--no-server`
  and `--check-upgrade`

* more detailed output in arango-dfdb

* fixed "no start tick" issue in replication applier

  This error could occur after restarting a slave server after a shutdown
  when no data was ever transferred from the master to the slave via the
  continuous replication

* fixed problem during SSL client connection abort that led to scheduler thread
  staying at 100% CPU saturation

* fixed potential segfault in AQL `NEIGHBORS` function implementation when C++ function
  variant was used and collection names were passed as strings

* removed duplicate target for some frontend JavaScript files from the Makefile

* make AQL function `MERGE()` work on a single array parameter, too.
  This allows combining the attributes of multiple objects from an array into
  a single object, e.g.

      RETURN MERGE([
        { foo: 'bar' },
        { quux: 'quetzalcoatl', ruled: true },
        { bar: 'baz', foo: 'done' }
      ])

  will now return:

      {
        "foo": "done",
        "quux": "quetzalcoatl",
        "ruled": true,
        "bar": "baz"
      }

* fixed potential deadlock in collection status changing on Windows

* fixed hard-coded `incremental` parameter in shell implementation of
  `syncCollection` function in replication module

* fix for GCC5: added check for '-stdlib' option


v2.7.0 (2015-10-09)
-------------------

* fixed request statistics aggregation
  When arangod was started in supervisor mode, the request statistics always showed
  0 requests, as the statistics aggregation thread did not run then.

* read server configuration files before dropping privileges. this ensures that
  the SSL keyfile specified in the configuration can be read with the server's start
  privileges (i.e. root when using a standard ArangoDB package).

* fixed replication with a 2.6 replication configuration and issues with a 2.6 master

* raised default value of `--server.descriptors-minimum` to 1024

* allow Foxx apps to be installed underneath URL path `/_open/`, so they can be
  (intentionally) accessed without authentication.

* added *allowImplicit* sub-attribute in collections declaration of transactions.
  The *allowImplicit* attributes allows making transactions fail should they
  read-access a collection that was not explicitly declared in the *collections*
  array of the transaction.

* added "special" password ARANGODB_DEFAULT_ROOT_PASSWORD. If you pass
  ARANGODB_DEFAULT_ROOT_PASSWORD as password, it will read the password
  from the environment variable ARANGODB_DEFAULT_ROOT_PASSWORD


v2.7.0-rc2 (2015-09-22)
-----------------------

* fix over-eager datafile compaction

  This should reduce the need to compact directly after loading a collection when a
  collection datafile contained many insertions and updates for the same documents. It
  should also prevent from re-compacting already merged datafiles in case not many
  changes were made. Compaction will also make fewer index lookups than before.

* added `syncCollection()` function in module `org/arangodb/replication`

  This allows synchronizing the data of a single collection from a master to a slave
  server. Synchronization can either restore the whole collection by transferring all
  documents from the master to the slave, or incrementally by only transferring documents
  that differ. This is done by partitioning the collection's entire key space into smaller
  chunks and comparing the data chunk-wise between master and slave. Only chunks that are
  different will be re-transferred.

  The `syncCollection()` function can be used as follows:

      require("org/arangodb/replication").syncCollection(collectionName, options);

  e.g.

      require("org/arangodb/replication").syncCollection("myCollection", {
        endpoint: "tcp://127.0.0.1:8529",  /* master */
        username: "root",                  /* username for master */
        password: "secret",                /* password for master */
        incremental: true                  /* use incremental mode */
      });


* additionally allow the following characters in document keys:

  `(` `)` `+` `,` `=` `;` `$` `!` `*` `'` `%`


v2.7.0-rc1 (2015-09-17)
-----------------------

* removed undocumented server-side-only collection functions:
  * collection.OFFSET()
  * collection.NTH()
  * collection.NTH2()
  * collection.NTH3()

* upgraded Swagger to version 2.0 for the Documentation

  This gives the user better prepared test request structures.
  More conversions will follow so finally client libraries can be auto-generated.

* added extra AQL functions for date and time calculation and manipulation.
  These functions were contributed by GitHub users @CoDEmanX and @friday.
  A big thanks for their work!

  The following extra date functions are available from 2.7 on:

  * `DATE_DAYOFYEAR(date)`: Returns the day of year number of *date*.
    The return values range from 1 to 365, or 366 in a leap year respectively.

  * `DATE_ISOWEEK(date)`: Returns the ISO week date of *date*.
    The return values range from 1 to 53. Monday is considered the first day of the week.
    There are no fractional weeks, thus the last days in December may belong to the first
    week of the next year, and the first days in January may be part of the previous year's
    last week.

  * `DATE_LEAPYEAR(date)`: Returns whether the year of *date* is a leap year.

  * `DATE_QUARTER(date)`: Returns the quarter of the given date (1-based):
    * 1: January, February, March
    * 2: April, May, June
    * 3: July, August, September
    * 4: October, November, December

  - *DATE_DAYS_IN_MONTH(date)*: Returns the number of days in *date*'s month (28..31).

  * `DATE_ADD(date, amount, unit)`: Adds *amount* given in *unit* to *date* and
    returns the calculated date.

    *unit* can be either of the following to specify the time unit to add or
    subtract (case-insensitive):
    - y, year, years
    - m, month, months
    - w, week, weeks
    - d, day, days
    - h, hour, hours
    - i, minute, minutes
    - s, second, seconds
    - f, millisecond, milliseconds

    *amount* is the number of *unit*s to add (positive value) or subtract
    (negative value).

  * `DATE_SUBTRACT(date, amount, unit)`: Subtracts *amount* given in *unit* from
    *date* and returns the calculated date.

    It works the same as `DATE_ADD()`, except that it subtracts. It is equivalent
    to calling `DATE_ADD()` with a negative amount, except that `DATE_SUBTRACT()`
    can also subtract ISO durations. Note that negative ISO durations are not
    supported (i.e. starting with `-P`, like `-P1Y`).

  * `DATE_DIFF(date1, date2, unit, asFloat)`: Calculate the difference
    between two dates in given time *unit*, optionally with decimal places.
    Returns a negative value if *date1* is greater than *date2*.

  * `DATE_COMPARE(date1, date2, unitRangeStart, unitRangeEnd)`: Compare two
    partial dates and return true if they match, false otherwise. The parts to
    compare are defined by a range of time units.

    The full range is: years, months, days, hours, minutes, seconds, milliseconds.
    Pass the unit to start from as *unitRangeStart*, and the unit to end with as
    *unitRangeEnd*. All units in between will be compared. Leave out *unitRangeEnd*
    to only compare *unitRangeStart*.

  * `DATE_FORMAT(date, format)`: Format a date according to the given format string.
    It supports the following placeholders (case-insensitive):
    - %t: timestamp, in milliseconds since midnight 1970-01-01
    - %z: ISO date (0000-00-00T00:00:00.000Z)
    - %w: day of week (0..6)
    - %y: year (0..9999)
    - %yy: year (00..99), abbreviated (last two digits)
    - %yyyy: year (0000..9999), padded to length of 4
    - %yyyyyy: year (-009999 .. +009999), with sign prefix and padded to length of 6
    - %m: month (1..12)
    - %mm: month (01..12), padded to length of 2
    - %d: day (1..31)
    - %dd: day (01..31), padded to length of 2
    - %h: hour (0..23)
    - %hh: hour (00..23), padded to length of 2
    - %i: minute (0..59)
    - %ii: minute (00..59), padded to length of 2
    - %s: second (0..59)
    - %ss: second (00..59), padded to length of 2
    - %f: millisecond (0..999)
    - %fff: millisecond (000..999), padded to length of 3
    - %x: day of year (1..366)
    - %xxx: day of year (001..366), padded to length of 3
    - %k: ISO week date (1..53)
    - %kk: ISO week date (01..53), padded to length of 2
    - %l: leap year (0 or 1)
    - %q: quarter (1..4)
    - %a: days in month (28..31)
    - %mmm: abbreviated English name of month (Jan..Dec)
    - %mmmm: English name of month (January..December)
    - %www: abbreviated English name of weekday (Sun..Sat)
    - %wwww: English name of weekday (Sunday..Saturday)
    - %&: special escape sequence for rare occasions
    - %%: literal %
    - %: ignored

* new WAL logfiles and datafiles are now created non-sparse

  This prevents SIGBUS signals being raised when memory of a sparse datafile is accessed
  and the disk is full and the accessed file part is not actually disk-backed. In
  this case the mapped memory region is not necessarily backed by physical memory, and
  accessing the memory may raise SIGBUS and crash arangod.

* the `internal.download()` function and the module `org/arangodb/request` used some
  internal library function that handled the sending of HTTP requests from inside of
  ArangoDB. This library unconditionally set an HTTP header `Accept-Encoding: gzip`
  in all outgoing HTTP requests.

  This has been fixed in 2.7, so `Accept-Encoding: gzip` is not set automatically anymore.
  Additionally, the header `User-Agent: ArangoDB` is not set automatically either. If
  client applications desire to send these headers, they are free to add it when
  constructing the requests using the `download` function or the request module.

* fixed issue #1436: org/arangodb/request advertises deflate without supporting it

* added template string generator function `aqlQuery` for generating AQL queries

  This can be used to generate safe AQL queries with JavaScript parameter
  variables or expressions easily:

      var name = 'test';
      var attributeName = '_key';
      var query = aqlQuery`FOR u IN users FILTER u.name == ${name} RETURN u.${attributeName}`;
      db._query(query);

* report memory usage for document header data (revision id, pointer to data etc.)
  in `db.collection.figures()`. The memory used for document headers will now
  show up in the already existing attribute `indexes.size`. Due to that, the index
  sizes reported by `figures()` in 2.7 will be higher than those reported by 2.6,
  but the 2.7 values are more accurate.

* IMPORTANT CHANGE: the filenames in dumps created by arangodump now contain
  not only the name of the dumped collection, but also an additional 32-digit hash
  value. This is done to prevent overwriting dump files in case-insensitive file
  systems when there exist multiple collections with the same name (but with
  different cases).

  For example, if a database has two collections: `test` and `Test`, previous
  versions of ArangoDB created the files

  * `test.structure.json` and `test.data.json` for collection `test`
  * `Test.structure.json` and `Test.data.json` for collection `Test`

  This did not work for case-insensitive filesystems, because the files for the
  second collection would have overwritten the files of the first. arangodump in
  2.7 will create the following filenames instead:

  * `test_098f6bcd4621d373cade4e832627b4f6.structure.json` and `test_098f6bcd4621d373cade4e832627b4f6.data.json`
  * `Test_0cbc6611f5540bd0809a388dc95a615b.structure.json` and `Test_0cbc6611f5540bd0809a388dc95a615b.data.json`

  These filenames will be unambiguous even in case-insensitive filesystems.

* IMPORTANT CHANGE: make arangod actually close lingering client connections
  when idle for at least the duration specified via `--server.keep-alive-timeout`.
  In previous versions of ArangoDB, connections were not closed by the server
  when the timeout was reached and the client was still connected. Now the
  connection is properly closed by the server in case of timeout. Client
  applications relying on the old behavior may now need to reconnect to the
  server when their idle connections time out and get closed (note: connections
  being idle for a long time may be closed by the OS or firewalls anyway -
  client applications should be aware of that and try to reconnect).

* IMPORTANT CHANGE: when starting arangod, the server will drop the process
  privileges to the specified values in options `--server.uid` and `--server.gid`
  instantly after parsing the startup options.

  That means when either `--server.uid` or `--server.gid` are set, the privilege
  change will happen earlier. This may prevent binding the server to an endpoint
  with a port number lower than 1024 if the arangodb user has no privileges
  for that. Previous versions of ArangoDB changed the privileges later, so some
  startup actions were still carried out under the invoking user (i.e. likely
  *root* when started via init.d or system scripts) and especially binding to
  low port numbers was still possible there.

  The default privileges for user *arangodb* will not be sufficient for binding
  to port numbers lower than 1024. To have an ArangoDB 2.7 bind to a port number
  lower than 1024, it needs to be started with either a different privileged user,
  or the privileges of the *arangodb* user have to raised manually beforehand.

* added AQL optimizer rule `patch-update-statements`

* Linux startup scripts and systemd configuration for arangod now try to
  adjust the NOFILE (number of open files) limits for the process. The limit
  value is set to 131072 (128k) when ArangoDB is started via start/stop
  commands

* When ArangoDB is started/stopped manually via the start/stop commands, the
  main process will wait for up to 10 seconds after it forks the supervisor
  and arangod child processes. If the startup fails within that period, the
  start/stop script will fail with an exit code other than zero. If the
  startup of the supervisor or arangod is still ongoing after 10 seconds,
  the main program will still return with exit code 0. The limit of 10 seconds
  is arbitrary because the time required for a startup is not known in advance.

* added startup option `--database.throw-collection-not-loaded-error`

  Accessing a not-yet loaded collection will automatically load a collection
  on first access. This flag controls what happens in case an operation
  would need to wait for another thread to finalize loading a collection. If
  set to *true*, then the first operation that accesses an unloaded collection
  will load it. Further threads that try to access the same collection while
  it is still loading immediately fail with an error (1238, *collection not loaded*).
  This is to prevent all server threads from being blocked while waiting on the
  same collection to finish loading. When the first thread has completed loading
  the collection, the collection becomes regularly available, and all operations
  from that point on can be carried out normally, and error 1238 will not be
  thrown anymore for that collection.

  If set to *false*, the first thread that accesses a not-yet loaded collection
  will still load it. Other threads that try to access the collection while
  loading will not fail with error 1238 but instead block until the collection
  is fully loaded. This configuration might lead to all server threads being
  blocked because they are all waiting for the same collection to complete
  loading. Setting the option to *true* will prevent this from happening, but
  requires clients to catch error 1238 and react on it (maybe by scheduling
  a retry for later).

  The default value is *false*.

* added better control-C support in arangosh

  When CTRL-C is pressed in arangosh, it will now print a `^C` first. Pressing
  CTRL-C again will reset the prompt if something was entered before, or quit
  arangosh if no command was entered directly before.

  This affects the arangosh version build with Readline-support only (Linux
  and MacOS).

  The MacOS version of ArangoDB for Homebrew now depends on Readline, too. The
  Homebrew formula has been changed accordingly.
  When self-compiling ArangoDB on MacOS without Homebrew, Readline now is a
  prerequisite.

* increased default value for collection-specific `indexBuckets` value from 1 to 8

  Collections created from 2.7 on will use the new default value of `8` if not
  overridden on collection creation or later using
  `collection.properties({ indexBuckets: ... })`.

  The `indexBuckets` value determines the number of buckets to use for indexes of
  type `primary`, `hash` and `edge`. Having multiple index buckets allows splitting
  an index into smaller components, which can be filled in parallel when a collection
  is loading. Additionally, resizing and reallocation of indexes are faster and
  less intrusive if the index uses multiple buckets, because resize and reallocation
  will affect only data in a single bucket instead of all index values.

  The index buckets will be filled in parallel when loading a collection if the collection
  has an `indexBuckets` value greater than 1 and the collection contains a significant
  amount of documents/edges (the current threshold is 256K documents but this value
  may change in future versions of ArangoDB).

* changed HTTP client to use poll instead of select on Linux and MacOS

  This affects the ArangoShell and user-defined JavaScript code running inside
  arangod that initiates its own HTTP calls.

  Using poll instead of select allows using arbitrary high file descriptors
  (bigger than the compiled in FD_SETSIZE). Server connections are still handled using
  epoll, which has never been affected by FD_SETSIZE.

* implemented AQL `LIKE` function using ICU regexes

* added `RETURN DISTINCT` for AQL queries to return unique results:

      FOR doc IN collection
        RETURN DISTINCT doc.status

  This change also introduces `DISTINCT` as an AQL keyword.

* removed `createNamedQueue()` and `addJob()` functions from org/arangodb/tasks

* use less locks and more atomic variables in the internal dispatcher
  and V8 context handling implementations. This leads to improved throughput in
  some ArangoDB internals and allows for higher HTTP request throughput for
  many operations.

  A short overview of the improvements can be found here:

  https://www.arangodb.com/2015/08/throughput-enhancements/

* added shorthand notation for attribute names in AQL object literals:

      LET name = "Peter"
      LET age = 42
      RETURN { name, age }

  The above is the shorthand equivalent of the generic form

      LET name = "Peter"
      LET age = 42
      RETURN { name : name, age : age }

* removed configure option `--enable-timings`

  This option did not have any effect.

* removed configure option `--enable-figures`

  This option previously controlled whether HTTP request statistics code was
  compiled into ArangoDB or not. The previous default value was `true` so
  statistics code was available in official packages. Setting the option to
  `false` led to compile errors so it is doubtful the default value was
  ever changed. By removing the option some internal statistics code was also
  simplified.

* removed run-time manipulation methods for server endpoints:

  * `db._removeEndpoint()`
  * `db._configureEndpoint()`
  * HTTP POST `/_api/endpoint`
  * HTTP DELETE `/_api/endpoint`

* AQL query result cache

  The query result cache can optionally cache the complete results of all or selected AQL queries.
  It can be operated in the following modes:

  * `off`: the cache is disabled. No query results will be stored
  * `on`: the cache will store the results of all AQL queries unless their `cache`
    attribute flag is set to `false`
  * `demand`: the cache will store the results of AQL queries that have their
    `cache` attribute set to `true`, but will ignore all others

  The mode can be set at server startup using the `--database.query-cache-mode` configuration
  option and later changed at runtime.

  The following HTTP REST APIs have been added for controlling the query cache:

  * HTTP GET `/_api/query-cache/properties`: returns the global query cache configuration
  * HTTP PUT `/_api/query-cache/properties`: modifies the global query cache configuration
  * HTTP DELETE `/_api/query-cache`: invalidates all results in the query cache

  The following JavaScript functions have been added for controlling the query cache:

  * `require("org/arangodb/aql/cache").properties()`: returns the global query cache configuration
  * `require("org/arangodb/aql/cache").properties(properties)`: modifies the global query cache configuration
  * `require("org/arangodb/aql/cache").clear()`: invalidates all results in the query cache

* do not link arangoimp against V8

* AQL function call arguments optimization

  This will lead to arguments in function calls inside AQL queries not being copied but passed
  by reference. This may speed up calls to functions with bigger argument values or queries that
  call functions a lot of times.

* upgraded V8 version to 4.3.61

* removed deprecated AQL `SKIPLIST` function.

  This function was introduced in older versions of ArangoDB with a less powerful query optimizer to
  retrieve data from a skiplist index using a `LIMIT` clause. It was marked as deprecated in ArangoDB
  2.6.

  Since ArangoDB 2.3 the behavior of the `SKIPLIST` function can be emulated using regular AQL
  constructs, e.g.

      FOR doc IN @@collection
        FILTER doc.value >= @value
        SORT doc.value DESC
        LIMIT 1
        RETURN doc

* the `skip()` function for simple queries does not accept negative input any longer.
  This feature was deprecated in 2.6.0.

* fix exception handling

  In some cases JavaScript exceptions would re-throw without information of the original problem.
  Now the original exception is logged for failure analysis.

* based REST API method PUT `/_api/simple/all` on the cursor API and make it use AQL internally.

  The change speeds up this REST API method and will lead to additional query information being
  returned by the REST API. Clients can use this extra information or ignore it.

* Foxx Queue job success/failure handlers arguments have changed from `(jobId, jobData, result, jobFailures)` to `(result, jobData, job)`.

* added Foxx Queue job options `repeatTimes`, `repeatUntil` and `repeatDelay` to automatically re-schedule jobs when they are completed.

* added Foxx manifest configuration type `password` to mask values in the web interface.

* fixed default values in Foxx manifest configurations sometimes not being used as defaults.

* fixed optional parameters in Foxx manifest configurations sometimes not being cleared correctly.

* Foxx dependencies can now be marked as optional using a slightly more verbose syntax in your manifest file.

* converted Foxx constructors to ES6 classes so you can extend them using class syntax.

* updated aqb to 2.0.

* updated chai to 3.0.

* Use more madvise calls to speed up things when memory is tight, in particular
  at load time but also for random accesses later.

* Overhauled web interface

  The web interface now has a new design.

  The API documentation for ArangoDB has been moved from "Tools" to "Links" in the web interface.

  The "Applications" tab in the web interfaces has been renamed to "Services".


v2.6.12 (2015-12-02)
--------------------

* fixed disappearing of documents for collections transferred via `sync` if the
  the collection was dropped right before synchronization and drop and (re-)create
  collection markers were located in the same WAL file

* added missing lock instruction for primary index in compactor size calculation

* fixed issue #1589

* fixed issue #1583

* Foxx: optional configuration options no longer log validation errors when assigned
  empty values (#1495)


v2.6.11 (2015-11-18)
--------------------

* fixed potentially invalid pointer access in shaper when the currently accessed
  document got re-located by the WAL collector at the very same time


v2.6.10 (2015-11-10)
--------------------

* disable replication appliers when starting in modes `--upgrade`, `--no-server`
  and `--check-upgrade`

* more detailed output in arango-dfdb

* fixed potential deadlock in collection status changing on Windows

* issue #1521: Can't dump/restore with user and password


v2.6.9 (2015-09-29)
-------------------

* added "special" password ARANGODB_DEFAULT_ROOT_PASSWORD. If you pass
  ARANGODB_DEFAULT_ROOT_PASSWORD as password, it will read the password
  from the environment variable ARANGODB_DEFAULT_ROOT_PASSWORD

* fixed failing AQL skiplist, sort and limit combination

  When using a Skiplist index on an attribute (say "a") and then using sort
  and skip on this attribute caused the result to be empty e.g.:

    require("internal").db.test.ensureSkiplist("a");
    require("internal").db._query("FOR x IN test SORT x.a LIMIT 10, 10");

  Was always empty no matter how many documents are stored in test.
  This is now fixed.

v2.6.8 (2015-09-09)
-------------------

* ARM only:

  The ArangoDB packages for ARM require the kernel to allow unaligned memory access.
  How the kernel handles unaligned memory access is configurable at runtime by
  checking and adjusting the contents `/proc/cpu/alignment`.

  In order to operate on ARM, ArangoDB requires the bit 1 to be set. This will
  make the kernel trap and adjust unaligned memory accesses. If this bit is not
  set, the kernel may send a SIGBUS signal to ArangoDB and terminate it.

  To set bit 1 in `/proc/cpu/alignment` use the following command as a privileged
  user (e.g. root):

      echo "2" > /proc/cpu/alignment

  Note that this setting affects all user processes and not just ArangoDB. Setting
  the alignment with the above command will also not make the setting permanent,
  so it will be lost after a restart of the system. In order to make the setting
  permanent, it should be executed during system startup or before starting arangod.

  The ArangoDB start/stop scripts do not adjust the alignment setting, but rely on
  the environment to have the correct alignment setting already. The reason for this
  is that the alignment settings also affect all other user processes (which ArangoDB
  is not aware of) and thus may have side-effects outside of ArangoDB. It is therefore
  more reasonable to have the system administrator carry out the change.


v2.6.7 (2015-08-25)
-------------------

* improved AssocMulti index performance when resizing.

  This makes the edge index perform less I/O when under memory pressure.


v2.6.6 (2015-08-23)
-------------------

* added startup option `--server.additional-threads` to create separate queues
  for slow requests.


v2.6.5 (2015-08-17)
-------------------

* added startup option `--database.throw-collection-not-loaded-error`

  Accessing a not-yet loaded collection will automatically load a collection
  on first access. This flag controls what happens in case an operation
  would need to wait for another thread to finalize loading a collection. If
  set to *true*, then the first operation that accesses an unloaded collection
  will load it. Further threads that try to access the same collection while
  it is still loading immediately fail with an error (1238, *collection not loaded*).
  This is to prevent all server threads from being blocked while waiting on the
  same collection to finish loading. When the first thread has completed loading
  the collection, the collection becomes regularly available, and all operations
  from that point on can be carried out normally, and error 1238 will not be
  thrown anymore for that collection.

  If set to *false*, the first thread that accesses a not-yet loaded collection
  will still load it. Other threads that try to access the collection while
  loading will not fail with error 1238 but instead block until the collection
  is fully loaded. This configuration might lead to all server threads being
  blocked because they are all waiting for the same collection to complete
  loading. Setting the option to *true* will prevent this from happening, but
  requires clients to catch error 1238 and react on it (maybe by scheduling
  a retry for later).

  The default value is *false*.

* fixed busy wait loop in scheduler threads that sometimes consumed 100% CPU while
  waiting for events on connections closed unexpectedly by the client side

* handle attribute `indexBuckets` when restoring collections via arangorestore.
  Previously the `indexBuckets` attribute value from the dump was ignored, and the
   server default value for `indexBuckets` was used when restoring a collection.

* fixed "EscapeValue already set error" crash in V8 actions that might have occurred when
  canceling V8-based operations.


v2.6.4 (2015-08-01)
-------------------

* V8: Upgrade to version 4.1.0.27 - this is intended to be the stable V8 version.

* fixed issue #1424: Arango shell should not processing arrows pushing on keyboard


v2.6.3 (2015-07-21)
-------------------

* issue #1409: Document values with null character truncated


v2.6.2 (2015-07-04)
-------------------

* fixed issue #1383: bindVars for HTTP API doesn't work with empty string

* fixed handling of default values in Foxx manifest configurations

* fixed handling of optional parameters in Foxx manifest configurations

* fixed a reference error being thrown in Foxx queues when a function-based job type is used that is not available and no options object is passed to queue.push


v2.6.1 (2015-06-24)
-------------------

* Add missing swagger files to cmake build. fixes #1368

* fixed documentation errors


v2.6.0 (2015-06-20)
-------------------

* using negative values for `SimpleQuery.skip()` is deprecated.
  This functionality will be removed in future versions of ArangoDB.

* The following simple query functions are now deprecated:

  * collection.near
  * collection.within
  * collection.geo
  * collection.fulltext
  * collection.range
  * collection.closedRange

  This also lead to the following REST API methods being deprecated from now on:

  * PUT /_api/simple/near
  * PUT /_api/simple/within
  * PUT /_api/simple/fulltext
  * PUT /_api/simple/range

  It is recommended to replace calls to these functions or APIs with equivalent AQL queries,
  which are more flexible because they can be combined with other operations:

      FOR doc IN NEAR(@@collection, @latitude, @longitude, @limit)
        RETURN doc

      FOR doc IN WITHIN(@@collection, @latitude, @longitude, @radius, @distanceAttributeName)
        RETURN doc

      FOR doc IN FULLTEXT(@@collection, @attributeName, @queryString, @limit)
        RETURN doc

      FOR doc IN @@collection
        FILTER doc.value >= @left && doc.value < @right
        LIMIT @skip, @limit
        RETURN doc`

  The above simple query functions and REST API methods may be removed in future versions
  of ArangoDB.

* deprecated now-obsolete AQL `SKIPLIST` function

  The function was introduced in older versions of ArangoDB with a less powerful query optimizer to
  retrieve data from a skiplist index using a `LIMIT` clause.

  Since 2.3 the same goal can be achieved by using regular AQL constructs, e.g.

      FOR doc IN collection FILTER doc.value >= @value SORT doc.value DESC LIMIT 1 RETURN doc

* fixed issues when switching the database inside tasks and during shutdown of database cursors

  These features were added during 2.6 alpha stage so the fixes affect devel/2.6-alpha builds only

* issue #1360: improved foxx-manager help

* added `--enable-tcmalloc` configure option.

  When this option is set, arangod and the client tools will be linked against tcmalloc, which replaces
  the system allocator. When the option is set, a tcmalloc library must be present on the system under
  one of the names `libtcmalloc`, `libtcmalloc_minimal` or `libtcmalloc_debug`.

  As this is a configure option, it is supported for manual builds on Linux-like systems only. tcmalloc
  support is currently experimental.

* issue #1353: Windows: HTTP API - incorrect path in errorMessage

* issue #1347: added option `--create-database` for arangorestore.

  Setting this option to `true` will now create the target database if it does not exist. When creating
  the target database, the username and passwords passed to arangorestore will be used to create an
  initial user for the new database.

* issue #1345: advanced debug information for User Functions

* issue #1341: Can't use bindvars in UPSERT

* fixed vulnerability in JWT implementation.

* changed default value of option `--database.ignore-datafile-errors` from `true` to `false`

  If the new default value of `false` is used, then arangod will refuse loading collections that contain
  datafiles with CRC mismatches or other errors. A collection with datafile errors will then become
  unavailable. This prevents follow up errors from happening.

  The only way to access such collection is to use the datafile debugger (arango-dfdb) and try to repair
  or truncate the datafile with it.

  If `--database.ignore-datafile-errors` is set to `true`, then collections will become available
  even if parts of their data cannot be loaded. This helps availability, but may cause (partial) data
  loss and follow up errors.

* added server startup option `--server.session-timeout` for controlling the timeout of user sessions
  in the web interface

* add sessions and cookie authentication for ArangoDB's web interface

  ArangoDB's built-in web interface now uses sessions. Session information ids are stored in cookies,
  so clients using the web interface must accept cookies in order to use it

* web interface: display query execution time in AQL editor

* web interface: renamed AQL query *submit* button to *execute*

* web interface: added query explain feature in AQL editor

* web interface: demo page added. only working if demo data is available, hidden otherwise

* web interface: added support for custom app scripts with optional arguments and results

* web interface: mounted apps that need to be configured are now indicated in the app overview

* web interface: added button for running tests to app details

* web interface: added button for configuring app dependencies to app details

* web interface: upgraded API documentation to use Swagger 2

* INCOMPATIBLE CHANGE

  removed startup option `--log.severity`

  The docs for `--log.severity` mentioned lots of severities (e.g. `exception`, `technical`, `functional`, `development`)
  but only a few severities (e.g. `all`, `human`) were actually used, with `human` being the default and `all` enabling the
  additional logging of requests. So the option pretended to control a lot of things which it actually didn't. Additionally,
  the option `--log.requests-file` was around for a long time already, also controlling request logging.

  Because the `--log.severity` option effectively did not control that much, it was removed. A side effect of removing the
  option is that 2.5 installations which used `--log.severity all` will not log requests after the upgrade to 2.6. This can
  be adjusted by setting the `--log.requests-file` option.

* add backtrace to fatal log events

* added optional `limit` parameter for AQL function `FULLTEXT`

* make fulltext index also index text values contained in direct sub-objects of the indexed
  attribute.

  Previous versions of ArangoDB only indexed the attribute value if it was a string. Sub-attributes
  of the index attribute were ignored when fulltext indexing.

  Now, if the index attribute value is an object, the object's values will each be included in the
  fulltext index if they are strings. If the index attribute value is an array, the array's values
  will each be included in the fulltext index if they are strings.

  For example, with a fulltext index present on the `translations` attribute, the following text
  values will now be indexed:

      var c = db._create("example");
      c.ensureFulltextIndex("translations");
      c.insert({ translations: { en: "fox", de: "Fuchs", fr: "renard", ru: "лиса" } });
      c.insert({ translations: "Fox is the English translation of the German word Fuchs" });
      c.insert({ translations: [ "ArangoDB", "document", "database", "Foxx" ] });

      c.fulltext("translations", "лиса").toArray();       // returns only first document
      c.fulltext("translations", "Fox").toArray();        // returns first and second documents
      c.fulltext("translations", "prefix:Fox").toArray(); // returns all three documents

* added batch document removal and lookup commands:

      collection.lookupByKeys(keys)
      collection.removeByKeys(keys)

  These commands can be used to perform multi-document lookup and removal operations efficiently
  from the ArangoShell. The argument to these operations is an array of document keys.

  Also added HTTP APIs for batch document commands:

  * PUT /_api/simple/lookup-by-keys
  * PUT /_api/simple/remove-by-keys

* properly prefix document address URLs with the current database name for calls to the REST
  API method GET `/_api/document?collection=...` (that method will return partial URLs to all
  documents in the collection).

  Previous versions of ArangoDB returned the URLs starting with `/_api/` but without the current
  database name, e.g. `/_api/document/mycollection/mykey`. Starting with 2.6, the response URLs
  will include the database name as well, e.g. `/_db/_system/_api/document/mycollection/mykey`.

* added dedicated collection export HTTP REST API

  ArangoDB now provides a dedicated collection export API, which can take snapshots of entire
  collections more efficiently than the general-purpose cursor API. The export API is useful
  to transfer the contents of an entire collection to a client application. It provides optional
  filtering on specific attributes.

  The export API is available at endpoint `POST /_api/export?collection=...`. The API has the
  same return value structure as the already established cursor API (`POST /_api/cursor`).

  An introduction to the export API is given in this blog post:
  http://jsteemann.github.io/blog/2015/04/04/more-efficient-data-exports/

* subquery optimizations for AQL queries

  This optimization avoids copying intermediate results into subqueries that are not required
  by the subquery.

  A brief description can be found here:
  http://jsteemann.github.io/blog/2015/05/04/subquery-optimizations/

* return value optimization for AQL queries

  This optimization avoids copying the final query result inside the query's main `ReturnNode`.

  A brief description can be found here:
  http://jsteemann.github.io/blog/2015/05/04/return-value-optimization-for-aql/

* speed up AQL queries containing big `IN` lists for index lookups

  `IN` lists used for index lookups had performance issues in previous versions of ArangoDB.
  These issues have been addressed in 2.6 so using bigger `IN` lists for filtering is much
  faster.

  A brief description can be found here:
  http://jsteemann.github.io/blog/2015/05/07/in-list-improvements/

* allow `@` and `.` characters in document keys, too

  This change also leads to document keys being URL-encoded when returned in HTTP `location`
  response headers.

* added alternative implementation for AQL COLLECT

  The alternative method uses a hash table for grouping and does not require its input elements
  to be sorted. It will be taken into account by the optimizer for `COLLECT` statements that do
  not use an `INTO` clause.

  In case a `COLLECT` statement can use the hash table variant, the optimizer will create an extra
  plan for it at the beginning of the planning phase. In this plan, no extra `SORT` node will be
  added in front of the `COLLECT` because the hash table variant of `COLLECT` does not require
  sorted input. Instead, a `SORT` node will be added after it to sort its output. This `SORT` node
  may be optimized away again in later stages. If the sort order of the result is irrelevant to
  the user, adding an extra `SORT null` after a hash `COLLECT` operation will allow the optimizer to
  remove the sorts altogether.

  In addition to the hash table variant of `COLLECT`, the optimizer will modify the original plan
  to use the regular `COLLECT` implementation. As this implementation requires sorted input, the
  optimizer will insert a `SORT` node in front of the `COLLECT`. This `SORT` node may be optimized
  away in later stages.

  The created plans will then be shipped through the regular optimization pipeline. In the end,
  the optimizer will pick the plan with the lowest estimated total cost as usual. The hash table
  variant does not require an up-front sort of the input, and will thus be preferred over the
  regular `COLLECT` if the optimizer estimates many input elements for the `COLLECT` node and
  cannot use an index to sort them.

  The optimizer can be explicitly told to use the regular *sorted* variant of `COLLECT` by
  suffixing a `COLLECT` statement with `OPTIONS { "method" : "sorted" }`. This will override the
  optimizer guesswork and only produce the *sorted* variant of `COLLECT`.

  A blog post on the new `COLLECT` implementation can be found here:
  http://jsteemann.github.io/blog/2015/04/22/collecting-with-a-hash-table/

* refactored HTTP REST API for cursors

  The HTTP REST API for cursors (`/_api/cursor`) has been refactored to improve its performance
  and use less memory.

  A post showing some of the performance improvements can be found here:
  http://jsteemann.github.io/blog/2015/04/01/improvements-for-the-cursor-api/

* simplified return value syntax for data-modification AQL queries

  ArangoDB 2.4 since version allows to return results from data-modification AQL queries. The
  syntax for this was quite limited and verbose:

      FOR i IN 1..10
        INSERT { value: i } IN test
        LET inserted = NEW
        RETURN inserted

  The `LET inserted = NEW RETURN inserted` was required literally to return the inserted
  documents. No calculations could be made using the inserted documents.

  This is now more flexible. After a data-modification clause (e.g. `INSERT`, `UPDATE`, `REPLACE`,
  `REMOVE`, `UPSERT`) there can follow any number of `LET` calculations. These calculations can
  refer to the pseudo-values `OLD` and `NEW` that are created by the data-modification statements.

  This allows returning projections of inserted or updated documents, e.g.:

      FOR i IN 1..10
        INSERT { value: i } IN test
        RETURN { _key: NEW._key, value: i }

  Still not every construct is allowed after a data-modification clause. For example, no functions
  can be called that may access documents.

  More information can be found here:
  http://jsteemann.github.io/blog/2015/03/27/improvements-for-data-modification-queries/

* added AQL `UPSERT` statement

  This adds an `UPSERT` statement to AQL that is a combination of both `INSERT` and `UPDATE` /
  `REPLACE`. The `UPSERT` will search for a matching document using a user-provided example.
  If no document matches the example, the *insert* part of the `UPSERT` statement will be
  executed. If there is a match, the *update* / *replace* part will be carried out:

      UPSERT { page: 'index.html' }                 /* search example */
        INSERT { page: 'index.html', pageViews: 1 } /* insert part */
        UPDATE { pageViews: OLD.pageViews + 1 }     /* update part */
        IN pageViews

  `UPSERT` can be used with an `UPDATE` or `REPLACE` clause. The `UPDATE` clause will perform
  a partial update of the found document, whereas the `REPLACE` clause will replace the found
  document entirely. The `UPDATE` or `REPLACE` parts can refer to the pseudo-value `OLD`, which
  contains all attributes of the found document.

  `UPSERT` statements can optionally return values. In the following query, the return
  attribute `found` will return the found document before the `UPDATE` was applied. If no
  document was found, `found` will contain a value of `null`. The `updated` result attribute will
  contain the inserted / updated document:

      UPSERT { page: 'index.html' }                 /* search example */
        INSERT { page: 'index.html', pageViews: 1 } /* insert part */
        UPDATE { pageViews: OLD.pageViews + 1 }     /* update part */
        IN pageViews
        RETURN { found: OLD, updated: NEW }

  A more detailed description of `UPSERT` can be found here:
  http://jsteemann.github.io/blog/2015/03/27/preview-of-the-upsert-command/

* adjusted default configuration value for `--server.backlog-size` from 10 to 64.

* issue #1231: bug xor feature in AQL: LENGTH(null) == 4

  This changes the behavior of the AQL `LENGTH` function as follows:

  - if the single argument to `LENGTH()` is `null`, then the result will now be `0`. In previous
    versions of ArangoDB, the result of `LENGTH(null)` was `4`.

  - if the single argument to `LENGTH()` is `true`, then the result will now be `1`. In previous
    versions of ArangoDB, the result of `LENGTH(true)` was `4`.

  - if the single argument to `LENGTH()` is `false`, then the result will now be `0`. In previous
    versions of ArangoDB, the result of `LENGTH(false)` was `5`.

  The results of `LENGTH()` with string, numeric, array object argument values do not change.

* issue #1298: Bulk import if data already exists (#1298)

  This change extends the HTTP REST API for bulk imports as follows:

  When documents are imported and the `_key` attribute is specified for them, the import can be
  used for inserting and updating/replacing documents. Previously, the import could be used for
  inserting new documents only, and re-inserting a document with an existing key would have failed
  with a *unique key constraint violated* error.

  The above behavior is still the default. However, the API now allows controlling the behavior
  in case of a unique key constraint error via the optional URL parameter `onDuplicate`.

  This parameter can have one of the following values:

  - `error`: when a unique key constraint error occurs, do not import or update the document but
    report an error. This is the default.

  - `update`: when a unique key constraint error occurs, try to (partially) update the existing
    document with the data specified in the import. This may still fail if the document would
    violate secondary unique indexes. Only the attributes present in the import data will be
    updated and other attributes already present will be preserved. The number of updated documents
    will be reported in the `updated` attribute of the HTTP API result.

  - `replace`: when a unique key constraint error occurs, try to fully replace the existing
    document with the data specified in the import. This may still fail if the document would
    violate secondary unique indexes. The number of replaced documents will be reported in the
    `updated` attribute of the HTTP API result.

  - `ignore`: when a unique key constraint error occurs, ignore this error. There will be no
    insert, update or replace for the particular document. Ignored documents will be reported
    separately in the `ignored` attribute of the HTTP API result.

  The result of the HTTP import API will now contain the attributes `ignored` and `updated`, which
  contain the number of ignored and updated documents respectively. These attributes will contain a
  value of zero unless the `onDuplicate` URL parameter is set to either `update` or `replace`
  (in this case the `updated` attribute may contain non-zero values) or `ignore` (in this case the
  `ignored` attribute may contain a non-zero value).

  To support the feature, arangoimp also has a new command line option `--on-duplicate` which can
  have one of the values `error`, `update`, `replace`, `ignore`. The default value is `error`.

  A few examples for using arangoimp with the `--on-duplicate` option can be found here:
  http://jsteemann.github.io/blog/2015/04/14/updating-documents-with-arangoimp/

* changed behavior of `db._query()` in the ArangoShell:

  if the command's result is printed in the shell, the first 10 results will be printed. Previously
  only a basic description of the underlying query result cursor was printed. Additionally, if the
  cursor result contains more than 10 results, the cursor is assigned to a global variable `more`,
  which can be used to iterate over the cursor result.

  Example:

      arangosh [_system]> db._query("FOR i IN 1..15 RETURN i")
      [object ArangoQueryCursor, count: 15, hasMore: true]

      [
        1,
        2,
        3,
        4,
        5,
        6,
        7,
        8,
        9,
        10
      ]

      type 'more' to show more documents


      arangosh [_system]> more
      [object ArangoQueryCursor, count: 15, hasMore: false]

      [
        11,
        12,
        13,
        14,
        15
      ]

* Disallow batchSize value 0 in HTTP `POST /_api/cursor`:

  The HTTP REST API `POST /_api/cursor` does not accept a `batchSize` parameter value of
  `0` any longer. A batch size of 0 never made much sense, but previous versions of ArangoDB
  did not check for this value. Now creating a cursor using a `batchSize` value 0 will
  result in an HTTP 400 error response

* REST Server: fix memory leaks when failing to add jobs

* 'EDGES' AQL Function

  The AQL function `EDGES` got a new fifth option parameter.
  Right now only one option is available: 'includeVertices'. This is a boolean parameter
  that allows to modify the result of the `EDGES` function.
  Default is 'includeVertices: false' which does not have any effect.
  'includeVertices: true' modifies the result, such that
  {vertex: <vertexDocument>, edge: <edgeDocument>} is returned.

* INCOMPATIBLE CHANGE:

  The result format of the AQL function `NEIGHBORS` has been changed.
  Before it has returned an array of objects containing 'vertex' and 'edge'.
  Now it will only contain the vertex directly.
  Also an additional option 'includeData' has been added.
  This is used to define if only the 'vertex._id' value should be returned (false, default),
  or if the vertex should be looked up in the collection and the complete JSON should be returned
  (true).
  Using only the id values can lead to significantly improved performance if this is the only information
  required.

  In order to get the old result format prior to ArangoDB 2.6, please use the function EDGES instead.
  Edges allows for a new option 'includeVertices' which, set to true, returns exactly the format of NEIGHBORS.
  Example:

      NEIGHBORS(<vertexCollection>, <edgeCollection>, <vertex>, <direction>, <example>)

  This can now be achieved by:

      EDGES(<edgeCollection>, <vertex>, <direction>, <example>, {includeVertices: true})

  If you are nesting several NEIGHBORS steps you can speed up their performance in the following way:

  Old Example:

  FOR va IN NEIGHBORS(Users, relations, 'Users/123', 'outbound') FOR vc IN NEIGHBORS(Products, relations, va.vertex._id, 'outbound') RETURN vc

  This can now be achieved by:

  FOR va IN NEIGHBORS(Users, relations, 'Users/123', 'outbound') FOR vc IN NEIGHBORS(Products, relations, va, 'outbound', null, {includeData: true}) RETURN vc
                                                                                                          ^^^^                  ^^^^^^^^^^^^^^^^^^^
                                                                                                  Use intermediate directly     include Data for final

* INCOMPATIBLE CHANGE:

  The AQL function `GRAPH_NEIGHBORS` now provides an additional option `includeData`.
  This option allows controlling whether the function should return the complete vertices
  or just their IDs. Returning only the IDs instead of the full vertices can lead to
  improved performance .

  If provided, `includeData` is set to `true`, all vertices in the result will be returned
  with all their attributes. The default value of `includeData` is `false`.
  This makes the default function results incompatible with previous versions of ArangoDB.

  To get the old result style in ArangoDB 2.6, please set the options as follows in calls
  to `GRAPH_NEIGHBORS`:

      GRAPH_NEIGHBORS(<graph>, <vertex>, { includeData: true })

* INCOMPATIBLE CHANGE:

  The AQL function `GRAPH_COMMON_NEIGHBORS` now provides an additional option `includeData`.
  This option allows controlling whether the function should return the complete vertices
  or just their IDs. Returning only the IDs instead of the full vertices can lead to
  improved performance .

  If provided, `includeData` is set to `true`, all vertices in the result will be returned
  with all their attributes. The default value of `includeData` is `false`.
  This makes the default function results incompatible with previous versions of ArangoDB.

  To get the old result style in ArangoDB 2.6, please set the options as follows in calls
  to `GRAPH_COMMON_NEIGHBORS`:

      GRAPH_COMMON_NEIGHBORS(<graph>, <vertexExamples1>, <vertexExamples2>, { includeData: true }, { includeData: true })

* INCOMPATIBLE CHANGE:

  The AQL function `GRAPH_SHORTEST_PATH` now provides an additional option `includeData`.
  This option allows controlling whether the function should return the complete vertices
  and edges or just their IDs. Returning only the IDs instead of full vertices and edges
  can lead to improved performance .

  If provided, `includeData` is set to `true`, all vertices and edges in the result will
  be returned with all their attributes. There is also an optional parameter `includePath` of
  type object.
  It has two optional sub-attributes `vertices` and `edges`, both of type boolean.
  Both can be set individually and the result will include all vertices on the path if
  `includePath.vertices == true` and all edges if `includePath.edges == true` respectively.

  The default value of `includeData` is `false`, and paths are now excluded by default.
  This makes the default function results incompatible with previous versions of ArangoDB.

  To get the old result style in ArangoDB 2.6, please set the options as follows in calls
  to `GRAPH_SHORTEST_PATH`:

      GRAPH_SHORTEST_PATH(<graph>, <source>, <target>, { includeData: true, includePath: { edges: true, vertices: true } })

  The attributes `startVertex` and `vertex` that were present in the results of `GRAPH_SHORTEST_PATH`
  in previous versions of ArangoDB will not be produced in 2.6. To calculate these attributes in 2.6,
  please extract the first and last elements from the `vertices` result attribute.

* INCOMPATIBLE CHANGE:

  The AQL function `GRAPH_DISTANCE_TO` will now return only the id the destination vertex
  in the `vertex` attribute, and not the full vertex data with all vertex attributes.

* INCOMPATIBLE CHANGE:

  All graph measurements functions in JavaScript module `general-graph` that calculated a
  single figure previously returned an array containing just the figure. Now these functions
  will return the figure directly and not put it inside an array.

  The affected functions are:

  * `graph._absoluteEccentricity`
  * `graph._eccentricity`
  * `graph._absoluteCloseness`
  * `graph._closeness`
  * `graph._absoluteBetweenness`
  * `graph._betweenness`
  * `graph._radius`
  * `graph._diameter`

* Create the `_graphs` collection in new databases with `waitForSync` attribute set to `false`

  The previous `waitForSync` value was `true`, so default the behavior when creating and dropping
  graphs via the HTTP REST API changes as follows if the new settings are in effect:

  * `POST /_api/graph` by default returns `HTTP 202` instead of `HTTP 201`
  * `DELETE /_api/graph/graph-name` by default returns `HTTP 202` instead of `HTTP 201`

  If the `_graphs` collection still has its `waitForSync` value set to `true`, then the HTTP status
  code will not change.

* Upgraded ICU to version 54; this increases performance in many places.
  based on https://code.google.com/p/chromium/issues/detail?id=428145

* added support for HTTP push aka chunked encoding

* issue #1051: add info whether server is running in service or user mode?

  This will add a "mode" attribute to the result of the result of HTTP GET `/_api/version?details=true`

  "mode" can have the following values:

  - `standalone`: server was started manually (e.g. on command-line)
  - `service`: service is running as Windows service, in daemon mode or under the supervisor

* improve system error messages in Windows port

* increased default value of `--server.request-timeout` from 300 to 1200 seconds for client tools
  (arangosh, arangoimp, arangodump, arangorestore)

* increased default value of `--server.connect-timeout` from 3 to 5 seconds for client tools
  (arangosh, arangoimp, arangodump, arangorestore)

* added startup option `--server.foxx-queues-poll-interval`

  This startup option controls the frequency with which the Foxx queues manager is checking
  the queue (or queues) for jobs to be executed.

  The default value is `1` second. Lowering this value will result in the queue manager waking
  up and checking the queues more frequently, which may increase CPU usage of the server.
  When not using Foxx queues, this value can be raised to save some CPU time.

* added startup option `--server.foxx-queues`

  This startup option controls whether the Foxx queue manager will check queue and job entries.
  Disabling this option can reduce server load but will prevent jobs added to Foxx queues from
  being processed at all.

  The default value is `true`, enabling the Foxx queues feature.

* make Foxx queues really database-specific.

  Foxx queues were and are stored in a database-specific collection `_queues`. However, a global
  cache variable for the queues led to the queue names being treated database-independently, which
  was wrong.

  Since 2.6, Foxx queues names are truly database-specific, so the same queue name can be used in
  two different databases for two different queues. Until then, it is advisable to think of queues
  as already being database-specific, and using the database name as a queue name prefix to be
  avoid name conflicts, e.g.:

      var queueName = "myQueue";
      var Foxx = require("org/arangodb/foxx");
      Foxx.queues.create(db._name() + ":" + queueName);

* added support for Foxx queue job types defined as app scripts.

  The old job types introduced in 2.4 are still supported but are known to cause issues in 2.5
  and later when the server is restarted or the job types are not defined in every thread.

  The new job types avoid this issue by storing an explicit mount path and script name rather
  than an assuming the job type is defined globally. It is strongly recommended to convert your
  job types to the new script-based system.

* renamed Foxx sessions option "sessionStorageApp" to "sessionStorage". The option now also accepts session storages directly.

* Added the following JavaScript methods for file access:
  * fs.copyFile() to copy single files
  * fs.copyRecursive() to copy directory trees
  * fs.chmod() to set the file permissions (non-Windows only)

* Added process.env for accessing the process environment from JavaScript code

* Cluster: kickstarter shutdown routines will more precisely follow the shutdown of its nodes.

* Cluster: don't delete agency connection objects that are currently in use.

* Cluster: improve passing along of HTTP errors

* fixed issue #1247: debian init script problems

* multi-threaded index creation on collection load

  When a collection contains more than one secondary index, they can be built in memory in
  parallel when the collection is loaded. How many threads are used for parallel index creation
  is determined by the new configuration parameter `--database.index-threads`. If this is set
  to 0, indexes are built by the opening thread only and sequentially. This is equivalent to
  the behavior in 2.5 and before.

* speed up building up primary index when loading collections

* added `count` attribute to `parameters.json` files of collections. This attribute indicates
  the number of live documents in the collection on unload. It is read when the collection is
  (re)loaded to determine the initial size for the collection's primary index

* removed remainders of MRuby integration, removed arangoirb

* simplified `controllers` property in Foxx manifests. You can now specify a filename directly
  if you only want to use a single file mounted at the base URL of your Foxx app.

* simplified `exports` property in Foxx manifests. You can now specify a filename directly if
  you only want to export variables from a single file in your Foxx app.

* added support for node.js-style exports in Foxx exports. Your Foxx exports file can now export
  arbitrary values using the `module.exports` property instead of adding properties to the
  `exports` object.

* added `scripts` property to Foxx manifests. You should now specify the `setup` and `teardown`
  files as properties of the `scripts` object in your manifests and can define custom,
  app-specific scripts that can be executed from the web interface or the CLI.

* added `tests` property to Foxx manifests. You can now define test cases using the `mocha`
  framework which can then be executed inside ArangoDB.

* updated `joi` package to 6.0.8.

* added `extendible` package.

* added Foxx model lifecycle events to repositories. See #1257.

* speed up resizing of edge index.

* allow to split an edge index into buckets which are resized individually.
  This is controlled by the `indexBuckets` attribute in the `properties`
  of the collection.

* fix a cluster deadlock bug in larger clusters by marking a thread waiting
  for a lock on a DBserver as blocked


v2.5.7 (2015-08-02)
-------------------

* V8: Upgrade to version 4.1.0.27 - this is intended to be the stable V8 version.


v2.5.6 (2015-07-21)
-------------------

* alter Windows build infrastructure so we can properly store pdb files.

* potentially fixed issue #1313: Wrong metric calculation at dashboard

  Escape whitespace in process name when scanning /proc/pid/stats

  This fixes statistics values read from that file

* Fixed variable naming in AQL `COLLECT INTO` results in case the COLLECT is placed
  in a subquery which itself is followed by other constructs that require variables


v2.5.5 (2015-05-29)
-------------------

* fixed vulnerability in JWT implementation.

* fixed format string for reading /proc/pid/stat

* take into account barriers used in different V8 contexts


v2.5.4 (2015-05-14)
-------------------

* added startup option `--log.performance`: specifying this option at startup will log
  performance-related info messages, mainly timings via the regular logging mechanisms

* cluster fixes

* fix for recursive copy under Windows


v2.5.3 (2015-04-29)
-------------------

* Fix fs.move to work across filesystem borders; Fixes Foxx app installation problems;
  issue #1292.

* Fix Foxx app install when installed on a different drive on Windows

* issue #1322: strange AQL result

* issue #1318: Inconsistent db._create() syntax

* issue #1315: queries to a collection fail with an empty response if the
  collection contains specific JSON data

* issue #1300: Make arangodump not fail if target directory exists but is empty

* allow specifying higher values than SOMAXCONN for `--server.backlog-size`

  Previously, arangod would not start when a `--server.backlog-size` value was
  specified that was higher than the platform's SOMAXCONN header value.

  Now, arangod will use the user-provided value for `--server.backlog-size` and
  pass it to the listen system call even if the value is higher than SOMAXCONN.
  If the user-provided value is higher than SOMAXCONN, arangod will log a warning
  on startup.

* Fixed a cluster deadlock bug. Mark a thread that is in a RemoteBlock as
  blocked to allow for additional dispatcher threads to be started.

* Fix locking in cluster by using another ReadWriteLock class for collections.

* Add a second DispatcherQueue for AQL in the cluster. This fixes a
  cluster-AQL thread explosion bug.


v2.5.2 (2015-04-11)
-------------------

* modules stored in _modules are automatically flushed when changed

* added missing query-id parameter in documentation of HTTP DELETE `/_api/query` endpoint

* added iterator for edge index in AQL queries

  this change may lead to less edges being read when used together with a LIMIT clause

* make graph viewer in web interface issue less expensive queries for determining
  a random vertex from the graph, and for determining vertex attributes

* issue #1285: syntax error, unexpected $undefined near '@_to RETURN obj

  this allows AQL bind parameter names to also start with underscores

* moved /_api/query to C++

* issue #1289: Foxx models created from database documents expose an internal method

* added `Foxx.Repository#exists`

* parallelize initialization of V8 context in multiple threads

* fixed a possible crash when the debug-level was TRACE

* cluster: do not initialize statistics collection on each
  coordinator, this fixes a race condition at startup

* cluster: fix a startup race w.r.t. the _configuration collection

* search for db:// JavaScript modules only after all local files have been
  considered, this speeds up the require command in a cluster considerably

* general cluster speedup in certain areas


v2.5.1 (2015-03-19)
-------------------

* fixed bug that caused undefined behavior when an AQL query was killed inside
  a calculation block

* fixed memleaks in AQL query cleanup in case out-of-memory errors are thrown

* by default, Debian and RedHat packages are built with debug symbols

* added option `--database.ignore-logfile-errors`

  This option controls how collection datafiles with a CRC mismatch are treated.

  If set to `false`, CRC mismatch errors in collection datafiles will lead
  to a collection not being loaded at all. If a collection needs to be loaded
  during WAL recovery, the WAL recovery will also abort (if not forced with
  `--wal.ignore-recovery-errors true`). Setting this flag to `false` protects
  users from unintentionally using a collection with corrupted datafiles, from
  which only a subset of the original data can be recovered.

  If set to `true`, CRC mismatch errors in collection datafiles will lead to
  the datafile being partially loaded. All data up to until the mismatch will
  be loaded. This will enable users to continue with collection datafiles
  that are corrupted, but will result in only a partial load of the data.
  The WAL recovery will still abort when encountering a collection with a
  corrupted datafile, at least if `--wal.ignore-recovery-errors` is not set to
  `true`.

  The default value is *true*, so for collections with corrupted datafiles
  there might be partial data loads once the WAL recovery has finished. If
  the WAL recovery will need to load a collection with a corrupted datafile,
  it will still stop when using the default values.

* INCOMPATIBLE CHANGE:

  make the arangod server refuse to start if during startup it finds a non-readable
  `parameter.json` file for a database or a collection.

  Stopping the startup process in this case requires manual intervention (fixing
  the unreadable files), but prevents follow-up errors due to ignored databases or
  collections from happening.

* datafiles and `parameter.json` files written by arangod are now created with read and write
  privileges for the arangod process user, and with read and write privileges for the arangod
  process group.

  Previously, these files were created with user read and write permissions only.

* INCOMPATIBLE CHANGE:

  abort WAL recovery if one of the collection's datafiles cannot be opened

* INCOMPATIBLE CHANGE:

  never try to raise the privileges after dropping them, this can lead to a race condition while
  running the recovery

  If you require to run ArangoDB on a port lower than 1024, you must run ArangoDB as root.

* fixed inefficiencies in `remove` methods of general-graph module

* added option `--database.slow-query-threshold` for controlling the default AQL slow query
  threshold value on server start

* add system error strings for Windows on many places

* rework service startup so we announce 'RUNNING' only when we're finished starting.

* use the Windows eventlog for FATAL and ERROR - log messages

* fix service handling in NSIS Windows installer, specify human readable name

* add the ICU_DATA environment variable to the fatal error messages

* fixed issue #1265: arangod crashed with SIGSEGV

* fixed issue #1241: Wildcards in examples


v2.5.0 (2015-03-09)
-------------------

* installer fixes for Windows

* fix for downloading Foxx

* fixed issue #1258: http pipelining not working?


v2.5.0-beta4 (2015-03-05)
-------------------------

* fixed issue #1247: debian init script problems


v2.5.0-beta3 (2015-02-27)
-------------------------

* fix Windows install path calculation in arango

* fix Windows logging of long strings

* fix possible undefinedness of const strings in Windows


v2.5.0-beta2 (2015-02-23)
-------------------------

* fixed issue #1256: agency binary not found #1256

* fixed issue #1230: API: document/col-name/_key and cursor return different floats

* front-end: dashboard tries not to (re)load statistics if user has no access

* V8: Upgrade to version 3.31.74.1

* etcd: Upgrade to version 2.0 - This requires go 1.3 to compile at least.

* refuse to startup if ICU wasn't initialized, this will i.e. prevent errors from being printed,
  and libraries from being loaded.

* front-end: unwanted removal of index table header after creating new index

* fixed issue #1248: chrome: applications filtering not working

* fixed issue #1198: queries remain in aql editor (front-end) if you navigate through different tabs

* Simplify usage of Foxx

  Thanks to our user feedback we learned that Foxx is a powerful, yet rather complicated concept.
  With this release we tried to make it less complicated while keeping all its strength.
  That includes a rewrite of the documentation as well as some code changes as listed below:

  * Moved Foxx applications to a different folder.

    The naming convention now is: <app-path>/_db/<dbname>/<mountpoint>/APP
    Before it was: <app-path>/databases/<dbname>/<appname>:<appversion>
    This caused some trouble as apps where cached based on name and version and updates did not apply.
    Hence the path on filesystem and the app's access URL had no relation to one another.
    Now the path on filesystem is identical to the URL (except for slashes and the appended APP)

  * Rewrite of Foxx routing

    The routing of Foxx has been exposed to major internal changes we adjusted because of user feedback.
    This allows us to set the development mode per mountpoint without having to change paths and hold
    apps at separate locations.

  * Foxx Development mode

    The development mode used until 2.4 is gone. It has been replaced by a much more mature version.
    This includes the deprecation of the javascript.dev-app-path parameter, which is useless since 2.5.
    Instead of having two separate app directories for production and development, apps now reside in
    one place, which is used for production as well as for development.
    Apps can still be put into development mode, changing their behavior compared to production mode.
    Development mode apps are still reread from disk at every request, and still they ship more debug
    output.

    This change has also made the startup options `--javascript.frontend-development-mode` and
    `--javascript.dev-app-path` obsolete. The former option will not have any effect when set, and the
    latter option is only read and used during the upgrade to 2.5 and does not have any effects later.

  * Foxx install process

    Installing Foxx apps has been a two step process: import them into ArangoDB and mount them at a
    specific mountpoint. These operations have been joined together. You can install an app at one
    mountpoint, that's it. No fetch, mount, unmount, purge cycle anymore. The commands have been
    simplified to just:

    * install: get your Foxx app up and running
    * uninstall: shut it down and erase it from disk

  * Foxx error output

    Until 2.4 the errors produced by Foxx were not optimal. Often, the error message was just
    `unable to parse manifest` and contained only an internal stack trace.
    In 2.5 we made major improvements there, including a much more fine-grained error output that
    helps you debug your Foxx apps. The error message printed is now much closer to its source and
    should help you track it down.

    Also we added the default handlers for unhandled errors in Foxx apps:

    * You will get a nice internal error page whenever your Foxx app is called but was not installed
      due to any error
    * You will get a proper error message when having an uncaught error appears in any app route

    In production mode the messages above will NOT contain any information about your Foxx internals
    and are safe to be exposed to third party users.
    In development mode the messages above will contain the stacktrace (if available), making it easier for
    your in-house devs to track down errors in the application.

* added `console` object to Foxx apps. All Foxx apps now have a console object implementing
  the familiar Console API in their global scope, which can be used to log diagnostic
  messages to the database.

* added `org/arangodb/request` module, which provides a simple API for making HTTP requests
  to external services.

* added optimizer rule `propagate-constant-attributes`

  This rule will look inside `FILTER` conditions for constant value equality comparisons,
  and insert the constant values in other places in `FILTER`s. For example, the rule will
  insert `42` instead of `i.value` in the second `FILTER` of the following query:

      FOR i IN c1 FOR j IN c2 FILTER i.value == 42 FILTER j.value == i.value RETURN 1

* added `filtered` value to AQL query execution statistics

  This value indicates how many documents were filtered by `FilterNode`s in the AQL query.
  Note that `IndexRangeNode`s can also filter documents by selecting only the required ranges
  from the index. The `filtered` value will not include the work done by `IndexRangeNode`s,
  but only the work performed by `FilterNode`s.

* added support for sparse hash and skiplist indexes

  Hash and skiplist indexes can optionally be made sparse. Sparse indexes exclude documents
  in which at least one of the index attributes is either not set or has a value of `null`.

  As such documents are excluded from sparse indexes, they may contain fewer documents than
  their non-sparse counterparts. This enables faster indexing and can lead to reduced memory
  usage in case the indexed attribute does occur only in some, but not all documents of the
  collection. Sparse indexes will also reduce the number of collisions in non-unique hash
  indexes in case non-existing or optional attributes are indexed.

  In order to create a sparse index, an object with the attribute `sparse` can be added to
  the index creation commands:

      db.collection.ensureHashIndex(attributeName, { sparse: true });
      db.collection.ensureHashIndex(attributeName1, attributeName2, { sparse: true });
      db.collection.ensureUniqueConstraint(attributeName, { sparse: true });
      db.collection.ensureUniqueConstraint(attributeName1, attributeName2, { sparse: true });

      db.collection.ensureSkiplist(attributeName, { sparse: true });
      db.collection.ensureSkiplist(attributeName1, attributeName2, { sparse: true });
      db.collection.ensureUniqueSkiplist(attributeName, { sparse: true });
      db.collection.ensureUniqueSkiplist(attributeName1, attributeName2, { sparse: true });

  Note that in place of the above specialized index creation commands, it is recommended to use
  the more general index creation command `ensureIndex`:

  ```js
  db.collection.ensureIndex({ type: "hash", sparse: true, unique: true, fields: [ attributeName ] });
  db.collection.ensureIndex({ type: "skiplist", sparse: false, unique: false, fields: [ "a", "b" ] });
  ```

  When not explicitly set, the `sparse` attribute defaults to `false` for new indexes.

  This causes a change in behavior when creating a unique hash index without specifying the
  sparse flag: in 2.4, unique hash indexes were implicitly sparse, always excluding `null` values.
  There was no option to control this behavior, and sparsity was neither supported for non-unique
  hash indexes nor skiplists in 2.4. This implicit sparsity of unique hash indexes was considered
  an inconsistency, and therefore the behavior was cleaned up in 2.5. As of 2.5, indexes will
  only be created sparse if sparsity is explicitly requested. Existing unique hash indexes from 2.4
  or before will automatically be migrated so they are still sparse after the upgrade to 2.5.

  Geo indexes are implicitly sparse, meaning documents without the indexed location attribute or
  containing invalid location coordinate values will be excluded from the index automatically. This
  is also a change when compared to pre-2.5 behavior, when documents with missing or invalid
  coordinate values may have caused errors on insertion when the geo index' `unique` flag was set
  and its `ignoreNull` flag was not.

  This was confusing and has been rectified in 2.5. The method `ensureGeoConstaint()` now does the
  same as `ensureGeoIndex()`. Furthermore, the attributes `constraint`, `unique`, `ignoreNull` and
  `sparse` flags are now completely ignored when creating geo indexes.

  The same is true for fulltext indexes. There is no need to specify non-uniqueness or sparsity for
  geo or fulltext indexes. They will always be non-unique and sparse.

  As sparse indexes may exclude some documents, they cannot be used for every type of query.
  Sparse hash indexes cannot be used to find documents for which at least one of the indexed
  attributes has a value of `null`. For example, the following AQL query cannot use a sparse
  index, even if one was created on attribute `attr`:

      FOR doc In collection
        FILTER doc.attr == null
        RETURN doc

  If the lookup value is non-constant, a sparse index may or may not be used, depending on
  the other types of conditions in the query. If the optimizer can safely determine that
  the lookup value cannot be `null`, a sparse index may be used. When uncertain, the optimizer
  will not make use of a sparse index in a query in order to produce correct results.

  For example, the following queries cannot use a sparse index on `attr` because the optimizer
  will not know beforehand whether the comparison values for `doc.attr` will include `null`:

      FOR doc In collection
        FILTER doc.attr == SOME_FUNCTION(...)
        RETURN doc

      FOR other IN otherCollection
        FOR doc In collection
          FILTER doc.attr == other.attr
          RETURN doc

  Sparse skiplist indexes can be used for sorting if the optimizer can safely detect that the
  index range does not include `null` for any of the index attributes.

* inspection of AQL data-modification queries will now detect if the data-modification part
  of the query can run in lockstep with the data retrieval part of the query, or if the data
  retrieval part must be executed before the data modification can start.

  Executing the two in lockstep allows using much smaller buffers for intermediate results
  and starts the actual data-modification operations much earlier than if the two phases
  were executed separately.

* Allow dynamic attribute names in AQL object literals

  This allows using arbitrary expressions to construct attribute names in object
  literals specified in AQL queries. To disambiguate expressions and other unquoted
  attribute names, dynamic attribute names need to be enclosed in brackets (`[` and `]`).
  Example:

      FOR i IN 1..100
        RETURN { [ CONCAT('value-of-', i) ] : i }

* make AQL optimizer rule "use-index-for-sort" remove sort also in case a non-sorted
  index (e.g. a hash index) is used for only equality lookups and all sort attributes
  are covered by the index.

  Example that does not require an extra sort (needs hash index on `value`):

      FOR doc IN collection FILTER doc.value == 1 SORT doc.value RETURN doc

  Another example that does not require an extra sort (with hash index on `value1`, `value2`):

      FOR doc IN collection FILTER doc.value1 == 1 && doc.value2 == 2 SORT doc.value1, doc.value2 RETURN doc

* make AQL optimizer rule "use-index-for-sort" remove sort also in case the sort criteria
  excludes the left-most index attributes, but the left-most index attributes are used
  by the index for equality-only lookups.

  Example that can use the index for sorting (needs skiplist index on `value1`, `value2`):

      FOR doc IN collection FILTER doc.value1 == 1 SORT doc.value2 RETURN doc

* added selectivity estimates for primary index, edge index, and hash index

  The selectivity estimates are returned by the `GET /_api/index` REST API method
  in a sub-attribute `selectivityEstimate` for each index that supports it. This
  attribute will be omitted for indexes that do not provide selectivity estimates.
  If provided, the selectivity estimate will be a numeric value between 0 and 1.

  Selectivity estimates will also be reported in the result of `collection.getIndexes()`
  for all indexes that support this. If no selectivity estimate can be determined for
  an index, the attribute `selectivityEstimate` will be omitted here, too.

  The web interface also shows selectivity estimates for each index that supports this.

  Currently the following index types can provide selectivity estimates:
  - primary index
  - edge index
  - hash index (unique and non-unique)

  No selectivity estimates will be provided when running in cluster mode.

* fixed issue #1226: arangod log issues

* added additional logger if arangod is started in foreground mode on a tty

* added AQL optimizer rule "move-calculations-down"

* use exclusive native SRWLocks on Windows instead of native mutexes

* added AQL functions `MD5`, `SHA1`, and `RANDOM_TOKEN`.

* reduced number of string allocations when parsing certain AQL queries

  parsing numbers (integers or doubles) does not require a string allocation
  per number anymore

* RequestContext#bodyParam now accepts arbitrary joi schemas and rejects invalid (but well-formed) request bodies.

* enforce that AQL user functions are wrapped inside JavaScript function () declarations

  AQL user functions were always expected to be wrapped inside a JavaScript function, but previously
  this was not enforced when registering a user function. Enforcing the AQL user functions to be contained
  inside functions prevents functions from doing some unexpected things that may have led to undefined
  behavior.

* Windows service uninstalling: only remove service if it points to the currently running binary,
  or --force was specified.

* Windows (debug only): print stacktraces on crash and run minidump

* Windows (cygwin): if you run arangosh in a cygwin shell or via ssh we will detect this and use
  the appropriate output functions.

* Windows: improve process management

* fix IPv6 reverse ip lookups - so far we only did IPv4 addresses.

* improve join documentation, add outer join example

* run jslint for unit tests too, to prevent "memory leaks" by global js objects with native code.

* fix error logging for exceptions - we wouldn't log the exception message itself so far.

* improve error reporting in the http client (Windows & *nix)

* improve error reports in cluster

* Standard errors can now contain custom messages.


v2.4.7 (XXXX-XX-XX)
-------------------

* fixed issue #1282: Geo WITHIN_RECTANGLE for nested lat/lng


v2.4.6 (2015-03-18)
-------------------

* added option `--database.ignore-logfile-errors`

  This option controls how collection datafiles with a CRC mismatch are treated.

  If set to `false`, CRC mismatch errors in collection datafiles will lead
  to a collection not being loaded at all. If a collection needs to be loaded
  during WAL recovery, the WAL recovery will also abort (if not forced with
  `--wal.ignore-recovery-errors true`). Setting this flag to `false` protects
  users from unintentionally using a collection with corrupted datafiles, from
  which only a subset of the original data can be recovered.

  If set to `true`, CRC mismatch errors in collection datafiles will lead to
  the datafile being partially loaded. All data up to until the mismatch will
  be loaded. This will enable users to continue with a collection datafiles
  that are corrupted, but will result in only a partial load of the data.
  The WAL recovery will still abort when encountering a collection with a
  corrupted datafile, at least if `--wal.ignore-recovery-errors` is not set to
  `true`.

  The default value is *true*, so for collections with corrupted datafiles
  there might be partial data loads once the WAL recovery has finished. If
  the WAL recovery will need to load a collection with a corrupted datafile,
  it will still stop when using the default values.

* INCOMPATIBLE CHANGE:

  make the arangod server refuse to start if during startup it finds a non-readable
  `parameter.json` file for a database or a collection.

  Stopping the startup process in this case requires manual intervention (fixing
  the unreadable files), but prevents follow-up errors due to ignored databases or
  collections from happening.

* datafiles and `parameter.json` files written by arangod are now created with read and write
  privileges for the arangod process user, and with read and write privileges for the arangod
  process group.

  Previously, these files were created with user read and write permissions only.

* INCOMPATIBLE CHANGE:

  abort WAL recovery if one of the collection's datafiles cannot be opened

* INCOMPATIBLE CHANGE:

  never try to raise the privileges after dropping them, this can lead to a race condition while
  running the recovery

  If you require to run ArangoDB on a port lower than 1024, you must run ArangoDB as root.

* fixed inefficiencies in `remove` methods of general-graph module

* added option `--database.slow-query-threshold` for controlling the default AQL slow query
  threshold value on server start


v2.4.5 (2015-03-16)
-------------------

* added elapsed time to HTTP request logging output (`--log.requests-file`)

* added AQL current and slow query tracking, killing of AQL queries

  This change enables retrieving the list of currently running AQL queries inside the selected database.
  AQL queries with an execution time beyond a certain threshold can be moved to a "slow query" facility
  and retrieved from there. Queries can also be killed by specifying the query id.

  This change adds the following HTTP REST APIs:

  - `GET /_api/query/current`: for retrieving the list of currently running queries
  - `GET /_api/query/slow`: for retrieving the list of slow queries
  - `DELETE /_api/query/slow`: for clearing the list of slow queries
  - `GET /_api/query/properties`: for retrieving the properties for query tracking
  - `PUT /_api/query/properties`: for adjusting the properties for query tracking
  - `DELETE /_api/query/<id>`: for killing an AQL query

  The following JavaScript APIs have been added:

  - require("org/arangodb/aql/queries").current();
  - require("org/arangodb/aql/queries").slow();
  - require("org/arangodb/aql/queries").clearSlow();
  - require("org/arangodb/aql/queries").properties();
  - require("org/arangodb/aql/queries").kill();

* fixed issue #1265: arangod crashed with SIGSEGV

* fixed issue #1241: Wildcards in examples

* fixed comment parsing in Foxx controllers


v2.4.4 (2015-02-24)
-------------------

* fixed the generation template for foxx apps. It now does not create deprecated functions anymore

* add custom visitor functionality for `GRAPH_NEIGHBORS` function, too

* increased default value of traversal option *maxIterations* to 100 times of its previous
  default value


v2.4.3 (2015-02-06)
-------------------

* fix multi-threading with openssl when running under Windows

* fix timeout on socket operations when running under Windows

* Fixed an error in Foxx routing which caused some apps that worked in 2.4.1 to fail with status 500: `undefined is not a function` errors in 2.4.2
  This error was occurring due to seldom internal rerouting introduced by the malformed application handler.


v2.4.2 (2015-01-30)
-------------------

* added custom visitor functionality for AQL traversals

  This allows more complex result processing in traversals triggered by AQL. A few examples
  are shown in [this article](http://jsteemann.github.io/blog/2015/01/28/using-custom-visitors-in-aql-graph-traversals/).

* improved number of results estimated for nodes of type EnumerateListNode and SubqueryNode
  in AQL explain output

* added AQL explain helper to explain arbitrary AQL queries

  The helper function prints the query execution plan and the indexes to be used in the
  query. It can be invoked from the ArangoShell or the web interface as follows:

      require("org/arangodb/aql/explainer").explain(query);

* enable use of indexes for certain AQL conditions with non-equality predicates, in
  case the condition(s) also refer to indexed attributes

  The following queries will now be able to use indexes:

      FILTER a.indexed == ... && a.indexed != ...
      FILTER a.indexed == ... && a.nonIndexed != ...
      FILTER a.indexed == ... && ! (a.indexed == ...)
      FILTER a.indexed == ... && ! (a.nonIndexed == ...)
      FILTER a.indexed == ... && ! (a.indexed != ...)
      FILTER a.indexed == ... && ! (a.nonIndexed != ...)
      FILTER (a.indexed == ... && a.nonIndexed == ...) || (a.indexed == ... && a.nonIndexed == ...)
      FILTER (a.indexed == ... && a.nonIndexed != ...) || (a.indexed == ... && a.nonIndexed != ...)

* Fixed spuriously occurring "collection not found" errors when running queries on local
  collections on a cluster DB server

* Fixed upload of Foxx applications to the server for apps exceeding approx. 1 MB zipped.

* Malformed Foxx applications will now return a more useful error when any route is requested.

  In Production a Foxx app mounted on /app will display an html page on /app/* stating a 503 Service temporarily not available.
  It will not state any information about your Application.
  Before it was a 404 Not Found without any information and not distinguishable from a correct not found on your route.

  In Development Mode the html page also contains information about the error occurred.

* Unhandled errors thrown in Foxx routes are now handled by the Foxx framework itself.

  In Production the route will return a status 500 with a body {error: "Error statement"}.
  In Development the route will return a status 500 with a body {error: "Error statement", stack: "..."}

  Before, it was status 500 with a plain text stack including ArangoDB internal routing information.

* The Applications tab in web interface will now request development apps more often.
  So if you have a fixed a syntax error in your app it should always be visible after reload.


v2.4.1 (2015-01-19)
-------------------

* improved WAL recovery output

* fixed certain OR optimizations in AQL optimizer

* better diagnostics for arangoimp

* fixed invalid result of HTTP REST API method `/_admin/foxx/rescan`

* fixed possible segmentation fault when passing a Buffer object into a V8 function
  as a parameter

* updated AQB module to 1.8.0.


v2.4.0 (2015-01-13)
-------------------

* updated AQB module to 1.7.0.

* fixed V8 integration-related crashes

* make `fs.move(src, dest)` also fail when both `src` and `dest` are
  existing directories. This ensures the same behavior of the move operation
  on different platforms.

* fixed AQL insert operation for multi-shard collections in cluster

* added optional return value for AQL data-modification queries.
  This allows returning the documents inserted, removed or updated with the query, e.g.

      FOR doc IN docs REMOVE doc._key IN docs LET removed = OLD RETURN removed
      FOR doc IN docs INSERT { } IN docs LET inserted = NEW RETURN inserted
      FOR doc IN docs UPDATE doc._key WITH { } IN docs LET previous = OLD RETURN previous
      FOR doc IN docs UPDATE doc._key WITH { } IN docs LET updated = NEW RETURN updated

  The variables `OLD` and `NEW` are automatically available when a `REMOVE`, `INSERT`,
  `UPDATE` or `REPLACE` statement is immediately followed by a `LET` statement.
  Note that the `LET` and `RETURN` statements in data-modification queries are not as
  flexible as the general versions of `LET` and `RETURN`. When returning documents from
  data-modification operations, only a single variable can be assigned using `LET`, and
  the assignment can only be either `OLD` or `NEW`, but not an arbitrary expression. The
  `RETURN` statement also allows using the just-created variable only, and no arbitrary
  expressions.


v2.4.0-beta1 (2014-12-26)
--------------------------

* fixed superstates in FoxxGenerator

* fixed issue #1065: Aardvark: added creation of documents and edges with _key property

* fixed issue #1198: Aardvark: current AQL editor query is now cached

* Upgraded V8 version from 3.16.14 to 3.29.59

  The built-in version of V8 has been upgraded from 3.16.14 to 3.29.59.
  This activates several ES6 (also dubbed *Harmony* or *ES.next*) features in
  ArangoDB, both in the ArangoShell and the ArangoDB server. They can be
  used for scripting and in server-side actions such as Foxx routes, traversals
  etc.

  The following ES6 features are available in ArangoDB 2.4 by default:

  * iterators
  * the `of` operator
  * symbols
  * predefined collections types (Map, Set etc.)
  * typed arrays

  Many other ES6 features are disabled by default, but can be made available by
  starting arangod or arangosh with the appropriate options:

  * arrow functions
  * proxies
  * generators
  * String, Array, and Number enhancements
  * constants
  * enhanced object and numeric literals

  To activate all these ES6 features in arangod or arangosh, start it with
  the following options:

      arangosh --javascript.v8-options="--harmony --harmony_generators"

  More details on the available ES6 features can be found in
  [this blog](https://jsteemann.github.io/blog/2014/12/19/using-es6-features-in-arangodb/).

* Added Foxx generator for building Hypermedia APIs

  A more detailed description is [here](https://www.arangodb.com/2014/12/08/building-hypermedia-apis-foxxgenerator)

* New `Applications` tab in web interface:

  The `applications` tab got a complete redesign.
  It will now only show applications that are currently running on ArangoDB.
  For a selected application, a new detailed view has been created.
  This view provides a better overview of the app:
  * author
  * license
  * version
  * contributors
  * download links
  * API documentation

  To install a new application, a new dialog is now available.
  It provides the features already available in the console application `foxx-manager` plus some more:
  * install an application from Github
  * install an application from a zip file
  * install an application from ArangoDB's application store
  * create a new application from scratch: this feature uses a generator to
    create a Foxx application with pre-defined CRUD methods for a given list
    of collections. The generated Foxx app can either be downloaded as a zip file or
    be installed on the server. Starting with a new Foxx app has never been easier.

* fixed issue #1102: Aardvark: Layout bug in documents overview

  The documents overview was entirely destroyed in some situations on Firefox.
  We replaced the plugin we used there.

* fixed issue #1168: Aardvark: pagination buttons jumping

* fixed issue #1161: Aardvark: Click on Import JSON imports previously uploaded file

* removed configure options `--enable-all-in-one-v8`, `--enable-all-in-one-icu`,
  and `--enable-all-in-one-libev`.

* global internal rename to fix naming incompatibilities with JSON:

  Internal functions with names containing `array` have been renamed to `object`,
  internal functions with names containing `list` have been renamed to `array`.
  The renaming was mainly done in the C++ parts. The documentation has also been
  adjusted so that the correct JSON type names are used in most places.

  The change also led to the addition of a few function aliases in AQL:

  * `TO_LIST` now is an alias of the new `TO_ARRAY`
  * `IS_LIST` now is an alias of the new `IS_ARRAY`
  * `IS_DOCUMENT` now is an alias of the new `IS_OBJECT`

  The changed also renamed the option `mergeArrays` to `mergeObjects` for AQL
  data-modification query options and HTTP document modification API

* AQL: added optimizer rule "remove-filter-covered-by-index"

  This rule removes FilterNodes and CalculationNodes from an execution plan if the
  filter is already covered by a previous IndexRangeNode. Removing the CalculationNode
  and the FilterNode will speed up query execution because the query requires less
  computation.

* AQL: added optimizer rule "remove-sort-rand"

  This rule removes a `SORT RAND()` expression from a query and moves the random
  iteration into the appropriate `EnumerateCollectionNode`. This is more efficient
  than individually enumerating and then sorting randomly.

* AQL: range optimizations for IN and OR

  This change enables usage of indexes for several additional cases. Filters containing
  the `IN` operator can now make use of indexes, and multiple OR- or AND-combined filter
  conditions can now also use indexes if the filters are accessing the same indexed
  attribute.

  Here are a few examples of queries that can now use indexes but couldn't before:

    FOR doc IN collection
      FILTER doc.indexedAttribute == 1 || doc.indexedAttribute > 99
      RETURN doc

    FOR doc IN collection
      FILTER doc.indexedAttribute IN [ 3, 42 ] || doc.indexedAttribute > 99
      RETURN doc

    FOR doc IN collection
      FILTER (doc.indexedAttribute > 2 && doc.indexedAttribute < 10) ||
             (doc.indexedAttribute > 23 && doc.indexedAttribute < 42)
      RETURN doc

* fixed issue #500: AQL parentheses issue

  This change allows passing subqueries as AQL function parameters without using
  duplicate brackets (e.g. `FUNC(query)` instead of `FUNC((query))`

* added optional `COUNT` clause to AQL `COLLECT`

  This allows more efficient group count calculation queries, e.g.

      FOR doc IN collection
        COLLECT age = doc.age WITH COUNT INTO length
        RETURN { age: age, count: length }

  A count-only query is also possible:

      FOR doc IN collection
        COLLECT WITH COUNT INTO length
        RETURN length

* fixed missing makeDirectory when fetching a Foxx application from a zip file

* fixed issue #1134: Change the default endpoint to localhost

  This change will modify the IP address ArangoDB listens on to 127.0.0.1 by default.
  This will make new ArangoDB installations unaccessible from clients other than
  localhost unless changed. This is a security feature.

  To make ArangoDB accessible from any client, change the server's configuration
  (`--server.endpoint`) to either `tcp://0.0.0.0:8529` or the server's publicly
  visible IP address.

* deprecated `Repository#modelPrototype`. Use `Repository#model` instead.

* IMPORTANT CHANGE: by default, system collections are included in replication and all
  replication API return values. This will lead to user accounts and credentials
  data being replicated from master to slave servers. This may overwrite
  slave-specific database users.

  If this is undesired, the `_users` collection can be excluded from replication
  easily by setting the `includeSystem` attribute to `false` in the following commands:

  * replication.sync({ includeSystem: false });
  * replication.applier.properties({ includeSystem: false });

  This will exclude all system collections (including `_aqlfunctions`, `_graphs` etc.)
  from the initial synchronization and the continuous replication.

  If this is also undesired, it is also possible to specify a list of collections to
  exclude from the initial synchronization and the continuous replication using the
  `restrictCollections` attribute, e.g.:

      replication.applier.properties({
        includeSystem: true,
        restrictType: "exclude",
        restrictCollections: [ "_users", "_graphs", "foo" ]
      });

  The HTTP API methods for fetching the replication inventory and for dumping collections
  also support the `includeSystem` control flag via a URL parameter.

* removed DEPRECATED replication methods:
  * `replication.logger.start()`
  * `replication.logger.stop()`
  * `replication.logger.properties()`
  * HTTP PUT `/_api/replication/logger-start`
  * HTTP PUT `/_api/replication/logger-stop`
  * HTTP GET `/_api/replication/logger-config`
  * HTTP PUT `/_api/replication/logger-config`

* fixed issue #1174, which was due to locking problems in distributed
  AQL execution

* improved cluster locking for AQL avoiding deadlocks

* use DistributeNode for modifying queries with REPLACE and UPDATE, if
  possible


v2.3.6 (2015-XX-XX)
-------------------

* fixed AQL subquery optimization that produced wrong result when multiple subqueries
  directly followed each other and and a directly following `LET` statement did refer
  to any but the first subquery.


v2.3.5 (2015-01-16)
-------------------

* fixed intermittent 404 errors in Foxx apps after mounting or unmounting apps

* fixed issue #1200: Expansion operator results in "Cannot call method 'forEach' of null"

* fixed issue #1199: Cannot unlink root node of plan


v2.3.4 (2014-12-23)
-------------------

* fixed cerberus path for MyArangoDB


v2.3.3 (2014-12-17)
-------------------

* fixed error handling in instantiation of distributed AQL queries, this
  also fixes a bug in cluster startup with many servers

* issue #1185: parse non-fractional JSON numbers with exponent (e.g. `4e-261`)

* issue #1159: allow --server.request-timeout and --server.connect-timeout of 0


v2.3.2 (2014-12-09)
-------------------

* fixed issue #1177: Fix bug in the user app's storage

* fixed issue #1173: AQL Editor "Save current query" resets user password

* fixed missing makeDirectory when fetching a Foxx application from a zip file

* put in warning about default changed: fixed issue #1134: Change the default endpoint to localhost

* fixed issue #1163: invalid fullCount value returned from AQL

* fixed range operator precedence

* limit default maximum number of plans created by AQL optimizer to 256 (from 1024)

* make AQL optimizer not generate an extra plan if an index can be used, but modify
  existing plans in place

* fixed AQL cursor ttl (time-to-live) issue

  Any user-specified cursor ttl value was not honored since 2.3.0.

* fixed segfault in AQL query hash index setup with unknown shapes

* fixed memleaks

* added AQL optimizer rule for removing `INTO` from a `COLLECT` statement if not needed

* fixed issue #1131

  This change provides the `KEEP` clause for `COLLECT ... INTO`. The `KEEP` clause
  allows controlling which variables will be kept in the variable created by `INTO`.

* fixed issue #1147, must protect dispatcher ID for etcd

v2.3.1 (2014-11-28)
-------------------

* recreate password if missing during upgrade

* fixed issue #1126

* fixed non-working subquery index optimizations

* do not restrict summary of Foxx applications to 60 characters

* fixed display of "required" path parameters in Foxx application documentation

* added more optimizations of constants values in AQL FILTER conditions

* fixed invalid or-to-in optimization for FILTERs containing comparisons
  with boolean values

* fixed replication of `_graphs` collection

* added AQL list functions `PUSH`, `POP`, `UNSHIFT`, `SHIFT`, `REMOVE_VALUES`,
  `REMOVE_VALUE`, `REMOVE_NTH` and `APPEND`

* added AQL functions `CALL` and `APPLY` to dynamically call other functions

* fixed AQL optimizer cost estimation for LIMIT node

* prevent Foxx queues from permanently writing to the journal even when
  server is idle

* fixed AQL COLLECT statement with INTO clause, which copied more variables
  than v2.2 and thus lead to too much memory consumption.
  This deals with #1107.

* fixed AQL COLLECT statement, this concerned every COLLECT statement,
  only the first group had access to the values of the variables before
  the COLLECT statement. This deals with #1127.

* fixed some AQL internals, where sometimes too many items were
  fetched from upstream in the presence of a LIMIT clause. This should
  generally improve performance.


v2.3.0 (2014-11-18)
-------------------

* fixed syslog flags. `--log.syslog` is deprecated and setting it has no effect,
  `--log.facility` now works as described. Application name has been changed from
  `triagens` to `arangod`. It can be changed using `--log.application`. The syslog
  will only contain the actual log message. The datetime prefix is omitted.

* fixed deflate in SimpleHttpClient

* fixed issue #1104: edgeExamples broken or changed

* fixed issue #1103: Error while importing user queries

* fixed issue #1100: AQL: HAS() fails on doc[attribute_name]

* fixed issue #1098: runtime error when creating graph vertex

* hide system applications in **Applications** tab by default

  Display of system applications can be toggled by using the *system applications*
  toggle in the UI.

* added HTTP REST API for managing tasks (`/_api/tasks`)

* allow passing character lists as optional parameter to AQL functions `TRIM`,
  `LTRIM` and `RTRIM`

  These functions now support trimming using custom character lists. If no character
  lists are specified, all whitespace characters will be removed as previously:

      TRIM("  foobar\t \r\n ")         // "foobar"
      TRIM(";foo;bar;baz, ", "; ")     // "foo;bar;baz"

* added AQL string functions `LTRIM`, `RTRIM`, `FIND_FIRST`, `FIND_LAST`, `SPLIT`,
  `SUBSTITUTE`

* added AQL functions `ZIP`, `VALUES` and `PERCENTILE`

* made AQL functions `CONCAT` and `CONCAT_SEPARATOR` work with list arguments

* dynamically create extra dispatcher threads if required

* fixed issue #1097: schemas in the API docs no longer show required properties as optional


v2.3.0-beta2 (2014-11-08)
-------------------------

* front-end: new icons for uploading and downloading JSON documents into a collection

* front-end: fixed documents pagination css display error

* front-end: fixed flickering of the progress view

* front-end: fixed missing event for documents filter function

* front-end: jsoneditor: added CMD+Return (Mac) CTRL+Return (Linux/Win) shortkey for
  saving a document

* front-end: added information tooltip for uploading json documents.

* front-end: added database management view to the collapsed navigation menu

* front-end: added collection truncation feature

* fixed issue #1086: arangoimp: Odd errors if arguments are not given properly

* performance improvements for AQL queries that use JavaScript-based expressions
  internally

* added AQL geo functions `WITHIN_RECTANGLE` and `IS_IN_POLYGON`

* fixed non-working query results download in AQL editor of web interface

* removed debug print message in AQL editor query export routine

* fixed issue #1075: Aardvark: user name required even if auth is off #1075

  The fix for this prefills the username input field with the current user's
  account name if any and `root` (the default username) otherwise. Additionally,
  the tooltip text has been slightly adjusted.

* fixed issue #1069: Add 'raw' link to swagger ui so that the raw swagger
  json can easily be retrieved

  This adds a link to the Swagger API docs to an application's detail view in
  the **Applications** tab of the web interface. The link produces the Swagger
  JSON directly. If authentication is turned on, the link requires authentication,
  too.

* documentation updates


v2.3.0-beta1 (2014-11-01)
-------------------------

* added dedicated `NOT IN` operator for AQL

  Previously, a `NOT IN` was only achievable by writing a negated `IN` condition:

      FOR i IN ... FILTER ! (i IN [ 23, 42 ]) ...

  This can now alternatively be expressed more intuitively as follows:

      FOR i IN ... FILTER i NOT IN [ 23, 42 ] ...

* added alternative logical operator syntax for AQL

  Previously, the logical operators in AQL could only be written as:
  - `&&`: logical and
  - `||`: logical or
  - `!`: negation

  ArangoDB 2.3 introduces the alternative variants for these operators:
  - `AND`: logical and
  - `OR`: logical or
  - `NOT`: negation

  The new syntax is just an alternative to the old syntax, allowing easier
  migration from SQL. The old syntax is still fully supported and will be.

* improved output of `ArangoStatement.parse()` and POST `/_api/query`

  If an AQL query can be parsed without problems, The return value of
  `ArangoStatement.parse()` now contains an attribute `ast` with the abstract
  syntax tree of the query (before optimizations). Though this is an internal
  representation of the query and is subject to change, it can be used to inspect
  how ArangoDB interprets a given query.

* improved `ArangoStatement.explain()` and POST `/_api/explain`

  The commands for explaining AQL queries have been improved.

* added command-line option `--javascript.v8-contexts` to control the number of
  V8 contexts created in arangod.

  Previously, the number of V8 contexts was equal to the number of server threads
  (as specified by option `--server.threads`).

  However, it may be sensible to create different amounts of threads and V8
  contexts. If the option is not specified, the number of V8 contexts created
  will be equal to the number of server threads. Thus no change in configuration
  is required to keep the old behavior.

  If you are using the default config files or merge them with your local config
  files, please review if the default number of server threads is okay in your
  environment. Additionally you should verify that the number of V8 contexts
  created (as specified in option `--javascript.v8-contexts`) is okay.

* the number of server.threads specified is now the minimum of threads
  started. There are situation in which threads are waiting for results of
  distributed database servers. In this case the number of threads is
  dynamically increased.

* removed index type "bitarray"

  Bitarray indexes were only half-way documented and integrated in previous versions
  of ArangoDB so their benefit was limited. The support for bitarray indexes has
  thus been removed in ArangoDB 2.3. It is not possible to create indexes of type
  "bitarray" with ArangoDB 2.3.

  When a collection is opened that contains a bitarray index definition created
  with a previous version of ArangoDB, ArangoDB will ignore it and log the following
  warning:

      index type 'bitarray' is not supported in this version of ArangoDB and is ignored

  Future versions of ArangoDB may automatically remove such index definitions so the
  warnings will eventually disappear.

* removed internal "_admin/modules/flush" in order to fix requireApp

* added basic support for handling binary data in Foxx

  Requests with binary payload can be processed in Foxx applications by
  using the new method `res.rawBodyBuffer()`. This will return the unparsed request
  body as a Buffer object.

  There is now also the method `req.requestParts()` available in Foxx to retrieve
  the individual components of a multipart HTTP request.

  Buffer objects can now be used when setting the response body of any Foxx action.
  Additionally, `res.send()` has been added as a convenience method for returning
  strings, JSON objects or buffers from a Foxx action:

      res.send("<p>some HTML</p>");
      res.send({ success: true });
      res.send(new Buffer("some binary data"));

  The convenience method `res.sendFile()` can now be used to easily return the
  contents of a file from a Foxx action:

      res.sendFile(applicationContext.foxxFilename("image.png"));

  `fs.write` now accepts not only strings but also Buffer objects as second parameter:

      fs.write(filename, "some data");
      fs.write(filename, new Buffer("some binary data"));

  `fs.readBuffer` can be used to return the contents of a file in a Buffer object.

* improved performance of insertion into non-unique hash indexes significantly in case
  many duplicate keys are used in the index

* issue #1042: set time zone in log output

  the command-line option `--log.use-local-time` was added to print dates and times in
  the server-local timezone instead of UTC

* command-line options that require a boolean value now validate the
  value given on the command-line

  This prevents issues if no value is specified for an option that
  requires a boolean value. For example, the following command-line would
  have caused trouble in 2.2, because `--server.endpoint` would have been
  used as the value for the `--server.disable-authentication` options
  (which requires a boolean value):

      arangod --server.disable-authentication --server.endpoint tcp://127.0.0.1:8529 data

  In 2.3, running this command will fail with an error and requires to
  be modified to:

      arangod --server.disable-authentication true --server.endpoint tcp://127.0.0.1:8529 data

* improved performance of CSV import in arangoimp

* fixed issue #1027: Stack traces are off-by-one

* fixed issue #1026: Modules loaded in different files within the same app
  should refer to the same module

* fixed issue #1025: Traversal not as expected in undirected graph

* added a _relation function in the general-graph module.

  This deprecated _directedRelation and _undirectedRelation.
  ArangoDB does not offer any constraints for undirected edges
  which caused some confusion of users how undirected relations
  have to be handled. Relation now only supports directed relations
  and the user can actively simulate undirected relations.

* changed return value of Foxx.applicationContext#collectionName:

  Previously, the function could return invalid collection names because
  invalid characters were not replaced in the application name prefix, only
  in the collection name passed.

  Now, the function replaces invalid characters also in the application name
  prefix, which might to slightly different results for application names that
  contained any characters outside the ranges [a-z], [A-Z] and [0-9].

* prevent XSS in AQL editor and logs view

* integrated tutorial into ArangoShell and web interface

* added option `--backslash-escape` for arangoimp when running CSV file imports

* front-end: added download feature for (filtered) documents

* front-end: added download feature for the results of a user query

* front-end: added function to move documents to another collection

* front-end: added sort-by attribute to the documents filter

* front-end: added sorting feature to database, graph management and user management view.

* issue #989: front-end: Databases view not refreshing after deleting a database

* issue #991: front-end: Database search broken

* front-end: added infobox which shows more information about a document (_id, _rev, _key) or
  an edge (_id, _rev, _key, _from, _to). The from and to attributes are clickable and redirect
  to their document location.

* front-end: added edit-mode for deleting multiple documents at the same time.

* front-end: added delete button to the detailed document/edge view.

* front-end: added visual feedback for saving documents/edges inside the editor (error/success).

* front-end: added auto-focusing for the first input field in a modal.

* front-end: added validation for user input in a modal.

* front-end: user defined queries are now stored inside the database and are bound to the current
  user, instead of using the local storage functionality of the browsers. The outcome of this is
  that user defined queries are now independently usable from any device. Also queries can now be
  edited through the standard document editor of the front-end through the _users collection.

* front-end: added import and export functionality for user defined queries.

* front-end: added new keywords and functions to the aql-editor theme

* front-end: applied tile-style to the graph view

* front-end: now using the new graph api including multi-collection support

* front-end: foxx apps are now deletable

* front-end: foxx apps are now installable and updateable through github, if github is their
  origin.

* front-end: added foxx app version control. Multiple versions of a single foxx app are now
  installable and easy to manage and are also arranged in groups.

* front-end: the user-set filter of a collection is now stored until the user navigates to
  another collection.

* front-end: fetching and filtering of documents, statistics, and query operations are now
  handled with asynchronous ajax calls.

* front-end: added progress indicator if the front-end is waiting for a server operation.

* front-end: fixed wrong count of documents in the documents view of a collection.

* front-end: fixed unexpected styling of the manage db view and navigation.

* front-end: fixed wrong handling of select fields in a modal view.

* front-end: fixed wrong positioning of some tooltips.

* automatically call `toJSON` function of JavaScript objects (if present)
  when serializing them into database documents. This change allows
  storing JavaScript date objects in the database in a sensible manner.


v2.2.7 (2014-11-19)
-------------------

* fixed issue #998: Incorrect application URL for non-system Foxx apps

* fixed issue #1079: AQL editor: keyword WITH in UPDATE query is not highlighted

* fix memory leak in cluster nodes

* fixed registration of AQL user-defined functions in Web UI (JS shell)

* fixed error display in Web UI for certain errors
  (now error message is printed instead of 'undefined')

* fixed issue #1059: bug in js module console

* fixed issue #1056: "fs": zip functions fail with passwords

* fixed issue #1063: Docs: measuring unit of --wal.logfile-size?

* fixed issue #1062: Docs: typo in 14.2 Example data


v2.2.6 (2014-10-20)
-------------------

* fixed issue #972: Compilation Issue

* fixed issue #743: temporary directories are now unique and one can read
  off the tool that created them, if empty, they are removed atexit

* Highly improved performance of all AQL GRAPH_* functions.

* Orphan collections in general graphs can now be found via GRAPH_VERTICES
  if either "any" or no direction is defined

* Fixed documentation for AQL function GRAPH_NEIGHBORS.
  The option "vertexCollectionRestriction" is meant to filter the target
  vertices only, and should not filter the path.

* Fixed a bug in GRAPH_NEIGHBORS which enforced only empty results
  under certain conditions


v2.2.5 (2014-10-09)
-------------------

* fixed issue #961: allow non-JSON values in undocument request bodies

* fixed issue 1028: libicu is now statically linked

* fixed cached lookups of collections on the server, which may have caused spurious
  problems after collection rename operations


v2.2.4 (2014-10-01)
-------------------

* fixed accessing `_from` and `_to` attributes in `collection.byExample` and
  `collection.firstExample`

  These internal attributes were not handled properly in the mentioned functions, so
  searching for them did not always produce documents

* fixed issue #1030: arangoimp 2.2.3 crashing, not logging on large Windows CSV file

* fixed issue #1025: Traversal not as expected in undirected graph

* fixed issue #1020

  This requires re-introducing the startup option `--database.force-sync-properties`.

  This option can again be used to force fsyncs of collection, index and database properties
  stored as JSON strings on disk in files named `parameter.json`. Syncing these files after
  a write may be necessary if the underlying storage does not sync file contents by itself
  in a "sensible" amount of time after a file has been written and closed.

  The default value is `true` so collection, index and database properties will always be
  synced to disk immediately. This affects creating, renaming and dropping collections as
  well as creating and dropping databases and indexes. Each of these operations will perform
  an additional fsync on the `parameter.json` file if the option is set to `true`.

  It might be sensible to set this option to `false` for workloads that create and drop a
  lot of collections (e.g. test runs).

  Document operations such as creating, updating and dropping documents are not affected
  by this option.

* fixed issue #1016: AQL editor bug

* fixed issue #1014: WITHIN function returns wrong distance

* fixed AQL shortest path calculation in function `GRAPH_SHORTEST_PATH` to return
  complete vertex objects instead of just vertex ids

* allow changing of attributes of documents stored in server-side JavaScript variables

  Previously, the following did not work:

      var doc = db.collection.document(key);
      doc._key = "abc"; // overwriting internal attributes not supported
      doc.value = 123;  // overwriting existing attributes not supported

  Now, modifying documents stored in server-side variables (e.g. `doc` in the above case)
  is supported. Modifying the variables will not update the documents in the database,
  but will modify the JavaScript object (which can be written back to the database using
  `db.collection.update` or `db.collection.replace`)

* fixed issue #997: arangoimp apparently doesn't support files >2gig on Windows

  large file support (requires using `_stat64` instead of `stat`) is now supported on
  Windows


v2.2.3 (2014-09-02)
-------------------

* added `around` for Foxx controller

* added `type` option for HTTP API `GET /_api/document?collection=...`

  This allows controlling the type of results to be returned. By default, paths to
  documents will be returned, e.g.

      [
        `/_api/document/test/mykey1`,
        `/_api/document/test/mykey2`,
        ...
      ]

  To return a list of document ids instead of paths, the `type` URL parameter can be
  set to `id`:

      [
        `test/mykey1`,
        `test/mykey2`,
        ...
      ]

  To return a list of document keys only, the `type` URL parameter can be set to `key`:

      [
        `mykey1`,
        `mykey2`,
        ...
      ]


* properly capitalize HTTP response header field names in case the `x-arango-async`
  HTTP header was used in a request.

* fixed several documentation issues

* speedup for several general-graph functions, AQL functions starting with `GRAPH_`
  and traversals


v2.2.2 (2014-08-08)
-------------------

* allow storing non-reserved attribute names starting with an underscore

  Previous versions of ArangoDB parsed away all attribute names that started with an
  underscore (e.g. `_test', '_foo', `_bar`) on all levels of a document (root level
  and sub-attribute levels). While this behavior was documented, it was unintuitive and
  prevented storing documents inside other documents, e.g.:

      {
        "_key" : "foo",
        "_type" : "mydoc",
        "references" : [
          {
            "_key" : "something",
            "_rev" : "...",
            "value" : 1
          },
          {
            "_key" : "something else",
            "_rev" : "...",
            "value" : 2
          }
        ]
      }

  In the above example, previous versions of ArangoDB removed all attributes and
  sub-attributes that started with underscores, meaning the embedded documents would lose
  some of their attributes. 2.2.2 should preserve such attributes, and will also allow
  storing user-defined attribute names on the top-level even if they start with underscores
  (such as `_type` in the above example).

* fix conversion of JavaScript String, Number and Boolean objects to JSON.

  Objects created in JavaScript using `new Number(...)`, `new String(...)`, or
  `new Boolean(...)` were not converted to JSON correctly.

* fixed a race condition on task registration (i.e. `require("org/arangodb/tasks").register()`)

  this race condition led to undefined behavior when a just-created task with no offset and
  no period was instantly executed and deleted by the task scheduler, before the `register`
  function returned to the caller.

* changed run-tests.sh to execute all suitable tests.

* switch to new version of gyp

* fixed upgrade button


v2.2.1 (2014-07-24)
-------------------

* fixed hanging write-ahead log recovery for certain cases that involved dropping
  databases

* fixed issue with --check-version: when creating a new database the check failed

* issue #947 Foxx applicationContext missing some properties

* fixed issue with --check-version: when creating a new database the check failed

* added startup option `--wal.suppress-shape-information`

  Setting this option to `true` will reduce memory and disk space usage and require
  less CPU time when modifying documents or edges. It should therefore be turned on
  for standalone ArangoDB servers. However, for servers that are used as replication
  masters, setting this option to `true` will effectively disable the usage of the
  write-ahead log for replication, so it should be set to `false` for any replication
  master servers.

  The default value for this option is `false`.

* added optional `ttl` attribute to specify result cursor expiration for HTTP API method
  `POST /_api/cursor`

  The `ttl` attribute can be used to prevent cursor results from timing out too early.

* issue #947: Foxx applicationContext missing some properties

* (reported by Christian Neubauer):

  The problem was that in Google's V8, signed and unsigned chars are not always declared cleanly.
  so we need to force v8 to compile with forced signed chars which is done by the Flag:
    -fsigned-char
  at least it is enough to follow the instructions of compiling arango on rasperry
  and add "CFLAGS='-fsigned-char'" to the make command of V8 and remove the armv7=0

* Fixed a bug with the replication client. In the case of single document
  transactions the collection was not write locked.


v2.2.0 (2014-07-10)
-------------------

* The replication methods `logger.start`, `logger.stop` and `logger.properties` are
  no-ops in ArangoDB 2.2 as there is no separate replication logger anymore. Data changes
  are logged into the write-ahead log in ArangoDB 2.2, and not separately by the
  replication logger. The replication logger object is still there in ArangoDB 2.2 to
  ensure backwards-compatibility, however, logging cannot be started, stopped or
  configured anymore. Using any of these methods will do nothing.

  This also affects the following HTTP API methods:
  - `PUT /_api/replication/logger-start`
  - `PUT /_api/replication/logger-stop`
  - `GET /_api/replication/logger-config`
  - `PUT /_api/replication/logger-config`

  Using any of these methods is discouraged from now on as they will be removed in
  future versions of ArangoDB.

* INCOMPATIBLE CHANGE: replication of transactions has changed. Previously, transactions
  were logged on a master in one big block and shipped to a slave in one block, too.
  Now transactions will be logged and replicated as separate entries, allowing transactions
  to be bigger and also ensure replication progress.

  This change also affects the behavior of the `stop` method of the replication applier.
  If the replication applier is now stopped manually using the `stop` method and later
  restarted using the `start` method, any transactions that were unfinished at the
  point of stopping will be aborted on a slave, even if they later commit on the master.

  In ArangoDB 2.2, stopping the replication applier manually should be avoided unless the
  goal is to stop replication permanently or to do a full resync with the master anyway.
  If the replication applier still must be stopped, it should be made sure that the
  slave has fetched and applied all pending operations from a master, and that no
  extra transactions are started on the master before the `stop` command on the slave
  is executed.

  Replication of transactions in ArangoDB 2.2 might also lock the involved collections on
  the slave while a transaction is either committed or aborted on the master and the
  change has been replicated to the slave. This change in behavior may be important for
  slave servers that are used for read-scaling. In order to avoid long lasting collection
  locks on the slave, transactions should be kept small.

  The `_replication` system collection is not used anymore in ArangoDB 2.2 and its usage is
  discouraged.

* INCOMPATIBLE CHANGE: the figures reported by the `collection.figures` method
  now only reflect documents and data contained in the journals and datafiles of
  collections. Documents or deletions contained only in the write-ahead log will
  not influence collection figures until the write-ahead log garbage collection
  kicks in. The figures for a collection might therefore underreport the total
  resource usage of a collection.

  Additionally, the attributes `lastTick` and `uncollectedLogfileEntries` have been
  added to the result of the `figures` operation and the HTTP API method
  `PUT /_api/collection/figures`

* added `insert` method as an alias for `save`. Documents can now be inserted into
  a collection using either method:

      db.test.save({ foo: "bar" });
      db.test.insert({ foo: "bar" });

* added support for data-modification AQL queries

* added AQL keywords `INSERT`, `UPDATE`, `REPLACE` and `REMOVE` (and `WITH`) to
  support data-modification AQL queries.

  Unquoted usage of these keywords for attribute names in AQL queries will likely
  fail in ArangoDB 2.2. If any such attribute name needs to be used in a query, it
  should be enclosed in backticks to indicate the usage of a literal attribute
  name.

  For example, the following query will fail in ArangoDB 2.2 with a parse error:

      FOR i IN foo RETURN i.remove

  and needs to be rewritten like this:

      FOR i IN foo RETURN i.`remove`

* disallow storing of JavaScript objects that contain JavaScript native objects
  of type `Date`, `Function`, `RegExp` or `External`, e.g.

      db.test.save({ foo: /bar/ });
      db.test.save({ foo: new Date() });

  will now print

      Error: <data> cannot be converted into JSON shape: could not shape document

  Previously, objects of these types were silently converted into an empty object
  (i.e. `{ }`).

  To store such objects in a collection, explicitly convert them into strings
  like this:

      db.test.save({ foo: String(/bar/) });
      db.test.save({ foo: String(new Date()) });

* The replication methods `logger.start`, `logger.stop` and `logger.properties` are
  no-ops in ArangoDB 2.2 as there is no separate replication logger anymore. Data changes
  are logged into the write-ahead log in ArangoDB 2.2, and not separately by the
  replication logger. The replication logger object is still there in ArangoDB 2.2 to
  ensure backwards-compatibility, however, logging cannot be started, stopped or
  configured anymore. Using any of these methods will do nothing.

  This also affects the following HTTP API methods:
  - `PUT /_api/replication/logger-start`
  - `PUT /_api/replication/logger-stop`
  - `GET /_api/replication/logger-config`
  - `PUT /_api/replication/logger-config`

  Using any of these methods is discouraged from now on as they will be removed in
  future versions of ArangoDB.

* INCOMPATIBLE CHANGE: replication of transactions has changed. Previously, transactions
  were logged on a master in one big block and shipped to a slave in one block, too.
  Now transactions will be logged and replicated as separate entries, allowing transactions
  to be bigger and also ensure replication progress.

  This change also affects the behavior of the `stop` method of the replication applier.
  If the replication applier is now stopped manually using the `stop` method and later
  restarted using the `start` method, any transactions that were unfinished at the
  point of stopping will be aborted on a slave, even if they later commit on the master.

  In ArangoDB 2.2, stopping the replication applier manually should be avoided unless the
  goal is to stop replication permanently or to do a full resync with the master anyway.
  If the replication applier still must be stopped, it should be made sure that the
  slave has fetched and applied all pending operations from a master, and that no
  extra transactions are started on the master before the `stop` command on the slave
  is executed.

  Replication of transactions in ArangoDB 2.2 might also lock the involved collections on
  the slave while a transaction is either committed or aborted on the master and the
  change has been replicated to the slave. This change in behavior may be important for
  slave servers that are used for read-scaling. In order to avoid long lasting collection
  locks on the slave, transactions should be kept small.

  The `_replication` system collection is not used anymore in ArangoDB 2.2 and its usage is
  discouraged.

* INCOMPATIBLE CHANGE: the figures reported by the `collection.figures` method
  now only reflect documents and data contained in the journals and datafiles of
  collections. Documents or deletions contained only in the write-ahead log will
  not influence collection figures until the write-ahead log garbage collection
  kicks in. The figures for a collection might therefore underreport the total
  resource usage of a collection.

  Additionally, the attributes `lastTick` and `uncollectedLogfileEntries` have been
  added to the result of the `figures` operation and the HTTP API method
  `PUT /_api/collection/figures`

* added `insert` method as an alias for `save`. Documents can now be inserted into
  a collection using either method:

      db.test.save({ foo: "bar" });
      db.test.insert({ foo: "bar" });

* added support for data-modification AQL queries

* added AQL keywords `INSERT`, `UPDATE`, `REPLACE` and `REMOVE` (and `WITH`) to
  support data-modification AQL queries.

  Unquoted usage of these keywords for attribute names in AQL queries will likely
  fail in ArangoDB 2.2. If any such attribute name needs to be used in a query, it
  should be enclosed in backticks to indicate the usage of a literal attribute
  name.

  For example, the following query will fail in ArangoDB 2.2 with a parse error:

      FOR i IN foo RETURN i.remove

  and needs to be rewritten like this:

      FOR i IN foo RETURN i.`remove`

* disallow storing of JavaScript objects that contain JavaScript native objects
  of type `Date`, `Function`, `RegExp` or `External`, e.g.

      db.test.save({ foo: /bar/ });
      db.test.save({ foo: new Date() });

  will now print

      Error: <data> cannot be converted into JSON shape: could not shape document

  Previously, objects of these types were silently converted into an empty object
  (i.e. `{ }`).

  To store such objects in a collection, explicitly convert them into strings
  like this:

      db.test.save({ foo: String(/bar/) });
      db.test.save({ foo: String(new Date()) });

* honor startup option `--server.disable-statistics` when deciding whether or not
  to start periodic statistics collection jobs

  Previously, the statistics collection jobs were started even if the server was
  started with the `--server.disable-statistics` flag being set to `true`

* removed startup option `--random.no-seed`

  This option had no effect in previous versions of ArangoDB and was thus removed.

* removed startup option `--database.remove-on-drop`

  This option was used for debugging only.

* removed startup option `--database.force-sync-properties`

  This option is now superfluous as collection properties are now stored in the
  write-ahead log.

* introduced write-ahead log

  All write operations in an ArangoDB server instance are automatically logged
  to the server's write-ahead log. The write-ahead log is a set of append-only
  logfiles, and it is used in case of a crash recovery and for replication.
  Data from the write-ahead log will eventually be moved into the journals or
  datafiles of collections, allowing the server to remove older write-ahead log
  logfiles. Figures of collections will be updated when data are moved from the
  write-ahead log into the journals or datafiles of collections.

  Cross-collection transactions in ArangoDB should benefit considerably by this
  change, as less writes than in previous versions are required to ensure the data
  of multiple collections are atomically and durably committed. All data-modifying
  operations inside transactions (insert, update, remove) will write their
  operations into the write-ahead log directly, making transactions with multiple
  operations also require less physical memory than in previous versions of ArangoDB,
  that required all transaction data to fit into RAM.

  The `_trx` system collection is not used anymore in ArangoDB 2.2 and its usage is
  discouraged.

  The data in the write-ahead log can also be used in the replication context.
  The `_replication` collection that was used in previous versions of ArangoDB to
  store all changes on the server is not used anymore in ArangoDB 2.2. Instead,
  slaves can read from a master's write-ahead log to get informed about most
  recent changes. This removes the need to store data-modifying operations in
  both the actual place and the `_replication` collection.

* removed startup option `--server.disable-replication-logger`

  This option is superfluous in ArangoDB 2.2. There is no dedicated replication
  logger in ArangoDB 2.2. There is now always the write-ahead log, and it is also
  used as the server's replication log. Specifying the startup option
  `--server.disable-replication-logger` will do nothing in ArangoDB 2.2, but the
  option should not be used anymore as it might be removed in a future version.

* changed behavior of replication logger

  There is no dedicated replication logger in ArangoDB 2.2 as there is the
  write-ahead log now. The existing APIs for starting and stopping the replication
  logger still exist in ArangoDB 2.2 for downwards-compatibility, but calling
  the start or stop operations are no-ops in ArangoDB 2.2. When querying the
  replication logger status via the API, the server will always report that the
  replication logger is running. Configuring the replication logger is a no-op
  in ArangoDB 2.2, too. Changing the replication logger configuration has no
  effect. Instead, the write-ahead log configuration can be changed.

* removed MRuby integration for arangod

  ArangoDB had an experimental MRuby integration in some of the publish builds.
  This wasn't continuously developed, and so it has been removed in ArangoDB 2.2.

  This change has led to the following startup options being superfluous:

  - `--ruby.gc-interval`
  - `--ruby.action-directory`
  - `--ruby.modules-path`
  - `--ruby.startup-directory`

  Specifying these startup options will do nothing in ArangoDB 2.2, but the
  options should be avoided from now on as they might be removed in future versions.

* reclaim index memory when last document in collection is deleted

  Previously, deleting documents from a collection did not lead to index sizes being
  reduced. Instead, the already allocated index memory was re-used when a collection
  was refilled.

  Now, index memory for primary indexes and hash indexes is reclaimed instantly when
  the last document from a collection is removed.

* inlined and optimized functions in hash indexes

* added AQL TRANSLATE function

  This function can be used to perform lookups from static lists, e.g.

      LET countryNames = { US: "United States", UK: "United Kingdom", FR: "France" }
      RETURN TRANSLATE("FR", countryNames)

* fixed datafile debugger

* fixed check-version for empty directory

* moved try/catch block to the top of routing chain

* added mountedApp function for foxx-manager

* fixed issue #883: arango 2.1 - when starting multi-machine cluster, UI web
  does not change to cluster overview

* fixed dfdb: should not start any other V8 threads

* cleanup of version-check, added module org/arangodb/database-version,
  added --check-version option

* fixed issue #881: [2.1.0] Bombarded (every 10 sec or so) with
  "WARNING format string is corrupt" when in non-system DB Dashboard

* specialized primary index implementation to allow faster hash table
  rebuilding and reduce lookups in datafiles for the actual value of `_key`.

* issue #862: added `--overwrite` option to arangoimp

* removed number of property lookups for documents during AQL queries that
  access documents

* prevent buffering of long print results in arangosh's and arangod's print
  command

  this change will emit buffered intermediate print results and discard the
  output buffer to quickly deliver print results to the user, and to prevent
  constructing very large buffers for large results

* removed sorting of attribute names for use in a collection's shaper

  sorting attribute names was done on document insert to keep attributes
  of a collection in sorted order for faster comparisons. The sort order
  of attributes was only used in one particular and unlikely case, so it
  was removed. Collections with many different attribute names should
  benefit from this change by faster inserts and slightly less memory usage.

* fixed a bug in arangodump which got the collection name in _from and _to
  attributes of edges wrong (all were "_unknown")

* fixed a bug in arangorestore which did not recognize wrong _from and _to
  attributes of edges

* improved error detection and reporting in arangorestore


v2.1.1 (2014-06-06)
-------------------

* fixed dfdb: should not start any other V8 threads

* signature for collection functions was modified

  The basic change was the substitution of the input parameter of the
  function by an generic options object which can contain multiple
  option parameter of the function.
  Following functions were modified
  remove
  removeBySample
  replace
  replaceBySample
  update
  updateBySample

  Old signature is yet supported but it will be removed in future versions

v2.1.0 (2014-05-29)
-------------------

* implemented upgrade procedure for clusters

* fixed communication issue with agency which prevented reconnect
  after an agent failure

* fixed cluster dashboard in the case that one but not all servers
  in the cluster are down

* fixed a bug with coordinators creating local database objects
  in the wrong order (_system needs to be done first)

* improved cluster dashboard


v2.1.0-rc2 (2014-05-25)
-----------------------

* fixed issue #864: Inconsistent behavior of AQL REVERSE(list) function


v2.1.0-rc1 (XXXX-XX-XX)
-----------------------

* added server-side periodic task management functions:

  - require("org/arangodb/tasks").register(): registers a periodic task
  - require("org/arangodb/tasks").unregister(): unregisters and removes a
    periodic task
  - require("org/arangodb/tasks").get(): retrieves a specific tasks or all
    existing tasks

  the previous undocumented function `internal.definePeriodic` is now
  deprecated and will be removed in a future release.

* decrease the size of some seldom used system collections on creation.

  This will make these collections use less disk space and mapped memory.

* added AQL date functions

* added AQL FLATTEN() list function

* added index memory statistics to `db.<collection>.figures()` function

  The `figures` function will now return a sub-document `indexes`, which lists
  the number of indexes in the `count` sub-attribute, and the total memory
  usage of the indexes in bytes in the `size` sub-attribute.

* added AQL CURRENT_DATABASE() function

  This function returns the current database's name.

* added AQL CURRENT_USER() function

  This function returns the current user from an AQL query. The current user is the
  username that was specified in the `Authorization` HTTP header of the request. If
  authentication is turned off or the query was executed outside a request context,
  the function will return `null`.

* fixed issue #796: Searching with newline chars broken?

  fixed slightly different handling of backslash escape characters in a few
  AQL functions. Now handling of escape sequences should be consistent, and
  searching for newline characters should work the same everywhere

* added OpenSSL version check for configure

  It will report all OpenSSL versions < 1.0.1g as being too old.
  `configure` will only complain about an outdated OpenSSL version but not stop.

* require C++ compiler support (requires g++ 4.8, clang++ 3.4 or Visual Studio 13)

* less string copying returning JSONified documents from ArangoDB, e.g. via
  HTTP GET `/_api/document/<collection>/<document>`

* issue #798: Lower case http headers from arango

  This change allows returning capitalized HTTP headers, e.g.
  `Content-Length` instead of `content-length`.
  The HTTP spec says that headers are case-insensitive, but
  in fact several clients rely on a specific case in response
  headers.
  This change will capitalize HTTP headers if the `X-Arango-Version`
  request header is sent by the client and contains a value of at
  least `20100` (for version 2.1). The default value for the
  compatibility can also be set at server start, using the
  `--server.default-api-compatibility` option.

* simplified usage of `db._createStatement()`

  Previously, the function could not be called with a query string parameter as
  follows:

      db._createStatement(queryString);

  Calling it as above resulted in an error because the function expected an
  object as its parameter. From now on, it's possible to call the function with
  just the query string.

* make ArangoDB not send back a `WWW-Authenticate` header to a client in case the
  client sends the `X-Omit-WWW-Authenticate` HTTP header.

  This is done to prevent browsers from showing their built-in HTTP authentication
  dialog for AJAX requests that require authentication.
  ArangoDB will still return an HTTP 401 (Unauthorized) if the request doesn't
  contain valid credentials, but it will omit the `WWW-Authenticate` header,
  allowing clients to bypass the browser's authentication dialog.

* added REST API method HTTP GET `/_api/job/job-id` to query the status of an
  async job without potentially fetching it from the list of done jobs

* fixed non-intuitive behavior in jobs API: previously, querying the status
  of an async job via the API HTTP PUT `/_api/job/job-id` removed a currently
  executing async job from the list of queryable jobs on the server.
  Now, when querying the result of an async job that is still executing,
  the job is kept in the list of queryable jobs so its result can be fetched
  by a subsequent request.

* use a new data structure for the edge index of an edge collection. This
  improves the performance for the creation of the edge index and in
  particular speeds up removal of edges in graphs. Note however that
  this change might change the order in which edges starting at
  or ending in a vertex are returned. However, this order was never
  guaranteed anyway and it is not sensible to guarantee any particular
  order.

* provide a size hint to edge and hash indexes when initially filling them
  this will lead to less re-allocations when populating these indexes

  this may speed up building indexes when opening an existing collection

* don't requeue identical context methods in V8 threads in case a method is
  already registered

* removed arangod command line option `--database.remove-on-compacted`

* export the sort attribute for graph traversals to the HTTP interface

* add support for arangodump/arangorestore for clusters


v2.0.8 (XXXX-XX-XX)
-------------------

* fixed too-busy iteration over skiplists

  Even when a skiplist query was restricted by a limit clause, the skiplist
  index was queried without the limit. this led to slower-than-necessary
  execution times.

* fixed timeout overflows on 32 bit systems

  this bug has led to problems when select was called with a high timeout
  value (2000+ seconds) on 32bit systems that don't have a forgiving select
  implementation. when the call was made on these systems, select failed
  so no data would be read or sent over the connection

  this might have affected some cluster-internal operations.

* fixed ETCD issues on 32 bit systems

  ETCD was non-functional on 32 bit systems at all. The first call to the
  watch API crashed it. This was because atomic operations worked on data
  structures that were not properly aligned on 32 bit systems.

* fixed issue #848: db.someEdgeCollection.inEdge does not return correct
  value when called the 2nd time after a .save to the edge collection


v2.0.7 (2014-05-05)
-------------------

* issue #839: Foxx Manager missing "unfetch"

* fixed a race condition at startup

  this fixes undefined behavior in case the logger was involved directly at
  startup, before the logger initialization code was called. This should have
  occurred only for code that was executed before the invocation of main(),
  e.g. during ctor calls of statically defined objects.


v2.0.6 (2014-04-22)
-------------------

* fixed issue #835: arangosh doesn't show correct database name



v2.0.5 (2014-04-21)
-------------------

* Fixed a caching problem in IE JS Shell

* added cancelation for async jobs

* upgraded to new gyp for V8

* new Windows installer


v2.0.4 (2014-04-14)
-------------------

* fixed cluster authentication front-end issues for Firefox and IE, there are
  still problems with Chrome


v2.0.3 (2014-04-14)
-------------------

* fixed AQL optimizer bug

* fixed front-end issues

* added password change dialog


v2.0.2 (2014-04-06)
-------------------

* during cluster startup, do not log (somewhat expected) connection errors with
  log level error, but with log level info

* fixed dashboard modals

* fixed connection check for cluster planning front end: firefox does
  not support async:false

* document how to persist a cluster plan in order to relaunch an existing
  cluster later


v2.0.1 (2014-03-31)
-------------------

* make ArangoDB not send back a `WWW-Authenticate` header to a client in case the
  client sends the `X-Omit-WWW-Authenticate` HTTP header.

  This is done to prevent browsers from showing their built-in HTTP authentication
  dialog for AJAX requests that require authentication.
  ArangoDB will still return an HTTP 401 (Unauthorized) if the request doesn't
  contain valid credentials, but it will omit the `WWW-Authenticate` header,
  allowing clients to bypass the browser's authentication dialog.

* fixed isses in arango-dfdb:

  the dfdb was not able to unload certain system collections, so these couldn't be
  inspected with the dfdb sometimes. Additionally, it did not truncate corrupt
  markers from datafiles under some circumstances

* added `changePassword` attribute for users

* fixed non-working "save" button in collection edit view of web interface
  clicking the save button did nothing. one had to press enter in one of the input
  fields to send modified form data

* fixed V8 compile error on MacOS X

* prevent `body length: -9223372036854775808` being logged in development mode for
  some Foxx HTTP responses

* fixed several bugs in web interface dashboard

* fixed issue #783: coffee script not working in manifest file

* fixed issue #783: coffee script not working in manifest file

* fixed issue #781: Cant save current query from AQL editor ui

* bumped version in `X-Arango-Version` compatibility header sent by arangosh and other
  client tools from `1.5` to `2.0`.

* fixed startup options for arango-dfdb, added details option for arango-dfdb

* fixed display of missing error messages and codes in arangosh

* when creating a collection via the web interface, the collection type was always
  "document", regardless of the user's choice


v2.0.0 (2014-03-10)
-------------------

* first 2.0 release


v2.0.0-rc2 (2014-03-07)
-----------------------

* fixed cluster authorization


v2.0.0-rc1 (2014-02-28)
-----------------------

* added sharding :-)

* added collection._dbName attribute to query the name of the database from a collection

  more detailed documentation on the sharding and cluster features can be found in the user
  manual, section **Sharding**

* INCOMPATIBLE CHANGE: using complex values in AQL filter conditions with operators other
  than equality (e.g. >=, >, <=, <) will disable usage of skiplist indexes for filter
  evaluation.

  For example, the following queries will be affected by change:

      FOR doc IN docs FILTER doc.value < { foo: "bar" } RETURN doc
      FOR doc IN docs FILTER doc.value >= [ 1, 2, 3 ] RETURN doc

  The following queries will not be affected by the change:

      FOR doc IN docs FILTER doc.value == 1 RETURN doc
      FOR doc IN docs FILTER doc.value == "foo" RETURN doc
      FOR doc IN docs FILTER doc.value == [ 1, 2, 3 ] RETURN doc
      FOR doc IN docs FILTER doc.value == { foo: "bar" } RETURN doc

* INCOMPATIBLE CHANGE: removed undocumented method `collection.saveOrReplace`

  this feature was never advertised nor documented nor tested.

* INCOMPATIBLE CHANGE: removed undocumented REST API method `/_api/simple/BY-EXAMPLE-HASH`

  this feature was never advertised nor documented nor tested.

* added explicit startup parameter `--server.reuse-address`

  This flag can be used to control whether sockets should be acquired with the SO_REUSEADDR
  flag.

  Regardless of this setting, sockets on Windows are always acquired using the
  SO_EXCLUSIVEADDRUSE flag.

* removed undocumented REST API method GET `/_admin/database-name`

* added user validation API at POST `/_api/user/<username>`

* slightly improved users management API in `/_api/user`:

  Previously, when creating a new user via HTTP POST, the username needed to be
  passed in an attribute `username`. When users were returned via this API,
  the usernames were returned in an attribute named `user`. This was slightly
  confusing and was changed in 2.0 as follows:

  - when adding a user via HTTP POST, the username can be specified in an attribute
  `user`. If this attribute is not used, the API will look into the attribute `username`
  as before and use that value.
  - when users are returned via HTTP GET, the usernames are still returned in an
    attribute `user`.

  This change should be fully downwards-compatible with the previous version of the API.

* added AQL SLICE function to extract slices from lists

* made module loader more node compatible

* the startup option `--javascript.package-path` for arangosh is now deprecated and does
  nothing. Using it will not cause an error, but the option is ignored.

* added coffee script support

* Several UI improvements.

* Exchanged icons in the graphviewer toolbar

* always start networking and HTTP listeners when starting the server (even in
  console mode)

* allow vertex and edge filtering with user-defined functions in TRAVERSAL,
  TRAVERSAL_TREE and SHORTEST_PATH AQL functions:

      // using user-defined AQL functions for edge and vertex filtering
      RETURN TRAVERSAL(friends, friendrelations, "friends/john", "outbound", {
        followEdges: "myfunctions::checkedge",
        filterVertices: "myfunctions::checkvertex"
      })

      // using the following custom filter functions
      var aqlfunctions = require("org/arangodb/aql/functions");
      aqlfunctions.register("myfunctions::checkedge", function (config, vertex, edge, path) {
        return (edge.type !== 'dislikes'); // don't follow these edges
      }, false);

      aqlfunctions.register("myfunctions::checkvertex", function (config, vertex, path) {
        if (vertex.isDeleted || ! vertex.isActive) {
          return [ "prune", "exclude" ]; // exclude these and don't follow them
        }
        return [ ]; // include everything else
      }, false);

* fail if invalid `strategy`, `order` or `itemOrder` attribute values
  are passed to the AQL TRAVERSAL function. Omitting these attributes
  is not considered an error, but specifying an invalid value for any
  of these attributes will make an AQL query fail.

* issue #751: Create database through API should return HTTP status code 201

  By default, the server now returns HTTP 201 (created) when creating a new
  database successfully. To keep compatibility with older ArangoDB versions, the
  startup parameter `--server.default-api-compatibility` can be set to a value
  of `10400` to indicate API compatibility with ArangoDB 1.4. The compatibility
  can also be enforced by setting the `X-Arango-Version` HTTP header in a
  client request to this API on a per-request basis.

* allow direct access from the `db` object to collections whose names start
  with an underscore (e.g. db._users).

  Previously, access to such collections via the `db` object was possible from
  arangosh, but not from arangod (and thus Foxx and actions). The only way
  to access such collections from these places was via the `db._collection(<name>)`
  workaround.

* allow `\n` (as well as `\r\n`) as line terminator in batch requests sent to
  `/_api/batch` HTTP API.

* use `--data-binary` instead of `--data` parameter in generated cURL examples

* issue #703: Also show path of logfile for fm.config()

* issue #675: Dropping a collection used in "graph" module breaks the graph

* added "static" Graph.drop() method for graphs API

* fixed issue #695: arangosh server.password error

* use pretty-printing in `--console` mode by default

* simplified ArangoDB startup options

  Some startup options are now superfluous or their usage is simplified. The
  following options have been changed:

  * `--javascript.modules-path`: this option has been removed. The modules paths
    are determined by arangod and arangosh automatically based on the value of
    `--javascript.startup-directory`.

    If the option is set on startup, it is ignored so startup will not abort with
    an error `unrecognized option`.

  * `--javascript.action-directory`: this option has been removed. The actions
    directory is determined by arangod automatically based on the value of
    `--javascript.startup-directory`.

    If the option is set on startup, it is ignored so startup will not abort with
    an error `unrecognized option`.

  * `--javascript.package-path`: this option is still available but it is not
    required anymore to set the standard package paths (e.g. `js/npm`). arangod
    will automatically use this standard package path regardless of whether it
    was specified via the options.

    It is possible to use this option to add additional package paths to the
    standard value.

  Configuration files included with arangod are adjusted accordingly.

* layout of the graphs tab adapted to better fit with the other tabs

* database selection is moved to the bottom right corner of the web interface

* removed priority queue index type

  this feature was never advertised nor documented nor tested.

* display internal attributes in document source view of web interface

* removed separate shape collections

  When upgrading to ArangoDB 2.0, existing collections will be converted to include
  shapes and attribute markers in the datafiles instead of using separate files for
  shapes.

  When a collection is converted, existing shapes from the SHAPES directory will
  be written to a new datafile in the collection directory, and the SHAPES directory
  will be removed afterwards.

  This saves up to 2 MB of memory and disk space for each collection
  (savings are higher, the less different shapes there are in a collection).
  Additionally, one less file descriptor per opened collection will be used.

  When creating a new collection, the amount of sync calls may be reduced. The same
  may be true for documents with yet-unknown shapes. This may help performance
  in these cases.

* added AQL functions `NTH` and `POSITION`

* added signal handler for arangosh to save last command in more cases

* added extra prompt placeholders for arangosh:
  - `%e`: current endpoint
  - `%u`: current user

* added arangosh option `--javascript.gc-interval` to control amount of
  garbage collection performed by arangosh

* fixed issue #651: Allow addEdge() to take vertex ids in the JS library

* removed command-line option `--log.format`

  In previous versions, this option did not have an effect for most log messages, so
  it got removed.

* removed C++ logger implementation

  Logging inside ArangoDB is now done using the LOG_XXX() macros. The LOGGER_XXX()
  macros are gone.

* added collection status "loading"


v1.4.16 (XXXX-XX-XX)
--------------------

* fixed too eager datafile deletion

  this issue could have caused a crash when the compaction had marked datafiles as obsolete
  and they were removed while "old" temporary query results still pointed to the old datafile
  positions

* fixed issue #826: Replication fails when a collection's configuration changes


v1.4.15 (2014-04-19)
--------------------

* bugfix for AQL query optimizer

  the following type of query was too eagerly optimized, leading to errors in code-generation:

      LET a = (FOR i IN [] RETURN i) LET b = (FOR i IN [] RETURN i) RETURN 1

  the problem occurred when both lists in the subqueries were empty. In this case invalid code
  was generated and the query couldn't be executed.


v1.4.14 (2014-04-05)
--------------------

* fixed race conditions during shape / attribute insertion

  A race condition could have led to spurious `cannot find attribute #xx` or
  `cannot find shape #xx` (where xx is a number) warning messages being logged
  by the server. This happened when a new attribute was inserted and at the same
  time was queried by another thread.

  Also fixed a race condition that may have occurred when a thread tried to
  access the shapes / attributes hash tables while they were resized. In this
  cases, the shape / attribute may have been hashed to a wrong slot.

* fixed a memory barrier / cpu synchronization problem with libev, affecting
  Windows with Visual Studio 2013 (probably earlier versions are affected, too)

  The issue is described in detail here:
  http://lists.schmorp.de/pipermail/libev/2014q1/002318.html


v1.4.13 (2014-03-14)
--------------------

* added diagnostic output for Foxx application upload

* allow dump & restore from ArangoDB 1.4 with an ArangoDB 2.0 server

* allow startup options `temp-path` and `default-language` to be specified from the arangod
  configuration file and not only from the command line

* fixed too eager compaction

  The compaction will now wait for several seconds before trying to re-compact the same
  collection. Additionally, some other limits have been introduced for the compaction.


v1.4.12 (2014-03-05)
--------------------

* fixed display bug in web interface which caused the following problems:
  - documents were displayed in web interface as being empty
  - document attributes view displayed many attributes with content "undefined"
  - document source view displayed many attributes with name "TYPEOF" and value "undefined"
  - an alert popping up in the browser with message "Datatables warning..."

* re-introduced old-style read-write locks to supports Windows versions older than
  Windows 2008R2 and Windows 7. This should re-enable support for Windows Vista and
  Windows 2008.


v1.4.11 (2014-02-27)
--------------------

* added SHORTEST_PATH AQL function

  this calculates the shortest paths between two vertices, using the Dijkstra
  algorithm, employing a min-heap

  By default, ArangoDB does not know the distance between any two vertices and
  will use a default distance of 1. A custom distance function can be registered
  as an AQL user function to make the distance calculation use any document
  attributes or custom logic:

      RETURN SHORTEST_PATH(cities, motorways, "cities/CGN", "cities/MUC", "outbound", {
        paths: true,
        distance: "myfunctions::citydistance"
      })

      // using the following custom distance function
      var aqlfunctions = require("org/arangodb/aql/functions");
      aqlfunctions.register("myfunctions::distance", function (config, vertex1, vertex2, edge) {
        return Math.sqrt(Math.pow(vertex1.x - vertex2.x) + Math.pow(vertex1.y - vertex2.y));
      }, false);

* fixed bug in Graph.pathTo function

* fixed small memleak in AQL optimizer

* fixed access to potentially uninitialized variable when collection had a cap constraint


v1.4.10 (2014-02-21)
--------------------

* fixed graph constructor to allow graph with some parameter to be used

* added node.js "events" and "stream"

* updated npm packages

* added loading of .json file

* Fixed http return code in graph api with waitForSync parameter.

* Fixed documentation in graph, simple and index api.

* removed 2 tests due to change in ruby library.

* issue #756: set access-control-expose-headers on CORS response

  the following headers are now whitelisted by ArangoDB in CORS responses:
  - etag
  - content-encoding
  - content-length
  - location
  - server
  - x-arango-errors
  - x-arango-async-id


v1.4.9 (2014-02-07)
-------------------

* return a document's current etag in response header for HTTP HEAD requests on
  documents that return an HTTP 412 (precondition failed) error. This allows
  retrieving the document's current revision easily.

* added AQL function `SKIPLIST` to directly access skiplist indexes from AQL

  This is a shortcut method to use a skiplist index for retrieving specific documents in
  indexed order. The function capability is rather limited, but it may be used
  for several cases to speed up queries. The documents are returned in index order if
  only one condition is used.

      /* return all documents with mycollection.created > 12345678 */
      FOR doc IN SKIPLIST(mycollection, { created: [[ '>', 12345678 ]] })
        RETURN doc

      /* return first document with mycollection.created > 12345678 */
      FOR doc IN SKIPLIST(mycollection, { created: [[ '>', 12345678 ]] }, 0, 1)
        RETURN doc

      /* return all documents with mycollection.created between 12345678 and 123456790 */
      FOR doc IN SKIPLIST(mycollection, { created: [[ '>', 12345678 ], [ '<=', 123456790 ]] })
        RETURN doc

      /* return all documents with mycollection.a equal 1 and .b equal 2 */
      FOR doc IN SKIPLIST(mycollection, { a: [[ '==', 1 ]], b: [[ '==', 2 ]] })
        RETURN doc

  The function requires a skiplist index with the exact same attributes to
  be present on the specified collection. All attributes present in the skiplist
  index must be specified in the conditions specified for the `SKIPLIST` function.
  Attribute declaration order is important, too: attributes must be specified in the
  same order in the condition as they have been declared in the skiplist index.

* added command-line option `--server.disable-authentication-unix-sockets`

  with this option, authentication can be disabled for all requests coming
  in via UNIX domain sockets, enabling clients located on the same host as
  the ArangoDB server to connect without authentication.
  Other connections (e.g. TCP/IP) are not affected by this option.

  The default value for this option is `false`.
  Note: this option is only supported on platforms that support Unix domain
  sockets.

* call global arangod instance destructor on shutdown

* issue #755: TRAVERSAL does not use strategy, order and itemOrder options

  these options were not honored when configuring a traversal via the AQL
  TRAVERSAL function. Now, these options are used if specified.

* allow vertex and edge filtering with user-defined functions in TRAVERSAL,
  TRAVERSAL_TREE and SHORTEST_PATH AQL functions:

      // using user-defined AQL functions for edge and vertex filtering
      RETURN TRAVERSAL(friends, friendrelations, "friends/john", "outbound", {
        followEdges: "myfunctions::checkedge",
        filterVertices: "myfunctions::checkvertex"
      })

      // using the following custom filter functions
      var aqlfunctions = require("org/arangodb/aql/functions");
      aqlfunctions.register("myfunctions::checkedge", function (config, vertex, edge, path) {
        return (edge.type !== 'dislikes'); // don't follow these edges
      }, false);

      aqlfunctions.register("myfunctions::checkvertex", function (config, vertex, path) {
        if (vertex.isDeleted || ! vertex.isActive) {
          return [ "prune", "exclude" ]; // exclude these and don't follow them
        }
        return [ ]; // include everything else
      }, false);

* issue #748: add vertex filtering to AQL's TRAVERSAL[_TREE]() function


v1.4.8 (2014-01-31)
-------------------

* install foxx apps in the web interface

* fixed a segfault in the import API


v1.4.7 (2014-01-23)
-------------------

* issue #744: Add usage example arangoimp from Command line

* issue #738: added __dirname, __filename pseudo-globals. Fixes #733. (@by pluma)

* mount all Foxx applications in system apps directory on startup


v1.4.6 (2014-01-20)
-------------------

* issue #736: AQL function to parse collection and key from document handle

* added fm.rescan() method for Foxx-Manager

* fixed issue #734: foxx cookie and route problem

* added method `fm.configJson` for arangosh

* include `startupPath` in result of API `/_api/foxx/config`


v1.4.5 (2014-01-15)
-------------------

* fixed issue #726: Alternate Windows Install Method

* fixed issue #716: dpkg -P doesn't remove everything

* fixed bugs in description of HTTP API `_api/index`

* fixed issue #732: Rest API GET revision number

* added missing documentation for several methods in HTTP API `/_api/edge/...`

* fixed typos in description of HTTP API `_api/document`

* defer evaluation of AQL subqueries and logical operators (lazy evaluation)

* Updated font in WebFrontend, it now contains a version that renders properly on Windows

* generally allow function return values as call parameters to AQL functions

* fixed potential deadlock in global context method execution

* added override file "arangod.conf.local" (and co)


v1.4.4 (2013-12-24)
-------------------

* uid and gid are now set in the scripts, there is no longer a separate config file for
  arangod when started from a script

* foxx-manager is now an alias for arangosh

* arango-dfdb is now an alias for arangod, moved from bin to sbin

* changed from readline to linenoise for Windows

* added --install-service and --uninstall-service for Windows

* removed --daemon and --supervisor for Windows

* arangosh and arangod now uses the config-file which maps the binary name, i. e. if you
  rename arangosh to foxx-manager it will use the config file foxx-manager.conf

* fixed lock file for Windows

* fixed issue #711, #687: foxx-manager throws internal errors

* added `--server.ssl-protocol` option for client tools
  this allows connecting from arangosh, arangoimp, arangoimp etc. to an ArangoDB
  server that uses a non-default value for `--server.ssl-protocol`. The default
  value for the SSL protocol is 4 (TLSv1). If the server is configured to use a
  different protocol, it was not possible to connect to it with the client tools.

* added more detailed request statistics

  This adds the number of async-executed HTTP requests plus the number of HTTP
  requests per individual HTTP method type.

* added `--force` option for arangorestore
  this option allows continuing a restore operation even if the server reports errors
  in the middle of the restore operation

* better error reporting for arangorestore
  in case the server returned an HTTP error, arangorestore previously reported this
  error as `internal error` without any details only. Now server-side errors are
  reported by arangorestore with the server's error message

* include more system collections in dumps produced by arangodump
  previously some system collections were intentionally excluded from dumps, even if the
  dump was run with `--include-system-collections`. for example, the collections `_aal`,
  `_modules`, `_routing`, and `_users` were excluded. This makes sense in a replication
  context but not always in a dump context.
  When specifying `--include-system-collections`, arangodump will now include the above-
  mentioned collections in the dump, too. Some other system collections are still excluded
  even when the dump is run with `--include-system-collections`, for example `_replication`
  and `_trx`.

* fixed issue #701: ArangoStatement undefined in arangosh

* fixed typos in configuration files


v1.4.3 (2013-11-25)
-------------------

* fixed a segfault in the AQL optimizer, occurring when a constant non-list value was
  used on the right-hand side of an IN operator that had a collection attribute on the
  left-hand side

* issue #662:

  Fixed access violation errors (crashes) in the Windows version, occurring under some
  circumstances when accessing databases with multiple clients in parallel

* fixed issue #681: Problem with ArchLinux PKGBUILD configuration


v1.4.2 (2013-11-20)
-------------------

* fixed issue #669: Tiny documentation update

* ported Windows version to use native Windows API SRWLocks (slim read-write locks)
  and condition variables instead of homemade versions

  MSDN states the following about the compatibility of SRWLocks and Condition Variables:

      Minimum supported client:
      Windows Server 2008 [desktop apps | Windows Store apps]

      Minimum supported server:
      Windows Vista [desktop apps | Windows Store apps]

* fixed issue #662: ArangoDB on Windows hanging

  This fixes a deadlock issue that occurred on Windows when documents were written to
  a collection at the same time when some other thread tried to drop the collection.

* fixed file-based logging in Windows

  the logger complained on startup if the specified log file already existed

* fixed startup of server in daemon mode (`--daemon` startup option)

* fixed a segfault in the AQL optimizer

* issue #671: Method graph.measurement does not exist

* changed Windows condition variable implementation to use Windows native
  condition variables

  This is an attempt to fix spurious Windows hangs as described in issue #662.

* added documentation for JavaScript traversals

* added --code-page command-line option for Windows version of arangosh

* fixed a problem when creating edges via the web interface.

  The problem only occurred if a collection was created with type "document
  collection" via the web interface, and afterwards was dropped and re-created
  with type "edge collection". If the web interface page was not reloaded,
  the old collection type (document) was cached, making the subsequent creation
  of edges into the (seeming-to-be-document) collection fail.

  The fix is to not cache the collection type in the web interface. Users of
  an older version of the web interface can reload the collections page if they
  are affected.

* fixed a caching problem in arangosh: if a collection was created using the web
  interface, and then removed via arangosh, arangosh did not actually drop the
  collection due to caching.

  Because the `drop` operation was not carried out, this caused misleading error
  messages when trying to re-create the collection (e.g. `cannot create collection:
  duplicate name`).

* fixed ALT-introduced characters for arangosh console input on Windows

  The Windows readline port was not able to handle characters that are built
  using CTRL or ALT keys. Regular characters entered using the CTRL or ALT keys
  were silently swallowed and not passed to the terminal input handler.

  This did not seem to cause problems for the US keyboard layout, but was a
  severe issue for keyboard layouts that require the ALT (or ALT-GR) key to
  construct characters. For example, entering the character `{` with a German
  keyboard layout requires pressing ALT-GR + 9.

* fixed issue #665: Hash/skiplist combo madness bit my ass

  this fixes a problem with missing/non-deterministic rollbacks of inserts in
  case of a unique constraint violation into a collection with multiple secondary
  indexes (with at least one of them unique)

* fixed issue #664: ArangoDB installer on Windows requires drive c:

* partly fixed issue #662: ArangoDB on Windows hanging

  This fixes dropping databases on Windows. In previous 1.4 versions on Windows,
  one shape collection file was not unloaded and removed when dropping a database,
  leaving one directory and one shape collection file in the otherwise-dropped
  database directory.

* fixed issue #660: updated documentation on indexes


v1.4.1 (2013-11-08)
-------------------

* performance improvements for skip-list deletes


v1.4.1-rc1 (2013-11-07)
-----------------------

* fixed issue #635: Web-Interface should have a "Databases" Menu for Management

* fixed issue #624: Web-Interface is missing a Database selector

* fixed segfault in bitarray query

* fixed issue #656: Cannot create unique index through web interface

* fixed issue #654: bitarray index makes server down

* fixed issue #653: Slow query

* fixed issue #650: Randomness of any() should be improved

* made AQL `DOCUMENT()` function polymorphic and work with just one parameter.

  This allows using the `DOCUMENT` function like this:

      DOCUMENT('users/john')
      DOCUMENT([ 'users/john', 'users/amy' ])

  in addition to the existing use cases:

      DOCUMENT(users, 'users/john')
      DOCUMENT(users, 'john')
      DOCUMENT(users, [ 'users/john' ])
      DOCUMENT(users, [ 'users/john', 'users/amy' ])
      DOCUMENT(users, [ 'john', 'amy' ])

* simplified usage of ArangoDB batch API

  It is not necessary anymore to send the batch boundary in the HTTP `Content-Type`
  header. Previously, the batch API expected the client to send a Content-Type header
  of`multipart/form-data; boundary=<some boundary value>`. This is still supported in
  ArangoDB 2.0, but clients can now also omit this header. If the header is not
  present in a client request, ArangoDB will ignore the request content type and
  read the MIME boundary from the beginning of the request body.

  This also allows using the batch API with the Swagger "Try it out" feature (which is
  not too good at sending a different or even dynamic content-type request header).

* added API method GET `/_api/database/user`

  This returns the list of databases a specific user can see without changing the
  username/passwd.

* issue #424: Documentation about IDs needs to be upgraded


v1.4.0 (2013-10-29)
-------------------

* fixed issue #648: /batch API is missing from Web Interface API Documentation (Swagger)

* fixed issue #647: Icon tooltips missing

* fixed issue #646: index creation in web interface

* fixed issue #645: Allow jumping from edge to linked vertices

* merged PR for issue #643: Some minor corrections and a link to "Downloads"

* fixed issue #642: Completion of error handling

* fixed issue #639: compiling v1.4 on maverick produces warnings on -Wstrict-null-sentinel

* fixed issue #634: Web interface bug: Escape does not always propagate

* fixed issue #620: added startup option `--server.default-api-compatibility`

  This adds the following changes to the ArangoDB server and clients:
  - the server provides a new startup option `--server.default-api-compatibility`.
    This option can be used to determine the compatibility of (some) server API
    return values. The value for this parameter is a server version number,
    calculated as follows: `10000 * major + 100 * minor` (e.g. `10400` for ArangoDB
    1.3). The default value is `10400` (1.4), the minimum allowed value is `10300`
    (1.3).

    When setting this option to a value lower than the current server version,
    the server might respond with old-style results to "old" clients, increasing
    compatibility with "old" (non-up-to-date) clients.

  - the server will on each incoming request check for an HTTP header
    `x-arango-version`. Clients can optionally set this header to the API
    version number they support. For example, if a client sends the HTTP header
    `x-arango-version: 10300`, the server will pick this up and might send ArangoDB
    1.3-style responses in some situations.

    Setting either the startup parameter or using the HTTP header (or both) allows
    running "old" clients with newer versions of ArangoDB, without having to adjust
    the clients too much.

  - the `location` headers returned by the server for the APIs `/_api/document/...`
    and `/_api/collection/...` will have different values depending on the used API
    version. If the API compatibility is `10300`, the `location` headers returned
    will look like this:

        location: /_api/document/....

    whereas when an API compatibility of `10400` or higher is used, the `location`
    headers will look like this:

        location: /_db/<database name>/_api/document/...

  Please note that even in the presence of this, old API versions still may not
  be supported forever by the server.

* fixed issue #643: Some minor corrections and a link to "Downloads" by @frankmayer

* started issue #642: Completion of error handling

* fixed issue #639: compiling v1.4 on maverick produces warnings on
  -Wstrict-null-sentinel

* fixed issue #621: Standard Config needs to be fixed

* added function to manage indexes (web interface)

* improved server shutdown time by signaling shutdown to applicationserver,
  logging, cleanup and compactor threads

* added foxx-manager `replace` command

* added foxx-manager `installed` command (a more intuitive alias for `list`)

* fixed issue #617: Swagger API is missing '/_api/version'

* fixed issue #615: Swagger API: Some commands have no parameter entry forms

* fixed issue #614: API : Typo in : Request URL /_api/database/current

* fixed issue #609: Graph viz tool - different background color

* fixed issue #608: arangosh config files - eventually missing in the manual

* fixed issue #607: Admin interface: no core documentation

* fixed issue #603: Aardvark Foxx App Manager

* fixed a bug in type-mapping between AQL user functions and the AQL layer

  The bug caused errors like the following when working with collection documents
  in an AQL user function:

      TypeError: Cannot assign to read only property '_id' of #<ShapedJson>

* create less system collections when creating a new database

  This is achieved by deferring collection creation until the collections are actually
  needed by ArangoDB. The following collections are affected by the change:
  - `_fishbowl`
  - `_structures`


v1.4.0-beta2 (2013-10-14)
-------------------------

* fixed compaction on Windows

  The compaction on Windows did not ftruncate the cleaned datafiles to a smaller size.
  This has been fixed so not only the content of the files is cleaned but also files
  are re-created with potentially smaller sizes.

* only the following system collections will be excluded from replication from now on:
  - `_replication`
  - `_trx`
  - `_users`
  - `_aal`
  - `_fishbowl`
  - `_modules`
  - `_routing`

  Especially the following system collections will now be included in replication:
  - `_aqlfunctions`
  - `_graphs`

  In previous versions of ArangoDB, all system collections were excluded from the
  replication.

  The change also caused a change in the replication logger and applier:
  in previous versions of ArangoDB, only a collection's id was logged for an operation.
  This has not caused problems for non-system collections but for system collections
  there ids might differ. In addition to a collection id ArangoDB will now also log the
  name of a collection for each replication event.

  The replication applier will now look for the collection name attribute in logged
  events preferably.

* added database selection to arango-dfdb

* provide foxx-manager, arangodump, and arangorestore in Windows build

* ArangoDB 1.4 will refuse to start if option `--javascript.app-path` is not set.

* added startup option `--server.allow-method-override`

  This option can be set to allow overriding the HTTP request method in a request using
  one of the following custom headers:

  - x-http-method-override
  - x-http-method
  - x-method-override

  This allows bypassing proxies and tools that would otherwise just let certain types of
  requests pass. Enabling this option may impose a security risk, so it should only be
  used in very controlled environments.

  The default value for this option is `false` (no method overriding allowed).

* added "details" URL parameter for bulk import API

  Setting the `details` URL parameter to `true` in a call to POST `/_api/import` will make
  the import return details about non-imported documents in the `details` attribute. If
  `details` is `false` or omitted, no `details` attribute will be present in the response.
  This is the same behavior that previous ArangoDB versions exposed.

* added "complete" option for bulk import API

  Setting the `complete` URL parameter to `true` in a call to POST `/_api/import` will make
  the import completely fail if at least one of documents cannot be imported successfully.

  It defaults to `false`, which will make ArangoDB continue importing the other documents
  from the import even if some documents cannot be imported. This is the same behavior that
  previous ArangoDB versions exposed.

* added missing swagger documentation for `/_api/log`

* calling `/_api/logs` (or `/_admin/logs`) is only permitted from the `_system` database now.

  Calling this API method for/from other database will result in an HTTP 400.

' ported fix from https://github.com/novus/nvd3/commit/0894152def263b8dee60192f75f66700cea532cc

  This prevents JavaScript errors from occurring in Chrome when in the admin interface,
  section "Dashboard".

* show current database name in web interface (bottom right corner)

* added missing documentation for /_api/import in swagger API docs

* allow specification of database name for replication sync command replication applier

  This allows syncing from a master database with a different name than the slave database.

* issue #601: Show DB in prompt

  arangosh now displays the database name as part of the prompt by default.

  Can change the prompt by using the `--prompt` option, e.g.

      > arangosh --prompt "my db is named \"%d\"> "


v1.4.0-beta1 (2013-10-01)
-------------------------

* make the Foxx manager use per-database app directories

  Each database now has its own subdirectory for Foxx applications. Each database
  can thus use different Foxx applications if required. A Foxx app for a specific
  database resides in `<app-path>/databases/<database-name>/<app-name>`.

  System apps are shared between all databases. They reside in `<app-path>/system/<app-name>`.

* only trigger an engine reset in development mode for URLs starting with `/dev/`

  This prevents ArangoDB from reloading all Foxx applications when it is not
  actually necessary.

* changed error code from 10 (bad parameter) to 1232 (invalid key generator) for
  errors that are due to an invalid key generator specification when creating a new
  collection

* automatic detection of content-type / mime-type for Foxx assets based on filenames,
  added possibility to override auto detection

* added endpoint management API at `/_api/endpoint`

* changed HTTP return code of PUT `/_api/cursor` from 400 to 404 in case a
  non-existing cursor is referred to

* issue #360: added support for asynchronous requests

  Incoming HTTP requests with the headers `x-arango-async: true` or
  `x-arango-async: store` will be answered by the server instantly with a generic
  HTTP 202 (Accepted) response.

  The actual requests will be queued and processed by the server asynchronously,
  allowing the client to continue sending other requests without waiting for the
  server to process the actually requested operation.

  The exact point in time when a queued request is executed is undefined. If an
  error occurs during execution of an asynchronous request, the client will not
  be notified by the server.

  The maximum size of the asynchronous task queue can be controlled using the new
  option `--scheduler.maximal-queue-size`. If the queue contains this many number of
  tasks and a new asynchronous request comes in, the server will reject it with an
  HTTP 500 (internal server error) response.

  Results of incoming requests marked with header `x-arango-async: true` will be
  discarded by the server immediately. Clients have no way of accessing the result
  of such asynchronously executed request. This is just _fire and forget_.

  To later retrieve the result of an asynchronously executed request, clients can
  mark a request with the header `x-arango-async: keep`. This makes the server
  store the result of the request in memory until explicitly fetched by a client
  via the `/_api/job` API. The `/_api/job` API also provides methods for basic
  inspection of which pending or already finished requests there are on the server,
  plus ways for garbage collecting unneeded results.

* Added new option `--scheduler.maximal-queue-size`.

* issue #590: Manifest Lint

* added data dump and restore tools, arangodump and arangorestore.

  arangodump can be used to create a logical dump of an ArangoDB database, or
  just dedicated collections. It can be used to dump both a collection's structure
  (properties and indexes) and data (documents).

  arangorestore can be used to restore data from a dump created with arangodump.
  arangorestore currently does not re-create any indexes, and doesn't yet handle
  referenced documents in edges properly when doing just partial restores.
  This will be fixed until 1.4 stable.

* introduced `--server.database` option for arangosh, arangoimp, and arangob.

  The option allows these client tools to use a certain database for their actions.
  In arangosh, the current database can be switched at any time using the command

      db._useDatabase(<name>);

  When no database is specified, all client tools will assume they should use the
  default database `_system`. This is done for downwards-compatibility reasons.

* added basic multi database support (alpha)

  New databases can be created using the REST API POST `/_api/database` and the
  shell command `db._createDatabase(<name>)`.

  The default database in ArangoDB is called `_system`. This database is always
  present and cannot be deleted by the user. When an older version of ArangoDB is
  upgraded to 1.4, the previously only database will automatically become the
  `_system` database.

  New databases can be created with the above commands, and can be deleted with the
  REST API DELETE `/_api/database/<name>` or the shell command `db._dropDatabase(<name>);`.

  Deleting databases is still unstable in ArangoDB 1.4 alpha and might crash the
  server. This will be fixed until 1.4 stable.

  To access a specific database via the HTTP REST API, the `/_db/<name>/` prefix
  can be used in all URLs. ArangoDB will check if an incoming request starts with
  this prefix, and will automatically pick the database name from it. If the prefix
  is not there, ArangoDB will assume the request is made for the default database
  (`_system`). This is done for downwards-compatibility reasons.

  That means, the following URL pathnames are logically identical:

      /_api/document/mycollection/1234
      /_db/_system/document/mycollection/1234

  To access a different database (e.g. `test`), the URL pathname would look like this:

      /_db/test/document/mycollection/1234

  New databases can also be created and existing databases can only be dropped from
  within the default database (`_system`). It is not possible to drop the `_system`
  database itself.

  Cross-database operations are unintended and unsupported. The intention of the
  multi-database feature is to have the possibility to have a few databases managed
  by ArangoDB in parallel, but to only access one database at a time from a connection
  or a request.

  When accessing the web interface via the URL pathname `/_admin/html/` or `/_admin/aardvark`,
  the web interface for the default database (`_system`) will be displayed.
  To access the web interface for a different database, the database name can be
  put into the URLs as a prefix, e.g. `/_db/test/_admin/html` or
  `/_db/test/_admin/aardvark`.

  All internal request handlers and also all user-defined request handlers and actions
  (including Foxx) will only get to see the unprefixed URL pathnames (i.e. excluding
  any database name prefix). This is to ensure downwards-compatibility.

  To access the name of the requested database from any action (including Foxx), use
  use `req.database`.

  For example, when calling the URL `/myapp/myaction`, the content of `req.database`
  will be `_system` (the default database because no database got specified) and the
  content of `req.url` will be `/myapp/myaction`.

  When calling the URL `/_db/test/myapp/myaction`, the content of `req.database` will be
  `test`, and the content of `req.url` will still be `/myapp/myaction`.

* Foxx now excludes files starting with . (dot) when bundling assets

  This mitigates problems with editor swap files etc.

* made the web interface a Foxx application

  This change caused the files for the web interface to be moved from `html/admin` to
  `js/apps/aardvark` in the file system.

  The base URL for the admin interface changed from `_admin/html/index.html` to
  `_admin/aardvark/index.html`.

  The "old" redirection to `_admin/html/index.html` will now produce a 404 error.

  When starting ArangoDB with the `--upgrade` option, this will automatically be remedied
  by putting in a redirection from `/` to `/_admin/aardvark/index.html`, and from
  `/_admin/html/index.html` to `/_admin/aardvark/index.html`.

  This also obsoletes the following configuration (command-line) options:
  - `--server.admin-directory`
  - `--server.disable-admin-interface`

  when using these now obsolete options when the server is started, no error is produced
  for downwards-compatibility.

* changed User-Agent value sent by arangoimp, arangosh, and arangod from "VOC-Agent" to
  "ArangoDB"

* changed journal file creation behavior as follows:

  Previously, a journal file for a collection was always created when a collection was
  created. When a journal filled up and became full, the current journal was made a
  datafile, and a new (empty) journal was created automatically. There weren't many
  intended situations when a collection did not have at least one journal.

  This is changed now as follows:
  - when a collection is created, no journal file will be created automatically
  - when there is a write into a collection without a journal, the journal will be
    created lazily
  - when there is a write into a collection with a full journal, a new journal will
    be created automatically

  From the end user perspective, nothing should have changed, except that there is now
  less disk usage for empty collections. Disk usage of infrequently updated collections
  might also be reduced significantly by running the `rotate()` method of a collection,
  and not writing into a collection subsequently.

* added method `collection.rotate()`

  This allows premature rotation of a collection's current journal file into a (read-only)
  datafile. The purpose of using `rotate()` is to prematurely allow compaction (which is
  performed on datafiles only) on data, even if the journal was not filled up completely.

  Using `rotate()` may make sense in the following scenario:

      c = db._create("test");
      for (i = 0; i < 1000; ++i) {
        c.save(...); // insert lots of data here
      }

      ...
      c.truncate(); // collection is now empty
      // only data in datafiles will be compacted by following compaction runs
      // all data in the current journal would not be compacted

      // calling rotate will make the current journal a datafile, and thus make it
      // eligible for compaction
      c.rotate();

  Using `rotate()` may also be useful when data in a collection is known to not change
  in the immediate future. After having completed all write operations on a collection,
  performing a `rotate()` will reduce the size of the current journal to the actually
  required size (remember that journals are pre-allocated with a specific size) before
  making the journal a datafile. Thus `rotate()` may cause disk space savings, even if
  the datafiles does not qualify for compaction after rotation.

  Note: rotating the journal is asynchronous, so that the actual rotation may be executed
  after `rotate()` returns to the caller.

* changed compaction to merge small datafiles together (up to 3 datafiles are merged in
  a compaction run)

  In the regular case, this should leave less small datafiles stay around on disk and allow
  using less file descriptors in total.

* added AQL MINUS function

* added AQL UNION_DISTINCT function (more efficient than combination of `UNIQUE(UNION())`)

* updated mruby to 2013-08-22

* issue #587: Add db._create() in help for startup arangosh

* issue #586: Share a link on installation instructions in the User Manual

* issue #585: Bison 2.4 missing on Mac for custom build

* issue #584: Web interface images broken in devel

* issue #583: Small documentation update

* issue #581: Parameter binding for attributes

* issue #580: Small improvements (by @guidoreina)

* issue #577: Missing documentation for collection figures in implementor manual

* issue #576: Get disk usage for collections and graphs

  This extends the result of the REST API for /_api/collection/figures with
  the attributes `compactors.count`, `compactors.fileSize`, `shapefiles.count`,
  and `shapefiles.fileSize`.

* issue #575: installing devel version on mac (low prio)

* issue #574: Documentation (POST /_admin/routing/reload)

* issue #558: HTTP cursors, allow count to ignore LIMIT


v1.4.0-alpha1 (2013-08-02)
--------------------------

* added replication. check online manual for details.

* added server startup options `--server.disable-replication-logger` and
  `--server.disable-replication-applier`

* removed action deployment tool, this now handled with Foxx and its manager or
  by kaerus node utility

* fixed a server crash when using byExample / firstExample inside a transaction
  and the collection contained a usable hash/skiplist index for the example

* defineHttp now only expects a single context

* added collection detail dialog (web interface)

  Shows collection properties, figures (datafiles, journals, attributes, etc.)
  and indexes.

* added documents filter (web interface)

  Allows searching for documents based on attribute values. One or many filter
  conditions can be defined, using comparison operators such as '==', '<=', etc.

* improved AQL editor (web interface)

  Editor supports keyboard shortcuts (Submit, Undo, Redo, Select).
  Editor allows saving and reusing of user-defined queries.
  Added example queries to AQL editor.
  Added comment button.

* added document import (web interface)

  Allows upload of JSON-data from files. Files must have an extension of .json.

* added dashboard (web interface)

  Shows the status of replication and multiple system charts, e.g.
  Virtual Memory Size, Request Time, HTTP Connections etc.

* added API method `/_api/graph` to query all graphs with all properties.

* added example queries in web interface AQL editor

* added arango.reconnect(<host>) method for arangosh to dynamically switch server or
  user name

* added AQL range operator `..`

  The `..` operator can be used to easily iterate over a sequence of numeric
  values. It will produce a list of values in the defined range, with both bounding
  values included.

  Example:

      2010..2013

  will produce the following result:

      [ 2010, 2011, 2012, 2013 ]

* added AQL RANGE function

* added collection.first(count) and collection.last(count) document access functions

  These functions allow accessing the first or last n documents in a collection. The order
  is determined by document insertion/update time.

* added AQL INTERSECTION function

* INCOMPATIBLE CHANGE: changed AQL user function namespace resolution operator from `:` to `::`

  AQL user-defined functions were introduced in ArangoDB 1.3, and the namespace resolution
  operator for them was the single colon (`:`). A function call looked like this:

      RETURN mygroup:myfunc()

  The single colon caused an ambiguity in the AQL grammar, making it indistinguishable from
  named attributes or the ternary operator in some cases, e.g.

      { mygroup:myfunc ? mygroup:myfunc }

  The change of the namespace resolution operator from `:` to `::` fixes this ambiguity.

  Existing user functions in the database will be automatically fixed when starting ArangoDB
  1.4 with the `--upgrade` option. However, queries using user-defined functions need to be
  adjusted on the client side to use the new operator.

* allow multiple AQL LET declarations separated by comma, e.g.
  LET a = 1, b = 2, c = 3

* more useful AQL error messages

  The error position (line/column) is more clearly indicated for parse errors.
  Additionally, if a query references a collection that cannot be found, the error
  message will give a hint on the collection name

* changed return value for AQL `DOCUMENT` function in case document is not found

  Previously, when the AQL `DOCUMENT` function was called with the id of a document and
  the document could not be found, it returned `undefined`. This value is not part of the
  JSON type system and this has caused some problems.
  Starting with ArangoDB 1.4, the `DOCUMENT` function will return `null` if the document
  looked for cannot be found.

  In case the function is called with a list of documents, it will continue to return all
  found documents, and will not return `null` for non-found documents. This has not changed.

* added single line comments for AQL

  Single line comments can be started with a double forward slash: `//`.
  They end at the end of the line, or the end of the query string, whichever is first.

* fixed documentation issues #567, #568, #571.

* added collection.checksum(<withData>) method to calculate CRC checksums for
  collections

  This can be used to
  - check if data in a collection has changed
  - compare the contents of two collections on different ArangoDB instances

* issue #565: add description line to aal.listAvailable()

* fixed several out-of-memory situations when double freeing or invalid memory
  accesses could happen

* less msyncing during the creation of collections

  This is achieved by not syncing the initial (standard) markers in shapes collections.
  After all standard markers are written, the shapes collection will get synced.

* renamed command-line option `--log.filter` to `--log.source-filter` to avoid
  misunderstandings

* introduced new command-line option `--log.content-filter` to optionally restrict
  logging to just specific log messages (containing the filter string, case-sensitive).

  For example, to filter on just log entries which contain `ArangoDB`, use:

      --log.content-filter "ArangoDB"

* added optional command-line option `--log.requests-file` to log incoming HTTP
  requests to a file.

  When used, all HTTP requests will be logged to the specified file, containing the
  client IP address, HTTP method, requests URL, HTTP response code, and size of the
  response body.

* added a signal handler for SIGUSR1 signal:

  when ArangoDB receives this signal, it will respond all further incoming requests
  with an HTTP 503 (Service Unavailable) error. This will be the case until another
  SIGUSR1 signal is caught. This will make ArangoDB start serving requests regularly
  again. Note: this is not implemented on Windows.

* limited maximum request URI length to 16384 bytes:

  Incoming requests with longer request URIs will be responded to with an HTTP
  414 (Request-URI Too Long) error.

* require version 1.0 or 1.1 in HTTP version signature of requests sent by clients:

  Clients sending requests with a non-HTTP 1.0 or non-HTTP 1.1 version number will
  be served with an HTTP 505 (HTTP Version Not Supported) error.

* updated manual on indexes:

  using system attributes such as `_id`, `_key`, `_from`, `_to`, `_rev` in indexes is
  disallowed and will be rejected by the server. This was the case since ArangoDB 1.3,
  but was not properly documented.

* issue #563: can aal become a default object?

  aal is now a prefab object in arangosh

* prevent certain system collections from being renamed, dropped, or even unloaded.

  Which restrictions there are for which system collections may vary from release to
  release, but users should in general not try to modify system collections directly
  anyway.

  Note: there are no such restrictions for user-created collections.

* issue #559: added Foxx documentation to user manual

* added server startup option `--server.authenticate-system-only`. This option can be
  used to restrict the need for HTTP authentication to internal functionality and APIs,
  such as `/_api/*` and `/_admin/*`.
  Setting this option to `true` will thus force authentication for the ArangoDB APIs
  and the web interface, but allow unauthenticated requests for other URLs (including
  user defined actions and Foxx applications).
  The default value of this option is `false`, meaning that if authentication is turned
  on, authentication is still required for *all* incoming requests. Only by setting the
  option to `true` this restriction is lifted and authentication becomes required for
  URLs starting with `/_` only.

  Please note that authentication still needs to be enabled regularly by setting the
  `--server.disable-authentication` parameter to `false`. Otherwise no authentication
  will be required for any URLs as before.

* protect collections against unloading when there are still document barriers around.

* extended cap constraints to optionally limit the active data size in a collection to
  a specific number of bytes.

  The arguments for creating a cap constraint are now:
  `collection.ensureCapConstraint(<count>, <byteSize>);`

  It is supported to specify just a count as in ArangoDB 1.3 and before, to specify
  just a fileSize, or both. The first met constraint will trigger the automated
  document removal.

* added `db._exists(doc)` and `collection.exists(doc)` for easy document existence checks

* added API `/_api/current-database` to retrieve information about the database the
  client is currently connected to (note: the API `/_api/current-database` has been
  removed in the meantime. The functionality is accessible via `/_api/database/current`
  now).

* ensure a proper order of tick values in datafiles/journals/compactors.
  any new files written will have the _tick values of their markers in order. for
  older files, there are edge cases at the beginning and end of the datafiles when
  _tick values are not properly in order.

* prevent caching of static pages in PathHandler.
  whenever a static page is requested that is served by the general PathHandler, the
  server will respond to HTTP GET requests with a "Cache-Control: max-age=86400" header.

* added "doCompact" attribute when creating collections and to collection.properties().
  The attribute controls whether collection datafiles are compacted.

* changed the HTTP return code from 400 to 404 for some cases when there is a referral
  to a non-existing collection or document.

* introduced error code 1909 `too many iterations` that is thrown when graph traversals
  hit the `maxIterations` threshold.

* optionally limit traversals to a certain number of iterations
  the limitation can be achieved via the traversal API by setting the `maxIterations`
  attribute, and also via the AQL `TRAVERSAL` and `TRAVERSAL_TREE` functions by setting
  the same attribute. If traversals are not limited by the end user, a server-defined
  limit for `maxIterations` may be used to prevent server-side traversals from running
  endlessly.

* added graph traversal API at `/_api/traversal`

* added "API" link in web interface, pointing to REST API generated with Swagger

* moved "About" link in web interface into "links" menu

* allow incremental access to the documents in a collection from out of AQL
  this allows reading documents from a collection chunks when a full collection scan
  is required. memory usage might be must lower in this case and queries might finish
  earlier if there is an additional LIMIT statement

* changed AQL COLLECT to use a stable sort, so any previous SORT order is preserved

* issue #547: Javascript error in the web interface

* issue #550: Make AQL graph functions support key in addition to id

* issue #526: Unable to escape when an errorneous command is entered into the js shell

* issue #523: Graph and vertex methods for the javascript api

* issue #517: Foxx: Route parameters with capital letters fail

* issue #512: Binded Parameters for LIMIT


v1.3.3 (2013-08-01)
-------------------

* issue #570: updateFishbowl() fails once

* updated and fixed generated examples

* issue #559: added Foxx documentation to user manual

* added missing error reporting for errors that happened during import of edges


v1.3.2 (2013-06-21)
-------------------

* fixed memleak in internal.download()

* made the shape-collection journal size adaptive:
  if too big shapes come in, a shape journal will be created with a big-enough size
  automatically. the maximum size of a shape journal is still restricted, but to a
  very big value that should never be reached in practice.

* fixed a segfault that occurred when inserting documents with a shape size bigger
  than the default shape journal size (2MB)

* fixed a locking issue in collection.truncate()

* fixed value overflow in accumulated filesizes reported by collection.figures()

* issue #545: AQL FILTER unnecessary (?) loop

* issue #549: wrong return code with --daemon


v1.3.1 (2013-05-24)
-------------------

* removed currently unused _ids collection

* fixed usage of --temp-path in aranogd and arangosh

* issue #540: suppress return of temporary internal variables in AQL

* issue #530: ReferenceError: ArangoError is not a constructor

* issue #535: Problem with AQL user functions javascript API

* set --javascript.app-path for test execution to prevent startup error

* issue #532: Graph _edgesCache returns invalid data?

* issue #531: Arangod errors

* issue #529: Really weird transaction issue

* fixed usage of --temp-path in aranogd and arangosh


v1.3.0 (2013-05-10)
-------------------

* fixed problem on restart ("datafile-xxx is not sealed") when server was killed
  during a compaction run

* fixed leak when using cursors with very small batchSize

* issue #508: `unregistergroup` function not mentioned in http interface docs

* issue #507: GET /_api/aqlfunction returns code inside parentheses

* fixed issue #489: Bug in aal.install

* fixed issue 505: statistics not populated on MacOS


v1.3.0-rc1 (2013-04-24)
-----------------------

* updated documentation for 1.3.0

* added node modules and npm packages

* changed compaction to only compact datafiles with more at least 10% of dead
  documents (byte size-wise)

* issue #498: fixed reload of authentication info when using
  `require("org/arangodb/users").reload()`

* issue #495: Passing an empty array to create a document results in a
  "phantom" document

* added more precision for requests statistics figures

* added "sum" attribute for individual statistics results in statistics API
  at /_admin/statistics

* made "limit" an optional parameter in AQL function NEAR().
  limit can now be either omitted completely, or set to 0. If so, an internal
  default value (currently 100) will be applied for the limit.

* issue #481

* added "attributes.count" to output of `collection.figures()`
  this also affects the REST API /_api/collection/<name>/figures

* added IndexedPropertyGetter for ShapedJson objects

* added API for user-defined AQL functions

* issue #475: A better error message for deleting a non-existent graph

* issue #474: Web interface problems with the JS Shell

* added missing documentation for AQL UNION function

* added transaction support.
  This provides ACID transactions for ArangoDB. Transactions can be invoked
  using the `db._executeTransaction()` function, or the `/_api/transaction`
  REST API.

* switched to semantic versioning (at least for alpha & alpha naming)

* added saveOrReplace() for server-side JS

v1.3.alpha1 (2013-04-05)
------------------------

* cleanup of Module, Package, ArangoApp and modules "internal", "fs", "console"

* use Error instead of string in throw to allow stack-trace

* issue #454: error while creation of Collection

* make `collection.count()` not recalculate the number of documents on the fly, but
  use some internal document counters.

* issue #457: invalid string value in web interface

* make datafile id (datafile->_fid) identical to the numeric part of the filename.
  E.g. the datafile `journal-123456.db` will now have a datafile marker with the same
  fid (i.e. `123456`) instead of a different value. This change will only affect
  datafiles that are created with 1.3 and not any older files.
  The intention behind this change is to make datafile debugging easier.

* consistently discard document attributes with reserved names (system attributes)
  but without any known meaning, for example `_test`, `_foo`, ...

  Previously, these attributes were saved with the document regularly in some cases,
  but were discarded in other cases.
  Now these attributes are discarded consistently. "Real" system attributes such as
  `_key`, `_from`, `_to` are not affected and will work as before.

  Additionally, attributes with an empty name (``) are discarded when documents are
  saved.

  Though using reserved or empty attribute names in documents was not really and
  consistently supported in previous versions of ArangoDB, this change might cause
  an incompatibility for clients that rely on this feature.

* added server startup flag `--database.force-sync-properties` to force syncing of
  collection properties on collection creation, deletion and on property update.
  The default value is true to mimic the behavior of previous versions of ArangoDB.
  If set to false, collection properties are written to disk but no call to sync()
  is made.

* added detailed output of server version and components for REST APIs
  `/_admin/version` and `/_api/version`. To retrieve this extended information,
  call the REST APIs with URL parameter `details=true`.

* issue #443: For git-based builds include commit hash in version

* adjust startup log output to be more compact, less verbose

* set the required minimum number of file descriptors to 256.
  On server start, this number is enforced on systems that have rlimit. If the limit
  cannot be enforced, starting the server will fail.
  Note: 256 is considered to be the absolute minimum value. Depending on the use case
  for ArangoDB, a much higher number of file descriptors should be used.

  To avoid checking & potentially changing the number of maximum open files, use the
  startup option `--server.descriptors-minimum 0`

* fixed shapedjson to json conversion for special numeric values (NaN, +inf, -inf).
  Before, "NaN", "inf", or "-inf" were written into the JSONified output, but these
  values are not allowed in JSON. Now, "null" is written to the JSONified output as
  required.

* added AQL functions VARIANCE_POPULATION(), VARIANCE_SAMPLE(), STDDEV_POPULATION(),
  STDDEV_SAMPLE(), AVERAGE(), MEDIAN() to calculate statistical values for lists

* added AQL SQRT() function

* added AQL TRIM(), LEFT() and RIGHT() string functions

* fixed issue #436: GET /_api/document on edge

* make AQL REVERSE() and LENGTH() functions work on strings, too

* disabled DOT generation in `make doxygen`. this speeds up docs generation

* renamed startup option `--dispatcher.report-intervall` to `--dispatcher.report-interval`

* renamed startup option `--scheduler.report-intervall` to `--scheduler.report-interval`

* slightly changed output of REST API method /_admin/log.
  Previously, the log messages returned also contained the date and log level, now
  they will only contain the log message, and no date and log level information.
  This information can be re-created by API users from the `timestamp` and `level`
  attributes of the result.

* removed configure option `--enable-zone-debug`
  memory zone debugging is now automatically turned on when compiling with ArangoDB
  `--enable-maintainer-mode`

* removed configure option `--enable-arangob`
  arangob is now always included in the build


v1.2.3 (XXXX-XX-XX)
-------------------

* added optional parameter `edgexamples` for AQL function EDGES() and NEIGHBORS()

* added AQL function NEIGHBORS()

* added freebsd support

* fixed firstExample() query with `_id` and `_key` attributes

* issue triAGENS/ArangoDB-PHP#55: AQL optimizer may have mis-optimized duplicate
  filter statements with limit


v1.2.2 (2013-03-26)
-------------------

* fixed save of objects with common sub-objects

* issue #459: fulltext internal memory allocation didn't scale well
  This fix improves loading times for collections with fulltext indexes that have
  lots of equal words indexed.

* issue #212: auto-increment support

  The feature can be used by creating a collection with the extra `keyOptions`
  attribute as follows:

      db._create("mycollection", { keyOptions: { type: "autoincrement", offset: 1, increment: 10, allowUserKeys: true } });

  The `type` attribute will make sure the keys will be auto-generated if no
  `_key` attribute is specified for a document.

  The `allowUserKeys` attribute determines whether users might still supply own
  `_key` values with documents or if this is considered an error.

  The `increment` value determines the actual increment value, whereas the `offset`
  value can be used to seed to value sequence with a specific starting value.
  This will be useful later in a multi-master setup, when multiple servers can use
  different auto-increment seed values and thus generate non-conflicting auto-increment values.

  The default values currently are:

  - `allowUserKeys`: `true`
  - `offset`: `0`
  - `increment`: `1`

  The only other available key generator type currently is `traditional`.
  The `traditional` key generator will auto-generate keys in a fashion as ArangoDB
  always did (some increasing integer value, with a more or less unpredictable
  increment value).

  Note that for the `traditional` key generator there is only the option to disallow
  user-supplied keys and give the server the sole responsibility for key generation.
  This can be achieved by setting the `allowUserKeys` property to `false`.

  This change also introduces the following errors that API implementors may want to check
  the return values for:

  - 1222: `document key unexpected`: will be raised when a document is created with
    a `_key` attribute, but the underlying collection was set up with the `keyOptions`
    attribute `allowUserKeys: false`.

  - 1225: `out of keys`: will be raised when the auto-increment key generator runs
    out of keys. This may happen when the next key to be generated is 2^64 or higher.
    In practice, this will only happen if the values for `increment` or `offset` are
    not set appropriately, or if users are allowed to supply own keys, those keys
    are near the 2^64 threshold, and later the auto-increment feature kicks in and
    generates keys that cross that threshold.

    In practice it should not occur with proper configuration and proper usage of the
    collections.

  This change may also affect the following REST APIs:
  - POST `/_api/collection`: the server does now accept the optional `keyOptions`
    attribute in the second parameter
  - GET `/_api/collection/properties`: will return the `keyOptions` attribute as part
    of the collection's properties. The previous optional attribute `createOptions`
    is now gone.

* fixed `ArangoStatement.explain()` method with bind variables

* fixed misleading "cursor not found" error message in arangosh that occurred when
  `count()` was called for client-side cursors

* fixed handling of empty attribute names, which may have crashed the server under
  certain circumstances before

* fixed usage of invalid pointer in error message output when index description could
  not be opened


v1.2.1 (2013-03-14)
-------------------

* issue #444: please darken light color in arangosh

* issue #442: pls update post install info on osx

* fixed conversion of special double values (NaN, -inf, +inf) when converting from
  shapedjson to JSON

* fixed compaction of markers (location of _key was not updated correctly in memory,
  leading to _keys pointing to undefined memory after datafile rotation)

* fixed edge index key pointers to use document master pointer plus offset instead
  of direct _key address

* fixed case when server could not create any more journal or compactor files.
  Previously a wrong status code may have been returned, and not being able to create
  a new compactor file may have led to an infinite loop with error message
  "could not create compactor".

* fixed value truncation for numeric filename parts when renaming datafiles/journals


v1.2.0 (2013-03-01)
-------------------

* by default statistics are now switch off; in order to enable comment out
  the "disable-statistics = yes" line in "arangod.conf"

* fixed issue #435: csv parser skips data at buffer border

* added server startup option `--server.disable-statistics` to turn off statistics
  gathering without recompilation of ArangoDB.
  This partly addresses issue #432.

* fixed dropping of indexes without collection name, e.g.
  `db.xxx.dropIndex("123456");`
  Dropping an index like this failed with an assertion error.

* fixed issue #426: arangoimp should be able to import edges into edge collections

* fixed issue #425: In case of conflict ArangoDB returns HTTP 400 Bad request
  (with 1207 Error) instead of HTTP 409 Conflict

* fixed too greedy token consumption in AQL for negative values:
  e.g. in the statement `RETURN { a: 1 -2 }` the minus token was consumed as part
  of the value `-2`, and not interpreted as the binary arithmetic operator


v1.2.beta3 (2013-02-22)
-----------------------

* issue #427: ArangoDB Importer Manual has no navigation links (previous|home|next)

* issue #319: Documentation missing for Emergency console and incomplete for datafile debugger.

* issue #370: add documentation for reloadRouting and flushServerModules

* issue #393: added REST API for user management at /_api/user

* issue #393, #128: added simple cryptographic functions for user actions in module "crypto":
  * require("org/arangodb/crypto").md5()
  * require("org/arangodb/crypto").sha256()
  * require("org/arangodb/crypto").rand()

* added replaceByExample() Javascript and REST API method

* added updateByExample() Javascript and REST API method

* added optional "limit" parameter for removeByExample() Javascript and REST API method

* fixed issue #413

* updated bundled V8 version from 3.9.4 to 3.16.14.1
  Note: the Windows version used a more recent version (3.14.0.1) and was not updated.

* fixed issue #404: keep original request url in request object


v1.2.beta2 (2013-02-15)
-----------------------

* fixed issue #405: 1.2 compile warnings

* fixed issue #333: [debian] Group "arangodb" is not used when starting vie init.d script

* added optional parameter 'excludeSystem' to GET /_api/collection
  This parameter can be used to disable returning system collections in the list
  of all collections.

* added AQL functions KEEP() and UNSET()

* fixed issue #348: "HTTP Interface for Administration and Monitoring"
  documentation errors.

* fix stringification of specific positive int64 values. Stringification of int64
  values with the upper 32 bits cleared and the 33rd bit set were broken.

* issue #395:  Collection properties() function should return 'isSystem' for
  Javascript and REST API

* make server stop after upgrade procedure when invoked with `--upgrade option`.
  When started with the `--upgrade` option, the server will perfom
  the upgrade, and then exit with a status code indicating the result of the
  upgrade (0 = success, 1 = failure). To start the server regularly in either
  daemon or console mode, the `--upgrade` option must not be specified.
  This change was introduced to allow init.d scripts check the result of
  the upgrade procedure, even in case an upgrade was successful.
  this was introduced as part of issue #391.

* added AQL function EDGES()

* added more crash-protection when reading corrupted collections at startup

* added documentation for AQL function CONTAINS()

* added AQL function LIKE()

* replaced redundant error return code 1520 (Unable to open collection) with error code
  1203 (Collection not found). These error codes have the same meanings, but one of
  them was returned from AQL queries only, the other got thrown by other parts of
  ArangoDB. Now, error 1203 (Collection not found) is used in AQL too in case a
  non-existing collection is used.

v1.2.beta1 (2013-02-01)
-----------------------

* fixed issue #382: [Documentation error] Maschine... should be Machine...

* unified history file locations for arangod, arangosh, and arangoirb.
  - The readline history for arangod (emergency console) is now stored in file
    $HOME/.arangod. It was stored in $HOME/.arango before.
  - The readline history for arangosh is still stored in $HOME/.arangosh.
  - The readline history for arangoirb is now stored in $HOME/.arangoirb. It was
    stored in $HOME/.arango-mrb before.

* fixed issue #381: _users user should have a unique constraint

* allow negative list indexes in AQL to access elements from the end of a list,
  e.g. ```RETURN values[-1]``` will return the last element of the `values` list.

* collection ids, index ids, cursor ids, and document revision ids created and
  returned by ArangoDB are now returned as strings with numeric content inside.
  This is done to prevent some value overrun/truncation in any part of the
  complete client/server workflow.
  In ArangoDB 1.1 and before, these values were previously returned as
  (potentially very big) integer values. This may cause problems (clipping, overrun,
  precision loss) for clients that do not support big integers natively and store
  such values in IEEE754 doubles internally. This type loses precision after about
  52 bits and is thus not safe to hold an id.
  Javascript and 32 bit-PHP are examples for clients that may cause such problems.
  Therefore, ids are now returned by ArangoDB as strings, with the string
  content being the integer value as before.

  Example for documents ("_rev" attribute):
  - Document returned by ArangoDB 1.1: { "_rev": 1234, ... }
  - Document returned by ArangoDB 1.2: { "_rev": "1234", ... }

  Example for collections ("id" attribute / "_id" property):
  - Collection returned by ArangoDB 1.1: { "id": 9327643, "name": "test", ... }
  - Collection returned by ArangoDB 1.2: { "id": "9327643", "name": "test", ... }

  Example for cursors ("id" attribute):
  - Collection returned by ArangoDB 1.1: { "id": 11734292, "hasMore": true, ... }
  - Collection returned by ArangoDB 1.2: { "id": "11734292", "hasMore": true, ... }

* global variables are not automatically available anymore when starting the
  arangod Javascript emergency console (i.e. ```arangod --console```).

  Especially, the variables `db`, `edges`, and `internal` are not available
  anymore. `db` and `internal` can be made available in 1.2 by
  ```var db = require("org/arangodb").db;``` and
  ```var internal = require("internal");```, respectively.
  The reason for this change is to get rid of global variables in the server
  because this will allow more specific inclusion of functionality.

  For convenience, the global variable `db` is still available by default in
  arangosh. The global variable `edges`, which since ArangoDB 1.1 was kind of
  a redundant wrapper of `db`, has been removed in 1.2 completely.
  Please use `db` instead, and if creating an edge collection, use the explicit
  ```db._createEdgeCollection()``` command.

* issue #374: prevent endless redirects when calling admin interface with
  unexpected URLs

* issue #373: TRAVERSAL() `trackPaths` option does not work. Instead `paths` does work

* issue #358: added support for CORS

* honor optional waitForSync property for document removal, replace, update, and
  save operations in arangosh. The waitForSync parameter for these operations
  was previously honored by the REST API and on the server-side, but not when
  the waitForSync parameter was specified for a document operation in arangosh.

* calls to db.collection.figures() and /_api/collection/<collection>/figures now
  additionally return the number of shapes used in the collection in the
  extra attribute "shapes.count"

* added AQL TRAVERSAL_TREE() function to return a hierarchical result from a traversal

* added AQL TRAVERSAL() function to return the results from a traversal

* added AQL function ATTRIBUTES() to return the attribute names of a document

* removed internal server-side AQL functions from global scope.

  Now the AQL internal functions can only be accessed via the exports of the
  ahuacatl module, which can be included via ```require("org/arangodb/ahuacatl")```.
  It shouldn't be necessary for clients to access this module at all, but
  internal code may use this module.

  The previously global AQL-related server-side functions were moved to the
  internal namespace. This produced the following function name changes on
  the server:

     old name              new name
     ------------------------------------------------------
     AHUACATL_RUN       => require("internal").AQL_QUERY
     AHUACATL_EXPLAIN   => require("internal").AQL_EXPLAIN
     AHUACATL_PARSE     => require("internal").AQL_PARSE

  Again, clients shouldn't have used these functions at all as there is the
  ArangoStatement object to execute AQL queries.

* fixed issue #366: Edges index returns strange description

* added AQL function MATCHES() to check a document against a list of examples

* added documentation and tests for db.collection.removeByExample

* added --progress option for arangoimp. This will show the percentage of the input
  file that has been processed by arangoimp while the import is still running. It can
  be used as a rough indicator of progress for the entire import.

* make the server log documents that cannot be imported via /_api/import into the
  logfile using the warning log level. This may help finding illegal documents in big
  import runs.

* check on server startup whether the database directory and all collection directories
  are writable. if not, the server startup will be aborted. this prevents serious
  problems with collections being non-writable and this being detected at some pointer
  after the server has been started

* allow the following AQL constructs: FUNC(...)[...], FUNC(...).attribute

* fixed issue #361: Bug in Admin Interface. Header disappears when clicking new collection

* Added in-memory only collections

  Added collection creation parameter "isVolatile":
  if set to true, the collection is created as an in-memory only collection,
  meaning that all document data of that collection will reside in memory only,
  and will not be stored permanently to disk.
  This means that all collection data will be lost when the collection is unloaded
  or the server is shut down.
  As this collection type does not have datafile disk overhead for the regular
  document operations, it may be faster than normal disk-backed collections. The
  actual performance gains strongly depend on the underlying OS, filesystem, and
  settings though.
  This collection type should be used for caches only and not for any sensible data
  that cannot be re-created otherwise.
  Some platforms, namely Windows, currently do not support this collection type.
  When creating an in-memory collection on such platform, an error message will be
  returned by ArangoDB telling the user the platform does not support it.

  Note: in-memory collections are an experimental feature. The feature might
  change drastically or even be removed altogether in a future version of ArangoDB.

* fixed issue #353: Please include "pretty print" in Emergency Console

* fixed issue #352: "pretty print" console.log
  This was achieved by adding the dump() function for the "internal" object

* reduced insertion time for edges index
  Inserting into the edges index now avoids costly comparisons in case of a hash
  collision, reducing the prefilling/loading timer for bigger edge collections

* added fulltext queries to AQL via FULLTEXT() function. This allows search
  fulltext indexes from an AQL query to find matching documents

* added fulltext index type. This index type allows indexing words and prefixes of
  words from a specific document attribute. The index can be queries using a
  SimpleQueryFull object, the HTTP REST API at /_api/simple/fulltext, or via AQL

* added collection.revision() method to determine whether a collection has changed.
  The revision method returns a revision string that can be used by client programs
  for equality/inequality comparisons. The value returned by the revision method
  should be treated by clients as an opaque string and clients should not try to
  figure out the sense of the revision id. This is still useful enough to check
  whether data in a collection has changed.

* issue #346: adaptively determine NUMBER_HEADERS_PER_BLOCK

* issue #338: arangosh cursor positioning problems

* issue #326: use limit optimization with filters

* issue #325: use index to avoid sorting

* issue #324: add limit optimization to AQL

* removed arango-password script and added Javascript functionality to add/delete
  users instead. The functionality is contained in module `users` and can be invoked
  as follows from arangosh and arangod:
  * require("users").save("name", "passwd");
  * require("users").replace("name", "newPasswd");
  * require("users").remove("name");
  * require("users").reload();
  These functions are intentionally not offered via the web interface.
  This also addresses issue #313

* changed print output in arangosh and the web interface for JSON objects.
  Previously, printing a JSON object in arangosh resulted in the attribute values
  being printed as proper JSON, but attribute names were printed unquoted and
  unescaped. This was fine for the purpose of arangosh, but lead to invalid
  JSON being produced. Now, arangosh will produce valid JSON that can be used
  to send it back to ArangoDB or use it with arangoimp etc.

* fixed issue #300: allow importing documents via the REST /_api/import API
  from a JSON list, too.
  So far, the API only supported importing from a format that had one JSON object
  on each line. This is sometimes inconvenient, e.g. when the result of an AQL
  query or any other list is to be imported. This list is a JSON list and does not
  necessary have a document per line if pretty-printed.
  arangoimp now supports the JSON list format, too. However, the format requires
  arangoimp and the server to read the entire dataset at once. If the dataset is
  too big (bigger than --max-upload-size) then the import will be rejected. Even if
  increased, the entire list must fit in memory on both the client and the server,
  and this may be more resource-intensive than importing individual lines in chunks.

* removed unused parameter --reuse-ids for arangoimp. This parameter did not have
  any effect in 1.2, was never publicly announced and did evil (TM) things.

* fixed issue #297 (partly): added whitespace between command line and
  command result in arangosh, added shell colors for better usability

* fixed issue #296: system collections not usable from AQL

* fixed issue #295: deadlock on shutdown

* fixed issue #293: AQL queries should exploit edges index

* fixed issue #292: use index when filtering on _key in AQL

* allow user-definable document keys
  users can now define their own document keys by using the _key attribute
  when creating new documents or edges. Once specified, the value of _key is
  immutable.
  The restrictions for user-defined key values are:
  * the key must be at most 254 bytes long
  * it must consist of the letters a-z (lower or upper case), the digits 0-9,
    the underscore (_) or dash (-) characters only
  * any other characters, especially multi-byte sequences, whitespace or
    punctuation characters cannot be used inside key values

  Specifying a document key is optional when creating new documents. If no
  document key is specified, ArangoDB will create a document key itself.
  There are no guarantees about the format and pattern of auto-generated document
  keys other than the above restrictions.
  Clients should therefore treat auto-generated document keys as opaque values.
  Keys can be used to look up and reference documents, e.g.:
  * saving a document: `db.users.save({ "_key": "fred", ... })`
  * looking up a document: `db.users.document("fred")`
  * referencing other documents: `edges.relations.save("users/fred", "users/john", ...)`

  This change is downwards-compatible to ArangoDB 1.1 because in ArangoDB 1.1
  users were not able to define their own keys. If the user does not supply a _key
  attribute when creating a document, ArangoDB 1.2 will still generate a key of
  its own as ArangoDB 1.1 did. However, all documents returned by ArangoDB 1.2 will
  include a _key attribute and clients should be able to handle that (e.g. by
  ignoring it if not needed). Documents returned will still include the _id attribute
  as in ArangoDB 1.1.

* require collection names everywhere where a collection id was allowed in
  ArangoDB 1.1 & 1.0
  This change requires clients to use a collection name in place of a collection id
  at all places the client deals with collections.
  Examples:
  * creating edges: the _from and _to attributes must now contain collection names instead
    of collection ids: `edges.relations.save("test/my-key1", "test/my-key2", ...)`
  * retrieving edges: the returned _from and _to attributes now will contain collection
    names instead of ids, too: _from: `test/fred` instead of `1234/3455`
  * looking up documents: db.users.document("fred") or db._document("users/fred")

  Collection names must be used in REST API calls instead of collection ids, too.
  This change is thus not completely downwards-compatible to ArangoDB 1.1. ArangoDB 1.1
  required users to use collection ids in many places instead of collection names.
  This was unintuitive and caused overhead in cases when just the collection name was
  known on client-side but not its id. This overhead can now be avoided so clients can
  work with the collection names directly. There is no need to work with collection ids
  on the client side anymore.
  This change will likely require adjustments to API calls issued by clients, and also
  requires a change in how clients handle the _id value of returned documents. Previously,
  the _id value of returned documents contained the collection id, a slash separator and
  the document number. Since 1.2, _id will contain the collection name, a slash separator
  and the document key. The same applies to the _from and _to attribute values of edges
  that are returned by ArangoDB.

  Also removed (now unnecessary) location header in responses of the collections REST API.
  The location header was previously returned because it was necessary for clients.
  When clients created a collection, they specified the collection name. The collection
  id was generated on the server, but the client needed to use the server-generated
  collection id for further API calls, e.g. when creating edges etc. Therefore, the
  full collection URL, also containing the collection id, was returned by the server in
  responses to the collection API, in the HTTP location header.
  Returning the location header has become unnecessary in ArangoDB 1.2 because users
  can access collections by name and do not need to care about collection ids.


v1.1.3 (2013-XX-XX)
-------------------

* fix case when an error message was looked up for an error code but no error
  message was found. In this case a NULL ptr was returned and not checked everywhere.
  The place this error popped up was when inserting into a non-unique hash index
  failed with a specific, invalid error code.

* fixed issue #381:  db._collection("_users").getIndexes();

* fixed issue #379: arango-password fatal issue javscript.startup-directory

* fixed issue #372: Command-Line Options for the Authentication and Authorization


v1.1.2 (2013-01-20)
-------------------

* upgraded to mruby 2013-01-20 583983385b81c21f82704b116eab52d606a609f4

* fixed issue #357: Some spelling and grammar errors

* fixed issue #355: fix quotes in pdf manual

* fixed issue #351: Strange arangosh error message for long running query

* fixed randomly hanging connections in arangosh on MacOS

* added "any" query method: this returns a random document from a collection. It
  is also available via REST HTTP at /_api/simple/any.

* added deployment tool

* added getPeerVertex

* small fix for logging of long messages: the last character of log messages longer
  than 256 bytes was not logged.

* fixed truncation of human-readable log messages for web interface: the trailing \0
  byte was not appended for messages longer than 256 bytes

* fixed issue #341: ArangoDB crashes when stressed with Batch jobs
  Contrary to the issue title, this did not have anything to do with batch jobs but
  with too high memory usage. The memory usage of ArangoDB is now reduced for cases
   when there are lots of small collections with few documents each

* started with issue #317: Feature Request (from Google Groups): DATE handling

* backported issue #300: Extend arangoImp to Allow importing resultset-like
  (list of documents) formatted files

* fixed issue #337: "WaitForSync" on new collection does not work on Win/X64

* fixed issue #336: Collections REST API docs

* fixed issue #335: mmap errors due to wrong memory address calculation

* fixed issue #332: arangoimp --use-ids parameter seems to have no impact

* added option '--server.disable-authentication' for arangosh as well. No more passwd
  prompts if not needed

* fixed issue #330: session logging for arangosh

* fixed issue #329: Allow passing script file(s) as parameters for arangosh to run

* fixed issue #328: 1.1 compile warnings

* fixed issue #327: Javascript parse errors in front end


v1.1.1 (2012-12-18)
-------------------

* fixed issue #339: DELETE /_api/cursor/cursor-identifier return incollect errorNum

  The fix for this has led to a signature change of the function actions.resultNotFound().
  The meaning of parameter #3 for This function has changed from the error message string
  to the error code. The error message string is now parameter #4.
  Any client code that uses this function in custom actions must be adjusted.

* fixed issue #321: Problem upgrading arangodb 1.0.4 to 1.1.0 with Homebrew (OSX 10.8.2)

* fixed issue #230: add navigation and search for online documentation

* fixed issue #315: Strange result in PATH

* fixed issue #323: Wrong function returned in error message of AQL CHAR_LENGTH()

* fixed some log errors on startup / shutdown due to pid file handling and changing
  of directories


v1.1.0 (2012-12-05)
-------------------

* WARNING:
  arangod now performs a database version check at startup. It will look for a file
  named "VERSION" in its database directory. If the file is not present, arangod will
  perform an automatic upgrade of the database directory. This should be the normal
  case when upgrading from ArangoDB 1.0 to ArangoDB 1.1.

  If the VERSION file is present but is from an older version of ArangoDB, arangod
  will refuse to start and ask the user to run a manual upgrade first. A manual upgrade
  can be performed by starting arangod with the option `--upgrade`.

  This upgrade procedure shall ensure that users have full control over when they
  perform any updates/upgrades of their data, and can plan backups accordingly. The
  procedure also guarantees that the server is not run without any required system
  collections or with in incompatible data state.

* added AQL function DOCUMENT() to retrieve a document by its _id value

* fixed issue #311: fixed segfault on unload

* fixed issue #309: renamed stub "import" button from web interface

* fixed issue #307: added WaitForSync column in collections list in in web interface

* fixed issue #306: naming in web interface

* fixed issue #304: do not clear AQL query text input when switching tabs in
  web interface

* fixed issue #303: added documentation about usage of var keyword in web interface

* fixed issue #301: PATCH does not work in web interface

# fixed issue #269: fix make distclean & clean

* fixed issue #296: system collections not usable from AQL

* fixed issue #295: deadlock on shutdown

* added collection type label to web interface

* fixed issue #290: the web interface now disallows creating non-edges in edge collections
  when creating collections via the web interface, the collection type must also be
  specified (default is document collection)

* fixed issue #289: tab-completion does not insert any spaces

* fixed issue #282: fix escaping in web interface

* made AQL function NOT_NULL take any number of arguments. Will now return its
  first argument that is not null, or null if all arguments are null. This is downwards
  compatible.

* changed misleading AQL function name NOT_LIST() to FIRST_LIST() and slightly changed
  the behavior. The function will now return its first argument that is a list, or null
  if none of the arguments are lists.
  This is mostly downwards-compatible. The only change to the previous implementation in
  1.1-beta will happen if two arguments were passed and the 1st and 2nd arguments were
  both no lists. In previous 1.1, the 2nd argument was returned as is, but now null
  will be returned.

* add AQL function FIRST_DOCUMENT(), with same behavior as FIRST_LIST(), but working
  with documents instead of lists.

* added UPGRADING help text

* fixed issue #284: fixed Javascript errors when adding edges/vertices without own
  attributes

* fixed issue #283: AQL LENGTH() now works on documents, too

* fixed issue #281: documentation for skip lists shows wrong example

* fixed AQL optimizer bug, related to OR-combined conditions that filtered on the
  same attribute but with different conditions

* fixed issue #277: allow usage of collection names when creating edges
  the fix of this issue also implies validation of collection names / ids passed to
  the REST edge create method. edges with invalid collection ids or names in the
  "from" or "to" values will be rejected and not saved


v1.1.beta2 (2012-11-13)
-----------------------

* fixed arangoirb compilation

* fixed doxygen


v1.1.beta1 (2012-10-24)
-----------------------

* fixed AQL optimizer bug

* WARNING:
  - the user has changed from "arango" to "arangodb", the start script has changed from
    "arangod" to "arangodb", the database directory has changed from "/var/arangodb" to
    "/var/lib/arangodb" to be compliant with various Linux policies

  - In 1.1, we have introduced types for collections: regular documents go into document
    collections, and edges go into edge collections. The prefixing (db.xxx vs. edges.xxx)
    works slightly different in 1.1: edges.xxx can still be used to access collections,
    however, it will not determine the type of existing collections anymore. To create an
    edge collection 1.1, you can use db._createEdgeCollection() or edges._create().
    And there's of course also db._createDocumentCollection().
    db._create() is also still there and will create a document collection by default,
    whereas edges._create() will create an edge collection.

  - the admin web interface that was previously available via the simple URL suffix /
    is now available via a dedicated URL suffix only: /_admin/html
    The reason for this is that routing and URLs are now subject to changes by the end user,
    and only URLs parts prefixed with underscores (e.g. /_admin or /_api) are reserved
    for ArangoDB's internal usage.

* the server now handles requests with invalid Content-Length header values as follows:
  - if Content-Length is negative, the server will respond instantly with HTTP 411
    (length required)

  - if Content-Length is positive but shorter than the supplied body, the server will
    respond with HTTP 400 (bad request)

  - if Content-Length is positive but longer than the supplied body, the server will
    wait for the client to send the missing bytes. The server allows 90 seconds for this
    and will close the connection if the client does not send the remaining data

  - if Content-Length is bigger than the maximum allowed size (512 MB), the server will
    fail with HTTP 413 (request entity too large).

  - if the length of the HTTP headers is greater than the maximum allowed size (1 MB),
    the server will fail with HTTP 431 (request header fields too large)

* issue #265: allow optional base64 encoding/decoding of action response data

* issue #252: create _modules collection using arango-upgrade (note: arango-upgrade was
  finally replaced by the `--upgrade` option for arangod)

* issue #251: allow passing arbitrary options to V8 engine using new command line option:
  --javascript.v8-options. Using this option, the Harmony features or other settings in
  v8 can be enabled if the end user requires them

* issue #248: allow AQL optimizer to pull out completely uncorrelated subqueries to the
  top level, resulting in less repeated evaluation of the subquery

* upgraded to Doxygen 1.8.0

* issue #247: added AQL function MERGE_RECURSIVE

* issue #246: added clear() function in arangosh

* issue #245: Documentation: Central place for naming rules/limits inside ArangoDB

* reduced size of hash index elements by 50 %, allowing more index elements to fit in
  memory

* issue #235: GUI Shell throws Error:ReferenceError: db is not defined

* issue #229: methods marked as "under construction"

* issue #228: remove unfinished APIs (/_admin/config/*)

* having the OpenSSL library installed is now a prerequisite to compiling ArangoDB
  Also removed the --enable-ssl configure option because ssl is always required.

* added AQL functions TO_LIST, NOT_LIST

* issue #224: add optional Content-Id for batch requests

* issue #221: more documentation on AQL explain functionality. Also added
  ArangoStatement.explain() client method

* added db._createStatement() method on server as well (was previously available
  on the client only)

* issue #219: continue in case of "document not found" error in PATHS() function

* issue #213: make waitForSync overridable on specific actions

* changed AQL optimizer to use indexes in more cases. Previously, indexes might
  not have been used when in a reference expression the inner collection was
  specified last. Example: FOR u1 IN users FOR u2 IN users FILTER u1._id == u2._id
  Previously, this only checked whether an index could be used for u2._id (not
  possible). It was not checked whether an index on u1._id could be used (possible).
  Now, for expressions that have references/attribute names on both sides of the
  above as above, indexes are checked for both sides.

* issue #204: extend the CSV import by TSV and by user configurable
  separator character(s)

* issue #180: added support for batch operations

* added startup option --server.backlog-size
  this allows setting the value of the backlog for the listen() system call.
  the default value is 10, the maximum value is platform-dependent

* introduced new configure option "--enable-maintainer-mode" for
  ArangoDB maintainers. this option replaces the previous compile switches
  --with-boost-test, --enable-bison, --enable-flex and --enable-errors-dependency
  the individual configure options have been removed. --enable-maintainer-mode
  turns them all on.

* removed potentially unused configure option --enable-memfail

* fixed issue #197: HTML web interface calls /_admin/user-manager/session

* fixed issue #195: VERSION file in database directory

* fixed issue #193: REST API HEAD request returns a message body on 404

* fixed issue #188: intermittent issues with 1.0.0
  (server-side cursors not cleaned up in all cases, pthreads deadlock issue)

* issue #189: key store should use ISO datetime format bug

* issue #187: run arango-upgrade on server start (note: arango-upgrade was finally
  replaced by the `--upgrade` option for arangod)n

* fixed issue #183: strange unittest error

* fixed issue #182: manual pages

* fixed issue #181: use getaddrinfo

* moved default database directory to "/var/lib/arangodb" in accordance with
  http://www.pathname.com/fhs/pub/fhs-2.3.html

* fixed issue #179: strange text in import manual

* fixed issue #178: test for aragoimp is missing

* fixed issue #177: a misleading error message was returned if unknown variables
  were used in certain positions in an AQL query.

* fixed issue #176: explain how to use AQL from the arangosh

* issue #175: re-added hidden (and deprecated) option --server.http-port. This
  option is only there to be downwards-compatible to Arango 1.0.

* fixed issue #174: missing Documentation for `within`

* fixed issue #170: add db.<coll_name>.all().toArray() to arangosh help screen

* fixed issue #169: missing argument in Simple Queries

* added program arango-upgrade. This program must be run after installing ArangoDB
  and after upgrading from a previous version of ArangoDB. The arango-upgrade script
  will ensure all system collections are created and present in the correct state.
  It will also perform any necessary data updates.
  Note: arango-upgrade was finally replaced by the `--upgrade` option for arangod.

* issue #153: edge collection should be a flag for a collection
  collections now have a type so that the distinction between document and edge
  collections can now be done at runtime using a collection's type value.
  A collection's type can be queried in Javascript using the <collection>.type() method.

  When new collections are created using db._create(), they will be document
  collections by default. When edge._create() is called, an edge collection will be created.
  To explicitly create a collection of a specific/different type, use the methods
  _createDocumentCollection() or _createEdgeCollection(), which are available for
  both the db and the edges object.
  The Javascript objects ArangoEdges and ArangoEdgesCollection have been removed
  completely.
  All internal and test code has been adjusted for this, and client code
  that uses edges.* should also still work because edges is still there and creates
  edge collections when _create() is called.

  INCOMPATIBLE CHANGE: Client code might still need to be changed in the following aspect:
  Previously, collections did not have a type so documents and edges could be inserted
  in the same collection. This is now disallowed. Edges can only be inserted into
  edge collections now. As there were no collection types in 1.0, ArangoDB will perform
  an automatic upgrade when migrating from 1.0 to 1.1.
  The automatic upgrade will check every collection and determine its type as follows:
  - if among the first 50 documents in the collection there are documents with
    attributes "_from" and "_to", the collection is typed as an edge collection
  - if among the first 50 documents in the collection there are no documents with
    attributes "_from" and "_to", the collection is made as a document collection

* issue #150: call V8 garbage collection on server periodically

* issue #110: added support for partial updates

  The REST API for documents now offers an HTTP PATCH method to partially update
  documents. Overwriting/replacing documents is still available via the HTTP PUT method
  as before. The Javascript API in the shell also offers a new update() method in extension to
  the previously existing replace() method.


v1.0.4 (2012-11-12)
-------------------

* issue #275: strange error message in arangosh 1.0.3 at startup


v1.0.3 (2012-11-08)
-------------------

* fixed AQL optimizer bug

* issue #273: fixed segfault in arangosh on HTTP 40x

* issue #265: allow optional base64 encoding/decoding of action response data

* issue #252: _modules collection not created automatically


v1.0.2 (2012-10-22)
-------------------

* repository CentOS-X.Y moved to CentOS-X, same for Debian

* bugfix for rollback from edges

* bugfix for hash indexes

* bugfix for StringBuffer::erase_front

* added autoload for modules

* added AQL function TO_LIST


v1.0.1 (2012-09-30)
-------------------

* draft for issue #165: front-end application howto

* updated mruby to cf8fdea4a6598aa470e698e8cbc9b9b492319d

* fix for issue #190: install doesn't create log directory

* fix for issue #194: potential race condition between creating and dropping collections

* fix for issue #193: REST API HEAD request returns a message body on 404

* fix for issue #188: intermittent issues with 1.0.0

* fix for issue #163: server cannot create collection because of abandoned files

* fix for issue #150: call V8 garbage collection on server periodically


v1.0.0 (2012-08-17)
-------------------

* fix for issue #157: check for readline and ncurses headers, not only libraries


v1.0.beta4 (2012-08-15)
-----------------------

* fix for issue #152: fix memleak for barriers


v1.0.beta3 (2012-08-10)
-----------------------

* fix for issue #151: Memleak, collection data not removed

* fix for issue #149: Inconsistent port for admin interface

* fix for issue #163: server cannot create collection because of abandoned files

* fix for issue #157: check for readline and ncurses headers, not only libraries

* fix for issue #108: db.<collection>.truncate() inefficient

* fix for issue #109: added startup note about cached collection names and how to
  refresh them

* fix for issue #156: fixed memleaks in /_api/import

* fix for issue #59: added tests for /_api/import

* modified return value for calls to /_api/import: now, the attribute "empty" is
  returned as well, stating the number of empty lines in the input. Also changed the
  return value of the error code attribute ("errorNum") from 1100 ("corrupted datafile")
  to 400 ("bad request") in case invalid/unexpected JSON data was sent to the server.
  This error code is more appropriate as no datafile is broken but just input data is
  incorrect.

* fix for issue #152: Memleak for barriers

* fix for issue #151: Memleak, collection data not removed

* value of --database.maximal-journal-size parameter is now validated on startup. If
  value is smaller than the minimum value (currently 1048576), an error is thrown and
  the server will not start. Before this change, the global value of maximal journal
  size was not validated at server start, but only on collection level

* increased sleep value in statistics creation loop from 10 to 500 microseconds. This
  reduces accuracy of statistics values somewhere after the decimal points but saves
  CPU time.

* avoid additional sync() calls when writing partial shape data (attribute name data)
  to disk. sync() will still be called when the shape marker (will be written after
  the attributes) is written to disk

* issue #147: added flag --database.force-sync-shapes to force synching of shape data
  to disk. The default value is true so it is the same behavior as in version 1.0.
  if set to false, shape data is synched to disk if waitForSync for the collection is
  set to true, otherwise, shape data is not synched.

* fix for issue #145: strange issue on Travis: added epsilon for numeric comparison in
  geo index

* fix for issue #136: adjusted message during indexing

* issue #131: added timeout for HTTP keep-alive connections. The default value is 300
  seconds. There is a startup parameter server.keep-alive-timeout to configure the value.
  Setting it to 0 will disable keep-alive entirely on the server.

* fix for issue #137: AQL optimizer should use indexes for ref accesses with
  2 named attributes


v1.0.beta2 (2012-08-03)
-----------------------

* fix for issue #134: improvements for centos RPM

* fixed problem with disable-admin-interface in config file


v1.0.beta1 (2012-07-29)
-----------------------

* fixed issue #118: We need a collection "debugger"

* fixed issue #126: Access-Shaper must be cached

* INCOMPATIBLE CHANGE: renamed parameters "connect-timeout" and "request-timeout"
  for arangosh and arangoimp to "--server.connect-timeout" and "--server.request-timeout"

* INCOMPATIBLE CHANGE: authorization is now required on the server side
  Clients sending requests without HTTP authorization will be rejected with HTTP 401
  To allow backwards compatibility, the server can be started with the option
  "--server.disable-authentication"

* added options "--server.username" and "--server.password" for arangosh and arangoimp
  These parameters must be used to specify the user and password to be used when
  connecting to the server. If no password is given on the command line, arangosh/
  arangoimp will interactively prompt for a password.
  If no user name is specified on the command line, the default user "root" will be
  used.

* added startup option "--server.ssl-cipher-list" to determine which ciphers to
  use in SSL context. also added SSL_OP_CIPHER_SERVER_PREFERENCE to SSL default
  options so ciphers are tried in server and not in client order

* changed default SSL protocol to TLSv1 instead of SSLv2

* changed log-level of SSL-related messages

* added SSL connections if server is compiled with OpenSSL support. Use --help-ssl

* INCOMPATIBLE CHANGE: removed startup option "--server.admin-port".
  The new endpoints feature (see --server.endpoint) allows opening multiple endpoints
  anyway, and the distinction between admin and "other" endpoints can be emulated
  later using privileges.

* INCOMPATIBLE CHANGE: removed startup options "--port", "--server.port", and
  "--server.http-port" for arangod.
  These options have been replaced by the new "--server.endpoint" parameter

* INCOMPATIBLE CHANGE: removed startup option "--server" for arangosh and arangoimp.
  These options have been replaced by the new "--server.endpoint" parameter

* Added "--server.endpoint" option to arangod, arangosh, and arangoimp.
  For arangod, this option allows specifying the bind endpoints for the server
  The server can be bound to one or multiple endpoints at once. For arangosh
  and arangoimp, the option specifies the server endpoint to connect to.
  The following endpoint syntax is currently supported:
  - tcp://host:port or http@tcp://host:port (HTTP over IPv4)
  - tcp://[host]:port or http@tcp://[host]:port (HTTP over IPv6)
  - ssl://host:port or http@tcp://host:port (HTTP over SSL-encrypted IPv4)
  - ssl://[host]:port or http@tcp://[host]:port (HTTP over SSL-encrypted IPv6)
  - unix:///path/to/socket or http@unix:///path/to/socket (HTTP over UNIX socket)

  If no port is specified, the default port of 8529 will be used.

* INCOMPATIBLE CHANGE: removed startup options "--server.require-keep-alive" and
  "--server.secure-require-keep-alive".
  The server will now behave as follows which should be more conforming to the
  HTTP standard:
  * if a client sends a "Connection: close" header, the server will close the
    connection
  * if a client sends a "Connection: keep-alive" header, the server will not
    close the connection
  * if a client does not send any "Connection" header, the server will assume
    "keep-alive" if the request was an HTTP/1.1 request, and "close" if the
    request was an HTTP/1.0 request

* (minimal) internal optimizations for HTTP request parsing and response header
  handling

* fixed Unicode unescaping bugs for \f and surrogate pairs in BasicsC/strings.c

* changed implementation of TRI_BlockCrc32 algorithm to use 8 bytes at a time

* fixed issue #122: arangod doesn't start if <log.file> cannot be created

* fixed issue #121: wrong collection size reported

* fixed issue #98: Unable to change journalSize

* fixed issue #88: fds not closed

* fixed escaping of document data in HTML admin front end

* added HTTP basic authentication, this is always turned on

* added server startup option --server.disable-admin-interface to turn off the
  HTML admin interface

* honor server startup option --database.maximal-journal-size when creating new
  collections without specific journalsize setting. Previously, these
  collections were always created with journal file sizes of 32 MB and the
  --database.maximal-journal-size setting was ignored

* added server startup option --database.wait-for-sync to control the default
  behavior

* renamed "--unit-tests" to "--javascript.unit-tests"


v1.0.alpha3 (2012-06-30)
------------------------

* fixed issue #116: createCollection=create option doesn't work

* fixed issue #115: Compilation issue under OSX 10.7 Lion & 10.8 Mountain Lion
  (homebrew)

* fixed issue #114: image not found

* fixed issue #111: crash during "make unittests"

* fixed issue #104: client.js -> ARANGO_QUIET is not defined


v1.0.alpha2 (2012-06-24)
------------------------

* fixed issue #112: do not accept document with duplicate attribute names

* fixed issue #103: Should we cleanup the directory structure

* fixed issue #100: "count" attribute exists in cursor response with "count:
  false"

* fixed issue #84 explain command

* added new MRuby version (2012-06-02)

* added --log.filter

* cleanup of command line options:
** --startup.directory => --javascript.startup-directory
** --quite => --quiet
** --gc.interval => --javascript.gc-interval
** --startup.modules-path => --javascript.modules-path
** --action.system-directory => --javascript.action-directory
** --javascript.action-threads => removed (is now the same pool as --server.threads)

* various bug-fixes

* support for import

* added option SKIP_RANGES=1 for make unittests

* fixed several range-related assertion failures in the AQL query optimizer

* fixed AQL query optimizations for some edge cases (e.g. nested subqueries with
  invalid constant filter expressions)


v1.0.alpha1 (2012-05-28)
------------------------

Alpha Release of ArangoDB 1.0<|MERGE_RESOLUTION|>--- conflicted
+++ resolved
@@ -1,7 +1,6 @@
 devel
 -----
 
-<<<<<<< HEAD
 * changed the thread handling in the scheduler. `--server.threads` will be
   the maximum number of threads for the scheduler.
 
@@ -10,7 +9,7 @@
   The hidden options `--server.queue-size`, `--server.prioN-size` (N = 1 or 2)
   control the size of the internal queues. The defaults are sensible, do not
   change these settings.
-=======
+
 * use sparse indexes in more cases now, when it is clear that the index attribute
   value cannot be null
 
@@ -25,7 +24,6 @@
  will be answered with the HTTP forbidden (401) response.
 
 * upgraded bundled RocksDB library version to 5.14
->>>>>>> 1c6ded67
 
 * added key generators `uuid` and `padded`
 
