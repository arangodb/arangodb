--- conflicted
+++ resolved
@@ -1,13 +1,11 @@
 v3.3.8 (XXXX-XX-XX)
 -------------------
 
-<<<<<<< HEAD
 * fixed: (Enterprise only) If you restore a SmartGraph where the collections
   are still existing and are supposed to be dropped on restore we ended up in
   duplicate name error. This is now gone and the SmartGraph is correctly restored.
-=======
+
 * fix lookups by `_id` in smart graph edge collections
->>>>>>> 760aaca5
 
 * improve startup resilience in case there are datafile errors (MMFiles)
   
