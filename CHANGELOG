--- conflicted
+++ resolved
@@ -1,16 +1,7 @@
-<<<<<<< HEAD
 v3.4.5 (XXXX-XX-XX)
-=======
-v3.4.4 (2019-XX-XX)
->>>>>>> 4efffc95
 -------------------
 
 * fixed some escaping issues within the web ui.
-
-* follow up to fix JWT authentication in arangosh (#7530):
-  also fix reconnect
-
-* fixed overflow in windows NowNanos in RocksDB
 
 * fixed issue #8165: AQL optimizer does not pick up multiple Geo index
 
@@ -93,6 +84,9 @@
 
 * now also syncing _jobs and _queues collections in active failover mode
 
+* follow up to fix JWT authentication in arangosh (#7530):
+  also fix reconnect
+
 * fixed overflow in Windows NowNanos in RocksDB
 
 * fixed issue #8165: AQL optimizer does not pick up multiple geo index
@@ -123,7 +117,6 @@
   as replacement servers
 
 * Maintenance fix: added precondition of unchanged Plan in phase2
-<<<<<<< HEAD
 
 * Allow MoveShard from leader to a follower, thus swapping the two
 
@@ -142,8 +135,6 @@
   quick check if the target document already exists, and then branch to either
   insert or replace internally.
 
-=======
->>>>>>> 4efffc95
 
 v3.4.3 (2019-02-19)
 -------------------
