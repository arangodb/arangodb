--- conflicted
+++ resolved
@@ -1,10 +1,9 @@
 devel
 -----
 
-<<<<<<< HEAD
 * fixed Foxx queues bug when queues are created in a request handler with an
   ArangoDB authentication header
-=======
+
 * abort startup when using SSLv2 for a server endpoint, or when connecting with
   a client tool via an SSLv2 connection.
   
@@ -15,7 +14,6 @@
   been stopped in ArangoDB. End users that use SSLv2 for connecting to ArangoDB
   should change the protocol from SSLv2 to TLSv12 if possible, by adjusting
   the value of the `--ssl.protocol` startup option. 
->>>>>>> 25f08530
 
 * added startup option `--log.escape`
 
