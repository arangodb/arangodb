--- conflicted
+++ resolved
@@ -1,11 +1,9 @@
 devel
 -----
 
-<<<<<<< HEAD
 * Updated Swagger UI to version 3.9.0
-=======
+
 * issue #1190: added option `--create-database` for arangoimport
->>>>>>> 687a83d8
 
 * issue #3504: added option `--force-same-database` for arangorestore
 
