--- conflicted
+++ resolved
@@ -1,13 +1,11 @@
 v3.3.13 (XXXX-XX-XX)
 --------------------
 
-<<<<<<< HEAD
 * inception could get caught in a trap, where agent configuration
   version and timeout multiplier lead to incapacitated agency
-=======
+
 * fixed issue #5827: Batch request handling incompatible with .NET's default 
   ContentType format
->>>>>>> aac19cc6
 
 
 v3.3.12 (2018-07-12)
