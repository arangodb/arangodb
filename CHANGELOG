v3.3.5 (XXXX-XX-XX)
-------------------

<<<<<<< HEAD
* fix issue #4924: removeFollower now prefers to remove the last follower(s)
=======
* added "collect-in-cluster" optimizer rule to have COLLECT WITH COUNT queries
  without grouping being executed on the DB servers and the coordinator only summing
  up the counts from the individual shards

* fixed issue #4900: Nested FOR query uses index but ignores other filters 
 
* properly exit v8::Context in one place where it was missing before
>>>>>>> 5e795da2

* added hidden option `--cluster.index-create-timeout` for controlling the
  default value of the index creation timeout in cluster
  under normal circumstances, this option does not need to be adjusted

* increase default timeout for index creation in cluster to 3600s

* fixed issue #4843: Query-Result has more Docs than the Collection itself  

* fixed the behavior of ClusterInfo when waiting for current to catch
  up with plan in create collection.

* fixed issue #4827: COLLECT on edge _to field doesn't group distinct values as expected (MMFiles)


v3.3.4 (2018-03-01)
-------------------

* fix AQL `fullCount` result value in some cluster cases when it was off a bit

* fix issue #4651: Simple query taking forever until a request timeout error

* fix issue #4657: fixed incomplete content type header

* Vastly improved the Foxx Store UI

* fix issue #4677: AQL WITH with bind parameters results in "access after data-modification"
  for two independent UPSERTs

* remove unused startup option `--ldap.permissions-attribute-name`

* fix issue #4457: create /var/tmp/arangod with correct user in supervisor mode

* remove long disfunctional admin/long_echo handler

* fixed Foxx API:

  * PUT /_api/foxx/service: Respect force flag
  * PATCH /_api/foxx/service: Check whether a service under given mount exists

* internal issue #1726: supervision failed to remove multiple servers
  from health monitoring at once.

* more information from inception, why agent is activated

* fixed a bug where supervision tried to deal with shards of virtual collections

* Behaviour of permissions for databases and collections changed:
  The new fallback rule for databases for which an access level is not explicitly specified:
  Choose the higher access level of:
    * A wildcard database grant
    * A database grant on the `_system` database
  The new fallback rule for collections for which an access level is not explicitly specified:
  Choose the higher access level of:
    * Any wildcard access grant in the same database, or on "*/*"
    * The access level for the current database
    * The access level for the `_system` database

* fix internal issue 1770: collection creation using distributeShardsLike yields
  errors and did not distribute shards correctly in the following cases:
  1. If numberOfShards * replicationFactor % nrDBServers != 0
     (shards * replication is not divisible by DBServers).
  2. If there was failover / move shard case on the leading collection
     and creating the follower collection afterwards.

* fix timeout issues in replication client expiration

* added missing edge filter to neighbors-only traversals
  in case a filter condition was moved into the traverser and the traversal was
  executed in breadth-first mode and was returning each visited vertex exactly
  once, and there was a filter on the edges of the path and the resulting vertices
  and edges were not used later, the edge filter was not applied

* fixed issue #4160: Run arangod with "--database.auto-upgrade" option always crash silently without error log

* fix internal issue #1848: AQL optimizer was trying to resolve attribute accesses
  to attributes of constant object values at query compile time, but only did so far
  the very first attribute in each object

  this fixes https://stackoverflow.com/questions/48648737/beginner-bug-in-for-loops-from-objects

* fix inconvenience: If we want to start server with a non-existing
  --javascript.app-path it will now be created (if possible)

* fixed: REST API `POST _api/foxx` now returns HTTP code 201 on success, as documented.
         returned 200 before.

* fixed: REST API `PATCH _api/foxx/dependencies` now updates the existing dependencies
         instead of replacing them.

* fixed: Foxx upload of single javascript file. You now can upload via http-url pointing
         to a javascript file.

* fixed issue #4395: If your foxx app includes an `APP` folder it got
         accidently removed by selfhealing this is not the case anymore.

* fixed internal issue #1969 - command apt-get purge/remove arangodb3e was failing


v3.3.3 (2018-01-26)
-------------------

* fix issue #4272: VERSION file keeps disappearing

* fix internal issue #81: quotation marks disappeared when switching table/json
  editor in the query editor ui

* added option `--rocksdb.throttle` to control whether write-throttling is enabled
  Write-throttling is turned on by default, to reduce chances of compactions getting
  too far behind and blocking incoming writes.

* fixed issue #4308: Crash when getter for error.name throws an error (on Windows)

* UI: fixed a query editor caching and parsing issue

* Fixed internal issue #1683: fixes an UI issue where a collection name gets wrongly cached
  within the documents overview of a collection.

* Fixed an issue with the index estimates in RocksDB in the case a transaction is aborted.
  Former the index estimates were modified if the transaction commited or not.
  Now they will only be modified if the transaction commited successfully.

* UI: optimized login view for very small screen sizes

* UI: optimized error messages for invalid query bind parameter

* Truncate in RocksDB will now do intermediate commits every 10.000 documents
  if truncate fails or the server crashes during this operation all deletes
  that have been commited so far are persisted.

* make the default value of `--rocksdb.block-cache-shard-bits` use the RocksDB
  default value. This will mostly mean the default number block cache shard
  bits is lower than before, allowing each shard to store more data and cause
  less evictions from block cache

* UI: optimized login view for very small screen sizes

* issue #4222: Permission error preventing AQL query import / export on webui

* UI: optimized error messages for invalid query bind parameter

* UI: upgraded swagger ui to version 3.9.0

* issue #3504: added option `--force-same-database` for arangorestore

  with this option set to true, it is possible to make any arangorestore attempt
  fail if the specified target database does not match the database name
  specified in the source dump's "dump.json" file. it can thus be used to
  prevent restoring data into the "wrong" database

  The option is set to `false` by default to ensure backwards-compatibility

* make the default value of `--rocksdb.block-cache-shard-bits` use the RocksDB
  default value. This will mostly mean the default number block cache shard
  bits is lower than before, allowing each shard to store more data and cause
  less evictions from block cache

* fixed issue #4255: AQL SORT consuming too much memory

* fixed incorrect persistence of RAFT vote and term


v3.3.2 (2018-01-04)
-------------------

* fixed issue #4199: Internal failure: JavaScript exception in file 'arangosh.js'
  at 98,7: ArangoError 4: Expecting type String

* fixed issue in agency supervision with a good server being left in
  failedServers

* distinguish isReady and allInSync in clusterInventory

* fixed issue #4197: AQL statement not working in 3.3.1 when upgraded from 3.2.10

* do not reuse collection ids when restoring collections from a dump, but assign
  new collection ids, this should prevent collection id conflicts

* fix issue #4393: broken handling of unix domain sockets in
  JS_Download

v3.3.1 (2017-12-28)
-------------------

* UI: displayed wrong wfs property for a collection when using RocksDB as
  storage engine

* added `--ignore-missing` option to arangoimp
  this option allows importing lines with less fields than specified in the CSV
  header line

* changed misleading error message from "no leader" to "not a leader"

* optimize usage of AQL FULLTEXT index function to a FOR loop with index
  usage in some cases
  When the optimization is applied, this especially speeds up fulltext index
  queries in the cluster

* UI: improved the behavior during collection creation in a cluster environment

* Agency lockup fixes for very small machines.

* Agency performance improvement by finer grained locking.

* Use steady_clock in agency whereever possible.

* Agency prevent Supervision thread crash.

* Fix agency integer overflow in timeout calculation.


v3.3.0 (2012-12-14)
-------------------

* release version

* added a missing try/catch block in the supervision thread


v3.3.rc8 (2017-12-12)
---------------------

* UI: fixed broken foxx configuration keys. Some valid configuration values
  could not be edited via the ui.

* UI: Shard distribution view now has an accordion view instead of displaying
  all shards of all collections at once.

* UI: pressing the return key inside a select2 box no longer triggers the modals

* UI: coordinators and db servers are now in sorted order (ascending)


v3.3.rc7 (2017-12-07)
---------------------

* fixed issue #3741: fix terminal color output in Windows

* UI: fixed issue #3822: disabled name input field for system collections

* fixed issue #3640: limit in subquery

* fixed issue #3745: Invalid result when using OLD object with array attribute in UPSERT statement

* UI: edge collections were wrongly added to from and to vertices select box during graph creation

* UI: added not found views for documents and collections

* UI: using default user database api during database creation now

* UI: the graph viewer backend now picks one random start vertex of the
  first 1000 documents instead of calling any(). The implementation of
  "any" is known to scale bad on huge collections with RocksDB.

* UI: fixed disappearing of the navigation label in some case special case

* UI: the graph viewer now displays updated label values correctly.
  Additionally the included node/edge editor now closes automatically
	after a successful node/edge update.

* fixed issue #3917: traversals with high maximal depth take extremely long
  in planning phase.


v3.3.rc4 (2017-11-28)
---------------------

* minor bug-fixes


v3.3.rc3 (2017-11-24)
---------------------

* bug-fixes


v3.3.rc2 (2017-11-22)
---------------------

* UI: document/edge editor now remembering their modes (e.g. code or tree)

* UI: optimized error messages for invalid graph definitions. Also fixed a
  graph renderer cleanup error.

* UI: added a delay within the graph viewer while changing the colors of the
  graph. Necessary due different browser behaviour.

* added options `--encryption.keyfile` and `--encryption.key-generator` to arangodump
  and arangorestore

* UI: the graph viewer now displays updated label values correctly.
  Additionally the included node/edge editor now closes automatically
	after a successful node/edge update.

* removed `--recycle-ids` option for arangorestore

  using that option could have led to problems on the restore, with potential
  id conflicts between the originating server (the source dump server) and the
  target server (the restore server)


v3.3.rc1 (2017-11-17)
---------------------

* add readonly mode REST API

* allow compilation of ArangoDB source code with g++ 7

* upgrade minimum required g++ compiler version to g++ 5.4
  That means ArangoDB source code will not compile with g++ 4.x or g++ < 5.4 anymore.

* AQL: during a traversal if a vertex is not found. It will not print an ERROR to the log and continue
  with a NULL value, but will register a warning at the query and continue with a NULL value.
  The situation is not desired as an ERROR as ArangoDB can store edges pointing to non-existing
  vertex which is perfectly valid, but it may be a n issue on the data model, so users
  can directly see it on the query now and do not "by accident" have to check the LOG output.


v3.3.beta1 (2017-11-07)
-----------------------

* introduce `enforceReplicationFactor`: An optional parameter controlling
  if the server should bail out during collection creation if there are not
  enough DBServers available for the desired `replicationFactor`.

* fixed issue #3516: Show execution time in arangosh

  this change adds more dynamic prompt components for arangosh
  The following components are now available for dynamic prompts,
  settable via the `--console.prompt` option in arangosh:

  - '%t': current time as timestamp
  - '%a': elpased time since ArangoShell start in seconds
  - '%p': duration of last command in seconds
  - '%d': name of current database
  - '%e': current endpoint
  - '%E': current endpoint without protocol
  - '%u': current user

  The time a command takes can be displayed easily by starting arangosh with `--console.prompt "%p> "`.

* make the ArangoShell refill its collection cache when a yet-unknown collection
  is first accessed. This fixes the following problem:

      arangosh1> db._collections();  // shell1 lists all collections
      arangosh2> db._create("test"); // shell2 now creates a new collection 'test'
      arangosh1> db.test.insert({}); // shell1 is not aware of the collection created
                                     // in shell2, so the insert will fail

* incremental transfer of initial collection data now can handle partial
  responses for a chunk, allowing the leader/master to send smaller chunks
  (in terms of HTTP response size) and limit memory usage

* initial creation of shards for cluster collections is now faster with
  replicationFactor values bigger than 1. this is achieved by an optimization
  for the case when the collection on the leader is still empty

* potential fix for issue #3517: several "filesystem full" errors in logs
  while there's a lot of disk space

* added C++ implementations for AQL function `SUBSTRING()`, `LEFT()`, `RIGHT()` and `TRIM()`


v3.3.milestone2 (2017-10-19)
----------------------------

* added new replication module

* make AQL `DISTINCT` not change the order of the results it is applied on

* show C++ function name of call site in ArangoDB log output

  This requires option `--log.line-number` to be set to *true*

* fixed issue #3408: Hard crash in query for pagination

* UI: fixed unresponsive events in cluster shards view

* UI: added word wrapping to query editor

* fixed issue #3395: AQL: cannot instantiate CollectBlock with undetermined
  aggregation method

* minimum number of V8 contexts in console mode must be 2, not 1. this is
  required to ensure the console gets one dedicated V8 context and all other
  operations have at least one extra context. This requirement was not enforced
  anymore.

* UI: fixed wrong user attribute name validation, issue #3228

* make AQL return a proper error message in case of a unique key constraint
  violation. previously it only returned the generic "unique constraint violated"
  error message but omitted the details about which index caused the problem.

  This addresses https://stackoverflow.com/questions/46427126/arangodb-3-2-unique-constraint-violation-id-or-key

* fix potential overflow in CRC marker check when a corrupted CRC marker
  is found at the very beginning of an MMFiles datafile


v3.3.milestone1 (2017-10-11)
----------------------------

* added option `--server.local-authentication`

* UI: added user roles

* added config option `--log.color` to toggle colorful logging to terminal

* added config option `--log.thread-name` to additionally log thread names

* usernames must not start with `:role:`, added new options:
    --server.authentication-timeout
    --ldap.roles-attribute-name
    --ldap.roles-transformation
    --ldap.roles-search
    --ldap.superuser-role
    --ldap.roles-include
    --ldap.roles-exclude

* performance improvements for full collection scans and a few other operations
  in MMFiles engine

* added `--rocksdb.encryption-key-generator` for enterprise

* removed `--compat28` parameter from arangodump and replication API

  older ArangoDB versions will no longer be supported by these tools.

* increase the recommended value for `/proc/sys/vm/max_map_count` to a value
  eight times as high as the previous recommended value. Increasing the
  values helps to prevent an ArangoDB server from running out of memory mappings.

  The raised minimum recommended value may lead to ArangoDB showing some startup
  warnings as follows:

      WARNING {memory} maximum number of memory mappings per process is 65530, which seems too low. it is recommended to set it to at least 512000
      WARNING {memory} execute 'sudo sysctl -w "vm.max_map_count=512000"'


v3.2.7 (2017-11-13)
-------------------

* Cluster customers, which have upgraded from 3.1 to 3.2 need to upgrade
  to 3.2.7. The cluster supervision is otherwise not operational.

* Fixed issue #3597: AQL with path filters returns unexpected results
  In some cases breadth first search in combination with vertex filters
  yields wrong result, the filter was not applied correctly.

* enable JEMalloc background thread for purging and returning unused memory
  back to the operating system (Linux only)

* fixed some undefined behavior in some internal value caches for AQL GatherNodes
  and SortNodes, which could have led to sorted results being effectively not
  correctly sorted.

* make the replication applier for the RocksDB engine start automatically after a
  restart of the server if the applier was configured with its `autoStart` property
  set to `true`. previously the replication appliers were only automatically restarted
  at server start for the MMFiles engine.

* fixed arangodump batch size adaptivity in cluster mode and upped default batch size
  for arangodump

  these changes speed up arangodump in cluster context

* smart graphs now return a proper inventory in response to replication inventory
  requests

* fixed issue #3618: Inconsistent behavior of OR statement with object bind parameters

* only users with read/write rights on the "_system" database can now execute
  "_admin/shutdown" as well as modify properties of the write-ahead log (WAL)

* increase default maximum number of V8 contexts to at least 16 if not explicitly
  configured otherwise.
  the procedure for determining the actual maximum value of V8 contexts is unchanged
  apart from the value `16` and works as follows:
  - if explicitly set, the value of the configuration option `--javascript.v8-contexts`
    is used as the maximum number of V8 contexts
  - when the option is not set, the maximum number of V8 contexts is determined
    by the configuration option `--server.threads` if that option is set. if
    `--server.threads` is not set, then the maximum number of V8 contexts is the
    server's reported hardware concurrency (number of processors visible
    to the arangod process). if that would result in a maximum value of less than 16
    in any of these two cases, then the maximum value will be increased to 16.

* fixed issue #3447: ArangoError 1202: AQL: NotFound: (while executing) when
  updating collection

* potential fix for issue #3581: Unexpected "rocksdb unique constraint
  violated" with unique hash index

* fixed geo index optimizer rule for geo indexes with a single (array of coordinates)
  attribute.

* improved the speed of the shards overview in cluster (API endpoint /_api/cluster/shardDistribution API)
  It is now guaranteed to return after ~2 seconds even if the entire cluster is unresponsive.

* fix agency precondition check for complex objects
  this fixes issues with several CAS operations in the agency

* several fixes for agency restart and shutdown

* the cluster-internal representation of planned collection objects is now more
  lightweight than before, using less memory and not allocating any cache for indexes
  etc.

* fixed issue #3403: How to kill long running AQL queries with the browser console's
  AQL (display issue)

* fixed issue #3549: server reading ENGINE config file fails on common standard
  newline character

* UI: fixed error notifications for collection modifications

* several improvements for the truncate operation on collections:

  * the timeout for the truncate operation was increased in cluster mode in
    order to prevent too frequent "could not truncate collection" errors

  * after a truncate operation, collections in MMFiles still used disk space.
    to reclaim disk space used by truncated collection, the truncate actions
    in the web interface and from the ArangoShell now issue an extra WAL flush
    command (in cluster mode, this command is also propagated to all servers).
    the WAL flush allows all servers to write out any pending operations into the
    datafiles of the truncated collection. afterwards, a final journal rotate
    command is sent, which enables the compaction to entirely remove all datafiles
    and journals for the truncated collection, so that all disk space can be
    reclaimed

  * for MMFiles a special method will be called after a truncate operation so that
    all indexes of the collection can free most of their memory. previously some
    indexes (hash and skiplist indexes) partially kept already allocated memory
    in order to avoid future memory allocations

  * after a truncate operation in the RocksDB engine, an additional compaction
    will be triggered for the truncated collection. this compaction removes all
    deletions from the key space so that follow-up scans over the collection's key
    range do not have to filter out lots of already-removed values

  These changes make truncate operations potentially more time-consuming than before,
  but allow for memory/disk space savings afterwards.

* enable JEMalloc background threads for purging and returning unused memory
  back to the operating system (Linux only)

  JEMalloc will create its background threads on demand. The number of background
  threads is capped by the number of CPUs or active arenas. The background threads run
  periodically and purge unused memory pages, allowing memory to be returned to the
  operating system.

  This change will make the arangod process create several additional threads.
  It is accompanied by an increased `TasksMax` value in the systemd service configuration
  file for the arangodb3 service.

* upgraded bundled V8 engine to bugfix version v5.7.492.77

  this upgrade fixes a memory leak in upstream V8 described in
  https://bugs.chromium.org/p/v8/issues/detail?id=5945 that will result in memory
  chunks only getting uncommitted but not unmapped


v3.2.6 (2017-10-26)
-------------------

* UI: fixed event cleanup in cluster shards view

* UI: reduced cluster dashboard api calls

* fixed a permission problem that prevented collection contents to be displayed
  in the web interface

* removed posix_fadvise call from RocksDB's PosixSequentialFile::Read(). This is
  consistent with Facebook PR 2573 (#3505)

  this fix should improve the performance of the replication with the RocksDB
  storage engine

* allow changing of collection replication factor for existing collections

* UI: replicationFactor of a collection is now changeable in a cluster
  environment

* several fixes for the cluster agency

* fixed undefined behavior in the RocksDB-based geo index

* fixed Foxxmaster failover

* purging or removing the Debian/Ubuntu arangodb3 packages now properly stops
  the arangod instance before actuallying purging or removing


v3.2.5 (2017-10-16)
-------------------

* general-graph module and _api/gharial now accept cluster options
  for collection creation. It is now possible to set replicationFactor and
  numberOfShards for all collections created via this graph object.
  So adding a new collection will not result in a singleShard and
  no replication anymore.

* fixed issue #3408: Hard crash in query for pagination

* minimum number of V8 contexts in console mode must be 2, not 1. this is
  required to ensure the console gets one dedicated V8 context and all other
  operations have at least one extra context. This requirement was not enforced
  anymore.

* fixed issue #3395: AQL: cannot instantiate CollectBlock with undetermined
  aggregation method

* UI: fixed wrong user attribute name validation, issue #3228

* fix potential overflow in CRC marker check when a corrupted CRC marker
  is found at the very beginning of an MMFiles datafile

* UI: fixed unresponsive events in cluster shards view

* Add statistics about the V8 context counts and number of available/active/busy
  threads we expose through the server statistics interface.


v3.2.4 (2017-09-26)
-------------------

* UI: no default index selected during index creation

* UI: added replicationFactor option during SmartGraph creation

* make the MMFiles compactor perform less writes during normal compaction
  operation

  This partially fixes issue #3144

* make the MMFiles compactor configurable

  The following options have been added:

* `--compaction.db-sleep-time`: sleep interval between two compaction runs
    (in s)
  * `--compaction.min-interval"`: minimum sleep time between two compaction
     runs (in s)
  * `--compaction.min-small-data-file-size`: minimal filesize threshold
    original datafiles have to be below for a compaction
  * `--compaction.dead-documents-threshold`: minimum unused count of documents
    in a datafile
  * `--compaction.dead-size-threshold`: how many bytes of the source data file
    are allowed to be unused at most
  * `--compaction.dead-size-percent-threshold`: how many percent of the source
    datafile should be unused at least
  * `--compaction.max-files`: Maximum number of files to merge to one file
  * `--compaction.max-result-file-size`: how large may the compaction result
    file become (in bytes)
  * `--compaction.max-file-size-factor`: how large the resulting file may
    be in comparison to the collection's `--database.maximal-journal-size' setting`

* fix downwards-incompatibility in /_api/explain REST handler

* fix Windows implementation for fs.getTempPath() to also create a
  sub-directory as we do on linux

* fixed a multi-threading issue in cluster-internal communication

* performance improvements for traversals and edge lookups

* removed internal memory zone handling code. the memory zones were a leftover
  from the early ArangoDB days and did not provide any value in the current
  implementation.

* (Enterprise only) added `skipInaccessibleCollections` option for AQL queries:
  if set, AQL queries (especially graph traversals) will treat collections to
  which a user has no access rights to as if these collections were empty.

* adjusted scheduler thread handling to start and stop less threads in
  normal operations

* leader-follower replication catchup code has been rewritten in C++

* early stage AQL optimization now also uses the C++ implementations of
  AQL functions if present. Previously it always referred to the JavaScript
  implementations and ignored the C++ implementations. This change gives
  more flexibility to the AQL optimizer.

* ArangoDB tty log output is now colored for log messages with levels
  FATAL, ERR and WARN.

* changed the return values of AQL functions `REGEX_TEST` and `REGEX_REPLACE`
  to `null` when the input regex is invalid. Previous versions of ArangoDB
  partly returned `false` for invalid regexes and partly `null`.

* added `--log.role` option for arangod

  When set to `true`, this option will make the ArangoDB logger print a single
  character with the server's role into each logged message. The roles are:

  - U: undefined/unclear (used at startup)
  - S: single server
  - C: coordinator
  - P: primary
  - A: agent

  The default value for this option is `false`, so no roles will be logged.


v3.2.3 (2017-09-07)
-------------------

* fixed issue #3106: orphan collections could not be registered in general-graph module

* fixed wrong selection of the database inside the internal cluster js api

* added startup option `--server.check-max-memory-mappings` to make arangod check
  the number of memory mappings currently used by the process and compare it with
  the maximum number of allowed mappings as determined by /proc/sys/vm/max_map_count

  The default value is `true`, so the checks will be performed. When the current
  number of mappings exceeds 90% of the maximum number of mappings, the creation
  of further V8 contexts will be deferred.

  Note that this option is effective on Linux systems only.

* arangoimp now has a `--remove-attribute` option

* added V8 context lifetime control options
  `--javascript.v8-contexts-max-invocations` and `--javascript.v8-contexts-max-age`

  These options allow specifying after how many invocations a used V8 context is
  disposed, or after what time a V8 context is disposed automatically after its
  creation. If either of the two thresholds is reached, an idl V8 context will be
  disposed.

  The default value of `--javascript.v8-contexts-max-invocations` is 0, meaning that
  the maximum number of invocations per context is unlimited. The default value
  for `--javascript.v8-contexts-max-age` is 60 seconds.

* fixed wrong UI cluster health information

* fixed issue #3070: Add index in _jobs collection

* fixed issue #3125: HTTP Foxx API JSON parsing

* fixed issue #3120: Foxx queue: job isn't running when server.authentication = true

* fixed supervision failure detection and handling, which happened with simultaneous
  agency leadership change


v3.2.2 (2017-08-23)
-------------------

* make "Rebalance shards" button work in selected database only, and not make
  it rebalance the shards of all databases

* fixed issue #2847: adjust the response of the DELETE `/_api/users/database/*` calls

* fixed issue #3075: Error when upgrading arangoDB on linux ubuntu 16.04

* fixed a buffer overrun in linenoise console input library for long input strings

* increase size of the linenoise input buffer to 8 KB

* abort compilation if the detected GCC or CLANG isn't in the range of compilers
  we support

* fixed spurious cluster hangups by always sending AQL-query related requests
  to the correct servers, even after failover or when a follower drops

  The problem with the previous shard-based approach was that responsibilities
  for shards may change from one server to another at runtime, after the query
  was already instanciated. The coordinator and other parts of the query then
  sent further requests for the query to the servers now responsible for the
  shards.
  However, an AQL query must send all further requests to the same servers on
  which the query was originally instanciated, even in case of failover.
  Otherwise this would potentially send requests to servers that do not know
  about the query, and would also send query shutdown requests to the wrong
  servers, leading to abandoned queries piling up and using resources until
  they automatically time out.

* fixed issue with RocksDB engine acquiring the collection count values too
  early, leading to the collection count values potentially being slightly off
  even in exclusive transactions (for which the exclusive access should provide
  an always-correct count value)

* fixed some issues in leader-follower catch-up code, specifically for the
  RocksDB engine

* make V8 log fatal errors to syslog before it terminates the process.
  This change is effective on Linux only.

* fixed issue with MMFiles engine creating superfluous collection journals
  on shutdown

* fixed issue #3067: Upgrade from 3.2 to 3.2.1 reset autoincrement keys

* fixed issue #3044: ArangoDB server shutdown unexpectedly

* fixed issue #3039: Incorrect filter interpretation

* fixed issue #3037: Foxx, internal server error when I try to add a new service

* improved MMFiles fulltext index document removal performance
  and fulltext index query performance for bigger result sets

* ui: fixed a display bug within the slow and running queries view

* ui: fixed a bug when success event triggers twice in a modal

* ui: fixed the appearance of the documents filter

* ui: graph vertex collections not restricted to 10 anymore

* fixed issue #2835: UI detection of JWT token in case of server restart or upgrade

* upgrade jemalloc version to 5.0.1

  This fixes problems with the memory allocator returing "out of memory" when
  calling munmap to free memory in order to return it to the OS.

  It seems that calling munmap on Linux can increase the number of mappings, at least
  when a region is partially unmapped. This can lead to the process exceeding its
  maximum number of mappings, and munmap and future calls to mmap returning errors.

  jemalloc version 5.0.1 does not have the `--enable-munmap` configure option anymore,
  so the problem is avoided. To return memory to the OS eventually, jemalloc 5's
  background purge threads are used on Linux.

* fixed issue #2978: log something more obvious when you log a Buffer

* fixed issue #2982: AQL parse error?

* fixed issue #3125: HTTP Foxx API Json parsing

v3.2.1 (2017-08-09)
-------------------

* added C++ implementations for AQL functions `LEFT()`, `RIGHT()` and `TRIM()`

* fixed docs for issue #2968: Collection _key autoincrement value increases on error

* fixed issue #3011: Optimizer rule reduce-extraction-to-projection breaks queries

* Now allowing to restore users in a sharded environment as well
  It is still not possible to restore collections that are sharded
  differently than by _key.

* fixed an issue with restoring of system collections and user rights.
  It was not possible to restore users into an authenticated server.

* fixed issue #2977: Documentation for db._createDatabase is wrong

* ui: added bind parameters to slow query history view

* fixed issue #1751: Slow Query API should provide bind parameters, webui should display them

* ui: fixed a bug when moving multiple documents was not possible

* fixed docs for issue #2968: Collection _key autoincrement value increases on error

* AQL CHAR_LENGTH(null) returns now 0. Since AQL TO_STRING(null) is '' (string of length 0)

* ui: now supports single js file upload for Foxx services in addition to zip files

* fixed a multi-threading issue in the agency when callElection was called
  while the Supervision was calling updateSnapshot

* added startup option `--query.tracking-with-bindvars`

  This option controls whether the list of currently running queries
  and the list of slow queries should contain the bind variables used
  in the queries or not.

  The option can be changed at runtime using the commands

      // enables tracking of bind variables
      // set to false to turn tracking of bind variables off
      var value = true;
      require("@arangodb/aql/queries").properties({
        trackBindVars: value
      });

* index selectivity estimates are now available in the cluster as well

* fixed issue #2943: loadIndexesIntoMemory not returning the same structure
  as the rest of the collection APIs

* fixed issue #2949: ArangoError 1208: illegal name

* fixed issue #2874: Collection properties do not return `isVolatile`
  attribute

* potential fix for issue #2939: Segmentation fault when starting
  coordinator node

* fixed issue #2810: out of memory error when running UPDATE/REPLACE
  on medium-size collection

* fix potential deadlock errors in collector thread

* disallow the usage of volatile collections in the RocksDB engine
  by throwing an error when a collection is created with attribute
  `isVolatile` set to `true`.
  Volatile collections are unsupported by the RocksDB engine, so
  creating them should not succeed and silently create a non-volatile
  collection

* prevent V8 from issuing SIGILL instructions when it runs out of memory

  Now arangod will attempt to log a FATAL error into its logfile in case V8
  runs out of memory. In case V8 runs out of memory, it will still terminate the
  entire process. But at least there should be something in the ArangoDB logs
  indicating what the problem was. Apart from that, the arangod process should
  now be exited with SIGABRT rather than SIGILL as it shouldn't return into the
  V8 code that aborted the process with `__builtin_trap`.

  this potentially fixes issue #2920: DBServer crashing automatically post upgrade to 3.2

* Foxx queues and tasks now ensure that the scripts in them run with the same
  permissions as the Foxx code who started the task / queue

* fixed issue #2928: Offset problems

* fixed issue #2876: wrong skiplist index usage in edge collection

* fixed issue #2868: cname missing from logger-follow results in rocksdb

* fixed issue #2889: Traversal query using incorrect collection id

* fixed issue #2884: AQL traversal uniqueness constraints "propagating" to other traversals? Weird results

* arangoexport: added `--query` option for passing an AQL query to export the result

* fixed issue #2879: No result when querying for the last record of a query

* ui: allows now to edit default access level for collections in database
  _system for all users except the root user.

* The _users collection is no longer accessible outside the arngod process, _queues is always read-only

* added new option "--rocksdb.max-background-jobs"

* removed options "--rocksdb.max-background-compactions", "--rocksdb.base-background-compactions" and "--rocksdb.max-background-flushes"

* option "--rocksdb.compaction-read-ahead-size" now defaults to 2MB

* change Windows build so that RocksDB doesn't enforce AVX optimizations by default
  This fixes startup crashes on servers that do not have AVX CPU extensions

* speed up RocksDB secondary index creation and dropping

* removed RocksDB note in Geo index docs


v3.2.0 (2017-07-20)
-------------------

* fixed UI issues

* fixed multi-threading issues in Pregel

* fixed Foxx resilience

* added command-line option `--javascript.allow-admin-execute`

  This option can be used to control whether user-defined JavaScript code
  is allowed to be executed on server by sending via HTTP to the API endpoint
  `/_admin/execute`  with an authenticated user account.
  The default value is `false`, which disables the execution of user-defined
  code. This is also the recommended setting for production. In test environments,
  it may be convenient to turn the option on in order to send arbitrary setup
  or teardown commands for execution on the server.


v3.2.beta6 (2017-07-18)
-----------------------

* various bugfixes


v3.2.beta5 (2017-07-16)
-----------------------

* numerous bugfixes


v3.2.beta4 (2017-07-04)
-----------------------

* ui: fixed document view _from and _to linking issue for special characters

* added function `db._parse(query)` for parsing an AQL query and returning information about it

* fixed one medium priority and two low priority security user interface
  issues found by owasp zap.

* ui: added index deduplicate options

* ui: fixed renaming of collections for the rocksdb storage engine

* documentation and js fixes for secondaries

* RocksDB storage format was changed, users of the previous beta/alpha versions
  must delete the database directory and re-import their data

* enabled permissions on database and collection level

* added and changed some user related REST APIs
    * added `PUT /_api/user/{user}/database/{database}/{collection}` to change collection permission
    * added `GET /_api/user/{user}/database/{database}/{collection}`
    * added optional `full` parameter to the `GET /_api/user/{user}/database/` REST call

* added user functions in the arangoshell `@arangodb/users` module
    * added `grantCollection` and `revokeCollection` functions
    * added `permission(user, database, collection)` to retrieve collection specific rights

* added "deduplicate" attribute for array indexes, which controls whether inserting
  duplicate index values from the same document into a unique array index will lead to
  an error or not:

      // with deduplicate = true, which is the default value:
      db._create("test");
      db.test.ensureIndex({ type: "hash", fields: ["tags[*]"], deduplicate: true });
      db.test.insert({ tags: ["a", "b"] });
      db.test.insert({ tags: ["c", "d", "c"] }); // will work, because deduplicate = true
      db.test.insert({ tags: ["a"] }); // will fail

      // with deduplicate = false
      db._create("test");
      db.test.ensureIndex({ type: "hash", fields: ["tags[*]"], deduplicate: false });
      db.test.insert({ tags: ["a", "b"] });
      db.test.insert({ tags: ["c", "d", "c"] }); // will not work, because deduplicate = false
      db.test.insert({ tags: ["a"] }); // will fail

  The "deduplicate" attribute is now also accepted by the index creation HTTP
  API endpoint POST /_api/index and is returned by GET /_api/index.

* added optimizer rule "remove-filters-covered-by-traversal"

* Debian/Ubuntu installer: make messages about future package upgrades more clear

* fix a hangup in VST

  The problem happened when the two first chunks of a VST message arrived
  together on a connection that was newly switched to VST.

* fix deletion of outdated WAL files in RocksDB engine

* make use of selectivity estimates in hash, skiplist and persistent indexes
  in RocksDB engine

* changed VM overcommit recommendation for user-friendliness

* fix a shutdown bug in the cluster: a destroyed query could still be active

* do not terminate the entire server process if a temp file cannot be created
  (Windows only)

* fix log output in the front-end, it stopped in case of too many messages


v3.2.beta3 (2017-06-27)
-----------------------

* numerous bugfixes


v3.2.beta2 (2017-06-20)
-----------------------

* potentially fixed issue #2559: Duplicate _key generated on insertion

* fix invalid results (too many) when a skipping LIMIT was used for a
  traversal. `LIMIT x` or `LIMIT 0, x` were not affected, but `LIMIT s, x`
  may have returned too many results

* fix races in SSL communication code

* fix invalid locking in JWT authentication cache, which could have
  crashed the server

* fix invalid first group results for sorted AQL COLLECT when LIMIT
  was used

* fix potential race, which could make arangod hang on startup

* removed `exception` field from transaction error result; users should throw
  explicit `Error` instances to return custom exceptions (addresses issue #2561)

* fixed issue #2613: Reduce log level when Foxx manager tries to self heal missing database

* add a read only mode for users and collection level authorization

* removed `exception` field from transaction error result; users should throw
  explicit `Error` instances to return custom exceptions (addresses issue #2561)

* fixed issue #2677: Foxx disabling development mode creates non-deterministic service bundle

* fixed issue #2684: Legacy service UI not working


v3.2.beta1 (2017-06-12)
-----------------------

* provide more context for index errors (addresses issue #342)

* arangod now validates several OS/environment settings on startup and warns if
  the settings are non-ideal. Most of the checks are executed on Linux systems only.

* fixed issue #2515: The replace-or-with-in optimization rule might prevent use of indexes

* added `REGEX_REPLACE` AQL function

* the RocksDB storage format was changed, users of the previous alpha versions
  must delete the database directory and re-import their data

* added server startup option `--query.fail-on-warning`

  setting this option to `true` will abort any AQL query with an exception if
  it causes a warning at runtime. The value can be overridden per query by
  setting the `failOnWarning` attribute in a query's options.

* added --rocksdb.num-uncompressed-levels to adjust number of non-compressed levels

* added checks for memory managment and warn (i. e. if hugepages are enabled)

* set default SSL cipher suite string to "HIGH:!EXPORT:!aNULL@STRENGTH"

* fixed issue #2469: Authentication = true does not protect foxx-routes

* fixed issue #2459: compile success but can not run with rocksdb

* `--server.maximal-queue-size` is now an absolute maximum. If the queue is
  full, then 503 is returned. Setting it to 0 means "no limit".

* (Enterprise only) added authentication against an LDAP server

* fixed issue #2083: Foxx services aren't distributed to all coordinators

* fixed issue #2384: new coordinators don't pick up existing Foxx services

* fixed issue #2408: Foxx service validation causes unintended side-effects

* extended HTTP API with routes for managing Foxx services

* added distinction between hasUser and authorized within Foxx
  (cluster internal requests are authorized requests but don't have a user)

* arangoimp now has a `--threads` option to enable parallel imports of data

* PR #2514: Foxx services that can't be fixed by self-healing now serve a 503 error

* added `time` function to `@arangodb` module


v3.2.alpha4 (2017-04-25)
------------------------

* fixed issue #2450: Bad optimization plan on simple query

* fixed issue #2448: ArangoDB Web UI takes no action when Delete button is clicked

* fixed issue #2442: Frontend shows already deleted databases during login

* added 'x-content-type-options: nosniff' to avoid MSIE bug

* set default value for `--ssl.protocol` from TLSv1 to TLSv1.2.

* AQL breaking change in cluster:
  The SHORTEST_PATH statement using edge-collection names instead
  of a graph name now requires to explicitly name the vertex-collection names
  within the AQL query in the cluster. It can be done by adding `WITH <name>`
  at the beginning of the query.

  Example:
  ```
  FOR v,e IN OUTBOUND SHORTEST_PATH @start TO @target edges [...]
  ```

  Now has to be:

  ```
  WITH vertices
  FOR v,e IN OUTBOUND SHORTEST_PATH @start TO @target edges [...]
  ```

  This change is due to avoid dead-lock sitations in clustered case.
  An error stating the above is included.

* add implicit use of geo indexes when using SORT/FILTER in AQL, without
  the need to use the special-purpose geo AQL functions `NEAR` or `WITHIN`.

  the special purpose `NEAR` AQL function can now be substituted with the
  following AQL (provided there is a geo index present on the `doc.latitude`
  and `doc.longitude` attributes):

      FOR doc in geoSort
        SORT DISTANCE(doc.latitude, doc.longitude, 0, 0)
        LIMIT 5
        RETURN doc

  `WITHIN` can be substituted with the following AQL:

      FOR doc in geoFilter
        FILTER DISTANCE(doc.latitude, doc.longitude, 0, 0) < 2000
        RETURN doc

  Compared to using the special purpose AQL functions this approach has the
  advantage that it is more composable, and will also honor any `LIMIT` values
  used in the AQL query.

* potential fix for shutdown hangs on OSX

* added KB, MB, GB prefix for integer parameters, % for integer parameters
  with a base value

* added JEMALLOC 4.5.0

* added `--vm.resident-limit` and `--vm.path` for file-backed memory mapping
  after reaching a configurable maximum RAM size

* try recommended limit for file descriptors in case of unlimited
  hard limit

* issue #2413: improve logging in case of lock timeout and deadlocks

* added log topic attribute to /_admin/log api

* removed internal build option `USE_DEV_TIMERS`

  Enabling this option activated some proprietary timers for only selected
  events in arangod. Instead better use `perf` to gather timings.


v3.2.alpha3 (2017-03-22)
------------------------

* increase default collection lock timeout from 30 to 900 seconds

* added function `db._engine()` for retrieval of storage engine information at
  server runtime

  There is also an HTTP REST handler at GET /_api/engine that returns engine
  information.

* require at least cmake 3.2 for building ArangoDB

* make arangod start with less V8 JavaScript contexts

  This speeds up the server start (a little bit) and makes it use less memory.
  Whenever a V8 context is needed by a Foxx action or some other operation and
  there is no usable V8 context, a new one will be created dynamically now.

  Up to `--javascript.v8-contexts` V8 contexts will be created, so this option
  will change its meaning. Previously as many V8 contexts as specified by this
  option were created at server start, and the number of V8 contexts did not
  change at runtime. Now up to this number of V8 contexts will be in use at the
  same time, but the actual number of V8 contexts is dynamic.

  The garbage collector thread will automatically delete unused V8 contexts after
  a while. The number of spare contexts will go down to as few as configured in
  the new option `--javascript.v8-contexts-minimum`. Actually that many V8 contexts
  are also created at server start.

  The first few requests in new V8 contexts will take longer than in contexts
  that have been there already. Performance may therefore suffer a bit for the
  initial requests sent to ArangoDB or when there are only few but performance-
  critical situations in which new V8 contexts will be created. If this is a
  concern, it can easily be fixed by setting `--javascipt.v8-contexts-minimum`
  and `--javascript.v8-contexts` to a relatively high value, which will guarantee
  that many number of V8 contexts to be created at startup and kept around even
  when unused.

  Waiting for an unused V8 context will now also abort if no V8 context can be
  acquired/created after 120 seconds.

* improved diagnostic messages written to logfiles by supervisor process

* fixed issue #2367

* added "bindVars" to attributes of currently running and slow queries

* added "jsonl" as input file type for arangoimp

* upgraded version of bundled zlib library from 1.2.8 to 1.2.11

* added input file type `auto` for arangoimp so it can automatically detect the
  type of the input file from the filename extension

* fixed variables parsing in GraphQL

* added `--translate` option for arangoimp to translate attribute names from
  the input files to attriubte names expected by ArangoDB

  The `--translate` option can be specified multiple times (once per translation
  to be executed). The following example renames the "id" column from the input
  file to "_key", and the "from" column to "_from", and the "to" column to "_to":

      arangoimp --type csv --file data.csv --translate "id=_key" --translate "from=_from" --translate "to=_to"

  `--translate` works for CSV and TSV inputs only.

* changed default value for `--server.max-packet-size` from 128 MB to 256 MB

* fixed issue #2350

* fixed issue #2349

* fixed issue #2346

* fixed issue #2342

* change default string truncation length from 80 characters to 256 characters for
  `print`/`printShell` functions in ArangoShell and arangod. This will emit longer
  prefixes of string values before truncating them with `...`, which is helpful
  for debugging.

* always validate incoming JSON HTTP requests for duplicate attribute names

  Incoming JSON data with duplicate attribute names will now be rejected as
  invalid. Previous versions of ArangoDB only validated the uniqueness of
  attribute names inside incoming JSON for some API endpoints, but not
  consistently for all APIs.

* don't let read-only transactions block the WAL collector

* allow passing own `graphql-sync` module instance to Foxx GraphQL router

* arangoexport can now export to csv format

* arangoimp: fixed issue #2214

* Foxx: automatically add CORS response headers

* added "OPTIONS" to CORS `access-control-allow-methods` header

* Foxx: Fix arangoUser sometimes not being set correctly

* fixed issue #1974


v3.2.alpha2 (2017-02-20)
------------------------

* ui: fixed issue #2065

* ui: fixed a dashboard related memory issue

* Internal javascript rest actions will now hide their stack traces to the client
  unless maintainer mode is activated. Instead they will always log to the logfile

* Removed undocumented internal HTTP API:
  * PUT _api/edges

  The documented GET _api/edges and the undocumented POST _api/edges remains unmodified.

* updated V8 version to 5.7.0.0

* change undocumented behaviour in case of invalid revision ids in
  If-Match and If-None-Match headers from 400 (BAD) to 412 (PRECONDITION
  FAILED).

* change undocumented behaviour in case of invalid revision ids in
  JavaScript document operations from 1239 ("illegal document revision")
  to 1200 ("conflict").

* added data export tool, arangoexport.

  arangoexport can be used to export collections to json, jsonl or xml
  and export a graph or collections to xgmml.

* fixed a race condition when closing a connection

* raised default hard limit on threads for very small to 64

* fixed negative counting of http connection in UI


v3.2.alpha1 (2017-02-05)
------------------------

* added figure `httpRequests` to AQL query statistics

* removed revisions cache intermediate layer implementation

* obsoleted startup options `--database.revision-cache-chunk-size` and
  `--database.revision-cache-target-size`

* fix potential port number over-/underruns

* added startup option `--log.shorten-filenames` for controlling whether filenames
  in log messages should be shortened to just the filename with the absolute path

* removed IndexThreadFeature, made `--database.index-threads` option obsolete

* changed index filling to make it more parallel, dispatch tasks to boost::asio

* more detailed stacktraces in Foxx apps

* generated Foxx services now use swagger tags


v3.1.24 (XXXX-XX-XX)
--------------------

* fixed one more LIMIT issue in traversals


v3.1.23 (2017-06-19)
--------------------

* potentially fixed issue #2559: Duplicate _key generated on insertion

* fix races in SSL communication code

* fix invalid results (too many) when a skipping LIMIT was used for a
  traversal. `LIMIT x` or `LIMIT 0, x` were not affected, but `LIMIT s, x`
  may have returned too many results

* fix invalid first group results for sorted AQL COLLECT when LIMIT
  was used

* fix invalid locking in JWT authentication cache, which could have
  crashed the server

* fix undefined behavior in traverser when traversals were used inside
  a FOR loop


v3.1.22 (2017-06-07)
--------------------

* fixed issue #2505: Problem with export + report of a bug

* documented changed behavior of WITH

* fixed ui glitch in aardvark

* avoid agency compaction bug

* fixed issue #2283: disabled proxy communication internally


v3.1.21 (2017-05-22)
--------------------

* fixed issue #2488:  AQL operator IN error when data use base64 chars

* more randomness in seeding RNG

v3.1.20 (2016-05-16)
--------------------

* fixed incorrect sorting for distributeShardsLike

* improve reliability of AgencyComm communication with Agency

* fixed shard numbering bug, where ids were erouneously incremented by 1

* remove an unnecessary precondition in createCollectionCoordinator

* funny fail rotation fix

* fix in SimpleHttpClient for correct advancement of readBufferOffset

* forward SIG_HUP in supervisor process to the server process to fix logrotaion
  You need to stop the remaining arangod server process manually for the upgrade to work.


v3.1.19 (2017-04-28)
--------------------

* Fixed a StackOverflow issue in Traversal and ShortestPath. Occured if many (>1000) input
  values in a row do not return any result. Fixes issue: #2445

* fixed issue #2448

* fixed issue #2442

* added 'x-content-type-options: nosniff' to avoid MSIE bug

* fixed issue #2441

* fixed issue #2440

* Fixed a StackOverflow issue in Traversal and ShortestPath. Occured if many (>1000) input
  values in a row do not return any result. Fixes issue: #2445

* fix occasional hanging shutdowns on OS X


v3.1.18 (2017-04-18)
--------------------

* fixed error in continuous synchronization of collections

* fixed spurious hangs on server shutdown

* better error messages during restore collection

* completely overhaul supervision. More detailed tests

* Fixed a dead-lock situation in cluster traversers, it could happen in
  rare cases if the computation on one DBServer could be completed much earlier
  than the other server. It could also be restricted to SmartGraphs only.

* (Enterprise only) Fixed a bug in SmartGraph DepthFirstSearch. In some
  more complicated queries, the maxDepth limit of 1 was not considered strictly
  enough, causing the traverser to do unlimited depth searches.

* fixed issue #2415

* fixed issue #2422

* fixed issue #1974


v3.1.17 (2017-04-04)
--------------------

* (Enterprise only) fixed a bug where replicationFactor was not correctly
  forwarded in SmartGraph creation.

* fixed issue #2404

* fixed issue #2397

* ui - fixed smart graph option not appearing

* fixed issue #2389

* fixed issue #2400


v3.1.16 (2017-03-27)
--------------------

* fixed issue #2392

* try to raise file descriptors to at least 8192, warn otherwise

* ui - aql editor improvements + updated ace editor version (memory leak)

* fixed lost HTTP requests

* ui - fixed some event issues

* avoid name resolution when given connection string is a valid ip address

* helps with issue #1842, bug in COLLECT statement in connection with LIMIT.

* fix locking bug in cluster traversals

* increase lock timeout defaults

* increase various cluster timeouts

* limit default target size for revision cache to 1GB, which is better for
  tight RAM situations (used to be 40% of (totalRAM - 1GB), use
  --database.revision-cache-target-size <VALUEINBYTES> to get back the
  old behaviour

* fixed a bug with restarted servers indicating status as "STARTUP"
  rather that "SERVING" in Nodes UI.


v3.1.15 (2017-03-20)
--------------------

* add logrotate configuration as requested in #2355

* fixed issue #2376

* ui - changed document api due a chrome bug

* ui - fixed a submenu bug

* added endpoint /_api/cluster/endpoints in cluster case to get all
  coordinator endpoints

* fix documentation of /_api/endpoint, declaring this API obsolete.

* Foxx response objects now have a `type` method for manipulating the content-type header

* Foxx tests now support `xunit` and `tap` reporters


v3.1.14 (2017-03-13)
--------------------

* ui - added feature request (multiple start nodes within graph viewer) #2317

* added missing locks to authentication cache methods

* ui - added feature request (multiple start nodes within graph viewer) #2317

* ui - fixed wrong merge of statistics information from different coordinators

* ui - fixed issue #2316

* ui - fixed wrong protocol usage within encrypted environment

* fixed compile error on Mac Yosemite

* minor UI fixes


v3.1.13 (2017-03-06)
--------------------

* fixed variables parsing in GraphQL

* fixed issue #2214

* fixed issue #2342

* changed thread handling to queue only user requests on coordinator

* use exponential backoff when waiting for collection locks

* repair short name server lookup in cluster in the case of a removed
  server


v3.1.12 (2017-02-28)
--------------------

* disable shell color escape sequences on Windows

* fixed issue #2326

* fixed issue #2320

* fixed issue #2315

* fixed a race condition when closing a connection

* raised default hard limit on threads for very small to 64

* fixed negative counting of http connection in UI

* fixed a race when renaming collections

* fixed a race when dropping databases


v3.1.11 (2017-02-17)
--------------------

* fixed a race between connection closing and sending out last chunks of data to clients
  when the "Connection: close" HTTP header was set in requests

* ui: optimized smart graph creation usability

* ui: fixed #2308

* fixed a race in async task cancellation via `require("@arangodb/tasks").unregisterTask()`

* fixed spuriously hanging threads in cluster AQL that could sit idle for a few minutes

* fixed potential numeric overflow for big index ids in index deletion API

* fixed sort issue in cluster, occurring when one of the local sort buffers of a
  GatherNode was empty

* reduce number of HTTP requests made for certain kinds of join queries in cluster,
  leading to speedup of some join queries

* supervision deals with demised coordinators correctly again

* implement a timeout in TraverserEngineRegistry

* agent communication reduced in large batches of append entries RPCs

* inception no longer estimates RAFT timings

* compaction in agents has been moved to a separate thread

* replicated logs hold local timestamps

* supervision jobs failed leader and failed follower revisited for
  function in precarious stability situations

* fixed bug in random number generator for 64bit int


v3.1.10 (2017-02-02)
--------------------

* updated versions of bundled node modules:
  - joi: from 8.4.2 to 9.2.0
  - joi-to-json-schema: from 2.2.0 to 2.3.0
  - sinon: from 1.17.4 to 1.17.6
  - lodash: from 4.13.1 to 4.16.6

* added shortcut for AQL ternary operator
  instead of `condition ? true-part : false-part` it is now possible to also use a
  shortcut variant `condition ? : false-part`, e.g.

      FOR doc IN docs RETURN doc.value ?: 'not present'

  instead of

      FOR doc IN docs RETURN doc.value ? doc.value : 'not present'

* fixed wrong sorting order in cluster, if an index was used to sort with many
  shards.

* added --replication-factor, --number-of-shards and --wait-for-sync to arangobench

* turn on UTF-8 string validation for VelocyPack values received via VST connections

* fixed issue #2257

* upgraded Boost version to 1.62.0

* added optional detail flag for db.<collection>.count()
  setting the flag to `true` will make the count operation returned the per-shard
  counts for the collection:

      db._create("test", { numberOfShards: 10 });
      for (i = 0; i < 1000; ++i) {
        db.test.insert({value: i});
      }
      db.test.count(true);

      {
        "s100058" : 99,
        "s100057" : 103,
        "s100056" : 100,
        "s100050" : 94,
        "s100055" : 90,
        "s100054" : 122,
        "s100051" : 109,
        "s100059" : 99,
        "s100053" : 95,
        "s100052" : 89
      }

* added optional memory limit for AQL queries:

      db._query("FOR i IN 1..100000 SORT i RETURN i", {}, { options: { memoryLimit: 100000 } });

  This option limits the default maximum amount of memory (in bytes) that a single
  AQL query can use.
  When a single AQL query reaches the specified limit value, the query will be
  aborted with a *resource limit exceeded* exception. In a cluster, the memory
  accounting is done per shard, so the limit value is effectively a memory limit per
  query per shard.

  The global limit value can be overriden per query by setting the *memoryLimit*
  option value for individual queries when running an AQL query.

* added server startup option `--query.memory-limit`

* added convenience function to create vertex-centric indexes.

  Usage: `db.collection.ensureVertexCentricIndex("label", {type: "hash", direction: "outbound"})`
  That will create an index that can be used on OUTBOUND with filtering on the
  edge attribute `label`.

* change default log output for tools to stdout (instead of stderr)

* added option -D to define a configuration file environment key=value

* changed encoding behavior for URLs encoded in the C++ code of ArangoDB:
  previously the special characters `-`, `_`, `~` and `.` were returned as-is
  after URL-encoding, now `.` will be encoded to be `%2e`.
  This also changes the behavior of how incoming URIs are processed: previously
  occurrences of `..` in incoming request URIs were collapsed (e.g. `a/../b/` was
  collapsed to a plain `b/`). Now `..` in incoming request URIs are not collapsed.

* Foxx request URL suffix is no longer unescaped

* @arangodb/request option json now defaults to `true` if the response body is not empty and encoding is not explicitly set to `null` (binary).
  The option can still be set to `false` to avoid unnecessary attempts at parsing the response as JSON.

* Foxx configuration values for unknown options will be discarded when saving the configuration in production mode using the web interface

* module.context.dependencies is now immutable

* process.stdout.isTTY now returns `true` in arangosh and when running arangod with the `--console` flag

* add support for Swagger tags in Foxx


v3.1.9 (XXXX-XX-XX)
-------------------

* macos CLI package: store databases and apps in the users home directory

* ui: fixed re-login issue within a non system db, when tab was closed

* fixed a race in the VelocyStream Commtask implementation

* fixed issue #2256


v3.1.8 (2017-01-09)
-------------------

* add Windows silent installer

* add handling of debug symbols during Linux & windows release builds.

* fixed issue #2181

* fixed issue #2248: reduce V8 max old space size from 3 GB to 1 GB on 32 bit systems

* upgraded Boost version to 1.62.0

* fixed issue #2238

* fixed issue #2234

* agents announce new endpoints in inception phase to leader

* agency leadership accepts updatet endpoints to given uuid

* unified endpoints replace localhost with 127.0.0.1

* fix several problems within an authenticated cluster


v3.1.7 (2016-12-29)
-------------------

* fixed one too many elections in RAFT

* new agency comm backported from devel


v3.1.6 (2016-12-20)
-------------------

* fixed issue #2227

* fixed issue #2220

* agency constituent/agent bug fixes in race conditions picking up
  leadership

* supervision does not need waking up anymore as it is running
  regardless

* agents challenge their leadership more rigorously


v3.1.5 (2016-12-16)
-------------------

* lowered default value of `--database.revision-cache-target-size` from 75% of
  RAM to less than 40% of RAM

* fixed issue #2218

* fixed issue #2217

* Foxx router.get/post/etc handler argument can no longer accidentally omitted

* fixed issue #2223


v3.1.4 (2016-12-08)
-------------------

* fixed issue #2211

* fixed issue #2204

* at cluster start, coordinators wait until at least one DBserver is there,
  and either at least two DBservers are there or 15s have passed, before they
  initiate the bootstrap of system collections.

* more robust agency startup from devel

* supervision's AddFollower adds many followers at once

* supervision has new FailedFollower job

* agency's Node has new method getArray

* agency RAFT timing estimates more conservative in waitForSync
  scenario

* agency RAFT timing estimates capped at maximum 2.0/10.0 for low/high


v3.1.3 (2016-12-02)
-------------------

* fix a traversal bug when using skiplist indexes:
  if we have a skiplist of ["a", "unused", "_from"] and a traversal like:
  FOR v,e,p IN OUTBOUND @start @@edges
    FILTER p.edges[0].a == 'foo'
    RETURN v
  And the above index applied on "a" is considered better than EdgeIndex, than
  the executor got into undefined behaviour.

* fix endless loop when trying to create a collection with replicationFactor: -1


v3.1.2 (2016-11-24)
-------------------

* added support for descriptions field in Foxx dependencies

* (Enterprise only) fixed a bug in the statistic report for SmartGraph traversals.
Now they state correctly how many documents were fetched from the index and how many
have been filtered.

* Prevent uniform shard distribution when replicationFactor == numServers

v3.1.1 (2016-11-15)
-------------------

* fixed issue #2176

* fixed issue #2168

* display index usage of traversals in AQL explainer output (previously missing)

* fixed issue #2163

* preserve last-used HLC value across server starts

* allow more control over handling of pre-3.1 _rev values

  this changes the server startup option `--database.check-30-revisions` from a boolean (true/false)
  parameter to a string parameter with the following possible values:

  - "fail":
    will validate _rev values of 3.0 collections on collection loading and throw an exception when invalid _rev values are found.
    in this case collections with invalid _rev values are marked as corrupted and cannot be used in the ArangoDB 3.1 instance.
    the fix procedure for such collections is to export the collections from 3.0 database with arangodump and restore them in 3.1 with arangorestore.
    collections that do not contain invalid _rev values are marked as ok and will not be re-checked on following loads.
    collections that contain invalid _rev values will be re-checked on following loads.

  - "true":
    will validate _rev values of 3.0 collections on collection loading and print a warning when invalid _rev values are found.
    in this case collections with invalid _rev values can be used in the ArangoDB 3.1 instance.
    however, subsequent operations on documents with invalid _rev values may silently fail or fail with explicit errors.
    the fix procedure for such collections is to export the collections from 3.0 database with arangodump and restore them in 3.1 with arangorestore.
    collections that do not contain invalid _rev values are marked as ok and will not be re-checked on following loads.
    collections that contain invalid _rev values will be re-checked on following loads.

  - "false":
    will not validate _rev values on collection loading and not print warnings.
    no hint is given when invalid _rev values are found.
    subsequent operations on documents with invalid _rev values may silently fail or fail with explicit errors.
    this setting does not affect whether collections are re-checked later.
    collections will be re-checked on following loads if `--database.check-30-revisions` is later set to either `true` or `fail`.

  The change also suppresses warnings that were printed when collections were restored using arangorestore, and the restore
  data contained invalid _rev values. Now these warnings are suppressed, and new HLC _rev values are generated for these documents
  as before.

* added missing functions to AQL syntax highlighter in web interface

* fixed display of `ANY` direction in traversal explainer output (direction `ANY` was shown as either
  `INBOUND` or `OUTBOUND`)

* changed behavior of toJSON() function when serializing an object before saving it in the database

  if an object provides a toJSON() function, this function is still called for serializing it.
  the change is that the result of toJSON() is not stringified anymore, but saved as is. previous
  versions of ArangoDB called toJSON() and after that additionally stringified its result.

  This change will affect the saving of JS Buffer objects, which will now be saved as arrays of
  bytes instead of a comma-separated string of the Buffer's byte contents.

* allow creating unique indexes on more attributes than present in shardKeys

  The following combinations of shardKeys and indexKeys are allowed/not allowed:

  shardKeys     indexKeys
      a             a        ok
      a             b    not ok
      a           a b        ok
    a b             a    not ok
    a b             b    not ok
    a b           a b        ok
    a b         a b c        ok
  a b c           a b    not ok
  a b c         a b c        ok

* fixed wrong version in web interface login screen (EE only)

* make web interface not display an exclamation mark next to ArangoDB version number 3.1

* fixed search for arbitrary document attributes in web interface in case multiple
  search values were used on different attribute names. in this case, the search always
  produced an empty result

* disallow updating `_from` and `_to` values of edges in Smart Graphs. Updating these
  attributes would lead to potential redistribution of edges to other shards, which must be
  avoided.

* fixed issue #2148

* updated graphql-sync dependency to 0.6.2

* fixed issue #2156

* fixed CRC4 assembly linkage


v3.1.0 (2016-10-29)
-------------------

* AQL breaking change in cluster:

  from ArangoDB 3.1 onwards `WITH` is required for traversals in a
  clustered environment in order to avoid deadlocks.

  Note that for queries that access only a single collection or that have all
  collection names specified somewhere else in the query string, there is no
  need to use *WITH*. *WITH* is only useful when the AQL query parser cannot
  automatically figure out which collections are going to be used by the query.
  *WITH* is only useful for queries that dynamically access collections, e.g.
  via traversals, shortest path operations or the *DOCUMENT()* function.

  more info can be found [here](https://github.com/arangodb/arangodb/blob/devel/Documentation/Books/AQL/Operations/With.md)

* added AQL function `DISTANCE` to calculate the distance between two arbitrary
  coordinates (haversine formula)

* fixed issue #2110

* added Auto-aptation of RAFT timings as calculations only


v3.1.rc2 (2016-10-10)
---------------------

* second release candidate


v3.1.rc1 (2016-09-30)
---------------------

* first release candidate


v3.1.alpha2 (2016-09-01)
------------------------

* added module.context.createDocumentationRouter to replace module.context.apiDocumentation

* bug in RAFT implementation of reads. dethroned leader still answered requests in isolation

* ui: added new graph viewer

* ui: aql-editor added tabular & graph display

* ui: aql-editor improved usability

* ui: aql-editor: query profiling support

* fixed issue #2109

* fixed issue #2111

* fixed issue #2075

* added AQL function `DISTANCE` to calculate the distance between two arbitrary
  coordinates (haversine formula)

* rewrote scheduler and dispatcher based on boost::asio

  parameters changed:
    `--scheduler.threads` and `--server.threads` are now merged into a single one: `--server.threads`

    hidden `--server.extra-threads` has been removed

    hidden `--server.aql-threads` has been removed

    hidden `--server.backend` has been removed

    hidden `--server.show-backends` has been removed

    hidden `--server.thread-affinity` has been removed

* fixed issue #2086

* fixed issue #2079

* fixed issue #2071

  make the AQL query optimizer inject filter condition expressions referred to
  by variables during filter condition aggregation.
  For example, in the following query

      FOR doc IN collection
        LET cond1 = (doc.value == 1)
        LET cond2 = (doc.value == 2)
        FILTER cond1 || cond2
        RETURN { doc, cond1, cond2 }

  the optimizer will now inject the conditions for `cond1` and `cond2` into the filter
  condition `cond1 || cond2`, expanding it to `(doc.value == 1) || (doc.value == 2)`
  and making these conditions available for index searching.

  Note that the optimizer previously already injected some conditions into other
  conditions, but only if the variable that defined the condition was not used
  elsewhere. For example, the filter condition in the query

      FOR doc IN collection
        LET cond = (doc.value == 1)
        FILTER cond
        RETURN { doc }

  already got optimized before because `cond` was only used once in the query and
  the optimizer decided to inject it into the place where it was used.

  This only worked for variables that were referred to once in the query.
  When a variable was used multiple times, the condition was not injected as
  in the following query:

      FOR doc IN collection
        LET cond = (doc.value == 1)
        FILTER cond
        RETURN { doc, cond }

  The fix for #2070 now will enable this optimization so that the query can
  use an index on `doc.value` if available.

* changed behavior of AQL array comparison operators for empty arrays:
  * `ALL` and `ANY` now always return `false` when the left-hand operand is an
    empty array. The behavior for non-empty arrays does not change:
    * `[] ALL == 1` will return `false`
    * `[1] ALL == 1` will return `true`
    * `[1, 2] ALL == 1` will return `false`
    * `[2, 2] ALL == 1` will return `false`
    * `[] ANY == 1` will return `false`
    * `[1] ANY == 1` will return `true`
    * `[1, 2] ANY == 1` will return `true`
    * `[2, 2] ANY == 1` will return `false`
  * `NONE` now always returns `true` when the left-hand operand is an empty array.
    The behavior for non-empty arrays does not change:
    * `[] NONE == 1` will return `true`
    * `[1] NONE == 1` will return `false`
    * `[1, 2] NONE == 1` will return `false`
    * `[2, 2] NONE == 1` will return `true`

* added experimental AQL functions `JSON_STRINGIFY` and `JSON_PARSE`

* added experimental support for incoming gzip-compressed requests

* added HTTP REST APIs for online loglevel adjustments:

  - GET `/_admin/log/level` returns the current loglevel settings
  - PUT `/_admin/log/level` modifies the current loglevel settings

* PATCH /_api/gharial/{graph-name}/vertex/{collection-name}/{vertex-key}
  - changed default value for keepNull to true

* PATCH /_api/gharial/{graph-name}/edge/{collection-name}/{edge-key}
  - changed default value for keepNull to true

* renamed `maximalSize` attribute in parameter.json files to `journalSize`

  The `maximalSize` attribute will still be picked up from collections that
  have not been adjusted. Responses from the replication API will now also use
  `journalSize` instead of `maximalSize`.

* added `--cluster.system-replication-factor` in order to adjust the
  replication factor for new system collections

* fixed issue #2012

* added a memory expection in case V8 memory gets too low

* added Optimizer Rule for other indexes in Traversals
  this allows AQL traversals to use other indexes than the edge index.
  So traversals with filters on edges can now make use of more specific
  indexes, e.g.

      FOR v, e, p IN 2 OUTBOUND @start @@edge FILTER p.edges[0].foo == "bar"

  will prefer a Hash Index on [_from, foo] above the EdgeIndex.

* fixed epoch computation in hybrid logical clock

* fixed thread affinity

* replaced require("internal").db by require("@arangodb").db

* added option `--skip-lines` for arangoimp
  this allows skipping the first few lines from the import file in case the
  CSV or TSV import are used

* fixed periodic jobs: there should be only one instance running - even if it
  runs longer than the period

* improved performance of primary index and edge index lookups

* optimizations for AQL `[*]` operator in case no filter, no projection and
  no offset/limit are used

* added AQL function `OUTERSECTION` to return the symmetric difference of its
  input arguments

* Foxx manifests of installed services are now saved to disk with indentation

* Foxx tests and scripts in development mode should now always respect updated
  files instead of loading stale modules

* When disabling Foxx development mode the setup script is now re-run

* Foxx now provides an easy way to directly serve GraphQL requests using the
  `@arangodb/foxx/graphql` module and the bundled `graphql-sync` dependency

* Foxx OAuth2 module now correctly passes the `access_token` to the OAuth2 server

* added iconv-lite and timezone modules

* web interface now allows installing GitHub and zip services in legacy mode

* added module.context.createDocumentationRouter to replace module.context.apiDocumentation

* bug in RAFT implementation of reads. dethroned leader still answered
  requests in isolation

* all lambdas in ClusterInfo might have been left with dangling references.

* Agency bug fix for handling of empty json objects as values.

* Foxx tests no longer support the Mocha QUnit interface as this resulted in weird
  inconsistencies in the BDD and TDD interfaces. This fixes the TDD interface
  as well as out-of-sequence problems when using the BDD before/after functions.

* updated bundled JavaScript modules to latest versions; joi has been updated from 8.4 to 9.2
  (see [joi 9.0.0 release notes](https://github.com/hapijs/joi/issues/920) for information on
  breaking changes and new features)

* fixed issue #2139

* updated graphql-sync dependency to 0.6.2

* fixed issue #2156


v3.0.13 (XXXX-XX-XX)
--------------------

* fixed issue #2315

* fixed issue #2210


v3.0.12 (2016-11-23)
--------------------

* fixed issue #2176

* fixed issue #2168

* fixed issues #2149, #2159

* fixed error reporting for issue #2158

* fixed assembly linkage bug in CRC4 module

* added support for descriptions field in Foxx dependencies


v3.0.11 (2016-11-08)
--------------------

* fixed issue #2140: supervisor dies instead of respawning child

* fixed issue #2131: use shard key value entered by user in web interface

* fixed issue #2129: cannot kill a long-run query

* fixed issue #2110

* fixed issue #2081

* fixed issue #2038

* changes to Foxx service configuration or dependencies should now be
  stored correctly when options are cleared or omitted

* Foxx tests no longer support the Mocha QUnit interface as this resulted in weird
  inconsistencies in the BDD and TDD interfaces. This fixes the TDD interface
  as well as out-of-sequence problems when using the BDD before/after functions.

* fixed issue #2148


v3.0.10 (2016-09-26)
--------------------

* fixed issue #2072

* fixed issue #2070

* fixed slow cluster starup issues. supervision will demonstrate more
  patience with db servers


v3.0.9 (2016-09-21)
-------------------

* fixed issue #2064

* fixed issue #2060

* speed up `collection.any()` and skiplist index creation

* fixed multiple issues where ClusterInfo bug hung agency in limbo
  timeouting on multiple collection and database callbacks


v3.0.8 (2016-09-14)
-------------------

* fixed issue #2052

* fixed issue #2005

* fixed issue #2039

* fixed multiple issues where ClusterInfo bug hung agency in limbo
  timeouting on multiple collection and database callbacks


v3.0.7 (2016-09-05)
-------------------

* new supervision job handles db server failure during collection creation.


v3.0.6 (2016-09-02)
-------------------

* fixed issue #2026

* slightly better error diagnostics for AQL query compilation and replication

* fixed issue #2018

* fixed issue #2015

* fixed issue #2012

* fixed wrong default value for arangoimp's `--on-duplicate` value

* fix execution of AQL traversal expressions when there are multiple
  conditions that refer to variables set outside the traversal

* properly return HTTP 503 in JS actions when backend is gone

* supervision creates new key in agency for failed servers

* new shards will not be allocated on failed or cleaned servers


v3.0.5 (2016-08-18)
-------------------

* execute AQL ternary operator via C++ if possible

* fixed issue #1977

* fixed extraction of _id attribute in AQL traversal conditions

* fix SSL agency endpoint

* Minimum RAFT timeout was one order of magnitude to short.

* Optimized RAFT RPCs from leader to followers for efficiency.

* Optimized RAFT RPC handling on followers with respect to compaction.

* Fixed bug in handling of duplicates and overlapping logs

* Fixed bug in supervision take over after leadership change.

v3.0.4 (2016-08-01)
-------------------

* added missing lock for periodic jobs access

* fix multiple foxx related cluster issues

* fix handling of empty AQL query strings

* fixed issue in `INTERSECTION` AQL function with duplicate elements
  in the source arrays

* fixed issue #1970

* fixed issue #1968

* fixed issue #1967

* fixed issue #1962

* fixed issue #1959

* replaced require("internal").db by require("@arangodb").db

* fixed issue #1954

* fixed issue #1953

* fixed issue #1950

* fixed issue #1949

* fixed issue #1943

* fixed segfault in V8, by backporting https://bugs.chromium.org/p/v8/issues/detail?id=5033

* Foxx OAuth2 module now correctly passes the `access_token` to the OAuth2 server

* fixed credentialed CORS requests properly respecting --http.trusted-origin

* fixed a crash in V8Periodic task (forgotten lock)

* fixed two bugs in synchronous replication (syncCollectionFinalize)


v3.0.3 (2016-07-17)
-------------------

* fixed issue #1942

* fixed issue #1941

* fixed array index batch insertion issues for hash indexes that caused problems when
  no elements remained for insertion

* fixed AQL MERGE() function with External objects originating from traversals

* fixed some logfile recovery errors with error message "document not found"

* fixed issue #1937

* fixed issue #1936

* improved performance of arangorestore in clusters with synchronous
  replication

* Foxx tests and scripts in development mode should now always respect updated
  files instead of loading stale modules

* When disabling Foxx development mode the setup script is now re-run

* Foxx manifests of installed services are now saved to disk with indentation


v3.0.2 (2016-07-09)
-------------------

* fixed assertion failure in case multiple remove operations were used in the same query

* fixed upsert behavior in case upsert was used in a loop with the same document example

* fixed issue #1930

* don't expose local file paths in Foxx error messages.

* fixed issue #1929

* make arangodump dump the attribute `isSystem` when dumping the structure
  of a collection, additionally make arangorestore not fail when the attribute
  is missing

* fixed "Could not extract custom attribute" issue when using COLLECT with
  MIN/MAX functions in some contexts

* honor presence of persistent index for sorting

* make AQL query optimizer not skip "use-indexes-rule", even if enough
  plans have been created already

* make AQL optimizer not skip "use-indexes-rule", even if enough execution plans
  have been created already

* fix double precision value loss in VelocyPack JSON parser

* added missing SSL support for arangorestore

* improved cluster import performance

* fix Foxx thumbnails on DC/OS

* fix Foxx configuration not being saved

* fix Foxx app access from within the frontend on DC/OS

* add option --default-replication-factor to arangorestore and simplify
  the control over the number of shards when restoring

* fix a bug in the VPack -> V8 conversion if special attributes _key,
  _id, _rev, _from and _to had non-string values, which is allowed
  below the top level

* fix malloc_usable_size for darwin


v3.0.1 (2016-06-30)
-------------------

* fixed periodic jobs: there should be only one instance running - even if it
  runs longer than the period

* increase max. number of collections in AQL queries from 32 to 256

* fixed issue #1916: header "authorization" is required" when opening
  services page

* fixed issue #1915: Explain: member out of range

* fixed issue #1914: fix unterminated buffer

* don't remove lockfile if we are the same (now stale) pid
  fixes docker setups (our pid will always be 1)

* do not use revision id comparisons in compaction for determining whether a
  revision is obsolete, but marker memory addresses
  this ensures revision ids don't matter when compacting documents

* escape Unicode characters in JSON HTTP responses
  this converts UTF-8 characters in HTTP responses of arangod into `\uXXXX`
  escape sequences. This makes the HTTP responses fit into the 7 bit ASCII
  character range, which speeds up HTTP response parsing for some clients,
  namely node.js/v8

* add write before read collections when starting a user transaction
  this allows specifying the same collection in both read and write mode without
  unintended side effects

* fixed buffer overrun that occurred when building very large result sets

* index lookup optimizations for primary index and edge index

* fixed "collection is a nullptr" issue when starting a traversal from a transaction

* enable /_api/import on coordinator servers


v3.0.0 (2016-06-22)
-------------------

* minor GUI fixxes

* fix for replication and nonces


v3.0.0-rc3 (2016-06-19)
-----------------------

* renamed various Foxx errors to no longer refer to Foxx services as apps

* adjusted various error messages in Foxx to be more informative

* specifying "files" in a Foxx manifest to be mounted at the service root
  no longer results in 404s when trying to access non-file routes

* undeclared path parameters in Foxx no longer break the service

* trusted reverse proxy support is now handled more consistently

* ArangoDB request compatibility and user are now exposed in Foxx

* all bundled NPM modules have been upgraded to their latest versions


v3.0.0-rc2 (2016-06-12)
-----------------------

* added option `--server.max-packet-size` for client tools

* renamed option `--server.ssl-protocol` to `--ssl.protocol` in client tools
  (was already done for arangod, but overlooked for client tools)

* fix handling of `--ssl.protocol` value 5 (TLS v1.2) in client tools, which
  claimed to support it but didn't

* config file can use '@include' to include a different config file as base


v3.0.0-rc1 (2016-06-10)
-----------------------

* the user management has changed: it now has users that are independent of
  databases. A user can have one or more database assigned to the user.

* forward ported V8 Comparator bugfix for inline heuristics from
  https://github.com/v8/v8/commit/5ff7901e24c2c6029114567de5a08ed0f1494c81

* changed to-string conversion for AQL objects and arrays, used by the AQL
  function `TO_STRING()` and implicit to-string casts in AQL

  - arrays are now converted into their JSON-stringify equivalents, e.g.

    - `[ ]` is now converted to `[]`
    - `[ 1, 2, 3 ]` is now converted to `[1,2,3]`
    - `[ "test", 1, 2 ] is now converted to `["test",1,2]`

    Previous versions of ArangoDB converted arrays with no members into the
    empty string, and non-empty arrays into a comma-separated list of member
    values, without the surrounding angular brackets. Additionally, string
    array members were not enclosed in quotes in the result string:

    - `[ ]` was converted to ``
    - `[ 1, 2, 3 ]` was converted to `1,2,3`
    - `[ "test", 1, 2 ] was converted to `test,1,2`

  - objects are now converted to their JSON-stringify equivalents, e.g.

    - `{ }` is converted to `{}`
    - `{ a: 1, b: 2 }` is converted to `{"a":1,"b":2}`
    - `{ "test" : "foobar" }` is converted to `{"test":"foobar"}`

    Previous versions of ArangoDB always converted objects into the string
    `[object Object]`

  This change affects also the AQL functions `CONCAT()` and `CONCAT_SEPARATOR()`
  which treated array values differently in previous versions. Previous versions
  of ArangoDB automatically flattened array values on the first level of the array,
  e.g. `CONCAT([1, 2, 3, [ 4, 5, 6 ]])` produced `1,2,3,4,5,6`. Now this will produce
  `[1,2,3,[4,5,6]]`. To flatten array members on the top level, you can now use
  the more explicit `CONCAT(FLATTEN([1, 2, 3, [4, 5, 6]], 1))`.

* added C++ implementations for AQL functions `SLICE()`, `CONTAINS()` and
  `RANDOM_TOKEN()`

* as a consequence of the upgrade to V8 version 5, the implementation of the
  JavaScript `Buffer` object had to be changed. JavaScript `Buffer` objects in
  ArangoDB now always store their data on the heap. There is no shared pool
  for small Buffer values, and no pointing into existing Buffer data when
  extracting slices. This change may increase the cost of creating Buffers with
  short contents or when peeking into existing Buffers, but was required for
  safer memory management and to prevent leaks.

* the `db` object's function `_listDatabases()` was renamed to just `_databases()`
  in order to make it more consistent with the existing `_collections()` function.
  Additionally the `db` object's `_listEndpoints()` function was renamed to just
  `_endpoints()`.

* changed default value of `--server.authentication` from `false` to `true` in
  configuration files etc/relative/arangod.conf and etc/arangodb/arangod.conf.in.
  This means the server will be started with authentication enabled by default,
  requiring all client connections to provide authentication data when connecting
  to ArangoDB. Authentication can still be turned off via setting the value of
  `--server.authentication` to `false` in ArangoDB's configuration files or by
  specifying the option on the command-line.

* Changed result format for querying all collections via the API GET `/_api/collection`.

  Previous versions of ArangoDB returned an object with an attribute named `collections`
  and an attribute named `names`. Both contained all available collections, but
  `collections` contained the collections as an array, and `names` contained the
  collections again, contained in an object in which the attribute names were the
  collection names, e.g.

  ```
  {
    "collections": [
      {"id":"5874437","name":"test","isSystem":false,"status":3,"type":2},
      {"id":"17343237","name":"something","isSystem":false,"status":3,"type":2},
      ...
    ],
    "names": {
      "test": {"id":"5874437","name":"test","isSystem":false,"status":3,"type":2},
      "something": {"id":"17343237","name":"something","isSystem":false,"status":3,"type":2},
      ...
    }
  }
  ```
  This result structure was redundant, and therefore has been simplified to just

  ```
  {
    "result": [
      {"id":"5874437","name":"test","isSystem":false,"status":3,"type":2},
      {"id":"17343237","name":"something","isSystem":false,"status":3,"type":2},
      ...
    ]
  }
  ```

  in ArangoDB 3.0.

* added AQL functions `TYPENAME()` and `HASH()`

* renamed arangob tool to arangobench

* added AQL string comparison operator `LIKE`

  The operator can be used to compare strings like this:

      value LIKE search

  The operator is currently implemented by calling the already existing AQL
  function `LIKE`.

  This change also makes `LIKE` an AQL keyword. Using `LIKE` in either case as
  an attribute or collection name in AQL thus requires quoting.

* make AQL optimizer rule "remove-unnecessary-calculations" fire in more cases

  The rule will now remove calculations that are used exactly once in other
  expressions (e.g. `LET a = doc RETURN a.value`) and calculations,
  or calculations that are just references (e.g. `LET a = b`).

* renamed AQL optimizer rule "merge-traversal-filter" to "optimize-traversals"
  Additionally, the optimizer rule will remove unused edge and path result variables
  from the traversal in case they are specified in the `FOR` section of the traversal,
  but not referenced later in the query. This saves constructing edges and paths
  results.

* added AQL optimizer rule "inline-subqueries"

  This rule can pull out certain subqueries that are used as an operand to a `FOR`
  loop one level higher, eliminating the subquery completely. For example, the query

      FOR i IN (FOR j IN [1,2,3] RETURN j) RETURN i

  will be transformed by the rule to:

      FOR i IN [1,2,3] RETURN i

  The query

      FOR name IN (FOR doc IN _users FILTER doc.status == 1 RETURN doc.name) LIMIT 2 RETURN name

  will be transformed into

      FOR tmp IN _users FILTER tmp.status == 1 LIMIT 2 RETURN tmp.name

  The rule will only fire when the subquery is used as an operand to a `FOR` loop, and
  if the subquery does not contain a `COLLECT` with an `INTO` variable.

* added new endpoint "srv://" for DNS service records

* The result order of the AQL functions VALUES and ATTRIBUTES has never been
  guaranteed and it only had the "correct" ordering by accident when iterating
  over objects that were not loaded from the database. This accidental behavior
  is now changed by introduction of VelocyPack. No ordering is guaranteed unless
  you specify the sort parameter.

* removed configure option `--enable-logger`

* added AQL array comparison operators

  All AQL comparison operators now also exist in an array variant. In the
  array variant, the operator is preceded with one of the keywords *ALL*, *ANY*
  or *NONE*. Using one of these keywords changes the operator behavior to
  execute the comparison operation for all, any, or none of its left hand
  argument values. It is therefore expected that the left hand argument
  of an array operator is an array.

  Examples:

      [ 1, 2, 3 ] ALL IN [ 2, 3, 4 ]   // false
      [ 1, 2, 3 ] ALL IN [ 1, 2, 3 ]   // true
      [ 1, 2, 3 ] NONE IN [ 3 ]        // false
      [ 1, 2, 3 ] NONE IN [ 23, 42 ]   // true
      [ 1, 2, 3 ] ANY IN [ 4, 5, 6 ]   // false
      [ 1, 2, 3 ] ANY IN [ 1, 42 ]     // true
      [ 1, 2, 3 ] ANY == 2             // true
      [ 1, 2, 3 ] ANY == 4             // false
      [ 1, 2, 3 ] ANY > 0              // true
      [ 1, 2, 3 ] ANY <= 1             // true
      [ 1, 2, 3 ] NONE < 99            // false
      [ 1, 2, 3 ] NONE > 10            // true
      [ 1, 2, 3 ] ALL > 2              // false
      [ 1, 2, 3 ] ALL > 0              // true
      [ 1, 2, 3 ] ALL >= 3             // false
      ["foo", "bar"] ALL != "moo"      // true
      ["foo", "bar"] NONE == "bar"     // false
      ["foo", "bar"] ANY == "foo"      // true

* improved AQL optimizer to remove unnecessary sort operations in more cases

* allow enclosing AQL identifiers in forward ticks in addition to using
  backward ticks

  This allows for convenient writing of AQL queries in JavaScript template strings
  (which are delimited with backticks themselves), e.g.

      var q = `FOR doc IN ´collection´ RETURN doc.´name´`;

* allow to set `print.limitString` to configure the number of characters
  to output before truncating

* make logging configurable per log "topic"

  `--log.level <level>` sets the global log level to <level>, e.g. `info`,
  `debug`, `trace`.

  `--log.level topic=<level>` sets the log level for a specific topic.
  Currently, the following topics exist: `collector`, `compactor`, `mmap`,
  `performance`, `queries`, and `requests`. `performance` and `requests` are
  set to FATAL by default. `queries` is set to info. All others are
  set to the global level by default.

  The new log option `--log.output <definition>` allows directing the global
  or per-topic log output to different outputs. The output definition
  "<definition>" can be one of

    "-" for stdin
    "+" for stderr
    "syslog://<syslog-facility>"
    "syslog://<syslog-facility>/<application-name>"
    "file://<relative-path>"

  The option can be specified multiple times in order to configure the output
  for different log topics. To set up a per-topic output configuration, use
  `--log.output <topic>=<definition>`, e.g.

    queries=file://queries.txt

  logs all queries to the file "queries.txt".

* the option `--log.requests-file` is now deprecated. Instead use

    `--log.level requests=info`
    `--log.output requests=file://requests.txt`

* the option `--log.facility` is now deprecated. Instead use

    `--log.output requests=syslog://facility`

* the option `--log.performance` is now deprecated. Instead use

    `--log.level performance=trace`

* removed option `--log.source-filter`

* removed configure option `--enable-logger`

* change collection directory names to include a random id component at the end

  The new pattern is `collection-<id>-<random>`, where `<id>` is the collection
  id and `<random>` is a random number. Previous versions of ArangoDB used a
  pattern `collection-<id>` without the random number.

  ArangoDB 3.0 understands both the old and name directory name patterns.

* removed mostly unused internal spin-lock implementation

* removed support for pre-Windows 7-style locks. This removes compatibility for
  Windows versions older than Windows 7 (e.g. Windows Vista, Windows XP) and
  Windows 2008R2 (e.g. Windows 2008).

* changed names of sub-threads started by arangod

* added option `--default-number-of-shards` to arangorestore, allowing creating
  collections with a specifiable number of shards from a non-cluster dump

* removed support for CoffeeScript source files

* removed undocumented SleepAndRequeue

* added WorkMonitor to inspect server threads

* when downloading a Foxx service from the web interface the suggested filename
  is now based on the service's mount path instead of simply "app.zip"

* the `@arangodb/request` response object now stores the parsed JSON response
  body in a property `json` instead of `body` when the request was made using the
  `json` option. The `body` instead contains the response body as a string.

* the Foxx API has changed significantly, 2.8 services are still supported
  using a backwards-compatible "legacy mode"


v2.8.12 (XXXX-XX-XX)
--------------------

* issue #2091: decrease connect timeout to 5 seconds on startup

* fixed issue #2072

* slightly better error diagnostics for some replication errors

* fixed issue #1977

* fixed issue in `INTERSECTION` AQL function with duplicate elements
  in the source arrays

* fixed issue #1962

* fixed issue #1959

* export aqlQuery template handler as require('org/arangodb').aql for forwards-compatibility


v2.8.11 (2016-07-13)
--------------------

* fixed array index batch insertion issues for hash indexes that caused problems when
  no elements remained for insertion

* fixed issue #1937


v2.8.10 (2016-07-01)
--------------------

* make sure next local _rev value used for a document is at least as high as the
  _rev value supplied by external sources such as replication

* make adding a collection in both read- and write-mode to a transaction behave as
  expected (write includes read). This prevents the `unregister collection used in
  transaction` error

* fixed sometimes invalid result for `byExample(...).count()` when an index plus
  post-filtering was used

* fixed "collection is a nullptr" issue when starting a traversal from a transaction

* honor the value of startup option `--database.wait-for-sync` (that is used to control
  whether new collections are created with `waitForSync` set to `true` by default) also
  when creating collections via the HTTP API (and thus the ArangoShell). When creating
  a collection via these mechanisms, the option was ignored so far, which was inconsistent.

* fixed issue #1826: arangosh --javascript.execute: internal error (geo index issue)

* fixed issue #1823: Arango crashed hard executing very simple query on windows


v2.8.9 (2016-05-13)
-------------------

* fixed escaping and quoting of extra parameters for executables in Mac OS X App

* added "waiting for" status variable to web interface collection figures view

* fixed undefined behavior in query cache invaldation

* fixed access to /_admin/statistics API in case statistics are disable via option
  `--server.disable-statistics`

* Foxx manager will no longer fail hard when Foxx store is unreachable unless installing
  a service from the Foxx store (e.g. when behind a firewall or GitHub is unreachable).


v2.8.8 (2016-04-19)
-------------------

* fixed issue #1805: Query: internal error (location: arangod/Aql/AqlValue.cpp:182).
  Please report this error to arangodb.com (while executing)

* allow specifying collection name prefixes for `_from` and `_to` in arangoimp:

  To avoid specifying complete document ids (consisting of collection names and document
  keys) for *_from* and *_to* values when importing edges with arangoimp, there are now
  the options *--from-collection-prefix* and *--to-collection-prefix*.

  If specified, these values will be automatically prepended to each value in *_from*
  (or *_to* resp.). This allows specifying only document keys inside *_from* and/or *_to*.

  *Example*

      > arangoimp --from-collection-prefix users --to-collection-prefix products ...

  Importing the following document will then create an edge between *users/1234* and
  *products/4321*:

  ```js
  { "_from" : "1234", "_to" : "4321", "desc" : "users/1234 is connected to products/4321" }
  ```

* requests made with the interactive system API documentation in the web interface
  (Swagger) will now respect the active database instead of always using `_system`


v2.8.7 (2016-04-07)
-------------------

* optimized primary=>secondary failover

* fix to-boolean conversion for documents in AQL

* expose the User-Agent HTTP header from the ArangoShell since Github seems to
  require it now, and we use the ArangoShell for fetching Foxx repositories from Github

* work with http servers that only send

* fixed potential race condition between compactor and collector threads

* fix removal of temporary directories on arangosh exit

* javadoc-style comments in Foxx services are no longer interpreted as
  Foxx comments outside of controller/script/exports files (#1748)

* removed remaining references to class syntax for Foxx Model and Repository
  from the documentation

* added a safe-guard for corrupted master-pointer


v2.8.6 (2016-03-23)
-------------------

* arangosh can now execute JavaScript script files that contain a shebang
  in the first line of the file. This allows executing script files directly.

  Provided there is a script file `/path/to/script.js` with the shebang
  `#!arangosh --javascript.execute`:

      > cat /path/to/script.js
      #!arangosh --javascript.execute
      print("hello from script.js");

  If the script file is made executable

      > chmod a+x /path/to/script.js

  it can be invoked on the shell directly and use arangosh for its execution:

      > /path/to/script.js
      hello from script.js

  This did not work in previous versions of ArangoDB, as the whole script contents
  (including the shebang) were treated as JavaScript code.
  Now shebangs in script files will now be ignored for all files passed to arangosh's
  `--javascript.execute` parameter.

  The alternative way of executing a JavaScript file with arangosh still works:

      > arangosh --javascript.execute /path/to/script.js
      hello from script.js

* added missing reset of traversal state for nested traversals.
  The state of nested traversals (a traversal in an AQL query that was
  located in a repeatedly executed subquery or inside another FOR loop)
  was not reset properly, so that multiple invocations of the same nested
  traversal with different start vertices led to the nested traversal
  always using the start vertex provided on the first invocation.

* fixed issue #1781: ArangoDB startup time increased tremendously

* fixed issue #1783: SIGHUP should rotate the log


v2.8.5 (2016-03-11)
-------------------

* Add OpenSSL handler for TLS V1.2 as sugested by kurtkincaid in #1771

* fixed issue #1765 (The webinterface should display the correct query time)
  and #1770 (Display ACTUAL query time in aardvark's AQL editor)

* Windows: the unhandled exception handler now calls the windows logging
  facilities directly without locks.
  This fixes lockups on crashes from the logging framework.

* improve nullptr handling in logger.

* added new endpoint "srv://" for DNS service records

* `org/arangodb/request` no longer sets the content-type header to the
  string "undefined" when no content-type header should be sent (issue #1776)


v2.8.4 (2016-03-01)
-------------------

* global modules are no longer incorrectly resolved outside the ArangoDB
  JavaScript directory or the Foxx service's root directory (issue #1577)

* improved error messages from Foxx and JavaScript (issues #1564, #1565, #1744)


v2.8.3 (2016-02-22)
-------------------

* fixed AQL filter condition collapsing for deeply-nested cases, potentially
  enabling usage of indexes in some dedicated cases

* added parentheses in AQL explain command output to correctly display precedence
  of logical and arithmetic operators

* Foxx Model event listeners defined on the model are now correctly invoked by
  the Repository methods (issue #1665)

* Deleting a Foxx service in the frontend should now always succeed even if the
  files no longer exist on the file system (issue #1358)

* Routing actions loaded from the database no longer throw exceptions when
  trying to load other modules using "require"

* The `org/arangodb/request` response object now sets a property `json` to the
  parsed JSON response body in addition to overwriting the `body` property when
  the request was made using the `json` option.

* Improved Windows stability

* Fixed a bug in the interactive API documentation that would escape slashes
  in document-handle fields. Document handles are now provided as separate
  fields for collection name and document key.


v2.8.2 (2016-02-09)
-------------------

* the continuous replication applier will now prevent the master's WAL logfiles
  from being removed if they are still needed by the applier on the slave. This
  should help slaves that suffered from masters garbage collection WAL logfiles
  which would have been needed by the slave later.

  The initial synchronization will block removal of still needed WAL logfiles
  on the master for 10 minutes initially, and will extend this period when further
  requests are made to the master. Initial synchronization hands over its handle
  for blocking logfile removal to the continuous replication when started via
  the *setupReplication* function. In this case, continuous replication will
  extend the logfile removal blocking period for the required WAL logfiles when
  the slave makes additional requests.

  All handles that block logfile removal will time out automatically after at
  most 5 minutes should a master not be contacted by the slave anymore (e.g. in
  case the slave's replication is turned off, the slaves loses the connection
  to the master or the slave goes down).

* added all-in-one function *setupReplication* to synchronize data from master
  to slave and start the continuous replication:

      require("@arangodb/replication").setupReplication(configuration);

  The command will return when the initial synchronization is finished and the
  continuous replication has been started, or in case the initial synchronization
  has failed.

  If the initial synchronization is successful, the command will store the given
  configuration on the slave. It also configures the continuous replication to start
  automatically if the slave is restarted, i.e. *autoStart* is set to *true*.

  If the command is run while the slave's replication applier is already running,
  it will first stop the running applier, drop its configuration and do a
  resynchronization of data with the master. It will then use the provided configration,
  overwriting any previously existing replication configuration on the slave.

  The following example demonstrates how to use the command for setting up replication
  for the *_system* database. Note that it should be run on the slave and not the
  master:

      db._useDatabase("_system");
      require("@arangodb/replication").setupReplication({
        endpoint: "tcp://master.domain.org:8529",
        username: "myuser",
        password: "mypasswd",
        verbose: false,
        includeSystem: false,
        incremental: true,
        autoResync: true
      });

* the *sync* and *syncCollection* functions now always start the data synchronization
  as an asynchronous server job. The call to *sync* or *syncCollection* will block
  until synchronization is either complete or has failed with an error. The functions
  will automatically poll the slave periodically for status updates.

  The main benefit is that the connection to the slave does not need to stay open
  permanently and is thus not affected by timeout issues. Additionally the caller does
  not need to query the synchronization status from the slave manually as this is
  now performed automatically by these functions.

* fixed undefined behavior when explaining some types of AQL traversals, fixed
  display of some types of traversals in AQL explain output


v2.8.1 (2016-01-29)
-------------------

* Improved AQL Pattern matching by allowing to specify a different traversal
  direction for one or many of the edge collections.

      FOR v, e, p IN OUTBOUND @start @@ec1, INBOUND @@ec2, @@ec3

  will traverse *ec1* and *ec3* in the OUTBOUND direction and for *ec2* it will use
  the INBOUND direction. These directions can be combined in arbitrary ways, the
  direction defined after *IN [steps]* will we used as default direction and can
  be overriden for specific collections.
  This feature is only available for collection lists, it is not possible to
  combine it with graph names.

* detect more types of transaction deadlocks early

* fixed display of relational operators in traversal explain output

* fixed undefined behavior in AQL function `PARSE_IDENTIFIER`

* added "engines" field to Foxx services generated in the admin interface

* added AQL function `IS_SAME_COLLECTION`:

  *IS_SAME_COLLECTION(collection, document)*: Return true if *document* has the same
  collection id as the collection specified in *collection*. *document* can either be
  a [document handle](../Glossary/README.md#document-handle) string, or a document with
  an *_id* attribute. The function does not validate whether the collection actually
  contains the specified document, but only compares the name of the specified collection
  with the collection name part of the specified document.
  If *document* is neither an object with an *id* attribute nor a *string* value,
  the function will return *null* and raise a warning.

      /* true */
      IS_SAME_COLLECTION('_users', '_users/my-user')
      IS_SAME_COLLECTION('_users', { _id: '_users/my-user' })

      /* false */
      IS_SAME_COLLECTION('_users', 'foobar/baz')
      IS_SAME_COLLECTION('_users', { _id: 'something/else' })


v2.8.0 (2016-01-25)
-------------------

* avoid recursive locking


v2.8.0-beta8 (2016-01-19)
-------------------------

* improved internal datafile statistics for compaction and compaction triggering
  conditions, preventing excessive growth of collection datafiles under some
  workloads. This should also fix issue #1596.

* renamed AQL optimizer rule `remove-collect-into` to `remove-collect-variables`

* fixed primary and edge index lookups prematurely aborting searches when the
  specified id search value contained a different collection than the collection
  the index was created for


v2.8.0-beta7 (2016-01-06)
-------------------------

* added vm.runInThisContext

* added AQL keyword `AGGREGATE` for use in AQL `COLLECT` statement

  Using `AGGREGATE` allows more efficient aggregation (incrementally while building
  the groups) than previous versions of AQL, which built group aggregates afterwards
  from the total of all group values.

  `AGGREGATE` can be used inside a `COLLECT` statement only. If used, it must follow
  the declaration of grouping keys:

      FOR doc IN collection
        COLLECT gender = doc.gender AGGREGATE minAge = MIN(doc.age), maxAge = MAX(doc.age)
        RETURN { gender, minAge, maxAge }

  or, if no grouping keys are used, it can follow the `COLLECT` keyword:

      FOR doc IN collection
        COLLECT AGGREGATE minAge = MIN(doc.age), maxAge = MAX(doc.age)
        RETURN {
  minAge, maxAge
}

  Only specific expressions are allowed on the right-hand side of each `AGGREGATE`
  assignment:

  - on the top level the expression must be a call to one of the supported aggregation
    functions `LENGTH`, `MIN`, `MAX`, `SUM`, `AVERAGE`, `STDDEV_POPULATION`, `STDDEV_SAMPLE`,
    `VARIANCE_POPULATION`, or `VARIANCE_SAMPLE`

  - the expression must not refer to variables introduced in the `COLLECT` itself

* Foxx: mocha test paths with wildcard characters (asterisks) now work on Windows

* reserved AQL keyword `NONE` for future use

* web interface: fixed a graph display bug concerning dashboard view

* web interface: fixed several bugs during the dashboard initialize process

* web interface: included several bugfixes: #1597, #1611, #1623

* AQL query optimizer now converts `LENGTH(collection-name)` to an optimized
  expression that returns the number of documents in a collection

* adjusted the behavior of the expansion (`[*]`) operator in AQL for non-array values

  In ArangoDB 2.8, calling the expansion operator on a non-array value will always
  return an empty array. Previous versions of ArangoDB expanded non-array values by
  calling the `TO_ARRAY()` function for the value, which for example returned an
  array with a single value for boolean, numeric and string input values, and an array
  with the object's values for an object input value. This behavior was inconsistent
  with how the expansion operator works for the array indexes in 2.8, so the behavior
  is now unified:

  - if the left-hand side operand of `[*]` is an array, the array will be returned as
    is when calling `[*]` on it
  - if the left-hand side operand of `[*]` is not an array, an empty array will be
    returned by `[*]`

  AQL queries that rely on the old behavior can be changed by either calling `TO_ARRAY`
  explicitly or by using the `[*]` at the correct position.

  The following example query will change its result in 2.8 compared to 2.7:

      LET values = "foo" RETURN values[*]

  In 2.7 the query has returned the array `[ "foo" ]`, but in 2.8 it will return an
  empty array `[ ]`. To make it return the array `[ "foo" ]` again, an explicit
  `TO_ARRAY` function call is needed in 2.8 (which in this case allows the removal
  of the `[*]` operator altogether). This also works in 2.7:

      LET values = "foo" RETURN TO_ARRAY(values)

  Another example:

      LET values = [ { name: "foo" }, { name: "bar" } ]
      RETURN values[*].name[*]

  The above returned `[ [ "foo" ], [ "bar" ] ] in 2.7. In 2.8 it will return
  `[ [ ], [ ] ]`, because the value of `name` is not an array. To change the results
  to the 2.7 style, the query can be changed to

      LET values = [ { name: "foo" }, { name: "bar" } ]
      RETURN values[* RETURN TO_ARRAY(CURRENT.name)]

  The above also works in 2.7.
  The following types of queries won't change:

      LET values = [ 1, 2, 3 ] RETURN values[*]
      LET values = [ { name: "foo" }, { name: "bar" } ] RETURN values[*].name
      LET values = [ { names: [ "foo", "bar" ] }, { names: [ "baz" ] } ] RETURN values[*].names[*]
      LET values = [ { names: [ "foo", "bar" ] }, { names: [ "baz" ] } ] RETURN values[*].names[**]

* slightly adjusted V8 garbage collection strategy so that collection eventually
  happens in all contexts that hold V8 external references to documents and
  collections.

  also adjusted default value of `--javascript.gc-frequency` from 10 seconds to
  15 seconds, as less internal operations are carried out in JavaScript.

* fixes for AQL optimizer and traversal

* added `--create-collection-type` option to arangoimp

  This allows specifying the type of the collection to be created when
  `--create-collection` is set to `true`.

* Foxx export cache should no longer break if a broken app is loaded in the
  web admin interface.


v2.8.0-beta2 (2015-12-16)
-------------------------

* added AQL query optimizer rule "sort-in-values"

  This rule pre-sorts the right-hand side operand of the `IN` and `NOT IN`
  operators so the operation can use a binary search with logarithmic complexity
  instead of a linear search. The rule is applied when the right-hand side
  operand of an `IN` or `NOT IN` operator in a filter condition is a variable that
  is defined in a different loop/scope than the operator itself. Additionally,
  the filter condition must consist of solely the `IN` or `NOT IN` operation
  in order to avoid any side-effects.

* changed collection status terminology in web interface for collections for
  which an unload request has been issued from `in the process of being unloaded`
  to `will be unloaded`.

* unloading a collection via the web interface will now trigger garbage collection
  in all v8 contexts and force a WAL flush. This increases the chances of perfoming
  the unload faster.

* added the following attributes to the result of `collection.figures()` and the
  corresponding HTTP API at `PUT /_api/collection/<name>/figures`:

  - `documentReferences`: The number of references to documents in datafiles
    that JavaScript code currently holds. This information can be used for
    debugging compaction and unload issues.
  - `waitingFor`: An optional string value that contains information about
    which object type is at the head of the collection's cleanup queue. This
    information can be used for debugging compaction and unload issues.
  - `compactionStatus.time`: The point in time the compaction for the collection
    was last executed. This information can be used for debugging compaction
    issues.
  - `compactionStatus.message`: The action that was performed when the compaction
    was last run for the collection. This information can be used for debugging
    compaction issues.

  Note: `waitingFor` and `compactionStatus` may be empty when called on a coordinator
  in a cluster.

* the compaction will now provide queryable status info that can be used to track
  its progress. The compaction status is displayed in the web interface, too.

* better error reporting for arangodump and arangorestore

* arangodump will now fail by default when trying to dump edges that
  refer to already dropped collections. This can be circumvented by
  specifying the option `--force true` when invoking arangodump

* fixed cluster upgrade procedure

* the AQL functions `NEAR` and `WITHIN` now have stricter validations
  for their input parameters `limit`, `radius` and `distance`. They may now throw
  exceptions when invalid parameters are passed that may have not led
  to exceptions in previous versions.

* deprecation warnings now log stack traces

* Foxx: improved backwards compatibility with 2.5 and 2.6

  - reverted Model and Repository back to non-ES6 "classes" because of
    compatibility issues when using the extend method with a constructor

  - removed deprecation warnings for extend and controller.del

  - restored deprecated method Model.toJSONSchema

  - restored deprecated `type`, `jwt` and `sessionStorageApp` options
    in Controller#activateSessions

* Fixed a deadlock problem in the cluster


v2.8.0-beta1 (2015-12-06)
-------------------------

* added AQL function `IS_DATESTRING(value)`

  Returns true if *value* is a string that can be used in a date function.
  This includes partial dates such as *2015* or *2015-10* and strings containing
  invalid dates such as *2015-02-31*. The function will return false for all
  non-string values, even if some of them may be usable in date functions.


v2.8.0-alpha1 (2015-12-03)
--------------------------

* added AQL keywords `GRAPH`, `OUTBOUND`, `INBOUND` and `ANY` for use in graph
  traversals, reserved AQL keyword `ALL` for future use

  Usage of these keywords as collection names, variable names or attribute names
  in AQL queries will not be possible without quoting. For example, the following
  AQL query will still work as it uses a quoted collection name and a quoted
  attribute name:

      FOR doc IN `OUTBOUND`
        RETURN doc.`any`

* issue #1593: added AQL `POW` function for exponentation

* added cluster execution site info in explain output for AQL queries

* replication improvements:

  - added `autoResync` configuration parameter for continuous replication.

    When set to `true`, a replication slave will automatically trigger a full data
    re-synchronization with the master when the master cannot provide the log data
    the slave had asked for. Note that `autoResync` will only work when the option
    `requireFromPresent` is also set to `true` for the continuous replication, or
    when the continuous syncer is started and detects that no start tick is present.

    Automatic re-synchronization may transfer a lot of data from the master to the
    slave and may be expensive. It is therefore turned off by default.
    When turned off, the slave will never perform an automatic re-synchronization
    with the master.

  - added `idleMinWaitTime` and `idleMaxWaitTime` configuration parameters for
    continuous replication.

    These parameters can be used to control the minimum and maximum wait time the
    slave will (intentionally) idle and not poll for master log changes in case the
    master had sent the full logs already.
    The `idleMaxWaitTime` value will only be used when `adapativePolling` is set
    to `true`. When `adaptivePolling` is disable, only `idleMinWaitTime` will be
    used as a constant time span in which the slave will not poll the master for
    further changes. The default values are 0.5 seconds for `idleMinWaitTime` and
    2.5 seconds for `idleMaxWaitTime`, which correspond to the hard-coded values
    used in previous versions of ArangoDB.

  - added `initialSyncMaxWaitTime` configuration parameter for initial and continuous
    replication

    This option controls the maximum wait time (in seconds) that the initial
    synchronization will wait for a response from the master when fetching initial
    collection data. If no response is received within this time period, the initial
    synchronization will give up and fail. This option is also relevant for
    continuous replication in case *autoResync* is set to *true*, as then the
    continuous replication may trigger a full data re-synchronization in case
    the master cannot the log data the slave had asked for.

  - HTTP requests sent from the slave to the master during initial synchronization
    will now be retried if they fail with connection problems.

  - the initial synchronization now logs its progress so it can be queried using
    the regular replication status check APIs.

  - added `async` attribute for `sync` and `syncCollection` operations called from
    the ArangoShell. Setthing this attribute to `true` will make the synchronization
    job on the server go into the background, so that the shell does not block. The
    status of the started asynchronous synchronization job can be queried from the
    ArangoShell like this:

        /* starts initial synchronization */
        var replication = require("@arangodb/replication");
        var id = replication.sync({
          endpoint: "tcp://master.domain.org:8529",
          username: "myuser",
          password: "mypasswd",
          async: true
       });

       /* now query the id of the returned async job and print the status */
       print(replication.getSyncResult(id));

    The result of `getSyncResult()` will be `false` while the server-side job
    has not completed, and different to `false` if it has completed. When it has
    completed, all job result details will be returned by the call to `getSyncResult()`.


* fixed non-deterministic query results in some cluster queries

* fixed issue #1589

* return HTTP status code 410 (gone) instead of HTTP 408 (request timeout) for
  server-side operations that are canceled / killed. Sending 410 instead of 408
  prevents clients from re-starting the same (canceled) operation. Google Chrome
  for example sends the HTTP request again in case it is responded with an HTTP
  408, and this is exactly the opposite of the desired behavior when an operation
  is canceled / killed by the user.

* web interface: queries in AQL editor now cancelable

* web interface: dashboard - added replication information

* web interface: AQL editor now supports bind parameters

* added startup option `--server.hide-product-header` to make the server not send
  the HTTP response header `"Server: ArangoDB"` in its HTTP responses. By default,
  the option is turned off so the header is still sent as usual.

* added new AQL function `UNSET_RECURSIVE` to recursively unset attritutes from
  objects/documents

* switched command-line editor in ArangoShell and arangod to linenoise-ng

* added automatic deadlock detection for transactions

  In case a deadlock is detected, a multi-collection operation may be rolled back
  automatically and fail with error 29 (`deadlock detected`). Client code for
  operations containing more than one collection should be aware of this potential
  error and handle it accordingly, either by giving up or retrying the transaction.

* Added C++ implementations for the AQL arithmetic operations and the following
  AQL functions:
  - ABS
  - APPEND
  - COLLECTIONS
  - CURRENT_DATABASE
  - DOCUMENT
  - EDGES
  - FIRST
  - FIRST_DOCUMENT
  - FIRST_LIST
  - FLATTEN
  - FLOOR
  - FULLTEXT
  - LAST
  - MEDIAN
  - MERGE_RECURSIVE
  - MINUS
  - NEAR
  - NOT_NULL
  - NTH
  - PARSE_IDENTIFIER
  - PERCENTILE
  - POP
  - POSITION
  - PUSH
  - RAND
  - RANGE
  - REMOVE_NTH
  - REMOVE_VALUE
  - REMOVE_VALUES
  - ROUND
  - SHIFT
  - SQRT
  - STDDEV_POPULATION
  - STDDEV_SAMPLE
  - UNSHIFT
  - VARIANCE_POPULATION
  - VARIANCE_SAMPLE
  - WITHIN
  - ZIP

* improved performance of skipping over many documents in an AQL query when no
  indexes and no filters are used, e.g.

      FOR doc IN collection
        LIMIT 1000000, 10
        RETURN doc

* Added array indexes

  Hash indexes and skiplist indexes can now optionally be defined for array values
  so they index individual array members.

  To define an index for array values, the attribute name is extended with the
  expansion operator `[*]` in the index definition:

      arangosh> db.colName.ensureHashIndex("tags[*]");

  When given the following document

      { tags: [ "AQL", "ArangoDB", "Index" ] }

  the index will now contain the individual values `"AQL"`, `"ArangoDB"` and `"Index"`.

  Now the index can be used for finding all documents having `"ArangoDB"` somewhere in their
  tags array using the following AQL query:

      FOR doc IN colName
        FILTER "ArangoDB" IN doc.tags[*]
        RETURN doc

* rewrote AQL query optimizer rule `use-index-range` and renamed it to `use-indexes`.
  The name change affects rule names in the optimizer's output.

* rewrote AQL execution node `IndexRangeNode` and renamed it to `IndexNode`. The name
  change affects node names in the optimizer's explain output.

* added convenience function `db._explain(query)` for human-readable explanation
  of AQL queries

* module resolution as used by `require` now behaves more like in node.js

* the `org/arangodb/request` module now returns response bodies for error responses
  by default. The old behavior of not returning bodies for error responses can be
  re-enabled by explicitly setting the option `returnBodyOnError` to `false` (#1437)


v2.7.6 (2016-01-30)
-------------------

* detect more types of transaction deadlocks early


v2.7.5 (2016-01-22)
-------------------

* backported added automatic deadlock detection for transactions

  In case a deadlock is detected, a multi-collection operation may be rolled back
  automatically and fail with error 29 (`deadlock detected`). Client code for
  operations containing more than one collection should be aware of this potential
  error and handle it accordingly, either by giving up or retrying the transaction.

* improved internal datafile statistics for compaction and compaction triggering
  conditions, preventing excessive growth of collection datafiles under some
  workloads. This should also fix issue #1596.

* Foxx export cache should no longer break if a broken app is loaded in the
  web admin interface.

* Foxx: removed some incorrect deprecation warnings.

* Foxx: mocha test paths with wildcard characters (asterisks) now work on Windows


v2.7.4 (2015-12-21)
-------------------

* slightly adjusted V8 garbage collection strategy so that collection eventually
  happens in all contexts that hold V8 external references to documents and
  collections.

* added the following attributes to the result of `collection.figures()` and the
  corresponding HTTP API at `PUT /_api/collection/<name>/figures`:

  - `documentReferences`: The number of references to documents in datafiles
    that JavaScript code currently holds. This information can be used for
    debugging compaction and unload issues.
  - `waitingFor`: An optional string value that contains information about
    which object type is at the head of the collection's cleanup queue. This
    information can be used for debugging compaction and unload issues.
  - `compactionStatus.time`: The point in time the compaction for the collection
    was last executed. This information can be used for debugging compaction
    issues.
  - `compactionStatus.message`: The action that was performed when the compaction
    was last run for the collection. This information can be used for debugging
    compaction issues.

  Note: `waitingFor` and `compactionStatus` may be empty when called on a coordinator
  in a cluster.

* the compaction will now provide queryable status info that can be used to track
  its progress. The compaction status is displayed in the web interface, too.


v2.7.3 (2015-12-17)
-------------------

* fixed some replication value conversion issues when replication applier properties
  were set via ArangoShell

* fixed disappearing of documents for collections transferred via `sync` or
  `syncCollection` if the collection was dropped right before synchronization
  and drop and (re-)create collection markers were located in the same WAL file


* fixed an issue where overwriting the system sessions collection would break
  the web interface when authentication is enabled

v2.7.2 (2015-12-01)
-------------------

* replication improvements:

  - added `autoResync` configuration parameter for continuous replication.

    When set to `true`, a replication slave will automatically trigger a full data
    re-synchronization with the master when the master cannot provide the log data
    the slave had asked for. Note that `autoResync` will only work when the option
    `requireFromPresent` is also set to `true` for the continuous replication, or
    when the continuous syncer is started and detects that no start tick is present.

    Automatic re-synchronization may transfer a lot of data from the master to the
    slave and may be expensive. It is therefore turned off by default.
    When turned off, the slave will never perform an automatic re-synchronization
    with the master.

  - added `idleMinWaitTime` and `idleMaxWaitTime` configuration parameters for
    continuous replication.

    These parameters can be used to control the minimum and maximum wait time the
    slave will (intentionally) idle and not poll for master log changes in case the
    master had sent the full logs already.
    The `idleMaxWaitTime` value will only be used when `adapativePolling` is set
    to `true`. When `adaptivePolling` is disable, only `idleMinWaitTime` will be
    used as a constant time span in which the slave will not poll the master for
    further changes. The default values are 0.5 seconds for `idleMinWaitTime` and
    2.5 seconds for `idleMaxWaitTime`, which correspond to the hard-coded values
    used in previous versions of ArangoDB.

  - added `initialSyncMaxWaitTime` configuration parameter for initial and continuous
    replication

    This option controls the maximum wait time (in seconds) that the initial
    synchronization will wait for a response from the master when fetching initial
    collection data. If no response is received within this time period, the initial
    synchronization will give up and fail. This option is also relevant for
    continuous replication in case *autoResync* is set to *true*, as then the
    continuous replication may trigger a full data re-synchronization in case
    the master cannot the log data the slave had asked for.

  - HTTP requests sent from the slave to the master during initial synchronization
    will now be retried if they fail with connection problems.

  - the initial synchronization now logs its progress so it can be queried using
    the regular replication status check APIs.

* fixed non-deterministic query results in some cluster queries

* added missing lock instruction for primary index in compactor size calculation

* fixed issue #1589

* fixed issue #1583

* fixed undefined behavior when accessing the top level of a document with the `[*]`
  operator

* fixed potentially invalid pointer access in shaper when the currently accessed
  document got re-located by the WAL collector at the very same time

* Foxx: optional configuration options no longer log validation errors when assigned
  empty values (#1495)

* Foxx: constructors provided to Repository and Model sub-classes via extend are
  now correctly called (#1592)


v2.7.1 (2015-11-07)
-------------------

* switch to linenoise next generation

* exclude `_apps` collection from replication

  The slave has its own `_apps` collection which it populates on server start.
  When replicating data from the master to the slave, the data from the master may
  clash with the slave's own data in the `_apps` collection. Excluding the `_apps`
  collection from replication avoids this.

* disable replication appliers when starting in modes `--upgrade`, `--no-server`
  and `--check-upgrade`

* more detailed output in arango-dfdb

* fixed "no start tick" issue in replication applier

  This error could occur after restarting a slave server after a shutdown
  when no data was ever transferred from the master to the slave via the
  continuous replication

* fixed problem during SSL client connection abort that led to scheduler thread
  staying at 100% CPU saturation

* fixed potential segfault in AQL `NEIGHBORS` function implementation when C++ function
  variant was used and collection names were passed as strings

* removed duplicate target for some frontend JavaScript files from the Makefile

* make AQL function `MERGE()` work on a single array parameter, too.
  This allows combining the attributes of multiple objects from an array into
  a single object, e.g.

      RETURN MERGE([
        { foo: 'bar' },
        { quux: 'quetzalcoatl', ruled: true },
        { bar: 'baz', foo: 'done' }
      ])

  will now return:

      {
        "foo": "done",
        "quux": "quetzalcoatl",
        "ruled": true,
        "bar": "baz"
      }

* fixed potential deadlock in collection status changing on Windows

* fixed hard-coded `incremental` parameter in shell implementation of
  `syncCollection` function in replication module

* fix for GCC5: added check for '-stdlib' option


v2.7.0 (2015-10-09)
-------------------

* fixed request statistics aggregation
  When arangod was started in supervisor mode, the request statistics always showed
  0 requests, as the statistics aggregation thread did not run then.

* read server configuration files before dropping privileges. this ensures that
  the SSL keyfile specified in the configuration can be read with the server's start
  privileges (i.e. root when using a standard ArangoDB package).

* fixed replication with a 2.6 replication configuration and issues with a 2.6 master

* raised default value of `--server.descriptors-minimum` to 1024

* allow Foxx apps to be installed underneath URL path `/_open/`, so they can be
  (intentionally) accessed without authentication.

* added *allowImplicit* sub-attribute in collections declaration of transactions.
  The *allowImplicit* attributes allows making transactions fail should they
  read-access a collection that was not explicitly declared in the *collections*
  array of the transaction.

* added "special" password ARANGODB_DEFAULT_ROOT_PASSWORD. If you pass
  ARANGODB_DEFAULT_ROOT_PASSWORD as password, it will read the password
  from the environment variable ARANGODB_DEFAULT_ROOT_PASSWORD


v2.7.0-rc2 (2015-09-22)
-----------------------

* fix over-eager datafile compaction

  This should reduce the need to compact directly after loading a collection when a
  collection datafile contained many insertions and updates for the same documents. It
  should also prevent from re-compacting already merged datafiles in case not many
  changes were made. Compaction will also make fewer index lookups than before.

* added `syncCollection()` function in module `org/arangodb/replication`

  This allows synchronizing the data of a single collection from a master to a slave
  server. Synchronization can either restore the whole collection by transferring all
  documents from the master to the slave, or incrementally by only transferring documents
  that differ. This is done by partitioning the collection's entire key space into smaller
  chunks and comparing the data chunk-wise between master and slave. Only chunks that are
  different will be re-transferred.

  The `syncCollection()` function can be used as follows:

      require("org/arangodb/replication").syncCollection(collectionName, options);

  e.g.

      require("org/arangodb/replication").syncCollection("myCollection", {
        endpoint: "tcp://127.0.0.1:8529",  /* master */
        username: "root",                  /* username for master */
        password: "secret",                /* password for master */
        incremental: true                  /* use incremental mode */
      });


* additionally allow the following characters in document keys:

  `(` `)` `+` `,` `=` `;` `$` `!` `*` `'` `%`


v2.7.0-rc1 (2015-09-17)
-----------------------

* removed undocumented server-side-only collection functions:
  * collection.OFFSET()
  * collection.NTH()
  * collection.NTH2()
  * collection.NTH3()

* upgraded Swagger to version 2.0 for the Documentation

  This gives the user better prepared test request structures.
  More conversions will follow so finally client libraries can be auto-generated.

* added extra AQL functions for date and time calculation and manipulation.
  These functions were contributed by GitHub users @CoDEmanX and @friday.
  A big thanks for their work!

  The following extra date functions are available from 2.7 on:

  * `DATE_DAYOFYEAR(date)`: Returns the day of year number of *date*.
    The return values range from 1 to 365, or 366 in a leap year respectively.

  * `DATE_ISOWEEK(date)`: Returns the ISO week date of *date*.
    The return values range from 1 to 53. Monday is considered the first day of the week.
    There are no fractional weeks, thus the last days in December may belong to the first
    week of the next year, and the first days in January may be part of the previous year's
    last week.

  * `DATE_LEAPYEAR(date)`: Returns whether the year of *date* is a leap year.

  * `DATE_QUARTER(date)`: Returns the quarter of the given date (1-based):
    * 1: January, February, March
    * 2: April, May, June
    * 3: July, August, September
    * 4: October, November, December

  - *DATE_DAYS_IN_MONTH(date)*: Returns the number of days in *date*'s month (28..31).

  * `DATE_ADD(date, amount, unit)`: Adds *amount* given in *unit* to *date* and
    returns the calculated date.

    *unit* can be either of the following to specify the time unit to add or
    subtract (case-insensitive):
    - y, year, years
    - m, month, months
    - w, week, weeks
    - d, day, days
    - h, hour, hours
    - i, minute, minutes
    - s, second, seconds
    - f, millisecond, milliseconds

    *amount* is the number of *unit*s to add (positive value) or subtract
    (negative value).

  * `DATE_SUBTRACT(date, amount, unit)`: Subtracts *amount* given in *unit* from
    *date* and returns the calculated date.

    It works the same as `DATE_ADD()`, except that it subtracts. It is equivalent
    to calling `DATE_ADD()` with a negative amount, except that `DATE_SUBTRACT()`
    can also subtract ISO durations. Note that negative ISO durations are not
    supported (i.e. starting with `-P`, like `-P1Y`).

  * `DATE_DIFF(date1, date2, unit, asFloat)`: Calculate the difference
    between two dates in given time *unit*, optionally with decimal places.
    Returns a negative value if *date1* is greater than *date2*.

  * `DATE_COMPARE(date1, date2, unitRangeStart, unitRangeEnd)`: Compare two
    partial dates and return true if they match, false otherwise. The parts to
    compare are defined by a range of time units.

    The full range is: years, months, days, hours, minutes, seconds, milliseconds.
    Pass the unit to start from as *unitRangeStart*, and the unit to end with as
    *unitRangeEnd*. All units in between will be compared. Leave out *unitRangeEnd*
    to only compare *unitRangeStart*.

  * `DATE_FORMAT(date, format)`: Format a date according to the given format string.
    It supports the following placeholders (case-insensitive):
    - %t: timestamp, in milliseconds since midnight 1970-01-01
    - %z: ISO date (0000-00-00T00:00:00.000Z)
    - %w: day of week (0..6)
    - %y: year (0..9999)
    - %yy: year (00..99), abbreviated (last two digits)
    - %yyyy: year (0000..9999), padded to length of 4
    - %yyyyyy: year (-009999 .. +009999), with sign prefix and padded to length of 6
    - %m: month (1..12)
    - %mm: month (01..12), padded to length of 2
    - %d: day (1..31)
    - %dd: day (01..31), padded to length of 2
    - %h: hour (0..23)
    - %hh: hour (00..23), padded to length of 2
    - %i: minute (0..59)
    - %ii: minute (00..59), padded to length of 2
    - %s: second (0..59)
    - %ss: second (00..59), padded to length of 2
    - %f: millisecond (0..999)
    - %fff: millisecond (000..999), padded to length of 3
    - %x: day of year (1..366)
    - %xxx: day of year (001..366), padded to length of 3
    - %k: ISO week date (1..53)
    - %kk: ISO week date (01..53), padded to length of 2
    - %l: leap year (0 or 1)
    - %q: quarter (1..4)
    - %a: days in month (28..31)
    - %mmm: abbreviated English name of month (Jan..Dec)
    - %mmmm: English name of month (January..December)
    - %www: abbreviated English name of weekday (Sun..Sat)
    - %wwww: English name of weekday (Sunday..Saturday)
    - %&: special escape sequence for rare occasions
    - %%: literal %
    - %: ignored

* new WAL logfiles and datafiles are now created non-sparse

  This prevents SIGBUS signals being raised when memory of a sparse datafile is accessed
  and the disk is full and the accessed file part is not actually disk-backed. In
  this case the mapped memory region is not necessarily backed by physical memory, and
  accessing the memory may raise SIGBUS and crash arangod.

* the `internal.download()` function and the module `org/arangodb/request` used some
  internal library function that handled the sending of HTTP requests from inside of
  ArangoDB. This library unconditionally set an HTTP header `Accept-Encoding: gzip`
  in all outgoing HTTP requests.

  This has been fixed in 2.7, so `Accept-Encoding: gzip` is not set automatically anymore.
  Additionally, the header `User-Agent: ArangoDB` is not set automatically either. If
  client applications desire to send these headers, they are free to add it when
  constructing the requests using the `download` function or the request module.

* fixed issue #1436: org/arangodb/request advertises deflate without supporting it

* added template string generator function `aqlQuery` for generating AQL queries

  This can be used to generate safe AQL queries with JavaScript parameter
  variables or expressions easily:

      var name = 'test';
      var attributeName = '_key';
      var query = aqlQuery`FOR u IN users FILTER u.name == ${name} RETURN u.${attributeName}`;
      db._query(query);

* report memory usage for document header data (revision id, pointer to data etc.)
  in `db.collection.figures()`. The memory used for document headers will now
  show up in the already existing attribute `indexes.size`. Due to that, the index
  sizes reported by `figures()` in 2.7 will be higher than those reported by 2.6,
  but the 2.7 values are more accurate.

* IMPORTANT CHANGE: the filenames in dumps created by arangodump now contain
  not only the name of the dumped collection, but also an additional 32-digit hash
  value. This is done to prevent overwriting dump files in case-insensitive file
  systems when there exist multiple collections with the same name (but with
  different cases).

  For example, if a database has two collections: `test` and `Test`, previous
  versions of ArangoDB created the files

  * `test.structure.json` and `test.data.json` for collection `test`
  * `Test.structure.json` and `Test.data.json` for collection `Test`

  This did not work for case-insensitive filesystems, because the files for the
  second collection would have overwritten the files of the first. arangodump in
  2.7 will create the following filenames instead:

  * `test_098f6bcd4621d373cade4e832627b4f6.structure.json` and `test_098f6bcd4621d373cade4e832627b4f6.data.json`
  * `Test_0cbc6611f5540bd0809a388dc95a615b.structure.json` and `Test_0cbc6611f5540bd0809a388dc95a615b.data.json`

  These filenames will be unambiguous even in case-insensitive filesystems.

* IMPORTANT CHANGE: make arangod actually close lingering client connections
  when idle for at least the duration specified via `--server.keep-alive-timeout`.
  In previous versions of ArangoDB, connections were not closed by the server
  when the timeout was reached and the client was still connected. Now the
  connection is properly closed by the server in case of timeout. Client
  applications relying on the old behavior may now need to reconnect to the
  server when their idle connections time out and get closed (note: connections
  being idle for a long time may be closed by the OS or firewalls anyway -
  client applications should be aware of that and try to reconnect).

* IMPORTANT CHANGE: when starting arangod, the server will drop the process
  privileges to the specified values in options `--server.uid` and `--server.gid`
  instantly after parsing the startup options.

  That means when either `--server.uid` or `--server.gid` are set, the privilege
  change will happen earlier. This may prevent binding the server to an endpoint
  with a port number lower than 1024 if the arangodb user has no privileges
  for that. Previous versions of ArangoDB changed the privileges later, so some
  startup actions were still carried out under the invoking user (i.e. likely
  *root* when started via init.d or system scripts) and especially binding to
  low port numbers was still possible there.

  The default privileges for user *arangodb* will not be sufficient for binding
  to port numbers lower than 1024. To have an ArangoDB 2.7 bind to a port number
  lower than 1024, it needs to be started with either a different privileged user,
  or the privileges of the *arangodb* user have to raised manually beforehand.

* added AQL optimizer rule `patch-update-statements`

* Linux startup scripts and systemd configuration for arangod now try to
  adjust the NOFILE (number of open files) limits for the process. The limit
  value is set to 131072 (128k) when ArangoDB is started via start/stop
  commands

* When ArangoDB is started/stopped manually via the start/stop commands, the
  main process will wait for up to 10 seconds after it forks the supervisor
  and arangod child processes. If the startup fails within that period, the
  start/stop script will fail with an exit code other than zero. If the
  startup of the supervisor or arangod is still ongoing after 10 seconds,
  the main program will still return with exit code 0. The limit of 10 seconds
  is arbitrary because the time required for a startup is not known in advance.

* added startup option `--database.throw-collection-not-loaded-error`

  Accessing a not-yet loaded collection will automatically load a collection
  on first access. This flag controls what happens in case an operation
  would need to wait for another thread to finalize loading a collection. If
  set to *true*, then the first operation that accesses an unloaded collection
  will load it. Further threads that try to access the same collection while
  it is still loading immediately fail with an error (1238, *collection not loaded*).
  This is to prevent all server threads from being blocked while waiting on the
  same collection to finish loading. When the first thread has completed loading
  the collection, the collection becomes regularly available, and all operations
  from that point on can be carried out normally, and error 1238 will not be
  thrown anymore for that collection.

  If set to *false*, the first thread that accesses a not-yet loaded collection
  will still load it. Other threads that try to access the collection while
  loading will not fail with error 1238 but instead block until the collection
  is fully loaded. This configuration might lead to all server threads being
  blocked because they are all waiting for the same collection to complete
  loading. Setting the option to *true* will prevent this from happening, but
  requires clients to catch error 1238 and react on it (maybe by scheduling
  a retry for later).

  The default value is *false*.

* added better control-C support in arangosh

  When CTRL-C is pressed in arangosh, it will now print a `^C` first. Pressing
  CTRL-C again will reset the prompt if something was entered before, or quit
  arangosh if no command was entered directly before.

  This affects the arangosh version build with Readline-support only (Linux
  and MacOS).

  The MacOS version of ArangoDB for Homebrew now depends on Readline, too. The
  Homebrew formula has been changed accordingly.
  When self-compiling ArangoDB on MacOS without Homebrew, Readline now is a
  prerequisite.

* increased default value for collection-specific `indexBuckets` value from 1 to 8

  Collections created from 2.7 on will use the new default value of `8` if not
  overridden on collection creation or later using
  `collection.properties({ indexBuckets: ... })`.

  The `indexBuckets` value determines the number of buckets to use for indexes of
  type `primary`, `hash` and `edge`. Having multiple index buckets allows splitting
  an index into smaller components, which can be filled in parallel when a collection
  is loading. Additionally, resizing and reallocation of indexes are faster and
  less intrusive if the index uses multiple buckets, because resize and reallocation
  will affect only data in a single bucket instead of all index values.

  The index buckets will be filled in parallel when loading a collection if the collection
  has an `indexBuckets` value greater than 1 and the collection contains a significant
  amount of documents/edges (the current threshold is 256K documents but this value
  may change in future versions of ArangoDB).

* changed HTTP client to use poll instead of select on Linux and MacOS

  This affects the ArangoShell and user-defined JavaScript code running inside
  arangod that initiates its own HTTP calls.

  Using poll instead of select allows using arbitrary high file descriptors
  (bigger than the compiled in FD_SETSIZE). Server connections are still handled using
  epoll, which has never been affected by FD_SETSIZE.

* implemented AQL `LIKE` function using ICU regexes

* added `RETURN DISTINCT` for AQL queries to return unique results:

      FOR doc IN collection
        RETURN DISTINCT doc.status

  This change also introduces `DISTINCT` as an AQL keyword.

* removed `createNamedQueue()` and `addJob()` functions from org/arangodb/tasks

* use less locks and more atomic variables in the internal dispatcher
  and V8 context handling implementations. This leads to improved throughput in
  some ArangoDB internals and allows for higher HTTP request throughput for
  many operations.

  A short overview of the improvements can be found here:

  https://www.arangodb.com/2015/08/throughput-enhancements/

* added shorthand notation for attribute names in AQL object literals:

      LET name = "Peter"
      LET age = 42
      RETURN { name, age }

  The above is the shorthand equivalent of the generic form

      LET name = "Peter"
      LET age = 42
      RETURN { name : name, age : age }

* removed configure option `--enable-timings`

  This option did not have any effect.

* removed configure option `--enable-figures`

  This option previously controlled whether HTTP request statistics code was
  compiled into ArangoDB or not. The previous default value was `true` so
  statistics code was available in official packages. Setting the option to
  `false` led to compile errors so it is doubtful the default value was
  ever changed. By removing the option some internal statistics code was also
  simplified.

* removed run-time manipulation methods for server endpoints:

  * `db._removeEndpoint()`
  * `db._configureEndpoint()`
  * HTTP POST `/_api/endpoint`
  * HTTP DELETE `/_api/endpoint`

* AQL query result cache

  The query result cache can optionally cache the complete results of all or selected AQL queries.
  It can be operated in the following modes:

  * `off`: the cache is disabled. No query results will be stored
  * `on`: the cache will store the results of all AQL queries unless their `cache`
    attribute flag is set to `false`
  * `demand`: the cache will store the results of AQL queries that have their
    `cache` attribute set to `true`, but will ignore all others

  The mode can be set at server startup using the `--database.query-cache-mode` configuration
  option and later changed at runtime.

  The following HTTP REST APIs have been added for controlling the query cache:

  * HTTP GET `/_api/query-cache/properties`: returns the global query cache configuration
  * HTTP PUT `/_api/query-cache/properties`: modifies the global query cache configuration
  * HTTP DELETE `/_api/query-cache`: invalidates all results in the query cache

  The following JavaScript functions have been added for controlling the query cache:

  * `require("org/arangodb/aql/cache").properties()`: returns the global query cache configuration
  * `require("org/arangodb/aql/cache").properties(properties)`: modifies the global query cache configuration
  * `require("org/arangodb/aql/cache").clear()`: invalidates all results in the query cache

* do not link arangoimp against V8

* AQL function call arguments optimization

  This will lead to arguments in function calls inside AQL queries not being copied but passed
  by reference. This may speed up calls to functions with bigger argument values or queries that
  call functions a lot of times.

* upgraded V8 version to 4.3.61

* removed deprecated AQL `SKIPLIST` function.

  This function was introduced in older versions of ArangoDB with a less powerful query optimizer to
  retrieve data from a skiplist index using a `LIMIT` clause. It was marked as deprecated in ArangoDB
  2.6.

  Since ArangoDB 2.3 the behavior of the `SKIPLIST` function can be emulated using regular AQL
  constructs, e.g.

      FOR doc IN @@collection
        FILTER doc.value >= @value
        SORT doc.value DESC
        LIMIT 1
        RETURN doc

* the `skip()` function for simple queries does not accept negative input any longer.
  This feature was deprecated in 2.6.0.

* fix exception handling

  In some cases JavaScript exceptions would re-throw without information of the original problem.
  Now the original exception is logged for failure analysis.

* based REST API method PUT `/_api/simple/all` on the cursor API and make it use AQL internally.

  The change speeds up this REST API method and will lead to additional query information being
  returned by the REST API. Clients can use this extra information or ignore it.

* Foxx Queue job success/failure handlers arguments have changed from `(jobId, jobData, result, jobFailures)` to `(result, jobData, job)`.

* added Foxx Queue job options `repeatTimes`, `repeatUntil` and `repeatDelay` to automatically re-schedule jobs when they are completed.

* added Foxx manifest configuration type `password` to mask values in the web interface.

* fixed default values in Foxx manifest configurations sometimes not being used as defaults.

* fixed optional parameters in Foxx manifest configurations sometimes not being cleared correctly.

* Foxx dependencies can now be marked as optional using a slightly more verbose syntax in your manifest file.

* converted Foxx constructors to ES6 classes so you can extend them using class syntax.

* updated aqb to 2.0.

* updated chai to 3.0.

* Use more madvise calls to speed up things when memory is tight, in particular
  at load time but also for random accesses later.

* Overhauled web interface

  The web interface now has a new design.

  The API documentation for ArangoDB has been moved from "Tools" to "Links" in the web interface.

  The "Applications" tab in the web interfaces has been renamed to "Services".


v2.6.12 (2015-12-02)
--------------------

* fixed disappearing of documents for collections transferred via `sync` if the
  the collection was dropped right before synchronization and drop and (re-)create
  collection markers were located in the same WAL file

* added missing lock instruction for primary index in compactor size calculation

* fixed issue #1589

* fixed issue #1583

* Foxx: optional configuration options no longer log validation errors when assigned
  empty values (#1495)


v2.6.11 (2015-11-18)
--------------------

* fixed potentially invalid pointer access in shaper when the currently accessed
  document got re-located by the WAL collector at the very same time


v2.6.10 (2015-11-10)
--------------------

* disable replication appliers when starting in modes `--upgrade`, `--no-server`
  and `--check-upgrade`

* more detailed output in arango-dfdb

* fixed potential deadlock in collection status changing on Windows

* issue #1521: Can't dump/restore with user and password


v2.6.9 (2015-09-29)
-------------------

* added "special" password ARANGODB_DEFAULT_ROOT_PASSWORD. If you pass
  ARANGODB_DEFAULT_ROOT_PASSWORD as password, it will read the password
  from the environment variable ARANGODB_DEFAULT_ROOT_PASSWORD

* fixed failing AQL skiplist, sort and limit combination

  When using a Skiplist index on an attribute (say "a") and then using sort
  and skip on this attribute caused the result to be empty e.g.:

    require("internal").db.test.ensureSkiplist("a");
    require("internal").db._query("FOR x IN test SORT x.a LIMIT 10, 10");

  Was always empty no matter how many documents are stored in test.
  This is now fixed.

v2.6.8 (2015-09-09)
-------------------

* ARM only:

  The ArangoDB packages for ARM require the kernel to allow unaligned memory access.
  How the kernel handles unaligned memory access is configurable at runtime by
  checking and adjusting the contents `/proc/cpu/alignment`.

  In order to operate on ARM, ArangoDB requires the bit 1 to be set. This will
  make the kernel trap and adjust unaligned memory accesses. If this bit is not
  set, the kernel may send a SIGBUS signal to ArangoDB and terminate it.

  To set bit 1 in `/proc/cpu/alignment` use the following command as a privileged
  user (e.g. root):

      echo "2" > /proc/cpu/alignment

  Note that this setting affects all user processes and not just ArangoDB. Setting
  the alignment with the above command will also not make the setting permanent,
  so it will be lost after a restart of the system. In order to make the setting
  permanent, it should be executed during system startup or before starting arangod.

  The ArangoDB start/stop scripts do not adjust the alignment setting, but rely on
  the environment to have the correct alignment setting already. The reason for this
  is that the alignment settings also affect all other user processes (which ArangoDB
  is not aware of) and thus may have side-effects outside of ArangoDB. It is therefore
  more reasonable to have the system administrator carry out the change.


v2.6.7 (2015-08-25)
-------------------

* improved AssocMulti index performance when resizing.

  This makes the edge index perform less I/O when under memory pressure.


v2.6.6 (2015-08-23)
-------------------

* added startup option `--server.additional-threads` to create separate queues
  for slow requests.


v2.6.5 (2015-08-17)
-------------------

* added startup option `--database.throw-collection-not-loaded-error`

  Accessing a not-yet loaded collection will automatically load a collection
  on first access. This flag controls what happens in case an operation
  would need to wait for another thread to finalize loading a collection. If
  set to *true*, then the first operation that accesses an unloaded collection
  will load it. Further threads that try to access the same collection while
  it is still loading immediately fail with an error (1238, *collection not loaded*).
  This is to prevent all server threads from being blocked while waiting on the
  same collection to finish loading. When the first thread has completed loading
  the collection, the collection becomes regularly available, and all operations
  from that point on can be carried out normally, and error 1238 will not be
  thrown anymore for that collection.

  If set to *false*, the first thread that accesses a not-yet loaded collection
  will still load it. Other threads that try to access the collection while
  loading will not fail with error 1238 but instead block until the collection
  is fully loaded. This configuration might lead to all server threads being
  blocked because they are all waiting for the same collection to complete
  loading. Setting the option to *true* will prevent this from happening, but
  requires clients to catch error 1238 and react on it (maybe by scheduling
  a retry for later).

  The default value is *false*.

* fixed busy wait loop in scheduler threads that sometimes consumed 100% CPU while
  waiting for events on connections closed unexpectedly by the client side

* handle attribute `indexBuckets` when restoring collections via arangorestore.
  Previously the `indexBuckets` attribute value from the dump was ignored, and the
   server default value for `indexBuckets` was used when restoring a collection.

* fixed "EscapeValue already set error" crash in V8 actions that might have occurred when
  canceling V8-based operations.


v2.6.4 (2015-08-01)
-------------------

* V8: Upgrade to version 4.1.0.27 - this is intended to be the stable V8 version.

* fixed issue #1424: Arango shell should not processing arrows pushing on keyboard


v2.6.3 (2015-07-21)
-------------------

* issue #1409: Document values with null character truncated


v2.6.2 (2015-07-04)
-------------------

* fixed issue #1383: bindVars for HTTP API doesn't work with empty string

* fixed handling of default values in Foxx manifest configurations

* fixed handling of optional parameters in Foxx manifest configurations

* fixed a reference error being thrown in Foxx queues when a function-based job type is used that is not available and no options object is passed to queue.push


v2.6.1 (2015-06-24)
-------------------

* Add missing swagger files to cmake build. fixes #1368

* fixed documentation errors


v2.6.0 (2015-06-20)
-------------------

* using negative values for `SimpleQuery.skip()` is deprecated.
  This functionality will be removed in future versions of ArangoDB.

* The following simple query functions are now deprecated:

  * collection.near
  * collection.within
  * collection.geo
  * collection.fulltext
  * collection.range
  * collection.closedRange

  This also lead to the following REST API methods being deprecated from now on:

  * PUT /_api/simple/near
  * PUT /_api/simple/within
  * PUT /_api/simple/fulltext
  * PUT /_api/simple/range

  It is recommended to replace calls to these functions or APIs with equivalent AQL queries,
  which are more flexible because they can be combined with other operations:

      FOR doc IN NEAR(@@collection, @latitude, @longitude, @limit)
        RETURN doc

      FOR doc IN WITHIN(@@collection, @latitude, @longitude, @radius, @distanceAttributeName)
        RETURN doc

      FOR doc IN FULLTEXT(@@collection, @attributeName, @queryString, @limit)
        RETURN doc

      FOR doc IN @@collection
        FILTER doc.value >= @left && doc.value < @right
        LIMIT @skip, @limit
        RETURN doc`

  The above simple query functions and REST API methods may be removed in future versions
  of ArangoDB.

* deprecated now-obsolete AQL `SKIPLIST` function

  The function was introduced in older versions of ArangoDB with a less powerful query optimizer to
  retrieve data from a skiplist index using a `LIMIT` clause.

  Since 2.3 the same goal can be achieved by using regular AQL constructs, e.g.

      FOR doc IN collection FILTER doc.value >= @value SORT doc.value DESC LIMIT 1 RETURN doc

* fixed issues when switching the database inside tasks and during shutdown of database cursors

  These features were added during 2.6 alpha stage so the fixes affect devel/2.6-alpha builds only

* issue #1360: improved foxx-manager help

* added `--enable-tcmalloc` configure option.

  When this option is set, arangod and the client tools will be linked against tcmalloc, which replaces
  the system allocator. When the option is set, a tcmalloc library must be present on the system under
  one of the names `libtcmalloc`, `libtcmalloc_minimal` or `libtcmalloc_debug`.

  As this is a configure option, it is supported for manual builds on Linux-like systems only. tcmalloc
  support is currently experimental.

* issue #1353: Windows: HTTP API - incorrect path in errorMessage

* issue #1347: added option `--create-database` for arangorestore.

  Setting this option to `true` will now create the target database if it does not exist. When creating
  the target database, the username and passwords passed to arangorestore will be used to create an
  initial user for the new database.

* issue #1345: advanced debug information for User Functions

* issue #1341: Can't use bindvars in UPSERT

* fixed vulnerability in JWT implementation.

* changed default value of option `--database.ignore-datafile-errors` from `true` to `false`

  If the new default value of `false` is used, then arangod will refuse loading collections that contain
  datafiles with CRC mismatches or other errors. A collection with datafile errors will then become
  unavailable. This prevents follow up errors from happening.

  The only way to access such collection is to use the datafile debugger (arango-dfdb) and try to repair
  or truncate the datafile with it.

  If `--database.ignore-datafile-errors` is set to `true`, then collections will become available
  even if parts of their data cannot be loaded. This helps availability, but may cause (partial) data
  loss and follow up errors.

* added server startup option `--server.session-timeout` for controlling the timeout of user sessions
  in the web interface

* add sessions and cookie authentication for ArangoDB's web interface

  ArangoDB's built-in web interface now uses sessions. Session information ids are stored in cookies,
  so clients using the web interface must accept cookies in order to use it

* web interface: display query execution time in AQL editor

* web interface: renamed AQL query *submit* button to *execute*

* web interface: added query explain feature in AQL editor

* web interface: demo page added. only working if demo data is available, hidden otherwise

* web interface: added support for custom app scripts with optional arguments and results

* web interface: mounted apps that need to be configured are now indicated in the app overview

* web interface: added button for running tests to app details

* web interface: added button for configuring app dependencies to app details

* web interface: upgraded API documentation to use Swagger 2

* INCOMPATIBLE CHANGE

  removed startup option `--log.severity`

  The docs for `--log.severity` mentioned lots of severities (e.g. `exception`, `technical`, `functional`, `development`)
  but only a few severities (e.g. `all`, `human`) were actually used, with `human` being the default and `all` enabling the
  additional logging of requests. So the option pretended to control a lot of things which it actually didn't. Additionally,
  the option `--log.requests-file` was around for a long time already, also controlling request logging.

  Because the `--log.severity` option effectively did not control that much, it was removed. A side effect of removing the
  option is that 2.5 installations which used `--log.severity all` will not log requests after the upgrade to 2.6. This can
  be adjusted by setting the `--log.requests-file` option.

* add backtrace to fatal log events

* added optional `limit` parameter for AQL function `FULLTEXT`

* make fulltext index also index text values contained in direct sub-objects of the indexed
  attribute.

  Previous versions of ArangoDB only indexed the attribute value if it was a string. Sub-attributes
  of the index attribute were ignored when fulltext indexing.

  Now, if the index attribute value is an object, the object's values will each be included in the
  fulltext index if they are strings. If the index attribute value is an array, the array's values
  will each be included in the fulltext index if they are strings.

  For example, with a fulltext index present on the `translations` attribute, the following text
  values will now be indexed:

      var c = db._create("example");
      c.ensureFulltextIndex("translations");
      c.insert({ translations: { en: "fox", de: "Fuchs", fr: "renard", ru: "лиса" } });
      c.insert({ translations: "Fox is the English translation of the German word Fuchs" });
      c.insert({ translations: [ "ArangoDB", "document", "database", "Foxx" ] });

      c.fulltext("translations", "лиса").toArray();       // returns only first document
      c.fulltext("translations", "Fox").toArray();        // returns first and second documents
      c.fulltext("translations", "prefix:Fox").toArray(); // returns all three documents

* added batch document removal and lookup commands:

      collection.lookupByKeys(keys)
      collection.removeByKeys(keys)

  These commands can be used to perform multi-document lookup and removal operations efficiently
  from the ArangoShell. The argument to these operations is an array of document keys.

  Also added HTTP APIs for batch document commands:

  * PUT /_api/simple/lookup-by-keys
  * PUT /_api/simple/remove-by-keys

* properly prefix document address URLs with the current database name for calls to the REST
  API method GET `/_api/document?collection=...` (that method will return partial URLs to all
  documents in the collection).

  Previous versions of ArangoDB returned the URLs starting with `/_api/` but without the current
  database name, e.g. `/_api/document/mycollection/mykey`. Starting with 2.6, the response URLs
  will include the database name as well, e.g. `/_db/_system/_api/document/mycollection/mykey`.

* added dedicated collection export HTTP REST API

  ArangoDB now provides a dedicated collection export API, which can take snapshots of entire
  collections more efficiently than the general-purpose cursor API. The export API is useful
  to transfer the contents of an entire collection to a client application. It provides optional
  filtering on specific attributes.

  The export API is available at endpoint `POST /_api/export?collection=...`. The API has the
  same return value structure as the already established cursor API (`POST /_api/cursor`).

  An introduction to the export API is given in this blog post:
  http://jsteemann.github.io/blog/2015/04/04/more-efficient-data-exports/

* subquery optimizations for AQL queries

  This optimization avoids copying intermediate results into subqueries that are not required
  by the subquery.

  A brief description can be found here:
  http://jsteemann.github.io/blog/2015/05/04/subquery-optimizations/

* return value optimization for AQL queries

  This optimization avoids copying the final query result inside the query's main `ReturnNode`.

  A brief description can be found here:
  http://jsteemann.github.io/blog/2015/05/04/return-value-optimization-for-aql/

* speed up AQL queries containing big `IN` lists for index lookups

  `IN` lists used for index lookups had performance issues in previous versions of ArangoDB.
  These issues have been addressed in 2.6 so using bigger `IN` lists for filtering is much
  faster.

  A brief description can be found here:
  http://jsteemann.github.io/blog/2015/05/07/in-list-improvements/

* allow `@` and `.` characters in document keys, too

  This change also leads to document keys being URL-encoded when returned in HTTP `location`
  response headers.

* added alternative implementation for AQL COLLECT

  The alternative method uses a hash table for grouping and does not require its input elements
  to be sorted. It will be taken into account by the optimizer for `COLLECT` statements that do
  not use an `INTO` clause.

  In case a `COLLECT` statement can use the hash table variant, the optimizer will create an extra
  plan for it at the beginning of the planning phase. In this plan, no extra `SORT` node will be
  added in front of the `COLLECT` because the hash table variant of `COLLECT` does not require
  sorted input. Instead, a `SORT` node will be added after it to sort its output. This `SORT` node
  may be optimized away again in later stages. If the sort order of the result is irrelevant to
  the user, adding an extra `SORT null` after a hash `COLLECT` operation will allow the optimizer to
  remove the sorts altogether.

  In addition to the hash table variant of `COLLECT`, the optimizer will modify the original plan
  to use the regular `COLLECT` implementation. As this implementation requires sorted input, the
  optimizer will insert a `SORT` node in front of the `COLLECT`. This `SORT` node may be optimized
  away in later stages.

  The created plans will then be shipped through the regular optimization pipeline. In the end,
  the optimizer will pick the plan with the lowest estimated total cost as usual. The hash table
  variant does not require an up-front sort of the input, and will thus be preferred over the
  regular `COLLECT` if the optimizer estimates many input elements for the `COLLECT` node and
  cannot use an index to sort them.

  The optimizer can be explicitly told to use the regular *sorted* variant of `COLLECT` by
  suffixing a `COLLECT` statement with `OPTIONS { "method" : "sorted" }`. This will override the
  optimizer guesswork and only produce the *sorted* variant of `COLLECT`.

  A blog post on the new `COLLECT` implementation can be found here:
  http://jsteemann.github.io/blog/2015/04/22/collecting-with-a-hash-table/

* refactored HTTP REST API for cursors

  The HTTP REST API for cursors (`/_api/cursor`) has been refactored to improve its performance
  and use less memory.

  A post showing some of the performance improvements can be found here:
  http://jsteemann.github.io/blog/2015/04/01/improvements-for-the-cursor-api/

* simplified return value syntax for data-modification AQL queries

  ArangoDB 2.4 since version allows to return results from data-modification AQL queries. The
  syntax for this was quite limited and verbose:

      FOR i IN 1..10
        INSERT { value: i } IN test
        LET inserted = NEW
        RETURN inserted

  The `LET inserted = NEW RETURN inserted` was required literally to return the inserted
  documents. No calculations could be made using the inserted documents.

  This is now more flexible. After a data-modification clause (e.g. `INSERT`, `UPDATE`, `REPLACE`,
  `REMOVE`, `UPSERT`) there can follow any number of `LET` calculations. These calculations can
  refer to the pseudo-values `OLD` and `NEW` that are created by the data-modification statements.

  This allows returning projections of inserted or updated documents, e.g.:

      FOR i IN 1..10
        INSERT { value: i } IN test
        RETURN { _key: NEW._key, value: i }

  Still not every construct is allowed after a data-modification clause. For example, no functions
  can be called that may access documents.

  More information can be found here:
  http://jsteemann.github.io/blog/2015/03/27/improvements-for-data-modification-queries/

* added AQL `UPSERT` statement

  This adds an `UPSERT` statement to AQL that is a combination of both `INSERT` and `UPDATE` /
  `REPLACE`. The `UPSERT` will search for a matching document using a user-provided example.
  If no document matches the example, the *insert* part of the `UPSERT` statement will be
  executed. If there is a match, the *update* / *replace* part will be carried out:

      UPSERT { page: 'index.html' }                 /* search example */
        INSERT { page: 'index.html', pageViews: 1 } /* insert part */
        UPDATE { pageViews: OLD.pageViews + 1 }     /* update part */
        IN pageViews

  `UPSERT` can be used with an `UPDATE` or `REPLACE` clause. The `UPDATE` clause will perform
  a partial update of the found document, whereas the `REPLACE` clause will replace the found
  document entirely. The `UPDATE` or `REPLACE` parts can refer to the pseudo-value `OLD`, which
  contains all attributes of the found document.

  `UPSERT` statements can optionally return values. In the following query, the return
  attribute `found` will return the found document before the `UPDATE` was applied. If no
  document was found, `found` will contain a value of `null`. The `updated` result attribute will
  contain the inserted / updated document:

      UPSERT { page: 'index.html' }                 /* search example */
        INSERT { page: 'index.html', pageViews: 1 } /* insert part */
        UPDATE { pageViews: OLD.pageViews + 1 }     /* update part */
        IN pageViews
        RETURN { found: OLD, updated: NEW }

  A more detailed description of `UPSERT` can be found here:
  http://jsteemann.github.io/blog/2015/03/27/preview-of-the-upsert-command/

* adjusted default configuration value for `--server.backlog-size` from 10 to 64.

* issue #1231: bug xor feature in AQL: LENGTH(null) == 4

  This changes the behavior of the AQL `LENGTH` function as follows:

  - if the single argument to `LENGTH()` is `null`, then the result will now be `0`. In previous
    versions of ArangoDB, the result of `LENGTH(null)` was `4`.

  - if the single argument to `LENGTH()` is `true`, then the result will now be `1`. In previous
    versions of ArangoDB, the result of `LENGTH(true)` was `4`.

  - if the single argument to `LENGTH()` is `false`, then the result will now be `0`. In previous
    versions of ArangoDB, the result of `LENGTH(false)` was `5`.

  The results of `LENGTH()` with string, numeric, array object argument values do not change.

* issue #1298: Bulk import if data already exists (#1298)

  This change extends the HTTP REST API for bulk imports as follows:

  When documents are imported and the `_key` attribute is specified for them, the import can be
  used for inserting and updating/replacing documents. Previously, the import could be used for
  inserting new documents only, and re-inserting a document with an existing key would have failed
  with a *unique key constraint violated* error.

  The above behavior is still the default. However, the API now allows controlling the behavior
  in case of a unique key constraint error via the optional URL parameter `onDuplicate`.

  This parameter can have one of the following values:

  - `error`: when a unique key constraint error occurs, do not import or update the document but
    report an error. This is the default.

  - `update`: when a unique key constraint error occurs, try to (partially) update the existing
    document with the data specified in the import. This may still fail if the document would
    violate secondary unique indexes. Only the attributes present in the import data will be
    updated and other attributes already present will be preserved. The number of updated documents
    will be reported in the `updated` attribute of the HTTP API result.

  - `replace`: when a unique key constraint error occurs, try to fully replace the existing
    document with the data specified in the import. This may still fail if the document would
    violate secondary unique indexes. The number of replaced documents will be reported in the
    `updated` attribute of the HTTP API result.

  - `ignore`: when a unique key constraint error occurs, ignore this error. There will be no
    insert, update or replace for the particular document. Ignored documents will be reported
    separately in the `ignored` attribute of the HTTP API result.

  The result of the HTTP import API will now contain the attributes `ignored` and `updated`, which
  contain the number of ignored and updated documents respectively. These attributes will contain a
  value of zero unless the `onDuplicate` URL parameter is set to either `update` or `replace`
  (in this case the `updated` attribute may contain non-zero values) or `ignore` (in this case the
  `ignored` attribute may contain a non-zero value).

  To support the feature, arangoimp also has a new command line option `--on-duplicate` which can
  have one of the values `error`, `update`, `replace`, `ignore`. The default value is `error`.

  A few examples for using arangoimp with the `--on-duplicate` option can be found here:
  http://jsteemann.github.io/blog/2015/04/14/updating-documents-with-arangoimp/

* changed behavior of `db._query()` in the ArangoShell:

  if the command's result is printed in the shell, the first 10 results will be printed. Previously
  only a basic description of the underlying query result cursor was printed. Additionally, if the
  cursor result contains more than 10 results, the cursor is assigned to a global variable `more`,
  which can be used to iterate over the cursor result.

  Example:

      arangosh [_system]> db._query("FOR i IN 1..15 RETURN i")
      [object ArangoQueryCursor, count: 15, hasMore: true]

      [
        1,
        2,
        3,
        4,
        5,
        6,
        7,
        8,
        9,
        10
      ]

      type 'more' to show more documents


      arangosh [_system]> more
      [object ArangoQueryCursor, count: 15, hasMore: false]

      [
        11,
        12,
        13,
        14,
        15
      ]

* Disallow batchSize value 0 in HTTP `POST /_api/cursor`:

  The HTTP REST API `POST /_api/cursor` does not accept a `batchSize` parameter value of
  `0` any longer. A batch size of 0 never made much sense, but previous versions of ArangoDB
  did not check for this value. Now creating a cursor using a `batchSize` value 0 will
  result in an HTTP 400 error response

* REST Server: fix memory leaks when failing to add jobs

* 'EDGES' AQL Function

  The AQL function `EDGES` got a new fifth option parameter.
  Right now only one option is available: 'includeVertices'. This is a boolean parameter
  that allows to modify the result of the `EDGES` function.
  Default is 'includeVertices: false' which does not have any effect.
  'includeVertices: true' modifies the result, such that
  {vertex: <vertexDocument>, edge: <edgeDocument>} is returned.

* INCOMPATIBLE CHANGE:

  The result format of the AQL function `NEIGHBORS` has been changed.
  Before it has returned an array of objects containing 'vertex' and 'edge'.
  Now it will only contain the vertex directly.
  Also an additional option 'includeData' has been added.
  This is used to define if only the 'vertex._id' value should be returned (false, default),
  or if the vertex should be looked up in the collection and the complete JSON should be returned
  (true).
  Using only the id values can lead to significantly improved performance if this is the only information
  required.

  In order to get the old result format prior to ArangoDB 2.6, please use the function EDGES instead.
  Edges allows for a new option 'includeVertices' which, set to true, returns exactly the format of NEIGHBORS.
  Example:

      NEIGHBORS(<vertexCollection>, <edgeCollection>, <vertex>, <direction>, <example>)

  This can now be achieved by:

      EDGES(<edgeCollection>, <vertex>, <direction>, <example>, {includeVertices: true})

  If you are nesting several NEIGHBORS steps you can speed up their performance in the following way:

  Old Example:

  FOR va IN NEIGHBORS(Users, relations, 'Users/123', 'outbound') FOR vc IN NEIGHBORS(Products, relations, va.vertex._id, 'outbound') RETURN vc

  This can now be achieved by:

  FOR va IN NEIGHBORS(Users, relations, 'Users/123', 'outbound') FOR vc IN NEIGHBORS(Products, relations, va, 'outbound', null, {includeData: true}) RETURN vc
                                                                                                          ^^^^                  ^^^^^^^^^^^^^^^^^^^
                                                                                                  Use intermediate directly     include Data for final

* INCOMPATIBLE CHANGE:

  The AQL function `GRAPH_NEIGHBORS` now provides an additional option `includeData`.
  This option allows controlling whether the function should return the complete vertices
  or just their IDs. Returning only the IDs instead of the full vertices can lead to
  improved performance .

  If provided, `includeData` is set to `true`, all vertices in the result will be returned
  with all their attributes. The default value of `includeData` is `false`.
  This makes the default function results incompatible with previous versions of ArangoDB.

  To get the old result style in ArangoDB 2.6, please set the options as follows in calls
  to `GRAPH_NEIGHBORS`:

      GRAPH_NEIGHBORS(<graph>, <vertex>, { includeData: true })

* INCOMPATIBLE CHANGE:

  The AQL function `GRAPH_COMMON_NEIGHBORS` now provides an additional option `includeData`.
  This option allows controlling whether the function should return the complete vertices
  or just their IDs. Returning only the IDs instead of the full vertices can lead to
  improved performance .

  If provided, `includeData` is set to `true`, all vertices in the result will be returned
  with all their attributes. The default value of `includeData` is `false`.
  This makes the default function results incompatible with previous versions of ArangoDB.

  To get the old result style in ArangoDB 2.6, please set the options as follows in calls
  to `GRAPH_COMMON_NEIGHBORS`:

      GRAPH_COMMON_NEIGHBORS(<graph>, <vertexExamples1>, <vertexExamples2>, { includeData: true }, { includeData: true })

* INCOMPATIBLE CHANGE:

  The AQL function `GRAPH_SHORTEST_PATH` now provides an additional option `includeData`.
  This option allows controlling whether the function should return the complete vertices
  and edges or just their IDs. Returning only the IDs instead of full vertices and edges
  can lead to improved performance .

  If provided, `includeData` is set to `true`, all vertices and edges in the result will
  be returned with all their attributes. There is also an optional parameter `includePath` of
  type object.
  It has two optional sub-attributes `vertices` and `edges`, both of type boolean.
  Both can be set individually and the result will include all vertices on the path if
  `includePath.vertices == true` and all edges if `includePath.edges == true` respectively.

  The default value of `includeData` is `false`, and paths are now excluded by default.
  This makes the default function results incompatible with previous versions of ArangoDB.

  To get the old result style in ArangoDB 2.6, please set the options as follows in calls
  to `GRAPH_SHORTEST_PATH`:

      GRAPH_SHORTEST_PATH(<graph>, <source>, <target>, { includeData: true, includePath: { edges: true, vertices: true } })

  The attributes `startVertex` and `vertex` that were present in the results of `GRAPH_SHORTEST_PATH`
  in previous versions of ArangoDB will not be produced in 2.6. To calculate these attributes in 2.6,
  please extract the first and last elements from the `vertices` result attribute.

* INCOMPATIBLE CHANGE:

  The AQL function `GRAPH_DISTANCE_TO` will now return only the id the destination vertex
  in the `vertex` attribute, and not the full vertex data with all vertex attributes.

* INCOMPATIBLE CHANGE:

  All graph measurements functions in JavaScript module `general-graph` that calculated a
  single figure previously returned an array containing just the figure. Now these functions
  will return the figure directly and not put it inside an array.

  The affected functions are:

  * `graph._absoluteEccentricity`
  * `graph._eccentricity`
  * `graph._absoluteCloseness`
  * `graph._closeness`
  * `graph._absoluteBetweenness`
  * `graph._betweenness`
  * `graph._radius`
  * `graph._diameter`

* Create the `_graphs` collection in new databases with `waitForSync` attribute set to `false`

  The previous `waitForSync` value was `true`, so default the behavior when creating and dropping
  graphs via the HTTP REST API changes as follows if the new settings are in effect:

  * `POST /_api/graph` by default returns `HTTP 202` instead of `HTTP 201`
  * `DELETE /_api/graph/graph-name` by default returns `HTTP 202` instead of `HTTP 201`

  If the `_graphs` collection still has its `waitForSync` value set to `true`, then the HTTP status
  code will not change.

* Upgraded ICU to version 54; this increases performance in many places.
  based on https://code.google.com/p/chromium/issues/detail?id=428145

* added support for HTTP push aka chunked encoding

* issue #1051: add info whether server is running in service or user mode?

  This will add a "mode" attribute to the result of the result of HTTP GET `/_api/version?details=true`

  "mode" can have the following values:

  - `standalone`: server was started manually (e.g. on command-line)
  - `service`: service is running as Windows service, in daemon mode or under the supervisor

* improve system error messages in Windows port

* increased default value of `--server.request-timeout` from 300 to 1200 seconds for client tools
  (arangosh, arangoimp, arangodump, arangorestore)

* increased default value of `--server.connect-timeout` from 3 to 5 seconds for client tools
  (arangosh, arangoimp, arangodump, arangorestore)

* added startup option `--server.foxx-queues-poll-interval`

  This startup option controls the frequency with which the Foxx queues manager is checking
  the queue (or queues) for jobs to be executed.

  The default value is `1` second. Lowering this value will result in the queue manager waking
  up and checking the queues more frequently, which may increase CPU usage of the server.
  When not using Foxx queues, this value can be raised to save some CPU time.

* added startup option `--server.foxx-queues`

  This startup option controls whether the Foxx queue manager will check queue and job entries.
  Disabling this option can reduce server load but will prevent jobs added to Foxx queues from
  being processed at all.

  The default value is `true`, enabling the Foxx queues feature.

* make Foxx queues really database-specific.

  Foxx queues were and are stored in a database-specific collection `_queues`. However, a global
  cache variable for the queues led to the queue names being treated database-independently, which
  was wrong.

  Since 2.6, Foxx queues names are truly database-specific, so the same queue name can be used in
  two different databases for two different queues. Until then, it is advisable to think of queues
  as already being database-specific, and using the database name as a queue name prefix to be
  avoid name conflicts, e.g.:

      var queueName = "myQueue";
      var Foxx = require("org/arangodb/foxx");
      Foxx.queues.create(db._name() + ":" + queueName);

* added support for Foxx queue job types defined as app scripts.

  The old job types introduced in 2.4 are still supported but are known to cause issues in 2.5
  and later when the server is restarted or the job types are not defined in every thread.

  The new job types avoid this issue by storing an explicit mount path and script name rather
  than an assuming the job type is defined globally. It is strongly recommended to convert your
  job types to the new script-based system.

* renamed Foxx sessions option "sessionStorageApp" to "sessionStorage". The option now also accepts session storages directly.

* Added the following JavaScript methods for file access:
  * fs.copyFile() to copy single files
  * fs.copyRecursive() to copy directory trees
  * fs.chmod() to set the file permissions (non-Windows only)

* Added process.env for accessing the process environment from JavaScript code

* Cluster: kickstarter shutdown routines will more precisely follow the shutdown of its nodes.

* Cluster: don't delete agency connection objects that are currently in use.

* Cluster: improve passing along of HTTP errors

* fixed issue #1247: debian init script problems

* multi-threaded index creation on collection load

  When a collection contains more than one secondary index, they can be built in memory in
  parallel when the collection is loaded. How many threads are used for parallel index creation
  is determined by the new configuration parameter `--database.index-threads`. If this is set
  to 0, indexes are built by the opening thread only and sequentially. This is equivalent to
  the behavior in 2.5 and before.

* speed up building up primary index when loading collections

* added `count` attribute to `parameters.json` files of collections. This attribute indicates
  the number of live documents in the collection on unload. It is read when the collection is
  (re)loaded to determine the initial size for the collection's primary index

* removed remainders of MRuby integration, removed arangoirb

* simplified `controllers` property in Foxx manifests. You can now specify a filename directly
  if you only want to use a single file mounted at the base URL of your Foxx app.

* simplified `exports` property in Foxx manifests. You can now specify a filename directly if
  you only want to export variables from a single file in your Foxx app.

* added support for node.js-style exports in Foxx exports. Your Foxx exports file can now export
  arbitrary values using the `module.exports` property instead of adding properties to the
  `exports` object.

* added `scripts` property to Foxx manifests. You should now specify the `setup` and `teardown`
  files as properties of the `scripts` object in your manifests and can define custom,
  app-specific scripts that can be executed from the web interface or the CLI.

* added `tests` property to Foxx manifests. You can now define test cases using the `mocha`
  framework which can then be executed inside ArangoDB.

* updated `joi` package to 6.0.8.

* added `extendible` package.

* added Foxx model lifecycle events to repositories. See #1257.

* speed up resizing of edge index.

* allow to split an edge index into buckets which are resized individually.
  This is controlled by the `indexBuckets` attribute in the `properties`
  of the collection.

* fix a cluster deadlock bug in larger clusters by marking a thread waiting
  for a lock on a DBserver as blocked


v2.5.7 (2015-08-02)
-------------------

* V8: Upgrade to version 4.1.0.27 - this is intended to be the stable V8 version.


v2.5.6 (2015-07-21)
-------------------

* alter Windows build infrastructure so we can properly store pdb files.

* potentially fixed issue #1313: Wrong metric calculation at dashboard

  Escape whitespace in process name when scanning /proc/pid/stats

  This fixes statistics values read from that file

* Fixed variable naming in AQL `COLLECT INTO` results in case the COLLECT is placed
  in a subquery which itself is followed by other constructs that require variables


v2.5.5 (2015-05-29)
-------------------

* fixed vulnerability in JWT implementation.

* fixed format string for reading /proc/pid/stat

* take into account barriers used in different V8 contexts


v2.5.4 (2015-05-14)
-------------------

* added startup option `--log.performance`: specifying this option at startup will log
  performance-related info messages, mainly timings via the regular logging mechanisms

* cluster fixes

* fix for recursive copy under Windows


v2.5.3 (2015-04-29)
-------------------

* Fix fs.move to work across filesystem borders; Fixes Foxx app installation problems;
  issue #1292.

* Fix Foxx app install when installed on a different drive on Windows

* issue #1322: strange AQL result

* issue #1318: Inconsistent db._create() syntax

* issue #1315: queries to a collection fail with an empty response if the
  collection contains specific JSON data

* issue #1300: Make arangodump not fail if target directory exists but is empty

* allow specifying higher values than SOMAXCONN for `--server.backlog-size`

  Previously, arangod would not start when a `--server.backlog-size` value was
  specified that was higher than the platform's SOMAXCONN header value.

  Now, arangod will use the user-provided value for `--server.backlog-size` and
  pass it to the listen system call even if the value is higher than SOMAXCONN.
  If the user-provided value is higher than SOMAXCONN, arangod will log a warning
  on startup.

* Fixed a cluster deadlock bug. Mark a thread that is in a RemoteBlock as
  blocked to allow for additional dispatcher threads to be started.

* Fix locking in cluster by using another ReadWriteLock class for collections.

* Add a second DispatcherQueue for AQL in the cluster. This fixes a
  cluster-AQL thread explosion bug.


v2.5.2 (2015-04-11)
-------------------

* modules stored in _modules are automatically flushed when changed

* added missing query-id parameter in documentation of HTTP DELETE `/_api/query` endpoint

* added iterator for edge index in AQL queries

  this change may lead to less edges being read when used together with a LIMIT clause

* make graph viewer in web interface issue less expensive queries for determining
  a random vertex from the graph, and for determining vertex attributes

* issue #1285: syntax error, unexpected $undefined near '@_to RETURN obj

  this allows AQL bind parameter names to also start with underscores

* moved /_api/query to C++

* issue #1289: Foxx models created from database documents expose an internal method

* added `Foxx.Repository#exists`

* parallelize initialization of V8 context in multiple threads

* fixed a possible crash when the debug-level was TRACE

* cluster: do not initialize statistics collection on each
  coordinator, this fixes a race condition at startup

* cluster: fix a startup race w.r.t. the _configuration collection

* search for db:// JavaScript modules only after all local files have been
  considered, this speeds up the require command in a cluster considerably

* general cluster speedup in certain areas


v2.5.1 (2015-03-19)
-------------------

* fixed bug that caused undefined behavior when an AQL query was killed inside
  a calculation block

* fixed memleaks in AQL query cleanup in case out-of-memory errors are thrown

* by default, Debian and RedHat packages are built with debug symbols

* added option `--database.ignore-logfile-errors`

  This option controls how collection datafiles with a CRC mismatch are treated.

  If set to `false`, CRC mismatch errors in collection datafiles will lead
  to a collection not being loaded at all. If a collection needs to be loaded
  during WAL recovery, the WAL recovery will also abort (if not forced with
  `--wal.ignore-recovery-errors true`). Setting this flag to `false` protects
  users from unintentionally using a collection with corrupted datafiles, from
  which only a subset of the original data can be recovered.

  If set to `true`, CRC mismatch errors in collection datafiles will lead to
  the datafile being partially loaded. All data up to until the mismatch will
  be loaded. This will enable users to continue with collection datafiles
  that are corrupted, but will result in only a partial load of the data.
  The WAL recovery will still abort when encountering a collection with a
  corrupted datafile, at least if `--wal.ignore-recovery-errors` is not set to
  `true`.

  The default value is *true*, so for collections with corrupted datafiles
  there might be partial data loads once the WAL recovery has finished. If
  the WAL recovery will need to load a collection with a corrupted datafile,
  it will still stop when using the default values.

* INCOMPATIBLE CHANGE:

  make the arangod server refuse to start if during startup it finds a non-readable
  `parameter.json` file for a database or a collection.

  Stopping the startup process in this case requires manual intervention (fixing
  the unreadable files), but prevents follow-up errors due to ignored databases or
  collections from happening.

* datafiles and `parameter.json` files written by arangod are now created with read and write
  privileges for the arangod process user, and with read and write privileges for the arangod
  process group.

  Previously, these files were created with user read and write permissions only.

* INCOMPATIBLE CHANGE:

  abort WAL recovery if one of the collection's datafiles cannot be opened

* INCOMPATIBLE CHANGE:

  never try to raise the privileges after dropping them, this can lead to a race condition while
  running the recovery

  If you require to run ArangoDB on a port lower than 1024, you must run ArangoDB as root.

* fixed inefficiencies in `remove` methods of general-graph module

* added option `--database.slow-query-threshold` for controlling the default AQL slow query
  threshold value on server start

* add system error strings for Windows on many places

* rework service startup so we announce 'RUNNING' only when we're finished starting.

* use the Windows eventlog for FATAL and ERROR - log messages

* fix service handling in NSIS Windows installer, specify human readable name

* add the ICU_DATA environment variable to the fatal error messages

* fixed issue #1265: arangod crashed with SIGSEGV

* fixed issue #1241: Wildcards in examples


v2.5.0 (2015-03-09)
-------------------

* installer fixes for Windows

* fix for downloading Foxx

* fixed issue #1258: http pipelining not working?


v2.5.0-beta4 (2015-03-05)
-------------------------

* fixed issue #1247: debian init script problems


v2.5.0-beta3 (2015-02-27)
-------------------------

* fix Windows install path calculation in arango

* fix Windows logging of long strings

* fix possible undefinedness of const strings in Windows


v2.5.0-beta2 (2015-02-23)
-------------------------

* fixed issue #1256: agency binary not found #1256

* fixed issue #1230: API: document/col-name/_key and cursor return different floats

* front-end: dashboard tries not to (re)load statistics if user has no access

* V8: Upgrade to version 3.31.74.1

* etcd: Upgrade to version 2.0 - This requires go 1.3 to compile at least.

* refuse to startup if ICU wasn't initialized, this will i.e. prevent errors from being printed,
  and libraries from being loaded.

* front-end: unwanted removal of index table header after creating new index

* fixed issue #1248: chrome: applications filtering not working

* fixed issue #1198: queries remain in aql editor (front-end) if you navigate through different tabs

* Simplify usage of Foxx

  Thanks to our user feedback we learned that Foxx is a powerful, yet rather complicated concept.
  With this release we tried to make it less complicated while keeping all its strength.
  That includes a rewrite of the documentation as well as some code changes as listed below:

  * Moved Foxx applications to a different folder.

    The naming convention now is: <app-path>/_db/<dbname>/<mountpoint>/APP
    Before it was: <app-path>/databases/<dbname>/<appname>:<appversion>
    This caused some trouble as apps where cached based on name and version and updates did not apply.
    Hence the path on filesystem and the app's access URL had no relation to one another.
    Now the path on filesystem is identical to the URL (except for slashes and the appended APP)

  * Rewrite of Foxx routing

    The routing of Foxx has been exposed to major internal changes we adjusted because of user feedback.
    This allows us to set the development mode per mountpoint without having to change paths and hold
    apps at separate locations.

  * Foxx Development mode

    The development mode used until 2.4 is gone. It has been replaced by a much more mature version.
    This includes the deprecation of the javascript.dev-app-path parameter, which is useless since 2.5.
    Instead of having two separate app directories for production and development, apps now reside in
    one place, which is used for production as well as for development.
    Apps can still be put into development mode, changing their behavior compared to production mode.
    Development mode apps are still reread from disk at every request, and still they ship more debug
    output.

    This change has also made the startup options `--javascript.frontend-development-mode` and
    `--javascript.dev-app-path` obsolete. The former option will not have any effect when set, and the
    latter option is only read and used during the upgrade to 2.5 and does not have any effects later.

  * Foxx install process

    Installing Foxx apps has been a two step process: import them into ArangoDB and mount them at a
    specific mountpoint. These operations have been joined together. You can install an app at one
    mountpoint, that's it. No fetch, mount, unmount, purge cycle anymore. The commands have been
    simplified to just:

    * install: get your Foxx app up and running
    * uninstall: shut it down and erase it from disk

  * Foxx error output

    Until 2.4 the errors produced by Foxx were not optimal. Often, the error message was just
    `unable to parse manifest` and contained only an internal stack trace.
    In 2.5 we made major improvements there, including a much more fine-grained error output that
    helps you debug your Foxx apps. The error message printed is now much closer to its source and
    should help you track it down.

    Also we added the default handlers for unhandled errors in Foxx apps:

    * You will get a nice internal error page whenever your Foxx app is called but was not installed
      due to any error
    * You will get a proper error message when having an uncaught error appears in any app route

    In production mode the messages above will NOT contain any information about your Foxx internals
    and are safe to be exposed to third party users.
    In development mode the messages above will contain the stacktrace (if available), making it easier for
    your in-house devs to track down errors in the application.

* added `console` object to Foxx apps. All Foxx apps now have a console object implementing
  the familiar Console API in their global scope, which can be used to log diagnostic
  messages to the database.

* added `org/arangodb/request` module, which provides a simple API for making HTTP requests
  to external services.

* added optimizer rule `propagate-constant-attributes`

  This rule will look inside `FILTER` conditions for constant value equality comparisons,
  and insert the constant values in other places in `FILTER`s. For example, the rule will
  insert `42` instead of `i.value` in the second `FILTER` of the following query:

      FOR i IN c1 FOR j IN c2 FILTER i.value == 42 FILTER j.value == i.value RETURN 1

* added `filtered` value to AQL query execution statistics

  This value indicates how many documents were filtered by `FilterNode`s in the AQL query.
  Note that `IndexRangeNode`s can also filter documents by selecting only the required ranges
  from the index. The `filtered` value will not include the work done by `IndexRangeNode`s,
  but only the work performed by `FilterNode`s.

* added support for sparse hash and skiplist indexes

  Hash and skiplist indexes can optionally be made sparse. Sparse indexes exclude documents
  in which at least one of the index attributes is either not set or has a value of `null`.

  As such documents are excluded from sparse indexes, they may contain fewer documents than
  their non-sparse counterparts. This enables faster indexing and can lead to reduced memory
  usage in case the indexed attribute does occur only in some, but not all documents of the
  collection. Sparse indexes will also reduce the number of collisions in non-unique hash
  indexes in case non-existing or optional attributes are indexed.

  In order to create a sparse index, an object with the attribute `sparse` can be added to
  the index creation commands:

      db.collection.ensureHashIndex(attributeName, { sparse: true });
      db.collection.ensureHashIndex(attributeName1, attributeName2, { sparse: true });
      db.collection.ensureUniqueConstraint(attributeName, { sparse: true });
      db.collection.ensureUniqueConstraint(attributeName1, attributeName2, { sparse: true });

      db.collection.ensureSkiplist(attributeName, { sparse: true });
      db.collection.ensureSkiplist(attributeName1, attributeName2, { sparse: true });
      db.collection.ensureUniqueSkiplist(attributeName, { sparse: true });
      db.collection.ensureUniqueSkiplist(attributeName1, attributeName2, { sparse: true });

  Note that in place of the above specialized index creation commands, it is recommended to use
  the more general index creation command `ensureIndex`:

  ```js
  db.collection.ensureIndex({ type: "hash", sparse: true, unique: true, fields: [ attributeName ] });
  db.collection.ensureIndex({ type: "skiplist", sparse: false, unique: false, fields: [ "a", "b" ] });
  ```

  When not explicitly set, the `sparse` attribute defaults to `false` for new indexes.

  This causes a change in behavior when creating a unique hash index without specifying the
  sparse flag: in 2.4, unique hash indexes were implicitly sparse, always excluding `null` values.
  There was no option to control this behavior, and sparsity was neither supported for non-unique
  hash indexes nor skiplists in 2.4. This implicit sparsity of unique hash indexes was considered
  an inconsistency, and therefore the behavior was cleaned up in 2.5. As of 2.5, indexes will
  only be created sparse if sparsity is explicitly requested. Existing unique hash indexes from 2.4
  or before will automatically be migrated so they are still sparse after the upgrade to 2.5.

  Geo indexes are implicitly sparse, meaning documents without the indexed location attribute or
  containing invalid location coordinate values will be excluded from the index automatically. This
  is also a change when compared to pre-2.5 behavior, when documents with missing or invalid
  coordinate values may have caused errors on insertion when the geo index' `unique` flag was set
  and its `ignoreNull` flag was not.

  This was confusing and has been rectified in 2.5. The method `ensureGeoConstaint()` now does the
  same as `ensureGeoIndex()`. Furthermore, the attributes `constraint`, `unique`, `ignoreNull` and
  `sparse` flags are now completely ignored when creating geo indexes.

  The same is true for fulltext indexes. There is no need to specify non-uniqueness or sparsity for
  geo or fulltext indexes. They will always be non-unique and sparse.

  As sparse indexes may exclude some documents, they cannot be used for every type of query.
  Sparse hash indexes cannot be used to find documents for which at least one of the indexed
  attributes has a value of `null`. For example, the following AQL query cannot use a sparse
  index, even if one was created on attribute `attr`:

      FOR doc In collection
        FILTER doc.attr == null
        RETURN doc

  If the lookup value is non-constant, a sparse index may or may not be used, depending on
  the other types of conditions in the query. If the optimizer can safely determine that
  the lookup value cannot be `null`, a sparse index may be used. When uncertain, the optimizer
  will not make use of a sparse index in a query in order to produce correct results.

  For example, the following queries cannot use a sparse index on `attr` because the optimizer
  will not know beforehand whether the comparison values for `doc.attr` will include `null`:

      FOR doc In collection
        FILTER doc.attr == SOME_FUNCTION(...)
        RETURN doc

      FOR other IN otherCollection
        FOR doc In collection
          FILTER doc.attr == other.attr
          RETURN doc

  Sparse skiplist indexes can be used for sorting if the optimizer can safely detect that the
  index range does not include `null` for any of the index attributes.

* inspection of AQL data-modification queries will now detect if the data-modification part
  of the query can run in lockstep with the data retrieval part of the query, or if the data
  retrieval part must be executed before the data modification can start.

  Executing the two in lockstep allows using much smaller buffers for intermediate results
  and starts the actual data-modification operations much earlier than if the two phases
  were executed separately.

* Allow dynamic attribute names in AQL object literals

  This allows using arbitrary expressions to construct attribute names in object
  literals specified in AQL queries. To disambiguate expressions and other unquoted
  attribute names, dynamic attribute names need to be enclosed in brackets (`[` and `]`).
  Example:

      FOR i IN 1..100
        RETURN { [ CONCAT('value-of-', i) ] : i }

* make AQL optimizer rule "use-index-for-sort" remove sort also in case a non-sorted
  index (e.g. a hash index) is used for only equality lookups and all sort attributes
  are covered by the index.

  Example that does not require an extra sort (needs hash index on `value`):

      FOR doc IN collection FILTER doc.value == 1 SORT doc.value RETURN doc

  Another example that does not require an extra sort (with hash index on `value1`, `value2`):

      FOR doc IN collection FILTER doc.value1 == 1 && doc.value2 == 2 SORT doc.value1, doc.value2 RETURN doc

* make AQL optimizer rule "use-index-for-sort" remove sort also in case the sort criteria
  excludes the left-most index attributes, but the left-most index attributes are used
  by the index for equality-only lookups.

  Example that can use the index for sorting (needs skiplist index on `value1`, `value2`):

      FOR doc IN collection FILTER doc.value1 == 1 SORT doc.value2 RETURN doc

* added selectivity estimates for primary index, edge index, and hash index

  The selectivity estimates are returned by the `GET /_api/index` REST API method
  in a sub-attribute `selectivityEstimate` for each index that supports it. This
  attribute will be omitted for indexes that do not provide selectivity estimates.
  If provided, the selectivity estimate will be a numeric value between 0 and 1.

  Selectivity estimates will also be reported in the result of `collection.getIndexes()`
  for all indexes that support this. If no selectivity estimate can be determined for
  an index, the attribute `selectivityEstimate` will be omitted here, too.

  The web interface also shows selectivity estimates for each index that supports this.

  Currently the following index types can provide selectivity estimates:
  - primary index
  - edge index
  - hash index (unique and non-unique)

  No selectivity estimates will be provided when running in cluster mode.

* fixed issue #1226: arangod log issues

* added additional logger if arangod is started in foreground mode on a tty

* added AQL optimizer rule "move-calculations-down"

* use exclusive native SRWLocks on Windows instead of native mutexes

* added AQL functions `MD5`, `SHA1`, and `RANDOM_TOKEN`.

* reduced number of string allocations when parsing certain AQL queries

  parsing numbers (integers or doubles) does not require a string allocation
  per number anymore

* RequestContext#bodyParam now accepts arbitrary joi schemas and rejects invalid (but well-formed) request bodies.

* enforce that AQL user functions are wrapped inside JavaScript function () declarations

  AQL user functions were always expected to be wrapped inside a JavaScript function, but previously
  this was not enforced when registering a user function. Enforcing the AQL user functions to be contained
  inside functions prevents functions from doing some unexpected things that may have led to undefined
  behavior.

* Windows service uninstalling: only remove service if it points to the currently running binary,
  or --force was specified.

* Windows (debug only): print stacktraces on crash and run minidump

* Windows (cygwin): if you run arangosh in a cygwin shell or via ssh we will detect this and use
  the appropriate output functions.

* Windows: improve process management

* fix IPv6 reverse ip lookups - so far we only did IPv4 addresses.

* improve join documentation, add outer join example

* run jslint for unit tests too, to prevent "memory leaks" by global js objects with native code.

* fix error logging for exceptions - we wouldn't log the exception message itself so far.

* improve error reporting in the http client (Windows & *nix)

* improve error reports in cluster

* Standard errors can now contain custom messages.


v2.4.7 (XXXX-XX-XX)
-------------------

* fixed issue #1282: Geo WITHIN_RECTANGLE for nested lat/lng


v2.4.6 (2015-03-18)
-------------------

* added option `--database.ignore-logfile-errors`

  This option controls how collection datafiles with a CRC mismatch are treated.

  If set to `false`, CRC mismatch errors in collection datafiles will lead
  to a collection not being loaded at all. If a collection needs to be loaded
  during WAL recovery, the WAL recovery will also abort (if not forced with
  `--wal.ignore-recovery-errors true`). Setting this flag to `false` protects
  users from unintentionally using a collection with corrupted datafiles, from
  which only a subset of the original data can be recovered.

  If set to `true`, CRC mismatch errors in collection datafiles will lead to
  the datafile being partially loaded. All data up to until the mismatch will
  be loaded. This will enable users to continue with a collection datafiles
  that are corrupted, but will result in only a partial load of the data.
  The WAL recovery will still abort when encountering a collection with a
  corrupted datafile, at least if `--wal.ignore-recovery-errors` is not set to
  `true`.

  The default value is *true*, so for collections with corrupted datafiles
  there might be partial data loads once the WAL recovery has finished. If
  the WAL recovery will need to load a collection with a corrupted datafile,
  it will still stop when using the default values.

* INCOMPATIBLE CHANGE:

  make the arangod server refuse to start if during startup it finds a non-readable
  `parameter.json` file for a database or a collection.

  Stopping the startup process in this case requires manual intervention (fixing
  the unreadable files), but prevents follow-up errors due to ignored databases or
  collections from happening.

* datafiles and `parameter.json` files written by arangod are now created with read and write
  privileges for the arangod process user, and with read and write privileges for the arangod
  process group.

  Previously, these files were created with user read and write permissions only.

* INCOMPATIBLE CHANGE:

  abort WAL recovery if one of the collection's datafiles cannot be opened

* INCOMPATIBLE CHANGE:

  never try to raise the privileges after dropping them, this can lead to a race condition while
  running the recovery

  If you require to run ArangoDB on a port lower than 1024, you must run ArangoDB as root.

* fixed inefficiencies in `remove` methods of general-graph module

* added option `--database.slow-query-threshold` for controlling the default AQL slow query
  threshold value on server start


v2.4.5 (2015-03-16)
-------------------

* added elapsed time to HTTP request logging output (`--log.requests-file`)

* added AQL current and slow query tracking, killing of AQL queries

  This change enables retrieving the list of currently running AQL queries inside the selected database.
  AQL queries with an execution time beyond a certain threshold can be moved to a "slow query" facility
  and retrieved from there. Queries can also be killed by specifying the query id.

  This change adds the following HTTP REST APIs:

  - `GET /_api/query/current`: for retrieving the list of currently running queries
  - `GET /_api/query/slow`: for retrieving the list of slow queries
  - `DELETE /_api/query/slow`: for clearing the list of slow queries
  - `GET /_api/query/properties`: for retrieving the properties for query tracking
  - `PUT /_api/query/properties`: for adjusting the properties for query tracking
  - `DELETE /_api/query/<id>`: for killing an AQL query

  The following JavaScript APIs have been added:

  - require("org/arangodb/aql/queries").current();
  - require("org/arangodb/aql/queries").slow();
  - require("org/arangodb/aql/queries").clearSlow();
  - require("org/arangodb/aql/queries").properties();
  - require("org/arangodb/aql/queries").kill();

* fixed issue #1265: arangod crashed with SIGSEGV

* fixed issue #1241: Wildcards in examples

* fixed comment parsing in Foxx controllers


v2.4.4 (2015-02-24)
-------------------

* fixed the generation template for foxx apps. It now does not create deprecated functions anymore

* add custom visitor functionality for `GRAPH_NEIGHBORS` function, too

* increased default value of traversal option *maxIterations* to 100 times of its previous
  default value


v2.4.3 (2015-02-06)
-------------------

* fix multi-threading with openssl when running under Windows

* fix timeout on socket operations when running under Windows

* Fixed an error in Foxx routing which caused some apps that worked in 2.4.1 to fail with status 500: `undefined is not a function` errors in 2.4.2
  This error was occurring due to seldom internal rerouting introduced by the malformed application handler.


v2.4.2 (2015-01-30)
-------------------

* added custom visitor functionality for AQL traversals

  This allows more complex result processing in traversals triggered by AQL. A few examples
  are shown in [this article](http://jsteemann.github.io/blog/2015/01/28/using-custom-visitors-in-aql-graph-traversals/).

* improved number of results estimated for nodes of type EnumerateListNode and SubqueryNode
  in AQL explain output

* added AQL explain helper to explain arbitrary AQL queries

  The helper function prints the query execution plan and the indexes to be used in the
  query. It can be invoked from the ArangoShell or the web interface as follows:

      require("org/arangodb/aql/explainer").explain(query);

* enable use of indexes for certain AQL conditions with non-equality predicates, in
  case the condition(s) also refer to indexed attributes

  The following queries will now be able to use indexes:

      FILTER a.indexed == ... && a.indexed != ...
      FILTER a.indexed == ... && a.nonIndexed != ...
      FILTER a.indexed == ... && ! (a.indexed == ...)
      FILTER a.indexed == ... && ! (a.nonIndexed == ...)
      FILTER a.indexed == ... && ! (a.indexed != ...)
      FILTER a.indexed == ... && ! (a.nonIndexed != ...)
      FILTER (a.indexed == ... && a.nonIndexed == ...) || (a.indexed == ... && a.nonIndexed == ...)
      FILTER (a.indexed == ... && a.nonIndexed != ...) || (a.indexed == ... && a.nonIndexed != ...)

* Fixed spuriously occurring "collection not found" errors when running queries on local
  collections on a cluster DB server

* Fixed upload of Foxx applications to the server for apps exceeding approx. 1 MB zipped.

* Malformed Foxx applications will now return a more useful error when any route is requested.

  In Production a Foxx app mounted on /app will display an html page on /app/* stating a 503 Service temporarily not available.
  It will not state any information about your Application.
  Before it was a 404 Not Found without any information and not distinguishable from a correct not found on your route.

  In Development Mode the html page also contains information about the error occurred.

* Unhandled errors thrown in Foxx routes are now handled by the Foxx framework itself.

  In Production the route will return a status 500 with a body {error: "Error statement"}.
  In Development the route will return a status 500 with a body {error: "Error statement", stack: "..."}

  Before, it was status 500 with a plain text stack including ArangoDB internal routing information.

* The Applications tab in web interface will now request development apps more often.
  So if you have a fixed a syntax error in your app it should always be visible after reload.


v2.4.1 (2015-01-19)
-------------------

* improved WAL recovery output

* fixed certain OR optimizations in AQL optimizer

* better diagnostics for arangoimp

* fixed invalid result of HTTP REST API method `/_admin/foxx/rescan`

* fixed possible segmentation fault when passing a Buffer object into a V8 function
  as a parameter

* updated AQB module to 1.8.0.


v2.4.0 (2015-01-13)
-------------------

* updated AQB module to 1.7.0.

* fixed V8 integration-related crashes

* make `fs.move(src, dest)` also fail when both `src` and `dest` are
  existing directories. This ensures the same behavior of the move operation
  on different platforms.

* fixed AQL insert operation for multi-shard collections in cluster

* added optional return value for AQL data-modification queries.
  This allows returning the documents inserted, removed or updated with the query, e.g.

      FOR doc IN docs REMOVE doc._key IN docs LET removed = OLD RETURN removed
      FOR doc IN docs INSERT { } IN docs LET inserted = NEW RETURN inserted
      FOR doc IN docs UPDATE doc._key WITH { } IN docs LET previous = OLD RETURN previous
      FOR doc IN docs UPDATE doc._key WITH { } IN docs LET updated = NEW RETURN updated

  The variables `OLD` and `NEW` are automatically available when a `REMOVE`, `INSERT`,
  `UPDATE` or `REPLACE` statement is immediately followed by a `LET` statement.
  Note that the `LET` and `RETURN` statements in data-modification queries are not as
  flexible as the general versions of `LET` and `RETURN`. When returning documents from
  data-modification operations, only a single variable can be assigned using `LET`, and
  the assignment can only be either `OLD` or `NEW`, but not an arbitrary expression. The
  `RETURN` statement also allows using the just-created variable only, and no arbitrary
  expressions.


v2.4.0-beta1 (2014-12-26)
--------------------------

* fixed superstates in FoxxGenerator

* fixed issue #1065: Aardvark: added creation of documents and edges with _key property

* fixed issue #1198: Aardvark: current AQL editor query is now cached

* Upgraded V8 version from 3.16.14 to 3.29.59

  The built-in version of V8 has been upgraded from 3.16.14 to 3.29.59.
  This activates several ES6 (also dubbed *Harmony* or *ES.next*) features in
  ArangoDB, both in the ArangoShell and the ArangoDB server. They can be
  used for scripting and in server-side actions such as Foxx routes, traversals
  etc.

  The following ES6 features are available in ArangoDB 2.4 by default:

  * iterators
  * the `of` operator
  * symbols
  * predefined collections types (Map, Set etc.)
  * typed arrays

  Many other ES6 features are disabled by default, but can be made available by
  starting arangod or arangosh with the appropriate options:

  * arrow functions
  * proxies
  * generators
  * String, Array, and Number enhancements
  * constants
  * enhanced object and numeric literals

  To activate all these ES6 features in arangod or arangosh, start it with
  the following options:

      arangosh --javascript.v8-options="--harmony --harmony_generators"

  More details on the available ES6 features can be found in
  [this blog](https://jsteemann.github.io/blog/2014/12/19/using-es6-features-in-arangodb/).

* Added Foxx generator for building Hypermedia APIs

  A more detailed description is [here](https://www.arangodb.com/2014/12/08/building-hypermedia-apis-foxxgenerator)

* New `Applications` tab in web interface:

  The `applications` tab got a complete redesign.
  It will now only show applications that are currently running on ArangoDB.
  For a selected application, a new detailed view has been created.
  This view provides a better overview of the app:
  * author
  * license
  * version
  * contributors
  * download links
  * API documentation

  To install a new application, a new dialog is now available.
  It provides the features already available in the console application `foxx-manager` plus some more:
  * install an application from Github
  * install an application from a zip file
  * install an application from ArangoDB's application store
  * create a new application from scratch: this feature uses a generator to
    create a Foxx application with pre-defined CRUD methods for a given list
    of collections. The generated Foxx app can either be downloaded as a zip file or
    be installed on the server. Starting with a new Foxx app has never been easier.

* fixed issue #1102: Aardvark: Layout bug in documents overview

  The documents overview was entirely destroyed in some situations on Firefox.
  We replaced the plugin we used there.

* fixed issue #1168: Aardvark: pagination buttons jumping

* fixed issue #1161: Aardvark: Click on Import JSON imports previously uploaded file

* removed configure options `--enable-all-in-one-v8`, `--enable-all-in-one-icu`,
  and `--enable-all-in-one-libev`.

* global internal rename to fix naming incompatibilities with JSON:

  Internal functions with names containing `array` have been renamed to `object`,
  internal functions with names containing `list` have been renamed to `array`.
  The renaming was mainly done in the C++ parts. The documentation has also been
  adjusted so that the correct JSON type names are used in most places.

  The change also led to the addition of a few function aliases in AQL:

  * `TO_LIST` now is an alias of the new `TO_ARRAY`
  * `IS_LIST` now is an alias of the new `IS_ARRAY`
  * `IS_DOCUMENT` now is an alias of the new `IS_OBJECT`

  The changed also renamed the option `mergeArrays` to `mergeObjects` for AQL
  data-modification query options and HTTP document modification API

* AQL: added optimizer rule "remove-filter-covered-by-index"

  This rule removes FilterNodes and CalculationNodes from an execution plan if the
  filter is already covered by a previous IndexRangeNode. Removing the CalculationNode
  and the FilterNode will speed up query execution because the query requires less
  computation.

* AQL: added optimizer rule "remove-sort-rand"

  This rule removes a `SORT RAND()` expression from a query and moves the random
  iteration into the appropriate `EnumerateCollectionNode`. This is more efficient
  than individually enumerating and then sorting randomly.

* AQL: range optimizations for IN and OR

  This change enables usage of indexes for several additional cases. Filters containing
  the `IN` operator can now make use of indexes, and multiple OR- or AND-combined filter
  conditions can now also use indexes if the filters are accessing the same indexed
  attribute.

  Here are a few examples of queries that can now use indexes but couldn't before:

    FOR doc IN collection
      FILTER doc.indexedAttribute == 1 || doc.indexedAttribute > 99
      RETURN doc

    FOR doc IN collection
      FILTER doc.indexedAttribute IN [ 3, 42 ] || doc.indexedAttribute > 99
      RETURN doc

    FOR doc IN collection
      FILTER (doc.indexedAttribute > 2 && doc.indexedAttribute < 10) ||
             (doc.indexedAttribute > 23 && doc.indexedAttribute < 42)
      RETURN doc

* fixed issue #500: AQL parentheses issue

  This change allows passing subqueries as AQL function parameters without using
  duplicate brackets (e.g. `FUNC(query)` instead of `FUNC((query))`

* added optional `COUNT` clause to AQL `COLLECT`

  This allows more efficient group count calculation queries, e.g.

      FOR doc IN collection
        COLLECT age = doc.age WITH COUNT INTO length
        RETURN { age: age, count: length }

  A count-only query is also possible:

      FOR doc IN collection
        COLLECT WITH COUNT INTO length
        RETURN length

* fixed missing makeDirectory when fetching a Foxx application from a zip file

* fixed issue #1134: Change the default endpoint to localhost

  This change will modify the IP address ArangoDB listens on to 127.0.0.1 by default.
  This will make new ArangoDB installations unaccessible from clients other than
  localhost unless changed. This is a security feature.

  To make ArangoDB accessible from any client, change the server's configuration
  (`--server.endpoint`) to either `tcp://0.0.0.0:8529` or the server's publicly
  visible IP address.

* deprecated `Repository#modelPrototype`. Use `Repository#model` instead.

* IMPORTANT CHANGE: by default, system collections are included in replication and all
  replication API return values. This will lead to user accounts and credentials
  data being replicated from master to slave servers. This may overwrite
  slave-specific database users.

  If this is undesired, the `_users` collection can be excluded from replication
  easily by setting the `includeSystem` attribute to `false` in the following commands:

  * replication.sync({ includeSystem: false });
  * replication.applier.properties({ includeSystem: false });

  This will exclude all system collections (including `_aqlfunctions`, `_graphs` etc.)
  from the initial synchronization and the continuous replication.

  If this is also undesired, it is also possible to specify a list of collections to
  exclude from the initial synchronization and the continuous replication using the
  `restrictCollections` attribute, e.g.:

      replication.applier.properties({
        includeSystem: true,
        restrictType: "exclude",
        restrictCollections: [ "_users", "_graphs", "foo" ]
      });

  The HTTP API methods for fetching the replication inventory and for dumping collections
  also support the `includeSystem` control flag via a URL parameter.

* removed DEPRECATED replication methods:
  * `replication.logger.start()`
  * `replication.logger.stop()`
  * `replication.logger.properties()`
  * HTTP PUT `/_api/replication/logger-start`
  * HTTP PUT `/_api/replication/logger-stop`
  * HTTP GET `/_api/replication/logger-config`
  * HTTP PUT `/_api/replication/logger-config`

* fixed issue #1174, which was due to locking problems in distributed
  AQL execution

* improved cluster locking for AQL avoiding deadlocks

* use DistributeNode for modifying queries with REPLACE and UPDATE, if
  possible


v2.3.6 (2015-XX-XX)
-------------------

* fixed AQL subquery optimization that produced wrong result when multiple subqueries
  directly followed each other and and a directly following `LET` statement did refer
  to any but the first subquery.


v2.3.5 (2015-01-16)
-------------------

* fixed intermittent 404 errors in Foxx apps after mounting or unmounting apps

* fixed issue #1200: Expansion operator results in "Cannot call method 'forEach' of null"

* fixed issue #1199: Cannot unlink root node of plan


v2.3.4 (2014-12-23)
-------------------

* fixed cerberus path for MyArangoDB


v2.3.3 (2014-12-17)
-------------------

* fixed error handling in instantiation of distributed AQL queries, this
  also fixes a bug in cluster startup with many servers

* issue #1185: parse non-fractional JSON numbers with exponent (e.g. `4e-261`)

* issue #1159: allow --server.request-timeout and --server.connect-timeout of 0


v2.3.2 (2014-12-09)
-------------------

* fixed issue #1177: Fix bug in the user app's storage

* fixed issue #1173: AQL Editor "Save current query" resets user password

* fixed missing makeDirectory when fetching a Foxx application from a zip file

* put in warning about default changed: fixed issue #1134: Change the default endpoint to localhost

* fixed issue #1163: invalid fullCount value returned from AQL

* fixed range operator precedence

* limit default maximum number of plans created by AQL optimizer to 256 (from 1024)

* make AQL optimizer not generate an extra plan if an index can be used, but modify
  existing plans in place

* fixed AQL cursor ttl (time-to-live) issue

  Any user-specified cursor ttl value was not honored since 2.3.0.

* fixed segfault in AQL query hash index setup with unknown shapes

* fixed memleaks

* added AQL optimizer rule for removing `INTO` from a `COLLECT` statement if not needed

* fixed issue #1131

  This change provides the `KEEP` clause for `COLLECT ... INTO`. The `KEEP` clause
  allows controlling which variables will be kept in the variable created by `INTO`.

* fixed issue #1147, must protect dispatcher ID for etcd

v2.3.1 (2014-11-28)
-------------------

* recreate password if missing during upgrade

* fixed issue #1126

* fixed non-working subquery index optimizations

* do not restrict summary of Foxx applications to 60 characters

* fixed display of "required" path parameters in Foxx application documentation

* added more optimizations of constants values in AQL FILTER conditions

* fixed invalid or-to-in optimization for FILTERs containing comparisons
  with boolean values

* fixed replication of `_graphs` collection

* added AQL list functions `PUSH`, `POP`, `UNSHIFT`, `SHIFT`, `REMOVE_VALUES`,
  `REMOVE_VALUE`, `REMOVE_NTH` and `APPEND`

* added AQL functions `CALL` and `APPLY` to dynamically call other functions

* fixed AQL optimizer cost estimation for LIMIT node

* prevent Foxx queues from permanently writing to the journal even when
  server is idle

* fixed AQL COLLECT statement with INTO clause, which copied more variables
  than v2.2 and thus lead to too much memory consumption.
  This deals with #1107.

* fixed AQL COLLECT statement, this concerned every COLLECT statement,
  only the first group had access to the values of the variables before
  the COLLECT statement. This deals with #1127.

* fixed some AQL internals, where sometimes too many items were
  fetched from upstream in the presence of a LIMIT clause. This should
  generally improve performance.


v2.3.0 (2014-11-18)
-------------------

* fixed syslog flags. `--log.syslog` is deprecated and setting it has no effect,
  `--log.facility` now works as described. Application name has been changed from
  `triagens` to `arangod`. It can be changed using `--log.application`. The syslog
  will only contain the actual log message. The datetime prefix is omitted.

* fixed deflate in SimpleHttpClient

* fixed issue #1104: edgeExamples broken or changed

* fixed issue #1103: Error while importing user queries

* fixed issue #1100: AQL: HAS() fails on doc[attribute_name]

* fixed issue #1098: runtime error when creating graph vertex

* hide system applications in **Applications** tab by default

  Display of system applications can be toggled by using the *system applications*
  toggle in the UI.

* added HTTP REST API for managing tasks (`/_api/tasks`)

* allow passing character lists as optional parameter to AQL functions `TRIM`,
  `LTRIM` and `RTRIM`

  These functions now support trimming using custom character lists. If no character
  lists are specified, all whitespace characters will be removed as previously:

      TRIM("  foobar\t \r\n ")         // "foobar"
      TRIM(";foo;bar;baz, ", "; ")     // "foo;bar;baz"

* added AQL string functions `LTRIM`, `RTRIM`, `FIND_FIRST`, `FIND_LAST`, `SPLIT`,
  `SUBSTITUTE`

* added AQL functions `ZIP`, `VALUES` and `PERCENTILE`

* made AQL functions `CONCAT` and `CONCAT_SEPARATOR` work with list arguments

* dynamically create extra dispatcher threads if required

* fixed issue #1097: schemas in the API docs no longer show required properties as optional


v2.3.0-beta2 (2014-11-08)
-------------------------

* front-end: new icons for uploading and downloading JSON documents into a collection

* front-end: fixed documents pagination css display error

* front-end: fixed flickering of the progress view

* front-end: fixed missing event for documents filter function

* front-end: jsoneditor: added CMD+Return (Mac) CTRL+Return (Linux/Win) shortkey for
  saving a document

* front-end: added information tooltip for uploading json documents.

* front-end: added database management view to the collapsed navigation menu

* front-end: added collection truncation feature

* fixed issue #1086: arangoimp: Odd errors if arguments are not given properly

* performance improvements for AQL queries that use JavaScript-based expressions
  internally

* added AQL geo functions `WITHIN_RECTANGLE` and `IS_IN_POLYGON`

* fixed non-working query results download in AQL editor of web interface

* removed debug print message in AQL editor query export routine

* fixed issue #1075: Aardvark: user name required even if auth is off #1075

  The fix for this prefills the username input field with the current user's
  account name if any and `root` (the default username) otherwise. Additionally,
  the tooltip text has been slightly adjusted.

* fixed issue #1069: Add 'raw' link to swagger ui so that the raw swagger
  json can easily be retrieved

  This adds a link to the Swagger API docs to an application's detail view in
  the **Applications** tab of the web interface. The link produces the Swagger
  JSON directly. If authentication is turned on, the link requires authentication,
  too.

* documentation updates


v2.3.0-beta1 (2014-11-01)
-------------------------

* added dedicated `NOT IN` operator for AQL

  Previously, a `NOT IN` was only achievable by writing a negated `IN` condition:

      FOR i IN ... FILTER ! (i IN [ 23, 42 ]) ...

  This can now alternatively be expressed more intuitively as follows:

      FOR i IN ... FILTER i NOT IN [ 23, 42 ] ...

* added alternative logical operator syntax for AQL

  Previously, the logical operators in AQL could only be written as:
  - `&&`: logical and
  - `||`: logical or
  - `!`: negation

  ArangoDB 2.3 introduces the alternative variants for these operators:
  - `AND`: logical and
  - `OR`: logical or
  - `NOT`: negation

  The new syntax is just an alternative to the old syntax, allowing easier
  migration from SQL. The old syntax is still fully supported and will be.

* improved output of `ArangoStatement.parse()` and POST `/_api/query`

  If an AQL query can be parsed without problems, The return value of
  `ArangoStatement.parse()` now contains an attribute `ast` with the abstract
  syntax tree of the query (before optimizations). Though this is an internal
  representation of the query and is subject to change, it can be used to inspect
  how ArangoDB interprets a given query.

* improved `ArangoStatement.explain()` and POST `/_api/explain`

  The commands for explaining AQL queries have been improved.

* added command-line option `--javascript.v8-contexts` to control the number of
  V8 contexts created in arangod.

  Previously, the number of V8 contexts was equal to the number of server threads
  (as specified by option `--server.threads`).

  However, it may be sensible to create different amounts of threads and V8
  contexts. If the option is not specified, the number of V8 contexts created
  will be equal to the number of server threads. Thus no change in configuration
  is required to keep the old behavior.

  If you are using the default config files or merge them with your local config
  files, please review if the default number of server threads is okay in your
  environment. Additionally you should verify that the number of V8 contexts
  created (as specified in option `--javascript.v8-contexts`) is okay.

* the number of server.threads specified is now the minimum of threads
  started. There are situation in which threads are waiting for results of
  distributed database servers. In this case the number of threads is
  dynamically increased.

* removed index type "bitarray"

  Bitarray indexes were only half-way documented and integrated in previous versions
  of ArangoDB so their benefit was limited. The support for bitarray indexes has
  thus been removed in ArangoDB 2.3. It is not possible to create indexes of type
  "bitarray" with ArangoDB 2.3.

  When a collection is opened that contains a bitarray index definition created
  with a previous version of ArangoDB, ArangoDB will ignore it and log the following
  warning:

      index type 'bitarray' is not supported in this version of ArangoDB and is ignored

  Future versions of ArangoDB may automatically remove such index definitions so the
  warnings will eventually disappear.

* removed internal "_admin/modules/flush" in order to fix requireApp

* added basic support for handling binary data in Foxx

  Requests with binary payload can be processed in Foxx applications by
  using the new method `res.rawBodyBuffer()`. This will return the unparsed request
  body as a Buffer object.

  There is now also the method `req.requestParts()` available in Foxx to retrieve
  the individual components of a multipart HTTP request.

  Buffer objects can now be used when setting the response body of any Foxx action.
  Additionally, `res.send()` has been added as a convenience method for returning
  strings, JSON objects or buffers from a Foxx action:

      res.send("<p>some HTML</p>");
      res.send({ success: true });
      res.send(new Buffer("some binary data"));

  The convenience method `res.sendFile()` can now be used to easily return the
  contents of a file from a Foxx action:

      res.sendFile(applicationContext.foxxFilename("image.png"));

  `fs.write` now accepts not only strings but also Buffer objects as second parameter:

      fs.write(filename, "some data");
      fs.write(filename, new Buffer("some binary data"));

  `fs.readBuffer` can be used to return the contents of a file in a Buffer object.

* improved performance of insertion into non-unique hash indexes significantly in case
  many duplicate keys are used in the index

* issue #1042: set time zone in log output

  the command-line option `--log.use-local-time` was added to print dates and times in
  the server-local timezone instead of UTC

* command-line options that require a boolean value now validate the
  value given on the command-line

  This prevents issues if no value is specified for an option that
  requires a boolean value. For example, the following command-line would
  have caused trouble in 2.2, because `--server.endpoint` would have been
  used as the value for the `--server.disable-authentication` options
  (which requires a boolean value):

      arangod --server.disable-authentication --server.endpoint tcp://127.0.0.1:8529 data

  In 2.3, running this command will fail with an error and requires to
  be modified to:

      arangod --server.disable-authentication true --server.endpoint tcp://127.0.0.1:8529 data

* improved performance of CSV import in arangoimp

* fixed issue #1027: Stack traces are off-by-one

* fixed issue #1026: Modules loaded in different files within the same app
  should refer to the same module

* fixed issue #1025: Traversal not as expected in undirected graph

* added a _relation function in the general-graph module.

  This deprecated _directedRelation and _undirectedRelation.
  ArangoDB does not offer any constraints for undirected edges
  which caused some confusion of users how undirected relations
  have to be handled. Relation now only supports directed relations
  and the user can actively simulate undirected relations.

* changed return value of Foxx.applicationContext#collectionName:

  Previously, the function could return invalid collection names because
  invalid characters were not replaced in the application name prefix, only
  in the collection name passed.

  Now, the function replaces invalid characters also in the application name
  prefix, which might to slightly different results for application names that
  contained any characters outside the ranges [a-z], [A-Z] and [0-9].

* prevent XSS in AQL editor and logs view

* integrated tutorial into ArangoShell and web interface

* added option `--backslash-escape` for arangoimp when running CSV file imports

* front-end: added download feature for (filtered) documents

* front-end: added download feature for the results of a user query

* front-end: added function to move documents to another collection

* front-end: added sort-by attribute to the documents filter

* front-end: added sorting feature to database, graph management and user management view.

* issue #989: front-end: Databases view not refreshing after deleting a database

* issue #991: front-end: Database search broken

* front-end: added infobox which shows more information about a document (_id, _rev, _key) or
  an edge (_id, _rev, _key, _from, _to). The from and to attributes are clickable and redirect
  to their document location.

* front-end: added edit-mode for deleting multiple documents at the same time.

* front-end: added delete button to the detailed document/edge view.

* front-end: added visual feedback for saving documents/edges inside the editor (error/success).

* front-end: added auto-focusing for the first input field in a modal.

* front-end: added validation for user input in a modal.

* front-end: user defined queries are now stored inside the database and are bound to the current
  user, instead of using the local storage functionality of the browsers. The outcome of this is
  that user defined queries are now independently usable from any device. Also queries can now be
  edited through the standard document editor of the front-end through the _users collection.

* front-end: added import and export functionality for user defined queries.

* front-end: added new keywords and functions to the aql-editor theme

* front-end: applied tile-style to the graph view

* front-end: now using the new graph api including multi-collection support

* front-end: foxx apps are now deletable

* front-end: foxx apps are now installable and updateable through github, if github is their
  origin.

* front-end: added foxx app version control. Multiple versions of a single foxx app are now
  installable and easy to manage and are also arranged in groups.

* front-end: the user-set filter of a collection is now stored until the user navigates to
  another collection.

* front-end: fetching and filtering of documents, statistics, and query operations are now
  handled with asynchronous ajax calls.

* front-end: added progress indicator if the front-end is waiting for a server operation.

* front-end: fixed wrong count of documents in the documents view of a collection.

* front-end: fixed unexpected styling of the manage db view and navigation.

* front-end: fixed wrong handling of select fields in a modal view.

* front-end: fixed wrong positioning of some tooltips.

* automatically call `toJSON` function of JavaScript objects (if present)
  when serializing them into database documents. This change allows
  storing JavaScript date objects in the database in a sensible manner.


v2.2.7 (2014-11-19)
-------------------

* fixed issue #998: Incorrect application URL for non-system Foxx apps

* fixed issue #1079: AQL editor: keyword WITH in UPDATE query is not highlighted

* fix memory leak in cluster nodes

* fixed registration of AQL user-defined functions in Web UI (JS shell)

* fixed error display in Web UI for certain errors
  (now error message is printed instead of 'undefined')

* fixed issue #1059: bug in js module console

* fixed issue #1056: "fs": zip functions fail with passwords

* fixed issue #1063: Docs: measuring unit of --wal.logfile-size?

* fixed issue #1062: Docs: typo in 14.2 Example data


v2.2.6 (2014-10-20)
-------------------

* fixed issue #972: Compilation Issue

* fixed issue #743: temporary directories are now unique and one can read
  off the tool that created them, if empty, they are removed atexit

* Highly improved performance of all AQL GRAPH_* functions.

* Orphan collections in general graphs can now be found via GRAPH_VERTICES
  if either "any" or no direction is defined

* Fixed documentation for AQL function GRAPH_NEIGHBORS.
  The option "vertexCollectionRestriction" is meant to filter the target
  vertices only, and should not filter the path.

* Fixed a bug in GRAPH_NEIGHBORS which enforced only empty results
  under certain conditions


v2.2.5 (2014-10-09)
-------------------

* fixed issue #961: allow non-JSON values in undocument request bodies

* fixed issue 1028: libicu is now statically linked

* fixed cached lookups of collections on the server, which may have caused spurious
  problems after collection rename operations


v2.2.4 (2014-10-01)
-------------------

* fixed accessing `_from` and `_to` attributes in `collection.byExample` and
  `collection.firstExample`

  These internal attributes were not handled properly in the mentioned functions, so
  searching for them did not always produce documents

* fixed issue #1030: arangoimp 2.2.3 crashing, not logging on large Windows CSV file

* fixed issue #1025: Traversal not as expected in undirected graph

* fixed issue #1020

  This requires re-introducing the startup option `--database.force-sync-properties`.

  This option can again be used to force fsyncs of collection, index and database properties
  stored as JSON strings on disk in files named `parameter.json`. Syncing these files after
  a write may be necessary if the underlying storage does not sync file contents by itself
  in a "sensible" amount of time after a file has been written and closed.

  The default value is `true` so collection, index and database properties will always be
  synced to disk immediately. This affects creating, renaming and dropping collections as
  well as creating and dropping databases and indexes. Each of these operations will perform
  an additional fsync on the `parameter.json` file if the option is set to `true`.

  It might be sensible to set this option to `false` for workloads that create and drop a
  lot of collections (e.g. test runs).

  Document operations such as creating, updating and dropping documents are not affected
  by this option.

* fixed issue #1016: AQL editor bug

* fixed issue #1014: WITHIN function returns wrong distance

* fixed AQL shortest path calculation in function `GRAPH_SHORTEST_PATH` to return
  complete vertex objects instead of just vertex ids

* allow changing of attributes of documents stored in server-side JavaScript variables

  Previously, the following did not work:

      var doc = db.collection.document(key);
      doc._key = "abc"; // overwriting internal attributes not supported
      doc.value = 123;  // overwriting existing attributes not supported

  Now, modifying documents stored in server-side variables (e.g. `doc` in the above case)
  is supported. Modifying the variables will not update the documents in the database,
  but will modify the JavaScript object (which can be written back to the database using
  `db.collection.update` or `db.collection.replace`)

* fixed issue #997: arangoimp apparently doesn't support files >2gig on Windows

  large file support (requires using `_stat64` instead of `stat`) is now supported on
  Windows


v2.2.3 (2014-09-02)
-------------------

* added `around` for Foxx controller

* added `type` option for HTTP API `GET /_api/document?collection=...`

  This allows controlling the type of results to be returned. By default, paths to
  documents will be returned, e.g.

      [
        `/_api/document/test/mykey1`,
        `/_api/document/test/mykey2`,
        ...
      ]

  To return a list of document ids instead of paths, the `type` URL parameter can be
  set to `id`:

      [
        `test/mykey1`,
        `test/mykey2`,
        ...
      ]

  To return a list of document keys only, the `type` URL parameter can be set to `key`:

      [
        `mykey1`,
        `mykey2`,
        ...
      ]


* properly capitalize HTTP response header field names in case the `x-arango-async`
  HTTP header was used in a request.

* fixed several documentation issues

* speedup for several general-graph functions, AQL functions starting with `GRAPH_`
  and traversals


v2.2.2 (2014-08-08)
-------------------

* allow storing non-reserved attribute names starting with an underscore

  Previous versions of ArangoDB parsed away all attribute names that started with an
  underscore (e.g. `_test', '_foo', `_bar`) on all levels of a document (root level
  and sub-attribute levels). While this behavior was documented, it was unintuitive and
  prevented storing documents inside other documents, e.g.:

      {
        "_key" : "foo",
        "_type" : "mydoc",
        "references" : [
          {
            "_key" : "something",
            "_rev" : "...",
            "value" : 1
          },
          {
            "_key" : "something else",
            "_rev" : "...",
            "value" : 2
          }
        ]
      }

  In the above example, previous versions of ArangoDB removed all attributes and
  sub-attributes that started with underscores, meaning the embedded documents would lose
  some of their attributes. 2.2.2 should preserve such attributes, and will also allow
  storing user-defined attribute names on the top-level even if they start with underscores
  (such as `_type` in the above example).

* fix conversion of JavaScript String, Number and Boolean objects to JSON.

  Objects created in JavaScript using `new Number(...)`, `new String(...)`, or
  `new Boolean(...)` were not converted to JSON correctly.

* fixed a race condition on task registration (i.e. `require("org/arangodb/tasks").register()`)

  this race condition led to undefined behavior when a just-created task with no offset and
  no period was instantly executed and deleted by the task scheduler, before the `register`
  function returned to the caller.

* changed run-tests.sh to execute all suitable tests.

* switch to new version of gyp

* fixed upgrade button


v2.2.1 (2014-07-24)
-------------------

* fixed hanging write-ahead log recovery for certain cases that involved dropping
  databases

* fixed issue with --check-version: when creating a new database the check failed

* issue #947 Foxx applicationContext missing some properties

* fixed issue with --check-version: when creating a new database the check failed

* added startup option `--wal.suppress-shape-information`

  Setting this option to `true` will reduce memory and disk space usage and require
  less CPU time when modifying documents or edges. It should therefore be turned on
  for standalone ArangoDB servers. However, for servers that are used as replication
  masters, setting this option to `true` will effectively disable the usage of the
  write-ahead log for replication, so it should be set to `false` for any replication
  master servers.

  The default value for this option is `false`.

* added optional `ttl` attribute to specify result cursor expiration for HTTP API method
  `POST /_api/cursor`

  The `ttl` attribute can be used to prevent cursor results from timing out too early.

* issue #947: Foxx applicationContext missing some properties

* (reported by Christian Neubauer):

  The problem was that in Google's V8, signed and unsigned chars are not always declared cleanly.
  so we need to force v8 to compile with forced signed chars which is done by the Flag:
    -fsigned-char
  at least it is enough to follow the instructions of compiling arango on rasperry
  and add "CFLAGS='-fsigned-char'" to the make command of V8 and remove the armv7=0

* Fixed a bug with the replication client. In the case of single document
  transactions the collection was not write locked.


v2.2.0 (2014-07-10)
-------------------

* The replication methods `logger.start`, `logger.stop` and `logger.properties` are
  no-ops in ArangoDB 2.2 as there is no separate replication logger anymore. Data changes
  are logged into the write-ahead log in ArangoDB 2.2, and not separately by the
  replication logger. The replication logger object is still there in ArangoDB 2.2 to
  ensure backwards-compatibility, however, logging cannot be started, stopped or
  configured anymore. Using any of these methods will do nothing.

  This also affects the following HTTP API methods:
  - `PUT /_api/replication/logger-start`
  - `PUT /_api/replication/logger-stop`
  - `GET /_api/replication/logger-config`
  - `PUT /_api/replication/logger-config`

  Using any of these methods is discouraged from now on as they will be removed in
  future versions of ArangoDB.

* INCOMPATIBLE CHANGE: replication of transactions has changed. Previously, transactions
  were logged on a master in one big block and shipped to a slave in one block, too.
  Now transactions will be logged and replicated as separate entries, allowing transactions
  to be bigger and also ensure replication progress.

  This change also affects the behavior of the `stop` method of the replication applier.
  If the replication applier is now stopped manually using the `stop` method and later
  restarted using the `start` method, any transactions that were unfinished at the
  point of stopping will be aborted on a slave, even if they later commit on the master.

  In ArangoDB 2.2, stopping the replication applier manually should be avoided unless the
  goal is to stop replication permanently or to do a full resync with the master anyway.
  If the replication applier still must be stopped, it should be made sure that the
  slave has fetched and applied all pending operations from a master, and that no
  extra transactions are started on the master before the `stop` command on the slave
  is executed.

  Replication of transactions in ArangoDB 2.2 might also lock the involved collections on
  the slave while a transaction is either committed or aborted on the master and the
  change has been replicated to the slave. This change in behavior may be important for
  slave servers that are used for read-scaling. In order to avoid long lasting collection
  locks on the slave, transactions should be kept small.

  The `_replication` system collection is not used anymore in ArangoDB 2.2 and its usage is
  discouraged.

* INCOMPATIBLE CHANGE: the figures reported by the `collection.figures` method
  now only reflect documents and data contained in the journals and datafiles of
  collections. Documents or deletions contained only in the write-ahead log will
  not influence collection figures until the write-ahead log garbage collection
  kicks in. The figures for a collection might therefore underreport the total
  resource usage of a collection.

  Additionally, the attributes `lastTick` and `uncollectedLogfileEntries` have been
  added to the result of the `figures` operation and the HTTP API method
  `PUT /_api/collection/figures`

* added `insert` method as an alias for `save`. Documents can now be inserted into
  a collection using either method:

      db.test.save({ foo: "bar" });
      db.test.insert({ foo: "bar" });

* added support for data-modification AQL queries

* added AQL keywords `INSERT`, `UPDATE`, `REPLACE` and `REMOVE` (and `WITH`) to
  support data-modification AQL queries.

  Unquoted usage of these keywords for attribute names in AQL queries will likely
  fail in ArangoDB 2.2. If any such attribute name needs to be used in a query, it
  should be enclosed in backticks to indicate the usage of a literal attribute
  name.

  For example, the following query will fail in ArangoDB 2.2 with a parse error:

      FOR i IN foo RETURN i.remove

  and needs to be rewritten like this:

      FOR i IN foo RETURN i.`remove`

* disallow storing of JavaScript objects that contain JavaScript native objects
  of type `Date`, `Function`, `RegExp` or `External`, e.g.

      db.test.save({ foo: /bar/ });
      db.test.save({ foo: new Date() });

  will now print

      Error: <data> cannot be converted into JSON shape: could not shape document

  Previously, objects of these types were silently converted into an empty object
  (i.e. `{ }`).

  To store such objects in a collection, explicitly convert them into strings
  like this:

      db.test.save({ foo: String(/bar/) });
      db.test.save({ foo: String(new Date()) });

* The replication methods `logger.start`, `logger.stop` and `logger.properties` are
  no-ops in ArangoDB 2.2 as there is no separate replication logger anymore. Data changes
  are logged into the write-ahead log in ArangoDB 2.2, and not separately by the
  replication logger. The replication logger object is still there in ArangoDB 2.2 to
  ensure backwards-compatibility, however, logging cannot be started, stopped or
  configured anymore. Using any of these methods will do nothing.

  This also affects the following HTTP API methods:
  - `PUT /_api/replication/logger-start`
  - `PUT /_api/replication/logger-stop`
  - `GET /_api/replication/logger-config`
  - `PUT /_api/replication/logger-config`

  Using any of these methods is discouraged from now on as they will be removed in
  future versions of ArangoDB.

* INCOMPATIBLE CHANGE: replication of transactions has changed. Previously, transactions
  were logged on a master in one big block and shipped to a slave in one block, too.
  Now transactions will be logged and replicated as separate entries, allowing transactions
  to be bigger and also ensure replication progress.

  This change also affects the behavior of the `stop` method of the replication applier.
  If the replication applier is now stopped manually using the `stop` method and later
  restarted using the `start` method, any transactions that were unfinished at the
  point of stopping will be aborted on a slave, even if they later commit on the master.

  In ArangoDB 2.2, stopping the replication applier manually should be avoided unless the
  goal is to stop replication permanently or to do a full resync with the master anyway.
  If the replication applier still must be stopped, it should be made sure that the
  slave has fetched and applied all pending operations from a master, and that no
  extra transactions are started on the master before the `stop` command on the slave
  is executed.

  Replication of transactions in ArangoDB 2.2 might also lock the involved collections on
  the slave while a transaction is either committed or aborted on the master and the
  change has been replicated to the slave. This change in behavior may be important for
  slave servers that are used for read-scaling. In order to avoid long lasting collection
  locks on the slave, transactions should be kept small.

  The `_replication` system collection is not used anymore in ArangoDB 2.2 and its usage is
  discouraged.

* INCOMPATIBLE CHANGE: the figures reported by the `collection.figures` method
  now only reflect documents and data contained in the journals and datafiles of
  collections. Documents or deletions contained only in the write-ahead log will
  not influence collection figures until the write-ahead log garbage collection
  kicks in. The figures for a collection might therefore underreport the total
  resource usage of a collection.

  Additionally, the attributes `lastTick` and `uncollectedLogfileEntries` have been
  added to the result of the `figures` operation and the HTTP API method
  `PUT /_api/collection/figures`

* added `insert` method as an alias for `save`. Documents can now be inserted into
  a collection using either method:

      db.test.save({ foo: "bar" });
      db.test.insert({ foo: "bar" });

* added support for data-modification AQL queries

* added AQL keywords `INSERT`, `UPDATE`, `REPLACE` and `REMOVE` (and `WITH`) to
  support data-modification AQL queries.

  Unquoted usage of these keywords for attribute names in AQL queries will likely
  fail in ArangoDB 2.2. If any such attribute name needs to be used in a query, it
  should be enclosed in backticks to indicate the usage of a literal attribute
  name.

  For example, the following query will fail in ArangoDB 2.2 with a parse error:

      FOR i IN foo RETURN i.remove

  and needs to be rewritten like this:

      FOR i IN foo RETURN i.`remove`

* disallow storing of JavaScript objects that contain JavaScript native objects
  of type `Date`, `Function`, `RegExp` or `External`, e.g.

      db.test.save({ foo: /bar/ });
      db.test.save({ foo: new Date() });

  will now print

      Error: <data> cannot be converted into JSON shape: could not shape document

  Previously, objects of these types were silently converted into an empty object
  (i.e. `{ }`).

  To store such objects in a collection, explicitly convert them into strings
  like this:

      db.test.save({ foo: String(/bar/) });
      db.test.save({ foo: String(new Date()) });

* honor startup option `--server.disable-statistics` when deciding whether or not
  to start periodic statistics collection jobs

  Previously, the statistics collection jobs were started even if the server was
  started with the `--server.disable-statistics` flag being set to `true`

* removed startup option `--random.no-seed`

  This option had no effect in previous versions of ArangoDB and was thus removed.

* removed startup option `--database.remove-on-drop`

  This option was used for debugging only.

* removed startup option `--database.force-sync-properties`

  This option is now superfluous as collection properties are now stored in the
  write-ahead log.

* introduced write-ahead log

  All write operations in an ArangoDB server instance are automatically logged
  to the server's write-ahead log. The write-ahead log is a set of append-only
  logfiles, and it is used in case of a crash recovery and for replication.
  Data from the write-ahead log will eventually be moved into the journals or
  datafiles of collections, allowing the server to remove older write-ahead log
  logfiles. Figures of collections will be updated when data are moved from the
  write-ahead log into the journals or datafiles of collections.

  Cross-collection transactions in ArangoDB should benefit considerably by this
  change, as less writes than in previous versions are required to ensure the data
  of multiple collections are atomically and durably committed. All data-modifying
  operations inside transactions (insert, update, remove) will write their
  operations into the write-ahead log directly, making transactions with multiple
  operations also require less physical memory than in previous versions of ArangoDB,
  that required all transaction data to fit into RAM.

  The `_trx` system collection is not used anymore in ArangoDB 2.2 and its usage is
  discouraged.

  The data in the write-ahead log can also be used in the replication context.
  The `_replication` collection that was used in previous versions of ArangoDB to
  store all changes on the server is not used anymore in ArangoDB 2.2. Instead,
  slaves can read from a master's write-ahead log to get informed about most
  recent changes. This removes the need to store data-modifying operations in
  both the actual place and the `_replication` collection.

* removed startup option `--server.disable-replication-logger`

  This option is superfluous in ArangoDB 2.2. There is no dedicated replication
  logger in ArangoDB 2.2. There is now always the write-ahead log, and it is also
  used as the server's replication log. Specifying the startup option
  `--server.disable-replication-logger` will do nothing in ArangoDB 2.2, but the
  option should not be used anymore as it might be removed in a future version.

* changed behavior of replication logger

  There is no dedicated replication logger in ArangoDB 2.2 as there is the
  write-ahead log now. The existing APIs for starting and stopping the replication
  logger still exist in ArangoDB 2.2 for downwards-compatibility, but calling
  the start or stop operations are no-ops in ArangoDB 2.2. When querying the
  replication logger status via the API, the server will always report that the
  replication logger is running. Configuring the replication logger is a no-op
  in ArangoDB 2.2, too. Changing the replication logger configuration has no
  effect. Instead, the write-ahead log configuration can be changed.

* removed MRuby integration for arangod

  ArangoDB had an experimental MRuby integration in some of the publish builds.
  This wasn't continuously developed, and so it has been removed in ArangoDB 2.2.

  This change has led to the following startup options being superfluous:

  - `--ruby.gc-interval`
  - `--ruby.action-directory`
  - `--ruby.modules-path`
  - `--ruby.startup-directory`

  Specifying these startup options will do nothing in ArangoDB 2.2, but the
  options should be avoided from now on as they might be removed in future versions.

* reclaim index memory when last document in collection is deleted

  Previously, deleting documents from a collection did not lead to index sizes being
  reduced. Instead, the already allocated index memory was re-used when a collection
  was refilled.

  Now, index memory for primary indexes and hash indexes is reclaimed instantly when
  the last document from a collection is removed.

* inlined and optimized functions in hash indexes

* added AQL TRANSLATE function

  This function can be used to perform lookups from static lists, e.g.

      LET countryNames = { US: "United States", UK: "United Kingdom", FR: "France" }
      RETURN TRANSLATE("FR", countryNames)

* fixed datafile debugger

* fixed check-version for empty directory

* moved try/catch block to the top of routing chain

* added mountedApp function for foxx-manager

* fixed issue #883: arango 2.1 - when starting multi-machine cluster, UI web
  does not change to cluster overview

* fixed dfdb: should not start any other V8 threads

* cleanup of version-check, added module org/arangodb/database-version,
  added --check-version option

* fixed issue #881: [2.1.0] Bombarded (every 10 sec or so) with
  "WARNING format string is corrupt" when in non-system DB Dashboard

* specialized primary index implementation to allow faster hash table
  rebuilding and reduce lookups in datafiles for the actual value of `_key`.

* issue #862: added `--overwrite` option to arangoimp

* removed number of property lookups for documents during AQL queries that
  access documents

* prevent buffering of long print results in arangosh's and arangod's print
  command

  this change will emit buffered intermediate print results and discard the
  output buffer to quickly deliver print results to the user, and to prevent
  constructing very large buffers for large results

* removed sorting of attribute names for use in a collection's shaper

  sorting attribute names was done on document insert to keep attributes
  of a collection in sorted order for faster comparisons. The sort order
  of attributes was only used in one particular and unlikely case, so it
  was removed. Collections with many different attribute names should
  benefit from this change by faster inserts and slightly less memory usage.

* fixed a bug in arangodump which got the collection name in _from and _to
  attributes of edges wrong (all were "_unknown")

* fixed a bug in arangorestore which did not recognize wrong _from and _to
  attributes of edges

* improved error detection and reporting in arangorestore


v2.1.1 (2014-06-06)
-------------------

* fixed dfdb: should not start any other V8 threads

* signature for collection functions was modified

  The basic change was the substitution of the input parameter of the
  function by an generic options object which can contain multiple
  option parameter of the function.
  Following functions were modified
  remove
  removeBySample
  replace
  replaceBySample
  update
  updateBySample

  Old signature is yet supported but it will be removed in future versions

v2.1.0 (2014-05-29)
-------------------

* implemented upgrade procedure for clusters

* fixed communication issue with agency which prevented reconnect
  after an agent failure

* fixed cluster dashboard in the case that one but not all servers
  in the cluster are down

* fixed a bug with coordinators creating local database objects
  in the wrong order (_system needs to be done first)

* improved cluster dashboard


v2.1.0-rc2 (2014-05-25)
-----------------------

* fixed issue #864: Inconsistent behavior of AQL REVERSE(list) function


v2.1.0-rc1 (XXXX-XX-XX)
-----------------------

* added server-side periodic task management functions:

  - require("org/arangodb/tasks").register(): registers a periodic task
  - require("org/arangodb/tasks").unregister(): unregisters and removes a
    periodic task
  - require("org/arangodb/tasks").get(): retrieves a specific tasks or all
    existing tasks

  the previous undocumented function `internal.definePeriodic` is now
  deprecated and will be removed in a future release.

* decrease the size of some seldom used system collections on creation.

  This will make these collections use less disk space and mapped memory.

* added AQL date functions

* added AQL FLATTEN() list function

* added index memory statistics to `db.<collection>.figures()` function

  The `figures` function will now return a sub-document `indexes`, which lists
  the number of indexes in the `count` sub-attribute, and the total memory
  usage of the indexes in bytes in the `size` sub-attribute.

* added AQL CURRENT_DATABASE() function

  This function returns the current database's name.

* added AQL CURRENT_USER() function

  This function returns the current user from an AQL query. The current user is the
  username that was specified in the `Authorization` HTTP header of the request. If
  authentication is turned off or the query was executed outside a request context,
  the function will return `null`.

* fixed issue #796: Searching with newline chars broken?

  fixed slightly different handling of backslash escape characters in a few
  AQL functions. Now handling of escape sequences should be consistent, and
  searching for newline characters should work the same everywhere

* added OpenSSL version check for configure

  It will report all OpenSSL versions < 1.0.1g as being too old.
  `configure` will only complain about an outdated OpenSSL version but not stop.

* require C++ compiler support (requires g++ 4.8, clang++ 3.4 or Visual Studio 13)

* less string copying returning JSONified documents from ArangoDB, e.g. via
  HTTP GET `/_api/document/<collection>/<document>`

* issue #798: Lower case http headers from arango

  This change allows returning capitalized HTTP headers, e.g.
  `Content-Length` instead of `content-length`.
  The HTTP spec says that headers are case-insensitive, but
  in fact several clients rely on a specific case in response
  headers.
  This change will capitalize HTTP headers if the `X-Arango-Version`
  request header is sent by the client and contains a value of at
  least `20100` (for version 2.1). The default value for the
  compatibility can also be set at server start, using the
  `--server.default-api-compatibility` option.

* simplified usage of `db._createStatement()`

  Previously, the function could not be called with a query string parameter as
  follows:

      db._createStatement(queryString);

  Calling it as above resulted in an error because the function expected an
  object as its parameter. From now on, it's possible to call the function with
  just the query string.

* make ArangoDB not send back a `WWW-Authenticate` header to a client in case the
  client sends the `X-Omit-WWW-Authenticate` HTTP header.

  This is done to prevent browsers from showing their built-in HTTP authentication
  dialog for AJAX requests that require authentication.
  ArangoDB will still return an HTTP 401 (Unauthorized) if the request doesn't
  contain valid credentials, but it will omit the `WWW-Authenticate` header,
  allowing clients to bypass the browser's authentication dialog.

* added REST API method HTTP GET `/_api/job/job-id` to query the status of an
  async job without potentially fetching it from the list of done jobs

* fixed non-intuitive behavior in jobs API: previously, querying the status
  of an async job via the API HTTP PUT `/_api/job/job-id` removed a currently
  executing async job from the list of queryable jobs on the server.
  Now, when querying the result of an async job that is still executing,
  the job is kept in the list of queryable jobs so its result can be fetched
  by a subsequent request.

* use a new data structure for the edge index of an edge collection. This
  improves the performance for the creation of the edge index and in
  particular speeds up removal of edges in graphs. Note however that
  this change might change the order in which edges starting at
  or ending in a vertex are returned. However, this order was never
  guaranteed anyway and it is not sensible to guarantee any particular
  order.

* provide a size hint to edge and hash indexes when initially filling them
  this will lead to less re-allocations when populating these indexes

  this may speed up building indexes when opening an existing collection

* don't requeue identical context methods in V8 threads in case a method is
  already registered

* removed arangod command line option `--database.remove-on-compacted`

* export the sort attribute for graph traversals to the HTTP interface

* add support for arangodump/arangorestore for clusters


v2.0.8 (XXXX-XX-XX)
-------------------

* fixed too-busy iteration over skiplists

  Even when a skiplist query was restricted by a limit clause, the skiplist
  index was queried without the limit. this led to slower-than-necessary
  execution times.

* fixed timeout overflows on 32 bit systems

  this bug has led to problems when select was called with a high timeout
  value (2000+ seconds) on 32bit systems that don't have a forgiving select
  implementation. when the call was made on these systems, select failed
  so no data would be read or sent over the connection

  this might have affected some cluster-internal operations.

* fixed ETCD issues on 32 bit systems

  ETCD was non-functional on 32 bit systems at all. The first call to the
  watch API crashed it. This was because atomic operations worked on data
  structures that were not properly aligned on 32 bit systems.

* fixed issue #848: db.someEdgeCollection.inEdge does not return correct
  value when called the 2nd time after a .save to the edge collection


v2.0.7 (2014-05-05)
-------------------

* issue #839: Foxx Manager missing "unfetch"

* fixed a race condition at startup

  this fixes undefined behavior in case the logger was involved directly at
  startup, before the logger initialization code was called. This should have
  occurred only for code that was executed before the invocation of main(),
  e.g. during ctor calls of statically defined objects.


v2.0.6 (2014-04-22)
-------------------

* fixed issue #835: arangosh doesn't show correct database name



v2.0.5 (2014-04-21)
-------------------

* Fixed a caching problem in IE JS Shell

* added cancelation for async jobs

* upgraded to new gyp for V8

* new Windows installer


v2.0.4 (2014-04-14)
-------------------

* fixed cluster authentication front-end issues for Firefox and IE, there are
  still problems with Chrome


v2.0.3 (2014-04-14)
-------------------

* fixed AQL optimizer bug

* fixed front-end issues

* added password change dialog


v2.0.2 (2014-04-06)
-------------------

* during cluster startup, do not log (somewhat expected) connection errors with
  log level error, but with log level info

* fixed dashboard modals

* fixed connection check for cluster planning front end: firefox does
  not support async:false

* document how to persist a cluster plan in order to relaunch an existing
  cluster later


v2.0.1 (2014-03-31)
-------------------

* make ArangoDB not send back a `WWW-Authenticate` header to a client in case the
  client sends the `X-Omit-WWW-Authenticate` HTTP header.

  This is done to prevent browsers from showing their built-in HTTP authentication
  dialog for AJAX requests that require authentication.
  ArangoDB will still return an HTTP 401 (Unauthorized) if the request doesn't
  contain valid credentials, but it will omit the `WWW-Authenticate` header,
  allowing clients to bypass the browser's authentication dialog.

* fixed isses in arango-dfdb:

  the dfdb was not able to unload certain system collections, so these couldn't be
  inspected with the dfdb sometimes. Additionally, it did not truncate corrupt
  markers from datafiles under some circumstances

* added `changePassword` attribute for users

* fixed non-working "save" button in collection edit view of web interface
  clicking the save button did nothing. one had to press enter in one of the input
  fields to send modified form data

* fixed V8 compile error on MacOS X

* prevent `body length: -9223372036854775808` being logged in development mode for
  some Foxx HTTP responses

* fixed several bugs in web interface dashboard

* fixed issue #783: coffee script not working in manifest file

* fixed issue #783: coffee script not working in manifest file

* fixed issue #781: Cant save current query from AQL editor ui

* bumped version in `X-Arango-Version` compatibility header sent by arangosh and other
  client tools from `1.5` to `2.0`.

* fixed startup options for arango-dfdb, added details option for arango-dfdb

* fixed display of missing error messages and codes in arangosh

* when creating a collection via the web interface, the collection type was always
  "document", regardless of the user's choice


v2.0.0 (2014-03-10)
-------------------

* first 2.0 release


v2.0.0-rc2 (2014-03-07)
-----------------------

* fixed cluster authorization


v2.0.0-rc1 (2014-02-28)
-----------------------

* added sharding :-)

* added collection._dbName attribute to query the name of the database from a collection

  more detailed documentation on the sharding and cluster features can be found in the user
  manual, section **Sharding**

* INCOMPATIBLE CHANGE: using complex values in AQL filter conditions with operators other
  than equality (e.g. >=, >, <=, <) will disable usage of skiplist indexes for filter
  evaluation.

  For example, the following queries will be affected by change:

      FOR doc IN docs FILTER doc.value < { foo: "bar" } RETURN doc
      FOR doc IN docs FILTER doc.value >= [ 1, 2, 3 ] RETURN doc

  The following queries will not be affected by the change:

      FOR doc IN docs FILTER doc.value == 1 RETURN doc
      FOR doc IN docs FILTER doc.value == "foo" RETURN doc
      FOR doc IN docs FILTER doc.value == [ 1, 2, 3 ] RETURN doc
      FOR doc IN docs FILTER doc.value == { foo: "bar" } RETURN doc

* INCOMPATIBLE CHANGE: removed undocumented method `collection.saveOrReplace`

  this feature was never advertised nor documented nor tested.

* INCOMPATIBLE CHANGE: removed undocumented REST API method `/_api/simple/BY-EXAMPLE-HASH`

  this feature was never advertised nor documented nor tested.

* added explicit startup parameter `--server.reuse-address`

  This flag can be used to control whether sockets should be acquired with the SO_REUSEADDR
  flag.

  Regardless of this setting, sockets on Windows are always acquired using the
  SO_EXCLUSIVEADDRUSE flag.

* removed undocumented REST API method GET `/_admin/database-name`

* added user validation API at POST `/_api/user/<username>`

* slightly improved users management API in `/_api/user`:

  Previously, when creating a new user via HTTP POST, the username needed to be
  passed in an attribute `username`. When users were returned via this API,
  the usernames were returned in an attribute named `user`. This was slightly
  confusing and was changed in 2.0 as follows:

  - when adding a user via HTTP POST, the username can be specified in an attribute
  `user`. If this attribute is not used, the API will look into the attribute `username`
  as before and use that value.
  - when users are returned via HTTP GET, the usernames are still returned in an
    attribute `user`.

  This change should be fully downwards-compatible with the previous version of the API.

* added AQL SLICE function to extract slices from lists

* made module loader more node compatible

* the startup option `--javascript.package-path` for arangosh is now deprecated and does
  nothing. Using it will not cause an error, but the option is ignored.

* added coffee script support

* Several UI improvements.

* Exchanged icons in the graphviewer toolbar

* always start networking and HTTP listeners when starting the server (even in
  console mode)

* allow vertex and edge filtering with user-defined functions in TRAVERSAL,
  TRAVERSAL_TREE and SHORTEST_PATH AQL functions:

      // using user-defined AQL functions for edge and vertex filtering
      RETURN TRAVERSAL(friends, friendrelations, "friends/john", "outbound", {
        followEdges: "myfunctions::checkedge",
        filterVertices: "myfunctions::checkvertex"
      })

      // using the following custom filter functions
      var aqlfunctions = require("org/arangodb/aql/functions");
      aqlfunctions.register("myfunctions::checkedge", function (config, vertex, edge, path) {
        return (edge.type !== 'dislikes'); // don't follow these edges
      }, false);

      aqlfunctions.register("myfunctions::checkvertex", function (config, vertex, path) {
        if (vertex.isDeleted || ! vertex.isActive) {
          return [ "prune", "exclude" ]; // exclude these and don't follow them
        }
        return [ ]; // include everything else
      }, false);

* fail if invalid `strategy`, `order` or `itemOrder` attribute values
  are passed to the AQL TRAVERSAL function. Omitting these attributes
  is not considered an error, but specifying an invalid value for any
  of these attributes will make an AQL query fail.

* issue #751: Create database through API should return HTTP status code 201

  By default, the server now returns HTTP 201 (created) when creating a new
  database successfully. To keep compatibility with older ArangoDB versions, the
  startup parameter `--server.default-api-compatibility` can be set to a value
  of `10400` to indicate API compatibility with ArangoDB 1.4. The compatibility
  can also be enforced by setting the `X-Arango-Version` HTTP header in a
  client request to this API on a per-request basis.

* allow direct access from the `db` object to collections whose names start
  with an underscore (e.g. db._users).

  Previously, access to such collections via the `db` object was possible from
  arangosh, but not from arangod (and thus Foxx and actions). The only way
  to access such collections from these places was via the `db._collection(<name>)`
  workaround.

* allow `\n` (as well as `\r\n`) as line terminator in batch requests sent to
  `/_api/batch` HTTP API.

* use `--data-binary` instead of `--data` parameter in generated cURL examples

* issue #703: Also show path of logfile for fm.config()

* issue #675: Dropping a collection used in "graph" module breaks the graph

* added "static" Graph.drop() method for graphs API

* fixed issue #695: arangosh server.password error

* use pretty-printing in `--console` mode by default

* simplified ArangoDB startup options

  Some startup options are now superfluous or their usage is simplified. The
  following options have been changed:

  * `--javascript.modules-path`: this option has been removed. The modules paths
    are determined by arangod and arangosh automatically based on the value of
    `--javascript.startup-directory`.

    If the option is set on startup, it is ignored so startup will not abort with
    an error `unrecognized option`.

  * `--javascript.action-directory`: this option has been removed. The actions
    directory is determined by arangod automatically based on the value of
    `--javascript.startup-directory`.

    If the option is set on startup, it is ignored so startup will not abort with
    an error `unrecognized option`.

  * `--javascript.package-path`: this option is still available but it is not
    required anymore to set the standard package paths (e.g. `js/npm`). arangod
    will automatically use this standard package path regardless of whether it
    was specified via the options.

    It is possible to use this option to add additional package paths to the
    standard value.

  Configuration files included with arangod are adjusted accordingly.

* layout of the graphs tab adapted to better fit with the other tabs

* database selection is moved to the bottom right corner of the web interface

* removed priority queue index type

  this feature was never advertised nor documented nor tested.

* display internal attributes in document source view of web interface

* removed separate shape collections

  When upgrading to ArangoDB 2.0, existing collections will be converted to include
  shapes and attribute markers in the datafiles instead of using separate files for
  shapes.

  When a collection is converted, existing shapes from the SHAPES directory will
  be written to a new datafile in the collection directory, and the SHAPES directory
  will be removed afterwards.

  This saves up to 2 MB of memory and disk space for each collection
  (savings are higher, the less different shapes there are in a collection).
  Additionally, one less file descriptor per opened collection will be used.

  When creating a new collection, the amount of sync calls may be reduced. The same
  may be true for documents with yet-unknown shapes. This may help performance
  in these cases.

* added AQL functions `NTH` and `POSITION`

* added signal handler for arangosh to save last command in more cases

* added extra prompt placeholders for arangosh:
  - `%e`: current endpoint
  - `%u`: current user

* added arangosh option `--javascript.gc-interval` to control amount of
  garbage collection performed by arangosh

* fixed issue #651: Allow addEdge() to take vertex ids in the JS library

* removed command-line option `--log.format`

  In previous versions, this option did not have an effect for most log messages, so
  it got removed.

* removed C++ logger implementation

  Logging inside ArangoDB is now done using the LOG_XXX() macros. The LOGGER_XXX()
  macros are gone.

* added collection status "loading"


v1.4.16 (XXXX-XX-XX)
--------------------

* fixed too eager datafile deletion

  this issue could have caused a crash when the compaction had marked datafiles as obsolete
  and they were removed while "old" temporary query results still pointed to the old datafile
  positions

* fixed issue #826: Replication fails when a collection's configuration changes


v1.4.15 (2014-04-19)
--------------------

* bugfix for AQL query optimizer

  the following type of query was too eagerly optimized, leading to errors in code-generation:

      LET a = (FOR i IN [] RETURN i) LET b = (FOR i IN [] RETURN i) RETURN 1

  the problem occurred when both lists in the subqueries were empty. In this case invalid code
  was generated and the query couldn't be executed.


v1.4.14 (2014-04-05)
--------------------

* fixed race conditions during shape / attribute insertion

  A race condition could have led to spurious `cannot find attribute #xx` or
  `cannot find shape #xx` (where xx is a number) warning messages being logged
  by the server. This happened when a new attribute was inserted and at the same
  time was queried by another thread.

  Also fixed a race condition that may have occurred when a thread tried to
  access the shapes / attributes hash tables while they were resized. In this
  cases, the shape / attribute may have been hashed to a wrong slot.

* fixed a memory barrier / cpu synchronization problem with libev, affecting
  Windows with Visual Studio 2013 (probably earlier versions are affected, too)

  The issue is described in detail here:
  http://lists.schmorp.de/pipermail/libev/2014q1/002318.html


v1.4.13 (2014-03-14)
--------------------

* added diagnostic output for Foxx application upload

* allow dump & restore from ArangoDB 1.4 with an ArangoDB 2.0 server

* allow startup options `temp-path` and `default-language` to be specified from the arangod
  configuration file and not only from the command line

* fixed too eager compaction

  The compaction will now wait for several seconds before trying to re-compact the same
  collection. Additionally, some other limits have been introduced for the compaction.


v1.4.12 (2014-03-05)
--------------------

* fixed display bug in web interface which caused the following problems:
  - documents were displayed in web interface as being empty
  - document attributes view displayed many attributes with content "undefined"
  - document source view displayed many attributes with name "TYPEOF" and value "undefined"
  - an alert popping up in the browser with message "Datatables warning..."

* re-introduced old-style read-write locks to supports Windows versions older than
  Windows 2008R2 and Windows 7. This should re-enable support for Windows Vista and
  Windows 2008.


v1.4.11 (2014-02-27)
--------------------

* added SHORTEST_PATH AQL function

  this calculates the shortest paths between two vertices, using the Dijkstra
  algorithm, employing a min-heap

  By default, ArangoDB does not know the distance between any two vertices and
  will use a default distance of 1. A custom distance function can be registered
  as an AQL user function to make the distance calculation use any document
  attributes or custom logic:

      RETURN SHORTEST_PATH(cities, motorways, "cities/CGN", "cities/MUC", "outbound", {
        paths: true,
        distance: "myfunctions::citydistance"
      })

      // using the following custom distance function
      var aqlfunctions = require("org/arangodb/aql/functions");
      aqlfunctions.register("myfunctions::distance", function (config, vertex1, vertex2, edge) {
        return Math.sqrt(Math.pow(vertex1.x - vertex2.x) + Math.pow(vertex1.y - vertex2.y));
      }, false);

* fixed bug in Graph.pathTo function

* fixed small memleak in AQL optimizer

* fixed access to potentially uninitialized variable when collection had a cap constraint


v1.4.10 (2014-02-21)
--------------------

* fixed graph constructor to allow graph with some parameter to be used

* added node.js "events" and "stream"

* updated npm packages

* added loading of .json file

* Fixed http return code in graph api with waitForSync parameter.

* Fixed documentation in graph, simple and index api.

* removed 2 tests due to change in ruby library.

* issue #756: set access-control-expose-headers on CORS response

  the following headers are now whitelisted by ArangoDB in CORS responses:
  - etag
  - content-encoding
  - content-length
  - location
  - server
  - x-arango-errors
  - x-arango-async-id


v1.4.9 (2014-02-07)
-------------------

* return a document's current etag in response header for HTTP HEAD requests on
  documents that return an HTTP 412 (precondition failed) error. This allows
  retrieving the document's current revision easily.

* added AQL function `SKIPLIST` to directly access skiplist indexes from AQL

  This is a shortcut method to use a skiplist index for retrieving specific documents in
  indexed order. The function capability is rather limited, but it may be used
  for several cases to speed up queries. The documents are returned in index order if
  only one condition is used.

      /* return all documents with mycollection.created > 12345678 */
      FOR doc IN SKIPLIST(mycollection, { created: [[ '>', 12345678 ]] })
        RETURN doc

      /* return first document with mycollection.created > 12345678 */
      FOR doc IN SKIPLIST(mycollection, { created: [[ '>', 12345678 ]] }, 0, 1)
        RETURN doc

      /* return all documents with mycollection.created between 12345678 and 123456790 */
      FOR doc IN SKIPLIST(mycollection, { created: [[ '>', 12345678 ], [ '<=', 123456790 ]] })
        RETURN doc

      /* return all documents with mycollection.a equal 1 and .b equal 2 */
      FOR doc IN SKIPLIST(mycollection, { a: [[ '==', 1 ]], b: [[ '==', 2 ]] })
        RETURN doc

  The function requires a skiplist index with the exact same attributes to
  be present on the specified collection. All attributes present in the skiplist
  index must be specified in the conditions specified for the `SKIPLIST` function.
  Attribute declaration order is important, too: attributes must be specified in the
  same order in the condition as they have been declared in the skiplist index.

* added command-line option `--server.disable-authentication-unix-sockets`

  with this option, authentication can be disabled for all requests coming
  in via UNIX domain sockets, enabling clients located on the same host as
  the ArangoDB server to connect without authentication.
  Other connections (e.g. TCP/IP) are not affected by this option.

  The default value for this option is `false`.
  Note: this option is only supported on platforms that support Unix domain
  sockets.

* call global arangod instance destructor on shutdown

* issue #755: TRAVERSAL does not use strategy, order and itemOrder options

  these options were not honored when configuring a traversal via the AQL
  TRAVERSAL function. Now, these options are used if specified.

* allow vertex and edge filtering with user-defined functions in TRAVERSAL,
  TRAVERSAL_TREE and SHORTEST_PATH AQL functions:

      // using user-defined AQL functions for edge and vertex filtering
      RETURN TRAVERSAL(friends, friendrelations, "friends/john", "outbound", {
        followEdges: "myfunctions::checkedge",
        filterVertices: "myfunctions::checkvertex"
      })

      // using the following custom filter functions
      var aqlfunctions = require("org/arangodb/aql/functions");
      aqlfunctions.register("myfunctions::checkedge", function (config, vertex, edge, path) {
        return (edge.type !== 'dislikes'); // don't follow these edges
      }, false);

      aqlfunctions.register("myfunctions::checkvertex", function (config, vertex, path) {
        if (vertex.isDeleted || ! vertex.isActive) {
          return [ "prune", "exclude" ]; // exclude these and don't follow them
        }
        return [ ]; // include everything else
      }, false);

* issue #748: add vertex filtering to AQL's TRAVERSAL[_TREE]() function


v1.4.8 (2014-01-31)
-------------------

* install foxx apps in the web interface

* fixed a segfault in the import API


v1.4.7 (2014-01-23)
-------------------

* issue #744: Add usage example arangoimp from Command line

* issue #738: added __dirname, __filename pseudo-globals. Fixes #733. (@by pluma)

* mount all Foxx applications in system apps directory on startup


v1.4.6 (2014-01-20)
-------------------

* issue #736: AQL function to parse collection and key from document handle

* added fm.rescan() method for Foxx-Manager

* fixed issue #734: foxx cookie and route problem

* added method `fm.configJson` for arangosh

* include `startupPath` in result of API `/_api/foxx/config`


v1.4.5 (2014-01-15)
-------------------

* fixed issue #726: Alternate Windows Install Method

* fixed issue #716: dpkg -P doesn't remove everything

* fixed bugs in description of HTTP API `_api/index`

* fixed issue #732: Rest API GET revision number

* added missing documentation for several methods in HTTP API `/_api/edge/...`

* fixed typos in description of HTTP API `_api/document`

* defer evaluation of AQL subqueries and logical operators (lazy evaluation)

* Updated font in WebFrontend, it now contains a version that renders properly on Windows

* generally allow function return values as call parameters to AQL functions

* fixed potential deadlock in global context method execution

* added override file "arangod.conf.local" (and co)


v1.4.4 (2013-12-24)
-------------------

* uid and gid are now set in the scripts, there is no longer a separate config file for
  arangod when started from a script

* foxx-manager is now an alias for arangosh

* arango-dfdb is now an alias for arangod, moved from bin to sbin

* changed from readline to linenoise for Windows

* added --install-service and --uninstall-service for Windows

* removed --daemon and --supervisor for Windows

* arangosh and arangod now uses the config-file which maps the binary name, i. e. if you
  rename arangosh to foxx-manager it will use the config file foxx-manager.conf

* fixed lock file for Windows

* fixed issue #711, #687: foxx-manager throws internal errors

* added `--server.ssl-protocol` option for client tools
  this allows connecting from arangosh, arangoimp, arangoimp etc. to an ArangoDB
  server that uses a non-default value for `--server.ssl-protocol`. The default
  value for the SSL protocol is 4 (TLSv1). If the server is configured to use a
  different protocol, it was not possible to connect to it with the client tools.

* added more detailed request statistics

  This adds the number of async-executed HTTP requests plus the number of HTTP
  requests per individual HTTP method type.

* added `--force` option for arangorestore
  this option allows continuing a restore operation even if the server reports errors
  in the middle of the restore operation

* better error reporting for arangorestore
  in case the server returned an HTTP error, arangorestore previously reported this
  error as `internal error` without any details only. Now server-side errors are
  reported by arangorestore with the server's error message

* include more system collections in dumps produced by arangodump
  previously some system collections were intentionally excluded from dumps, even if the
  dump was run with `--include-system-collections`. for example, the collections `_aal`,
  `_modules`, `_routing`, and `_users` were excluded. This makes sense in a replication
  context but not always in a dump context.
  When specifying `--include-system-collections`, arangodump will now include the above-
  mentioned collections in the dump, too. Some other system collections are still excluded
  even when the dump is run with `--include-system-collections`, for example `_replication`
  and `_trx`.

* fixed issue #701: ArangoStatement undefined in arangosh

* fixed typos in configuration files


v1.4.3 (2013-11-25)
-------------------

* fixed a segfault in the AQL optimizer, occurring when a constant non-list value was
  used on the right-hand side of an IN operator that had a collection attribute on the
  left-hand side

* issue #662:

  Fixed access violation errors (crashes) in the Windows version, occurring under some
  circumstances when accessing databases with multiple clients in parallel

* fixed issue #681: Problem with ArchLinux PKGBUILD configuration


v1.4.2 (2013-11-20)
-------------------

* fixed issue #669: Tiny documentation update

* ported Windows version to use native Windows API SRWLocks (slim read-write locks)
  and condition variables instead of homemade versions

  MSDN states the following about the compatibility of SRWLocks and Condition Variables:

      Minimum supported client:
      Windows Server 2008 [desktop apps | Windows Store apps]

      Minimum supported server:
      Windows Vista [desktop apps | Windows Store apps]

* fixed issue #662: ArangoDB on Windows hanging

  This fixes a deadlock issue that occurred on Windows when documents were written to
  a collection at the same time when some other thread tried to drop the collection.

* fixed file-based logging in Windows

  the logger complained on startup if the specified log file already existed

* fixed startup of server in daemon mode (`--daemon` startup option)

* fixed a segfault in the AQL optimizer

* issue #671: Method graph.measurement does not exist

* changed Windows condition variable implementation to use Windows native
  condition variables

  This is an attempt to fix spurious Windows hangs as described in issue #662.

* added documentation for JavaScript traversals

* added --code-page command-line option for Windows version of arangosh

* fixed a problem when creating edges via the web interface.

  The problem only occurred if a collection was created with type "document
  collection" via the web interface, and afterwards was dropped and re-created
  with type "edge collection". If the web interface page was not reloaded,
  the old collection type (document) was cached, making the subsequent creation
  of edges into the (seeming-to-be-document) collection fail.

  The fix is to not cache the collection type in the web interface. Users of
  an older version of the web interface can reload the collections page if they
  are affected.

* fixed a caching problem in arangosh: if a collection was created using the web
  interface, and then removed via arangosh, arangosh did not actually drop the
  collection due to caching.

  Because the `drop` operation was not carried out, this caused misleading error
  messages when trying to re-create the collection (e.g. `cannot create collection:
  duplicate name`).

* fixed ALT-introduced characters for arangosh console input on Windows

  The Windows readline port was not able to handle characters that are built
  using CTRL or ALT keys. Regular characters entered using the CTRL or ALT keys
  were silently swallowed and not passed to the terminal input handler.

  This did not seem to cause problems for the US keyboard layout, but was a
  severe issue for keyboard layouts that require the ALT (or ALT-GR) key to
  construct characters. For example, entering the character `{` with a German
  keyboard layout requires pressing ALT-GR + 9.

* fixed issue #665: Hash/skiplist combo madness bit my ass

  this fixes a problem with missing/non-deterministic rollbacks of inserts in
  case of a unique constraint violation into a collection with multiple secondary
  indexes (with at least one of them unique)

* fixed issue #664: ArangoDB installer on Windows requires drive c:

* partly fixed issue #662: ArangoDB on Windows hanging

  This fixes dropping databases on Windows. In previous 1.4 versions on Windows,
  one shape collection file was not unloaded and removed when dropping a database,
  leaving one directory and one shape collection file in the otherwise-dropped
  database directory.

* fixed issue #660: updated documentation on indexes


v1.4.1 (2013-11-08)
-------------------

* performance improvements for skip-list deletes


v1.4.1-rc1 (2013-11-07)
-----------------------

* fixed issue #635: Web-Interface should have a "Databases" Menu for Management

* fixed issue #624: Web-Interface is missing a Database selector

* fixed segfault in bitarray query

* fixed issue #656: Cannot create unique index through web interface

* fixed issue #654: bitarray index makes server down

* fixed issue #653: Slow query

* fixed issue #650: Randomness of any() should be improved

* made AQL `DOCUMENT()` function polymorphic and work with just one parameter.

  This allows using the `DOCUMENT` function like this:

      DOCUMENT('users/john')
      DOCUMENT([ 'users/john', 'users/amy' ])

  in addition to the existing use cases:

      DOCUMENT(users, 'users/john')
      DOCUMENT(users, 'john')
      DOCUMENT(users, [ 'users/john' ])
      DOCUMENT(users, [ 'users/john', 'users/amy' ])
      DOCUMENT(users, [ 'john', 'amy' ])

* simplified usage of ArangoDB batch API

  It is not necessary anymore to send the batch boundary in the HTTP `Content-Type`
  header. Previously, the batch API expected the client to send a Content-Type header
  of`multipart/form-data; boundary=<some boundary value>`. This is still supported in
  ArangoDB 2.0, but clients can now also omit this header. If the header is not
  present in a client request, ArangoDB will ignore the request content type and
  read the MIME boundary from the beginning of the request body.

  This also allows using the batch API with the Swagger "Try it out" feature (which is
  not too good at sending a different or even dynamic content-type request header).

* added API method GET `/_api/database/user`

  This returns the list of databases a specific user can see without changing the
  username/passwd.

* issue #424: Documentation about IDs needs to be upgraded


v1.4.0 (2013-10-29)
-------------------

* fixed issue #648: /batch API is missing from Web Interface API Documentation (Swagger)

* fixed issue #647: Icon tooltips missing

* fixed issue #646: index creation in web interface

* fixed issue #645: Allow jumping from edge to linked vertices

* merged PR for issue #643: Some minor corrections and a link to "Downloads"

* fixed issue #642: Completion of error handling

* fixed issue #639: compiling v1.4 on maverick produces warnings on -Wstrict-null-sentinel

* fixed issue #634: Web interface bug: Escape does not always propagate

* fixed issue #620: added startup option `--server.default-api-compatibility`

  This adds the following changes to the ArangoDB server and clients:
  - the server provides a new startup option `--server.default-api-compatibility`.
    This option can be used to determine the compatibility of (some) server API
    return values. The value for this parameter is a server version number,
    calculated as follows: `10000 * major + 100 * minor` (e.g. `10400` for ArangoDB
    1.3). The default value is `10400` (1.4), the minimum allowed value is `10300`
    (1.3).

    When setting this option to a value lower than the current server version,
    the server might respond with old-style results to "old" clients, increasing
    compatibility with "old" (non-up-to-date) clients.

  - the server will on each incoming request check for an HTTP header
    `x-arango-version`. Clients can optionally set this header to the API
    version number they support. For example, if a client sends the HTTP header
    `x-arango-version: 10300`, the server will pick this up and might send ArangoDB
    1.3-style responses in some situations.

    Setting either the startup parameter or using the HTTP header (or both) allows
    running "old" clients with newer versions of ArangoDB, without having to adjust
    the clients too much.

  - the `location` headers returned by the server for the APIs `/_api/document/...`
    and `/_api/collection/...` will have different values depending on the used API
    version. If the API compatibility is `10300`, the `location` headers returned
    will look like this:

        location: /_api/document/....

    whereas when an API compatibility of `10400` or higher is used, the `location`
    headers will look like this:

        location: /_db/<database name>/_api/document/...

  Please note that even in the presence of this, old API versions still may not
  be supported forever by the server.

* fixed issue #643: Some minor corrections and a link to "Downloads" by @frankmayer

* started issue #642: Completion of error handling

* fixed issue #639: compiling v1.4 on maverick produces warnings on
  -Wstrict-null-sentinel

* fixed issue #621: Standard Config needs to be fixed

* added function to manage indexes (web interface)

* improved server shutdown time by signaling shutdown to applicationserver,
  logging, cleanup and compactor threads

* added foxx-manager `replace` command

* added foxx-manager `installed` command (a more intuitive alias for `list`)

* fixed issue #617: Swagger API is missing '/_api/version'

* fixed issue #615: Swagger API: Some commands have no parameter entry forms

* fixed issue #614: API : Typo in : Request URL /_api/database/current

* fixed issue #609: Graph viz tool - different background color

* fixed issue #608: arangosh config files - eventually missing in the manual

* fixed issue #607: Admin interface: no core documentation

* fixed issue #603: Aardvark Foxx App Manager

* fixed a bug in type-mapping between AQL user functions and the AQL layer

  The bug caused errors like the following when working with collection documents
  in an AQL user function:

      TypeError: Cannot assign to read only property '_id' of #<ShapedJson>

* create less system collections when creating a new database

  This is achieved by deferring collection creation until the collections are actually
  needed by ArangoDB. The following collections are affected by the change:
  - `_fishbowl`
  - `_structures`


v1.4.0-beta2 (2013-10-14)
-------------------------

* fixed compaction on Windows

  The compaction on Windows did not ftruncate the cleaned datafiles to a smaller size.
  This has been fixed so not only the content of the files is cleaned but also files
  are re-created with potentially smaller sizes.

* only the following system collections will be excluded from replication from now on:
  - `_replication`
  - `_trx`
  - `_users`
  - `_aal`
  - `_fishbowl`
  - `_modules`
  - `_routing`

  Especially the following system collections will now be included in replication:
  - `_aqlfunctions`
  - `_graphs`

  In previous versions of ArangoDB, all system collections were excluded from the
  replication.

  The change also caused a change in the replication logger and applier:
  in previous versions of ArangoDB, only a collection's id was logged for an operation.
  This has not caused problems for non-system collections but for system collections
  there ids might differ. In addition to a collection id ArangoDB will now also log the
  name of a collection for each replication event.

  The replication applier will now look for the collection name attribute in logged
  events preferably.

* added database selection to arango-dfdb

* provide foxx-manager, arangodump, and arangorestore in Windows build

* ArangoDB 1.4 will refuse to start if option `--javascript.app-path` is not set.

* added startup option `--server.allow-method-override`

  This option can be set to allow overriding the HTTP request method in a request using
  one of the following custom headers:

  - x-http-method-override
  - x-http-method
  - x-method-override

  This allows bypassing proxies and tools that would otherwise just let certain types of
  requests pass. Enabling this option may impose a security risk, so it should only be
  used in very controlled environments.

  The default value for this option is `false` (no method overriding allowed).

* added "details" URL parameter for bulk import API

  Setting the `details` URL parameter to `true` in a call to POST `/_api/import` will make
  the import return details about non-imported documents in the `details` attribute. If
  `details` is `false` or omitted, no `details` attribute will be present in the response.
  This is the same behavior that previous ArangoDB versions exposed.

* added "complete" option for bulk import API

  Setting the `complete` URL parameter to `true` in a call to POST `/_api/import` will make
  the import completely fail if at least one of documents cannot be imported successfully.

  It defaults to `false`, which will make ArangoDB continue importing the other documents
  from the import even if some documents cannot be imported. This is the same behavior that
  previous ArangoDB versions exposed.

* added missing swagger documentation for `/_api/log`

* calling `/_api/logs` (or `/_admin/logs`) is only permitted from the `_system` database now.

  Calling this API method for/from other database will result in an HTTP 400.

' ported fix from https://github.com/novus/nvd3/commit/0894152def263b8dee60192f75f66700cea532cc

  This prevents JavaScript errors from occurring in Chrome when in the admin interface,
  section "Dashboard".

* show current database name in web interface (bottom right corner)

* added missing documentation for /_api/import in swagger API docs

* allow specification of database name for replication sync command replication applier

  This allows syncing from a master database with a different name than the slave database.

* issue #601: Show DB in prompt

  arangosh now displays the database name as part of the prompt by default.

  Can change the prompt by using the `--prompt` option, e.g.

      > arangosh --prompt "my db is named \"%d\"> "


v1.4.0-beta1 (2013-10-01)
-------------------------

* make the Foxx manager use per-database app directories

  Each database now has its own subdirectory for Foxx applications. Each database
  can thus use different Foxx applications if required. A Foxx app for a specific
  database resides in `<app-path>/databases/<database-name>/<app-name>`.

  System apps are shared between all databases. They reside in `<app-path>/system/<app-name>`.

* only trigger an engine reset in development mode for URLs starting with `/dev/`

  This prevents ArangoDB from reloading all Foxx applications when it is not
  actually necessary.

* changed error code from 10 (bad parameter) to 1232 (invalid key generator) for
  errors that are due to an invalid key generator specification when creating a new
  collection

* automatic detection of content-type / mime-type for Foxx assets based on filenames,
  added possibility to override auto detection

* added endpoint management API at `/_api/endpoint`

* changed HTTP return code of PUT `/_api/cursor` from 400 to 404 in case a
  non-existing cursor is referred to

* issue #360: added support for asynchronous requests

  Incoming HTTP requests with the headers `x-arango-async: true` or
  `x-arango-async: store` will be answered by the server instantly with a generic
  HTTP 202 (Accepted) response.

  The actual requests will be queued and processed by the server asynchronously,
  allowing the client to continue sending other requests without waiting for the
  server to process the actually requested operation.

  The exact point in time when a queued request is executed is undefined. If an
  error occurs during execution of an asynchronous request, the client will not
  be notified by the server.

  The maximum size of the asynchronous task queue can be controlled using the new
  option `--scheduler.maximal-queue-size`. If the queue contains this many number of
  tasks and a new asynchronous request comes in, the server will reject it with an
  HTTP 500 (internal server error) response.

  Results of incoming requests marked with header `x-arango-async: true` will be
  discarded by the server immediately. Clients have no way of accessing the result
  of such asynchronously executed request. This is just _fire and forget_.

  To later retrieve the result of an asynchronously executed request, clients can
  mark a request with the header `x-arango-async: keep`. This makes the server
  store the result of the request in memory until explicitly fetched by a client
  via the `/_api/job` API. The `/_api/job` API also provides methods for basic
  inspection of which pending or already finished requests there are on the server,
  plus ways for garbage collecting unneeded results.

* Added new option `--scheduler.maximal-queue-size`.

* issue #590: Manifest Lint

* added data dump and restore tools, arangodump and arangorestore.

  arangodump can be used to create a logical dump of an ArangoDB database, or
  just dedicated collections. It can be used to dump both a collection's structure
  (properties and indexes) and data (documents).

  arangorestore can be used to restore data from a dump created with arangodump.
  arangorestore currently does not re-create any indexes, and doesn't yet handle
  referenced documents in edges properly when doing just partial restores.
  This will be fixed until 1.4 stable.

* introduced `--server.database` option for arangosh, arangoimp, and arangob.

  The option allows these client tools to use a certain database for their actions.
  In arangosh, the current database can be switched at any time using the command

      db._useDatabase(<name>);

  When no database is specified, all client tools will assume they should use the
  default database `_system`. This is done for downwards-compatibility reasons.

* added basic multi database support (alpha)

  New databases can be created using the REST API POST `/_api/database` and the
  shell command `db._createDatabase(<name>)`.

  The default database in ArangoDB is called `_system`. This database is always
  present and cannot be deleted by the user. When an older version of ArangoDB is
  upgraded to 1.4, the previously only database will automatically become the
  `_system` database.

  New databases can be created with the above commands, and can be deleted with the
  REST API DELETE `/_api/database/<name>` or the shell command `db._dropDatabase(<name>);`.

  Deleting databases is still unstable in ArangoDB 1.4 alpha and might crash the
  server. This will be fixed until 1.4 stable.

  To access a specific database via the HTTP REST API, the `/_db/<name>/` prefix
  can be used in all URLs. ArangoDB will check if an incoming request starts with
  this prefix, and will automatically pick the database name from it. If the prefix
  is not there, ArangoDB will assume the request is made for the default database
  (`_system`). This is done for downwards-compatibility reasons.

  That means, the following URL pathnames are logically identical:

      /_api/document/mycollection/1234
      /_db/_system/document/mycollection/1234

  To access a different database (e.g. `test`), the URL pathname would look like this:

      /_db/test/document/mycollection/1234

  New databases can also be created and existing databases can only be dropped from
  within the default database (`_system`). It is not possible to drop the `_system`
  database itself.

  Cross-database operations are unintended and unsupported. The intention of the
  multi-database feature is to have the possibility to have a few databases managed
  by ArangoDB in parallel, but to only access one database at a time from a connection
  or a request.

  When accessing the web interface via the URL pathname `/_admin/html/` or `/_admin/aardvark`,
  the web interface for the default database (`_system`) will be displayed.
  To access the web interface for a different database, the database name can be
  put into the URLs as a prefix, e.g. `/_db/test/_admin/html` or
  `/_db/test/_admin/aardvark`.

  All internal request handlers and also all user-defined request handlers and actions
  (including Foxx) will only get to see the unprefixed URL pathnames (i.e. excluding
  any database name prefix). This is to ensure downwards-compatibility.

  To access the name of the requested database from any action (including Foxx), use
  use `req.database`.

  For example, when calling the URL `/myapp/myaction`, the content of `req.database`
  will be `_system` (the default database because no database got specified) and the
  content of `req.url` will be `/myapp/myaction`.

  When calling the URL `/_db/test/myapp/myaction`, the content of `req.database` will be
  `test`, and the content of `req.url` will still be `/myapp/myaction`.

* Foxx now excludes files starting with . (dot) when bundling assets

  This mitigates problems with editor swap files etc.

* made the web interface a Foxx application

  This change caused the files for the web interface to be moved from `html/admin` to
  `js/apps/aardvark` in the file system.

  The base URL for the admin interface changed from `_admin/html/index.html` to
  `_admin/aardvark/index.html`.

  The "old" redirection to `_admin/html/index.html` will now produce a 404 error.

  When starting ArangoDB with the `--upgrade` option, this will automatically be remedied
  by putting in a redirection from `/` to `/_admin/aardvark/index.html`, and from
  `/_admin/html/index.html` to `/_admin/aardvark/index.html`.

  This also obsoletes the following configuration (command-line) options:
  - `--server.admin-directory`
  - `--server.disable-admin-interface`

  when using these now obsolete options when the server is started, no error is produced
  for downwards-compatibility.

* changed User-Agent value sent by arangoimp, arangosh, and arangod from "VOC-Agent" to
  "ArangoDB"

* changed journal file creation behavior as follows:

  Previously, a journal file for a collection was always created when a collection was
  created. When a journal filled up and became full, the current journal was made a
  datafile, and a new (empty) journal was created automatically. There weren't many
  intended situations when a collection did not have at least one journal.

  This is changed now as follows:
  - when a collection is created, no journal file will be created automatically
  - when there is a write into a collection without a journal, the journal will be
    created lazily
  - when there is a write into a collection with a full journal, a new journal will
    be created automatically

  From the end user perspective, nothing should have changed, except that there is now
  less disk usage for empty collections. Disk usage of infrequently updated collections
  might also be reduced significantly by running the `rotate()` method of a collection,
  and not writing into a collection subsequently.

* added method `collection.rotate()`

  This allows premature rotation of a collection's current journal file into a (read-only)
  datafile. The purpose of using `rotate()` is to prematurely allow compaction (which is
  performed on datafiles only) on data, even if the journal was not filled up completely.

  Using `rotate()` may make sense in the following scenario:

      c = db._create("test");
      for (i = 0; i < 1000; ++i) {
        c.save(...); // insert lots of data here
      }

      ...
      c.truncate(); // collection is now empty
      // only data in datafiles will be compacted by following compaction runs
      // all data in the current journal would not be compacted

      // calling rotate will make the current journal a datafile, and thus make it
      // eligible for compaction
      c.rotate();

  Using `rotate()` may also be useful when data in a collection is known to not change
  in the immediate future. After having completed all write operations on a collection,
  performing a `rotate()` will reduce the size of the current journal to the actually
  required size (remember that journals are pre-allocated with a specific size) before
  making the journal a datafile. Thus `rotate()` may cause disk space savings, even if
  the datafiles does not qualify for compaction after rotation.

  Note: rotating the journal is asynchronous, so that the actual rotation may be executed
  after `rotate()` returns to the caller.

* changed compaction to merge small datafiles together (up to 3 datafiles are merged in
  a compaction run)

  In the regular case, this should leave less small datafiles stay around on disk and allow
  using less file descriptors in total.

* added AQL MINUS function

* added AQL UNION_DISTINCT function (more efficient than combination of `UNIQUE(UNION())`)

* updated mruby to 2013-08-22

* issue #587: Add db._create() in help for startup arangosh

* issue #586: Share a link on installation instructions in the User Manual

* issue #585: Bison 2.4 missing on Mac for custom build

* issue #584: Web interface images broken in devel

* issue #583: Small documentation update

* issue #581: Parameter binding for attributes

* issue #580: Small improvements (by @guidoreina)

* issue #577: Missing documentation for collection figures in implementor manual

* issue #576: Get disk usage for collections and graphs

  This extends the result of the REST API for /_api/collection/figures with
  the attributes `compactors.count`, `compactors.fileSize`, `shapefiles.count`,
  and `shapefiles.fileSize`.

* issue #575: installing devel version on mac (low prio)

* issue #574: Documentation (POST /_admin/routing/reload)

* issue #558: HTTP cursors, allow count to ignore LIMIT


v1.4.0-alpha1 (2013-08-02)
--------------------------

* added replication. check online manual for details.

* added server startup options `--server.disable-replication-logger` and
  `--server.disable-replication-applier`

* removed action deployment tool, this now handled with Foxx and its manager or
  by kaerus node utility

* fixed a server crash when using byExample / firstExample inside a transaction
  and the collection contained a usable hash/skiplist index for the example

* defineHttp now only expects a single context

* added collection detail dialog (web interface)

  Shows collection properties, figures (datafiles, journals, attributes, etc.)
  and indexes.

* added documents filter (web interface)

  Allows searching for documents based on attribute values. One or many filter
  conditions can be defined, using comparison operators such as '==', '<=', etc.

* improved AQL editor (web interface)

  Editor supports keyboard shortcuts (Submit, Undo, Redo, Select).
  Editor allows saving and reusing of user-defined queries.
  Added example queries to AQL editor.
  Added comment button.

* added document import (web interface)

  Allows upload of JSON-data from files. Files must have an extension of .json.

* added dashboard (web interface)

  Shows the status of replication and multiple system charts, e.g.
  Virtual Memory Size, Request Time, HTTP Connections etc.

* added API method `/_api/graph` to query all graphs with all properties.

* added example queries in web interface AQL editor

* added arango.reconnect(<host>) method for arangosh to dynamically switch server or
  user name

* added AQL range operator `..`

  The `..` operator can be used to easily iterate over a sequence of numeric
  values. It will produce a list of values in the defined range, with both bounding
  values included.

  Example:

      2010..2013

  will produce the following result:

      [ 2010, 2011, 2012, 2013 ]

* added AQL RANGE function

* added collection.first(count) and collection.last(count) document access functions

  These functions allow accessing the first or last n documents in a collection. The order
  is determined by document insertion/update time.

* added AQL INTERSECTION function

* INCOMPATIBLE CHANGE: changed AQL user function namespace resolution operator from `:` to `::`

  AQL user-defined functions were introduced in ArangoDB 1.3, and the namespace resolution
  operator for them was the single colon (`:`). A function call looked like this:

      RETURN mygroup:myfunc()

  The single colon caused an ambiguity in the AQL grammar, making it indistinguishable from
  named attributes or the ternary operator in some cases, e.g.

      { mygroup:myfunc ? mygroup:myfunc }

  The change of the namespace resolution operator from `:` to `::` fixes this ambiguity.

  Existing user functions in the database will be automatically fixed when starting ArangoDB
  1.4 with the `--upgrade` option. However, queries using user-defined functions need to be
  adjusted on the client side to use the new operator.

* allow multiple AQL LET declarations separated by comma, e.g.
  LET a = 1, b = 2, c = 3

* more useful AQL error messages

  The error position (line/column) is more clearly indicated for parse errors.
  Additionally, if a query references a collection that cannot be found, the error
  message will give a hint on the collection name

* changed return value for AQL `DOCUMENT` function in case document is not found

  Previously, when the AQL `DOCUMENT` function was called with the id of a document and
  the document could not be found, it returned `undefined`. This value is not part of the
  JSON type system and this has caused some problems.
  Starting with ArangoDB 1.4, the `DOCUMENT` function will return `null` if the document
  looked for cannot be found.

  In case the function is called with a list of documents, it will continue to return all
  found documents, and will not return `null` for non-found documents. This has not changed.

* added single line comments for AQL

  Single line comments can be started with a double forward slash: `//`.
  They end at the end of the line, or the end of the query string, whichever is first.

* fixed documentation issues #567, #568, #571.

* added collection.checksum(<withData>) method to calculate CRC checksums for
  collections

  This can be used to
  - check if data in a collection has changed
  - compare the contents of two collections on different ArangoDB instances

* issue #565: add description line to aal.listAvailable()

* fixed several out-of-memory situations when double freeing or invalid memory
  accesses could happen

* less msyncing during the creation of collections

  This is achieved by not syncing the initial (standard) markers in shapes collections.
  After all standard markers are written, the shapes collection will get synced.

* renamed command-line option `--log.filter` to `--log.source-filter` to avoid
  misunderstandings

* introduced new command-line option `--log.content-filter` to optionally restrict
  logging to just specific log messages (containing the filter string, case-sensitive).

  For example, to filter on just log entries which contain `ArangoDB`, use:

      --log.content-filter "ArangoDB"

* added optional command-line option `--log.requests-file` to log incoming HTTP
  requests to a file.

  When used, all HTTP requests will be logged to the specified file, containing the
  client IP address, HTTP method, requests URL, HTTP response code, and size of the
  response body.

* added a signal handler for SIGUSR1 signal:

  when ArangoDB receives this signal, it will respond all further incoming requests
  with an HTTP 503 (Service Unavailable) error. This will be the case until another
  SIGUSR1 signal is caught. This will make ArangoDB start serving requests regularly
  again. Note: this is not implemented on Windows.

* limited maximum request URI length to 16384 bytes:

  Incoming requests with longer request URIs will be responded to with an HTTP
  414 (Request-URI Too Long) error.

* require version 1.0 or 1.1 in HTTP version signature of requests sent by clients:

  Clients sending requests with a non-HTTP 1.0 or non-HTTP 1.1 version number will
  be served with an HTTP 505 (HTTP Version Not Supported) error.

* updated manual on indexes:

  using system attributes such as `_id`, `_key`, `_from`, `_to`, `_rev` in indexes is
  disallowed and will be rejected by the server. This was the case since ArangoDB 1.3,
  but was not properly documented.

* issue #563: can aal become a default object?

  aal is now a prefab object in arangosh

* prevent certain system collections from being renamed, dropped, or even unloaded.

  Which restrictions there are for which system collections may vary from release to
  release, but users should in general not try to modify system collections directly
  anyway.

  Note: there are no such restrictions for user-created collections.

* issue #559: added Foxx documentation to user manual

* added server startup option `--server.authenticate-system-only`. This option can be
  used to restrict the need for HTTP authentication to internal functionality and APIs,
  such as `/_api/*` and `/_admin/*`.
  Setting this option to `true` will thus force authentication for the ArangoDB APIs
  and the web interface, but allow unauthenticated requests for other URLs (including
  user defined actions and Foxx applications).
  The default value of this option is `false`, meaning that if authentication is turned
  on, authentication is still required for *all* incoming requests. Only by setting the
  option to `true` this restriction is lifted and authentication becomes required for
  URLs starting with `/_` only.

  Please note that authentication still needs to be enabled regularly by setting the
  `--server.disable-authentication` parameter to `false`. Otherwise no authentication
  will be required for any URLs as before.

* protect collections against unloading when there are still document barriers around.

* extended cap constraints to optionally limit the active data size in a collection to
  a specific number of bytes.

  The arguments for creating a cap constraint are now:
  `collection.ensureCapConstraint(<count>, <byteSize>);`

  It is supported to specify just a count as in ArangoDB 1.3 and before, to specify
  just a fileSize, or both. The first met constraint will trigger the automated
  document removal.

* added `db._exists(doc)` and `collection.exists(doc)` for easy document existence checks

* added API `/_api/current-database` to retrieve information about the database the
  client is currently connected to (note: the API `/_api/current-database` has been
  removed in the meantime. The functionality is accessible via `/_api/database/current`
  now).

* ensure a proper order of tick values in datafiles/journals/compactors.
  any new files written will have the _tick values of their markers in order. for
  older files, there are edge cases at the beginning and end of the datafiles when
  _tick values are not properly in order.

* prevent caching of static pages in PathHandler.
  whenever a static page is requested that is served by the general PathHandler, the
  server will respond to HTTP GET requests with a "Cache-Control: max-age=86400" header.

* added "doCompact" attribute when creating collections and to collection.properties().
  The attribute controls whether collection datafiles are compacted.

* changed the HTTP return code from 400 to 404 for some cases when there is a referral
  to a non-existing collection or document.

* introduced error code 1909 `too many iterations` that is thrown when graph traversals
  hit the `maxIterations` threshold.

* optionally limit traversals to a certain number of iterations
  the limitation can be achieved via the traversal API by setting the `maxIterations`
  attribute, and also via the AQL `TRAVERSAL` and `TRAVERSAL_TREE` functions by setting
  the same attribute. If traversals are not limited by the end user, a server-defined
  limit for `maxIterations` may be used to prevent server-side traversals from running
  endlessly.

* added graph traversal API at `/_api/traversal`

* added "API" link in web interface, pointing to REST API generated with Swagger

* moved "About" link in web interface into "links" menu

* allow incremental access to the documents in a collection from out of AQL
  this allows reading documents from a collection chunks when a full collection scan
  is required. memory usage might be must lower in this case and queries might finish
  earlier if there is an additional LIMIT statement

* changed AQL COLLECT to use a stable sort, so any previous SORT order is preserved

* issue #547: Javascript error in the web interface

* issue #550: Make AQL graph functions support key in addition to id

* issue #526: Unable to escape when an errorneous command is entered into the js shell

* issue #523: Graph and vertex methods for the javascript api

* issue #517: Foxx: Route parameters with capital letters fail

* issue #512: Binded Parameters for LIMIT


v1.3.3 (2013-08-01)
-------------------

* issue #570: updateFishbowl() fails once

* updated and fixed generated examples

* issue #559: added Foxx documentation to user manual

* added missing error reporting for errors that happened during import of edges


v1.3.2 (2013-06-21)
-------------------

* fixed memleak in internal.download()

* made the shape-collection journal size adaptive:
  if too big shapes come in, a shape journal will be created with a big-enough size
  automatically. the maximum size of a shape journal is still restricted, but to a
  very big value that should never be reached in practice.

* fixed a segfault that occurred when inserting documents with a shape size bigger
  than the default shape journal size (2MB)

* fixed a locking issue in collection.truncate()

* fixed value overflow in accumulated filesizes reported by collection.figures()

* issue #545: AQL FILTER unnecessary (?) loop

* issue #549: wrong return code with --daemon


v1.3.1 (2013-05-24)
-------------------

* removed currently unused _ids collection

* fixed usage of --temp-path in aranogd and arangosh

* issue #540: suppress return of temporary internal variables in AQL

* issue #530: ReferenceError: ArangoError is not a constructor

* issue #535: Problem with AQL user functions javascript API

* set --javascript.app-path for test execution to prevent startup error

* issue #532: Graph _edgesCache returns invalid data?

* issue #531: Arangod errors

* issue #529: Really weird transaction issue

* fixed usage of --temp-path in aranogd and arangosh


v1.3.0 (2013-05-10)
-------------------

* fixed problem on restart ("datafile-xxx is not sealed") when server was killed
  during a compaction run

* fixed leak when using cursors with very small batchSize

* issue #508: `unregistergroup` function not mentioned in http interface docs

* issue #507: GET /_api/aqlfunction returns code inside parentheses

* fixed issue #489: Bug in aal.install

* fixed issue 505: statistics not populated on MacOS


v1.3.0-rc1 (2013-04-24)
-----------------------

* updated documentation for 1.3.0

* added node modules and npm packages

* changed compaction to only compact datafiles with more at least 10% of dead
  documents (byte size-wise)

* issue #498: fixed reload of authentication info when using
  `require("org/arangodb/users").reload()`

* issue #495: Passing an empty array to create a document results in a
  "phantom" document

* added more precision for requests statistics figures

* added "sum" attribute for individual statistics results in statistics API
  at /_admin/statistics

* made "limit" an optional parameter in AQL function NEAR().
  limit can now be either omitted completely, or set to 0. If so, an internal
  default value (currently 100) will be applied for the limit.

* issue #481

* added "attributes.count" to output of `collection.figures()`
  this also affects the REST API /_api/collection/<name>/figures

* added IndexedPropertyGetter for ShapedJson objects

* added API for user-defined AQL functions

* issue #475: A better error message for deleting a non-existent graph

* issue #474: Web interface problems with the JS Shell

* added missing documentation for AQL UNION function

* added transaction support.
  This provides ACID transactions for ArangoDB. Transactions can be invoked
  using the `db._executeTransaction()` function, or the `/_api/transaction`
  REST API.

* switched to semantic versioning (at least for alpha & alpha naming)

* added saveOrReplace() for server-side JS

v1.3.alpha1 (2013-04-05)
------------------------

* cleanup of Module, Package, ArangoApp and modules "internal", "fs", "console"

* use Error instead of string in throw to allow stack-trace

* issue #454: error while creation of Collection

* make `collection.count()` not recalculate the number of documents on the fly, but
  use some internal document counters.

* issue #457: invalid string value in web interface

* make datafile id (datafile->_fid) identical to the numeric part of the filename.
  E.g. the datafile `journal-123456.db` will now have a datafile marker with the same
  fid (i.e. `123456`) instead of a different value. This change will only affect
  datafiles that are created with 1.3 and not any older files.
  The intention behind this change is to make datafile debugging easier.

* consistently discard document attributes with reserved names (system attributes)
  but without any known meaning, for example `_test`, `_foo`, ...

  Previously, these attributes were saved with the document regularly in some cases,
  but were discarded in other cases.
  Now these attributes are discarded consistently. "Real" system attributes such as
  `_key`, `_from`, `_to` are not affected and will work as before.

  Additionally, attributes with an empty name (``) are discarded when documents are
  saved.

  Though using reserved or empty attribute names in documents was not really and
  consistently supported in previous versions of ArangoDB, this change might cause
  an incompatibility for clients that rely on this feature.

* added server startup flag `--database.force-sync-properties` to force syncing of
  collection properties on collection creation, deletion and on property update.
  The default value is true to mimic the behavior of previous versions of ArangoDB.
  If set to false, collection properties are written to disk but no call to sync()
  is made.

* added detailed output of server version and components for REST APIs
  `/_admin/version` and `/_api/version`. To retrieve this extended information,
  call the REST APIs with URL parameter `details=true`.

* issue #443: For git-based builds include commit hash in version

* adjust startup log output to be more compact, less verbose

* set the required minimum number of file descriptors to 256.
  On server start, this number is enforced on systems that have rlimit. If the limit
  cannot be enforced, starting the server will fail.
  Note: 256 is considered to be the absolute minimum value. Depending on the use case
  for ArangoDB, a much higher number of file descriptors should be used.

  To avoid checking & potentially changing the number of maximum open files, use the
  startup option `--server.descriptors-minimum 0`

* fixed shapedjson to json conversion for special numeric values (NaN, +inf, -inf).
  Before, "NaN", "inf", or "-inf" were written into the JSONified output, but these
  values are not allowed in JSON. Now, "null" is written to the JSONified output as
  required.

* added AQL functions VARIANCE_POPULATION(), VARIANCE_SAMPLE(), STDDEV_POPULATION(),
  STDDEV_SAMPLE(), AVERAGE(), MEDIAN() to calculate statistical values for lists

* added AQL SQRT() function

* added AQL TRIM(), LEFT() and RIGHT() string functions

* fixed issue #436: GET /_api/document on edge

* make AQL REVERSE() and LENGTH() functions work on strings, too

* disabled DOT generation in `make doxygen`. this speeds up docs generation

* renamed startup option `--dispatcher.report-intervall` to `--dispatcher.report-interval`

* renamed startup option `--scheduler.report-intervall` to `--scheduler.report-interval`

* slightly changed output of REST API method /_admin/log.
  Previously, the log messages returned also contained the date and log level, now
  they will only contain the log message, and no date and log level information.
  This information can be re-created by API users from the `timestamp` and `level`
  attributes of the result.

* removed configure option `--enable-zone-debug`
  memory zone debugging is now automatically turned on when compiling with ArangoDB
  `--enable-maintainer-mode`

* removed configure option `--enable-arangob`
  arangob is now always included in the build


v1.2.3 (XXXX-XX-XX)
-------------------

* added optional parameter `edgexamples` for AQL function EDGES() and NEIGHBORS()

* added AQL function NEIGHBORS()

* added freebsd support

* fixed firstExample() query with `_id` and `_key` attributes

* issue triAGENS/ArangoDB-PHP#55: AQL optimizer may have mis-optimized duplicate
  filter statements with limit


v1.2.2 (2013-03-26)
-------------------

* fixed save of objects with common sub-objects

* issue #459: fulltext internal memory allocation didn't scale well
  This fix improves loading times for collections with fulltext indexes that have
  lots of equal words indexed.

* issue #212: auto-increment support

  The feature can be used by creating a collection with the extra `keyOptions`
  attribute as follows:

      db._create("mycollection", { keyOptions: { type: "autoincrement", offset: 1, increment: 10, allowUserKeys: true } });

  The `type` attribute will make sure the keys will be auto-generated if no
  `_key` attribute is specified for a document.

  The `allowUserKeys` attribute determines whether users might still supply own
  `_key` values with documents or if this is considered an error.

  The `increment` value determines the actual increment value, whereas the `offset`
  value can be used to seed to value sequence with a specific starting value.
  This will be useful later in a multi-master setup, when multiple servers can use
  different auto-increment seed values and thus generate non-conflicting auto-increment values.

  The default values currently are:

  - `allowUserKeys`: `true`
  - `offset`: `0`
  - `increment`: `1`

  The only other available key generator type currently is `traditional`.
  The `traditional` key generator will auto-generate keys in a fashion as ArangoDB
  always did (some increasing integer value, with a more or less unpredictable
  increment value).

  Note that for the `traditional` key generator there is only the option to disallow
  user-supplied keys and give the server the sole responsibility for key generation.
  This can be achieved by setting the `allowUserKeys` property to `false`.

  This change also introduces the following errors that API implementors may want to check
  the return values for:

  - 1222: `document key unexpected`: will be raised when a document is created with
    a `_key` attribute, but the underlying collection was set up with the `keyOptions`
    attribute `allowUserKeys: false`.

  - 1225: `out of keys`: will be raised when the auto-increment key generator runs
    out of keys. This may happen when the next key to be generated is 2^64 or higher.
    In practice, this will only happen if the values for `increment` or `offset` are
    not set appropriately, or if users are allowed to supply own keys, those keys
    are near the 2^64 threshold, and later the auto-increment feature kicks in and
    generates keys that cross that threshold.

    In practice it should not occur with proper configuration and proper usage of the
    collections.

  This change may also affect the following REST APIs:
  - POST `/_api/collection`: the server does now accept the optional `keyOptions`
    attribute in the second parameter
  - GET `/_api/collection/properties`: will return the `keyOptions` attribute as part
    of the collection's properties. The previous optional attribute `createOptions`
    is now gone.

* fixed `ArangoStatement.explain()` method with bind variables

* fixed misleading "cursor not found" error message in arangosh that occurred when
  `count()` was called for client-side cursors

* fixed handling of empty attribute names, which may have crashed the server under
  certain circumstances before

* fixed usage of invalid pointer in error message output when index description could
  not be opened


v1.2.1 (2013-03-14)
-------------------

* issue #444: please darken light color in arangosh

* issue #442: pls update post install info on osx

* fixed conversion of special double values (NaN, -inf, +inf) when converting from
  shapedjson to JSON

* fixed compaction of markers (location of _key was not updated correctly in memory,
  leading to _keys pointing to undefined memory after datafile rotation)

* fixed edge index key pointers to use document master pointer plus offset instead
  of direct _key address

* fixed case when server could not create any more journal or compactor files.
  Previously a wrong status code may have been returned, and not being able to create
  a new compactor file may have led to an infinite loop with error message
  "could not create compactor".

* fixed value truncation for numeric filename parts when renaming datafiles/journals


v1.2.0 (2013-03-01)
-------------------

* by default statistics are now switch off; in order to enable comment out
  the "disable-statistics = yes" line in "arangod.conf"

* fixed issue #435: csv parser skips data at buffer border

* added server startup option `--server.disable-statistics` to turn off statistics
  gathering without recompilation of ArangoDB.
  This partly addresses issue #432.

* fixed dropping of indexes without collection name, e.g.
  `db.xxx.dropIndex("123456");`
  Dropping an index like this failed with an assertion error.

* fixed issue #426: arangoimp should be able to import edges into edge collections

* fixed issue #425: In case of conflict ArangoDB returns HTTP 400 Bad request
  (with 1207 Error) instead of HTTP 409 Conflict

* fixed too greedy token consumption in AQL for negative values:
  e.g. in the statement `RETURN { a: 1 -2 }` the minus token was consumed as part
  of the value `-2`, and not interpreted as the binary arithmetic operator


v1.2.beta3 (2013-02-22)
-----------------------

* issue #427: ArangoDB Importer Manual has no navigation links (previous|home|next)

* issue #319: Documentation missing for Emergency console and incomplete for datafile debugger.

* issue #370: add documentation for reloadRouting and flushServerModules

* issue #393: added REST API for user management at /_api/user

* issue #393, #128: added simple cryptographic functions for user actions in module "crypto":
  * require("org/arangodb/crypto").md5()
  * require("org/arangodb/crypto").sha256()
  * require("org/arangodb/crypto").rand()

* added replaceByExample() Javascript and REST API method

* added updateByExample() Javascript and REST API method

* added optional "limit" parameter for removeByExample() Javascript and REST API method

* fixed issue #413

* updated bundled V8 version from 3.9.4 to 3.16.14.1
  Note: the Windows version used a more recent version (3.14.0.1) and was not updated.

* fixed issue #404: keep original request url in request object


v1.2.beta2 (2013-02-15)
-----------------------

* fixed issue #405: 1.2 compile warnings

* fixed issue #333: [debian] Group "arangodb" is not used when starting vie init.d script

* added optional parameter 'excludeSystem' to GET /_api/collection
  This parameter can be used to disable returning system collections in the list
  of all collections.

* added AQL functions KEEP() and UNSET()

* fixed issue #348: "HTTP Interface for Administration and Monitoring"
  documentation errors.

* fix stringification of specific positive int64 values. Stringification of int64
  values with the upper 32 bits cleared and the 33rd bit set were broken.

* issue #395:  Collection properties() function should return 'isSystem' for
  Javascript and REST API

* make server stop after upgrade procedure when invoked with `--upgrade option`.
  When started with the `--upgrade` option, the server will perfom
  the upgrade, and then exit with a status code indicating the result of the
  upgrade (0 = success, 1 = failure). To start the server regularly in either
  daemon or console mode, the `--upgrade` option must not be specified.
  This change was introduced to allow init.d scripts check the result of
  the upgrade procedure, even in case an upgrade was successful.
  this was introduced as part of issue #391.

* added AQL function EDGES()

* added more crash-protection when reading corrupted collections at startup

* added documentation for AQL function CONTAINS()

* added AQL function LIKE()

* replaced redundant error return code 1520 (Unable to open collection) with error code
  1203 (Collection not found). These error codes have the same meanings, but one of
  them was returned from AQL queries only, the other got thrown by other parts of
  ArangoDB. Now, error 1203 (Collection not found) is used in AQL too in case a
  non-existing collection is used.

v1.2.beta1 (2013-02-01)
-----------------------

* fixed issue #382: [Documentation error] Maschine... should be Machine...

* unified history file locations for arangod, arangosh, and arangoirb.
  - The readline history for arangod (emergency console) is now stored in file
    $HOME/.arangod. It was stored in $HOME/.arango before.
  - The readline history for arangosh is still stored in $HOME/.arangosh.
  - The readline history for arangoirb is now stored in $HOME/.arangoirb. It was
    stored in $HOME/.arango-mrb before.

* fixed issue #381: _users user should have a unique constraint

* allow negative list indexes in AQL to access elements from the end of a list,
  e.g. ```RETURN values[-1]``` will return the last element of the `values` list.

* collection ids, index ids, cursor ids, and document revision ids created and
  returned by ArangoDB are now returned as strings with numeric content inside.
  This is done to prevent some value overrun/truncation in any part of the
  complete client/server workflow.
  In ArangoDB 1.1 and before, these values were previously returned as
  (potentially very big) integer values. This may cause problems (clipping, overrun,
  precision loss) for clients that do not support big integers natively and store
  such values in IEEE754 doubles internally. This type loses precision after about
  52 bits and is thus not safe to hold an id.
  Javascript and 32 bit-PHP are examples for clients that may cause such problems.
  Therefore, ids are now returned by ArangoDB as strings, with the string
  content being the integer value as before.

  Example for documents ("_rev" attribute):
  - Document returned by ArangoDB 1.1: { "_rev": 1234, ... }
  - Document returned by ArangoDB 1.2: { "_rev": "1234", ... }

  Example for collections ("id" attribute / "_id" property):
  - Collection returned by ArangoDB 1.1: { "id": 9327643, "name": "test", ... }
  - Collection returned by ArangoDB 1.2: { "id": "9327643", "name": "test", ... }

  Example for cursors ("id" attribute):
  - Collection returned by ArangoDB 1.1: { "id": 11734292, "hasMore": true, ... }
  - Collection returned by ArangoDB 1.2: { "id": "11734292", "hasMore": true, ... }

* global variables are not automatically available anymore when starting the
  arangod Javascript emergency console (i.e. ```arangod --console```).

  Especially, the variables `db`, `edges`, and `internal` are not available
  anymore. `db` and `internal` can be made available in 1.2 by
  ```var db = require("org/arangodb").db;``` and
  ```var internal = require("internal");```, respectively.
  The reason for this change is to get rid of global variables in the server
  because this will allow more specific inclusion of functionality.

  For convenience, the global variable `db` is still available by default in
  arangosh. The global variable `edges`, which since ArangoDB 1.1 was kind of
  a redundant wrapper of `db`, has been removed in 1.2 completely.
  Please use `db` instead, and if creating an edge collection, use the explicit
  ```db._createEdgeCollection()``` command.

* issue #374: prevent endless redirects when calling admin interface with
  unexpected URLs

* issue #373: TRAVERSAL() `trackPaths` option does not work. Instead `paths` does work

* issue #358: added support for CORS

* honor optional waitForSync property for document removal, replace, update, and
  save operations in arangosh. The waitForSync parameter for these operations
  was previously honored by the REST API and on the server-side, but not when
  the waitForSync parameter was specified for a document operation in arangosh.

* calls to db.collection.figures() and /_api/collection/<collection>/figures now
  additionally return the number of shapes used in the collection in the
  extra attribute "shapes.count"

* added AQL TRAVERSAL_TREE() function to return a hierarchical result from a traversal

* added AQL TRAVERSAL() function to return the results from a traversal

* added AQL function ATTRIBUTES() to return the attribute names of a document

* removed internal server-side AQL functions from global scope.

  Now the AQL internal functions can only be accessed via the exports of the
  ahuacatl module, which can be included via ```require("org/arangodb/ahuacatl")```.
  It shouldn't be necessary for clients to access this module at all, but
  internal code may use this module.

  The previously global AQL-related server-side functions were moved to the
  internal namespace. This produced the following function name changes on
  the server:

     old name              new name
     ------------------------------------------------------
     AHUACATL_RUN       => require("internal").AQL_QUERY
     AHUACATL_EXPLAIN   => require("internal").AQL_EXPLAIN
     AHUACATL_PARSE     => require("internal").AQL_PARSE

  Again, clients shouldn't have used these functions at all as there is the
  ArangoStatement object to execute AQL queries.

* fixed issue #366: Edges index returns strange description

* added AQL function MATCHES() to check a document against a list of examples

* added documentation and tests for db.collection.removeByExample

* added --progress option for arangoimp. This will show the percentage of the input
  file that has been processed by arangoimp while the import is still running. It can
  be used as a rough indicator of progress for the entire import.

* make the server log documents that cannot be imported via /_api/import into the
  logfile using the warning log level. This may help finding illegal documents in big
  import runs.

* check on server startup whether the database directory and all collection directories
  are writable. if not, the server startup will be aborted. this prevents serious
  problems with collections being non-writable and this being detected at some pointer
  after the server has been started

* allow the following AQL constructs: FUNC(...)[...], FUNC(...).attribute

* fixed issue #361: Bug in Admin Interface. Header disappears when clicking new collection

* Added in-memory only collections

  Added collection creation parameter "isVolatile":
  if set to true, the collection is created as an in-memory only collection,
  meaning that all document data of that collection will reside in memory only,
  and will not be stored permanently to disk.
  This means that all collection data will be lost when the collection is unloaded
  or the server is shut down.
  As this collection type does not have datafile disk overhead for the regular
  document operations, it may be faster than normal disk-backed collections. The
  actual performance gains strongly depend on the underlying OS, filesystem, and
  settings though.
  This collection type should be used for caches only and not for any sensible data
  that cannot be re-created otherwise.
  Some platforms, namely Windows, currently do not support this collection type.
  When creating an in-memory collection on such platform, an error message will be
  returned by ArangoDB telling the user the platform does not support it.

  Note: in-memory collections are an experimental feature. The feature might
  change drastically or even be removed altogether in a future version of ArangoDB.

* fixed issue #353: Please include "pretty print" in Emergency Console

* fixed issue #352: "pretty print" console.log
  This was achieved by adding the dump() function for the "internal" object

* reduced insertion time for edges index
  Inserting into the edges index now avoids costly comparisons in case of a hash
  collision, reducing the prefilling/loading timer for bigger edge collections

* added fulltext queries to AQL via FULLTEXT() function. This allows search
  fulltext indexes from an AQL query to find matching documents

* added fulltext index type. This index type allows indexing words and prefixes of
  words from a specific document attribute. The index can be queries using a
  SimpleQueryFull object, the HTTP REST API at /_api/simple/fulltext, or via AQL

* added collection.revision() method to determine whether a collection has changed.
  The revision method returns a revision string that can be used by client programs
  for equality/inequality comparisons. The value returned by the revision method
  should be treated by clients as an opaque string and clients should not try to
  figure out the sense of the revision id. This is still useful enough to check
  whether data in a collection has changed.

* issue #346: adaptively determine NUMBER_HEADERS_PER_BLOCK

* issue #338: arangosh cursor positioning problems

* issue #326: use limit optimization with filters

* issue #325: use index to avoid sorting

* issue #324: add limit optimization to AQL

* removed arango-password script and added Javascript functionality to add/delete
  users instead. The functionality is contained in module `users` and can be invoked
  as follows from arangosh and arangod:
  * require("users").save("name", "passwd");
  * require("users").replace("name", "newPasswd");
  * require("users").remove("name");
  * require("users").reload();
  These functions are intentionally not offered via the web interface.
  This also addresses issue #313

* changed print output in arangosh and the web interface for JSON objects.
  Previously, printing a JSON object in arangosh resulted in the attribute values
  being printed as proper JSON, but attribute names were printed unquoted and
  unescaped. This was fine for the purpose of arangosh, but lead to invalid
  JSON being produced. Now, arangosh will produce valid JSON that can be used
  to send it back to ArangoDB or use it with arangoimp etc.

* fixed issue #300: allow importing documents via the REST /_api/import API
  from a JSON list, too.
  So far, the API only supported importing from a format that had one JSON object
  on each line. This is sometimes inconvenient, e.g. when the result of an AQL
  query or any other list is to be imported. This list is a JSON list and does not
  necessary have a document per line if pretty-printed.
  arangoimp now supports the JSON list format, too. However, the format requires
  arangoimp and the server to read the entire dataset at once. If the dataset is
  too big (bigger than --max-upload-size) then the import will be rejected. Even if
  increased, the entire list must fit in memory on both the client and the server,
  and this may be more resource-intensive than importing individual lines in chunks.

* removed unused parameter --reuse-ids for arangoimp. This parameter did not have
  any effect in 1.2, was never publicly announced and did evil (TM) things.

* fixed issue #297 (partly): added whitespace between command line and
  command result in arangosh, added shell colors for better usability

* fixed issue #296: system collections not usable from AQL

* fixed issue #295: deadlock on shutdown

* fixed issue #293: AQL queries should exploit edges index

* fixed issue #292: use index when filtering on _key in AQL

* allow user-definable document keys
  users can now define their own document keys by using the _key attribute
  when creating new documents or edges. Once specified, the value of _key is
  immutable.
  The restrictions for user-defined key values are:
  * the key must be at most 254 bytes long
  * it must consist of the letters a-z (lower or upper case), the digits 0-9,
    the underscore (_) or dash (-) characters only
  * any other characters, especially multi-byte sequences, whitespace or
    punctuation characters cannot be used inside key values

  Specifying a document key is optional when creating new documents. If no
  document key is specified, ArangoDB will create a document key itself.
  There are no guarantees about the format and pattern of auto-generated document
  keys other than the above restrictions.
  Clients should therefore treat auto-generated document keys as opaque values.
  Keys can be used to look up and reference documents, e.g.:
  * saving a document: `db.users.save({ "_key": "fred", ... })`
  * looking up a document: `db.users.document("fred")`
  * referencing other documents: `edges.relations.save("users/fred", "users/john", ...)`

  This change is downwards-compatible to ArangoDB 1.1 because in ArangoDB 1.1
  users were not able to define their own keys. If the user does not supply a _key
  attribute when creating a document, ArangoDB 1.2 will still generate a key of
  its own as ArangoDB 1.1 did. However, all documents returned by ArangoDB 1.2 will
  include a _key attribute and clients should be able to handle that (e.g. by
  ignoring it if not needed). Documents returned will still include the _id attribute
  as in ArangoDB 1.1.

* require collection names everywhere where a collection id was allowed in
  ArangoDB 1.1 & 1.0
  This change requires clients to use a collection name in place of a collection id
  at all places the client deals with collections.
  Examples:
  * creating edges: the _from and _to attributes must now contain collection names instead
    of collection ids: `edges.relations.save("test/my-key1", "test/my-key2", ...)`
  * retrieving edges: the returned _from and _to attributes now will contain collection
    names instead of ids, too: _from: `test/fred` instead of `1234/3455`
  * looking up documents: db.users.document("fred") or db._document("users/fred")

  Collection names must be used in REST API calls instead of collection ids, too.
  This change is thus not completely downwards-compatible to ArangoDB 1.1. ArangoDB 1.1
  required users to use collection ids in many places instead of collection names.
  This was unintuitive and caused overhead in cases when just the collection name was
  known on client-side but not its id. This overhead can now be avoided so clients can
  work with the collection names directly. There is no need to work with collection ids
  on the client side anymore.
  This change will likely require adjustments to API calls issued by clients, and also
  requires a change in how clients handle the _id value of returned documents. Previously,
  the _id value of returned documents contained the collection id, a slash separator and
  the document number. Since 1.2, _id will contain the collection name, a slash separator
  and the document key. The same applies to the _from and _to attribute values of edges
  that are returned by ArangoDB.

  Also removed (now unnecessary) location header in responses of the collections REST API.
  The location header was previously returned because it was necessary for clients.
  When clients created a collection, they specified the collection name. The collection
  id was generated on the server, but the client needed to use the server-generated
  collection id for further API calls, e.g. when creating edges etc. Therefore, the
  full collection URL, also containing the collection id, was returned by the server in
  responses to the collection API, in the HTTP location header.
  Returning the location header has become unnecessary in ArangoDB 1.2 because users
  can access collections by name and do not need to care about collection ids.


v1.1.3 (2013-XX-XX)
-------------------

* fix case when an error message was looked up for an error code but no error
  message was found. In this case a NULL ptr was returned and not checked everywhere.
  The place this error popped up was when inserting into a non-unique hash index
  failed with a specific, invalid error code.

* fixed issue #381:  db._collection("_users").getIndexes();

* fixed issue #379: arango-password fatal issue javscript.startup-directory

* fixed issue #372: Command-Line Options for the Authentication and Authorization


v1.1.2 (2013-01-20)
-------------------

* upgraded to mruby 2013-01-20 583983385b81c21f82704b116eab52d606a609f4

* fixed issue #357: Some spelling and grammar errors

* fixed issue #355: fix quotes in pdf manual

* fixed issue #351: Strange arangosh error message for long running query

* fixed randomly hanging connections in arangosh on MacOS

* added "any" query method: this returns a random document from a collection. It
  is also available via REST HTTP at /_api/simple/any.

* added deployment tool

* added getPeerVertex

* small fix for logging of long messages: the last character of log messages longer
  than 256 bytes was not logged.

* fixed truncation of human-readable log messages for web interface: the trailing \0
  byte was not appended for messages longer than 256 bytes

* fixed issue #341: ArangoDB crashes when stressed with Batch jobs
  Contrary to the issue title, this did not have anything to do with batch jobs but
  with too high memory usage. The memory usage of ArangoDB is now reduced for cases
   when there are lots of small collections with few documents each

* started with issue #317: Feature Request (from Google Groups): DATE handling

* backported issue #300: Extend arangoImp to Allow importing resultset-like
  (list of documents) formatted files

* fixed issue #337: "WaitForSync" on new collection does not work on Win/X64

* fixed issue #336: Collections REST API docs

* fixed issue #335: mmap errors due to wrong memory address calculation

* fixed issue #332: arangoimp --use-ids parameter seems to have no impact

* added option '--server.disable-authentication' for arangosh as well. No more passwd
  prompts if not needed

* fixed issue #330: session logging for arangosh

* fixed issue #329: Allow passing script file(s) as parameters for arangosh to run

* fixed issue #328: 1.1 compile warnings

* fixed issue #327: Javascript parse errors in front end


v1.1.1 (2012-12-18)
-------------------

* fixed issue #339: DELETE /_api/cursor/cursor-identifier return incollect errorNum

  The fix for this has led to a signature change of the function actions.resultNotFound().
  The meaning of parameter #3 for This function has changed from the error message string
  to the error code. The error message string is now parameter #4.
  Any client code that uses this function in custom actions must be adjusted.

* fixed issue #321: Problem upgrading arangodb 1.0.4 to 1.1.0 with Homebrew (OSX 10.8.2)

* fixed issue #230: add navigation and search for online documentation

* fixed issue #315: Strange result in PATH

* fixed issue #323: Wrong function returned in error message of AQL CHAR_LENGTH()

* fixed some log errors on startup / shutdown due to pid file handling and changing
  of directories


v1.1.0 (2012-12-05)
-------------------

* WARNING:
  arangod now performs a database version check at startup. It will look for a file
  named "VERSION" in its database directory. If the file is not present, arangod will
  perform an automatic upgrade of the database directory. This should be the normal
  case when upgrading from ArangoDB 1.0 to ArangoDB 1.1.

  If the VERSION file is present but is from an older version of ArangoDB, arangod
  will refuse to start and ask the user to run a manual upgrade first. A manual upgrade
  can be performed by starting arangod with the option `--upgrade`.

  This upgrade procedure shall ensure that users have full control over when they
  perform any updates/upgrades of their data, and can plan backups accordingly. The
  procedure also guarantees that the server is not run without any required system
  collections or with in incompatible data state.

* added AQL function DOCUMENT() to retrieve a document by its _id value

* fixed issue #311: fixed segfault on unload

* fixed issue #309: renamed stub "import" button from web interface

* fixed issue #307: added WaitForSync column in collections list in in web interface

* fixed issue #306: naming in web interface

* fixed issue #304: do not clear AQL query text input when switching tabs in
  web interface

* fixed issue #303: added documentation about usage of var keyword in web interface

* fixed issue #301: PATCH does not work in web interface

# fixed issue #269: fix make distclean & clean

* fixed issue #296: system collections not usable from AQL

* fixed issue #295: deadlock on shutdown

* added collection type label to web interface

* fixed issue #290: the web interface now disallows creating non-edges in edge collections
  when creating collections via the web interface, the collection type must also be
  specified (default is document collection)

* fixed issue #289: tab-completion does not insert any spaces

* fixed issue #282: fix escaping in web interface

* made AQL function NOT_NULL take any number of arguments. Will now return its
  first argument that is not null, or null if all arguments are null. This is downwards
  compatible.

* changed misleading AQL function name NOT_LIST() to FIRST_LIST() and slightly changed
  the behavior. The function will now return its first argument that is a list, or null
  if none of the arguments are lists.
  This is mostly downwards-compatible. The only change to the previous implementation in
  1.1-beta will happen if two arguments were passed and the 1st and 2nd arguments were
  both no lists. In previous 1.1, the 2nd argument was returned as is, but now null
  will be returned.

* add AQL function FIRST_DOCUMENT(), with same behavior as FIRST_LIST(), but working
  with documents instead of lists.

* added UPGRADING help text

* fixed issue #284: fixed Javascript errors when adding edges/vertices without own
  attributes

* fixed issue #283: AQL LENGTH() now works on documents, too

* fixed issue #281: documentation for skip lists shows wrong example

* fixed AQL optimizer bug, related to OR-combined conditions that filtered on the
  same attribute but with different conditions

* fixed issue #277: allow usage of collection names when creating edges
  the fix of this issue also implies validation of collection names / ids passed to
  the REST edge create method. edges with invalid collection ids or names in the
  "from" or "to" values will be rejected and not saved


v1.1.beta2 (2012-11-13)
-----------------------

* fixed arangoirb compilation

* fixed doxygen


v1.1.beta1 (2012-10-24)
-----------------------

* fixed AQL optimizer bug

* WARNING:
  - the user has changed from "arango" to "arangodb", the start script has changed from
    "arangod" to "arangodb", the database directory has changed from "/var/arangodb" to
    "/var/lib/arangodb" to be compliant with various Linux policies

  - In 1.1, we have introduced types for collections: regular documents go into document
    collections, and edges go into edge collections. The prefixing (db.xxx vs. edges.xxx)
    works slightly different in 1.1: edges.xxx can still be used to access collections,
    however, it will not determine the type of existing collections anymore. To create an
    edge collection 1.1, you can use db._createEdgeCollection() or edges._create().
    And there's of course also db._createDocumentCollection().
    db._create() is also still there and will create a document collection by default,
    whereas edges._create() will create an edge collection.

  - the admin web interface that was previously available via the simple URL suffix /
    is now available via a dedicated URL suffix only: /_admin/html
    The reason for this is that routing and URLs are now subject to changes by the end user,
    and only URLs parts prefixed with underscores (e.g. /_admin or /_api) are reserved
    for ArangoDB's internal usage.

* the server now handles requests with invalid Content-Length header values as follows:
  - if Content-Length is negative, the server will respond instantly with HTTP 411
    (length required)

  - if Content-Length is positive but shorter than the supplied body, the server will
    respond with HTTP 400 (bad request)

  - if Content-Length is positive but longer than the supplied body, the server will
    wait for the client to send the missing bytes. The server allows 90 seconds for this
    and will close the connection if the client does not send the remaining data

  - if Content-Length is bigger than the maximum allowed size (512 MB), the server will
    fail with HTTP 413 (request entity too large).

  - if the length of the HTTP headers is greater than the maximum allowed size (1 MB),
    the server will fail with HTTP 431 (request header fields too large)

* issue #265: allow optional base64 encoding/decoding of action response data

* issue #252: create _modules collection using arango-upgrade (note: arango-upgrade was
  finally replaced by the `--upgrade` option for arangod)

* issue #251: allow passing arbitrary options to V8 engine using new command line option:
  --javascript.v8-options. Using this option, the Harmony features or other settings in
  v8 can be enabled if the end user requires them

* issue #248: allow AQL optimizer to pull out completely uncorrelated subqueries to the
  top level, resulting in less repeated evaluation of the subquery

* upgraded to Doxygen 1.8.0

* issue #247: added AQL function MERGE_RECURSIVE

* issue #246: added clear() function in arangosh

* issue #245: Documentation: Central place for naming rules/limits inside ArangoDB

* reduced size of hash index elements by 50 %, allowing more index elements to fit in
  memory

* issue #235: GUI Shell throws Error:ReferenceError: db is not defined

* issue #229: methods marked as "under construction"

* issue #228: remove unfinished APIs (/_admin/config/*)

* having the OpenSSL library installed is now a prerequisite to compiling ArangoDB
  Also removed the --enable-ssl configure option because ssl is always required.

* added AQL functions TO_LIST, NOT_LIST

* issue #224: add optional Content-Id for batch requests

* issue #221: more documentation on AQL explain functionality. Also added
  ArangoStatement.explain() client method

* added db._createStatement() method on server as well (was previously available
  on the client only)

* issue #219: continue in case of "document not found" error in PATHS() function

* issue #213: make waitForSync overridable on specific actions

* changed AQL optimizer to use indexes in more cases. Previously, indexes might
  not have been used when in a reference expression the inner collection was
  specified last. Example: FOR u1 IN users FOR u2 IN users FILTER u1._id == u2._id
  Previously, this only checked whether an index could be used for u2._id (not
  possible). It was not checked whether an index on u1._id could be used (possible).
  Now, for expressions that have references/attribute names on both sides of the
  above as above, indexes are checked for both sides.

* issue #204: extend the CSV import by TSV and by user configurable
  separator character(s)

* issue #180: added support for batch operations

* added startup option --server.backlog-size
  this allows setting the value of the backlog for the listen() system call.
  the default value is 10, the maximum value is platform-dependent

* introduced new configure option "--enable-maintainer-mode" for
  ArangoDB maintainers. this option replaces the previous compile switches
  --with-boost-test, --enable-bison, --enable-flex and --enable-errors-dependency
  the individual configure options have been removed. --enable-maintainer-mode
  turns them all on.

* removed potentially unused configure option --enable-memfail

* fixed issue #197: HTML web interface calls /_admin/user-manager/session

* fixed issue #195: VERSION file in database directory

* fixed issue #193: REST API HEAD request returns a message body on 404

* fixed issue #188: intermittent issues with 1.0.0
  (server-side cursors not cleaned up in all cases, pthreads deadlock issue)

* issue #189: key store should use ISO datetime format bug

* issue #187: run arango-upgrade on server start (note: arango-upgrade was finally
  replaced by the `--upgrade` option for arangod)n

* fixed issue #183: strange unittest error

* fixed issue #182: manual pages

* fixed issue #181: use getaddrinfo

* moved default database directory to "/var/lib/arangodb" in accordance with
  http://www.pathname.com/fhs/pub/fhs-2.3.html

* fixed issue #179: strange text in import manual

* fixed issue #178: test for aragoimp is missing

* fixed issue #177: a misleading error message was returned if unknown variables
  were used in certain positions in an AQL query.

* fixed issue #176: explain how to use AQL from the arangosh

* issue #175: re-added hidden (and deprecated) option --server.http-port. This
  option is only there to be downwards-compatible to Arango 1.0.

* fixed issue #174: missing Documentation for `within`

* fixed issue #170: add db.<coll_name>.all().toArray() to arangosh help screen

* fixed issue #169: missing argument in Simple Queries

* added program arango-upgrade. This program must be run after installing ArangoDB
  and after upgrading from a previous version of ArangoDB. The arango-upgrade script
  will ensure all system collections are created and present in the correct state.
  It will also perform any necessary data updates.
  Note: arango-upgrade was finally replaced by the `--upgrade` option for arangod.

* issue #153: edge collection should be a flag for a collection
  collections now have a type so that the distinction between document and edge
  collections can now be done at runtime using a collection's type value.
  A collection's type can be queried in Javascript using the <collection>.type() method.

  When new collections are created using db._create(), they will be document
  collections by default. When edge._create() is called, an edge collection will be created.
  To explicitly create a collection of a specific/different type, use the methods
  _createDocumentCollection() or _createEdgeCollection(), which are available for
  both the db and the edges object.
  The Javascript objects ArangoEdges and ArangoEdgesCollection have been removed
  completely.
  All internal and test code has been adjusted for this, and client code
  that uses edges.* should also still work because edges is still there and creates
  edge collections when _create() is called.

  INCOMPATIBLE CHANGE: Client code might still need to be changed in the following aspect:
  Previously, collections did not have a type so documents and edges could be inserted
  in the same collection. This is now disallowed. Edges can only be inserted into
  edge collections now. As there were no collection types in 1.0, ArangoDB will perform
  an automatic upgrade when migrating from 1.0 to 1.1.
  The automatic upgrade will check every collection and determine its type as follows:
  - if among the first 50 documents in the collection there are documents with
    attributes "_from" and "_to", the collection is typed as an edge collection
  - if among the first 50 documents in the collection there are no documents with
    attributes "_from" and "_to", the collection is made as a document collection

* issue #150: call V8 garbage collection on server periodically

* issue #110: added support for partial updates

  The REST API for documents now offers an HTTP PATCH method to partially update
  documents. Overwriting/replacing documents is still available via the HTTP PUT method
  as before. The Javascript API in the shell also offers a new update() method in extension to
  the previously existing replace() method.


v1.0.4 (2012-11-12)
-------------------

* issue #275: strange error message in arangosh 1.0.3 at startup


v1.0.3 (2012-11-08)
-------------------

* fixed AQL optimizer bug

* issue #273: fixed segfault in arangosh on HTTP 40x

* issue #265: allow optional base64 encoding/decoding of action response data

* issue #252: _modules collection not created automatically


v1.0.2 (2012-10-22)
-------------------

* repository CentOS-X.Y moved to CentOS-X, same for Debian

* bugfix for rollback from edges

* bugfix for hash indexes

* bugfix for StringBuffer::erase_front

* added autoload for modules

* added AQL function TO_LIST


v1.0.1 (2012-09-30)
-------------------

* draft for issue #165: front-end application howto

* updated mruby to cf8fdea4a6598aa470e698e8cbc9b9b492319d

* fix for issue #190: install doesn't create log directory

* fix for issue #194: potential race condition between creating and dropping collections

* fix for issue #193: REST API HEAD request returns a message body on 404

* fix for issue #188: intermittent issues with 1.0.0

* fix for issue #163: server cannot create collection because of abandoned files

* fix for issue #150: call V8 garbage collection on server periodically


v1.0.0 (2012-08-17)
-------------------

* fix for issue #157: check for readline and ncurses headers, not only libraries


v1.0.beta4 (2012-08-15)
-----------------------

* fix for issue #152: fix memleak for barriers


v1.0.beta3 (2012-08-10)
-----------------------

* fix for issue #151: Memleak, collection data not removed

* fix for issue #149: Inconsistent port for admin interface

* fix for issue #163: server cannot create collection because of abandoned files

* fix for issue #157: check for readline and ncurses headers, not only libraries

* fix for issue #108: db.<collection>.truncate() inefficient

* fix for issue #109: added startup note about cached collection names and how to
  refresh them

* fix for issue #156: fixed memleaks in /_api/import

* fix for issue #59: added tests for /_api/import

* modified return value for calls to /_api/import: now, the attribute "empty" is
  returned as well, stating the number of empty lines in the input. Also changed the
  return value of the error code attribute ("errorNum") from 1100 ("corrupted datafile")
  to 400 ("bad request") in case invalid/unexpected JSON data was sent to the server.
  This error code is more appropriate as no datafile is broken but just input data is
  incorrect.

* fix for issue #152: Memleak for barriers

* fix for issue #151: Memleak, collection data not removed

* value of --database.maximal-journal-size parameter is now validated on startup. If
  value is smaller than the minimum value (currently 1048576), an error is thrown and
  the server will not start. Before this change, the global value of maximal journal
  size was not validated at server start, but only on collection level

* increased sleep value in statistics creation loop from 10 to 500 microseconds. This
  reduces accuracy of statistics values somewhere after the decimal points but saves
  CPU time.

* avoid additional sync() calls when writing partial shape data (attribute name data)
  to disk. sync() will still be called when the shape marker (will be written after
  the attributes) is written to disk

* issue #147: added flag --database.force-sync-shapes to force synching of shape data
  to disk. The default value is true so it is the same behavior as in version 1.0.
  if set to false, shape data is synched to disk if waitForSync for the collection is
  set to true, otherwise, shape data is not synched.

* fix for issue #145: strange issue on Travis: added epsilon for numeric comparison in
  geo index

* fix for issue #136: adjusted message during indexing

* issue #131: added timeout for HTTP keep-alive connections. The default value is 300
  seconds. There is a startup parameter server.keep-alive-timeout to configure the value.
  Setting it to 0 will disable keep-alive entirely on the server.

* fix for issue #137: AQL optimizer should use indexes for ref accesses with
  2 named attributes


v1.0.beta2 (2012-08-03)
-----------------------

* fix for issue #134: improvements for centos RPM

* fixed problem with disable-admin-interface in config file


v1.0.beta1 (2012-07-29)
-----------------------

* fixed issue #118: We need a collection "debugger"

* fixed issue #126: Access-Shaper must be cached

* INCOMPATIBLE CHANGE: renamed parameters "connect-timeout" and "request-timeout"
  for arangosh and arangoimp to "--server.connect-timeout" and "--server.request-timeout"

* INCOMPATIBLE CHANGE: authorization is now required on the server side
  Clients sending requests without HTTP authorization will be rejected with HTTP 401
  To allow backwards compatibility, the server can be started with the option
  "--server.disable-authentication"

* added options "--server.username" and "--server.password" for arangosh and arangoimp
  These parameters must be used to specify the user and password to be used when
  connecting to the server. If no password is given on the command line, arangosh/
  arangoimp will interactively prompt for a password.
  If no user name is specified on the command line, the default user "root" will be
  used.

* added startup option "--server.ssl-cipher-list" to determine which ciphers to
  use in SSL context. also added SSL_OP_CIPHER_SERVER_PREFERENCE to SSL default
  options so ciphers are tried in server and not in client order

* changed default SSL protocol to TLSv1 instead of SSLv2

* changed log-level of SSL-related messages

* added SSL connections if server is compiled with OpenSSL support. Use --help-ssl

* INCOMPATIBLE CHANGE: removed startup option "--server.admin-port".
  The new endpoints feature (see --server.endpoint) allows opening multiple endpoints
  anyway, and the distinction between admin and "other" endpoints can be emulated
  later using privileges.

* INCOMPATIBLE CHANGE: removed startup options "--port", "--server.port", and
  "--server.http-port" for arangod.
  These options have been replaced by the new "--server.endpoint" parameter

* INCOMPATIBLE CHANGE: removed startup option "--server" for arangosh and arangoimp.
  These options have been replaced by the new "--server.endpoint" parameter

* Added "--server.endpoint" option to arangod, arangosh, and arangoimp.
  For arangod, this option allows specifying the bind endpoints for the server
  The server can be bound to one or multiple endpoints at once. For arangosh
  and arangoimp, the option specifies the server endpoint to connect to.
  The following endpoint syntax is currently supported:
  - tcp://host:port or http@tcp://host:port (HTTP over IPv4)
  - tcp://[host]:port or http@tcp://[host]:port (HTTP over IPv6)
  - ssl://host:port or http@tcp://host:port (HTTP over SSL-encrypted IPv4)
  - ssl://[host]:port or http@tcp://[host]:port (HTTP over SSL-encrypted IPv6)
  - unix:///path/to/socket or http@unix:///path/to/socket (HTTP over UNIX socket)

  If no port is specified, the default port of 8529 will be used.

* INCOMPATIBLE CHANGE: removed startup options "--server.require-keep-alive" and
  "--server.secure-require-keep-alive".
  The server will now behave as follows which should be more conforming to the
  HTTP standard:
  * if a client sends a "Connection: close" header, the server will close the
    connection
  * if a client sends a "Connection: keep-alive" header, the server will not
    close the connection
  * if a client does not send any "Connection" header, the server will assume
    "keep-alive" if the request was an HTTP/1.1 request, and "close" if the
    request was an HTTP/1.0 request

* (minimal) internal optimizations for HTTP request parsing and response header
  handling

* fixed Unicode unescaping bugs for \f and surrogate pairs in BasicsC/strings.c

* changed implementation of TRI_BlockCrc32 algorithm to use 8 bytes at a time

* fixed issue #122: arangod doesn't start if <log.file> cannot be created

* fixed issue #121: wrong collection size reported

* fixed issue #98: Unable to change journalSize

* fixed issue #88: fds not closed

* fixed escaping of document data in HTML admin front end

* added HTTP basic authentication, this is always turned on

* added server startup option --server.disable-admin-interface to turn off the
  HTML admin interface

* honor server startup option --database.maximal-journal-size when creating new
  collections without specific journalsize setting. Previously, these
  collections were always created with journal file sizes of 32 MB and the
  --database.maximal-journal-size setting was ignored

* added server startup option --database.wait-for-sync to control the default
  behavior

* renamed "--unit-tests" to "--javascript.unit-tests"


v1.0.alpha3 (2012-06-30)
------------------------

* fixed issue #116: createCollection=create option doesn't work

* fixed issue #115: Compilation issue under OSX 10.7 Lion & 10.8 Mountain Lion
  (homebrew)

* fixed issue #114: image not found

* fixed issue #111: crash during "make unittests"

* fixed issue #104: client.js -> ARANGO_QUIET is not defined


v1.0.alpha2 (2012-06-24)
------------------------

* fixed issue #112: do not accept document with duplicate attribute names

* fixed issue #103: Should we cleanup the directory structure

* fixed issue #100: "count" attribute exists in cursor response with "count:
  false"

* fixed issue #84 explain command

* added new MRuby version (2012-06-02)

* added --log.filter

* cleanup of command line options:
** --startup.directory => --javascript.startup-directory
** --quite => --quiet
** --gc.interval => --javascript.gc-interval
** --startup.modules-path => --javascript.modules-path
** --action.system-directory => --javascript.action-directory
** --javascript.action-threads => removed (is now the same pool as --server.threads)

* various bug-fixes

* support for import

* added option SKIP_RANGES=1 for make unittests

* fixed several range-related assertion failures in the AQL query optimizer

* fixed AQL query optimizations for some edge cases (e.g. nested subqueries with
  invalid constant filter expressions)


v1.0.alpha1 (2012-05-28)
------------------------

Alpha Release of ArangoDB 1.0<|MERGE_RESOLUTION|>--- conflicted
+++ resolved
@@ -1,9 +1,8 @@
 v3.3.5 (XXXX-XX-XX)
 -------------------
 
-<<<<<<< HEAD
 * fix issue #4924: removeFollower now prefers to remove the last follower(s)
-=======
+
 * added "collect-in-cluster" optimizer rule to have COLLECT WITH COUNT queries
   without grouping being executed on the DB servers and the coordinator only summing
   up the counts from the individual shards
@@ -11,7 +10,6 @@
 * fixed issue #4900: Nested FOR query uses index but ignores other filters 
  
 * properly exit v8::Context in one place where it was missing before
->>>>>>> 5e795da2
 
 * added hidden option `--cluster.index-create-timeout` for controlling the
   default value of the index creation timeout in cluster
