devel
-----

<<<<<<< HEAD
* fixed an isse with restoring of system collections and user rights.
  It was not possible to restore users into an authenticated server.
=======
* fixed docs for issue #2968

* AQL CHAR_LENGTH(null) returns now 0. Since AQL TO_STRING(null) is '' (string of length 0)

* ui: now supports single js file upload for foxx services in addition to zip files
>>>>>>> 6c3bc054

* fixed a multi-threading issue in the agency when callElection was called 
  while the SuperVision was calling updateSnapshot 

* added startup option `--query.tracking-with-bindvars` 

  This option controls whether the list of currently running queries
  and the list of slow queries should contain the bind variables used
  in the queries or not.

  The option can be changed at runtime using the commands

      // enables tracking of bind variables
      // set to false to turn tracking of bind variables off
      var value = true; 
      require("@arangodb/aql/queries").properties({ 
        trackBindVars: value 
      });

* selectivity estimates are now available in the cluster

* fixed issue #2943: loadIndexesIntoMemory not returning the same structure 
  as the rest of the collection APIs

* fixed isuse #2949: ArangoError 1208: illegal name

* fixed issue #2874: Collection properties do not return `isVolatile` 
  attribute

* potential fix for issue #2939: Segmentation fault when starting 
  coordinator node  

* fixed issue #2810: out of memory error when running UPDATE/REPLACE 
  on medium-size collection

* fix potential deadlock errors in collector thread

* disallow the usage of volatile collections in the RocksDB engine 
  by throwing an error when a collection is created with attribute 
  `isVolatile` set to `true`. 
  Volatile collections are unsupported by the RocksDB engine, so 
  creating them should not succeed and silently create a non-volatile
  collection 

* prevent V8 from issuing SIGILL instructions when it runs out of memory

  Now arangod will attempt to log a FATAL error into its logfile in case V8 
  runs out of memory. In case V8 runs out of memory, it will still terminate the 
  entire process. But at least there should be something in the ArangoDB logs 
  indicating what the problem was. Apart from that, the arangod process should
  now be exited with SIGABRT rather than SIGILL as it shouldn't return into the 
  V8 code that aborted the process with `__builtin_trap`.

  this potentially fixes issue #2920: DBServer crashing automatically post upgrade to 3.2

* Foxx queues and tasks now ensure that the scripts in them, run on same permissions as the Foxx code who started the task / queue 

* fixed issue #2928: Offset problems

* fixed issue #2876: wrong skiplist index usage in edge collection

* fixed issue #2868: cname missing from logger-follow results in rocksdb

* fixed issue #2889: Traversal query using incorrect collection id

* fixed issue #2884: AQL traversal uniqueness constraints "propagating" to other traversals? Weird results

* arangoexport: added --query; pass a aql query to export the result

* fixed issue #2879: No result when querying for the last record of a query

* ui: allows now to edit default access level for collections in database
  _system for all users except the root user.

* added new option "--rocksdb.max-background-jobs"

* removed options "--rocksdb.max-background-compactions", "--rocksdb.base-background-compactions" and "--rocksdb.max-background-flushes"

* option "--rocksdb.compaction-read-ahead-size" now defaults to 2MB

* change windows build so that rocksdb doesn't enforce AVX optimizations by default

v3.2.0 (2017-07-20)
-------------------

* fixed UI issues

* fixed multi-threading issues in Pregel

* fixed Foxx resilience

* added command-line option `--javascript.allow-admin-execute`

  This option can be used to control whether user-defined JavaScript code
  is allowed to be executed on server by sending via HTTP to the API endpoint
  `/_admin/execute`  with an authenticated user account. 
  The default value is `false`, which disables the execution of user-defined
  code. This is also the recommended setting for production. In test environments,
  it may be convenient to turn the option on in order to send arbitrary setup
  or teardown commands for execution on the server.


v3.2.beta6 (2017-07-18)
-----------------------

* various bugfixes


v3.2.beta5 (2017-07-16)
-----------------------

* numerous bugfixes


v3.2.beta4 (2017-07-04)
-----------------------

* ui: fixed document view _from and _to linking issue for special characters

* added function `db._parse(query)` for parsing an AQL query and returning information about it

* fixed one medium priority and two low priority security user interface
  issues found by owasp zap.

* ui: added index deduplicate options

* ui: fixed renaming of collections for the rocksdb storage engine

* documentation and js fixes for secondaries

* RocksDB storage format was changed, users of the previous beta/alpha versions
  must delete the database directory and re-import their data

* enabled permissions on database and collection level

* added and changed some user related REST APIs
    * added `PUT /_api/user/{user}/database/{database}/{collection}` to change collection permission
    * added `GET /_api/user/{user}/database/{database}/{collection}`
    * added optional `full` parameter to the `GET /_api/user/{user}/database/` REST call

* added user functions in the arangoshell `@arangodb/users` module
    * added `grantCollection` and `revokeCollection` functions
    * added `permission(user, database, collection)` to retrieve collection specific rights 

* added "deduplicate" attribute for array indexes, which controls whether inserting
  duplicate index values from the same document into a unique array index will lead to
  an error or not:

      // with deduplicate = true, which is the default value:
      db._create("test");
      db.test.ensureIndex({ type: "hash", fields: ["tags[*]"], deduplicate: true });
      db.test.insert({ tags: ["a", "b"] });
      db.test.insert({ tags: ["c", "d", "c"] }); // will work, because deduplicate = true
      db.test.insert({ tags: ["a"] }); // will fail

      // with deduplicate = false
      db._create("test");
      db.test.ensureIndex({ type: "hash", fields: ["tags[*]"], deduplicate: false });
      db.test.insert({ tags: ["a", "b"] });
      db.test.insert({ tags: ["c", "d", "c"] }); // will not work, because deduplicate = false
      db.test.insert({ tags: ["a"] }); // will fail

  The "deduplicate" attribute is now also accepted by the index creation HTTP
  API endpoint POST /_api/index and is returned by GET /_api/index.

* added optimizer rule "remove-filters-covered-by-traversal"

* Debian/Ubuntu installer: make messages about future package upgrades more clear

* fix a hangup in VST

  The problem happened when the two first chunks of a VST message arrived
  together on a connection that was newly switched to VST.

* fix deletion of outdated WAL files in RocksDB engine

* make use of selectivity estimates in hash, skiplist and persistent indexes
  in RocksDB engine

* changed VM overcommit recommendation for user-friendliness

* fix a shutdown bug in the cluster: a destroyed query could still be active

* do not terminate the entire server process if a temp file cannot be created
  (Windows only)

* fix log output in the front-end, it stopped in case of too many messages


v3.2.beta3 (2017-06-27)
-----------------------

* numerous bugfixes


v3.2.beta2 (2017-06-20)
-----------------------

* potentially fixed issue #2559: Duplicate _key generated on insertion

* fix invalid results (too many) when a skipping LIMIT was used for a
  traversal. `LIMIT x` or `LIMIT 0, x` were not affected, but `LIMIT s, x`
  may have returned too many results

* fix races in SSL communication code

* fix invalid locking in JWT authentication cache, which could have
  crashed the server

* fix invalid first group results for sorted AQL COLLECT when LIMIT
  was used

* fix potential race, which could make arangod hang on startup

* removed `exception` field from transaction error result; users should throw
  explicit `Error` instances to return custom exceptions (addresses issue #2561)

* fixed issue #2613: Reduce log level when Foxx manager tries to self heal missing database

* add a read only mode for users and collection level authorization

* removed `exception` field from transaction error result; users should throw
  explicit `Error` instances to return custom exceptions (addresses issue #2561)

* fixed issue #2677: Foxx disabling development mode creates non-deterministic service bundle

* fixed issue #2684: Legacy service UI not working


v3.2.beta1 (2017-06-12)
-----------------------

* provide more context for index errors (addresses issue #342)

* arangod now validates several OS/environment settings on startup and warns if
  the settings are non-ideal. Most of the checks are executed on Linux systems only.

* fixed issue #2515: The replace-or-with-in optimization rule might prevent use of indexes

* added `REGEX_REPLACE` AQL function

* the RocksDB storage format was changed, users of the previous alpha versions
  must delete the database directory and re-import their data

* added server startup option `--query.fail-on-warning`

  setting this option to `true` will abort any AQL query with an exception if
  it causes a warning at runtime. The value can be overridden per query by
  setting the `failOnWarning` attribute in a query's options.

* added --rocksdb.num-uncompressed-levels to adjust number of non-compressed levels

* added checks for memory managment and warn (i. e. if hugepages are enabled)

* set default SSL cipher suite string to "HIGH:!EXPORT:!aNULL@STRENGTH"

* fixed issue #2469: Authentication = true does not protect foxx-routes

* fixed issue #2459: compile success but can not run with rocksdb

* `--server.maximal-queue-size` is now an absolute maximum. If the queue is
  full, then 503 is returned. Setting it to 0 means "no limit".

* (Enterprise only) added authentication against an LDAP server

* fixed issue #2083: Foxx services aren't distributed to all coordinators

* fixed issue #2384: new coordinators don't pick up existing Foxx services

* fixed issue #2408: Foxx service validation causes unintended side-effects

* extended HTTP API with routes for managing Foxx services

* added distinction between hasUser and authorized within Foxx
  (cluster internal requests are authorized requests but don't have a user)

* arangoimp now has a `--threads` option to enable parallel imports of data

* PR #2514: Foxx services that can't be fixed by self-healing now serve a 503 error

* added `time` function to `@arangodb` module


v3.2.alpha4 (2017-04-25)
------------------------

* fixed issue #2450: Bad optimization plan on simple query

* fixed issue #2448: ArangoDB Web UI takes no action when Delete button is clicked

* fixed issue #2442: Frontend shows already deleted databases during login

* added 'x-content-type-options: nosniff' to avoid MSIE bug

* set default value for `--ssl.protocol` from TLSv1 to TLSv1.2.

* AQL breaking change in cluster:
  The SHORTEST_PATH statement using edge-collection names instead
  of a graph name now requires to explicitly name the vertex-collection names
  within the AQL query in the cluster. It can be done by adding `WITH <name>`
  at the beginning of the query.

  Example:
  ```
  FOR v,e IN OUTBOUND SHORTEST_PATH @start TO @target edges [...]
  ```

  Now has to be:

  ```
  WITH vertices
  FOR v,e IN OUTBOUND SHORTEST_PATH @start TO @target edges [...]
  ```

  This change is due to avoid dead-lock sitations in clustered case.
  An error stating the above is included.

* add implicit use of geo indexes when using SORT/FILTER in AQL, without
  the need to use the special-purpose geo AQL functions `NEAR` or `WITHIN`.

  the special purpose `NEAR` AQL function can now be substituted with the
  following AQL (provided there is a geo index present on the `doc.latitude`
  and `doc.longitude` attributes):

      FOR doc in geoSort
        SORT DISTANCE(doc.latitude, doc.longitude, 0, 0)
        LIMIT 5
        RETURN doc

  `WITHIN` can be substituted with the following AQL:

      FOR doc in geoFilter
        FILTER DISTANCE(doc.latitude, doc.longitude, 0, 0) < 2000
        RETURN doc

  Compared to using the special purpose AQL functions this approach has the
  advantage that it is more composable, and will also honor any `LIMIT` values
  used in the AQL query.

* potential fix for shutdown hangs on OSX

* added KB, MB, GB prefix for integer parameters, % for integer parameters
  with a base value

* added JEMALLOC 4.5.0

* added `--vm.resident-limit` and `--vm.path` for file-backed memory mapping
  after reaching a configurable maximum RAM size

* try recommended limit for file descriptors in case of unlimited
  hard limit

* issue #2413: improve logging in case of lock timeout and deadlocks

* added log topic attribute to /_admin/log api

* removed internal build option `USE_DEV_TIMERS`

  Enabling this option activated some proprietary timers for only selected
  events in arangod. Instead better use `perf` to gather timings.


v3.2.alpha3 (2017-03-22)
------------------------

* increase default collection lock timeout from 30 to 900 seconds

* added function `db._engine()` for retrieval of storage engine information at
  server runtime

  There is also an HTTP REST handler at GET /_api/engine that returns engine
  information.

* require at least cmake 3.2 for building ArangoDB

* make arangod start with less V8 JavaScript contexts

  This speeds up the server start (a little bit) and makes it use less memory.
  Whenever a V8 context is needed by a Foxx action or some other operation and
  there is no usable V8 context, a new one will be created dynamically now.

  Up to `--javascript.v8-contexts` V8 contexts will be created, so this option
  will change its meaning. Previously as many V8 contexts as specified by this
  option were created at server start, and the number of V8 contexts did not
  change at runtime. Now up to this number of V8 contexts will be in use at the
  same time, but the actual number of V8 contexts is dynamic.

  The garbage collector thread will automatically delete unused V8 contexts after
  a while. The number of spare contexts will go down to as few as configured in
  the new option `--javascript.v8-contexts-minimum`. Actually that many V8 contexts
  are also created at server start.

  The first few requests in new V8 contexts will take longer than in contexts
  that have been there already. Performance may therefore suffer a bit for the
  initial requests sent to ArangoDB or when there are only few but performance-
  critical situations in which new V8 contexts will be created. If this is a
  concern, it can easily be fixed by setting `--javascipt.v8-contexts-minimum`
  and `--javascript.v8-contexts` to a relatively high value, which will guarantee
  that many number of V8 contexts to be created at startup and kept around even
  when unused.

  Waiting for an unused V8 context will now also abort if no V8 context can be
  acquired/created after 120 seconds.

* improved diagnostic messages written to logfiles by supervisor process

* fixed issue #2367

* added "bindVars" to attributes of currently running and slow queries

* added "jsonl" as input file type for arangoimp

* upgraded version of bundled zlib library from 1.2.8 to 1.2.11

* added input file type `auto` for arangoimp so it can automatically detect the
  type of the input file from the filename extension

* fixed variables parsing in GraphQL

* added `--translate` option for arangoimp to translate attribute names from
  the input files to attriubte names expected by ArangoDB

  The `--translate` option can be specified multiple times (once per translation
  to be executed). The following example renames the "id" column from the input
  file to "_key", and the "from" column to "_from", and the "to" column to "_to":

      arangoimp --type csv --file data.csv --translate "id=_key" --translate "from=_from" --translate "to=_to"

  `--translate` works for CSV and TSV inputs only.

* changed default value for `--server.max-packet-size` from 128 MB to 256 MB

* fixed issue #2350

* fixed issue #2349

* fixed issue #2346

* fixed issue #2342

* change default string truncation length from 80 characters to 256 characters for
  `print`/`printShell` functions in ArangoShell and arangod. This will emit longer
  prefixes of string values before truncating them with `...`, which is helpful
  for debugging.

* always validate incoming JSON HTTP requests for duplicate attribute names

  Incoming JSON data with duplicate attribute names will now be rejected as
  invalid. Previous versions of ArangoDB only validated the uniqueness of
  attribute names inside incoming JSON for some API endpoints, but not
  consistently for all APIs.

* don't let read-only transactions block the WAL collector

* allow passing own `graphql-sync` module instance to Foxx GraphQL router

* arangoexport can now export to csv format

* arangoimp: fixed issue #2214

* Foxx: automatically add CORS response headers

* added "OPTIONS" to CORS `access-control-allow-methods` header

* Foxx: Fix arangoUser sometimes not being set correctly

* fixed issue #1974


v3.2.alpha2 (2017-02-20)
------------------------

* ui: fixed issue #2065

* ui: fixed a dashboard related memory issue

* Internal javascript rest actions will now hide their stack traces to the client
  unless maintainer mode is activated. Instead they will always log to the logfile

* Removed undocumented internal HTTP API:
  * PUT _api/edges

  The documented GET _api/edges and the undocumented POST _api/edges remains unmodified.

* updated V8 version to 5.7.0.0

* change undocumented behaviour in case of invalid revision ids in
  If-Match and If-None-Match headers from 400 (BAD) to 412 (PRECONDITION
  FAILED).

* change undocumented behaviour in case of invalid revision ids in
  JavaScript document operations from 1239 ("illegal document revision")
  to 1200 ("conflict").

* added data export tool, arangoexport.

  arangoexport can be used to export collections to json, jsonl or xml
  and export a graph or collections to xgmml.

* fixed a race condition when closing a connection

* raised default hard limit on threads for very small to 64

* fixed negative counting of http connection in UI


v3.2.alpha1 (2017-02-05)
------------------------

* added figure `httpRequests` to AQL query statistics

* removed revisions cache intermediate layer implementation

* obsoleted startup options `--database.revision-cache-chunk-size` and
  `--database.revision-cache-target-size`

* fix potential port number over-/underruns

* added startup option `--log.shorten-filenames` for controlling whether filenames
  in log messages should be shortened to just the filename with the absolute path

* removed IndexThreadFeature, made `--database.index-threads` option obsolete

* changed index filling to make it more parallel, dispatch tasks to boost::asio

* more detailed stacktraces in Foxx apps

* generated Foxx services now use swagger tags


v3.1.24 (XXXX-XX-XX)
--------------------

* fixed one more LIMIT issue in traversals


v3.1.23 (2017-06-19)
--------------------

* potentially fixed issue #2559: Duplicate _key generated on insertion

* fix races in SSL communication code

* fix invalid results (too many) when a skipping LIMIT was used for a
  traversal. `LIMIT x` or `LIMIT 0, x` were not affected, but `LIMIT s, x`
  may have returned too many results

* fix invalid first group results for sorted AQL COLLECT when LIMIT
  was used

* fix invalid locking in JWT authentication cache, which could have
  crashed the server

* fix undefined behavior in traverser when traversals were used inside
  a FOR loop


v3.1.22 (2017-06-07)
--------------------

* fixed issue #2505: Problem with export + report of a bug

* documented changed behavior of WITH

* fixed ui glitch in aardvark

* avoid agency compaction bug

* fixed issue #2283: disabled proxy communication internally


v3.1.21 (2017-05-22)
--------------------

* fixed issue #2488:  AQL operator IN error when data use base64 chars

* more randomness in seeding RNG

v3.1.20 (2016-05-16)
--------------------

* fixed incorrect sorting for distributeShardsLike

* improve reliability of AgencyComm communication with Agency

* fixed shard numbering bug, where ids were erouneously incremented by 1

* remove an unnecessary precondition in createCollectionCoordinator

* funny fail rotation fix

* fix in SimpleHttpClient for correct advancement of readBufferOffset

* forward SIG_HUP in supervisor process to the server process to fix logrotaion
  You need to stop the remaining arangod server process manually for the upgrade to work.


v3.1.19 (2017-04-28)
--------------------

* Fixed a StackOverflow issue in Traversal and ShortestPath. Occured if many (>1000) input
  values in a row do not return any result. Fixes issue: #2445

* fixed issue #2448

* fixed issue #2442

* added 'x-content-type-options: nosniff' to avoid MSIE bug

* fixed issue #2441

* fixed issue #2440

* Fixed a StackOverflow issue in Traversal and ShortestPath. Occured if many (>1000) input
  values in a row do not return any result. Fixes issue: #2445

* fix occasional hanging shutdowns on OS X


v3.1.18 (2017-04-18)
--------------------

* fixed error in continuous synchronization of collections

* fixed spurious hangs on server shutdown

* better error messages during restore collection

* completely overhaul supervision. More detailed tests

* Fixed a dead-lock situation in cluster traversers, it could happen in
  rare cases if the computation on one DBServer could be completed much earlier
  than the other server. It could also be restricted to SmartGraphs only.

* (Enterprise only) Fixed a bug in SmartGraph DepthFirstSearch. In some
  more complicated queries, the maxDepth limit of 1 was not considered strictly
  enough, causing the traverser to do unlimited depth searches.

* fixed issue #2415

* fixed issue #2422

* fixed issue #1974


v3.1.17 (2017-04-04)
--------------------

* (Enterprise only) fixed a bug where replicationFactor was not correctly
  forwarded in SmartGraph creation.

* fixed issue #2404

* fixed issue #2397

* ui - fixed smart graph option not appearing

* fixed issue #2389

* fixed issue #2400


v3.1.16 (2017-03-27)
--------------------

* fixed issue #2392

* try to raise file descriptors to at least 8192, warn otherwise

* ui - aql editor improvements + updated ace editor version (memory leak)

* fixed lost HTTP requests

* ui - fixed some event issues

* avoid name resolution when given connection string is a valid ip address

* helps with issue #1842, bug in COLLECT statement in connection with LIMIT.

* fix locking bug in cluster traversals

* increase lock timeout defaults

* increase various cluster timeouts

* limit default target size for revision cache to 1GB, which is better for
  tight RAM situations (used to be 40% of (totalRAM - 1GB), use
  --database.revision-cache-target-size <VALUEINBYTES> to get back the
  old behaviour

* fixed a bug with restarted servers indicating status as "STARTUP"
  rather that "SERVING" in Nodes UI.


v3.1.15 (2017-03-20)
--------------------

* add logrotate configuration as requested in #2355

* fixed issue #2376

* ui - changed document api due a chrome bug

* ui - fixed a submenu bug

* added endpoint /_api/cluster/endpoints in cluster case to get all
  coordinator endpoints

* fix documentation of /_api/endpoint, declaring this API obsolete.

* Foxx response objects now have a `type` method for manipulating the content-type header

* Foxx tests now support `xunit` and `tap` reporters


v3.1.14 (2017-03-13)
--------------------

* ui - added feature request (multiple start nodes within graph viewer) #2317

* added missing locks to authentication cache methods

* ui - added feature request (multiple start nodes within graph viewer) #2317

* ui - fixed wrong merge of statistics information from different coordinators

* ui - fixed issue #2316

* ui - fixed wrong protocol usage within encrypted environment

* fixed compile error on Mac Yosemite

* minor UI fixes


v3.1.13 (2017-03-06)
--------------------

* fixed variables parsing in GraphQL

* fixed issue #2214

* fixed issue #2342

* changed thread handling to queue only user requests on coordinator

* use exponential backoff when waiting for collection locks

* repair short name server lookup in cluster in the case of a removed
  server


v3.1.12 (2017-02-28)
--------------------

* disable shell color escape sequences on Windows

* fixed issue #2326

* fixed issue #2320

* fixed issue #2315

* fixed a race condition when closing a connection

* raised default hard limit on threads for very small to 64

* fixed negative counting of http connection in UI

* fixed a race when renaming collections

* fixed a race when dropping databases


v3.1.11 (2017-02-17)
--------------------

* fixed a race between connection closing and sending out last chunks of data to clients
  when the "Connection: close" HTTP header was set in requests

* ui: optimized smart graph creation usability

* ui: fixed #2308

* fixed a race in async task cancellation via `require("@arangodb/tasks").unregisterTask()`

* fixed spuriously hanging threads in cluster AQL that could sit idle for a few minutes

* fixed potential numeric overflow for big index ids in index deletion API

* fixed sort issue in cluster, occurring when one of the local sort buffers of a
  GatherNode was empty

* reduce number of HTTP requests made for certain kinds of join queries in cluster,
  leading to speedup of some join queries

* supervision deals with demised coordinators correctly again

* implement a timeout in TraverserEngineRegistry

* agent communication reduced in large batches of append entries RPCs

* inception no longer estimates RAFT timings

* compaction in agents has been moved to a separate thread

* replicated logs hold local timestamps

* supervision jobs failed leader and failed follower revisited for
  function in precarious stability situations

* fixed bug in random number generator for 64bit int


v3.1.10 (2017-02-02)
--------------------

* updated versions of bundled node modules:
  - joi: from 8.4.2 to 9.2.0
  - joi-to-json-schema: from 2.2.0 to 2.3.0
  - sinon: from 1.17.4 to 1.17.6
  - lodash: from 4.13.1 to 4.16.6

* added shortcut for AQL ternary operator
  instead of `condition ? true-part : false-part` it is now possible to also use a
  shortcut variant `condition ? : false-part`, e.g.

      FOR doc IN docs RETURN doc.value ?: 'not present'

  instead of

      FOR doc IN docs RETURN doc.value ? doc.value : 'not present'

* fixed wrong sorting order in cluster, if an index was used to sort with many
  shards.

* added --replication-factor, --number-of-shards and --wait-for-sync to arangobench

* turn on UTF-8 string validation for VelocyPack values received via VST connections

* fixed issue #2257

* upgraded Boost version to 1.62.0

* added optional detail flag for db.<collection>.count()
  setting the flag to `true` will make the count operation returned the per-shard
  counts for the collection:

      db._create("test", { numberOfShards: 10 });
      for (i = 0; i < 1000; ++i) {
        db.test.insert({value: i});
      }
      db.test.count(true);

      {
	"s100058" : 99,
	"s100057" : 103,
	"s100056" : 100,
	"s100050" : 94,
	"s100055" : 90,
	"s100054" : 122,
	"s100051" : 109,
	"s100059" : 99,
	"s100053" : 95,
	"s100052" : 89
      }

* added optional memory limit for AQL queries:

      db._query("FOR i IN 1..100000 SORT i RETURN i", {}, { options: { memoryLimit: 100000 } });

  This option limits the default maximum amount of memory (in bytes) that a single
  AQL query can use.
  When a single AQL query reaches the specified limit value, the query will be
  aborted with a *resource limit exceeded* exception. In a cluster, the memory
  accounting is done per shard, so the limit value is effectively a memory limit per
  query per shard.

  The global limit value can be overriden per query by setting the *memoryLimit*
  option value for individual queries when running an AQL query.

* added server startup option `--query.memory-limit`

* added convenience function to create vertex-centric indexes.

  Usage: `db.collection.ensureVertexCentricIndex("label", {type: "hash", direction: "outbound"})`
  That will create an index that can be used on OUTBOUND with filtering on the
  edge attribute `label`.

* change default log output for tools to stdout (instead of stderr)

* added option -D to define a configuration file environment key=value

* changed encoding behavior for URLs encoded in the C++ code of ArangoDB:
  previously the special characters `-`, `_`, `~` and `.` were returned as-is
  after URL-encoding, now `.` will be encoded to be `%2e`.
  This also changes the behavior of how incoming URIs are processed: previously
  occurrences of `..` in incoming request URIs were collapsed (e.g. `a/../b/` was
  collapsed to a plain `b/`). Now `..` in incoming request URIs are not collapsed.

* Foxx request URL suffix is no longer unescaped

* @arangodb/request option json now defaults to `true` if the response body is not empty and encoding is not explicitly set to `null` (binary).
  The option can still be set to `false` to avoid unnecessary attempts at parsing the response as JSON.

* Foxx configuration values for unknown options will be discarded when saving the configuration in production mode using the web interface

* module.context.dependencies is now immutable

* process.stdout.isTTY now returns `true` in arangosh and when running arangod with the `--console` flag

* add support for Swagger tags in Foxx


v3.1.9 (XXXX-XX-XX)
-------------------

* macos CLI package: store databases and apps in the users home directory

* ui: fixed re-login issue within a non system db, when tab was closed

* fixed a race in the VelocyStream Commtask implementation

* fixed issue #2256


v3.1.8 (2017-01-09)
-------------------

* add Windows silent installer

* add handling of debug symbols during Linux & windows release builds.

* fixed issue #2181

* fixed issue #2248: reduce V8 max old space size from 3 GB to 1 GB on 32 bit systems

* upgraded Boost version to 1.62.0

* fixed issue #2238

* fixed issue #2234

* agents announce new endpoints in inception phase to leader

* agency leadership accepts updatet endpoints to given uuid

* unified endpoints replace localhost with 127.0.0.1

* fix several problems within an authenticated cluster


v3.1.7 (2016-12-29)
-------------------

* fixed one too many elections in RAFT

* new agency comm backported from devel


v3.1.6 (2016-12-20)
-------------------

* fixed issue #2227

* fixed issue #2220

* agency constituent/agent bug fixes in race conditions picking up
  leadership

* supervision does not need waking up anymore as it is running
  regardless

* agents challenge their leadership more rigorously


v3.1.5 (2016-12-16)
-------------------

* lowered default value of `--database.revision-cache-target-size` from 75% of
  RAM to less than 40% of RAM

* fixed issue #2218

* fixed issue #2217

* Foxx router.get/post/etc handler argument can no longer accidentally omitted

* fixed issue #2223


v3.1.4 (2016-12-08)
-------------------

* fixed issue #2211

* fixed issue #2204

* at cluster start, coordinators wait until at least one DBserver is there,
  and either at least two DBservers are there or 15s have passed, before they
  initiate the bootstrap of system collections.

* more robust agency startup from devel

* supervision's AddFollower adds many followers at once

* supervision has new FailedFollower job

* agency's Node has new method getArray

* agency RAFT timing estimates more conservative in waitForSync
  scenario

* agency RAFT timing estimates capped at maximum 2.0/10.0 for low/high


v3.1.3 (2016-12-02)
-------------------

* fix a traversal bug when using skiplist indexes:
  if we have a skiplist of ["a", "unused", "_from"] and a traversal like:
  FOR v,e,p IN OUTBOUND @start @@edges
    FILTER p.edges[0].a == 'foo'
    RETURN v
  And the above index applied on "a" is considered better than EdgeIndex, than
  the executor got into undefined behaviour.

* fix endless loop when trying to create a collection with replicationFactor: -1


v3.1.2 (2016-11-24)
-------------------

* added support for descriptions field in Foxx dependencies

* (Enterprise only) fixed a bug in the statistic report for SmartGraph traversals.
Now they state correctly how many documents were fetched from the index and how many
have been filtered.

* Prevent uniform shard distribution when replicationFactor == numServers

v3.1.1 (2016-11-15)
-------------------

* fixed issue #2176

* fixed issue #2168

* display index usage of traversals in AQL explainer output (previously missing)

* fixed isuse #2163

* preserve last-used HLC value across server starts

* allow more control over handling of pre-3.1 _rev values

  this changes the server startup option `--database.check-30-revisions` from a boolean (true/false)
  parameter to a string parameter with the following possible values:

  - "fail":
    will validate _rev values of 3.0 collections on collection loading and throw an exception when invalid _rev values are found.
    in this case collections with invalid _rev values are marked as corrupted and cannot be used in the ArangoDB 3.1 instance.
    the fix procedure for such collections is to export the collections from 3.0 database with arangodump and restore them in 3.1 with arangorestore.
    collections that do not contain invalid _rev values are marked as ok and will not be re-checked on following loads.
    collections that contain invalid _rev values will be re-checked on following loads.

  - "true":
    will validate _rev values of 3.0 collections on collection loading and print a warning when invalid _rev values are found.
    in this case collections with invalid _rev values can be used in the ArangoDB 3.1 instance.
    however, subsequent operations on documents with invalid _rev values may silently fail or fail with explicit errors.
    the fix procedure for such collections is to export the collections from 3.0 database with arangodump and restore them in 3.1 with arangorestore.
    collections that do not contain invalid _rev values are marked as ok and will not be re-checked on following loads.
    collections that contain invalid _rev values will be re-checked on following loads.

  - "false":
    will not validate _rev values on collection loading and not print warnings.
    no hint is given when invalid _rev values are found.
    subsequent operations on documents with invalid _rev values may silently fail or fail with explicit errors.
    this setting does not affect whether collections are re-checked later.
    collections will be re-checked on following loads if `--database.check-30-revisions` is later set to either `true` or `fail`.

  The change also suppresses warnings that were printed when collections were restored using arangorestore, and the restore
  data contained invalid _rev values. Now these warnings are suppressed, and new HLC _rev values are generated for these documents
  as before.

* added missing functions to AQL syntax highlighter in web interface

* fixed display of `ANY` direction in traversal explainer output (direction `ANY` was shown as either
  `INBOUND` or `OUTBOUND`)

* changed behavior of toJSON() function when serializing an object before saving it in the database

  if an object provides a toJSON() function, this function is still called for serializing it.
  the change is that the result of toJSON() is not stringified anymore, but saved as is. previous
  versions of ArangoDB called toJSON() and after that additionally stringified its result.

  This change will affect the saving of JS Buffer objects, which will now be saved as arrays of
  bytes instead of a comma-separated string of the Buffer's byte contents.

* allow creating unique indexes on more attributes than present in shardKeys

  The following combinations of shardKeys and indexKeys are allowed/not allowed:

  shardKeys     indexKeys
      a             a        ok
      a             b    not ok
      a           a b        ok
    a b             a    not ok
    a b             b    not ok
    a b           a b        ok
    a b         a b c        ok
  a b c           a b    not ok
  a b c         a b c        ok

* fixed wrong version in web interface login screen (EE only)

* make web interface not display an exclamation mark next to ArangoDB version number 3.1

* fixed search for arbitrary document attributes in web interface in case multiple
  search values were used on different attribute names. in this case, the search always
  produced an empty result

* disallow updating `_from` and `_to` values of edges in Smart Graphs. Updating these
  attributes would lead to potential redistribution of edges to other shards, which must be
  avoided.

* fixed issue #2148

* updated graphql-sync dependency to 0.6.2

* fixed issue #2156

* fixed CRC4 assembly linkage


v3.1.0 (2016-10-29)
-------------------

* AQL breaking change in cluster:

  from ArangoDB 3.1 onwards `WITH` is required for traversals in a
  clustered environment in order to avoid deadlocks.

  Note that for queries that access only a single collection or that have all
  collection names specified somewhere else in the query string, there is no
  need to use *WITH*. *WITH* is only useful when the AQL query parser cannot
  automatically figure out which collections are going to be used by the query.
  *WITH* is only useful for queries that dynamically access collections, e.g.
  via traversals, shortest path operations or the *DOCUMENT()* function.

  more info can be found [here](https://github.com/arangodb/arangodb/blob/devel/Documentation/Books/AQL/Operations/With.md)

* added AQL function `DISTANCE` to calculate the distance between two arbitrary
  coordinates (haversine formula)

* fixed issue #2110

* added Auto-aptation of RAFT timings as calculations only


v3.1.rc2 (2016-10-10)
---------------------

* second release candidate


v3.1.rc1 (2016-09-30)
---------------------

* first release candidate


v3.1.alpha2 (2016-09-01)
------------------------

* added module.context.createDocumentationRouter to replace module.context.apiDocumentation

* bug in RAFT implementation of reads. dethroned leader still answered requests in isolation

* ui: added new graph viewer

* ui: aql-editor added tabular & graph display

* ui: aql-editor improved usability

* ui: aql-editor: query profiling support

* fixed issue #2109

* fixed issue #2111

* fixed issue #2075

* added AQL function `DISTANCE` to calculate the distance between two arbitrary
  coordinates (haversine formula)

* rewrote scheduler and dispatcher based on boost::asio

  parameters changed:
    `--scheduler.threads` and `--server.threads` are now merged into a single one: `--server.threads`

    hidden `--server.extra-threads` has been removed

    hidden `--server.aql-threads` has been removed

    hidden `--server.backend` has been removed

    hidden `--server.show-backends` has been removed

    hidden `--server.thread-affinity` has been removed

* fixed issue #2086

* fixed issue #2079

* fixed issue #2071

  make the AQL query optimizer inject filter condition expressions referred to
  by variables during filter condition aggregation.
  For example, in the following query

      FOR doc IN collection
        LET cond1 = (doc.value == 1)
        LET cond2 = (doc.value == 2)
        FILTER cond1 || cond2
        RETURN { doc, cond1, cond2 }

  the optimizer will now inject the conditions for `cond1` and `cond2` into the filter
  condition `cond1 || cond2`, expanding it to `(doc.value == 1) || (doc.value == 2)`
  and making these conditions available for index searching.

  Note that the optimizer previously already injected some conditions into other
  conditions, but only if the variable that defined the condition was not used
  elsewhere. For example, the filter condition in the query

      FOR doc IN collection
        LET cond = (doc.value == 1)
        FILTER cond
        RETURN { doc }

  already got optimized before because `cond` was only used once in the query and
  the optimizer decided to inject it into the place where it was used.

  This only worked for variables that were referred to once in the query.
  When a variable was used multiple times, the condition was not injected as
  in the following query:

      FOR doc IN collection
        LET cond = (doc.value == 1)
        FILTER cond
        RETURN { doc, cond }

  The fix for #2070 now will enable this optimization so that the query can
  use an index on `doc.value` if available.

* changed behavior of AQL array comparison operators for empty arrays:
  * `ALL` and `ANY` now always return `false` when the left-hand operand is an
    empty array. The behavior for non-empty arrays does not change:
    * `[] ALL == 1` will return `false`
    * `[1] ALL == 1` will return `true`
    * `[1, 2] ALL == 1` will return `false`
    * `[2, 2] ALL == 1` will return `false`
    * `[] ANY == 1` will return `false`
    * `[1] ANY == 1` will return `true`
    * `[1, 2] ANY == 1` will return `true`
    * `[2, 2] ANY == 1` will return `false`
  * `NONE` now always returns `true` when the left-hand operand is an empty array.
    The behavior for non-empty arrays does not change:
    * `[] NONE == 1` will return `true`
    * `[1] NONE == 1` will return `false`
    * `[1, 2] NONE == 1` will return `false`
    * `[2, 2] NONE == 1` will return `true`

* added experimental AQL functions `JSON_STRINGIFY` and `JSON_PARSE`

* added experimental support for incoming gzip-compressed requests

* added HTTP REST APIs for online loglevel adjustments:

  - GET `/_admin/log/level` returns the current loglevel settings
  - PUT `/_admin/log/level` modifies the current loglevel settings

* PATCH /_api/gharial/{graph-name}/vertex/{collection-name}/{vertex-key}
  - changed default value for keepNull to true

* PATCH /_api/gharial/{graph-name}/edge/{collection-name}/{edge-key}
  - changed default value for keepNull to true

* renamed `maximalSize` attribute in parameter.json files to `journalSize`

  The `maximalSize` attribute will still be picked up from collections that
  have not been adjusted. Responses from the replication API will now also use
  `journalSize` instead of `maximalSize`.

* added `--cluster.system-replication-factor` in order to adjust the
  replication factor for new system collections

* fixed issue #2012

* added a memory expection in case V8 memory gets too low

* added Optimizer Rule for other indexes in Traversals
  this allows AQL traversals to use other indexes than the edge index.
  So traversals with filters on edges can now make use of more specific
  indexes, e.g.

      FOR v, e, p IN 2 OUTBOUND @start @@edge FILTER p.edges[0].foo == "bar"

  will prefer a Hash Index on [_from, foo] above the EdgeIndex.

* fixed epoch computation in hybrid logical clock

* fixed thread affinity

* replaced require("internal").db by require("@arangodb").db

* added option `--skip-lines` for arangoimp
  this allows skipping the first few lines from the import file in case the
  CSV or TSV import are used

* fixed periodic jobs: there should be only one instance running - even if it
  runs longer than the period

* improved performance of primary index and edge index lookups

* optimizations for AQL `[*]` operator in case no filter, no projection and
  no offset/limit are used

* added AQL function `OUTERSECTION` to return the symmetric difference of its
  input arguments

* Foxx manifests of installed services are now saved to disk with indentation

* Foxx tests and scripts in development mode should now always respect updated
  files instead of loading stale modules

* When disabling Foxx development mode the setup script is now re-run

* Foxx now provides an easy way to directly serve GraphQL requests using the
  `@arangodb/foxx/graphql` module and the bundled `graphql-sync` dependency

* Foxx OAuth2 module now correctly passes the `access_token` to the OAuth2 server

* added iconv-lite and timezone modules

* web interface now allows installing GitHub and zip services in legacy mode

* added module.context.createDocumentationRouter to replace module.context.apiDocumentation

* bug in RAFT implementation of reads. dethroned leader still answered
  requests in isolation

* all lambdas in ClusterInfo might have been left with dangling references.

* Agency bug fix for handling of empty json objects as values.

* Foxx tests no longer support the Mocha QUnit interface as this resulted in weird
  inconsistencies in the BDD and TDD interfaces. This fixes the TDD interface
  as well as out-of-sequence problems when using the BDD before/after functions.

* updated bundled JavaScript modules to latest versions; joi has been updated from 8.4 to 9.2
  (see [joi 9.0.0 release notes](https://github.com/hapijs/joi/issues/920) for information on
  breaking changes and new features)

* fixed issue #2139

* updated graphql-sync dependency to 0.6.2

* fixed issue #2156


v3.0.13 (XXXX-XX-XX)
--------------------

* fixed issue #2315

* fixed issue #2210


v3.0.12 (2016-11-23)
--------------------

* fixed issue #2176

* fixed issue #2168

* fixed issues #2149, #2159

* fixed error reporting for issue #2158

* fixed assembly linkage bug in CRC4 module

* added support for descriptions field in Foxx dependencies


v3.0.11 (2016-11-08)
--------------------

* fixed issue #2140: supervisor dies instead of respawning child

* fixed issue #2131: use shard key value entered by user in web interface

* fixed issue #2129: cannot kill a long-run query

* fixed issue #2110

* fixed issue #2081

* fixed issue #2038

* changes to Foxx service configuration or dependencies should now be
  stored correctly when options are cleared or omitted

* Foxx tests no longer support the Mocha QUnit interface as this resulted in weird
  inconsistencies in the BDD and TDD interfaces. This fixes the TDD interface
  as well as out-of-sequence problems when using the BDD before/after functions.

* fixed issue #2148


v3.0.10 (2016-09-26)
--------------------

* fixed issue #2072

* fixed issue #2070

* fixed slow cluster starup issues. supervision will demonstrate more
  patience with db servers


v3.0.9 (2016-09-21)
-------------------

* fixed issue #2064

* fixed issue #2060

* speed up `collection.any()` and skiplist index creation

* fixed multiple issues where ClusterInfo bug hung agency in limbo
  timeouting on multiple collection and database callbacks


v3.0.8 (2016-09-14)
-------------------

* fixed issue #2052

* fixed issue #2005

* fixed issue #2039

* fixed multiple issues where ClusterInfo bug hung agency in limbo
  timeouting on multiple collection and database callbacks


v3.0.7 (2016-09-05)
-------------------

* new supervision job handles db server failure during collection creation.


v3.0.6 (2016-09-02)
-------------------

* fixed issue #2026

* slightly better error diagnostics for AQL query compilation and replication

* fixed issue #2018

* fixed issue #2015

* fixed issue #2012

* fixed wrong default value for arangoimp's `--on-duplicate` value

* fix execution of AQL traversal expressions when there are multiple
  conditions that refer to variables set outside the traversal

* properly return HTTP 503 in JS actions when backend is gone

* supervision creates new key in agency for failed servers

* new shards will not be allocated on failed or cleaned servers


v3.0.5 (2016-08-18)
-------------------

* execute AQL ternary operator via C++ if possible

* fixed issue #1977

* fixed extraction of _id attribute in AQL traversal conditions

* fix SSL agency endpoint

* Minimum RAFT timeout was one order of magnitude to short.

* Optimized RAFT RPCs from leader to followers for efficiency.

* Optimized RAFT RPC handling on followers with respect to compaction.

* Fixed bug in handling of duplicates and overlapping logs

* Fixed bug in supervision take over after leadership change.

v3.0.4 (2016-08-01)
-------------------

* added missing lock for periodic jobs access

* fix multiple foxx related cluster issues

* fix handling of empty AQL query strings

* fixed issue in `INTERSECTION` AQL function with duplicate elements
  in the source arrays

* fixed issue #1970

* fixed issue #1968

* fixed issue #1967

* fixed issue #1962

* fixed issue #1959

* replaced require("internal").db by require("@arangodb").db

* fixed issue #1954

* fixed issue #1953

* fixed issue #1950

* fixed issue #1949

* fixed issue #1943

* fixed segfault in V8, by backporting https://bugs.chromium.org/p/v8/issues/detail?id=5033

* Foxx OAuth2 module now correctly passes the `access_token` to the OAuth2 server

* fixed credentialed CORS requests properly respecting --http.trusted-origin

* fixed a crash in V8Periodic task (forgotten lock)

* fixed two bugs in synchronous replication (syncCollectionFinalize)


v3.0.3 (2016-07-17)
-------------------

* fixed issue #1942

* fixed issue #1941

* fixed array index batch insertion issues for hash indexes that caused problems when
  no elements remained for insertion

* fixed AQL MERGE() function with External objects originating from traversals

* fixed some logfile recovery errors with error message "document not found"

* fixed issue #1937

* fixed issue #1936

* improved performance of arangorestore in clusters with synchronous
  replication

* Foxx tests and scripts in development mode should now always respect updated
  files instead of loading stale modules

* When disabling Foxx development mode the setup script is now re-run

* Foxx manifests of installed services are now saved to disk with indentation


v3.0.2 (2016-07-09)
-------------------

* fixed assertion failure in case multiple remove operations were used in the same query

* fixed upsert behavior in case upsert was used in a loop with the same document example

* fixed issue #1930

* don't expose local file paths in Foxx error messages.

* fixed issue #1929

* make arangodump dump the attribute `isSystem` when dumping the structure
  of a collection, additionally make arangorestore not fail when the attribute
  is missing

* fixed "Could not extract custom attribute" issue when using COLLECT with
  MIN/MAX functions in some contexts

* honor presence of persistent index for sorting

* make AQL query optimizer not skip "use-indexes-rule", even if enough
  plans have been created already

* make AQL optimizer not skip "use-indexes-rule", even if enough execution plans
  have been created already

* fix double precision value loss in VelocyPack JSON parser

* added missing SSL support for arangorestore

* improved cluster import performance

* fix Foxx thumbnails on DC/OS

* fix Foxx configuration not being saved

* fix Foxx app access from within the frontend on DC/OS

* add option --default-replication-factor to arangorestore and simplify
  the control over the number of shards when restoring

* fix a bug in the VPack -> V8 conversion if special attributes _key,
  _id, _rev, _from and _to had non-string values, which is allowed
  below the top level

* fix malloc_usable_size for darwin


v3.0.1 (2016-06-30)
-------------------

* fixed periodic jobs: there should be only one instance running - even if it
  runs longer than the period

* increase max. number of collections in AQL queries from 32 to 256

* fixed issue #1916: header "authorization" is required" when opening
  services page

* fixed issue #1915: Explain: member out of range

* fixed issue #1914: fix unterminated buffer

* don't remove lockfile if we are the same (now stale) pid
  fixes docker setups (our pid will always be 1)

* do not use revision id comparisons in compaction for determining whether a
  revision is obsolete, but marker memory addresses
  this ensures revision ids don't matter when compacting documents

* escape Unicode characters in JSON HTTP responses
  this converts UTF-8 characters in HTTP responses of arangod into `\uXXXX`
  escape sequences. This makes the HTTP responses fit into the 7 bit ASCII
  character range, which speeds up HTTP response parsing for some clients,
  namely node.js/v8

* add write before read collections when starting a user transaction
  this allows specifying the same collection in both read and write mode without
  unintended side effects

* fixed buffer overrun that occurred when building very large result sets

* index lookup optimizations for primary index and edge index

* fixed "collection is a nullptr" issue when starting a traversal from a transaction

* enable /_api/import on coordinator servers


v3.0.0 (2016-06-22)
-------------------

* minor GUI fixxes

* fix for replication and nonces


v3.0.0-rc3 (2016-06-19)
-----------------------

* renamed various Foxx errors to no longer refer to Foxx services as apps

* adjusted various error messages in Foxx to be more informative

* specifying "files" in a Foxx manifest to be mounted at the service root
  no longer results in 404s when trying to access non-file routes

* undeclared path parameters in Foxx no longer break the service

* trusted reverse proxy support is now handled more consistently

* ArangoDB request compatibility and user are now exposed in Foxx

* all bundled NPM modules have been upgraded to their latest versions


v3.0.0-rc2 (2016-06-12)
-----------------------

* added option `--server.max-packet-size` for client tools

* renamed option `--server.ssl-protocol` to `--ssl.protocol` in client tools
  (was already done for arangod, but overlooked for client tools)

* fix handling of `--ssl.protocol` value 5 (TLS v1.2) in client tools, which
  claimed to support it but didn't

* config file can use '@include' to include a different config file as base


v3.0.0-rc1 (2016-06-10)
-----------------------

* the user management has changed: it now has users that are independent of
  databases. A user can have one or more database assigned to the user.

* forward ported V8 Comparator bugfix for inline heuristics from
  https://github.com/v8/v8/commit/5ff7901e24c2c6029114567de5a08ed0f1494c81

* changed to-string conversion for AQL objects and arrays, used by the AQL
  function `TO_STRING()` and implicit to-string casts in AQL

  - arrays are now converted into their JSON-stringify equivalents, e.g.

    - `[ ]` is now converted to `[]`
    - `[ 1, 2, 3 ]` is now converted to `[1,2,3]`
    - `[ "test", 1, 2 ] is now converted to `["test",1,2]`

    Previous versions of ArangoDB converted arrays with no members into the
    empty string, and non-empty arrays into a comma-separated list of member
    values, without the surrounding angular brackets. Additionally, string
    array members were not enclosed in quotes in the result string:

    - `[ ]` was converted to ``
    - `[ 1, 2, 3 ]` was converted to `1,2,3`
    - `[ "test", 1, 2 ] was converted to `test,1,2`

  - objects are now converted to their JSON-stringify equivalents, e.g.

    - `{ }` is converted to `{}`
    - `{ a: 1, b: 2 }` is converted to `{"a":1,"b":2}`
    - `{ "test" : "foobar" }` is converted to `{"test":"foobar"}`

    Previous versions of ArangoDB always converted objects into the string
    `[object Object]`

  This change affects also the AQL functions `CONCAT()` and `CONCAT_SEPARATOR()`
  which treated array values differently in previous versions. Previous versions
  of ArangoDB automatically flattened array values on the first level of the array,
  e.g. `CONCAT([1, 2, 3, [ 4, 5, 6 ]])` produced `1,2,3,4,5,6`. Now this will produce
  `[1,2,3,[4,5,6]]`. To flatten array members on the top level, you can now use
  the more explicit `CONCAT(FLATTEN([1, 2, 3, [4, 5, 6]], 1))`.

* added C++ implementations for AQL functions `SLICE()`, `CONTAINS()` and
  `RANDOM_TOKEN()`

* as a consequence of the upgrade to V8 version 5, the implementation of the
  JavaScript `Buffer` object had to be changed. JavaScript `Buffer` objects in
  ArangoDB now always store their data on the heap. There is no shared pool
  for small Buffer values, and no pointing into existing Buffer data when
  extracting slices. This change may increase the cost of creating Buffers with
  short contents or when peeking into existing Buffers, but was required for
  safer memory management and to prevent leaks.

* the `db` object's function `_listDatabases()` was renamed to just `_databases()`
  in order to make it more consistent with the existing `_collections()` function.
  Additionally the `db` object's `_listEndpoints()` function was renamed to just
  `_endpoints()`.

* changed default value of `--server.authentication` from `false` to `true` in
  configuration files etc/relative/arangod.conf and etc/arangodb/arangod.conf.in.
  This means the server will be started with authentication enabled by default,
  requiring all client connections to provide authentication data when connecting
  to ArangoDB. Authentication can still be turned off via setting the value of
  `--server.authentication` to `false` in ArangoDB's configuration files or by
  specifying the option on the command-line.

* Changed result format for querying all collections via the API GET `/_api/collection`.

  Previous versions of ArangoDB returned an object with an attribute named `collections`
  and an attribute named `names`. Both contained all available collections, but
  `collections` contained the collections as an array, and `names` contained the
  collections again, contained in an object in which the attribute names were the
  collection names, e.g.

  ```
  {
    "collections": [
      {"id":"5874437","name":"test","isSystem":false,"status":3,"type":2},
      {"id":"17343237","name":"something","isSystem":false,"status":3,"type":2},
      ...
    ],
    "names": {
      "test": {"id":"5874437","name":"test","isSystem":false,"status":3,"type":2},
      "something": {"id":"17343237","name":"something","isSystem":false,"status":3,"type":2},
      ...
    }
  }
  ```
  This result structure was redundant, and therefore has been simplified to just

  ```
  {
    "result": [
      {"id":"5874437","name":"test","isSystem":false,"status":3,"type":2},
      {"id":"17343237","name":"something","isSystem":false,"status":3,"type":2},
      ...
    ]
  }
  ```

  in ArangoDB 3.0.

* added AQL functions `TYPENAME()` and `HASH()`

* renamed arangob tool to arangobench

* added AQL string comparison operator `LIKE`

  The operator can be used to compare strings like this:

      value LIKE search

  The operator is currently implemented by calling the already existing AQL
  function `LIKE`.

  This change also makes `LIKE` an AQL keyword. Using `LIKE` in either case as
  an attribute or collection name in AQL thus requires quoting.

* make AQL optimizer rule "remove-unnecessary-calculations" fire in more cases

  The rule will now remove calculations that are used exactly once in other
  expressions (e.g. `LET a = doc RETURN a.value`) and calculations,
  or calculations that are just references (e.g. `LET a = b`).

* renamed AQL optimizer rule "merge-traversal-filter" to "optimize-traversals"
  Additionally, the optimizer rule will remove unused edge and path result variables
  from the traversal in case they are specified in the `FOR` section of the traversal,
  but not referenced later in the query. This saves constructing edges and paths
  results.

* added AQL optimizer rule "inline-subqueries"

  This rule can pull out certain subqueries that are used as an operand to a `FOR`
  loop one level higher, eliminating the subquery completely. For example, the query

      FOR i IN (FOR j IN [1,2,3] RETURN j) RETURN i

  will be transformed by the rule to:

      FOR i IN [1,2,3] RETURN i

  The query

      FOR name IN (FOR doc IN _users FILTER doc.status == 1 RETURN doc.name) LIMIT 2 RETURN name

  will be transformed into

      FOR tmp IN _users FILTER tmp.status == 1 LIMIT 2 RETURN tmp.name

  The rule will only fire when the subquery is used as an operand to a `FOR` loop, and
  if the subquery does not contain a `COLLECT` with an `INTO` variable.

* added new endpoint "srv://" for DNS service records

* The result order of the AQL functions VALUES and ATTRIBUTES has never been
  guaranteed and it only had the "correct" ordering by accident when iterating
  over objects that were not loaded from the database. This accidental behavior
  is now changed by introduction of VelocyPack. No ordering is guaranteed unless
  you specify the sort parameter.

* removed configure option `--enable-logger`

* added AQL array comparison operators

  All AQL comparison operators now also exist in an array variant. In the
  array variant, the operator is preceded with one of the keywords *ALL*, *ANY*
  or *NONE*. Using one of these keywords changes the operator behavior to
  execute the comparison operation for all, any, or none of its left hand
  argument values. It is therefore expected that the left hand argument
  of an array operator is an array.

  Examples:

      [ 1, 2, 3 ] ALL IN [ 2, 3, 4 ]   // false
      [ 1, 2, 3 ] ALL IN [ 1, 2, 3 ]   // true
      [ 1, 2, 3 ] NONE IN [ 3 ]        // false
      [ 1, 2, 3 ] NONE IN [ 23, 42 ]   // true
      [ 1, 2, 3 ] ANY IN [ 4, 5, 6 ]   // false
      [ 1, 2, 3 ] ANY IN [ 1, 42 ]     // true
      [ 1, 2, 3 ] ANY == 2             // true
      [ 1, 2, 3 ] ANY == 4             // false
      [ 1, 2, 3 ] ANY > 0              // true
      [ 1, 2, 3 ] ANY <= 1             // true
      [ 1, 2, 3 ] NONE < 99            // false
      [ 1, 2, 3 ] NONE > 10            // true
      [ 1, 2, 3 ] ALL > 2              // false
      [ 1, 2, 3 ] ALL > 0              // true
      [ 1, 2, 3 ] ALL >= 3             // false
      ["foo", "bar"] ALL != "moo"      // true
      ["foo", "bar"] NONE == "bar"     // false
      ["foo", "bar"] ANY == "foo"      // true

* improved AQL optimizer to remove unnecessary sort operations in more cases

* allow enclosing AQL identifiers in forward ticks in addition to using
  backward ticks

  This allows for convenient writing of AQL queries in JavaScript template strings
  (which are delimited with backticks themselves), e.g.

      var q = `FOR doc IN ´collection´ RETURN doc.´name´`;

* allow to set `print.limitString` to configure the number of characters
  to output before truncating

* make logging configurable per log "topic"

  `--log.level <level>` sets the global log level to <level>, e.g. `info`,
  `debug`, `trace`.

  `--log.level topic=<level>` sets the log level for a specific topic.
  Currently, the following topics exist: `collector`, `compactor`, `mmap`,
  `performance`, `queries`, and `requests`. `performance` and `requests` are
  set to FATAL by default. `queries` is set to info. All others are
  set to the global level by default.

  The new log option `--log.output <definition>` allows directing the global
  or per-topic log output to different outputs. The output definition
  "<definition>" can be one of

    "-" for stdin
    "+" for stderr
    "syslog://<syslog-facility>"
    "syslog://<syslog-facility>/<application-name>"
    "file://<relative-path>"

  The option can be specified multiple times in order to configure the output
  for different log topics. To set up a per-topic output configuration, use
  `--log.output <topic>=<definition>`, e.g.

    queries=file://queries.txt

  logs all queries to the file "queries.txt".

* the option `--log.requests-file` is now deprecated. Instead use

    `--log.level requests=info`
    `--log.output requests=file://requests.txt`

* the option `--log.facility` is now deprecated. Instead use

    `--log.output requests=syslog://facility`

* the option `--log.performance` is now deprecated. Instead use

    `--log.level performance=trace`

* removed option `--log.source-filter`

* removed configure option `--enable-logger`

* change collection directory names to include a random id component at the end

  The new pattern is `collection-<id>-<random>`, where `<id>` is the collection
  id and `<random>` is a random number. Previous versions of ArangoDB used a
  pattern `collection-<id>` without the random number.

  ArangoDB 3.0 understands both the old and name directory name patterns.

* removed mostly unused internal spin-lock implementation

* removed support for pre-Windows 7-style locks. This removes compatibility for
  Windows versions older than Windows 7 (e.g. Windows Vista, Windows XP) and
  Windows 2008R2 (e.g. Windows 2008).

* changed names of sub-threads started by arangod

* added option `--default-number-of-shards` to arangorestore, allowing creating
  collections with a specifiable number of shards from a non-cluster dump

* removed support for CoffeeScript source files

* removed undocumented SleepAndRequeue

* added WorkMonitor to inspect server threads

* when downloading a Foxx service from the web interface the suggested filename
  is now based on the service's mount path instead of simply "app.zip"

* the `@arangodb/request` response object now stores the parsed JSON response
  body in a property `json` instead of `body` when the request was made using the
  `json` option. The `body` instead contains the response body as a string.

* the Foxx API has changed significantly, 2.8 services are still supported
  using a backwards-compatible "legacy mode"


v2.8.12 (XXXX-XX-XX)
--------------------

* issue #2091: decrease connect timeout to 5 seconds on startup

* fixed issue #2072

* slightly better error diagnostics for some replication errors

* fixed issue #1977

* fixed issue in `INTERSECTION` AQL function with duplicate elements
  in the source arrays

* fixed issue #1962

* fixed issue #1959

* export aqlQuery template handler as require('org/arangodb').aql for forwards-compatibility


v2.8.11 (2016-07-13)
--------------------

* fixed array index batch insertion issues for hash indexes that caused problems when
  no elements remained for insertion

* fixed issue #1937


v2.8.10 (2016-07-01)
--------------------

* make sure next local _rev value used for a document is at least as high as the
  _rev value supplied by external sources such as replication

* make adding a collection in both read- and write-mode to a transaction behave as
  expected (write includes read). This prevents the `unregister collection used in
  transaction` error

* fixed sometimes invalid result for `byExample(...).count()` when an index plus
  post-filtering was used

* fixed "collection is a nullptr" issue when starting a traversal from a transaction

* honor the value of startup option `--database.wait-for-sync` (that is used to control
  whether new collections are created with `waitForSync` set to `true` by default) also
  when creating collections via the HTTP API (and thus the ArangoShell). When creating
  a collection via these mechanisms, the option was ignored so far, which was inconsistent.

* fixed issue #1826: arangosh --javascript.execute: internal error (geo index issue)

* fixed issue #1823: Arango crashed hard executing very simple query on windows


v2.8.9 (2016-05-13)
-------------------

* fixed escaping and quoting of extra parameters for executables in Mac OS X App

* added "waiting for" status variable to web interface collection figures view

* fixed undefined behavior in query cache invaldation

* fixed access to /_admin/statistics API in case statistics are disable via option
  `--server.disable-statistics`

* Foxx manager will no longer fail hard when Foxx store is unreachable unless installing
  a service from the Foxx store (e.g. when behind a firewall or GitHub is unreachable).


v2.8.8 (2016-04-19)
-------------------

* fixed issue #1805: Query: internal error (location: arangod/Aql/AqlValue.cpp:182).
  Please report this error to arangodb.com (while executing)

* allow specifying collection name prefixes for `_from` and `_to` in arangoimp:

  To avoid specifying complete document ids (consisting of collection names and document
  keys) for *_from* and *_to* values when importing edges with arangoimp, there are now
  the options *--from-collection-prefix* and *--to-collection-prefix*.

  If specified, these values will be automatically prepended to each value in *_from*
  (or *_to* resp.). This allows specifying only document keys inside *_from* and/or *_to*.

  *Example*

      > arangoimp --from-collection-prefix users --to-collection-prefix products ...

  Importing the following document will then create an edge between *users/1234* and
  *products/4321*:

  ```js
  { "_from" : "1234", "_to" : "4321", "desc" : "users/1234 is connected to products/4321" }
  ```

* requests made with the interactive system API documentation in the web interface
  (Swagger) will now respect the active database instead of always using `_system`


v2.8.7 (2016-04-07)
-------------------

* optimized primary=>secondary failover

* fix to-boolean conversion for documents in AQL

* expose the User-Agent HTTP header from the ArangoShell since Github seems to
  require it now, and we use the ArangoShell for fetching Foxx repositories from Github

* work with http servers that only send

* fixed potential race condition between compactor and collector threads

* fix removal of temporary directories on arangosh exit

* javadoc-style comments in Foxx services are no longer interpreted as
  Foxx comments outside of controller/script/exports files (#1748)

* removed remaining references to class syntax for Foxx Model and Repository
  from the documentation

* added a safe-guard for corrupted master-pointer


v2.8.6 (2016-03-23)
-------------------

* arangosh can now execute JavaScript script files that contain a shebang
  in the first line of the file. This allows executing script files directly.

  Provided there is a script file `/path/to/script.js` with the shebang
  `#!arangosh --javascript.execute`:

      > cat /path/to/script.js
      #!arangosh --javascript.execute
      print("hello from script.js");

  If the script file is made executable

      > chmod a+x /path/to/script.js

  it can be invoked on the shell directly and use arangosh for its execution:

      > /path/to/script.js
      hello from script.js

  This did not work in previous versions of ArangoDB, as the whole script contents
  (including the shebang) were treated as JavaScript code.
  Now shebangs in script files will now be ignored for all files passed to arangosh's
  `--javascript.execute` parameter.

  The alternative way of executing a JavaScript file with arangosh still works:

      > arangosh --javascript.execute /path/to/script.js
      hello from script.js

* added missing reset of traversal state for nested traversals.
  The state of nested traversals (a traversal in an AQL query that was
  located in a repeatedly executed subquery or inside another FOR loop)
  was not reset properly, so that multiple invocations of the same nested
  traversal with different start vertices led to the nested traversal
  always using the start vertex provided on the first invocation.

* fixed issue #1781: ArangoDB startup time increased tremendously

* fixed issue #1783: SIGHUP should rotate the log


v2.8.5 (2016-03-11)
-------------------

* Add OpenSSL handler for TLS V1.2 as sugested by kurtkincaid in #1771

* fixed issue #1765 (The webinterface should display the correct query time)
  and #1770 (Display ACTUAL query time in aardvark's AQL editor)

* Windows: the unhandled exception handler now calls the windows logging
  facilities directly without locks.
  This fixes lockups on crashes from the logging framework.

* improve nullptr handling in logger.

* added new endpoint "srv://" for DNS service records

* `org/arangodb/request` no longer sets the content-type header to the
  string "undefined" when no content-type header should be sent (issue #1776)


v2.8.4 (2016-03-01)
-------------------

* global modules are no longer incorrectly resolved outside the ArangoDB
  JavaScript directory or the Foxx service's root directory (issue #1577)

* improved error messages from Foxx and JavaScript (issues #1564, #1565, #1744)


v2.8.3 (2016-02-22)
-------------------

* fixed AQL filter condition collapsing for deeply-nested cases, potentially
  enabling usage of indexes in some dedicated cases

* added parentheses in AQL explain command output to correctly display precedence
  of logical and arithmetic operators

* Foxx Model event listeners defined on the model are now correctly invoked by
  the Repository methods (issue #1665)

* Deleting a Foxx service in the frontend should now always succeed even if the
  files no longer exist on the file system (issue #1358)

* Routing actions loaded from the database no longer throw exceptions when
  trying to load other modules using "require"

* The `org/arangodb/request` response object now sets a property `json` to the
  parsed JSON response body in addition to overwriting the `body` property when
  the request was made using the `json` option.

* Improved Windows stability

* Fixed a bug in the interactive API documentation that would escape slashes
  in document-handle fields. Document handles are now provided as separate
  fields for collection name and document key.


v2.8.2 (2016-02-09)
-------------------

* the continuous replication applier will now prevent the master's WAL logfiles
  from being removed if they are still needed by the applier on the slave. This
  should help slaves that suffered from masters garbage collection WAL logfiles
  which would have been needed by the slave later.

  The initial synchronization will block removal of still needed WAL logfiles
  on the master for 10 minutes initially, and will extend this period when further
  requests are made to the master. Initial synchronization hands over its handle
  for blocking logfile removal to the continuous replication when started via
  the *setupReplication* function. In this case, continuous replication will
  extend the logfile removal blocking period for the required WAL logfiles when
  the slave makes additional requests.

  All handles that block logfile removal will time out automatically after at
  most 5 minutes should a master not be contacted by the slave anymore (e.g. in
  case the slave's replication is turned off, the slaves loses the connection
  to the master or the slave goes down).

* added all-in-one function *setupReplication* to synchronize data from master
  to slave and start the continuous replication:

      require("@arangodb/replication").setupReplication(configuration);

  The command will return when the initial synchronization is finished and the
  continuous replication has been started, or in case the initial synchronization
  has failed.

  If the initial synchronization is successful, the command will store the given
  configuration on the slave. It also configures the continuous replication to start
  automatically if the slave is restarted, i.e. *autoStart* is set to *true*.

  If the command is run while the slave's replication applier is already running,
  it will first stop the running applier, drop its configuration and do a
  resynchronization of data with the master. It will then use the provided configration,
  overwriting any previously existing replication configuration on the slave.

  The following example demonstrates how to use the command for setting up replication
  for the *_system* database. Note that it should be run on the slave and not the
  master:

      db._useDatabase("_system");
      require("@arangodb/replication").setupReplication({
        endpoint: "tcp://master.domain.org:8529",
        username: "myuser",
        password: "mypasswd",
        verbose: false,
        includeSystem: false,
        incremental: true,
        autoResync: true
      });

* the *sync* and *syncCollection* functions now always start the data synchronization
  as an asynchronous server job. The call to *sync* or *syncCollection* will block
  until synchronization is either complete or has failed with an error. The functions
  will automatically poll the slave periodically for status updates.

  The main benefit is that the connection to the slave does not need to stay open
  permanently and is thus not affected by timeout issues. Additionally the caller does
  not need to query the synchronization status from the slave manually as this is
  now performed automatically by these functions.

* fixed undefined behavior when explaining some types of AQL traversals, fixed
  display of some types of traversals in AQL explain output


v2.8.1 (2016-01-29)
-------------------

* Improved AQL Pattern matching by allowing to specify a different traversal
  direction for one or many of the edge collections.

      FOR v, e, p IN OUTBOUND @start @@ec1, INBOUND @@ec2, @@ec3

  will traverse *ec1* and *ec3* in the OUTBOUND direction and for *ec2* it will use
  the INBOUND direction. These directions can be combined in arbitrary ways, the
  direction defined after *IN [steps]* will we used as default direction and can
  be overriden for specific collections.
  This feature is only available for collection lists, it is not possible to
  combine it with graph names.

* detect more types of transaction deadlocks early

* fixed display of relational operators in traversal explain output

* fixed undefined behavior in AQL function `PARSE_IDENTIFIER`

* added "engines" field to Foxx services generated in the admin interface

* added AQL function `IS_SAME_COLLECTION`:

  *IS_SAME_COLLECTION(collection, document)*: Return true if *document* has the same
  collection id as the collection specified in *collection*. *document* can either be
  a [document handle](../Glossary/README.md#document-handle) string, or a document with
  an *_id* attribute. The function does not validate whether the collection actually
  contains the specified document, but only compares the name of the specified collection
  with the collection name part of the specified document.
  If *document* is neither an object with an *id* attribute nor a *string* value,
  the function will return *null* and raise a warning.

      /* true */
      IS_SAME_COLLECTION('_users', '_users/my-user')
      IS_SAME_COLLECTION('_users', { _id: '_users/my-user' })

      /* false */
      IS_SAME_COLLECTION('_users', 'foobar/baz')
      IS_SAME_COLLECTION('_users', { _id: 'something/else' })


v2.8.0 (2016-01-25)
-------------------

* avoid recursive locking


v2.8.0-beta8 (2016-01-19)
-------------------------

* improved internal datafile statistics for compaction and compaction triggering
  conditions, preventing excessive growth of collection datafiles under some
  workloads. This should also fix issue #1596.

* renamed AQL optimizer rule `remove-collect-into` to `remove-collect-variables`

* fixed primary and edge index lookups prematurely aborting searches when the
  specified id search value contained a different collection than the collection
  the index was created for


v2.8.0-beta7 (2016-01-06)
-------------------------

* added vm.runInThisContext

* added AQL keyword `AGGREGATE` for use in AQL `COLLECT` statement

  Using `AGGREGATE` allows more efficient aggregation (incrementally while building
  the groups) than previous versions of AQL, which built group aggregates afterwards
  from the total of all group values.

  `AGGREGATE` can be used inside a `COLLECT` statement only. If used, it must follow
  the declaration of grouping keys:

      FOR doc IN collection
        COLLECT gender = doc.gender AGGREGATE minAge = MIN(doc.age), maxAge = MAX(doc.age)
        RETURN { gender, minAge, maxAge }

  or, if no grouping keys are used, it can follow the `COLLECT` keyword:

      FOR doc IN collection
        COLLECT AGGREGATE minAge = MIN(doc.age), maxAge = MAX(doc.age)
        RETURN {
  minAge, maxAge
}

  Only specific expressions are allowed on the right-hand side of each `AGGREGATE`
  assignment:

  - on the top level the expression must be a call to one of the supported aggregation
    functions `LENGTH`, `MIN`, `MAX`, `SUM`, `AVERAGE`, `STDDEV_POPULATION`, `STDDEV_SAMPLE`,
    `VARIANCE_POPULATION`, or `VARIANCE_SAMPLE`

  - the expression must not refer to variables introduced in the `COLLECT` itself

* Foxx: mocha test paths with wildcard characters (asterisks) now work on Windows

* reserved AQL keyword `NONE` for future use

* web interface: fixed a graph display bug concerning dashboard view

* web interface: fixed several bugs during the dashboard initialize process

* web interface: included several bugfixes: #1597, #1611, #1623

* AQL query optimizer now converts `LENGTH(collection-name)` to an optimized
  expression that returns the number of documents in a collection

* adjusted the behavior of the expansion (`[*]`) operator in AQL for non-array values

  In ArangoDB 2.8, calling the expansion operator on a non-array value will always
  return an empty array. Previous versions of ArangoDB expanded non-array values by
  calling the `TO_ARRAY()` function for the value, which for example returned an
  array with a single value for boolean, numeric and string input values, and an array
  with the object's values for an object input value. This behavior was inconsistent
  with how the expansion operator works for the array indexes in 2.8, so the behavior
  is now unified:

  - if the left-hand side operand of `[*]` is an array, the array will be returned as
    is when calling `[*]` on it
  - if the left-hand side operand of `[*]` is not an array, an empty array will be
    returned by `[*]`

  AQL queries that rely on the old behavior can be changed by either calling `TO_ARRAY`
  explicitly or by using the `[*]` at the correct position.

  The following example query will change its result in 2.8 compared to 2.7:

      LET values = "foo" RETURN values[*]

  In 2.7 the query has returned the array `[ "foo" ]`, but in 2.8 it will return an
  empty array `[ ]`. To make it return the array `[ "foo" ]` again, an explicit
  `TO_ARRAY` function call is needed in 2.8 (which in this case allows the removal
  of the `[*]` operator altogether). This also works in 2.7:

      LET values = "foo" RETURN TO_ARRAY(values)

  Another example:

      LET values = [ { name: "foo" }, { name: "bar" } ]
      RETURN values[*].name[*]

  The above returned `[ [ "foo" ], [ "bar" ] ] in 2.7. In 2.8 it will return
  `[ [ ], [ ] ]`, because the value of `name` is not an array. To change the results
  to the 2.7 style, the query can be changed to

      LET values = [ { name: "foo" }, { name: "bar" } ]
      RETURN values[* RETURN TO_ARRAY(CURRENT.name)]

  The above also works in 2.7.
  The following types of queries won't change:

      LET values = [ 1, 2, 3 ] RETURN values[*]
      LET values = [ { name: "foo" }, { name: "bar" } ] RETURN values[*].name
      LET values = [ { names: [ "foo", "bar" ] }, { names: [ "baz" ] } ] RETURN values[*].names[*]
      LET values = [ { names: [ "foo", "bar" ] }, { names: [ "baz" ] } ] RETURN values[*].names[**]

* slightly adjusted V8 garbage collection strategy so that collection eventually
  happens in all contexts that hold V8 external references to documents and
  collections.

  also adjusted default value of `--javascript.gc-frequency` from 10 seconds to
  15 seconds, as less internal operations are carried out in JavaScript.

* fixes for AQL optimizer and traversal

* added `--create-collection-type` option to arangoimp

  This allows specifying the type of the collection to be created when
  `--create-collection` is set to `true`.

* Foxx export cache should no longer break if a broken app is loaded in the
  web admin interface.


v2.8.0-beta2 (2015-12-16)
-------------------------

* added AQL query optimizer rule "sort-in-values"

  This rule pre-sorts the right-hand side operand of the `IN` and `NOT IN`
  operators so the operation can use a binary search with logarithmic complexity
  instead of a linear search. The rule is applied when the right-hand side
  operand of an `IN` or `NOT IN` operator in a filter condition is a variable that
  is defined in a different loop/scope than the operator itself. Additionally,
  the filter condition must consist of solely the `IN` or `NOT IN` operation
  in order to avoid any side-effects.

* changed collection status terminology in web interface for collections for
  which an unload request has been issued from `in the process of being unloaded`
  to `will be unloaded`.

* unloading a collection via the web interface will now trigger garbage collection
  in all v8 contexts and force a WAL flush. This increases the chances of perfoming
  the unload faster.

* added the following attributes to the result of `collection.figures()` and the
  corresponding HTTP API at `PUT /_api/collection/<name>/figures`:

  - `documentReferences`: The number of references to documents in datafiles
    that JavaScript code currently holds. This information can be used for
    debugging compaction and unload issues.
  - `waitingFor`: An optional string value that contains information about
    which object type is at the head of the collection's cleanup queue. This
    information can be used for debugging compaction and unload issues.
  - `compactionStatus.time`: The point in time the compaction for the collection
    was last executed. This information can be used for debugging compaction
    issues.
  - `compactionStatus.message`: The action that was performed when the compaction
    was last run for the collection. This information can be used for debugging
    compaction issues.

  Note: `waitingFor` and `compactionStatus` may be empty when called on a coordinator
  in a cluster.

* the compaction will now provide queryable status info that can be used to track
  its progress. The compaction status is displayed in the web interface, too.

* better error reporting for arangodump and arangorestore

* arangodump will now fail by default when trying to dump edges that
  refer to already dropped collections. This can be circumvented by
  specifying the option `--force true` when invoking arangodump

* fixed cluster upgrade procedure

* the AQL functions `NEAR` and `WITHIN` now have stricter validations
  for their input parameters `limit`, `radius` and `distance`. They may now throw
  exceptions when invalid parameters are passed that may have not led
  to exceptions in previous versions.

* deprecation warnings now log stack traces

* Foxx: improved backwards compatibility with 2.5 and 2.6

  - reverted Model and Repository back to non-ES6 "classes" because of
    compatibility issues when using the extend method with a constructor

  - removed deprecation warnings for extend and controller.del

  - restored deprecated method Model.toJSONSchema

  - restored deprecated `type`, `jwt` and `sessionStorageApp` options
    in Controller#activateSessions

* Fixed a deadlock problem in the cluster


v2.8.0-beta1 (2015-12-06)
-------------------------

* added AQL function `IS_DATESTRING(value)`

  Returns true if *value* is a string that can be used in a date function.
  This includes partial dates such as *2015* or *2015-10* and strings containing
  invalid dates such as *2015-02-31*. The function will return false for all
  non-string values, even if some of them may be usable in date functions.


v2.8.0-alpha1 (2015-12-03)
--------------------------

* added AQL keywords `GRAPH`, `OUTBOUND`, `INBOUND` and `ANY` for use in graph
  traversals, reserved AQL keyword `ALL` for future use

  Usage of these keywords as collection names, variable names or attribute names
  in AQL queries will not be possible without quoting. For example, the following
  AQL query will still work as it uses a quoted collection name and a quoted
  attribute name:

      FOR doc IN `OUTBOUND`
        RETURN doc.`any`

* issue #1593: added AQL `POW` function for exponentation

* added cluster execution site info in explain output for AQL queries

* replication improvements:

  - added `autoResync` configuration parameter for continuous replication.

    When set to `true`, a replication slave will automatically trigger a full data
    re-synchronization with the master when the master cannot provide the log data
    the slave had asked for. Note that `autoResync` will only work when the option
    `requireFromPresent` is also set to `true` for the continuous replication, or
    when the continuous syncer is started and detects that no start tick is present.

    Automatic re-synchronization may transfer a lot of data from the master to the
    slave and may be expensive. It is therefore turned off by default.
    When turned off, the slave will never perform an automatic re-synchronization
    with the master.

  - added `idleMinWaitTime` and `idleMaxWaitTime` configuration parameters for
    continuous replication.

    These parameters can be used to control the minimum and maximum wait time the
    slave will (intentionally) idle and not poll for master log changes in case the
    master had sent the full logs already.
    The `idleMaxWaitTime` value will only be used when `adapativePolling` is set
    to `true`. When `adaptivePolling` is disable, only `idleMinWaitTime` will be
    used as a constant time span in which the slave will not poll the master for
    further changes. The default values are 0.5 seconds for `idleMinWaitTime` and
    2.5 seconds for `idleMaxWaitTime`, which correspond to the hard-coded values
    used in previous versions of ArangoDB.

  - added `initialSyncMaxWaitTime` configuration parameter for initial and continuous
    replication

    This option controls the maximum wait time (in seconds) that the initial
    synchronization will wait for a response from the master when fetching initial
    collection data. If no response is received within this time period, the initial
    synchronization will give up and fail. This option is also relevant for
    continuous replication in case *autoResync* is set to *true*, as then the
    continuous replication may trigger a full data re-synchronization in case
    the master cannot the log data the slave had asked for.

  - HTTP requests sent from the slave to the master during initial synchronization
    will now be retried if they fail with connection problems.

  - the initial synchronization now logs its progress so it can be queried using
    the regular replication status check APIs.

  - added `async` attribute for `sync` and `syncCollection` operations called from
    the ArangoShell. Setthing this attribute to `true` will make the synchronization
    job on the server go into the background, so that the shell does not block. The
    status of the started asynchronous synchronization job can be queried from the
    ArangoShell like this:

        /* starts initial synchronization */
        var replication = require("@arangodb/replication");
        var id = replication.sync({
          endpoint: "tcp://master.domain.org:8529",
          username: "myuser",
          password: "mypasswd",
          async: true
       });

       /* now query the id of the returned async job and print the status */
       print(replication.getSyncResult(id));

    The result of `getSyncResult()` will be `false` while the server-side job
    has not completed, and different to `false` if it has completed. When it has
    completed, all job result details will be returned by the call to `getSyncResult()`.


* fixed non-deterministic query results in some cluster queries

* fixed issue #1589

* return HTTP status code 410 (gone) instead of HTTP 408 (request timeout) for
  server-side operations that are canceled / killed. Sending 410 instead of 408
  prevents clients from re-starting the same (canceled) operation. Google Chrome
  for example sends the HTTP request again in case it is responded with an HTTP
  408, and this is exactly the opposite of the desired behavior when an operation
  is canceled / killed by the user.

* web interface: queries in AQL editor now cancelable

* web interface: dashboard - added replication information

* web interface: AQL editor now supports bind parameters

* added startup option `--server.hide-product-header` to make the server not send
  the HTTP response header `"Server: ArangoDB"` in its HTTP responses. By default,
  the option is turned off so the header is still sent as usual.

* added new AQL function `UNSET_RECURSIVE` to recursively unset attritutes from
  objects/documents

* switched command-line editor in ArangoShell and arangod to linenoise-ng

* added automatic deadlock detection for transactions

  In case a deadlock is detected, a multi-collection operation may be rolled back
  automatically and fail with error 29 (`deadlock detected`). Client code for
  operations containing more than one collection should be aware of this potential
  error and handle it accordingly, either by giving up or retrying the transaction.

* Added C++ implementations for the AQL arithmetic operations and the following
  AQL functions:
  - ABS
  - APPEND
  - COLLECTIONS
  - CURRENT_DATABASE
  - DOCUMENT
  - EDGES
  - FIRST
  - FIRST_DOCUMENT
  - FIRST_LIST
  - FLATTEN
  - FLOOR
  - FULLTEXT
  - LAST
  - MEDIAN
  - MERGE_RECURSIVE
  - MINUS
  - NEAR
  - NOT_NULL
  - NTH
  - PARSE_IDENTIFIER
  - PERCENTILE
  - POP
  - POSITION
  - PUSH
  - RAND
  - RANGE
  - REMOVE_NTH
  - REMOVE_VALUE
  - REMOVE_VALUES
  - ROUND
  - SHIFT
  - SQRT
  - STDDEV_POPULATION
  - STDDEV_SAMPLE
  - UNSHIFT
  - VARIANCE_POPULATION
  - VARIANCE_SAMPLE
  - WITHIN
  - ZIP

* improved performance of skipping over many documents in an AQL query when no
  indexes and no filters are used, e.g.

      FOR doc IN collection
        LIMIT 1000000, 10
        RETURN doc

* Added array indexes

  Hash indexes and skiplist indexes can now optionally be defined for array values
  so they index individual array members.

  To define an index for array values, the attribute name is extended with the
  expansion operator `[*]` in the index definition:

      arangosh> db.colName.ensureHashIndex("tags[*]");

  When given the following document

      { tags: [ "AQL", "ArangoDB", "Index" ] }

  the index will now contain the individual values `"AQL"`, `"ArangoDB"` and `"Index"`.

  Now the index can be used for finding all documents having `"ArangoDB"` somewhere in their
  tags array using the following AQL query:

      FOR doc IN colName
        FILTER "ArangoDB" IN doc.tags[*]
        RETURN doc

* rewrote AQL query optimizer rule `use-index-range` and renamed it to `use-indexes`.
  The name change affects rule names in the optimizer's output.

* rewrote AQL execution node `IndexRangeNode` and renamed it to `IndexNode`. The name
  change affects node names in the optimizer's explain output.

* added convenience function `db._explain(query)` for human-readable explanation
  of AQL queries

* module resolution as used by `require` now behaves more like in node.js

* the `org/arangodb/request` module now returns response bodies for error responses
  by default. The old behavior of not returning bodies for error responses can be
  re-enabled by explicitly setting the option `returnBodyOnError` to `false` (#1437)


v2.7.6 (2016-01-30)
-------------------

* detect more types of transaction deadlocks early


v2.7.5 (2016-01-22)
-------------------

* backported added automatic deadlock detection for transactions

  In case a deadlock is detected, a multi-collection operation may be rolled back
  automatically and fail with error 29 (`deadlock detected`). Client code for
  operations containing more than one collection should be aware of this potential
  error and handle it accordingly, either by giving up or retrying the transaction.

* improved internal datafile statistics for compaction and compaction triggering
  conditions, preventing excessive growth of collection datafiles under some
  workloads. This should also fix issue #1596.

* Foxx export cache should no longer break if a broken app is loaded in the
  web admin interface.

* Foxx: removed some incorrect deprecation warnings.

* Foxx: mocha test paths with wildcard characters (asterisks) now work on Windows


v2.7.4 (2015-12-21)
-------------------

* slightly adjusted V8 garbage collection strategy so that collection eventually
  happens in all contexts that hold V8 external references to documents and
  collections.

* added the following attributes to the result of `collection.figures()` and the
  corresponding HTTP API at `PUT /_api/collection/<name>/figures`:

  - `documentReferences`: The number of references to documents in datafiles
    that JavaScript code currently holds. This information can be used for
    debugging compaction and unload issues.
  - `waitingFor`: An optional string value that contains information about
    which object type is at the head of the collection's cleanup queue. This
    information can be used for debugging compaction and unload issues.
  - `compactionStatus.time`: The point in time the compaction for the collection
    was last executed. This information can be used for debugging compaction
    issues.
  - `compactionStatus.message`: The action that was performed when the compaction
    was last run for the collection. This information can be used for debugging
    compaction issues.

  Note: `waitingFor` and `compactionStatus` may be empty when called on a coordinator
  in a cluster.

* the compaction will now provide queryable status info that can be used to track
  its progress. The compaction status is displayed in the web interface, too.


v2.7.3 (2015-12-17)
-------------------

* fixed some replication value conversion issues when replication applier properties
  were set via ArangoShell

* fixed disappearing of documents for collections transferred via `sync` or
  `syncCollection` if the collection was dropped right before synchronization
  and drop and (re-)create collection markers were located in the same WAL file


* fixed an issue where overwriting the system sessions collection would break
  the web interface when authentication is enabled

v2.7.2 (2015-12-01)
-------------------

* replication improvements:

  - added `autoResync` configuration parameter for continuous replication.

    When set to `true`, a replication slave will automatically trigger a full data
    re-synchronization with the master when the master cannot provide the log data
    the slave had asked for. Note that `autoResync` will only work when the option
    `requireFromPresent` is also set to `true` for the continuous replication, or
    when the continuous syncer is started and detects that no start tick is present.

    Automatic re-synchronization may transfer a lot of data from the master to the
    slave and may be expensive. It is therefore turned off by default.
    When turned off, the slave will never perform an automatic re-synchronization
    with the master.

  - added `idleMinWaitTime` and `idleMaxWaitTime` configuration parameters for
    continuous replication.

    These parameters can be used to control the minimum and maximum wait time the
    slave will (intentionally) idle and not poll for master log changes in case the
    master had sent the full logs already.
    The `idleMaxWaitTime` value will only be used when `adapativePolling` is set
    to `true`. When `adaptivePolling` is disable, only `idleMinWaitTime` will be
    used as a constant time span in which the slave will not poll the master for
    further changes. The default values are 0.5 seconds for `idleMinWaitTime` and
    2.5 seconds for `idleMaxWaitTime`, which correspond to the hard-coded values
    used in previous versions of ArangoDB.

  - added `initialSyncMaxWaitTime` configuration parameter for initial and continuous
    replication

    This option controls the maximum wait time (in seconds) that the initial
    synchronization will wait for a response from the master when fetching initial
    collection data. If no response is received within this time period, the initial
    synchronization will give up and fail. This option is also relevant for
    continuous replication in case *autoResync* is set to *true*, as then the
    continuous replication may trigger a full data re-synchronization in case
    the master cannot the log data the slave had asked for.

  - HTTP requests sent from the slave to the master during initial synchronization
    will now be retried if they fail with connection problems.

  - the initial synchronization now logs its progress so it can be queried using
    the regular replication status check APIs.

* fixed non-deterministic query results in some cluster queries

* added missing lock instruction for primary index in compactor size calculation

* fixed issue #1589

* fixed issue #1583

* fixed undefined behavior when accessing the top level of a document with the `[*]`
  operator

* fixed potentially invalid pointer access in shaper when the currently accessed
  document got re-located by the WAL collector at the very same time

* Foxx: optional configuration options no longer log validation errors when assigned
  empty values (#1495)

* Foxx: constructors provided to Repository and Model sub-classes via extend are
  now correctly called (#1592)


v2.7.1 (2015-11-07)
-------------------

* switch to linenoise next generation

* exclude `_apps` collection from replication

  The slave has its own `_apps` collection which it populates on server start.
  When replicating data from the master to the slave, the data from the master may
  clash with the slave's own data in the `_apps` collection. Excluding the `_apps`
  collection from replication avoids this.

* disable replication appliers when starting in modes `--upgrade`, `--no-server`
  and `--check-upgrade`

* more detailed output in arango-dfdb

* fixed "no start tick" issue in replication applier

  This error could occur after restarting a slave server after a shutdown
  when no data was ever transferred from the master to the slave via the
  continuous replication

* fixed problem during SSL client connection abort that led to scheduler thread
  staying at 100% CPU saturation

* fixed potential segfault in AQL `NEIGHBORS` function implementation when C++ function
  variant was used and collection names were passed as strings

* removed duplicate target for some frontend JavaScript files from the Makefile

* make AQL function `MERGE()` work on a single array parameter, too.
  This allows combining the attributes of multiple objects from an array into
  a single object, e.g.

      RETURN MERGE([
        { foo: 'bar' },
        { quux: 'quetzalcoatl', ruled: true },
        { bar: 'baz', foo: 'done' }
      ])

  will now return:

      {
        "foo": "done",
        "quux": "quetzalcoatl",
        "ruled": true,
        "bar": "baz"
      }

* fixed potential deadlock in collection status changing on Windows

* fixed hard-coded `incremental` parameter in shell implementation of
  `syncCollection` function in replication module

* fix for GCC5: added check for '-stdlib' option


v2.7.0 (2015-10-09)
-------------------

* fixed request statistics aggregation
  When arangod was started in supervisor mode, the request statistics always showed
  0 requests, as the statistics aggregation thread did not run then.

* read server configuration files before dropping privileges. this ensures that
  the SSL keyfile specified in the configuration can be read with the server's start
  privileges (i.e. root when using a standard ArangoDB package).

* fixed replication with a 2.6 replication configuration and issues with a 2.6 master

* raised default value of `--server.descriptors-minimum` to 1024

* allow Foxx apps to be installed underneath URL path `/_open/`, so they can be
  (intentionally) accessed without authentication.

* added *allowImplicit* sub-attribute in collections declaration of transactions.
  The *allowImplicit* attributes allows making transactions fail should they
  read-access a collection that was not explicitly declared in the *collections*
  array of the transaction.

* added "special" password ARANGODB_DEFAULT_ROOT_PASSWORD. If you pass
  ARANGODB_DEFAULT_ROOT_PASSWORD as password, it will read the password
  from the environment variable ARANGODB_DEFAULT_ROOT_PASSWORD


v2.7.0-rc2 (2015-09-22)
-----------------------

* fix over-eager datafile compaction

  This should reduce the need to compact directly after loading a collection when a
  collection datafile contained many insertions and updates for the same documents. It
  should also prevent from re-compacting already merged datafiles in case not many
  changes were made. Compaction will also make fewer index lookups than before.

* added `syncCollection()` function in module `org/arangodb/replication`

  This allows synchronizing the data of a single collection from a master to a slave
  server. Synchronization can either restore the whole collection by transferring all
  documents from the master to the slave, or incrementally by only transferring documents
  that differ. This is done by partitioning the collection's entire key space into smaller
  chunks and comparing the data chunk-wise between master and slave. Only chunks that are
  different will be re-transferred.

  The `syncCollection()` function can be used as follows:

      require("org/arangodb/replication").syncCollection(collectionName, options);

  e.g.

      require("org/arangodb/replication").syncCollection("myCollection", {
        endpoint: "tcp://127.0.0.1:8529",  /* master */
        username: "root",                  /* username for master */
        password: "secret",                /* password for master */
        incremental: true                  /* use incremental mode */
      });


* additionally allow the following characters in document keys:

  `(` `)` `+` `,` `=` `;` `$` `!` `*` `'` `%`


v2.7.0-rc1 (2015-09-17)
-----------------------

* removed undocumented server-side-only collection functions:
  * collection.OFFSET()
  * collection.NTH()
  * collection.NTH2()
  * collection.NTH3()

* upgraded Swagger to version 2.0 for the Documentation

  This gives the user better prepared test request structures.
  More conversions will follow so finally client libraries can be auto-generated.

* added extra AQL functions for date and time calculation and manipulation.
  These functions were contributed by GitHub users @CoDEmanX and @friday.
  A big thanks for their work!

  The following extra date functions are available from 2.7 on:

  * `DATE_DAYOFYEAR(date)`: Returns the day of year number of *date*.
    The return values range from 1 to 365, or 366 in a leap year respectively.

  * `DATE_ISOWEEK(date)`: Returns the ISO week date of *date*.
    The return values range from 1 to 53. Monday is considered the first day of the week.
    There are no fractional weeks, thus the last days in December may belong to the first
    week of the next year, and the first days in January may be part of the previous year's
    last week.

  * `DATE_LEAPYEAR(date)`: Returns whether the year of *date* is a leap year.

  * `DATE_QUARTER(date)`: Returns the quarter of the given date (1-based):
    * 1: January, February, March
    * 2: April, May, June
    * 3: July, August, September
    * 4: October, November, December

  - *DATE_DAYS_IN_MONTH(date)*: Returns the number of days in *date*'s month (28..31).

  * `DATE_ADD(date, amount, unit)`: Adds *amount* given in *unit* to *date* and
    returns the calculated date.

    *unit* can be either of the following to specify the time unit to add or
    subtract (case-insensitive):
    - y, year, years
    - m, month, months
    - w, week, weeks
    - d, day, days
    - h, hour, hours
    - i, minute, minutes
    - s, second, seconds
    - f, millisecond, milliseconds

    *amount* is the number of *unit*s to add (positive value) or subtract
    (negative value).

  * `DATE_SUBTRACT(date, amount, unit)`: Subtracts *amount* given in *unit* from
    *date* and returns the calculated date.

    It works the same as `DATE_ADD()`, except that it subtracts. It is equivalent
    to calling `DATE_ADD()` with a negative amount, except that `DATE_SUBTRACT()`
    can also subtract ISO durations. Note that negative ISO durations are not
    supported (i.e. starting with `-P`, like `-P1Y`).

  * `DATE_DIFF(date1, date2, unit, asFloat)`: Calculate the difference
    between two dates in given time *unit*, optionally with decimal places.
    Returns a negative value if *date1* is greater than *date2*.

  * `DATE_COMPARE(date1, date2, unitRangeStart, unitRangeEnd)`: Compare two
    partial dates and return true if they match, false otherwise. The parts to
    compare are defined by a range of time units.

    The full range is: years, months, days, hours, minutes, seconds, milliseconds.
    Pass the unit to start from as *unitRangeStart*, and the unit to end with as
    *unitRangeEnd*. All units in between will be compared. Leave out *unitRangeEnd*
    to only compare *unitRangeStart*.

  * `DATE_FORMAT(date, format)`: Format a date according to the given format string.
    It supports the following placeholders (case-insensitive):
    - %t: timestamp, in milliseconds since midnight 1970-01-01
    - %z: ISO date (0000-00-00T00:00:00.000Z)
    - %w: day of week (0..6)
    - %y: year (0..9999)
    - %yy: year (00..99), abbreviated (last two digits)
    - %yyyy: year (0000..9999), padded to length of 4
    - %yyyyyy: year (-009999 .. +009999), with sign prefix and padded to length of 6
    - %m: month (1..12)
    - %mm: month (01..12), padded to length of 2
    - %d: day (1..31)
    - %dd: day (01..31), padded to length of 2
    - %h: hour (0..23)
    - %hh: hour (00..23), padded to length of 2
    - %i: minute (0..59)
    - %ii: minute (00..59), padded to length of 2
    - %s: second (0..59)
    - %ss: second (00..59), padded to length of 2
    - %f: millisecond (0..999)
    - %fff: millisecond (000..999), padded to length of 3
    - %x: day of year (1..366)
    - %xxx: day of year (001..366), padded to length of 3
    - %k: ISO week date (1..53)
    - %kk: ISO week date (01..53), padded to length of 2
    - %l: leap year (0 or 1)
    - %q: quarter (1..4)
    - %a: days in month (28..31)
    - %mmm: abbreviated English name of month (Jan..Dec)
    - %mmmm: English name of month (January..December)
    - %www: abbreviated English name of weekday (Sun..Sat)
    - %wwww: English name of weekday (Sunday..Saturday)
    - %&: special escape sequence for rare occasions
    - %%: literal %
    - %: ignored

* new WAL logfiles and datafiles are now created non-sparse

  This prevents SIGBUS signals being raised when memory of a sparse datafile is accessed
  and the disk is full and the accessed file part is not actually disk-backed. In
  this case the mapped memory region is not necessarily backed by physical memory, and
  accessing the memory may raise SIGBUS and crash arangod.

* the `internal.download()` function and the module `org/arangodb/request` used some
  internal library function that handled the sending of HTTP requests from inside of
  ArangoDB. This library unconditionally set an HTTP header `Accept-Encoding: gzip`
  in all outgoing HTTP requests.

  This has been fixed in 2.7, so `Accept-Encoding: gzip` is not set automatically anymore.
  Additionally, the header `User-Agent: ArangoDB` is not set automatically either. If
  client applications desire to send these headers, they are free to add it when
  constructing the requests using the `download` function or the request module.

* fixed issue #1436: org/arangodb/request advertises deflate without supporting it

* added template string generator function `aqlQuery` for generating AQL queries

  This can be used to generate safe AQL queries with JavaScript parameter
  variables or expressions easily:

      var name = 'test';
      var attributeName = '_key';
      var query = aqlQuery`FOR u IN users FILTER u.name == ${name} RETURN u.${attributeName}`;
      db._query(query);

* report memory usage for document header data (revision id, pointer to data etc.)
  in `db.collection.figures()`. The memory used for document headers will now
  show up in the already existing attribute `indexes.size`. Due to that, the index
  sizes reported by `figures()` in 2.7 will be higher than those reported by 2.6,
  but the 2.7 values are more accurate.

* IMPORTANT CHANGE: the filenames in dumps created by arangodump now contain
  not only the name of the dumped collection, but also an additional 32-digit hash
  value. This is done to prevent overwriting dump files in case-insensitive file
  systems when there exist multiple collections with the same name (but with
  different cases).

  For example, if a database has two collections: `test` and `Test`, previous
  versions of ArangoDB created the files

  * `test.structure.json` and `test.data.json` for collection `test`
  * `Test.structure.json` and `Test.data.json` for collection `Test`

  This did not work for case-insensitive filesystems, because the files for the
  second collection would have overwritten the files of the first. arangodump in
  2.7 will create the following filenames instead:

  * `test_098f6bcd4621d373cade4e832627b4f6.structure.json` and `test_098f6bcd4621d373cade4e832627b4f6.data.json`
  * `Test_0cbc6611f5540bd0809a388dc95a615b.structure.json` and `Test_0cbc6611f5540bd0809a388dc95a615b.data.json`

  These filenames will be unambiguous even in case-insensitive filesystems.

* IMPORTANT CHANGE: make arangod actually close lingering client connections
  when idle for at least the duration specified via `--server.keep-alive-timeout`.
  In previous versions of ArangoDB, connections were not closed by the server
  when the timeout was reached and the client was still connected. Now the
  connection is properly closed by the server in case of timeout. Client
  applications relying on the old behavior may now need to reconnect to the
  server when their idle connections time out and get closed (note: connections
  being idle for a long time may be closed by the OS or firewalls anyway -
  client applications should be aware of that and try to reconnect).

* IMPORTANT CHANGE: when starting arangod, the server will drop the process
  privileges to the specified values in options `--server.uid` and `--server.gid`
  instantly after parsing the startup options.

  That means when either `--server.uid` or `--server.gid` are set, the privilege
  change will happen earlier. This may prevent binding the server to an endpoint
  with a port number lower than 1024 if the arangodb user has no privileges
  for that. Previous versions of ArangoDB changed the privileges later, so some
  startup actions were still carried out under the invoking user (i.e. likely
  *root* when started via init.d or system scripts) and especially binding to
  low port numbers was still possible there.

  The default privileges for user *arangodb* will not be sufficient for binding
  to port numbers lower than 1024. To have an ArangoDB 2.7 bind to a port number
  lower than 1024, it needs to be started with either a different privileged user,
  or the privileges of the *arangodb* user have to raised manually beforehand.

* added AQL optimizer rule `patch-update-statements`

* Linux startup scripts and systemd configuration for arangod now try to
  adjust the NOFILE (number of open files) limits for the process. The limit
  value is set to 131072 (128k) when ArangoDB is started via start/stop
  commands

* When ArangoDB is started/stopped manually via the start/stop commands, the
  main process will wait for up to 10 seconds after it forks the supervisor
  and arangod child processes. If the startup fails within that period, the
  start/stop script will fail with an exit code other than zero. If the
  startup of the supervisor or arangod is still ongoing after 10 seconds,
  the main program will still return with exit code 0. The limit of 10 seconds
  is arbitrary because the time required for a startup is not known in advance.

* added startup option `--database.throw-collection-not-loaded-error`

  Accessing a not-yet loaded collection will automatically load a collection
  on first access. This flag controls what happens in case an operation
  would need to wait for another thread to finalize loading a collection. If
  set to *true*, then the first operation that accesses an unloaded collection
  will load it. Further threads that try to access the same collection while
  it is still loading immediately fail with an error (1238, *collection not loaded*).
  This is to prevent all server threads from being blocked while waiting on the
  same collection to finish loading. When the first thread has completed loading
  the collection, the collection becomes regularly available, and all operations
  from that point on can be carried out normally, and error 1238 will not be
  thrown anymore for that collection.

  If set to *false*, the first thread that accesses a not-yet loaded collection
  will still load it. Other threads that try to access the collection while
  loading will not fail with error 1238 but instead block until the collection
  is fully loaded. This configuration might lead to all server threads being
  blocked because they are all waiting for the same collection to complete
  loading. Setting the option to *true* will prevent this from happening, but
  requires clients to catch error 1238 and react on it (maybe by scheduling
  a retry for later).

  The default value is *false*.

* added better control-C support in arangosh

  When CTRL-C is pressed in arangosh, it will now print a `^C` first. Pressing
  CTRL-C again will reset the prompt if something was entered before, or quit
  arangosh if no command was entered directly before.

  This affects the arangosh version build with Readline-support only (Linux
  and MacOS).

  The MacOS version of ArangoDB for Homebrew now depends on Readline, too. The
  Homebrew formula has been changed accordingly.
  When self-compiling ArangoDB on MacOS without Homebrew, Readline now is a
  prerequisite.

* increased default value for collection-specific `indexBuckets` value from 1 to 8

  Collections created from 2.7 on will use the new default value of `8` if not
  overridden on collection creation or later using
  `collection.properties({ indexBuckets: ... })`.

  The `indexBuckets` value determines the number of buckets to use for indexes of
  type `primary`, `hash` and `edge`. Having multiple index buckets allows splitting
  an index into smaller components, which can be filled in parallel when a collection
  is loading. Additionally, resizing and reallocation of indexes are faster and
  less intrusive if the index uses multiple buckets, because resize and reallocation
  will affect only data in a single bucket instead of all index values.

  The index buckets will be filled in parallel when loading a collection if the collection
  has an `indexBuckets` value greater than 1 and the collection contains a significant
  amount of documents/edges (the current threshold is 256K documents but this value
  may change in future versions of ArangoDB).

* changed HTTP client to use poll instead of select on Linux and MacOS

  This affects the ArangoShell and user-defined JavaScript code running inside
  arangod that initiates its own HTTP calls.

  Using poll instead of select allows using arbitrary high file descriptors
  (bigger than the compiled in FD_SETSIZE). Server connections are still handled using
  epoll, which has never been affected by FD_SETSIZE.

* implemented AQL `LIKE` function using ICU regexes

* added `RETURN DISTINCT` for AQL queries to return unique results:

      FOR doc IN collection
        RETURN DISTINCT doc.status

  This change also introduces `DISTINCT` as an AQL keyword.

* removed `createNamedQueue()` and `addJob()` functions from org/arangodb/tasks

* use less locks and more atomic variables in the internal dispatcher
  and V8 context handling implementations. This leads to improved throughput in
  some ArangoDB internals and allows for higher HTTP request throughput for
  many operations.

  A short overview of the improvements can be found here:

  https://www.arangodb.com/2015/08/throughput-enhancements/

* added shorthand notation for attribute names in AQL object literals:

      LET name = "Peter"
      LET age = 42
      RETURN { name, age }

  The above is the shorthand equivalent of the generic form

      LET name = "Peter"
      LET age = 42
      RETURN { name : name, age : age }

* removed configure option `--enable-timings`

  This option did not have any effect.

* removed configure option `--enable-figures`

  This option previously controlled whether HTTP request statistics code was
  compiled into ArangoDB or not. The previous default value was `true` so
  statistics code was available in official packages. Setting the option to
  `false` led to compile errors so it is doubtful the default value was
  ever changed. By removing the option some internal statistics code was also
  simplified.

* removed run-time manipulation methods for server endpoints:

  * `db._removeEndpoint()`
  * `db._configureEndpoint()`
  * HTTP POST `/_api/endpoint`
  * HTTP DELETE `/_api/endpoint`

* AQL query result cache

  The query result cache can optionally cache the complete results of all or selected AQL queries.
  It can be operated in the following modes:

  * `off`: the cache is disabled. No query results will be stored
  * `on`: the cache will store the results of all AQL queries unless their `cache`
    attribute flag is set to `false`
  * `demand`: the cache will store the results of AQL queries that have their
    `cache` attribute set to `true`, but will ignore all others

  The mode can be set at server startup using the `--database.query-cache-mode` configuration
  option and later changed at runtime.

  The following HTTP REST APIs have been added for controlling the query cache:

  * HTTP GET `/_api/query-cache/properties`: returns the global query cache configuration
  * HTTP PUT `/_api/query-cache/properties`: modifies the global query cache configuration
  * HTTP DELETE `/_api/query-cache`: invalidates all results in the query cache

  The following JavaScript functions have been added for controlling the query cache:

  * `require("org/arangodb/aql/cache").properties()`: returns the global query cache configuration
  * `require("org/arangodb/aql/cache").properties(properties)`: modifies the global query cache configuration
  * `require("org/arangodb/aql/cache").clear()`: invalidates all results in the query cache

* do not link arangoimp against V8

* AQL function call arguments optimization

  This will lead to arguments in function calls inside AQL queries not being copied but passed
  by reference. This may speed up calls to functions with bigger argument values or queries that
  call functions a lot of times.

* upgraded V8 version to 4.3.61

* removed deprecated AQL `SKIPLIST` function.

  This function was introduced in older versions of ArangoDB with a less powerful query optimizer to
  retrieve data from a skiplist index using a `LIMIT` clause. It was marked as deprecated in ArangoDB
  2.6.

  Since ArangoDB 2.3 the behavior of the `SKIPLIST` function can be emulated using regular AQL
  constructs, e.g.

      FOR doc IN @@collection
        FILTER doc.value >= @value
        SORT doc.value DESC
        LIMIT 1
        RETURN doc

* the `skip()` function for simple queries does not accept negative input any longer.
  This feature was deprecated in 2.6.0.

* fix exception handling

  In some cases JavaScript exceptions would re-throw without information of the original problem.
  Now the original exception is logged for failure analysis.

* based REST API method PUT `/_api/simple/all` on the cursor API and make it use AQL internally.

  The change speeds up this REST API method and will lead to additional query information being
  returned by the REST API. Clients can use this extra information or ignore it.

* Foxx Queue job success/failure handlers arguments have changed from `(jobId, jobData, result, jobFailures)` to `(result, jobData, job)`.

* added Foxx Queue job options `repeatTimes`, `repeatUntil` and `repeatDelay` to automatically re-schedule jobs when they are completed.

* added Foxx manifest configuration type `password` to mask values in the web interface.

* fixed default values in Foxx manifest configurations sometimes not being used as defaults.

* fixed optional parameters in Foxx manifest configurations sometimes not being cleared correctly.

* Foxx dependencies can now be marked as optional using a slightly more verbose syntax in your manifest file.

* converted Foxx constructors to ES6 classes so you can extend them using class syntax.

* updated aqb to 2.0.

* updated chai to 3.0.

* Use more madvise calls to speed up things when memory is tight, in particular
  at load time but also for random accesses later.

* Overhauled web interface

  The web interface now has a new design.

  The API documentation for ArangoDB has been moved from "Tools" to "Links" in the web interface.

  The "Applications" tab in the web interfaces has been renamed to "Services".


v2.6.12 (2015-12-02)
--------------------

* fixed disappearing of documents for collections transferred via `sync` if the
  the collection was dropped right before synchronization and drop and (re-)create
  collection markers were located in the same WAL file

* added missing lock instruction for primary index in compactor size calculation

* fixed issue #1589

* fixed issue #1583

* Foxx: optional configuration options no longer log validation errors when assigned
  empty values (#1495)


v2.6.11 (2015-11-18)
--------------------

* fixed potentially invalid pointer access in shaper when the currently accessed
  document got re-located by the WAL collector at the very same time


v2.6.10 (2015-11-10)
--------------------

* disable replication appliers when starting in modes `--upgrade`, `--no-server`
  and `--check-upgrade`

* more detailed output in arango-dfdb

* fixed potential deadlock in collection status changing on Windows

* issue #1521: Can't dump/restore with user and password


v2.6.9 (2015-09-29)
-------------------

* added "special" password ARANGODB_DEFAULT_ROOT_PASSWORD. If you pass
  ARANGODB_DEFAULT_ROOT_PASSWORD as password, it will read the password
  from the environment variable ARANGODB_DEFAULT_ROOT_PASSWORD

* fixed failing AQL skiplist, sort and limit combination

  When using a Skiplist index on an attribute (say "a") and then using sort
  and skip on this attribute caused the result to be empty e.g.:

    require("internal").db.test.ensureSkiplist("a");
    require("internal").db._query("FOR x IN test SORT x.a LIMIT 10, 10");

  Was always empty no matter how many documents are stored in test.
  This is now fixed.

v2.6.8 (2015-09-09)
-------------------

* ARM only:

  The ArangoDB packages for ARM require the kernel to allow unaligned memory access.
  How the kernel handles unaligned memory access is configurable at runtime by
  checking and adjusting the contents `/proc/cpu/alignment`.

  In order to operate on ARM, ArangoDB requires the bit 1 to be set. This will
  make the kernel trap and adjust unaligned memory accesses. If this bit is not
  set, the kernel may send a SIGBUS signal to ArangoDB and terminate it.

  To set bit 1 in `/proc/cpu/alignment` use the following command as a privileged
  user (e.g. root):

      echo "2" > /proc/cpu/alignment

  Note that this setting affects all user processes and not just ArangoDB. Setting
  the alignment with the above command will also not make the setting permanent,
  so it will be lost after a restart of the system. In order to make the setting
  permanent, it should be executed during system startup or before starting arangod.

  The ArangoDB start/stop scripts do not adjust the alignment setting, but rely on
  the environment to have the correct alignment setting already. The reason for this
  is that the alignment settings also affect all other user processes (which ArangoDB
  is not aware of) and thus may have side-effects outside of ArangoDB. It is therefore
  more reasonable to have the system administrator carry out the change.


v2.6.7 (2015-08-25)
-------------------

* improved AssocMulti index performance when resizing.

  This makes the edge index perform less I/O when under memory pressure.


v2.6.6 (2015-08-23)
-------------------

* added startup option `--server.additional-threads` to create separate queues
  for slow requests.


v2.6.5 (2015-08-17)
-------------------

* added startup option `--database.throw-collection-not-loaded-error`

  Accessing a not-yet loaded collection will automatically load a collection
  on first access. This flag controls what happens in case an operation
  would need to wait for another thread to finalize loading a collection. If
  set to *true*, then the first operation that accesses an unloaded collection
  will load it. Further threads that try to access the same collection while
  it is still loading immediately fail with an error (1238, *collection not loaded*).
  This is to prevent all server threads from being blocked while waiting on the
  same collection to finish loading. When the first thread has completed loading
  the collection, the collection becomes regularly available, and all operations
  from that point on can be carried out normally, and error 1238 will not be
  thrown anymore for that collection.

  If set to *false*, the first thread that accesses a not-yet loaded collection
  will still load it. Other threads that try to access the collection while
  loading will not fail with error 1238 but instead block until the collection
  is fully loaded. This configuration might lead to all server threads being
  blocked because they are all waiting for the same collection to complete
  loading. Setting the option to *true* will prevent this from happening, but
  requires clients to catch error 1238 and react on it (maybe by scheduling
  a retry for later).

  The default value is *false*.

* fixed busy wait loop in scheduler threads that sometimes consumed 100% CPU while
  waiting for events on connections closed unexpectedly by the client side

* handle attribute `indexBuckets` when restoring collections via arangorestore.
  Previously the `indexBuckets` attribute value from the dump was ignored, and the
   server default value for `indexBuckets` was used when restoring a collection.

* fixed "EscapeValue already set error" crash in V8 actions that might have occurred when
  canceling V8-based operations.


v2.6.4 (2015-08-01)
-------------------

* V8: Upgrade to version 4.1.0.27 - this is intended to be the stable V8 version.

* fixed issue #1424: Arango shell should not processing arrows pushing on keyboard


v2.6.3 (2015-07-21)
-------------------

* issue #1409: Document values with null character truncated


v2.6.2 (2015-07-04)
-------------------

* fixed issue #1383: bindVars for HTTP API doesn't work with empty string

* fixed handling of default values in Foxx manifest configurations

* fixed handling of optional parameters in Foxx manifest configurations

* fixed a reference error being thrown in Foxx queues when a function-based job type is used that is not available and no options object is passed to queue.push


v2.6.1 (2015-06-24)
-------------------

* Add missing swagger files to cmake build. fixes #1368

* fixed documentation errors


v2.6.0 (2015-06-20)
-------------------

* using negative values for `SimpleQuery.skip()` is deprecated.
  This functionality will be removed in future versions of ArangoDB.

* The following simple query functions are now deprecated:

  * collection.near
  * collection.within
  * collection.geo
  * collection.fulltext
  * collection.range
  * collection.closedRange

  This also lead to the following REST API methods being deprecated from now on:

  * PUT /_api/simple/near
  * PUT /_api/simple/within
  * PUT /_api/simple/fulltext
  * PUT /_api/simple/range

  It is recommended to replace calls to these functions or APIs with equivalent AQL queries,
  which are more flexible because they can be combined with other operations:

      FOR doc IN NEAR(@@collection, @latitude, @longitude, @limit)
        RETURN doc

      FOR doc IN WITHIN(@@collection, @latitude, @longitude, @radius, @distanceAttributeName)
        RETURN doc

      FOR doc IN FULLTEXT(@@collection, @attributeName, @queryString, @limit)
        RETURN doc

      FOR doc IN @@collection
        FILTER doc.value >= @left && doc.value < @right
        LIMIT @skip, @limit
        RETURN doc`

  The above simple query functions and REST API methods may be removed in future versions
  of ArangoDB.

* deprecated now-obsolete AQL `SKIPLIST` function

  The function was introduced in older versions of ArangoDB with a less powerful query optimizer to
  retrieve data from a skiplist index using a `LIMIT` clause.

  Since 2.3 the same goal can be achieved by using regular AQL constructs, e.g.

      FOR doc IN collection FILTER doc.value >= @value SORT doc.value DESC LIMIT 1 RETURN doc

* fixed issues when switching the database inside tasks and during shutdown of database cursors

  These features were added during 2.6 alpha stage so the fixes affect devel/2.6-alpha builds only

* issue #1360: improved foxx-manager help

* added `--enable-tcmalloc` configure option.

  When this option is set, arangod and the client tools will be linked against tcmalloc, which replaces
  the system allocator. When the option is set, a tcmalloc library must be present on the system under
  one of the names `libtcmalloc`, `libtcmalloc_minimal` or `libtcmalloc_debug`.

  As this is a configure option, it is supported for manual builds on Linux-like systems only. tcmalloc
  support is currently experimental.

* issue #1353: Windows: HTTP API - incorrect path in errorMessage

* issue #1347: added option `--create-database` for arangorestore.

  Setting this option to `true` will now create the target database if it does not exist. When creating
  the target database, the username and passwords passed to arangorestore will be used to create an
  initial user for the new database.

* issue #1345: advanced debug information for User Functions

* issue #1341: Can't use bindvars in UPSERT

* fixed vulnerability in JWT implementation.

* changed default value of option `--database.ignore-datafile-errors` from `true` to `false`

  If the new default value of `false` is used, then arangod will refuse loading collections that contain
  datafiles with CRC mismatches or other errors. A collection with datafile errors will then become
  unavailable. This prevents follow up errors from happening.

  The only way to access such collection is to use the datafile debugger (arango-dfdb) and try to repair
  or truncate the datafile with it.

  If `--database.ignore-datafile-errors` is set to `true`, then collections will become available
  even if parts of their data cannot be loaded. This helps availability, but may cause (partial) data
  loss and follow up errors.

* added server startup option `--server.session-timeout` for controlling the timeout of user sessions
  in the web interface

* add sessions and cookie authentication for ArangoDB's web interface

  ArangoDB's built-in web interface now uses sessions. Session information ids are stored in cookies,
  so clients using the web interface must accept cookies in order to use it

* web interface: display query execution time in AQL editor

* web interface: renamed AQL query *submit* button to *execute*

* web interface: added query explain feature in AQL editor

* web interface: demo page added. only working if demo data is available, hidden otherwise

* web interface: added support for custom app scripts with optional arguments and results

* web interface: mounted apps that need to be configured are now indicated in the app overview

* web interface: added button for running tests to app details

* web interface: added button for configuring app dependencies to app details

* web interface: upgraded API documentation to use Swagger 2

* INCOMPATIBLE CHANGE

  removed startup option `--log.severity`

  The docs for `--log.severity` mentioned lots of severities (e.g. `exception`, `technical`, `functional`, `development`)
  but only a few severities (e.g. `all`, `human`) were actually used, with `human` being the default and `all` enabling the
  additional logging of requests. So the option pretended to control a lot of things which it actually didn't. Additionally,
  the option `--log.requests-file` was around for a long time already, also controlling request logging.

  Because the `--log.severity` option effectively did not control that much, it was removed. A side effect of removing the
  option is that 2.5 installations which used `--log.severity all` will not log requests after the upgrade to 2.6. This can
  be adjusted by setting the `--log.requests-file` option.

* add backtrace to fatal log events

* added optional `limit` parameter for AQL function `FULLTEXT`

* make fulltext index also index text values contained in direct sub-objects of the indexed
  attribute.

  Previous versions of ArangoDB only indexed the attribute value if it was a string. Sub-attributes
  of the index attribute were ignored when fulltext indexing.

  Now, if the index attribute value is an object, the object's values will each be included in the
  fulltext index if they are strings. If the index attribute value is an array, the array's values
  will each be included in the fulltext index if they are strings.

  For example, with a fulltext index present on the `translations` attribute, the following text
  values will now be indexed:

      var c = db._create("example");
      c.ensureFulltextIndex("translations");
      c.insert({ translations: { en: "fox", de: "Fuchs", fr: "renard", ru: "лиса" } });
      c.insert({ translations: "Fox is the English translation of the German word Fuchs" });
      c.insert({ translations: [ "ArangoDB", "document", "database", "Foxx" ] });

      c.fulltext("translations", "лиса").toArray();       // returns only first document
      c.fulltext("translations", "Fox").toArray();        // returns first and second documents
      c.fulltext("translations", "prefix:Fox").toArray(); // returns all three documents

* added batch document removal and lookup commands:

      collection.lookupByKeys(keys)
      collection.removeByKeys(keys)

  These commands can be used to perform multi-document lookup and removal operations efficiently
  from the ArangoShell. The argument to these operations is an array of document keys.

  Also added HTTP APIs for batch document commands:

  * PUT /_api/simple/lookup-by-keys
  * PUT /_api/simple/remove-by-keys

* properly prefix document address URLs with the current database name for calls to the REST
  API method GET `/_api/document?collection=...` (that method will return partial URLs to all
  documents in the collection).

  Previous versions of ArangoDB returned the URLs starting with `/_api/` but without the current
  database name, e.g. `/_api/document/mycollection/mykey`. Starting with 2.6, the response URLs
  will include the database name as well, e.g. `/_db/_system/_api/document/mycollection/mykey`.

* added dedicated collection export HTTP REST API

  ArangoDB now provides a dedicated collection export API, which can take snapshots of entire
  collections more efficiently than the general-purpose cursor API. The export API is useful
  to transfer the contents of an entire collection to a client application. It provides optional
  filtering on specific attributes.

  The export API is available at endpoint `POST /_api/export?collection=...`. The API has the
  same return value structure as the already established cursor API (`POST /_api/cursor`).

  An introduction to the export API is given in this blog post:
  http://jsteemann.github.io/blog/2015/04/04/more-efficient-data-exports/

* subquery optimizations for AQL queries

  This optimization avoids copying intermediate results into subqueries that are not required
  by the subquery.

  A brief description can be found here:
  http://jsteemann.github.io/blog/2015/05/04/subquery-optimizations/

* return value optimization for AQL queries

  This optimization avoids copying the final query result inside the query's main `ReturnNode`.

  A brief description can be found here:
  http://jsteemann.github.io/blog/2015/05/04/return-value-optimization-for-aql/

* speed up AQL queries containing big `IN` lists for index lookups

  `IN` lists used for index lookups had performance issues in previous versions of ArangoDB.
  These issues have been addressed in 2.6 so using bigger `IN` lists for filtering is much
  faster.

  A brief description can be found here:
  http://jsteemann.github.io/blog/2015/05/07/in-list-improvements/

* allow `@` and `.` characters in document keys, too

  This change also leads to document keys being URL-encoded when returned in HTTP `location`
  response headers.

* added alternative implementation for AQL COLLECT

  The alternative method uses a hash table for grouping and does not require its input elements
  to be sorted. It will be taken into account by the optimizer for `COLLECT` statements that do
  not use an `INTO` clause.

  In case a `COLLECT` statement can use the hash table variant, the optimizer will create an extra
  plan for it at the beginning of the planning phase. In this plan, no extra `SORT` node will be
  added in front of the `COLLECT` because the hash table variant of `COLLECT` does not require
  sorted input. Instead, a `SORT` node will be added after it to sort its output. This `SORT` node
  may be optimized away again in later stages. If the sort order of the result is irrelevant to
  the user, adding an extra `SORT null` after a hash `COLLECT` operation will allow the optimizer to
  remove the sorts altogether.

  In addition to the hash table variant of `COLLECT`, the optimizer will modify the original plan
  to use the regular `COLLECT` implementation. As this implementation requires sorted input, the
  optimizer will insert a `SORT` node in front of the `COLLECT`. This `SORT` node may be optimized
  away in later stages.

  The created plans will then be shipped through the regular optimization pipeline. In the end,
  the optimizer will pick the plan with the lowest estimated total cost as usual. The hash table
  variant does not require an up-front sort of the input, and will thus be preferred over the
  regular `COLLECT` if the optimizer estimates many input elements for the `COLLECT` node and
  cannot use an index to sort them.

  The optimizer can be explicitly told to use the regular *sorted* variant of `COLLECT` by
  suffixing a `COLLECT` statement with `OPTIONS { "method" : "sorted" }`. This will override the
  optimizer guesswork and only produce the *sorted* variant of `COLLECT`.

  A blog post on the new `COLLECT` implementation can be found here:
  http://jsteemann.github.io/blog/2015/04/22/collecting-with-a-hash-table/

* refactored HTTP REST API for cursors

  The HTTP REST API for cursors (`/_api/cursor`) has been refactored to improve its performance
  and use less memory.

  A post showing some of the performance improvements can be found here:
  http://jsteemann.github.io/blog/2015/04/01/improvements-for-the-cursor-api/

* simplified return value syntax for data-modification AQL queries

  ArangoDB 2.4 since version allows to return results from data-modification AQL queries. The
  syntax for this was quite limited and verbose:

      FOR i IN 1..10
        INSERT { value: i } IN test
        LET inserted = NEW
        RETURN inserted

  The `LET inserted = NEW RETURN inserted` was required literally to return the inserted
  documents. No calculations could be made using the inserted documents.

  This is now more flexible. After a data-modification clause (e.g. `INSERT`, `UPDATE`, `REPLACE`,
  `REMOVE`, `UPSERT`) there can follow any number of `LET` calculations. These calculations can
  refer to the pseudo-values `OLD` and `NEW` that are created by the data-modification statements.

  This allows returning projections of inserted or updated documents, e.g.:

      FOR i IN 1..10
        INSERT { value: i } IN test
        RETURN { _key: NEW._key, value: i }

  Still not every construct is allowed after a data-modification clause. For example, no functions
  can be called that may access documents.

  More information can be found here:
  http://jsteemann.github.io/blog/2015/03/27/improvements-for-data-modification-queries/

* added AQL `UPSERT` statement

  This adds an `UPSERT` statement to AQL that is a combination of both `INSERT` and `UPDATE` /
  `REPLACE`. The `UPSERT` will search for a matching document using a user-provided example.
  If no document matches the example, the *insert* part of the `UPSERT` statement will be
  executed. If there is a match, the *update* / *replace* part will be carried out:

      UPSERT { page: 'index.html' }                 /* search example */
        INSERT { page: 'index.html', pageViews: 1 } /* insert part */
        UPDATE { pageViews: OLD.pageViews + 1 }     /* update part */
        IN pageViews

  `UPSERT` can be used with an `UPDATE` or `REPLACE` clause. The `UPDATE` clause will perform
  a partial update of the found document, whereas the `REPLACE` clause will replace the found
  document entirely. The `UPDATE` or `REPLACE` parts can refer to the pseudo-value `OLD`, which
  contains all attributes of the found document.

  `UPSERT` statements can optionally return values. In the following query, the return
  attribute `found` will return the found document before the `UPDATE` was applied. If no
  document was found, `found` will contain a value of `null`. The `updated` result attribute will
  contain the inserted / updated document:

      UPSERT { page: 'index.html' }                 /* search example */
        INSERT { page: 'index.html', pageViews: 1 } /* insert part */
        UPDATE { pageViews: OLD.pageViews + 1 }     /* update part */
        IN pageViews
        RETURN { found: OLD, updated: NEW }

  A more detailed description of `UPSERT` can be found here:
  http://jsteemann.github.io/blog/2015/03/27/preview-of-the-upsert-command/

* adjusted default configuration value for `--server.backlog-size` from 10 to 64.

* issue #1231: bug xor feature in AQL: LENGTH(null) == 4

  This changes the behavior of the AQL `LENGTH` function as follows:

  - if the single argument to `LENGTH()` is `null`, then the result will now be `0`. In previous
    versions of ArangoDB, the result of `LENGTH(null)` was `4`.

  - if the single argument to `LENGTH()` is `true`, then the result will now be `1`. In previous
    versions of ArangoDB, the result of `LENGTH(true)` was `4`.

  - if the single argument to `LENGTH()` is `false`, then the result will now be `0`. In previous
    versions of ArangoDB, the result of `LENGTH(false)` was `5`.

  The results of `LENGTH()` with string, numeric, array object argument values do not change.

* issue #1298: Bulk import if data already exists (#1298)

  This change extends the HTTP REST API for bulk imports as follows:

  When documents are imported and the `_key` attribute is specified for them, the import can be
  used for inserting and updating/replacing documents. Previously, the import could be used for
  inserting new documents only, and re-inserting a document with an existing key would have failed
  with a *unique key constraint violated* error.

  The above behavior is still the default. However, the API now allows controlling the behavior
  in case of a unique key constraint error via the optional URL parameter `onDuplicate`.

  This parameter can have one of the following values:

  - `error`: when a unique key constraint error occurs, do not import or update the document but
    report an error. This is the default.

  - `update`: when a unique key constraint error occurs, try to (partially) update the existing
    document with the data specified in the import. This may still fail if the document would
    violate secondary unique indexes. Only the attributes present in the import data will be
    updated and other attributes already present will be preserved. The number of updated documents
    will be reported in the `updated` attribute of the HTTP API result.

  - `replace`: when a unique key constraint error occurs, try to fully replace the existing
    document with the data specified in the import. This may still fail if the document would
    violate secondary unique indexes. The number of replaced documents will be reported in the
    `updated` attribute of the HTTP API result.

  - `ignore`: when a unique key constraint error occurs, ignore this error. There will be no
    insert, update or replace for the particular document. Ignored documents will be reported
    separately in the `ignored` attribute of the HTTP API result.

  The result of the HTTP import API will now contain the attributes `ignored` and `updated`, which
  contain the number of ignored and updated documents respectively. These attributes will contain a
  value of zero unless the `onDuplicate` URL parameter is set to either `update` or `replace`
  (in this case the `updated` attribute may contain non-zero values) or `ignore` (in this case the
  `ignored` attribute may contain a non-zero value).

  To support the feature, arangoimp also has a new command line option `--on-duplicate` which can
  have one of the values `error`, `update`, `replace`, `ignore`. The default value is `error`.

  A few examples for using arangoimp with the `--on-duplicate` option can be found here:
  http://jsteemann.github.io/blog/2015/04/14/updating-documents-with-arangoimp/

* changed behavior of `db._query()` in the ArangoShell:

  if the command's result is printed in the shell, the first 10 results will be printed. Previously
  only a basic description of the underlying query result cursor was printed. Additionally, if the
  cursor result contains more than 10 results, the cursor is assigned to a global variable `more`,
  which can be used to iterate over the cursor result.

  Example:

      arangosh [_system]> db._query("FOR i IN 1..15 RETURN i")
      [object ArangoQueryCursor, count: 15, hasMore: true]

      [
        1,
        2,
        3,
        4,
        5,
        6,
        7,
        8,
        9,
        10
      ]

      type 'more' to show more documents


      arangosh [_system]> more
      [object ArangoQueryCursor, count: 15, hasMore: false]

      [
        11,
        12,
        13,
        14,
        15
      ]

* Disallow batchSize value 0 in HTTP `POST /_api/cursor`:

  The HTTP REST API `POST /_api/cursor` does not accept a `batchSize` parameter value of
  `0` any longer. A batch size of 0 never made much sense, but previous versions of ArangoDB
  did not check for this value. Now creating a cursor using a `batchSize` value 0 will
  result in an HTTP 400 error response

* REST Server: fix memory leaks when failing to add jobs

* 'EDGES' AQL Function

  The AQL function `EDGES` got a new fifth option parameter.
  Right now only one option is available: 'includeVertices'. This is a boolean parameter
  that allows to modify the result of the `EDGES` function.
  Default is 'includeVertices: false' which does not have any effect.
  'includeVertices: true' modifies the result, such that
  {vertex: <vertexDocument>, edge: <edgeDocument>} is returned.

* INCOMPATIBLE CHANGE:

  The result format of the AQL function `NEIGHBORS` has been changed.
  Before it has returned an array of objects containing 'vertex' and 'edge'.
  Now it will only contain the vertex directly.
  Also an additional option 'includeData' has been added.
  This is used to define if only the 'vertex._id' value should be returned (false, default),
  or if the vertex should be looked up in the collection and the complete JSON should be returned
  (true).
  Using only the id values can lead to significantly improved performance if this is the only information
  required.

  In order to get the old result format prior to ArangoDB 2.6, please use the function EDGES instead.
  Edges allows for a new option 'includeVertices' which, set to true, returns exactly the format of NEIGHBORS.
  Example:

      NEIGHBORS(<vertexCollection>, <edgeCollection>, <vertex>, <direction>, <example>)

  This can now be achieved by:

      EDGES(<edgeCollection>, <vertex>, <direction>, <example>, {includeVertices: true})

  If you are nesting several NEIGHBORS steps you can speed up their performance in the following way:

  Old Example:

  FOR va IN NEIGHBORS(Users, relations, 'Users/123', 'outbound') FOR vc IN NEIGHBORS(Products, relations, va.vertex._id, 'outbound') RETURN vc

  This can now be achieved by:

  FOR va IN NEIGHBORS(Users, relations, 'Users/123', 'outbound') FOR vc IN NEIGHBORS(Products, relations, va, 'outbound', null, {includeData: true}) RETURN vc
                                                                                                          ^^^^                  ^^^^^^^^^^^^^^^^^^^
                                                                                                  Use intermediate directly     include Data for final

* INCOMPATIBLE CHANGE:

  The AQL function `GRAPH_NEIGHBORS` now provides an additional option `includeData`.
  This option allows controlling whether the function should return the complete vertices
  or just their IDs. Returning only the IDs instead of the full vertices can lead to
  improved performance .

  If provided, `includeData` is set to `true`, all vertices in the result will be returned
  with all their attributes. The default value of `includeData` is `false`.
  This makes the default function results incompatible with previous versions of ArangoDB.

  To get the old result style in ArangoDB 2.6, please set the options as follows in calls
  to `GRAPH_NEIGHBORS`:

      GRAPH_NEIGHBORS(<graph>, <vertex>, { includeData: true })

* INCOMPATIBLE CHANGE:

  The AQL function `GRAPH_COMMON_NEIGHBORS` now provides an additional option `includeData`.
  This option allows controlling whether the function should return the complete vertices
  or just their IDs. Returning only the IDs instead of the full vertices can lead to
  improved performance .

  If provided, `includeData` is set to `true`, all vertices in the result will be returned
  with all their attributes. The default value of `includeData` is `false`.
  This makes the default function results incompatible with previous versions of ArangoDB.

  To get the old result style in ArangoDB 2.6, please set the options as follows in calls
  to `GRAPH_COMMON_NEIGHBORS`:

      GRAPH_COMMON_NEIGHBORS(<graph>, <vertexExamples1>, <vertexExamples2>, { includeData: true }, { includeData: true })

* INCOMPATIBLE CHANGE:

  The AQL function `GRAPH_SHORTEST_PATH` now provides an additional option `includeData`.
  This option allows controlling whether the function should return the complete vertices
  and edges or just their IDs. Returning only the IDs instead of full vertices and edges
  can lead to improved performance .

  If provided, `includeData` is set to `true`, all vertices and edges in the result will
  be returned with all their attributes. There is also an optional parameter `includePath` of
  type object.
  It has two optional sub-attributes `vertices` and `edges`, both of type boolean.
  Both can be set individually and the result will include all vertices on the path if
  `includePath.vertices == true` and all edges if `includePath.edges == true` respectively.

  The default value of `includeData` is `false`, and paths are now excluded by default.
  This makes the default function results incompatible with previous versions of ArangoDB.

  To get the old result style in ArangoDB 2.6, please set the options as follows in calls
  to `GRAPH_SHORTEST_PATH`:

      GRAPH_SHORTEST_PATH(<graph>, <source>, <target>, { includeData: true, includePath: { edges: true, vertices: true } })

  The attributes `startVertex` and `vertex` that were present in the results of `GRAPH_SHORTEST_PATH`
  in previous versions of ArangoDB will not be produced in 2.6. To calculate these attributes in 2.6,
  please extract the first and last elements from the `vertices` result attribute.

* INCOMPATIBLE CHANGE:

  The AQL function `GRAPH_DISTANCE_TO` will now return only the id the destination vertex
  in the `vertex` attribute, and not the full vertex data with all vertex attributes.

* INCOMPATIBLE CHANGE:

  All graph measurements functions in JavaScript module `general-graph` that calculated a
  single figure previously returned an array containing just the figure. Now these functions
  will return the figure directly and not put it inside an array.

  The affected functions are:

  * `graph._absoluteEccentricity`
  * `graph._eccentricity`
  * `graph._absoluteCloseness`
  * `graph._closeness`
  * `graph._absoluteBetweenness`
  * `graph._betweenness`
  * `graph._radius`
  * `graph._diameter`

* Create the `_graphs` collection in new databases with `waitForSync` attribute set to `false`

  The previous `waitForSync` value was `true`, so default the behavior when creating and dropping
  graphs via the HTTP REST API changes as follows if the new settings are in effect:

  * `POST /_api/graph` by default returns `HTTP 202` instead of `HTTP 201`
  * `DELETE /_api/graph/graph-name` by default returns `HTTP 202` instead of `HTTP 201`

  If the `_graphs` collection still has its `waitForSync` value set to `true`, then the HTTP status
  code will not change.

* Upgraded ICU to version 54; this increases performance in many places.
  based on https://code.google.com/p/chromium/issues/detail?id=428145

* added support for HTTP push aka chunked encoding

* issue #1051: add info whether server is running in service or user mode?

  This will add a "mode" attribute to the result of the result of HTTP GET `/_api/version?details=true`

  "mode" can have the following values:

  - `standalone`: server was started manually (e.g. on command-line)
  - `service`: service is running as Windows service, in daemon mode or under the supervisor

* improve system error messages in Windows port

* increased default value of `--server.request-timeout` from 300 to 1200 seconds for client tools
  (arangosh, arangoimp, arangodump, arangorestore)

* increased default value of `--server.connect-timeout` from 3 to 5 seconds for client tools
  (arangosh, arangoimp, arangodump, arangorestore)

* added startup option `--server.foxx-queues-poll-interval`

  This startup option controls the frequency with which the Foxx queues manager is checking
  the queue (or queues) for jobs to be executed.

  The default value is `1` second. Lowering this value will result in the queue manager waking
  up and checking the queues more frequently, which may increase CPU usage of the server.
  When not using Foxx queues, this value can be raised to save some CPU time.

* added startup option `--server.foxx-queues`

  This startup option controls whether the Foxx queue manager will check queue and job entries.
  Disabling this option can reduce server load but will prevent jobs added to Foxx queues from
  being processed at all.

  The default value is `true`, enabling the Foxx queues feature.

* make Foxx queues really database-specific.

  Foxx queues were and are stored in a database-specific collection `_queues`. However, a global
  cache variable for the queues led to the queue names being treated database-independently, which
  was wrong.

  Since 2.6, Foxx queues names are truly database-specific, so the same queue name can be used in
  two different databases for two different queues. Until then, it is advisable to think of queues
  as already being database-specific, and using the database name as a queue name prefix to be
  avoid name conflicts, e.g.:

      var queueName = "myQueue";
      var Foxx = require("org/arangodb/foxx");
      Foxx.queues.create(db._name() + ":" + queueName);

* added support for Foxx queue job types defined as app scripts.

  The old job types introduced in 2.4 are still supported but are known to cause issues in 2.5
  and later when the server is restarted or the job types are not defined in every thread.

  The new job types avoid this issue by storing an explicit mount path and script name rather
  than an assuming the job type is defined globally. It is strongly recommended to convert your
  job types to the new script-based system.

* renamed Foxx sessions option "sessionStorageApp" to "sessionStorage". The option now also accepts session storages directly.

* Added the following JavaScript methods for file access:
  * fs.copyFile() to copy single files
  * fs.copyRecursive() to copy directory trees
  * fs.chmod() to set the file permissions (non-Windows only)

* Added process.env for accessing the process environment from JavaScript code

* Cluster: kickstarter shutdown routines will more precisely follow the shutdown of its nodes.

* Cluster: don't delete agency connection objects that are currently in use.

* Cluster: improve passing along of HTTP errors

* fixed issue #1247: debian init script problems

* multi-threaded index creation on collection load

  When a collection contains more than one secondary index, they can be built in memory in
  parallel when the collection is loaded. How many threads are used for parallel index creation
  is determined by the new configuration parameter `--database.index-threads`. If this is set
  to 0, indexes are built by the opening thread only and sequentially. This is equivalent to
  the behavior in 2.5 and before.

* speed up building up primary index when loading collections

* added `count` attribute to `parameters.json` files of collections. This attribute indicates
  the number of live documents in the collection on unload. It is read when the collection is
  (re)loaded to determine the initial size for the collection's primary index

* removed remainders of MRuby integration, removed arangoirb

* simplified `controllers` property in Foxx manifests. You can now specify a filename directly
  if you only want to use a single file mounted at the base URL of your Foxx app.

* simplified `exports` property in Foxx manifests. You can now specify a filename directly if
  you only want to export variables from a single file in your Foxx app.

* added support for node.js-style exports in Foxx exports. Your Foxx exports file can now export
  arbitrary values using the `module.exports` property instead of adding properties to the
  `exports` object.

* added `scripts` property to Foxx manifests. You should now specify the `setup` and `teardown`
  files as properties of the `scripts` object in your manifests and can define custom,
  app-specific scripts that can be executed from the web interface or the CLI.

* added `tests` property to Foxx manifests. You can now define test cases using the `mocha`
  framework which can then be executed inside ArangoDB.

* updated `joi` package to 6.0.8.

* added `extendible` package.

* added Foxx model lifecycle events to repositories. See #1257.

* speed up resizing of edge index.

* allow to split an edge index into buckets which are resized individually.
  This is controlled by the `indexBuckets` attribute in the `properties`
  of the collection.

* fix a cluster deadlock bug in larger clusters by marking a thread waiting
  for a lock on a DBserver as blocked


v2.5.7 (2015-08-02)
-------------------

* V8: Upgrade to version 4.1.0.27 - this is intended to be the stable V8 version.


v2.5.6 (2015-07-21)
-------------------

* alter Windows build infrastructure so we can properly store pdb files.

* potentially fixed issue #1313: Wrong metric calculation at dashboard

  Escape whitespace in process name when scanning /proc/pid/stats

  This fixes statistics values read from that file

* Fixed variable naming in AQL `COLLECT INTO` results in case the COLLECT is placed
  in a subquery which itself is followed by other constructs that require variables


v2.5.5 (2015-05-29)
-------------------

* fixed vulnerability in JWT implementation.

* fixed format string for reading /proc/pid/stat

* take into account barriers used in different V8 contexts


v2.5.4 (2015-05-14)
-------------------

* added startup option `--log.performance`: specifying this option at startup will log
  performance-related info messages, mainly timings via the regular logging mechanisms

* cluster fixes

* fix for recursive copy under Windows


v2.5.3 (2015-04-29)
-------------------

* Fix fs.move to work across filesystem borders; Fixes Foxx app installation problems;
  issue #1292.

* Fix Foxx app install when installed on a different drive on Windows

* issue #1322: strange AQL result

* issue #1318: Inconsistent db._create() syntax

* issue #1315: queries to a collection fail with an empty response if the
  collection contains specific JSON data

* issue #1300: Make arangodump not fail if target directory exists but is empty

* allow specifying higher values than SOMAXCONN for `--server.backlog-size`

  Previously, arangod would not start when a `--server.backlog-size` value was
  specified that was higher than the platform's SOMAXCONN header value.

  Now, arangod will use the user-provided value for `--server.backlog-size` and
  pass it to the listen system call even if the value is higher than SOMAXCONN.
  If the user-provided value is higher than SOMAXCONN, arangod will log a warning
  on startup.

* Fixed a cluster deadlock bug. Mark a thread that is in a RemoteBlock as
  blocked to allow for additional dispatcher threads to be started.

* Fix locking in cluster by using another ReadWriteLock class for collections.

* Add a second DispatcherQueue for AQL in the cluster. This fixes a
  cluster-AQL thread explosion bug.


v2.5.2 (2015-04-11)
-------------------

* modules stored in _modules are automatically flushed when changed

* added missing query-id parameter in documentation of HTTP DELETE `/_api/query` endpoint

* added iterator for edge index in AQL queries

  this change may lead to less edges being read when used together with a LIMIT clause

* make graph viewer in web interface issue less expensive queries for determining
  a random vertex from the graph, and for determining vertex attributes

* issue #1285: syntax error, unexpected $undefined near '@_to RETURN obj

  this allows AQL bind parameter names to also start with underscores

* moved /_api/query to C++

* issue #1289: Foxx models created from database documents expose an internal method

* added `Foxx.Repository#exists`

* parallelize initialization of V8 context in multiple threads

* fixed a possible crash when the debug-level was TRACE

* cluster: do not initialize statistics collection on each
  coordinator, this fixes a race condition at startup

* cluster: fix a startup race w.r.t. the _configuration collection

* search for db:// JavaScript modules only after all local files have been
  considered, this speeds up the require command in a cluster considerably

* general cluster speedup in certain areas


v2.5.1 (2015-03-19)
-------------------

* fixed bug that caused undefined behavior when an AQL query was killed inside
  a calculation block

* fixed memleaks in AQL query cleanup in case out-of-memory errors are thrown

* by default, Debian and RedHat packages are built with debug symbols

* added option `--database.ignore-logfile-errors`

  This option controls how collection datafiles with a CRC mismatch are treated.

  If set to `false`, CRC mismatch errors in collection datafiles will lead
  to a collection not being loaded at all. If a collection needs to be loaded
  during WAL recovery, the WAL recovery will also abort (if not forced with
  `--wal.ignore-recovery-errors true`). Setting this flag to `false` protects
  users from unintentionally using a collection with corrupted datafiles, from
  which only a subset of the original data can be recovered.

  If set to `true`, CRC mismatch errors in collection datafiles will lead to
  the datafile being partially loaded. All data up to until the mismatch will
  be loaded. This will enable users to continue with collection datafiles
  that are corrupted, but will result in only a partial load of the data.
  The WAL recovery will still abort when encountering a collection with a
  corrupted datafile, at least if `--wal.ignore-recovery-errors` is not set to
  `true`.

  The default value is *true*, so for collections with corrupted datafiles
  there might be partial data loads once the WAL recovery has finished. If
  the WAL recovery will need to load a collection with a corrupted datafile,
  it will still stop when using the default values.

* INCOMPATIBLE CHANGE:

  make the arangod server refuse to start if during startup it finds a non-readable
  `parameter.json` file for a database or a collection.

  Stopping the startup process in this case requires manual intervention (fixing
  the unreadable files), but prevents follow-up errors due to ignored databases or
  collections from happening.

* datafiles and `parameter.json` files written by arangod are now created with read and write
  privileges for the arangod process user, and with read and write privileges for the arangod
  process group.

  Previously, these files were created with user read and write permissions only.

* INCOMPATIBLE CHANGE:

  abort WAL recovery if one of the collection's datafiles cannot be opened

* INCOMPATIBLE CHANGE:

  never try to raise the privileges after dropping them, this can lead to a race condition while
  running the recovery

  If you require to run ArangoDB on a port lower than 1024, you must run ArangoDB as root.

* fixed inefficiencies in `remove` methods of general-graph module

* added option `--database.slow-query-threshold` for controlling the default AQL slow query
  threshold value on server start

* add system error strings for Windows on many places

* rework service startup so we announce 'RUNNING' only when we're finished starting.

* use the Windows eventlog for FATAL and ERROR - log messages

* fix service handling in NSIS Windows installer, specify human readable name

* add the ICU_DATA environment variable to the fatal error messages

* fixed issue #1265: arangod crashed with SIGSEGV

* fixed issue #1241: Wildcards in examples


v2.5.0 (2015-03-09)
-------------------

* installer fixes for Windows

* fix for downloading Foxx

* fixed issue #1258: http pipelining not working?


v2.5.0-beta4 (2015-03-05)
-------------------------

* fixed issue #1247: debian init script problems


v2.5.0-beta3 (2015-02-27)
-------------------------

* fix Windows install path calculation in arango

* fix Windows logging of long strings

* fix possible undefinedness of const strings in Windows


v2.5.0-beta2 (2015-02-23)
-------------------------

* fixed issue #1256: agency binary not found #1256

* fixed issue #1230: API: document/col-name/_key and cursor return different floats

* front-end: dashboard tries not to (re)load statistics if user has no access

* V8: Upgrade to version 3.31.74.1

* etcd: Upgrade to version 2.0 - This requires go 1.3 to compile at least.

* refuse to startup if ICU wasn't initialized, this will i.e. prevent errors from being printed,
  and libraries from being loaded.

* front-end: unwanted removal of index table header after creating new index

* fixed issue #1248: chrome: applications filtering not working

* fixed issue #1198: queries remain in aql editor (front-end) if you navigate through different tabs

* Simplify usage of Foxx

  Thanks to our user feedback we learned that Foxx is a powerful, yet rather complicated concept.
  With this release we tried to make it less complicated while keeping all its strength.
  That includes a rewrite of the documentation as well as some code changes as listed below:

  * Moved Foxx applications to a different folder.

    The naming convention now is: <app-path>/_db/<dbname>/<mountpoint>/APP
    Before it was: <app-path>/databases/<dbname>/<appname>:<appversion>
    This caused some trouble as apps where cached based on name and version and updates did not apply.
    Hence the path on filesystem and the app's access URL had no relation to one another.
    Now the path on filesystem is identical to the URL (except for slashes and the appended APP)

  * Rewrite of Foxx routing

    The routing of Foxx has been exposed to major internal changes we adjusted because of user feedback.
    This allows us to set the development mode per mountpoint without having to change paths and hold
    apps at separate locations.

  * Foxx Development mode

    The development mode used until 2.4 is gone. It has been replaced by a much more mature version.
    This includes the deprecation of the javascript.dev-app-path parameter, which is useless since 2.5.
    Instead of having two separate app directories for production and development, apps now reside in
    one place, which is used for production as well as for development.
    Apps can still be put into development mode, changing their behavior compared to production mode.
    Development mode apps are still reread from disk at every request, and still they ship more debug
    output.

    This change has also made the startup options `--javascript.frontend-development-mode` and
    `--javascript.dev-app-path` obsolete. The former option will not have any effect when set, and the
    latter option is only read and used during the upgrade to 2.5 and does not have any effects later.

  * Foxx install process

    Installing Foxx apps has been a two step process: import them into ArangoDB and mount them at a
    specific mountpoint. These operations have been joined together. You can install an app at one
    mountpoint, that's it. No fetch, mount, unmount, purge cycle anymore. The commands have been
    simplified to just:

    * install: get your Foxx app up and running
    * uninstall: shut it down and erase it from disk

  * Foxx error output

    Until 2.4 the errors produced by Foxx were not optimal. Often, the error message was just
    `unable to parse manifest` and contained only an internal stack trace.
    In 2.5 we made major improvements there, including a much more fine-grained error output that
    helps you debug your Foxx apps. The error message printed is now much closer to its source and
    should help you track it down.

    Also we added the default handlers for unhandled errors in Foxx apps:

    * You will get a nice internal error page whenever your Foxx app is called but was not installed
      due to any error
    * You will get a proper error message when having an uncaught error appears in any app route

    In production mode the messages above will NOT contain any information about your Foxx internals
    and are safe to be exposed to third party users.
    In development mode the messages above will contain the stacktrace (if available), making it easier for
    your in-house devs to track down errors in the application.

* added `console` object to Foxx apps. All Foxx apps now have a console object implementing
  the familiar Console API in their global scope, which can be used to log diagnostic
  messages to the database.

* added `org/arangodb/request` module, which provides a simple API for making HTTP requests
  to external services.

* added optimizer rule `propagate-constant-attributes`

  This rule will look inside `FILTER` conditions for constant value equality comparisons,
  and insert the constant values in other places in `FILTER`s. For example, the rule will
  insert `42` instead of `i.value` in the second `FILTER` of the following query:

      FOR i IN c1 FOR j IN c2 FILTER i.value == 42 FILTER j.value == i.value RETURN 1

* added `filtered` value to AQL query execution statistics

  This value indicates how many documents were filtered by `FilterNode`s in the AQL query.
  Note that `IndexRangeNode`s can also filter documents by selecting only the required ranges
  from the index. The `filtered` value will not include the work done by `IndexRangeNode`s,
  but only the work performed by `FilterNode`s.

* added support for sparse hash and skiplist indexes

  Hash and skiplist indexes can optionally be made sparse. Sparse indexes exclude documents
  in which at least one of the index attributes is either not set or has a value of `null`.

  As such documents are excluded from sparse indexes, they may contain fewer documents than
  their non-sparse counterparts. This enables faster indexing and can lead to reduced memory
  usage in case the indexed attribute does occur only in some, but not all documents of the
  collection. Sparse indexes will also reduce the number of collisions in non-unique hash
  indexes in case non-existing or optional attributes are indexed.

  In order to create a sparse index, an object with the attribute `sparse` can be added to
  the index creation commands:

      db.collection.ensureHashIndex(attributeName, { sparse: true });
      db.collection.ensureHashIndex(attributeName1, attributeName2, { sparse: true });
      db.collection.ensureUniqueConstraint(attributeName, { sparse: true });
      db.collection.ensureUniqueConstraint(attributeName1, attributeName2, { sparse: true });

      db.collection.ensureSkiplist(attributeName, { sparse: true });
      db.collection.ensureSkiplist(attributeName1, attributeName2, { sparse: true });
      db.collection.ensureUniqueSkiplist(attributeName, { sparse: true });
      db.collection.ensureUniqueSkiplist(attributeName1, attributeName2, { sparse: true });

  Note that in place of the above specialized index creation commands, it is recommended to use
  the more general index creation command `ensureIndex`:

  ```js
  db.collection.ensureIndex({ type: "hash", sparse: true, unique: true, fields: [ attributeName ] });
  db.collection.ensureIndex({ type: "skiplist", sparse: false, unique: false, fields: [ "a", "b" ] });
  ```

  When not explicitly set, the `sparse` attribute defaults to `false` for new indexes.

  This causes a change in behavior when creating a unique hash index without specifying the
  sparse flag: in 2.4, unique hash indexes were implicitly sparse, always excluding `null` values.
  There was no option to control this behavior, and sparsity was neither supported for non-unique
  hash indexes nor skiplists in 2.4. This implicit sparsity of unique hash indexes was considered
  an inconsistency, and therefore the behavior was cleaned up in 2.5. As of 2.5, indexes will
  only be created sparse if sparsity is explicitly requested. Existing unique hash indexes from 2.4
  or before will automatically be migrated so they are still sparse after the upgrade to 2.5.

  Geo indexes are implicitly sparse, meaning documents without the indexed location attribute or
  containing invalid location coordinate values will be excluded from the index automatically. This
  is also a change when compared to pre-2.5 behavior, when documents with missing or invalid
  coordinate values may have caused errors on insertion when the geo index' `unique` flag was set
  and its `ignoreNull` flag was not.

  This was confusing and has been rectified in 2.5. The method `ensureGeoConstaint()` now does the
  same as `ensureGeoIndex()`. Furthermore, the attributes `constraint`, `unique`, `ignoreNull` and
  `sparse` flags are now completely ignored when creating geo indexes.

  The same is true for fulltext indexes. There is no need to specify non-uniqueness or sparsity for
  geo or fulltext indexes. They will always be non-unique and sparse.

  As sparse indexes may exclude some documents, they cannot be used for every type of query.
  Sparse hash indexes cannot be used to find documents for which at least one of the indexed
  attributes has a value of `null`. For example, the following AQL query cannot use a sparse
  index, even if one was created on attribute `attr`:

      FOR doc In collection
        FILTER doc.attr == null
        RETURN doc

  If the lookup value is non-constant, a sparse index may or may not be used, depending on
  the other types of conditions in the query. If the optimizer can safely determine that
  the lookup value cannot be `null`, a sparse index may be used. When uncertain, the optimizer
  will not make use of a sparse index in a query in order to produce correct results.

  For example, the following queries cannot use a sparse index on `attr` because the optimizer
  will not know beforehand whether the comparison values for `doc.attr` will include `null`:

      FOR doc In collection
        FILTER doc.attr == SOME_FUNCTION(...)
        RETURN doc

      FOR other IN otherCollection
        FOR doc In collection
          FILTER doc.attr == other.attr
          RETURN doc

  Sparse skiplist indexes can be used for sorting if the optimizer can safely detect that the
  index range does not include `null` for any of the index attributes.

* inspection of AQL data-modification queries will now detect if the data-modification part
  of the query can run in lockstep with the data retrieval part of the query, or if the data
  retrieval part must be executed before the data modification can start.

  Executing the two in lockstep allows using much smaller buffers for intermediate results
  and starts the actual data-modification operations much earlier than if the two phases
  were executed separately.

* Allow dynamic attribute names in AQL object literals

  This allows using arbitrary expressions to construct attribute names in object
  literals specified in AQL queries. To disambiguate expressions and other unquoted
  attribute names, dynamic attribute names need to be enclosed in brackets (`[` and `]`).
  Example:

      FOR i IN 1..100
        RETURN { [ CONCAT('value-of-', i) ] : i }

* make AQL optimizer rule "use-index-for-sort" remove sort also in case a non-sorted
  index (e.g. a hash index) is used for only equality lookups and all sort attributes
  are covered by the index.

  Example that does not require an extra sort (needs hash index on `value`):

      FOR doc IN collection FILTER doc.value == 1 SORT doc.value RETURN doc

  Another example that does not require an extra sort (with hash index on `value1`, `value2`):

      FOR doc IN collection FILTER doc.value1 == 1 && doc.value2 == 2 SORT doc.value1, doc.value2 RETURN doc

* make AQL optimizer rule "use-index-for-sort" remove sort also in case the sort criteria
  excludes the left-most index attributes, but the left-most index attributes are used
  by the index for equality-only lookups.

  Example that can use the index for sorting (needs skiplist index on `value1`, `value2`):

      FOR doc IN collection FILTER doc.value1 == 1 SORT doc.value2 RETURN doc

* added selectivity estimates for primary index, edge index, and hash index

  The selectivity estimates are returned by the `GET /_api/index` REST API method
  in a sub-attribute `selectivityEstimate` for each index that supports it. This
  attribute will be omitted for indexes that do not provide selectivity estimates.
  If provided, the selectivity estimate will be a numeric value between 0 and 1.

  Selectivity estimates will also be reported in the result of `collection.getIndexes()`
  for all indexes that support this. If no selectivity estimate can be determined for
  an index, the attribute `selectivityEstimate` will be omitted here, too.

  The web interface also shows selectivity estimates for each index that supports this.

  Currently the following index types can provide selectivity estimates:
  - primary index
  - edge index
  - hash index (unique and non-unique)

  No selectivity estimates will be provided when running in cluster mode.

* fixed issue #1226: arangod log issues

* added additional logger if arangod is started in foreground mode on a tty

* added AQL optimizer rule "move-calculations-down"

* use exclusive native SRWLocks on Windows instead of native mutexes

* added AQL functions `MD5`, `SHA1`, and `RANDOM_TOKEN`.

* reduced number of string allocations when parsing certain AQL queries

  parsing numbers (integers or doubles) does not require a string allocation
  per number anymore

* RequestContext#bodyParam now accepts arbitrary joi schemas and rejects invalid (but well-formed) request bodies.

* enforce that AQL user functions are wrapped inside JavaScript function () declarations

  AQL user functions were always expected to be wrapped inside a JavaScript function, but previously
  this was not enforced when registering a user function. Enforcing the AQL user functions to be contained
  inside functions prevents functions from doing some unexpected things that may have led to undefined
  behavior.

* Windows service uninstalling: only remove service if it points to the currently running binary,
  or --force was specified.

* Windows (debug only): print stacktraces on crash and run minidump

* Windows (cygwin): if you run arangosh in a cygwin shell or via ssh we will detect this and use
  the appropriate output functions.

* Windows: improve process management

* fix IPv6 reverse ip lookups - so far we only did IPv4 addresses.

* improve join documentation, add outer join example

* run jslint for unit tests too, to prevent "memory leaks" by global js objects with native code.

* fix error logging for exceptions - we wouldn't log the exception message itself so far.

* improve error reporting in the http client (Windows & *nix)

* improve error reports in cluster

* Standard errors can now contain custom messages.


v2.4.7 (XXXX-XX-XX)
-------------------

* fixed issue #1282: Geo WITHIN_RECTANGLE for nested lat/lng


v2.4.6 (2015-03-18)
-------------------

* added option `--database.ignore-logfile-errors`

  This option controls how collection datafiles with a CRC mismatch are treated.

  If set to `false`, CRC mismatch errors in collection datafiles will lead
  to a collection not being loaded at all. If a collection needs to be loaded
  during WAL recovery, the WAL recovery will also abort (if not forced with
  `--wal.ignore-recovery-errors true`). Setting this flag to `false` protects
  users from unintentionally using a collection with corrupted datafiles, from
  which only a subset of the original data can be recovered.

  If set to `true`, CRC mismatch errors in collection datafiles will lead to
  the datafile being partially loaded. All data up to until the mismatch will
  be loaded. This will enable users to continue with a collection datafiles
  that are corrupted, but will result in only a partial load of the data.
  The WAL recovery will still abort when encountering a collection with a
  corrupted datafile, at least if `--wal.ignore-recovery-errors` is not set to
  `true`.

  The default value is *true*, so for collections with corrupted datafiles
  there might be partial data loads once the WAL recovery has finished. If
  the WAL recovery will need to load a collection with a corrupted datafile,
  it will still stop when using the default values.

* INCOMPATIBLE CHANGE:

  make the arangod server refuse to start if during startup it finds a non-readable
  `parameter.json` file for a database or a collection.

  Stopping the startup process in this case requires manual intervention (fixing
  the unreadable files), but prevents follow-up errors due to ignored databases or
  collections from happening.

* datafiles and `parameter.json` files written by arangod are now created with read and write
  privileges for the arangod process user, and with read and write privileges for the arangod
  process group.

  Previously, these files were created with user read and write permissions only.

* INCOMPATIBLE CHANGE:

  abort WAL recovery if one of the collection's datafiles cannot be opened

* INCOMPATIBLE CHANGE:

  never try to raise the privileges after dropping them, this can lead to a race condition while
  running the recovery

  If you require to run ArangoDB on a port lower than 1024, you must run ArangoDB as root.

* fixed inefficiencies in `remove` methods of general-graph module

* added option `--database.slow-query-threshold` for controlling the default AQL slow query
  threshold value on server start


v2.4.5 (2015-03-16)
-------------------

* added elapsed time to HTTP request logging output (`--log.requests-file`)

* added AQL current and slow query tracking, killing of AQL queries

  This change enables retrieving the list of currently running AQL queries inside the selected database.
  AQL queries with an execution time beyond a certain threshold can be moved to a "slow query" facility
  and retrieved from there. Queries can also be killed by specifying the query id.

  This change adds the following HTTP REST APIs:

  - `GET /_api/query/current`: for retrieving the list of currently running queries
  - `GET /_api/query/slow`: for retrieving the list of slow queries
  - `DELETE /_api/query/slow`: for clearing the list of slow queries
  - `GET /_api/query/properties`: for retrieving the properties for query tracking
  - `PUT /_api/query/properties`: for adjusting the properties for query tracking
  - `DELETE /_api/query/<id>`: for killing an AQL query

  The following JavaScript APIs have been added:

  - require("org/arangodb/aql/queries").current();
  - require("org/arangodb/aql/queries").slow();
  - require("org/arangodb/aql/queries").clearSlow();
  - require("org/arangodb/aql/queries").properties();
  - require("org/arangodb/aql/queries").kill();

* fixed issue #1265: arangod crashed with SIGSEGV

* fixed issue #1241: Wildcards in examples

* fixed comment parsing in Foxx controllers


v2.4.4 (2015-02-24)
-------------------

* fixed the generation template for foxx apps. It now does not create deprecated functions anymore

* add custom visitor functionality for `GRAPH_NEIGHBORS` function, too

* increased default value of traversal option *maxIterations* to 100 times of its previous
  default value


v2.4.3 (2015-02-06)
-------------------

* fix multi-threading with openssl when running under Windows

* fix timeout on socket operations when running under Windows

* Fixed an error in Foxx routing which caused some apps that worked in 2.4.1 to fail with status 500: `undefined is not a function` errors in 2.4.2
  This error was occurring due to seldom internal rerouting introduced by the malformed application handler.


v2.4.2 (2015-01-30)
-------------------

* added custom visitor functionality for AQL traversals

  This allows more complex result processing in traversals triggered by AQL. A few examples
  are shown in [this article](http://jsteemann.github.io/blog/2015/01/28/using-custom-visitors-in-aql-graph-traversals/).

* improved number of results estimated for nodes of type EnumerateListNode and SubqueryNode
  in AQL explain output

* added AQL explain helper to explain arbitrary AQL queries

  The helper function prints the query execution plan and the indexes to be used in the
  query. It can be invoked from the ArangoShell or the web interface as follows:

      require("org/arangodb/aql/explainer").explain(query);

* enable use of indexes for certain AQL conditions with non-equality predicates, in
  case the condition(s) also refer to indexed attributes

  The following queries will now be able to use indexes:

      FILTER a.indexed == ... && a.indexed != ...
      FILTER a.indexed == ... && a.nonIndexed != ...
      FILTER a.indexed == ... && ! (a.indexed == ...)
      FILTER a.indexed == ... && ! (a.nonIndexed == ...)
      FILTER a.indexed == ... && ! (a.indexed != ...)
      FILTER a.indexed == ... && ! (a.nonIndexed != ...)
      FILTER (a.indexed == ... && a.nonIndexed == ...) || (a.indexed == ... && a.nonIndexed == ...)
      FILTER (a.indexed == ... && a.nonIndexed != ...) || (a.indexed == ... && a.nonIndexed != ...)

* Fixed spuriously occurring "collection not found" errors when running queries on local
  collections on a cluster DB server

* Fixed upload of Foxx applications to the server for apps exceeding approx. 1 MB zipped.

* Malformed Foxx applications will now return a more useful error when any route is requested.

  In Production a Foxx app mounted on /app will display an html page on /app/* stating a 503 Service temporarily not available.
  It will not state any information about your Application.
  Before it was a 404 Not Found without any information and not distinguishable from a correct not found on your route.

  In Development Mode the html page also contains information about the error occurred.

* Unhandled errors thrown in Foxx routes are now handled by the Foxx framework itself.

  In Production the route will return a status 500 with a body {error: "Error statement"}.
  In Development the route will return a status 500 with a body {error: "Error statement", stack: "..."}

  Before, it was status 500 with a plain text stack including ArangoDB internal routing information.

* The Applications tab in web interface will now request development apps more often.
  So if you have a fixed a syntax error in your app it should always be visible after reload.


v2.4.1 (2015-01-19)
-------------------

* improved WAL recovery output

* fixed certain OR optimizations in AQL optimizer

* better diagnostics for arangoimp

* fixed invalid result of HTTP REST API method `/_admin/foxx/rescan`

* fixed possible segmentation fault when passing a Buffer object into a V8 function
  as a parameter

* updated AQB module to 1.8.0.


v2.4.0 (2015-01-13)
-------------------

* updated AQB module to 1.7.0.

* fixed V8 integration-related crashes

* make `fs.move(src, dest)` also fail when both `src` and `dest` are
  existing directories. This ensures the same behavior of the move operation
  on different platforms.

* fixed AQL insert operation for multi-shard collections in cluster

* added optional return value for AQL data-modification queries.
  This allows returning the documents inserted, removed or updated with the query, e.g.

      FOR doc IN docs REMOVE doc._key IN docs LET removed = OLD RETURN removed
      FOR doc IN docs INSERT { } IN docs LET inserted = NEW RETURN inserted
      FOR doc IN docs UPDATE doc._key WITH { } IN docs LET previous = OLD RETURN previous
      FOR doc IN docs UPDATE doc._key WITH { } IN docs LET updated = NEW RETURN updated

  The variables `OLD` and `NEW` are automatically available when a `REMOVE`, `INSERT`,
  `UPDATE` or `REPLACE` statement is immediately followed by a `LET` statement.
  Note that the `LET` and `RETURN` statements in data-modification queries are not as
  flexible as the general versions of `LET` and `RETURN`. When returning documents from
  data-modification operations, only a single variable can be assigned using `LET`, and
  the assignment can only be either `OLD` or `NEW`, but not an arbitrary expression. The
  `RETURN` statement also allows using the just-created variable only, and no arbitrary
  expressions.


v2.4.0-beta1 (2014-12-26)
--------------------------

* fixed superstates in FoxxGenerator

* fixed issue #1065: Aardvark: added creation of documents and edges with _key property

* fixed issue #1198: Aardvark: current AQL editor query is now cached

* Upgraded V8 version from 3.16.14 to 3.29.59

  The built-in version of V8 has been upgraded from 3.16.14 to 3.29.59.
  This activates several ES6 (also dubbed *Harmony* or *ES.next*) features in
  ArangoDB, both in the ArangoShell and the ArangoDB server. They can be
  used for scripting and in server-side actions such as Foxx routes, traversals
  etc.

  The following ES6 features are available in ArangoDB 2.4 by default:

  * iterators
  * the `of` operator
  * symbols
  * predefined collections types (Map, Set etc.)
  * typed arrays

  Many other ES6 features are disabled by default, but can be made available by
  starting arangod or arangosh with the appropriate options:

  * arrow functions
  * proxies
  * generators
  * String, Array, and Number enhancements
  * constants
  * enhanced object and numeric literals

  To activate all these ES6 features in arangod or arangosh, start it with
  the following options:

      arangosh --javascript.v8-options="--harmony --harmony_generators"

  More details on the available ES6 features can be found in
  [this blog](https://jsteemann.github.io/blog/2014/12/19/using-es6-features-in-arangodb/).

* Added Foxx generator for building Hypermedia APIs

  A more detailed description is [here](https://www.arangodb.com/2014/12/08/building-hypermedia-apis-foxxgenerator)

* New `Applications` tab in web interface:

  The `applications` tab got a complete redesign.
  It will now only show applications that are currently running on ArangoDB.
  For a selected application, a new detailed view has been created.
  This view provides a better overview of the app:
  * author
  * license
  * version
  * contributors
  * download links
  * API documentation

  To install a new application, a new dialog is now available.
  It provides the features already available in the console application `foxx-manager` plus some more:
  * install an application from Github
  * install an application from a zip file
  * install an application from ArangoDB's application store
  * create a new application from scratch: this feature uses a generator to
    create a Foxx application with pre-defined CRUD methods for a given list
    of collections. The generated Foxx app can either be downloaded as a zip file or
    be installed on the server. Starting with a new Foxx app has never been easier.

* fixed issue #1102: Aardvark: Layout bug in documents overview

  The documents overview was entirely destroyed in some situations on Firefox.
  We replaced the plugin we used there.

* fixed issue #1168: Aardvark: pagination buttons jumping

* fixed issue #1161: Aardvark: Click on Import JSON imports previously uploaded file

* removed configure options `--enable-all-in-one-v8`, `--enable-all-in-one-icu`,
  and `--enable-all-in-one-libev`.

* global internal rename to fix naming incompatibilities with JSON:

  Internal functions with names containing `array` have been renamed to `object`,
  internal functions with names containing `list` have been renamed to `array`.
  The renaming was mainly done in the C++ parts. The documentation has also been
  adjusted so that the correct JSON type names are used in most places.

  The change also led to the addition of a few function aliases in AQL:

  * `TO_LIST` now is an alias of the new `TO_ARRAY`
  * `IS_LIST` now is an alias of the new `IS_ARRAY`
  * `IS_DOCUMENT` now is an alias of the new `IS_OBJECT`

  The changed also renamed the option `mergeArrays` to `mergeObjects` for AQL
  data-modification query options and HTTP document modification API

* AQL: added optimizer rule "remove-filter-covered-by-index"

  This rule removes FilterNodes and CalculationNodes from an execution plan if the
  filter is already covered by a previous IndexRangeNode. Removing the CalculationNode
  and the FilterNode will speed up query execution because the query requires less
  computation.

* AQL: added optimizer rule "remove-sort-rand"

  This rule removes a `SORT RAND()` expression from a query and moves the random
  iteration into the appropriate `EnumerateCollectionNode`. This is more efficient
  than individually enumerating and then sorting randomly.

* AQL: range optimizations for IN and OR

  This change enables usage of indexes for several additional cases. Filters containing
  the `IN` operator can now make use of indexes, and multiple OR- or AND-combined filter
  conditions can now also use indexes if the filters are accessing the same indexed
  attribute.

  Here are a few examples of queries that can now use indexes but couldn't before:

    FOR doc IN collection
      FILTER doc.indexedAttribute == 1 || doc.indexedAttribute > 99
      RETURN doc

    FOR doc IN collection
      FILTER doc.indexedAttribute IN [ 3, 42 ] || doc.indexedAttribute > 99
      RETURN doc

    FOR doc IN collection
      FILTER (doc.indexedAttribute > 2 && doc.indexedAttribute < 10) ||
             (doc.indexedAttribute > 23 && doc.indexedAttribute < 42)
      RETURN doc

* fixed issue #500: AQL parentheses issue

  This change allows passing subqueries as AQL function parameters without using
  duplicate brackets (e.g. `FUNC(query)` instead of `FUNC((query))`

* added optional `COUNT` clause to AQL `COLLECT`

  This allows more efficient group count calculation queries, e.g.

      FOR doc IN collection
        COLLECT age = doc.age WITH COUNT INTO length
        RETURN { age: age, count: length }

  A count-only query is also possible:

      FOR doc IN collection
        COLLECT WITH COUNT INTO length
        RETURN length

* fixed missing makeDirectory when fetching a Foxx application from a zip file

* fixed issue #1134: Change the default endpoint to localhost

  This change will modify the IP address ArangoDB listens on to 127.0.0.1 by default.
  This will make new ArangoDB installations unaccessible from clients other than
  localhost unless changed. This is a security feature.

  To make ArangoDB accessible from any client, change the server's configuration
  (`--server.endpoint`) to either `tcp://0.0.0.0:8529` or the server's publicly
  visible IP address.

* deprecated `Repository#modelPrototype`. Use `Repository#model` instead.

* IMPORTANT CHANGE: by default, system collections are included in replication and all
  replication API return values. This will lead to user accounts and credentials
  data being replicated from master to slave servers. This may overwrite
  slave-specific database users.

  If this is undesired, the `_users` collection can be excluded from replication
  easily by setting the `includeSystem` attribute to `false` in the following commands:

  * replication.sync({ includeSystem: false });
  * replication.applier.properties({ includeSystem: false });

  This will exclude all system collections (including `_aqlfunctions`, `_graphs` etc.)
  from the initial synchronization and the continuous replication.

  If this is also undesired, it is also possible to specify a list of collections to
  exclude from the initial synchronization and the continuous replication using the
  `restrictCollections` attribute, e.g.:

      replication.applier.properties({
        includeSystem: true,
        restrictType: "exclude",
        restrictCollections: [ "_users", "_graphs", "foo" ]
      });

  The HTTP API methods for fetching the replication inventory and for dumping collections
  also support the `includeSystem` control flag via a URL parameter.

* removed DEPRECATED replication methods:
  * `replication.logger.start()`
  * `replication.logger.stop()`
  * `replication.logger.properties()`
  * HTTP PUT `/_api/replication/logger-start`
  * HTTP PUT `/_api/replication/logger-stop`
  * HTTP GET `/_api/replication/logger-config`
  * HTTP PUT `/_api/replication/logger-config`

* fixed issue #1174, which was due to locking problems in distributed
  AQL execution

* improved cluster locking for AQL avoiding deadlocks

* use DistributeNode for modifying queries with REPLACE and UPDATE, if
  possible


v2.3.6 (2015-XX-XX)
-------------------

* fixed AQL subquery optimization that produced wrong result when multiple subqueries
  directly followed each other and and a directly following `LET` statement did refer
  to any but the first subquery.


v2.3.5 (2015-01-16)
-------------------

* fixed intermittent 404 errors in Foxx apps after mounting or unmounting apps

* fixed issue #1200: Expansion operator results in "Cannot call method 'forEach' of null"

* fixed issue #1199: Cannot unlink root node of plan


v2.3.4 (2014-12-23)
-------------------

* fixed cerberus path for MyArangoDB


v2.3.3 (2014-12-17)
-------------------

* fixed error handling in instantiation of distributed AQL queries, this
  also fixes a bug in cluster startup with many servers

* issue #1185: parse non-fractional JSON numbers with exponent (e.g. `4e-261`)

* issue #1159: allow --server.request-timeout and --server.connect-timeout of 0


v2.3.2 (2014-12-09)
-------------------

* fixed issue #1177: Fix bug in the user app's storage

* fixed issue #1173: AQL Editor "Save current query" resets user password

* fixed missing makeDirectory when fetching a Foxx application from a zip file

* put in warning about default changed: fixed issue #1134: Change the default endpoint to localhost

* fixed issue #1163: invalid fullCount value returned from AQL

* fixed range operator precedence

* limit default maximum number of plans created by AQL optimizer to 256 (from 1024)

* make AQL optimizer not generate an extra plan if an index can be used, but modify
  existing plans in place

* fixed AQL cursor ttl (time-to-live) issue

  Any user-specified cursor ttl value was not honored since 2.3.0.

* fixed segfault in AQL query hash index setup with unknown shapes

* fixed memleaks

* added AQL optimizer rule for removing `INTO` from a `COLLECT` statement if not needed

* fixed issue #1131

  This change provides the `KEEP` clause for `COLLECT ... INTO`. The `KEEP` clause
  allows controlling which variables will be kept in the variable created by `INTO`.

* fixed issue #1147, must protect dispatcher ID for etcd

v2.3.1 (2014-11-28)
-------------------

* recreate password if missing during upgrade

* fixed issue #1126

* fixed non-working subquery index optimizations

* do not restrict summary of Foxx applications to 60 characters

* fixed display of "required" path parameters in Foxx application documentation

* added more optimizations of constants values in AQL FILTER conditions

* fixed invalid or-to-in optimization for FILTERs containing comparisons
  with boolean values

* fixed replication of `_graphs` collection

* added AQL list functions `PUSH`, `POP`, `UNSHIFT`, `SHIFT`, `REMOVE_VALUES`,
  `REMOVE_VALUE`, `REMOVE_NTH` and `APPEND`

* added AQL functions `CALL` and `APPLY` to dynamically call other functions

* fixed AQL optimizer cost estimation for LIMIT node

* prevent Foxx queues from permanently writing to the journal even when
  server is idle

* fixed AQL COLLECT statement with INTO clause, which copied more variables
  than v2.2 and thus lead to too much memory consumption.
  This deals with #1107.

* fixed AQL COLLECT statement, this concerned every COLLECT statement,
  only the first group had access to the values of the variables before
  the COLLECT statement. This deals with #1127.

* fixed some AQL internals, where sometimes too many items were
  fetched from upstream in the presence of a LIMIT clause. This should
  generally improve performance.


v2.3.0 (2014-11-18)
-------------------

* fixed syslog flags. `--log.syslog` is deprecated and setting it has no effect,
  `--log.facility` now works as described. Application name has been changed from
  `triagens` to `arangod`. It can be changed using `--log.application`. The syslog
  will only contain the actual log message. The datetime prefix is omitted.

* fixed deflate in SimpleHttpClient

* fixed issue #1104: edgeExamples broken or changed

* fixed issue #1103: Error while importing user queries

* fixed issue #1100: AQL: HAS() fails on doc[attribute_name]

* fixed issue #1098: runtime error when creating graph vertex

* hide system applications in **Applications** tab by default

  Display of system applications can be toggled by using the *system applications*
  toggle in the UI.

* added HTTP REST API for managing tasks (`/_api/tasks`)

* allow passing character lists as optional parameter to AQL functions `TRIM`,
  `LTRIM` and `RTRIM`

  These functions now support trimming using custom character lists. If no character
  lists are specified, all whitespace characters will be removed as previously:

      TRIM("  foobar\t \r\n ")         // "foobar"
      TRIM(";foo;bar;baz, ", "; ")     // "foo;bar;baz"

* added AQL string functions `LTRIM`, `RTRIM`, `FIND_FIRST`, `FIND_LAST`, `SPLIT`,
  `SUBSTITUTE`

* added AQL functions `ZIP`, `VALUES` and `PERCENTILE`

* made AQL functions `CONCAT` and `CONCAT_SEPARATOR` work with list arguments

* dynamically create extra dispatcher threads if required

* fixed issue #1097: schemas in the API docs no longer show required properties as optional


v2.3.0-beta2 (2014-11-08)
-------------------------

* front-end: new icons for uploading and downloading JSON documents into a collection

* front-end: fixed documents pagination css display error

* front-end: fixed flickering of the progress view

* front-end: fixed missing event for documents filter function

* front-end: jsoneditor: added CMD+Return (Mac) CTRL+Return (Linux/Win) shortkey for
  saving a document

* front-end: added information tooltip for uploading json documents.

* front-end: added database management view to the collapsed navigation menu

* front-end: added collection truncation feature

* fixed issue #1086: arangoimp: Odd errors if arguments are not given properly

* performance improvements for AQL queries that use JavaScript-based expressions
  internally

* added AQL geo functions `WITHIN_RECTANGLE` and `IS_IN_POLYGON`

* fixed non-working query results download in AQL editor of web interface

* removed debug print message in AQL editor query export routine

* fixed issue #1075: Aardvark: user name required even if auth is off #1075

  The fix for this prefills the username input field with the current user's
  account name if any and `root` (the default username) otherwise. Additionally,
  the tooltip text has been slightly adjusted.

* fixed issue #1069: Add 'raw' link to swagger ui so that the raw swagger
  json can easily be retrieved

  This adds a link to the Swagger API docs to an application's detail view in
  the **Applications** tab of the web interface. The link produces the Swagger
  JSON directly. If authentication is turned on, the link requires authentication,
  too.

* documentation updates


v2.3.0-beta1 (2014-11-01)
-------------------------

* added dedicated `NOT IN` operator for AQL

  Previously, a `NOT IN` was only achievable by writing a negated `IN` condition:

      FOR i IN ... FILTER ! (i IN [ 23, 42 ]) ...

  This can now alternatively be expressed more intuitively as follows:

      FOR i IN ... FILTER i NOT IN [ 23, 42 ] ...

* added alternative logical operator syntax for AQL

  Previously, the logical operators in AQL could only be written as:
  - `&&`: logical and
  - `||`: logical or
  - `!`: negation

  ArangoDB 2.3 introduces the alternative variants for these operators:
  - `AND`: logical and
  - `OR`: logical or
  - `NOT`: negation

  The new syntax is just an alternative to the old syntax, allowing easier
  migration from SQL. The old syntax is still fully supported and will be.

* improved output of `ArangoStatement.parse()` and POST `/_api/query`

  If an AQL query can be parsed without problems, The return value of
  `ArangoStatement.parse()` now contains an attribute `ast` with the abstract
  syntax tree of the query (before optimizations). Though this is an internal
  representation of the query and is subject to change, it can be used to inspect
  how ArangoDB interprets a given query.

* improved `ArangoStatement.explain()` and POST `/_api/explain`

  The commands for explaining AQL queries have been improved.

* added command-line option `--javascript.v8-contexts` to control the number of
  V8 contexts created in arangod.

  Previously, the number of V8 contexts was equal to the number of server threads
  (as specified by option `--server.threads`).

  However, it may be sensible to create different amounts of threads and V8
  contexts. If the option is not specified, the number of V8 contexts created
  will be equal to the number of server threads. Thus no change in configuration
  is required to keep the old behavior.

  If you are using the default config files or merge them with your local config
  files, please review if the default number of server threads is okay in your
  environment. Additionally you should verify that the number of V8 contexts
  created (as specified in option `--javascript.v8-contexts`) is okay.

* the number of server.threads specified is now the minimum of threads
  started. There are situation in which threads are waiting for results of
  distributed database servers. In this case the number of threads is
  dynamically increased.

* removed index type "bitarray"

  Bitarray indexes were only half-way documented and integrated in previous versions
  of ArangoDB so their benefit was limited. The support for bitarray indexes has
  thus been removed in ArangoDB 2.3. It is not possible to create indexes of type
  "bitarray" with ArangoDB 2.3.

  When a collection is opened that contains a bitarray index definition created
  with a previous version of ArangoDB, ArangoDB will ignore it and log the following
  warning:

      index type 'bitarray' is not supported in this version of ArangoDB and is ignored

  Future versions of ArangoDB may automatically remove such index definitions so the
  warnings will eventually disappear.

* removed internal "_admin/modules/flush" in order to fix requireApp

* added basic support for handling binary data in Foxx

  Requests with binary payload can be processed in Foxx applications by
  using the new method `res.rawBodyBuffer()`. This will return the unparsed request
  body as a Buffer object.

  There is now also the method `req.requestParts()` available in Foxx to retrieve
  the individual components of a multipart HTTP request.

  Buffer objects can now be used when setting the response body of any Foxx action.
  Additionally, `res.send()` has been added as a convenience method for returning
  strings, JSON objects or buffers from a Foxx action:

      res.send("<p>some HTML</p>");
      res.send({ success: true });
      res.send(new Buffer("some binary data"));

  The convenience method `res.sendFile()` can now be used to easily return the
  contents of a file from a Foxx action:

      res.sendFile(applicationContext.foxxFilename("image.png"));

  `fs.write` now accepts not only strings but also Buffer objects as second parameter:

      fs.write(filename, "some data");
      fs.write(filename, new Buffer("some binary data"));

  `fs.readBuffer` can be used to return the contents of a file in a Buffer object.

* improved performance of insertion into non-unique hash indexes significantly in case
  many duplicate keys are used in the index

* issue #1042: set time zone in log output

  the command-line option `--log.use-local-time` was added to print dates and times in
  the server-local timezone instead of UTC

* command-line options that require a boolean value now validate the
  value given on the command-line

  This prevents issues if no value is specified for an option that
  requires a boolean value. For example, the following command-line would
  have caused trouble in 2.2, because `--server.endpoint` would have been
  used as the value for the `--server.disable-authentication` options
  (which requires a boolean value):

      arangod --server.disable-authentication --server.endpoint tcp://127.0.0.1:8529 data

  In 2.3, running this command will fail with an error and requires to
  be modified to:

      arangod --server.disable-authentication true --server.endpoint tcp://127.0.0.1:8529 data

* improved performance of CSV import in arangoimp

* fixed issue #1027: Stack traces are off-by-one

* fixed issue #1026: Modules loaded in different files within the same app
  should refer to the same module

* fixed issue #1025: Traversal not as expected in undirected graph

* added a _relation function in the general-graph module.

  This deprecated _directedRelation and _undirectedRelation.
  ArangoDB does not offer any constraints for undirected edges
  which caused some confusion of users how undirected relations
  have to be handled. Relation now only supports directed relations
  and the user can actively simulate undirected relations.

* changed return value of Foxx.applicationContext#collectionName:

  Previously, the function could return invalid collection names because
  invalid characters were not replaced in the application name prefix, only
  in the collection name passed.

  Now, the function replaces invalid characters also in the application name
  prefix, which might to slightly different results for application names that
  contained any characters outside the ranges [a-z], [A-Z] and [0-9].

* prevent XSS in AQL editor and logs view

* integrated tutorial into ArangoShell and web interface

* added option `--backslash-escape` for arangoimp when running CSV file imports

* front-end: added download feature for (filtered) documents

* front-end: added download feature for the results of a user query

* front-end: added function to move documents to another collection

* front-end: added sort-by attribute to the documents filter

* front-end: added sorting feature to database, graph management and user management view.

* issue #989: front-end: Databases view not refreshing after deleting a database

* issue #991: front-end: Database search broken

* front-end: added infobox which shows more information about a document (_id, _rev, _key) or
  an edge (_id, _rev, _key, _from, _to). The from and to attributes are clickable and redirect
  to their document location.

* front-end: added edit-mode for deleting multiple documents at the same time.

* front-end: added delete button to the detailed document/edge view.

* front-end: added visual feedback for saving documents/edges inside the editor (error/success).

* front-end: added auto-focusing for the first input field in a modal.

* front-end: added validation for user input in a modal.

* front-end: user defined queries are now stored inside the database and are bound to the current
  user, instead of using the local storage functionality of the browsers. The outcome of this is
  that user defined queries are now independently usable from any device. Also queries can now be
  edited through the standard document editor of the front-end through the _users collection.

* front-end: added import and export functionality for user defined queries.

* front-end: added new keywords and functions to the aql-editor theme

* front-end: applied tile-style to the graph view

* front-end: now using the new graph api including multi-collection support

* front-end: foxx apps are now deletable

* front-end: foxx apps are now installable and updateable through github, if github is their
  origin.

* front-end: added foxx app version control. Multiple versions of a single foxx app are now
  installable and easy to manage and are also arranged in groups.

* front-end: the user-set filter of a collection is now stored until the user navigates to
  another collection.

* front-end: fetching and filtering of documents, statistics, and query operations are now
  handled with asynchronous ajax calls.

* front-end: added progress indicator if the front-end is waiting for a server operation.

* front-end: fixed wrong count of documents in the documents view of a collection.

* front-end: fixed unexpected styling of the manage db view and navigation.

* front-end: fixed wrong handling of select fields in a modal view.

* front-end: fixed wrong positioning of some tooltips.

* automatically call `toJSON` function of JavaScript objects (if present)
  when serializing them into database documents. This change allows
  storing JavaScript date objects in the database in a sensible manner.


v2.2.7 (2014-11-19)
-------------------

* fixed issue #998: Incorrect application URL for non-system Foxx apps

* fixed issue #1079: AQL editor: keyword WITH in UPDATE query is not highlighted

* fix memory leak in cluster nodes

* fixed registration of AQL user-defined functions in Web UI (JS shell)

* fixed error display in Web UI for certain errors
  (now error message is printed instead of 'undefined')

* fixed issue #1059: bug in js module console

* fixed issue #1056: "fs": zip functions fail with passwords

* fixed issue #1063: Docs: measuring unit of --wal.logfile-size?

* fixed issue #1062: Docs: typo in 14.2 Example data


v2.2.6 (2014-10-20)
-------------------

* fixed issue #972: Compilation Issue

* fixed issue #743: temporary directories are now unique and one can read
  off the tool that created them, if empty, they are removed atexit

* Highly improved performance of all AQL GRAPH_* functions.

* Orphan collections in general graphs can now be found via GRAPH_VERTICES
  if either "any" or no direction is defined

* Fixed documentation for AQL function GRAPH_NEIGHBORS.
  The option "vertexCollectionRestriction" is meant to filter the target
  vertices only, and should not filter the path.

* Fixed a bug in GRAPH_NEIGHBORS which enforced only empty results
  under certain conditions


v2.2.5 (2014-10-09)
-------------------

* fixed issue #961: allow non-JSON values in undocument request bodies

* fixed issue 1028: libicu is now statically linked

* fixed cached lookups of collections on the server, which may have caused spurious
  problems after collection rename operations


v2.2.4 (2014-10-01)
-------------------

* fixed accessing `_from` and `_to` attributes in `collection.byExample` and
  `collection.firstExample`

  These internal attributes were not handled properly in the mentioned functions, so
  searching for them did not always produce documents

* fixed issue #1030: arangoimp 2.2.3 crashing, not logging on large Windows CSV file

* fixed issue #1025: Traversal not as expected in undirected graph

* fixed issue #1020

  This requires re-introducing the startup option `--database.force-sync-properties`.

  This option can again be used to force fsyncs of collection, index and database properties
  stored as JSON strings on disk in files named `parameter.json`. Syncing these files after
  a write may be necessary if the underlying storage does not sync file contents by itself
  in a "sensible" amount of time after a file has been written and closed.

  The default value is `true` so collection, index and database properties will always be
  synced to disk immediately. This affects creating, renaming and dropping collections as
  well as creating and dropping databases and indexes. Each of these operations will perform
  an additional fsync on the `parameter.json` file if the option is set to `true`.

  It might be sensible to set this option to `false` for workloads that create and drop a
  lot of collections (e.g. test runs).

  Document operations such as creating, updating and dropping documents are not affected
  by this option.

* fixed issue #1016: AQL editor bug

* fixed issue #1014: WITHIN function returns wrong distance

* fixed AQL shortest path calculation in function `GRAPH_SHORTEST_PATH` to return
  complete vertex objects instead of just vertex ids

* allow changing of attributes of documents stored in server-side JavaScript variables

  Previously, the following did not work:

      var doc = db.collection.document(key);
      doc._key = "abc"; // overwriting internal attributes not supported
      doc.value = 123;  // overwriting existing attributes not supported

  Now, modifying documents stored in server-side variables (e.g. `doc` in the above case)
  is supported. Modifying the variables will not update the documents in the database,
  but will modify the JavaScript object (which can be written back to the database using
  `db.collection.update` or `db.collection.replace`)

* fixed issue #997: arangoimp apparently doesn't support files >2gig on Windows

  large file support (requires using `_stat64` instead of `stat`) is now supported on
  Windows


v2.2.3 (2014-09-02)
-------------------

* added `around` for Foxx controller

* added `type` option for HTTP API `GET /_api/document?collection=...`

  This allows controlling the type of results to be returned. By default, paths to
  documents will be returned, e.g.

      [
        `/_api/document/test/mykey1`,
        `/_api/document/test/mykey2`,
        ...
      ]

  To return a list of document ids instead of paths, the `type` URL parameter can be
  set to `id`:

      [
        `test/mykey1`,
        `test/mykey2`,
        ...
      ]

  To return a list of document keys only, the `type` URL parameter can be set to `key`:

      [
        `mykey1`,
        `mykey2`,
        ...
      ]


* properly capitalize HTTP response header field names in case the `x-arango-async`
  HTTP header was used in a request.

* fixed several documentation issues

* speedup for several general-graph functions, AQL functions starting with `GRAPH_`
  and traversals


v2.2.2 (2014-08-08)
-------------------

* allow storing non-reserved attribute names starting with an underscore

  Previous versions of ArangoDB parsed away all attribute names that started with an
  underscore (e.g. `_test', '_foo', `_bar`) on all levels of a document (root level
  and sub-attribute levels). While this behavior was documented, it was unintuitive and
  prevented storing documents inside other documents, e.g.:

      {
        "_key" : "foo",
        "_type" : "mydoc",
        "references" : [
          {
            "_key" : "something",
            "_rev" : "...",
            "value" : 1
          },
          {
            "_key" : "something else",
            "_rev" : "...",
            "value" : 2
          }
        ]
      }

  In the above example, previous versions of ArangoDB removed all attributes and
  sub-attributes that started with underscores, meaning the embedded documents would lose
  some of their attributes. 2.2.2 should preserve such attributes, and will also allow
  storing user-defined attribute names on the top-level even if they start with underscores
  (such as `_type` in the above example).

* fix conversion of JavaScript String, Number and Boolean objects to JSON.

  Objects created in JavaScript using `new Number(...)`, `new String(...)`, or
  `new Boolean(...)` were not converted to JSON correctly.

* fixed a race condition on task registration (i.e. `require("org/arangodb/tasks").register()`)

  this race condition led to undefined behavior when a just-created task with no offset and
  no period was instantly executed and deleted by the task scheduler, before the `register`
  function returned to the caller.

* changed run-tests.sh to execute all suitable tests.

* switch to new version of gyp

* fixed upgrade button


v2.2.1 (2014-07-24)
-------------------

* fixed hanging write-ahead log recovery for certain cases that involved dropping
  databases

* fixed issue with --check-version: when creating a new database the check failed

* issue #947 Foxx applicationContext missing some properties

* fixed issue with --check-version: when creating a new database the check failed

* added startup option `--wal.suppress-shape-information`

  Setting this option to `true` will reduce memory and disk space usage and require
  less CPU time when modifying documents or edges. It should therefore be turned on
  for standalone ArangoDB servers. However, for servers that are used as replication
  masters, setting this option to `true` will effectively disable the usage of the
  write-ahead log for replication, so it should be set to `false` for any replication
  master servers.

  The default value for this option is `false`.

* added optional `ttl` attribute to specify result cursor expiration for HTTP API method
  `POST /_api/cursor`

  The `ttl` attribute can be used to prevent cursor results from timing out too early.

* issue #947: Foxx applicationContext missing some properties

* (reported by Christian Neubauer):

  The problem was that in Google's V8, signed and unsigned chars are not always declared cleanly.
  so we need to force v8 to compile with forced signed chars which is done by the Flag:
    -fsigned-char
  at least it is enough to follow the instructions of compiling arango on rasperry
  and add "CFLAGS='-fsigned-char'" to the make command of V8 and remove the armv7=0

* Fixed a bug with the replication client. In the case of single document
  transactions the collection was not write locked.


v2.2.0 (2014-07-10)
-------------------

* The replication methods `logger.start`, `logger.stop` and `logger.properties` are
  no-ops in ArangoDB 2.2 as there is no separate replication logger anymore. Data changes
  are logged into the write-ahead log in ArangoDB 2.2, and not separately by the
  replication logger. The replication logger object is still there in ArangoDB 2.2 to
  ensure backwards-compatibility, however, logging cannot be started, stopped or
  configured anymore. Using any of these methods will do nothing.

  This also affects the following HTTP API methods:
  - `PUT /_api/replication/logger-start`
  - `PUT /_api/replication/logger-stop`
  - `GET /_api/replication/logger-config`
  - `PUT /_api/replication/logger-config`

  Using any of these methods is discouraged from now on as they will be removed in
  future versions of ArangoDB.

* INCOMPATIBLE CHANGE: replication of transactions has changed. Previously, transactions
  were logged on a master in one big block and shipped to a slave in one block, too.
  Now transactions will be logged and replicated as separate entries, allowing transactions
  to be bigger and also ensure replication progress.

  This change also affects the behavior of the `stop` method of the replication applier.
  If the replication applier is now stopped manually using the `stop` method and later
  restarted using the `start` method, any transactions that were unfinished at the
  point of stopping will be aborted on a slave, even if they later commit on the master.

  In ArangoDB 2.2, stopping the replication applier manually should be avoided unless the
  goal is to stop replication permanently or to do a full resync with the master anyway.
  If the replication applier still must be stopped, it should be made sure that the
  slave has fetched and applied all pending operations from a master, and that no
  extra transactions are started on the master before the `stop` command on the slave
  is executed.

  Replication of transactions in ArangoDB 2.2 might also lock the involved collections on
  the slave while a transaction is either committed or aborted on the master and the
  change has been replicated to the slave. This change in behavior may be important for
  slave servers that are used for read-scaling. In order to avoid long lasting collection
  locks on the slave, transactions should be kept small.

  The `_replication` system collection is not used anymore in ArangoDB 2.2 and its usage is
  discouraged.

* INCOMPATIBLE CHANGE: the figures reported by the `collection.figures` method
  now only reflect documents and data contained in the journals and datafiles of
  collections. Documents or deletions contained only in the write-ahead log will
  not influence collection figures until the write-ahead log garbage collection
  kicks in. The figures for a collection might therefore underreport the total
  resource usage of a collection.

  Additionally, the attributes `lastTick` and `uncollectedLogfileEntries` have been
  added to the result of the `figures` operation and the HTTP API method
  `PUT /_api/collection/figures`

* added `insert` method as an alias for `save`. Documents can now be inserted into
  a collection using either method:

      db.test.save({ foo: "bar" });
      db.test.insert({ foo: "bar" });

* added support for data-modification AQL queries

* added AQL keywords `INSERT`, `UPDATE`, `REPLACE` and `REMOVE` (and `WITH`) to
  support data-modification AQL queries.

  Unquoted usage of these keywords for attribute names in AQL queries will likely
  fail in ArangoDB 2.2. If any such attribute name needs to be used in a query, it
  should be enclosed in backticks to indicate the usage of a literal attribute
  name.

  For example, the following query will fail in ArangoDB 2.2 with a parse error:

      FOR i IN foo RETURN i.remove

  and needs to be rewritten like this:

      FOR i IN foo RETURN i.`remove`

* disallow storing of JavaScript objects that contain JavaScript native objects
  of type `Date`, `Function`, `RegExp` or `External`, e.g.

      db.test.save({ foo: /bar/ });
      db.test.save({ foo: new Date() });

  will now print

      Error: <data> cannot be converted into JSON shape: could not shape document

  Previously, objects of these types were silently converted into an empty object
  (i.e. `{ }`).

  To store such objects in a collection, explicitly convert them into strings
  like this:

      db.test.save({ foo: String(/bar/) });
      db.test.save({ foo: String(new Date()) });

* The replication methods `logger.start`, `logger.stop` and `logger.properties` are
  no-ops in ArangoDB 2.2 as there is no separate replication logger anymore. Data changes
  are logged into the write-ahead log in ArangoDB 2.2, and not separately by the
  replication logger. The replication logger object is still there in ArangoDB 2.2 to
  ensure backwards-compatibility, however, logging cannot be started, stopped or
  configured anymore. Using any of these methods will do nothing.

  This also affects the following HTTP API methods:
  - `PUT /_api/replication/logger-start`
  - `PUT /_api/replication/logger-stop`
  - `GET /_api/replication/logger-config`
  - `PUT /_api/replication/logger-config`

  Using any of these methods is discouraged from now on as they will be removed in
  future versions of ArangoDB.

* INCOMPATIBLE CHANGE: replication of transactions has changed. Previously, transactions
  were logged on a master in one big block and shipped to a slave in one block, too.
  Now transactions will be logged and replicated as separate entries, allowing transactions
  to be bigger and also ensure replication progress.

  This change also affects the behavior of the `stop` method of the replication applier.
  If the replication applier is now stopped manually using the `stop` method and later
  restarted using the `start` method, any transactions that were unfinished at the
  point of stopping will be aborted on a slave, even if they later commit on the master.

  In ArangoDB 2.2, stopping the replication applier manually should be avoided unless the
  goal is to stop replication permanently or to do a full resync with the master anyway.
  If the replication applier still must be stopped, it should be made sure that the
  slave has fetched and applied all pending operations from a master, and that no
  extra transactions are started on the master before the `stop` command on the slave
  is executed.

  Replication of transactions in ArangoDB 2.2 might also lock the involved collections on
  the slave while a transaction is either committed or aborted on the master and the
  change has been replicated to the slave. This change in behavior may be important for
  slave servers that are used for read-scaling. In order to avoid long lasting collection
  locks on the slave, transactions should be kept small.

  The `_replication` system collection is not used anymore in ArangoDB 2.2 and its usage is
  discouraged.

* INCOMPATIBLE CHANGE: the figures reported by the `collection.figures` method
  now only reflect documents and data contained in the journals and datafiles of
  collections. Documents or deletions contained only in the write-ahead log will
  not influence collection figures until the write-ahead log garbage collection
  kicks in. The figures for a collection might therefore underreport the total
  resource usage of a collection.

  Additionally, the attributes `lastTick` and `uncollectedLogfileEntries` have been
  added to the result of the `figures` operation and the HTTP API method
  `PUT /_api/collection/figures`

* added `insert` method as an alias for `save`. Documents can now be inserted into
  a collection using either method:

      db.test.save({ foo: "bar" });
      db.test.insert({ foo: "bar" });

* added support for data-modification AQL queries

* added AQL keywords `INSERT`, `UPDATE`, `REPLACE` and `REMOVE` (and `WITH`) to
  support data-modification AQL queries.

  Unquoted usage of these keywords for attribute names in AQL queries will likely
  fail in ArangoDB 2.2. If any such attribute name needs to be used in a query, it
  should be enclosed in backticks to indicate the usage of a literal attribute
  name.

  For example, the following query will fail in ArangoDB 2.2 with a parse error:

      FOR i IN foo RETURN i.remove

  and needs to be rewritten like this:

      FOR i IN foo RETURN i.`remove`

* disallow storing of JavaScript objects that contain JavaScript native objects
  of type `Date`, `Function`, `RegExp` or `External`, e.g.

      db.test.save({ foo: /bar/ });
      db.test.save({ foo: new Date() });

  will now print

      Error: <data> cannot be converted into JSON shape: could not shape document

  Previously, objects of these types were silently converted into an empty object
  (i.e. `{ }`).

  To store such objects in a collection, explicitly convert them into strings
  like this:

      db.test.save({ foo: String(/bar/) });
      db.test.save({ foo: String(new Date()) });

* honor startup option `--server.disable-statistics` when deciding whether or not
  to start periodic statistics collection jobs

  Previously, the statistics collection jobs were started even if the server was
  started with the `--server.disable-statistics` flag being set to `true`

* removed startup option `--random.no-seed`

  This option had no effect in previous versions of ArangoDB and was thus removed.

* removed startup option `--database.remove-on-drop`

  This option was used for debugging only.

* removed startup option `--database.force-sync-properties`

  This option is now superfluous as collection properties are now stored in the
  write-ahead log.

* introduced write-ahead log

  All write operations in an ArangoDB server instance are automatically logged
  to the server's write-ahead log. The write-ahead log is a set of append-only
  logfiles, and it is used in case of a crash recovery and for replication.
  Data from the write-ahead log will eventually be moved into the journals or
  datafiles of collections, allowing the server to remove older write-ahead log
  logfiles. Figures of collections will be updated when data are moved from the
  write-ahead log into the journals or datafiles of collections.

  Cross-collection transactions in ArangoDB should benefit considerably by this
  change, as less writes than in previous versions are required to ensure the data
  of multiple collections are atomically and durably committed. All data-modifying
  operations inside transactions (insert, update, remove) will write their
  operations into the write-ahead log directly, making transactions with multiple
  operations also require less physical memory than in previous versions of ArangoDB,
  that required all transaction data to fit into RAM.

  The `_trx` system collection is not used anymore in ArangoDB 2.2 and its usage is
  discouraged.

  The data in the write-ahead log can also be used in the replication context.
  The `_replication` collection that was used in previous versions of ArangoDB to
  store all changes on the server is not used anymore in ArangoDB 2.2. Instead,
  slaves can read from a master's write-ahead log to get informed about most
  recent changes. This removes the need to store data-modifying operations in
  both the actual place and the `_replication` collection.

* removed startup option `--server.disable-replication-logger`

  This option is superfluous in ArangoDB 2.2. There is no dedicated replication
  logger in ArangoDB 2.2. There is now always the write-ahead log, and it is also
  used as the server's replication log. Specifying the startup option
  `--server.disable-replication-logger` will do nothing in ArangoDB 2.2, but the
  option should not be used anymore as it might be removed in a future version.

* changed behavior of replication logger

  There is no dedicated replication logger in ArangoDB 2.2 as there is the
  write-ahead log now. The existing APIs for starting and stopping the replication
  logger still exist in ArangoDB 2.2 for downwards-compatibility, but calling
  the start or stop operations are no-ops in ArangoDB 2.2. When querying the
  replication logger status via the API, the server will always report that the
  replication logger is running. Configuring the replication logger is a no-op
  in ArangoDB 2.2, too. Changing the replication logger configuration has no
  effect. Instead, the write-ahead log configuration can be changed.

* removed MRuby integration for arangod

  ArangoDB had an experimental MRuby integration in some of the publish builds.
  This wasn't continuously developed, and so it has been removed in ArangoDB 2.2.

  This change has led to the following startup options being superfluous:

  - `--ruby.gc-interval`
  - `--ruby.action-directory`
  - `--ruby.modules-path`
  - `--ruby.startup-directory`

  Specifying these startup options will do nothing in ArangoDB 2.2, but the
  options should be avoided from now on as they might be removed in future versions.

* reclaim index memory when last document in collection is deleted

  Previously, deleting documents from a collection did not lead to index sizes being
  reduced. Instead, the already allocated index memory was re-used when a collection
  was refilled.

  Now, index memory for primary indexes and hash indexes is reclaimed instantly when
  the last document from a collection is removed.

* inlined and optimized functions in hash indexes

* added AQL TRANSLATE function

  This function can be used to perform lookups from static lists, e.g.

      LET countryNames = { US: "United States", UK: "United Kingdom", FR: "France" }
      RETURN TRANSLATE("FR", countryNames)

* fixed datafile debugger

* fixed check-version for empty directory

* moved try/catch block to the top of routing chain

* added mountedApp function for foxx-manager

* fixed issue #883: arango 2.1 - when starting multi-machine cluster, UI web
  does not change to cluster overview

* fixed dfdb: should not start any other V8 threads

* cleanup of version-check, added module org/arangodb/database-version,
  added --check-version option

* fixed issue #881: [2.1.0] Bombarded (every 10 sec or so) with
  "WARNING format string is corrupt" when in non-system DB Dashboard

* specialized primary index implementation to allow faster hash table
  rebuilding and reduce lookups in datafiles for the actual value of `_key`.

* issue #862: added `--overwrite` option to arangoimp

* removed number of property lookups for documents during AQL queries that
  access documents

* prevent buffering of long print results in arangosh's and arangod's print
  command

  this change will emit buffered intermediate print results and discard the
  output buffer to quickly deliver print results to the user, and to prevent
  constructing very large buffers for large results

* removed sorting of attribute names for use in a collection's shaper

  sorting attribute names was done on document insert to keep attributes
  of a collection in sorted order for faster comparisons. The sort order
  of attributes was only used in one particular and unlikely case, so it
  was removed. Collections with many different attribute names should
  benefit from this change by faster inserts and slightly less memory usage.

* fixed a bug in arangodump which got the collection name in _from and _to
  attributes of edges wrong (all were "_unknown")

* fixed a bug in arangorestore which did not recognize wrong _from and _to
  attributes of edges

* improved error detection and reporting in arangorestore


v2.1.1 (2014-06-06)
-------------------

* fixed dfdb: should not start any other V8 threads

* signature for collection functions was modified

  The basic change was the substitution of the input parameter of the
  function by an generic options object which can contain multiple
  option parameter of the function.
  Following functions were modified
  remove
  removeBySample
  replace
  replaceBySample
  update
  updateBySample

  Old signature is yet supported but it will be removed in future versions

v2.1.0 (2014-05-29)
-------------------

* implemented upgrade procedure for clusters

* fixed communication issue with agency which prevented reconnect
  after an agent failure

* fixed cluster dashboard in the case that one but not all servers
  in the cluster are down

* fixed a bug with coordinators creating local database objects
  in the wrong order (_system needs to be done first)

* improved cluster dashboard


v2.1.0-rc2 (2014-05-25)
-----------------------

* fixed issue #864: Inconsistent behavior of AQL REVERSE(list) function


v2.1.0-rc1 (XXXX-XX-XX)
-----------------------

* added server-side periodic task management functions:

  - require("org/arangodb/tasks").register(): registers a periodic task
  - require("org/arangodb/tasks").unregister(): unregisters and removes a
    periodic task
  - require("org/arangodb/tasks").get(): retrieves a specific tasks or all
    existing tasks

  the previous undocumented function `internal.definePeriodic` is now
  deprecated and will be removed in a future release.

* decrease the size of some seldom used system collections on creation.

  This will make these collections use less disk space and mapped memory.

* added AQL date functions

* added AQL FLATTEN() list function

* added index memory statistics to `db.<collection>.figures()` function

  The `figures` function will now return a sub-document `indexes`, which lists
  the number of indexes in the `count` sub-attribute, and the total memory
  usage of the indexes in bytes in the `size` sub-attribute.

* added AQL CURRENT_DATABASE() function

  This function returns the current database's name.

* added AQL CURRENT_USER() function

  This function returns the current user from an AQL query. The current user is the
  username that was specified in the `Authorization` HTTP header of the request. If
  authentication is turned off or the query was executed outside a request context,
  the function will return `null`.

* fixed issue #796: Searching with newline chars broken?

  fixed slightly different handling of backslash escape characters in a few
  AQL functions. Now handling of escape sequences should be consistent, and
  searching for newline characters should work the same everywhere

* added OpenSSL version check for configure

  It will report all OpenSSL versions < 1.0.1g as being too old.
  `configure` will only complain about an outdated OpenSSL version but not stop.

* require C++ compiler support (requires g++ 4.8, clang++ 3.4 or Visual Studio 13)

* less string copying returning JSONified documents from ArangoDB, e.g. via
  HTTP GET `/_api/document/<collection>/<document>`

* issue #798: Lower case http headers from arango

  This change allows returning capitalized HTTP headers, e.g.
  `Content-Length` instead of `content-length`.
  The HTTP spec says that headers are case-insensitive, but
  in fact several clients rely on a specific case in response
  headers.
  This change will capitalize HTTP headers if the `X-Arango-Version`
  request header is sent by the client and contains a value of at
  least `20100` (for version 2.1). The default value for the
  compatibility can also be set at server start, using the
  `--server.default-api-compatibility` option.

* simplified usage of `db._createStatement()`

  Previously, the function could not be called with a query string parameter as
  follows:

      db._createStatement(queryString);

  Calling it as above resulted in an error because the function expected an
  object as its parameter. From now on, it's possible to call the function with
  just the query string.

* make ArangoDB not send back a `WWW-Authenticate` header to a client in case the
  client sends the `X-Omit-WWW-Authenticate` HTTP header.

  This is done to prevent browsers from showing their built-in HTTP authentication
  dialog for AJAX requests that require authentication.
  ArangoDB will still return an HTTP 401 (Unauthorized) if the request doesn't
  contain valid credentials, but it will omit the `WWW-Authenticate` header,
  allowing clients to bypass the browser's authentication dialog.

* added REST API method HTTP GET `/_api/job/job-id` to query the status of an
  async job without potentially fetching it from the list of done jobs

* fixed non-intuitive behavior in jobs API: previously, querying the status
  of an async job via the API HTTP PUT `/_api/job/job-id` removed a currently
  executing async job from the list of queryable jobs on the server.
  Now, when querying the result of an async job that is still executing,
  the job is kept in the list of queryable jobs so its result can be fetched
  by a subsequent request.

* use a new data structure for the edge index of an edge collection. This
  improves the performance for the creation of the edge index and in
  particular speeds up removal of edges in graphs. Note however that
  this change might change the order in which edges starting at
  or ending in a vertex are returned. However, this order was never
  guaranteed anyway and it is not sensible to guarantee any particular
  order.

* provide a size hint to edge and hash indexes when initially filling them
  this will lead to less re-allocations when populating these indexes

  this may speed up building indexes when opening an existing collection

* don't requeue identical context methods in V8 threads in case a method is
  already registered

* removed arangod command line option `--database.remove-on-compacted`

* export the sort attribute for graph traversals to the HTTP interface

* add support for arangodump/arangorestore for clusters


v2.0.8 (XXXX-XX-XX)
-------------------

* fixed too-busy iteration over skiplists

  Even when a skiplist query was restricted by a limit clause, the skiplist
  index was queried without the limit. this led to slower-than-necessary
  execution times.

* fixed timeout overflows on 32 bit systems

  this bug has led to problems when select was called with a high timeout
  value (2000+ seconds) on 32bit systems that don't have a forgiving select
  implementation. when the call was made on these systems, select failed
  so no data would be read or sent over the connection

  this might have affected some cluster-internal operations.

* fixed ETCD issues on 32 bit systems

  ETCD was non-functional on 32 bit systems at all. The first call to the
  watch API crashed it. This was because atomic operations worked on data
  structures that were not properly aligned on 32 bit systems.

* fixed issue #848: db.someEdgeCollection.inEdge does not return correct
  value when called the 2nd time after a .save to the edge collection


v2.0.7 (2014-05-05)
-------------------

* issue #839: Foxx Manager missing "unfetch"

* fixed a race condition at startup

  this fixes undefined behavior in case the logger was involved directly at
  startup, before the logger initialization code was called. This should have
  occurred only for code that was executed before the invocation of main(),
  e.g. during ctor calls of statically defined objects.


v2.0.6 (2014-04-22)
-------------------

* fixed issue #835: arangosh doesn't show correct database name



v2.0.5 (2014-04-21)
-------------------

* Fixed a caching problem in IE JS Shell

* added cancelation for async jobs

* upgraded to new gyp for V8

* new Windows installer


v2.0.4 (2014-04-14)
-------------------

* fixed cluster authentication front-end issues for Firefox and IE, there are
  still problems with Chrome


v2.0.3 (2014-04-14)
-------------------

* fixed AQL optimizer bug

* fixed front-end issues

* added password change dialog


v2.0.2 (2014-04-06)
-------------------

* during cluster startup, do not log (somewhat expected) connection errors with
  log level error, but with log level info

* fixed dashboard modals

* fixed connection check for cluster planning front end: firefox does
  not support async:false

* document how to persist a cluster plan in order to relaunch an existing
  cluster later


v2.0.1 (2014-03-31)
-------------------

* make ArangoDB not send back a `WWW-Authenticate` header to a client in case the
  client sends the `X-Omit-WWW-Authenticate` HTTP header.

  This is done to prevent browsers from showing their built-in HTTP authentication
  dialog for AJAX requests that require authentication.
  ArangoDB will still return an HTTP 401 (Unauthorized) if the request doesn't
  contain valid credentials, but it will omit the `WWW-Authenticate` header,
  allowing clients to bypass the browser's authentication dialog.

* fixed isses in arango-dfdb:

  the dfdb was not able to unload certain system collections, so these couldn't be
  inspected with the dfdb sometimes. Additionally, it did not truncate corrupt
  markers from datafiles under some circumstances

* added `changePassword` attribute for users

* fixed non-working "save" button in collection edit view of web interface
  clicking the save button did nothing. one had to press enter in one of the input
  fields to send modified form data

* fixed V8 compile error on MacOS X

* prevent `body length: -9223372036854775808` being logged in development mode for
  some Foxx HTTP responses

* fixed several bugs in web interface dashboard

* fixed issue #783: coffee script not working in manifest file

* fixed issue #783: coffee script not working in manifest file

* fixed issue #781: Cant save current query from AQL editor ui

* bumped version in `X-Arango-Version` compatibility header sent by arangosh and other
  client tools from `1.5` to `2.0`.

* fixed startup options for arango-dfdb, added details option for arango-dfdb

* fixed display of missing error messages and codes in arangosh

* when creating a collection via the web interface, the collection type was always
  "document", regardless of the user's choice


v2.0.0 (2014-03-10)
-------------------

* first 2.0 release


v2.0.0-rc2 (2014-03-07)
-----------------------

* fixed cluster authorization


v2.0.0-rc1 (2014-02-28)
-----------------------

* added sharding :-)

* added collection._dbName attribute to query the name of the database from a collection

  more detailed documentation on the sharding and cluster features can be found in the user
  manual, section **Sharding**

* INCOMPATIBLE CHANGE: using complex values in AQL filter conditions with operators other
  than equality (e.g. >=, >, <=, <) will disable usage of skiplist indexes for filter
  evaluation.

  For example, the following queries will be affected by change:

      FOR doc IN docs FILTER doc.value < { foo: "bar" } RETURN doc
      FOR doc IN docs FILTER doc.value >= [ 1, 2, 3 ] RETURN doc

  The following queries will not be affected by the change:

      FOR doc IN docs FILTER doc.value == 1 RETURN doc
      FOR doc IN docs FILTER doc.value == "foo" RETURN doc
      FOR doc IN docs FILTER doc.value == [ 1, 2, 3 ] RETURN doc
      FOR doc IN docs FILTER doc.value == { foo: "bar" } RETURN doc

* INCOMPATIBLE CHANGE: removed undocumented method `collection.saveOrReplace`

  this feature was never advertised nor documented nor tested.

* INCOMPATIBLE CHANGE: removed undocumented REST API method `/_api/simple/BY-EXAMPLE-HASH`

  this feature was never advertised nor documented nor tested.

* added explicit startup parameter `--server.reuse-address`

  This flag can be used to control whether sockets should be acquired with the SO_REUSEADDR
  flag.

  Regardless of this setting, sockets on Windows are always acquired using the
  SO_EXCLUSIVEADDRUSE flag.

* removed undocumented REST API method GET `/_admin/database-name`

* added user validation API at POST `/_api/user/<username>`

* slightly improved users management API in `/_api/user`:

  Previously, when creating a new user via HTTP POST, the username needed to be
  passed in an attribute `username`. When users were returned via this API,
  the usernames were returned in an attribute named `user`. This was slightly
  confusing and was changed in 2.0 as follows:

  - when adding a user via HTTP POST, the username can be specified in an attribute
  `user`. If this attribute is not used, the API will look into the attribute `username`
  as before and use that value.
  - when users are returned via HTTP GET, the usernames are still returned in an
    attribute `user`.

  This change should be fully downwards-compatible with the previous version of the API.

* added AQL SLICE function to extract slices from lists

* made module loader more node compatible

* the startup option `--javascript.package-path` for arangosh is now deprecated and does
  nothing. Using it will not cause an error, but the option is ignored.

* added coffee script support

* Several UI improvements.

* Exchanged icons in the graphviewer toolbar

* always start networking and HTTP listeners when starting the server (even in
  console mode)

* allow vertex and edge filtering with user-defined functions in TRAVERSAL,
  TRAVERSAL_TREE and SHORTEST_PATH AQL functions:

      // using user-defined AQL functions for edge and vertex filtering
      RETURN TRAVERSAL(friends, friendrelations, "friends/john", "outbound", {
        followEdges: "myfunctions::checkedge",
        filterVertices: "myfunctions::checkvertex"
      })

      // using the following custom filter functions
      var aqlfunctions = require("org/arangodb/aql/functions");
      aqlfunctions.register("myfunctions::checkedge", function (config, vertex, edge, path) {
        return (edge.type !== 'dislikes'); // don't follow these edges
      }, false);

      aqlfunctions.register("myfunctions::checkvertex", function (config, vertex, path) {
        if (vertex.isDeleted || ! vertex.isActive) {
          return [ "prune", "exclude" ]; // exclude these and don't follow them
        }
        return [ ]; // include everything else
      }, false);

* fail if invalid `strategy`, `order` or `itemOrder` attribute values
  are passed to the AQL TRAVERSAL function. Omitting these attributes
  is not considered an error, but specifying an invalid value for any
  of these attributes will make an AQL query fail.

* issue #751: Create database through API should return HTTP status code 201

  By default, the server now returns HTTP 201 (created) when creating a new
  database successfully. To keep compatibility with older ArangoDB versions, the
  startup parameter `--server.default-api-compatibility` can be set to a value
  of `10400` to indicate API compatibility with ArangoDB 1.4. The compatibility
  can also be enforced by setting the `X-Arango-Version` HTTP header in a
  client request to this API on a per-request basis.

* allow direct access from the `db` object to collections whose names start
  with an underscore (e.g. db._users).

  Previously, access to such collections via the `db` object was possible from
  arangosh, but not from arangod (and thus Foxx and actions). The only way
  to access such collections from these places was via the `db._collection(<name>)`
  workaround.

* allow `\n` (as well as `\r\n`) as line terminator in batch requests sent to
  `/_api/batch` HTTP API.

* use `--data-binary` instead of `--data` parameter in generated cURL examples

* issue #703: Also show path of logfile for fm.config()

* issue #675: Dropping a collection used in "graph" module breaks the graph

* added "static" Graph.drop() method for graphs API

* fixed issue #695: arangosh server.password error

* use pretty-printing in `--console` mode by default

* simplified ArangoDB startup options

  Some startup options are now superfluous or their usage is simplified. The
  following options have been changed:

  * `--javascript.modules-path`: this option has been removed. The modules paths
    are determined by arangod and arangosh automatically based on the value of
    `--javascript.startup-directory`.

    If the option is set on startup, it is ignored so startup will not abort with
    an error `unrecognized option`.

  * `--javascript.action-directory`: this option has been removed. The actions
    directory is determined by arangod automatically based on the value of
    `--javascript.startup-directory`.

    If the option is set on startup, it is ignored so startup will not abort with
    an error `unrecognized option`.

  * `--javascript.package-path`: this option is still available but it is not
    required anymore to set the standard package paths (e.g. `js/npm`). arangod
    will automatically use this standard package path regardless of whether it
    was specified via the options.

    It is possible to use this option to add additional package paths to the
    standard value.

  Configuration files included with arangod are adjusted accordingly.

* layout of the graphs tab adapted to better fit with the other tabs

* database selection is moved to the bottom right corner of the web interface

* removed priority queue index type

  this feature was never advertised nor documented nor tested.

* display internal attributes in document source view of web interface

* removed separate shape collections

  When upgrading to ArangoDB 2.0, existing collections will be converted to include
  shapes and attribute markers in the datafiles instead of using separate files for
  shapes.

  When a collection is converted, existing shapes from the SHAPES directory will
  be written to a new datafile in the collection directory, and the SHAPES directory
  will be removed afterwards.

  This saves up to 2 MB of memory and disk space for each collection
  (savings are higher, the less different shapes there are in a collection).
  Additionally, one less file descriptor per opened collection will be used.

  When creating a new collection, the amount of sync calls may be reduced. The same
  may be true for documents with yet-unknown shapes. This may help performance
  in these cases.

* added AQL functions `NTH` and `POSITION`

* added signal handler for arangosh to save last command in more cases

* added extra prompt placeholders for arangosh:
  - `%e`: current endpoint
  - `%u`: current user

* added arangosh option `--javascript.gc-interval` to control amount of
  garbage collection performed by arangosh

* fixed issue #651: Allow addEdge() to take vertex ids in the JS library

* removed command-line option `--log.format`

  In previous versions, this option did not have an effect for most log messages, so
  it got removed.

* removed C++ logger implementation

  Logging inside ArangoDB is now done using the LOG_XXX() macros. The LOGGER_XXX()
  macros are gone.

* added collection status "loading"


v1.4.16 (XXXX-XX-XX)
--------------------

* fixed too eager datafile deletion

  this issue could have caused a crash when the compaction had marked datafiles as obsolete
  and they were removed while "old" temporary query results still pointed to the old datafile
  positions

* fixed issue #826: Replication fails when a collection's configuration changes


v1.4.15 (2014-04-19)
--------------------

* bugfix for AQL query optimizer

  the following type of query was too eagerly optimized, leading to errors in code-generation:

      LET a = (FOR i IN [] RETURN i) LET b = (FOR i IN [] RETURN i) RETURN 1

  the problem occurred when both lists in the subqueries were empty. In this case invalid code
  was generated and the query couldn't be executed.


v1.4.14 (2014-04-05)
--------------------

* fixed race conditions during shape / attribute insertion

  A race condition could have led to spurious `cannot find attribute #xx` or
  `cannot find shape #xx` (where xx is a number) warning messages being logged
  by the server. This happened when a new attribute was inserted and at the same
  time was queried by another thread.

  Also fixed a race condition that may have occurred when a thread tried to
  access the shapes / attributes hash tables while they were resized. In this
  cases, the shape / attribute may have been hashed to a wrong slot.

* fixed a memory barrier / cpu synchronization problem with libev, affecting
  Windows with Visual Studio 2013 (probably earlier versions are affected, too)

  The issue is described in detail here:
  http://lists.schmorp.de/pipermail/libev/2014q1/002318.html


v1.4.13 (2014-03-14)
--------------------

* added diagnostic output for Foxx application upload

* allow dump & restore from ArangoDB 1.4 with an ArangoDB 2.0 server

* allow startup options `temp-path` and `default-language` to be specified from the arangod
  configuration file and not only from the command line

* fixed too eager compaction

  The compaction will now wait for several seconds before trying to re-compact the same
  collection. Additionally, some other limits have been introduced for the compaction.


v1.4.12 (2014-03-05)
--------------------

* fixed display bug in web interface which caused the following problems:
  - documents were displayed in web interface as being empty
  - document attributes view displayed many attributes with content "undefined"
  - document source view displayed many attributes with name "TYPEOF" and value "undefined"
  - an alert popping up in the browser with message "Datatables warning..."

* re-introduced old-style read-write locks to supports Windows versions older than
  Windows 2008R2 and Windows 7. This should re-enable support for Windows Vista and
  Windows 2008.


v1.4.11 (2014-02-27)
--------------------

* added SHORTEST_PATH AQL function

  this calculates the shortest paths between two vertices, using the Dijkstra
  algorithm, employing a min-heap

  By default, ArangoDB does not know the distance between any two vertices and
  will use a default distance of 1. A custom distance function can be registered
  as an AQL user function to make the distance calculation use any document
  attributes or custom logic:

      RETURN SHORTEST_PATH(cities, motorways, "cities/CGN", "cities/MUC", "outbound", {
        paths: true,
        distance: "myfunctions::citydistance"
      })

      // using the following custom distance function
      var aqlfunctions = require("org/arangodb/aql/functions");
      aqlfunctions.register("myfunctions::distance", function (config, vertex1, vertex2, edge) {
        return Math.sqrt(Math.pow(vertex1.x - vertex2.x) + Math.pow(vertex1.y - vertex2.y));
      }, false);

* fixed bug in Graph.pathTo function

* fixed small memleak in AQL optimizer

* fixed access to potentially uninitialized variable when collection had a cap constraint


v1.4.10 (2014-02-21)
--------------------

* fixed graph constructor to allow graph with some parameter to be used

* added node.js "events" and "stream"

* updated npm packages

* added loading of .json file

* Fixed http return code in graph api with waitForSync parameter.

* Fixed documentation in graph, simple and index api.

* removed 2 tests due to change in ruby library.

* issue #756: set access-control-expose-headers on CORS response

  the following headers are now whitelisted by ArangoDB in CORS responses:
  - etag
  - content-encoding
  - content-length
  - location
  - server
  - x-arango-errors
  - x-arango-async-id


v1.4.9 (2014-02-07)
-------------------

* return a document's current etag in response header for HTTP HEAD requests on
  documents that return an HTTP 412 (precondition failed) error. This allows
  retrieving the document's current revision easily.

* added AQL function `SKIPLIST` to directly access skiplist indexes from AQL

  This is a shortcut method to use a skiplist index for retrieving specific documents in
  indexed order. The function capability is rather limited, but it may be used
  for several cases to speed up queries. The documents are returned in index order if
  only one condition is used.

      /* return all documents with mycollection.created > 12345678 */
      FOR doc IN SKIPLIST(mycollection, { created: [[ '>', 12345678 ]] })
        RETURN doc

      /* return first document with mycollection.created > 12345678 */
      FOR doc IN SKIPLIST(mycollection, { created: [[ '>', 12345678 ]] }, 0, 1)
        RETURN doc

      /* return all documents with mycollection.created between 12345678 and 123456790 */
      FOR doc IN SKIPLIST(mycollection, { created: [[ '>', 12345678 ], [ '<=', 123456790 ]] })
        RETURN doc

      /* return all documents with mycollection.a equal 1 and .b equal 2 */
      FOR doc IN SKIPLIST(mycollection, { a: [[ '==', 1 ]], b: [[ '==', 2 ]] })
        RETURN doc

  The function requires a skiplist index with the exact same attributes to
  be present on the specified collection. All attributes present in the skiplist
  index must be specified in the conditions specified for the `SKIPLIST` function.
  Attribute declaration order is important, too: attributes must be specified in the
  same order in the condition as they have been declared in the skiplist index.

* added command-line option `--server.disable-authentication-unix-sockets`

  with this option, authentication can be disabled for all requests coming
  in via UNIX domain sockets, enabling clients located on the same host as
  the ArangoDB server to connect without authentication.
  Other connections (e.g. TCP/IP) are not affected by this option.

  The default value for this option is `false`.
  Note: this option is only supported on platforms that support Unix domain
  sockets.

* call global arangod instance destructor on shutdown

* issue #755: TRAVERSAL does not use strategy, order and itemOrder options

  these options were not honored when configuring a traversal via the AQL
  TRAVERSAL function. Now, these options are used if specified.

* allow vertex and edge filtering with user-defined functions in TRAVERSAL,
  TRAVERSAL_TREE and SHORTEST_PATH AQL functions:

      // using user-defined AQL functions for edge and vertex filtering
      RETURN TRAVERSAL(friends, friendrelations, "friends/john", "outbound", {
        followEdges: "myfunctions::checkedge",
        filterVertices: "myfunctions::checkvertex"
      })

      // using the following custom filter functions
      var aqlfunctions = require("org/arangodb/aql/functions");
      aqlfunctions.register("myfunctions::checkedge", function (config, vertex, edge, path) {
        return (edge.type !== 'dislikes'); // don't follow these edges
      }, false);

      aqlfunctions.register("myfunctions::checkvertex", function (config, vertex, path) {
        if (vertex.isDeleted || ! vertex.isActive) {
          return [ "prune", "exclude" ]; // exclude these and don't follow them
        }
        return [ ]; // include everything else
      }, false);

* issue #748: add vertex filtering to AQL's TRAVERSAL[_TREE]() function


v1.4.8 (2014-01-31)
-------------------

* install foxx apps in the web interface

* fixed a segfault in the import API


v1.4.7 (2014-01-23)
-------------------

* issue #744: Add usage example arangoimp from Command line

* issue #738: added __dirname, __filename pseudo-globals. Fixes #733. (@by pluma)

* mount all Foxx applications in system apps directory on startup


v1.4.6 (2014-01-20)
-------------------

* issue #736: AQL function to parse collection and key from document handle

* added fm.rescan() method for Foxx-Manager

* fixed issue #734: foxx cookie and route problem

* added method `fm.configJson` for arangosh

* include `startupPath` in result of API `/_api/foxx/config`


v1.4.5 (2014-01-15)
-------------------

* fixed issue #726: Alternate Windows Install Method

* fixed issue #716: dpkg -P doesn't remove everything

* fixed bugs in description of HTTP API `_api/index`

* fixed issue #732: Rest API GET revision number

* added missing documentation for several methods in HTTP API `/_api/edge/...`

* fixed typos in description of HTTP API `_api/document`

* defer evaluation of AQL subqueries and logical operators (lazy evaluation)

* Updated font in WebFrontend, it now contains a version that renders properly on Windows

* generally allow function return values as call parameters to AQL functions

* fixed potential deadlock in global context method execution

* added override file "arangod.conf.local" (and co)


v1.4.4 (2013-12-24)
-------------------

* uid and gid are now set in the scripts, there is no longer a separate config file for
  arangod when started from a script

* foxx-manager is now an alias for arangosh

* arango-dfdb is now an alias for arangod, moved from bin to sbin

* changed from readline to linenoise for Windows

* added --install-service and --uninstall-service for Windows

* removed --daemon and --supervisor for Windows

* arangosh and arangod now uses the config-file which maps the binary name, i. e. if you
  rename arangosh to foxx-manager it will use the config file foxx-manager.conf

* fixed lock file for Windows

* fixed issue #711, #687: foxx-manager throws internal errors

* added `--server.ssl-protocol` option for client tools
  this allows connecting from arangosh, arangoimp, arangoimp etc. to an ArangoDB
  server that uses a non-default value for `--server.ssl-protocol`. The default
  value for the SSL protocol is 4 (TLSv1). If the server is configured to use a
  different protocol, it was not possible to connect to it with the client tools.

* added more detailed request statistics

  This adds the number of async-executed HTTP requests plus the number of HTTP
  requests per individual HTTP method type.

* added `--force` option for arangorestore
  this option allows continuing a restore operation even if the server reports errors
  in the middle of the restore operation

* better error reporting for arangorestore
  in case the server returned an HTTP error, arangorestore previously reported this
  error as `internal error` without any details only. Now server-side errors are
  reported by arangorestore with the server's error message

* include more system collections in dumps produced by arangodump
  previously some system collections were intentionally excluded from dumps, even if the
  dump was run with `--include-system-collections`. for example, the collections `_aal`,
  `_modules`, `_routing`, and `_users` were excluded. This makes sense in a replication
  context but not always in a dump context.
  When specifying `--include-system-collections`, arangodump will now include the above-
  mentioned collections in the dump, too. Some other system collections are still excluded
  even when the dump is run with `--include-system-collections`, for example `_replication`
  and `_trx`.

* fixed issue #701: ArangoStatement undefined in arangosh

* fixed typos in configuration files


v1.4.3 (2013-11-25)
-------------------

* fixed a segfault in the AQL optimizer, occurring when a constant non-list value was
  used on the right-hand side of an IN operator that had a collection attribute on the
  left-hand side

* issue #662:

  Fixed access violation errors (crashes) in the Windows version, occurring under some
  circumstances when accessing databases with multiple clients in parallel

* fixed issue #681: Problem with ArchLinux PKGBUILD configuration


v1.4.2 (2013-11-20)
-------------------

* fixed issue #669: Tiny documentation update

* ported Windows version to use native Windows API SRWLocks (slim read-write locks)
  and condition variables instead of homemade versions

  MSDN states the following about the compatibility of SRWLocks and Condition Variables:

      Minimum supported client:
      Windows Server 2008 [desktop apps | Windows Store apps]

      Minimum supported server:
      Windows Vista [desktop apps | Windows Store apps]

* fixed issue #662: ArangoDB on Windows hanging

  This fixes a deadlock issue that occurred on Windows when documents were written to
  a collection at the same time when some other thread tried to drop the collection.

* fixed file-based logging in Windows

  the logger complained on startup if the specified log file already existed

* fixed startup of server in daemon mode (`--daemon` startup option)

* fixed a segfault in the AQL optimizer

* issue #671: Method graph.measurement does not exist

* changed Windows condition variable implementation to use Windows native
  condition variables

  This is an attempt to fix spurious Windows hangs as described in issue #662.

* added documentation for JavaScript traversals

* added --code-page command-line option for Windows version of arangosh

* fixed a problem when creating edges via the web interface.

  The problem only occurred if a collection was created with type "document
  collection" via the web interface, and afterwards was dropped and re-created
  with type "edge collection". If the web interface page was not reloaded,
  the old collection type (document) was cached, making the subsequent creation
  of edges into the (seeming-to-be-document) collection fail.

  The fix is to not cache the collection type in the web interface. Users of
  an older version of the web interface can reload the collections page if they
  are affected.

* fixed a caching problem in arangosh: if a collection was created using the web
  interface, and then removed via arangosh, arangosh did not actually drop the
  collection due to caching.

  Because the `drop` operation was not carried out, this caused misleading error
  messages when trying to re-create the collection (e.g. `cannot create collection:
  duplicate name`).

* fixed ALT-introduced characters for arangosh console input on Windows

  The Windows readline port was not able to handle characters that are built
  using CTRL or ALT keys. Regular characters entered using the CTRL or ALT keys
  were silently swallowed and not passed to the terminal input handler.

  This did not seem to cause problems for the US keyboard layout, but was a
  severe issue for keyboard layouts that require the ALT (or ALT-GR) key to
  construct characters. For example, entering the character `{` with a German
  keyboard layout requires pressing ALT-GR + 9.

* fixed issue #665: Hash/skiplist combo madness bit my ass

  this fixes a problem with missing/non-deterministic rollbacks of inserts in
  case of a unique constraint violation into a collection with multiple secondary
  indexes (with at least one of them unique)

* fixed issue #664: ArangoDB installer on Windows requires drive c:

* partly fixed issue #662: ArangoDB on Windows hanging

  This fixes dropping databases on Windows. In previous 1.4 versions on Windows,
  one shape collection file was not unloaded and removed when dropping a database,
  leaving one directory and one shape collection file in the otherwise-dropped
  database directory.

* fixed issue #660: updated documentation on indexes


v1.4.1 (2013-11-08)
-------------------

* performance improvements for skip-list deletes


v1.4.1-rc1 (2013-11-07)
-----------------------

* fixed issue #635: Web-Interface should have a "Databases" Menu for Management

* fixed issue #624: Web-Interface is missing a Database selector

* fixed segfault in bitarray query

* fixed issue #656: Cannot create unique index through web interface

* fixed issue #654: bitarray index makes server down

* fixed issue #653: Slow query

* fixed issue #650: Randomness of any() should be improved

* made AQL `DOCUMENT()` function polymorphic and work with just one parameter.

  This allows using the `DOCUMENT` function like this:

      DOCUMENT('users/john')
      DOCUMENT([ 'users/john', 'users/amy' ])

  in addition to the existing use cases:

      DOCUMENT(users, 'users/john')
      DOCUMENT(users, 'john')
      DOCUMENT(users, [ 'users/john' ])
      DOCUMENT(users, [ 'users/john', 'users/amy' ])
      DOCUMENT(users, [ 'john', 'amy' ])

* simplified usage of ArangoDB batch API

  It is not necessary anymore to send the batch boundary in the HTTP `Content-Type`
  header. Previously, the batch API expected the client to send a Content-Type header
  of`multipart/form-data; boundary=<some boundary value>`. This is still supported in
  ArangoDB 2.0, but clients can now also omit this header. If the header is not
  present in a client request, ArangoDB will ignore the request content type and
  read the MIME boundary from the beginning of the request body.

  This also allows using the batch API with the Swagger "Try it out" feature (which is
  not too good at sending a different or even dynamic content-type request header).

* added API method GET `/_api/database/user`

  This returns the list of databases a specific user can see without changing the
  username/passwd.

* issue #424: Documentation about IDs needs to be upgraded


v1.4.0 (2013-10-29)
-------------------

* fixed issue #648: /batch API is missing from Web Interface API Documentation (Swagger)

* fixed issue #647: Icon tooltips missing

* fixed issue #646: index creation in web interface

* fixed issue #645: Allow jumping from edge to linked vertices

* merged PR for issue #643: Some minor corrections and a link to "Downloads"

* fixed issue #642: Completion of error handling

* fixed issue #639: compiling v1.4 on maverick produces warnings on -Wstrict-null-sentinel

* fixed issue #634: Web interface bug: Escape does not always propagate

* fixed issue #620: added startup option `--server.default-api-compatibility`

  This adds the following changes to the ArangoDB server and clients:
  - the server provides a new startup option `--server.default-api-compatibility`.
    This option can be used to determine the compatibility of (some) server API
    return values. The value for this parameter is a server version number,
    calculated as follows: `10000 * major + 100 * minor` (e.g. `10400` for ArangoDB
    1.3). The default value is `10400` (1.4), the minimum allowed value is `10300`
    (1.3).

    When setting this option to a value lower than the current server version,
    the server might respond with old-style results to "old" clients, increasing
    compatibility with "old" (non-up-to-date) clients.

  - the server will on each incoming request check for an HTTP header
    `x-arango-version`. Clients can optionally set this header to the API
    version number they support. For example, if a client sends the HTTP header
    `x-arango-version: 10300`, the server will pick this up and might send ArangoDB
    1.3-style responses in some situations.

    Setting either the startup parameter or using the HTTP header (or both) allows
    running "old" clients with newer versions of ArangoDB, without having to adjust
    the clients too much.

  - the `location` headers returned by the server for the APIs `/_api/document/...`
    and `/_api/collection/...` will have different values depending on the used API
    version. If the API compatibility is `10300`, the `location` headers returned
    will look like this:

        location: /_api/document/....

    whereas when an API compatibility of `10400` or higher is used, the `location`
    headers will look like this:

        location: /_db/<database name>/_api/document/...

  Please note that even in the presence of this, old API versions still may not
  be supported forever by the server.

* fixed issue #643: Some minor corrections and a link to "Downloads" by @frankmayer

* started issue #642: Completion of error handling

* fixed issue #639: compiling v1.4 on maverick produces warnings on
  -Wstrict-null-sentinel

* fixed issue #621: Standard Config needs to be fixed

* added function to manage indexes (web interface)

* improved server shutdown time by signaling shutdown to applicationserver,
  logging, cleanup and compactor threads

* added foxx-manager `replace` command

* added foxx-manager `installed` command (a more intuitive alias for `list`)

* fixed issue #617: Swagger API is missing '/_api/version'

* fixed issue #615: Swagger API: Some commands have no parameter entry forms

* fixed issue #614: API : Typo in : Request URL /_api/database/current

* fixed issue #609: Graph viz tool - different background color

* fixed issue #608: arangosh config files - eventually missing in the manual

* fixed issue #607: Admin interface: no core documentation

* fixed issue #603: Aardvark Foxx App Manager

* fixed a bug in type-mapping between AQL user functions and the AQL layer

  The bug caused errors like the following when working with collection documents
  in an AQL user function:

      TypeError: Cannot assign to read only property '_id' of #<ShapedJson>

* create less system collections when creating a new database

  This is achieved by deferring collection creation until the collections are actually
  needed by ArangoDB. The following collections are affected by the change:
  - `_fishbowl`
  - `_structures`


v1.4.0-beta2 (2013-10-14)
-------------------------

* fixed compaction on Windows

  The compaction on Windows did not ftruncate the cleaned datafiles to a smaller size.
  This has been fixed so not only the content of the files is cleaned but also files
  are re-created with potentially smaller sizes.

* only the following system collections will be excluded from replication from now on:
  - `_replication`
  - `_trx`
  - `_users`
  - `_aal`
  - `_fishbowl`
  - `_modules`
  - `_routing`

  Especially the following system collections will now be included in replication:
  - `_aqlfunctions`
  - `_graphs`

  In previous versions of ArangoDB, all system collections were excluded from the
  replication.

  The change also caused a change in the replication logger and applier:
  in previous versions of ArangoDB, only a collection's id was logged for an operation.
  This has not caused problems for non-system collections but for system collections
  there ids might differ. In addition to a collection id ArangoDB will now also log the
  name of a collection for each replication event.

  The replication applier will now look for the collection name attribute in logged
  events preferably.

* added database selection to arango-dfdb

* provide foxx-manager, arangodump, and arangorestore in Windows build

* ArangoDB 1.4 will refuse to start if option `--javascript.app-path` is not set.

* added startup option `--server.allow-method-override`

  This option can be set to allow overriding the HTTP request method in a request using
  one of the following custom headers:

  - x-http-method-override
  - x-http-method
  - x-method-override

  This allows bypassing proxies and tools that would otherwise just let certain types of
  requests pass. Enabling this option may impose a security risk, so it should only be
  used in very controlled environments.

  The default value for this option is `false` (no method overriding allowed).

* added "details" URL parameter for bulk import API

  Setting the `details` URL parameter to `true` in a call to POST `/_api/import` will make
  the import return details about non-imported documents in the `details` attribute. If
  `details` is `false` or omitted, no `details` attribute will be present in the response.
  This is the same behavior that previous ArangoDB versions exposed.

* added "complete" option for bulk import API

  Setting the `complete` URL parameter to `true` in a call to POST `/_api/import` will make
  the import completely fail if at least one of documents cannot be imported successfully.

  It defaults to `false`, which will make ArangoDB continue importing the other documents
  from the import even if some documents cannot be imported. This is the same behavior that
  previous ArangoDB versions exposed.

* added missing swagger documentation for `/_api/log`

* calling `/_api/logs` (or `/_admin/logs`) is only permitted from the `_system` database now.

  Calling this API method for/from other database will result in an HTTP 400.

' ported fix from https://github.com/novus/nvd3/commit/0894152def263b8dee60192f75f66700cea532cc

  This prevents JavaScript errors from occurring in Chrome when in the admin interface,
  section "Dashboard".

* show current database name in web interface (bottom right corner)

* added missing documentation for /_api/import in swagger API docs

* allow specification of database name for replication sync command replication applier

  This allows syncing from a master database with a different name than the slave database.

* issue #601: Show DB in prompt

  arangosh now displays the database name as part of the prompt by default.

  Can change the prompt by using the `--prompt` option, e.g.

      > arangosh --prompt "my db is named \"%d\"> "


v1.4.0-beta1 (2013-10-01)
-------------------------

* make the Foxx manager use per-database app directories

  Each database now has its own subdirectory for Foxx applications. Each database
  can thus use different Foxx applications if required. A Foxx app for a specific
  database resides in `<app-path>/databases/<database-name>/<app-name>`.

  System apps are shared between all databases. They reside in `<app-path>/system/<app-name>`.

* only trigger an engine reset in development mode for URLs starting with `/dev/`

  This prevents ArangoDB from reloading all Foxx applications when it is not
  actually necessary.

* changed error code from 10 (bad parameter) to 1232 (invalid key generator) for
  errors that are due to an invalid key generator specification when creating a new
  collection

* automatic detection of content-type / mime-type for Foxx assets based on filenames,
  added possibility to override auto detection

* added endpoint management API at `/_api/endpoint`

* changed HTTP return code of PUT `/_api/cursor` from 400 to 404 in case a
  non-existing cursor is referred to

* issue #360: added support for asynchronous requests

  Incoming HTTP requests with the headers `x-arango-async: true` or
  `x-arango-async: store` will be answered by the server instantly with a generic
  HTTP 202 (Accepted) response.

  The actual requests will be queued and processed by the server asynchronously,
  allowing the client to continue sending other requests without waiting for the
  server to process the actually requested operation.

  The exact point in time when a queued request is executed is undefined. If an
  error occurs during execution of an asynchronous request, the client will not
  be notified by the server.

  The maximum size of the asynchronous task queue can be controlled using the new
  option `--scheduler.maximal-queue-size`. If the queue contains this many number of
  tasks and a new asynchronous request comes in, the server will reject it with an
  HTTP 500 (internal server error) response.

  Results of incoming requests marked with header `x-arango-async: true` will be
  discarded by the server immediately. Clients have no way of accessing the result
  of such asynchronously executed request. This is just _fire and forget_.

  To later retrieve the result of an asynchronously executed request, clients can
  mark a request with the header `x-arango-async: keep`. This makes the server
  store the result of the request in memory until explicitly fetched by a client
  via the `/_api/job` API. The `/_api/job` API also provides methods for basic
  inspection of which pending or already finished requests there are on the server,
  plus ways for garbage collecting unneeded results.

* Added new option `--scheduler.maximal-queue-size`.

* issue #590: Manifest Lint

* added data dump and restore tools, arangodump and arangorestore.

  arangodump can be used to create a logical dump of an ArangoDB database, or
  just dedicated collections. It can be used to dump both a collection's structure
  (properties and indexes) and data (documents).

  arangorestore can be used to restore data from a dump created with arangodump.
  arangorestore currently does not re-create any indexes, and doesn't yet handle
  referenced documents in edges properly when doing just partial restores.
  This will be fixed until 1.4 stable.

* introduced `--server.database` option for arangosh, arangoimp, and arangob.

  The option allows these client tools to use a certain database for their actions.
  In arangosh, the current database can be switched at any time using the command

      db._useDatabase(<name>);

  When no database is specified, all client tools will assume they should use the
  default database `_system`. This is done for downwards-compatibility reasons.

* added basic multi database support (alpha)

  New databases can be created using the REST API POST `/_api/database` and the
  shell command `db._createDatabase(<name>)`.

  The default database in ArangoDB is called `_system`. This database is always
  present and cannot be deleted by the user. When an older version of ArangoDB is
  upgraded to 1.4, the previously only database will automatically become the
  `_system` database.

  New databases can be created with the above commands, and can be deleted with the
  REST API DELETE `/_api/database/<name>` or the shell command `db._dropDatabase(<name>);`.

  Deleting databases is still unstable in ArangoDB 1.4 alpha and might crash the
  server. This will be fixed until 1.4 stable.

  To access a specific database via the HTTP REST API, the `/_db/<name>/` prefix
  can be used in all URLs. ArangoDB will check if an incoming request starts with
  this prefix, and will automatically pick the database name from it. If the prefix
  is not there, ArangoDB will assume the request is made for the default database
  (`_system`). This is done for downwards-compatibility reasons.

  That means, the following URL pathnames are logically identical:

      /_api/document/mycollection/1234
      /_db/_system/document/mycollection/1234

  To access a different database (e.g. `test`), the URL pathname would look like this:

      /_db/test/document/mycollection/1234

  New databases can also be created and existing databases can only be dropped from
  within the default database (`_system`). It is not possible to drop the `_system`
  database itself.

  Cross-database operations are unintended and unsupported. The intention of the
  multi-database feature is to have the possibility to have a few databases managed
  by ArangoDB in parallel, but to only access one database at a time from a connection
  or a request.

  When accessing the web interface via the URL pathname `/_admin/html/` or `/_admin/aardvark`,
  the web interface for the default database (`_system`) will be displayed.
  To access the web interface for a different database, the database name can be
  put into the URLs as a prefix, e.g. `/_db/test/_admin/html` or
  `/_db/test/_admin/aardvark`.

  All internal request handlers and also all user-defined request handlers and actions
  (including Foxx) will only get to see the unprefixed URL pathnames (i.e. excluding
  any database name prefix). This is to ensure downwards-compatibility.

  To access the name of the requested database from any action (including Foxx), use
  use `req.database`.

  For example, when calling the URL `/myapp/myaction`, the content of `req.database`
  will be `_system` (the default database because no database got specified) and the
  content of `req.url` will be `/myapp/myaction`.

  When calling the URL `/_db/test/myapp/myaction`, the content of `req.database` will be
  `test`, and the content of `req.url` will still be `/myapp/myaction`.

* Foxx now excludes files starting with . (dot) when bundling assets

  This mitigates problems with editor swap files etc.

* made the web interface a Foxx application

  This change caused the files for the web interface to be moved from `html/admin` to
  `js/apps/aardvark` in the file system.

  The base URL for the admin interface changed from `_admin/html/index.html` to
  `_admin/aardvark/index.html`.

  The "old" redirection to `_admin/html/index.html` will now produce a 404 error.

  When starting ArangoDB with the `--upgrade` option, this will automatically be remedied
  by putting in a redirection from `/` to `/_admin/aardvark/index.html`, and from
  `/_admin/html/index.html` to `/_admin/aardvark/index.html`.

  This also obsoletes the following configuration (command-line) options:
  - `--server.admin-directory`
  - `--server.disable-admin-interface`

  when using these now obsolete options when the server is started, no error is produced
  for downwards-compatibility.

* changed User-Agent value sent by arangoimp, arangosh, and arangod from "VOC-Agent" to
  "ArangoDB"

* changed journal file creation behavior as follows:

  Previously, a journal file for a collection was always created when a collection was
  created. When a journal filled up and became full, the current journal was made a
  datafile, and a new (empty) journal was created automatically. There weren't many
  intended situations when a collection did not have at least one journal.

  This is changed now as follows:
  - when a collection is created, no journal file will be created automatically
  - when there is a write into a collection without a journal, the journal will be
    created lazily
  - when there is a write into a collection with a full journal, a new journal will
    be created automatically

  From the end user perspective, nothing should have changed, except that there is now
  less disk usage for empty collections. Disk usage of infrequently updated collections
  might also be reduced significantly by running the `rotate()` method of a collection,
  and not writing into a collection subsequently.

* added method `collection.rotate()`

  This allows premature rotation of a collection's current journal file into a (read-only)
  datafile. The purpose of using `rotate()` is to prematurely allow compaction (which is
  performed on datafiles only) on data, even if the journal was not filled up completely.

  Using `rotate()` may make sense in the following scenario:

      c = db._create("test");
      for (i = 0; i < 1000; ++i) {
        c.save(...); // insert lots of data here
      }

      ...
      c.truncate(); // collection is now empty
      // only data in datafiles will be compacted by following compaction runs
      // all data in the current journal would not be compacted

      // calling rotate will make the current journal a datafile, and thus make it
      // eligible for compaction
      c.rotate();

  Using `rotate()` may also be useful when data in a collection is known to not change
  in the immediate future. After having completed all write operations on a collection,
  performing a `rotate()` will reduce the size of the current journal to the actually
  required size (remember that journals are pre-allocated with a specific size) before
  making the journal a datafile. Thus `rotate()` may cause disk space savings, even if
  the datafiles does not qualify for compaction after rotation.

  Note: rotating the journal is asynchronous, so that the actual rotation may be executed
  after `rotate()` returns to the caller.

* changed compaction to merge small datafiles together (up to 3 datafiles are merged in
  a compaction run)

  In the regular case, this should leave less small datafiles stay around on disk and allow
  using less file descriptors in total.

* added AQL MINUS function

* added AQL UNION_DISTINCT function (more efficient than combination of `UNIQUE(UNION())`)

* updated mruby to 2013-08-22

* issue #587: Add db._create() in help for startup arangosh

* issue #586: Share a link on installation instructions in the User Manual

* issue #585: Bison 2.4 missing on Mac for custom build

* issue #584: Web interface images broken in devel

* issue #583: Small documentation update

* issue #581: Parameter binding for attributes

* issue #580: Small improvements (by @guidoreina)

* issue #577: Missing documentation for collection figures in implementor manual

* issue #576: Get disk usage for collections and graphs

  This extends the result of the REST API for /_api/collection/figures with
  the attributes `compactors.count`, `compactors.fileSize`, `shapefiles.count`,
  and `shapefiles.fileSize`.

* issue #575: installing devel version on mac (low prio)

* issue #574: Documentation (POST /_admin/routing/reload)

* issue #558: HTTP cursors, allow count to ignore LIMIT


v1.4.0-alpha1 (2013-08-02)
--------------------------

* added replication. check online manual for details.

* added server startup options `--server.disable-replication-logger` and
  `--server.disable-replication-applier`

* removed action deployment tool, this now handled with Foxx and its manager or
  by kaerus node utility

* fixed a server crash when using byExample / firstExample inside a transaction
  and the collection contained a usable hash/skiplist index for the example

* defineHttp now only expects a single context

* added collection detail dialog (web interface)

  Shows collection properties, figures (datafiles, journals, attributes, etc.)
  and indexes.

* added documents filter (web interface)

  Allows searching for documents based on attribute values. One or many filter
  conditions can be defined, using comparison operators such as '==', '<=', etc.

* improved AQL editor (web interface)

  Editor supports keyboard shortcuts (Submit, Undo, Redo, Select).
  Editor allows saving and reusing of user-defined queries.
  Added example queries to AQL editor.
  Added comment button.

* added document import (web interface)

  Allows upload of JSON-data from files. Files must have an extension of .json.

* added dashboard (web interface)

  Shows the status of replication and multiple system charts, e.g.
  Virtual Memory Size, Request Time, HTTP Connections etc.

* added API method `/_api/graph` to query all graphs with all properties.

* added example queries in web interface AQL editor

* added arango.reconnect(<host>) method for arangosh to dynamically switch server or
  user name

* added AQL range operator `..`

  The `..` operator can be used to easily iterate over a sequence of numeric
  values. It will produce a list of values in the defined range, with both bounding
  values included.

  Example:

      2010..2013

  will produce the following result:

      [ 2010, 2011, 2012, 2013 ]

* added AQL RANGE function

* added collection.first(count) and collection.last(count) document access functions

  These functions allow accessing the first or last n documents in a collection. The order
  is determined by document insertion/update time.

* added AQL INTERSECTION function

* INCOMPATIBLE CHANGE: changed AQL user function namespace resolution operator from `:` to `::`

  AQL user-defined functions were introduced in ArangoDB 1.3, and the namespace resolution
  operator for them was the single colon (`:`). A function call looked like this:

      RETURN mygroup:myfunc()

  The single colon caused an ambiguity in the AQL grammar, making it indistinguishable from
  named attributes or the ternary operator in some cases, e.g.

      { mygroup:myfunc ? mygroup:myfunc }

  The change of the namespace resolution operator from `:` to `::` fixes this ambiguity.

  Existing user functions in the database will be automatically fixed when starting ArangoDB
  1.4 with the `--upgrade` option. However, queries using user-defined functions need to be
  adjusted on the client side to use the new operator.

* allow multiple AQL LET declarations separated by comma, e.g.
  LET a = 1, b = 2, c = 3

* more useful AQL error messages

  The error position (line/column) is more clearly indicated for parse errors.
  Additionally, if a query references a collection that cannot be found, the error
  message will give a hint on the collection name

* changed return value for AQL `DOCUMENT` function in case document is not found

  Previously, when the AQL `DOCUMENT` function was called with the id of a document and
  the document could not be found, it returned `undefined`. This value is not part of the
  JSON type system and this has caused some problems.
  Starting with ArangoDB 1.4, the `DOCUMENT` function will return `null` if the document
  looked for cannot be found.

  In case the function is called with a list of documents, it will continue to return all
  found documents, and will not return `null` for non-found documents. This has not changed.

* added single line comments for AQL

  Single line comments can be started with a double forward slash: `//`.
  They end at the end of the line, or the end of the query string, whichever is first.

* fixed documentation issues #567, #568, #571.

* added collection.checksum(<withData>) method to calculate CRC checksums for
  collections

  This can be used to
  - check if data in a collection has changed
  - compare the contents of two collections on different ArangoDB instances

* issue #565: add description line to aal.listAvailable()

* fixed several out-of-memory situations when double freeing or invalid memory
  accesses could happen

* less msyncing during the creation of collections

  This is achieved by not syncing the initial (standard) markers in shapes collections.
  After all standard markers are written, the shapes collection will get synced.

* renamed command-line option `--log.filter` to `--log.source-filter` to avoid
  misunderstandings

* introduced new command-line option `--log.content-filter` to optionally restrict
  logging to just specific log messages (containing the filter string, case-sensitive).

  For example, to filter on just log entries which contain `ArangoDB`, use:

      --log.content-filter "ArangoDB"

* added optional command-line option `--log.requests-file` to log incoming HTTP
  requests to a file.

  When used, all HTTP requests will be logged to the specified file, containing the
  client IP address, HTTP method, requests URL, HTTP response code, and size of the
  response body.

* added a signal handler for SIGUSR1 signal:

  when ArangoDB receives this signal, it will respond all further incoming requests
  with an HTTP 503 (Service Unavailable) error. This will be the case until another
  SIGUSR1 signal is caught. This will make ArangoDB start serving requests regularly
  again. Note: this is not implemented on Windows.

* limited maximum request URI length to 16384 bytes:

  Incoming requests with longer request URIs will be responded to with an HTTP
  414 (Request-URI Too Long) error.

* require version 1.0 or 1.1 in HTTP version signature of requests sent by clients:

  Clients sending requests with a non-HTTP 1.0 or non-HTTP 1.1 version number will
  be served with an HTTP 505 (HTTP Version Not Supported) error.

* updated manual on indexes:

  using system attributes such as `_id`, `_key`, `_from`, `_to`, `_rev` in indexes is
  disallowed and will be rejected by the server. This was the case since ArangoDB 1.3,
  but was not properly documented.

* issue #563: can aal become a default object?

  aal is now a prefab object in arangosh

* prevent certain system collections from being renamed, dropped, or even unloaded.

  Which restrictions there are for which system collections may vary from release to
  release, but users should in general not try to modify system collections directly
  anyway.

  Note: there are no such restrictions for user-created collections.

* issue #559: added Foxx documentation to user manual

* added server startup option `--server.authenticate-system-only`. This option can be
  used to restrict the need for HTTP authentication to internal functionality and APIs,
  such as `/_api/*` and `/_admin/*`.
  Setting this option to `true` will thus force authentication for the ArangoDB APIs
  and the web interface, but allow unauthenticated requests for other URLs (including
  user defined actions and Foxx applications).
  The default value of this option is `false`, meaning that if authentication is turned
  on, authentication is still required for *all* incoming requests. Only by setting the
  option to `true` this restriction is lifted and authentication becomes required for
  URLs starting with `/_` only.

  Please note that authentication still needs to be enabled regularly by setting the
  `--server.disable-authentication` parameter to `false`. Otherwise no authentication
  will be required for any URLs as before.

* protect collections against unloading when there are still document barriers around.

* extended cap constraints to optionally limit the active data size in a collection to
  a specific number of bytes.

  The arguments for creating a cap constraint are now:
  `collection.ensureCapConstraint(<count>, <byteSize>);`

  It is supported to specify just a count as in ArangoDB 1.3 and before, to specify
  just a fileSize, or both. The first met constraint will trigger the automated
  document removal.

* added `db._exists(doc)` and `collection.exists(doc)` for easy document existence checks

* added API `/_api/current-database` to retrieve information about the database the
  client is currently connected to (note: the API `/_api/current-database` has been
  removed in the meantime. The functionality is accessible via `/_api/database/current`
  now).

* ensure a proper order of tick values in datafiles/journals/compactors.
  any new files written will have the _tick values of their markers in order. for
  older files, there are edge cases at the beginning and end of the datafiles when
  _tick values are not properly in order.

* prevent caching of static pages in PathHandler.
  whenever a static page is requested that is served by the general PathHandler, the
  server will respond to HTTP GET requests with a "Cache-Control: max-age=86400" header.

* added "doCompact" attribute when creating collections and to collection.properties().
  The attribute controls whether collection datafiles are compacted.

* changed the HTTP return code from 400 to 404 for some cases when there is a referral
  to a non-existing collection or document.

* introduced error code 1909 `too many iterations` that is thrown when graph traversals
  hit the `maxIterations` threshold.

* optionally limit traversals to a certain number of iterations
  the limitation can be achieved via the traversal API by setting the `maxIterations`
  attribute, and also via the AQL `TRAVERSAL` and `TRAVERSAL_TREE` functions by setting
  the same attribute. If traversals are not limited by the end user, a server-defined
  limit for `maxIterations` may be used to prevent server-side traversals from running
  endlessly.

* added graph traversal API at `/_api/traversal`

* added "API" link in web interface, pointing to REST API generated with Swagger

* moved "About" link in web interface into "links" menu

* allow incremental access to the documents in a collection from out of AQL
  this allows reading documents from a collection chunks when a full collection scan
  is required. memory usage might be must lower in this case and queries might finish
  earlier if there is an additional LIMIT statement

* changed AQL COLLECT to use a stable sort, so any previous SORT order is preserved

* issue #547: Javascript error in the web interface

* issue #550: Make AQL graph functions support key in addition to id

* issue #526: Unable to escape when an errorneous command is entered into the js shell

* issue #523: Graph and vertex methods for the javascript api

* issue #517: Foxx: Route parameters with capital letters fail

* issue #512: Binded Parameters for LIMIT


v1.3.3 (2013-08-01)
-------------------

* issue #570: updateFishbowl() fails once

* updated and fixed generated examples

* issue #559: added Foxx documentation to user manual

* added missing error reporting for errors that happened during import of edges


v1.3.2 (2013-06-21)
-------------------

* fixed memleak in internal.download()

* made the shape-collection journal size adaptive:
  if too big shapes come in, a shape journal will be created with a big-enough size
  automatically. the maximum size of a shape journal is still restricted, but to a
  very big value that should never be reached in practice.

* fixed a segfault that occurred when inserting documents with a shape size bigger
  than the default shape journal size (2MB)

* fixed a locking issue in collection.truncate()

* fixed value overflow in accumulated filesizes reported by collection.figures()

* issue #545: AQL FILTER unnecessary (?) loop

* issue #549: wrong return code with --daemon


v1.3.1 (2013-05-24)
-------------------

* removed currently unused _ids collection

* fixed usage of --temp-path in aranogd and arangosh

* issue #540: suppress return of temporary internal variables in AQL

* issue #530: ReferenceError: ArangoError is not a constructor

* issue #535: Problem with AQL user functions javascript API

* set --javascript.app-path for test execution to prevent startup error

* issue #532: Graph _edgesCache returns invalid data?

* issue #531: Arangod errors

* issue #529: Really weird transaction issue

* fixed usage of --temp-path in aranogd and arangosh


v1.3.0 (2013-05-10)
-------------------

* fixed problem on restart ("datafile-xxx is not sealed") when server was killed
  during a compaction run

* fixed leak when using cursors with very small batchSize

* issue #508: `unregistergroup` function not mentioned in http interface docs

* issue #507: GET /_api/aqlfunction returns code inside parentheses

* fixed issue #489: Bug in aal.install

* fixed issue 505: statistics not populated on MacOS


v1.3.0-rc1 (2013-04-24)
-----------------------

* updated documentation for 1.3.0

* added node modules and npm packages

* changed compaction to only compact datafiles with more at least 10% of dead
  documents (byte size-wise)

* issue #498: fixed reload of authentication info when using
  `require("org/arangodb/users").reload()`

* issue #495: Passing an empty array to create a document results in a
  "phantom" document

* added more precision for requests statistics figures

* added "sum" attribute for individual statistics results in statistics API
  at /_admin/statistics

* made "limit" an optional parameter in AQL function NEAR().
  limit can now be either omitted completely, or set to 0. If so, an internal
  default value (currently 100) will be applied for the limit.

* issue #481

* added "attributes.count" to output of `collection.figures()`
  this also affects the REST API /_api/collection/<name>/figures

* added IndexedPropertyGetter for ShapedJson objects

* added API for user-defined AQL functions

* issue #475: A better error message for deleting a non-existent graph

* issue #474: Web interface problems with the JS Shell

* added missing documentation for AQL UNION function

* added transaction support.
  This provides ACID transactions for ArangoDB. Transactions can be invoked
  using the `db._executeTransaction()` function, or the `/_api/transaction`
  REST API.

* switched to semantic versioning (at least for alpha & alpha naming)

* added saveOrReplace() for server-side JS

v1.3.alpha1 (2013-04-05)
------------------------

* cleanup of Module, Package, ArangoApp and modules "internal", "fs", "console"

* use Error instead of string in throw to allow stack-trace

* issue #454: error while creation of Collection

* make `collection.count()` not recalculate the number of documents on the fly, but
  use some internal document counters.

* issue #457: invalid string value in web interface

* make datafile id (datafile->_fid) identical to the numeric part of the filename.
  E.g. the datafile `journal-123456.db` will now have a datafile marker with the same
  fid (i.e. `123456`) instead of a different value. This change will only affect
  datafiles that are created with 1.3 and not any older files.
  The intention behind this change is to make datafile debugging easier.

* consistently discard document attributes with reserved names (system attributes)
  but without any known meaning, for example `_test`, `_foo`, ...

  Previously, these attributes were saved with the document regularly in some cases,
  but were discarded in other cases.
  Now these attributes are discarded consistently. "Real" system attributes such as
  `_key`, `_from`, `_to` are not affected and will work as before.

  Additionally, attributes with an empty name (``) are discarded when documents are
  saved.

  Though using reserved or empty attribute names in documents was not really and
  consistently supported in previous versions of ArangoDB, this change might cause
  an incompatibility for clients that rely on this feature.

* added server startup flag `--database.force-sync-properties` to force syncing of
  collection properties on collection creation, deletion and on property update.
  The default value is true to mimic the behavior of previous versions of ArangoDB.
  If set to false, collection properties are written to disk but no call to sync()
  is made.

* added detailed output of server version and components for REST APIs
  `/_admin/version` and `/_api/version`. To retrieve this extended information,
  call the REST APIs with URL parameter `details=true`.

* issue #443: For git-based builds include commit hash in version

* adjust startup log output to be more compact, less verbose

* set the required minimum number of file descriptors to 256.
  On server start, this number is enforced on systems that have rlimit. If the limit
  cannot be enforced, starting the server will fail.
  Note: 256 is considered to be the absolute minimum value. Depending on the use case
  for ArangoDB, a much higher number of file descriptors should be used.

  To avoid checking & potentially changing the number of maximum open files, use the
  startup option `--server.descriptors-minimum 0`

* fixed shapedjson to json conversion for special numeric values (NaN, +inf, -inf).
  Before, "NaN", "inf", or "-inf" were written into the JSONified output, but these
  values are not allowed in JSON. Now, "null" is written to the JSONified output as
  required.

* added AQL functions VARIANCE_POPULATION(), VARIANCE_SAMPLE(), STDDEV_POPULATION(),
  STDDEV_SAMPLE(), AVERAGE(), MEDIAN() to calculate statistical values for lists

* added AQL SQRT() function

* added AQL TRIM(), LEFT() and RIGHT() string functions

* fixed issue #436: GET /_api/document on edge

* make AQL REVERSE() and LENGTH() functions work on strings, too

* disabled DOT generation in `make doxygen`. this speeds up docs generation

* renamed startup option `--dispatcher.report-intervall` to `--dispatcher.report-interval`

* renamed startup option `--scheduler.report-intervall` to `--scheduler.report-interval`

* slightly changed output of REST API method /_admin/log.
  Previously, the log messages returned also contained the date and log level, now
  they will only contain the log message, and no date and log level information.
  This information can be re-created by API users from the `timestamp` and `level`
  attributes of the result.

* removed configure option `--enable-zone-debug`
  memory zone debugging is now automatically turned on when compiling with ArangoDB
  `--enable-maintainer-mode`

* removed configure option `--enable-arangob`
  arangob is now always included in the build


v1.2.3 (XXXX-XX-XX)
-------------------

* added optional parameter `edgexamples` for AQL function EDGES() and NEIGHBORS()

* added AQL function NEIGHBORS()

* added freebsd support

* fixed firstExample() query with `_id` and `_key` attributes

* issue triAGENS/ArangoDB-PHP#55: AQL optimizer may have mis-optimized duplicate
  filter statements with limit


v1.2.2 (2013-03-26)
-------------------

* fixed save of objects with common sub-objects

* issue #459: fulltext internal memory allocation didn't scale well
  This fix improves loading times for collections with fulltext indexes that have
  lots of equal words indexed.

* issue #212: auto-increment support

  The feature can be used by creating a collection with the extra `keyOptions`
  attribute as follows:

      db._create("mycollection", { keyOptions: { type: "autoincrement", offset: 1, increment: 10, allowUserKeys: true } });

  The `type` attribute will make sure the keys will be auto-generated if no
  `_key` attribute is specified for a document.

  The `allowUserKeys` attribute determines whether users might still supply own
  `_key` values with documents or if this is considered an error.

  The `increment` value determines the actual increment value, whereas the `offset`
  value can be used to seed to value sequence with a specific starting value.
  This will be useful later in a multi-master setup, when multiple servers can use
  different auto-increment seed values and thus generate non-conflicting auto-increment values.

  The default values currently are:

  - `allowUserKeys`: `true`
  - `offset`: `0`
  - `increment`: `1`

  The only other available key generator type currently is `traditional`.
  The `traditional` key generator will auto-generate keys in a fashion as ArangoDB
  always did (some increasing integer value, with a more or less unpredictable
  increment value).

  Note that for the `traditional` key generator there is only the option to disallow
  user-supplied keys and give the server the sole responsibility for key generation.
  This can be achieved by setting the `allowUserKeys` property to `false`.

  This change also introduces the following errors that API implementors may want to check
  the return values for:

  - 1222: `document key unexpected`: will be raised when a document is created with
    a `_key` attribute, but the underlying collection was set up with the `keyOptions`
    attribute `allowUserKeys: false`.

  - 1225: `out of keys`: will be raised when the auto-increment key generator runs
    out of keys. This may happen when the next key to be generated is 2^64 or higher.
    In practice, this will only happen if the values for `increment` or `offset` are
    not set appropriately, or if users are allowed to supply own keys, those keys
    are near the 2^64 threshold, and later the auto-increment feature kicks in and
    generates keys that cross that threshold.

    In practice it should not occur with proper configuration and proper usage of the
    collections.

  This change may also affect the following REST APIs:
  - POST `/_api/collection`: the server does now accept the optional `keyOptions`
    attribute in the second parameter
  - GET `/_api/collection/properties`: will return the `keyOptions` attribute as part
    of the collection's properties. The previous optional attribute `createOptions`
    is now gone.

* fixed `ArangoStatement.explain()` method with bind variables

* fixed misleading "cursor not found" error message in arangosh that occurred when
  `count()` was called for client-side cursors

* fixed handling of empty attribute names, which may have crashed the server under
  certain circumstances before

* fixed usage of invalid pointer in error message output when index description could
  not be opened


v1.2.1 (2013-03-14)
-------------------

* issue #444: please darken light color in arangosh

* issue #442: pls update post install info on osx

* fixed conversion of special double values (NaN, -inf, +inf) when converting from
  shapedjson to JSON

* fixed compaction of markers (location of _key was not updated correctly in memory,
  leading to _keys pointing to undefined memory after datafile rotation)

* fixed edge index key pointers to use document master pointer plus offset instead
  of direct _key address

* fixed case when server could not create any more journal or compactor files.
  Previously a wrong status code may have been returned, and not being able to create
  a new compactor file may have led to an infinite loop with error message
  "could not create compactor".

* fixed value truncation for numeric filename parts when renaming datafiles/journals


v1.2.0 (2013-03-01)
-------------------

* by default statistics are now switch off; in order to enable comment out
  the "disable-statistics = yes" line in "arangod.conf"

* fixed issue #435: csv parser skips data at buffer border

* added server startup option `--server.disable-statistics` to turn off statistics
  gathering without recompilation of ArangoDB.
  This partly addresses issue #432.

* fixed dropping of indexes without collection name, e.g.
  `db.xxx.dropIndex("123456");`
  Dropping an index like this failed with an assertion error.

* fixed issue #426: arangoimp should be able to import edges into edge collections

* fixed issue #425: In case of conflict ArangoDB returns HTTP 400 Bad request
  (with 1207 Error) instead of HTTP 409 Conflict

* fixed too greedy token consumption in AQL for negative values:
  e.g. in the statement `RETURN { a: 1 -2 }` the minus token was consumed as part
  of the value `-2`, and not interpreted as the binary arithmetic operator


v1.2.beta3 (2013-02-22)
-----------------------

* issue #427: ArangoDB Importer Manual has no navigation links (previous|home|next)

* issue #319: Documentation missing for Emergency console and incomplete for datafile debugger.

* issue #370: add documentation for reloadRouting and flushServerModules

* issue #393: added REST API for user management at /_api/user

* issue #393, #128: added simple cryptographic functions for user actions in module "crypto":
  * require("org/arangodb/crypto").md5()
  * require("org/arangodb/crypto").sha256()
  * require("org/arangodb/crypto").rand()

* added replaceByExample() Javascript and REST API method

* added updateByExample() Javascript and REST API method

* added optional "limit" parameter for removeByExample() Javascript and REST API method

* fixed issue #413

* updated bundled V8 version from 3.9.4 to 3.16.14.1
  Note: the Windows version used a more recent version (3.14.0.1) and was not updated.

* fixed issue #404: keep original request url in request object


v1.2.beta2 (2013-02-15)
-----------------------

* fixed issue #405: 1.2 compile warnings

* fixed issue #333: [debian] Group "arangodb" is not used when starting vie init.d script

* added optional parameter 'excludeSystem' to GET /_api/collection
  This parameter can be used to disable returning system collections in the list
  of all collections.

* added AQL functions KEEP() and UNSET()

* fixed issue #348: "HTTP Interface for Administration and Monitoring"
  documentation errors.

* fix stringification of specific positive int64 values. Stringification of int64
  values with the upper 32 bits cleared and the 33rd bit set were broken.

* issue #395:  Collection properties() function should return 'isSystem' for
  Javascript and REST API

* make server stop after upgrade procedure when invoked with `--upgrade option`.
  When started with the `--upgrade` option, the server will perfom
  the upgrade, and then exit with a status code indicating the result of the
  upgrade (0 = success, 1 = failure). To start the server regularly in either
  daemon or console mode, the `--upgrade` option must not be specified.
  This change was introduced to allow init.d scripts check the result of
  the upgrade procedure, even in case an upgrade was successful.
  this was introduced as part of issue #391.

* added AQL function EDGES()

* added more crash-protection when reading corrupted collections at startup

* added documentation for AQL function CONTAINS()

* added AQL function LIKE()

* replaced redundant error return code 1520 (Unable to open collection) with error code
  1203 (Collection not found). These error codes have the same meanings, but one of
  them was returned from AQL queries only, the other got thrown by other parts of
  ArangoDB. Now, error 1203 (Collection not found) is used in AQL too in case a
  non-existing collection is used.

v1.2.beta1 (2013-02-01)
-----------------------

* fixed issue #382: [Documentation error] Maschine... should be Machine...

* unified history file locations for arangod, arangosh, and arangoirb.
  - The readline history for arangod (emergency console) is now stored in file
    $HOME/.arangod. It was stored in $HOME/.arango before.
  - The readline history for arangosh is still stored in $HOME/.arangosh.
  - The readline history for arangoirb is now stored in $HOME/.arangoirb. It was
    stored in $HOME/.arango-mrb before.

* fixed issue #381: _users user should have a unique constraint

* allow negative list indexes in AQL to access elements from the end of a list,
  e.g. ```RETURN values[-1]``` will return the last element of the `values` list.

* collection ids, index ids, cursor ids, and document revision ids created and
  returned by ArangoDB are now returned as strings with numeric content inside.
  This is done to prevent some value overrun/truncation in any part of the
  complete client/server workflow.
  In ArangoDB 1.1 and before, these values were previously returned as
  (potentially very big) integer values. This may cause problems (clipping, overrun,
  precision loss) for clients that do not support big integers natively and store
  such values in IEEE754 doubles internally. This type loses precision after about
  52 bits and is thus not safe to hold an id.
  Javascript and 32 bit-PHP are examples for clients that may cause such problems.
  Therefore, ids are now returned by ArangoDB as strings, with the string
  content being the integer value as before.

  Example for documents ("_rev" attribute):
  - Document returned by ArangoDB 1.1: { "_rev": 1234, ... }
  - Document returned by ArangoDB 1.2: { "_rev": "1234", ... }

  Example for collections ("id" attribute / "_id" property):
  - Collection returned by ArangoDB 1.1: { "id": 9327643, "name": "test", ... }
  - Collection returned by ArangoDB 1.2: { "id": "9327643", "name": "test", ... }

  Example for cursors ("id" attribute):
  - Collection returned by ArangoDB 1.1: { "id": 11734292, "hasMore": true, ... }
  - Collection returned by ArangoDB 1.2: { "id": "11734292", "hasMore": true, ... }

* global variables are not automatically available anymore when starting the
  arangod Javascript emergency console (i.e. ```arangod --console```).

  Especially, the variables `db`, `edges`, and `internal` are not available
  anymore. `db` and `internal` can be made available in 1.2 by
  ```var db = require("org/arangodb").db;``` and
  ```var internal = require("internal");```, respectively.
  The reason for this change is to get rid of global variables in the server
  because this will allow more specific inclusion of functionality.

  For convenience, the global variable `db` is still available by default in
  arangosh. The global variable `edges`, which since ArangoDB 1.1 was kind of
  a redundant wrapper of `db`, has been removed in 1.2 completely.
  Please use `db` instead, and if creating an edge collection, use the explicit
  ```db._createEdgeCollection()``` command.

* issue #374: prevent endless redirects when calling admin interface with
  unexpected URLs

* issue #373: TRAVERSAL() `trackPaths` option does not work. Instead `paths` does work

* issue #358: added support for CORS

* honor optional waitForSync property for document removal, replace, update, and
  save operations in arangosh. The waitForSync parameter for these operations
  was previously honored by the REST API and on the server-side, but not when
  the waitForSync parameter was specified for a document operation in arangosh.

* calls to db.collection.figures() and /_api/collection/<collection>/figures now
  additionally return the number of shapes used in the collection in the
  extra attribute "shapes.count"

* added AQL TRAVERSAL_TREE() function to return a hierarchical result from a traversal

* added AQL TRAVERSAL() function to return the results from a traversal

* added AQL function ATTRIBUTES() to return the attribute names of a document

* removed internal server-side AQL functions from global scope.

  Now the AQL internal functions can only be accessed via the exports of the
  ahuacatl module, which can be included via ```require("org/arangodb/ahuacatl")```.
  It shouldn't be necessary for clients to access this module at all, but
  internal code may use this module.

  The previously global AQL-related server-side functions were moved to the
  internal namespace. This produced the following function name changes on
  the server:

     old name              new name
     ------------------------------------------------------
     AHUACATL_RUN       => require("internal").AQL_QUERY
     AHUACATL_EXPLAIN   => require("internal").AQL_EXPLAIN
     AHUACATL_PARSE     => require("internal").AQL_PARSE

  Again, clients shouldn't have used these functions at all as there is the
  ArangoStatement object to execute AQL queries.

* fixed issue #366: Edges index returns strange description

* added AQL function MATCHES() to check a document against a list of examples

* added documentation and tests for db.collection.removeByExample

* added --progress option for arangoimp. This will show the percentage of the input
  file that has been processed by arangoimp while the import is still running. It can
  be used as a rough indicator of progress for the entire import.

* make the server log documents that cannot be imported via /_api/import into the
  logfile using the warning log level. This may help finding illegal documents in big
  import runs.

* check on server startup whether the database directory and all collection directories
  are writable. if not, the server startup will be aborted. this prevents serious
  problems with collections being non-writable and this being detected at some pointer
  after the server has been started

* allow the following AQL constructs: FUNC(...)[...], FUNC(...).attribute

* fixed issue #361: Bug in Admin Interface. Header disappears when clicking new collection

* Added in-memory only collections

  Added collection creation parameter "isVolatile":
  if set to true, the collection is created as an in-memory only collection,
  meaning that all document data of that collection will reside in memory only,
  and will not be stored permanently to disk.
  This means that all collection data will be lost when the collection is unloaded
  or the server is shut down.
  As this collection type does not have datafile disk overhead for the regular
  document operations, it may be faster than normal disk-backed collections. The
  actual performance gains strongly depend on the underlying OS, filesystem, and
  settings though.
  This collection type should be used for caches only and not for any sensible data
  that cannot be re-created otherwise.
  Some platforms, namely Windows, currently do not support this collection type.
  When creating an in-memory collection on such platform, an error message will be
  returned by ArangoDB telling the user the platform does not support it.

  Note: in-memory collections are an experimental feature. The feature might
  change drastically or even be removed altogether in a future version of ArangoDB.

* fixed issue #353: Please include "pretty print" in Emergency Console

* fixed issue #352: "pretty print" console.log
  This was achieved by adding the dump() function for the "internal" object

* reduced insertion time for edges index
  Inserting into the edges index now avoids costly comparisons in case of a hash
  collision, reducing the prefilling/loading timer for bigger edge collections

* added fulltext queries to AQL via FULLTEXT() function. This allows search
  fulltext indexes from an AQL query to find matching documents

* added fulltext index type. This index type allows indexing words and prefixes of
  words from a specific document attribute. The index can be queries using a
  SimpleQueryFull object, the HTTP REST API at /_api/simple/fulltext, or via AQL

* added collection.revision() method to determine whether a collection has changed.
  The revision method returns a revision string that can be used by client programs
  for equality/inequality comparisons. The value returned by the revision method
  should be treated by clients as an opaque string and clients should not try to
  figure out the sense of the revision id. This is still useful enough to check
  whether data in a collection has changed.

* issue #346: adaptively determine NUMBER_HEADERS_PER_BLOCK

* issue #338: arangosh cursor positioning problems

* issue #326: use limit optimization with filters

* issue #325: use index to avoid sorting

* issue #324: add limit optimization to AQL

* removed arango-password script and added Javascript functionality to add/delete
  users instead. The functionality is contained in module `users` and can be invoked
  as follows from arangosh and arangod:
  * require("users").save("name", "passwd");
  * require("users").replace("name", "newPasswd");
  * require("users").remove("name");
  * require("users").reload();
  These functions are intentionally not offered via the web interface.
  This also addresses issue #313

* changed print output in arangosh and the web interface for JSON objects.
  Previously, printing a JSON object in arangosh resulted in the attribute values
  being printed as proper JSON, but attribute names were printed unquoted and
  unescaped. This was fine for the purpose of arangosh, but lead to invalid
  JSON being produced. Now, arangosh will produce valid JSON that can be used
  to send it back to ArangoDB or use it with arangoimp etc.

* fixed issue #300: allow importing documents via the REST /_api/import API
  from a JSON list, too.
  So far, the API only supported importing from a format that had one JSON object
  on each line. This is sometimes inconvenient, e.g. when the result of an AQL
  query or any other list is to be imported. This list is a JSON list and does not
  necessary have a document per line if pretty-printed.
  arangoimp now supports the JSON list format, too. However, the format requires
  arangoimp and the server to read the entire dataset at once. If the dataset is
  too big (bigger than --max-upload-size) then the import will be rejected. Even if
  increased, the entire list must fit in memory on both the client and the server,
  and this may be more resource-intensive than importing individual lines in chunks.

* removed unused parameter --reuse-ids for arangoimp. This parameter did not have
  any effect in 1.2, was never publicly announced and did evil (TM) things.

* fixed issue #297 (partly): added whitespace between command line and
  command result in arangosh, added shell colors for better usability

* fixed issue #296: system collections not usable from AQL

* fixed issue #295: deadlock on shutdown

* fixed issue #293: AQL queries should exploit edges index

* fixed issue #292: use index when filtering on _key in AQL

* allow user-definable document keys
  users can now define their own document keys by using the _key attribute
  when creating new documents or edges. Once specified, the value of _key is
  immutable.
  The restrictions for user-defined key values are:
  * the key must be at most 254 bytes long
  * it must consist of the letters a-z (lower or upper case), the digits 0-9,
    the underscore (_) or dash (-) characters only
  * any other characters, especially multi-byte sequences, whitespace or
    punctuation characters cannot be used inside key values

  Specifying a document key is optional when creating new documents. If no
  document key is specified, ArangoDB will create a document key itself.
  There are no guarantees about the format and pattern of auto-generated document
  keys other than the above restrictions.
  Clients should therefore treat auto-generated document keys as opaque values.
  Keys can be used to look up and reference documents, e.g.:
  * saving a document: `db.users.save({ "_key": "fred", ... })`
  * looking up a document: `db.users.document("fred")`
  * referencing other documents: `edges.relations.save("users/fred", "users/john", ...)`

  This change is downwards-compatible to ArangoDB 1.1 because in ArangoDB 1.1
  users were not able to define their own keys. If the user does not supply a _key
  attribute when creating a document, ArangoDB 1.2 will still generate a key of
  its own as ArangoDB 1.1 did. However, all documents returned by ArangoDB 1.2 will
  include a _key attribute and clients should be able to handle that (e.g. by
  ignoring it if not needed). Documents returned will still include the _id attribute
  as in ArangoDB 1.1.

* require collection names everywhere where a collection id was allowed in
  ArangoDB 1.1 & 1.0
  This change requires clients to use a collection name in place of a collection id
  at all places the client deals with collections.
  Examples:
  * creating edges: the _from and _to attributes must now contain collection names instead
    of collection ids: `edges.relations.save("test/my-key1", "test/my-key2", ...)`
  * retrieving edges: the returned _from and _to attributes now will contain collection
    names instead of ids, too: _from: `test/fred` instead of `1234/3455`
  * looking up documents: db.users.document("fred") or db._document("users/fred")

  Collection names must be used in REST API calls instead of collection ids, too.
  This change is thus not completely downwards-compatible to ArangoDB 1.1. ArangoDB 1.1
  required users to use collection ids in many places instead of collection names.
  This was unintuitive and caused overhead in cases when just the collection name was
  known on client-side but not its id. This overhead can now be avoided so clients can
  work with the collection names directly. There is no need to work with collection ids
  on the client side anymore.
  This change will likely require adjustments to API calls issued by clients, and also
  requires a change in how clients handle the _id value of returned documents. Previously,
  the _id value of returned documents contained the collection id, a slash separator and
  the document number. Since 1.2, _id will contain the collection name, a slash separator
  and the document key. The same applies to the _from and _to attribute values of edges
  that are returned by ArangoDB.

  Also removed (now unnecessary) location header in responses of the collections REST API.
  The location header was previously returned because it was necessary for clients.
  When clients created a collection, they specified the collection name. The collection
  id was generated on the server, but the client needed to use the server-generated
  collection id for further API calls, e.g. when creating edges etc. Therefore, the
  full collection URL, also containing the collection id, was returned by the server in
  responses to the collection API, in the HTTP location header.
  Returning the location header has become unnecessary in ArangoDB 1.2 because users
  can access collections by name and do not need to care about collection ids.


v1.1.3 (2013-XX-XX)
-------------------

* fix case when an error message was looked up for an error code but no error
  message was found. In this case a NULL ptr was returned and not checked everywhere.
  The place this error popped up was when inserting into a non-unique hash index
  failed with a specific, invalid error code.

* fixed issue #381:  db._collection("_users").getIndexes();

* fixed issue #379: arango-password fatal issue javscript.startup-directory

* fixed issue #372: Command-Line Options for the Authentication and Authorization


v1.1.2 (2013-01-20)
-------------------

* upgraded to mruby 2013-01-20 583983385b81c21f82704b116eab52d606a609f4

* fixed issue #357: Some spelling and grammar errors

* fixed issue #355: fix quotes in pdf manual

* fixed issue #351: Strange arangosh error message for long running query

* fixed randomly hanging connections in arangosh on MacOS

* added "any" query method: this returns a random document from a collection. It
  is also available via REST HTTP at /_api/simple/any.

* added deployment tool

* added getPeerVertex

* small fix for logging of long messages: the last character of log messages longer
  than 256 bytes was not logged.

* fixed truncation of human-readable log messages for web interface: the trailing \0
  byte was not appended for messages longer than 256 bytes

* fixed issue #341: ArangoDB crashes when stressed with Batch jobs
  Contrary to the issue title, this did not have anything to do with batch jobs but
  with too high memory usage. The memory usage of ArangoDB is now reduced for cases
   when there are lots of small collections with few documents each

* started with issue #317: Feature Request (from Google Groups): DATE handling

* backported issue #300: Extend arangoImp to Allow importing resultset-like
  (list of documents) formatted files

* fixed issue #337: "WaitForSync" on new collection does not work on Win/X64

* fixed issue #336: Collections REST API docs

* fixed issue #335: mmap errors due to wrong memory address calculation

* fixed issue #332: arangoimp --use-ids parameter seems to have no impact

* added option '--server.disable-authentication' for arangosh as well. No more passwd
  prompts if not needed

* fixed issue #330: session logging for arangosh

* fixed issue #329: Allow passing script file(s) as parameters for arangosh to run

* fixed issue #328: 1.1 compile warnings

* fixed issue #327: Javascript parse errors in front end


v1.1.1 (2012-12-18)
-------------------

* fixed issue #339: DELETE /_api/cursor/cursor-identifier return incollect errorNum

  The fix for this has led to a signature change of the function actions.resultNotFound().
  The meaning of parameter #3 for This function has changed from the error message string
  to the error code. The error message string is now parameter #4.
  Any client code that uses this function in custom actions must be adjusted.

* fixed issue #321: Problem upgrading arangodb 1.0.4 to 1.1.0 with Homebrew (OSX 10.8.2)

* fixed issue #230: add navigation and search for online documentation

* fixed issue #315: Strange result in PATH

* fixed issue #323: Wrong function returned in error message of AQL CHAR_LENGTH()

* fixed some log errors on startup / shutdown due to pid file handling and changing
  of directories


v1.1.0 (2012-12-05)
-------------------

* WARNING:
  arangod now performs a database version check at startup. It will look for a file
  named "VERSION" in its database directory. If the file is not present, arangod will
  perform an automatic upgrade of the database directory. This should be the normal
  case when upgrading from ArangoDB 1.0 to ArangoDB 1.1.

  If the VERSION file is present but is from an older version of ArangoDB, arangod
  will refuse to start and ask the user to run a manual upgrade first. A manual upgrade
  can be performed by starting arangod with the option `--upgrade`.

  This upgrade procedure shall ensure that users have full control over when they
  perform any updates/upgrades of their data, and can plan backups accordingly. The
  procedure also guarantees that the server is not run without any required system
  collections or with in incompatible data state.

* added AQL function DOCUMENT() to retrieve a document by its _id value

* fixed issue #311: fixed segfault on unload

* fixed issue #309: renamed stub "import" button from web interface

* fixed issue #307: added WaitForSync column in collections list in in web interface

* fixed issue #306: naming in web interface

* fixed issue #304: do not clear AQL query text input when switching tabs in
  web interface

* fixed issue #303: added documentation about usage of var keyword in web interface

* fixed issue #301: PATCH does not work in web interface

# fixed issue #269: fix make distclean & clean

* fixed issue #296: system collections not usable from AQL

* fixed issue #295: deadlock on shutdown

* added collection type label to web interface

* fixed issue #290: the web interface now disallows creating non-edges in edge collections
  when creating collections via the web interface, the collection type must also be
  specified (default is document collection)

* fixed issue #289: tab-completion does not insert any spaces

* fixed issue #282: fix escaping in web interface

* made AQL function NOT_NULL take any number of arguments. Will now return its
  first argument that is not null, or null if all arguments are null. This is downwards
  compatible.

* changed misleading AQL function name NOT_LIST() to FIRST_LIST() and slightly changed
  the behavior. The function will now return its first argument that is a list, or null
  if none of the arguments are lists.
  This is mostly downwards-compatible. The only change to the previous implementation in
  1.1-beta will happen if two arguments were passed and the 1st and 2nd arguments were
  both no lists. In previous 1.1, the 2nd argument was returned as is, but now null
  will be returned.

* add AQL function FIRST_DOCUMENT(), with same behavior as FIRST_LIST(), but working
  with documents instead of lists.

* added UPGRADING help text

* fixed issue #284: fixed Javascript errors when adding edges/vertices without own
  attributes

* fixed issue #283: AQL LENGTH() now works on documents, too

* fixed issue #281: documentation for skip lists shows wrong example

* fixed AQL optimizer bug, related to OR-combined conditions that filtered on the
  same attribute but with different conditions

* fixed issue #277: allow usage of collection names when creating edges
  the fix of this issue also implies validation of collection names / ids passed to
  the REST edge create method. edges with invalid collection ids or names in the
  "from" or "to" values will be rejected and not saved


v1.1.beta2 (2012-11-13)
-----------------------

* fixed arangoirb compilation

* fixed doxygen


v1.1.beta1 (2012-10-24)
-----------------------

* fixed AQL optimizer bug

* WARNING:
  - the user has changed from "arango" to "arangodb", the start script has changed from
    "arangod" to "arangodb", the database directory has changed from "/var/arangodb" to
    "/var/lib/arangodb" to be compliant with various Linux policies

  - In 1.1, we have introduced types for collections: regular documents go into document
    collections, and edges go into edge collections. The prefixing (db.xxx vs. edges.xxx)
    works slightly different in 1.1: edges.xxx can still be used to access collections,
    however, it will not determine the type of existing collections anymore. To create an
    edge collection 1.1, you can use db._createEdgeCollection() or edges._create().
    And there's of course also db._createDocumentCollection().
    db._create() is also still there and will create a document collection by default,
    whereas edges._create() will create an edge collection.

  - the admin web interface that was previously available via the simple URL suffix /
    is now available via a dedicated URL suffix only: /_admin/html
    The reason for this is that routing and URLs are now subject to changes by the end user,
    and only URLs parts prefixed with underscores (e.g. /_admin or /_api) are reserved
    for ArangoDB's internal usage.

* the server now handles requests with invalid Content-Length header values as follows:
  - if Content-Length is negative, the server will respond instantly with HTTP 411
    (length required)

  - if Content-Length is positive but shorter than the supplied body, the server will
    respond with HTTP 400 (bad request)

  - if Content-Length is positive but longer than the supplied body, the server will
    wait for the client to send the missing bytes. The server allows 90 seconds for this
    and will close the connection if the client does not send the remaining data

  - if Content-Length is bigger than the maximum allowed size (512 MB), the server will
    fail with HTTP 413 (request entity too large).

  - if the length of the HTTP headers is greater than the maximum allowed size (1 MB),
    the server will fail with HTTP 431 (request header fields too large)

* issue #265: allow optional base64 encoding/decoding of action response data

* issue #252: create _modules collection using arango-upgrade (note: arango-upgrade was
  finally replaced by the `--upgrade` option for arangod)

* issue #251: allow passing arbitrary options to V8 engine using new command line option:
  --javascript.v8-options. Using this option, the Harmony features or other settings in
  v8 can be enabled if the end user requires them

* issue #248: allow AQL optimizer to pull out completely uncorrelated subqueries to the
  top level, resulting in less repeated evaluation of the subquery

* upgraded to Doxygen 1.8.0

* issue #247: added AQL function MERGE_RECURSIVE

* issue #246: added clear() function in arangosh

* issue #245: Documentation: Central place for naming rules/limits inside ArangoDB

* reduced size of hash index elements by 50 %, allowing more index elements to fit in
  memory

* issue #235: GUI Shell throws Error:ReferenceError: db is not defined

* issue #229: methods marked as "under construction"

* issue #228: remove unfinished APIs (/_admin/config/*)

* having the OpenSSL library installed is now a prerequisite to compiling ArangoDB
  Also removed the --enable-ssl configure option because ssl is always required.

* added AQL functions TO_LIST, NOT_LIST

* issue #224: add optional Content-Id for batch requests

* issue #221: more documentation on AQL explain functionality. Also added
  ArangoStatement.explain() client method

* added db._createStatement() method on server as well (was previously available
  on the client only)

* issue #219: continue in case of "document not found" error in PATHS() function

* issue #213: make waitForSync overridable on specific actions

* changed AQL optimizer to use indexes in more cases. Previously, indexes might
  not have been used when in a reference expression the inner collection was
  specified last. Example: FOR u1 IN users FOR u2 IN users FILTER u1._id == u2._id
  Previously, this only checked whether an index could be used for u2._id (not
  possible). It was not checked whether an index on u1._id could be used (possible).
  Now, for expressions that have references/attribute names on both sides of the
  above as above, indexes are checked for both sides.

* issue #204: extend the CSV import by TSV and by user configurable
  separator character(s)

* issue #180: added support for batch operations

* added startup option --server.backlog-size
  this allows setting the value of the backlog for the listen() system call.
  the default value is 10, the maximum value is platform-dependent

* introduced new configure option "--enable-maintainer-mode" for
  ArangoDB maintainers. this option replaces the previous compile switches
  --with-boost-test, --enable-bison, --enable-flex and --enable-errors-dependency
  the individual configure options have been removed. --enable-maintainer-mode
  turns them all on.

* removed potentially unused configure option --enable-memfail

* fixed issue #197: HTML web interface calls /_admin/user-manager/session

* fixed issue #195: VERSION file in database directory

* fixed issue #193: REST API HEAD request returns a message body on 404

* fixed issue #188: intermittent issues with 1.0.0
  (server-side cursors not cleaned up in all cases, pthreads deadlock issue)

* issue #189: key store should use ISO datetime format bug

* issue #187: run arango-upgrade on server start (note: arango-upgrade was finally
  replaced by the `--upgrade` option for arangod)n

* fixed issue #183: strange unittest error

* fixed issue #182: manual pages

* fixed issue #181: use getaddrinfo

* moved default database directory to "/var/lib/arangodb" in accordance with
  http://www.pathname.com/fhs/pub/fhs-2.3.html

* fixed issue #179: strange text in import manual

* fixed issue #178: test for aragoimp is missing

* fixed issue #177: a misleading error message was returned if unknown variables
  were used in certain positions in an AQL query.

* fixed issue #176: explain how to use AQL from the arangosh

* issue #175: re-added hidden (and deprecated) option --server.http-port. This
  option is only there to be downwards-compatible to Arango 1.0.

* fixed issue #174: missing Documentation for `within`

* fixed issue #170: add db.<coll_name>.all().toArray() to arangosh help screen

* fixed issue #169: missing argument in Simple Queries

* added program arango-upgrade. This program must be run after installing ArangoDB
  and after upgrading from a previous version of ArangoDB. The arango-upgrade script
  will ensure all system collections are created and present in the correct state.
  It will also perform any necessary data updates.
  Note: arango-upgrade was finally replaced by the `--upgrade` option for arangod.

* issue #153: edge collection should be a flag for a collection
  collections now have a type so that the distinction between document and edge
  collections can now be done at runtime using a collection's type value.
  A collection's type can be queried in Javascript using the <collection>.type() method.

  When new collections are created using db._create(), they will be document
  collections by default. When edge._create() is called, an edge collection will be created.
  To explicitly create a collection of a specific/different type, use the methods
  _createDocumentCollection() or _createEdgeCollection(), which are available for
  both the db and the edges object.
  The Javascript objects ArangoEdges and ArangoEdgesCollection have been removed
  completely.
  All internal and test code has been adjusted for this, and client code
  that uses edges.* should also still work because edges is still there and creates
  edge collections when _create() is called.

  INCOMPATIBLE CHANGE: Client code might still need to be changed in the following aspect:
  Previously, collections did not have a type so documents and edges could be inserted
  in the same collection. This is now disallowed. Edges can only be inserted into
  edge collections now. As there were no collection types in 1.0, ArangoDB will perform
  an automatic upgrade when migrating from 1.0 to 1.1.
  The automatic upgrade will check every collection and determine its type as follows:
  - if among the first 50 documents in the collection there are documents with
    attributes "_from" and "_to", the collection is typed as an edge collection
  - if among the first 50 documents in the collection there are no documents with
    attributes "_from" and "_to", the collection is made as a document collection

* issue #150: call V8 garbage collection on server periodically

* issue #110: added support for partial updates

  The REST API for documents now offers an HTTP PATCH method to partially update
  documents. Overwriting/replacing documents is still available via the HTTP PUT method
  as before. The Javascript API in the shell also offers a new update() method in extension to
  the previously existing replace() method.


v1.0.4 (2012-11-12)
-------------------

* issue #275: strange error message in arangosh 1.0.3 at startup


v1.0.3 (2012-11-08)
-------------------

* fixed AQL optimizer bug

* issue #273: fixed segfault in arangosh on HTTP 40x

* issue #265: allow optional base64 encoding/decoding of action response data

* issue #252: _modules collection not created automatically


v1.0.2 (2012-10-22)
-------------------

* repository CentOS-X.Y moved to CentOS-X, same for Debian

* bugfix for rollback from edges

* bugfix for hash indexes

* bugfix for StringBuffer::erase_front

* added autoload for modules

* added AQL function TO_LIST


v1.0.1 (2012-09-30)
-------------------

* draft for issue #165: front-end application howto

* updated mruby to cf8fdea4a6598aa470e698e8cbc9b9b492319d

* fix for issue #190: install doesn't create log directory

* fix for issue #194: potential race condition between creating and dropping collections

* fix for issue #193: REST API HEAD request returns a message body on 404

* fix for issue #188: intermittent issues with 1.0.0

* fix for issue #163: server cannot create collection because of abandoned files

* fix for issue #150: call V8 garbage collection on server periodically


v1.0.0 (2012-08-17)
-------------------

* fix for issue #157: check for readline and ncurses headers, not only libraries


v1.0.beta4 (2012-08-15)
-----------------------

* fix for issue #152: fix memleak for barriers


v1.0.beta3 (2012-08-10)
-----------------------

* fix for issue #151: Memleak, collection data not removed

* fix for issue #149: Inconsistent port for admin interface

* fix for issue #163: server cannot create collection because of abandoned files

* fix for issue #157: check for readline and ncurses headers, not only libraries

* fix for issue #108: db.<collection>.truncate() inefficient

* fix for issue #109: added startup note about cached collection names and how to
  refresh them

* fix for issue #156: fixed memleaks in /_api/import

* fix for issue #59: added tests for /_api/import

* modified return value for calls to /_api/import: now, the attribute "empty" is
  returned as well, stating the number of empty lines in the input. Also changed the
  return value of the error code attribute ("errorNum") from 1100 ("corrupted datafile")
  to 400 ("bad request") in case invalid/unexpected JSON data was sent to the server.
  This error code is more appropriate as no datafile is broken but just input data is
  incorrect.

* fix for issue #152: Memleak for barriers

* fix for issue #151: Memleak, collection data not removed

* value of --database.maximal-journal-size parameter is now validated on startup. If
  value is smaller than the minimum value (currently 1048576), an error is thrown and
  the server will not start. Before this change, the global value of maximal journal
  size was not validated at server start, but only on collection level

* increased sleep value in statistics creation loop from 10 to 500 microseconds. This
  reduces accuracy of statistics values somewhere after the decimal points but saves
  CPU time.

* avoid additional sync() calls when writing partial shape data (attribute name data)
  to disk. sync() will still be called when the shape marker (will be written after
  the attributes) is written to disk

* issue #147: added flag --database.force-sync-shapes to force synching of shape data
  to disk. The default value is true so it is the same behavior as in version 1.0.
  if set to false, shape data is synched to disk if waitForSync for the collection is
  set to true, otherwise, shape data is not synched.

* fix for issue #145: strange issue on Travis: added epsilon for numeric comparison in
  geo index

* fix for issue #136: adjusted message during indexing

* issue #131: added timeout for HTTP keep-alive connections. The default value is 300
  seconds. There is a startup parameter server.keep-alive-timeout to configure the value.
  Setting it to 0 will disable keep-alive entirely on the server.

* fix for issue #137: AQL optimizer should use indexes for ref accesses with
  2 named attributes


v1.0.beta2 (2012-08-03)
-----------------------

* fix for issue #134: improvements for centos RPM

* fixed problem with disable-admin-interface in config file


v1.0.beta1 (2012-07-29)
-----------------------

* fixed issue #118: We need a collection "debugger"

* fixed issue #126: Access-Shaper must be cached

* INCOMPATIBLE CHANGE: renamed parameters "connect-timeout" and "request-timeout"
  for arangosh and arangoimp to "--server.connect-timeout" and "--server.request-timeout"

* INCOMPATIBLE CHANGE: authorization is now required on the server side
  Clients sending requests without HTTP authorization will be rejected with HTTP 401
  To allow backwards compatibility, the server can be started with the option
  "--server.disable-authentication"

* added options "--server.username" and "--server.password" for arangosh and arangoimp
  These parameters must be used to specify the user and password to be used when
  connecting to the server. If no password is given on the command line, arangosh/
  arangoimp will interactively prompt for a password.
  If no user name is specified on the command line, the default user "root" will be
  used.

* added startup option "--server.ssl-cipher-list" to determine which ciphers to
  use in SSL context. also added SSL_OP_CIPHER_SERVER_PREFERENCE to SSL default
  options so ciphers are tried in server and not in client order

* changed default SSL protocol to TLSv1 instead of SSLv2

* changed log-level of SSL-related messages

* added SSL connections if server is compiled with OpenSSL support. Use --help-ssl

* INCOMPATIBLE CHANGE: removed startup option "--server.admin-port".
  The new endpoints feature (see --server.endpoint) allows opening multiple endpoints
  anyway, and the distinction between admin and "other" endpoints can be emulated
  later using privileges.

* INCOMPATIBLE CHANGE: removed startup options "--port", "--server.port", and
  "--server.http-port" for arangod.
  These options have been replaced by the new "--server.endpoint" parameter

* INCOMPATIBLE CHANGE: removed startup option "--server" for arangosh and arangoimp.
  These options have been replaced by the new "--server.endpoint" parameter

* Added "--server.endpoint" option to arangod, arangosh, and arangoimp.
  For arangod, this option allows specifying the bind endpoints for the server
  The server can be bound to one or multiple endpoints at once. For arangosh
  and arangoimp, the option specifies the server endpoint to connect to.
  The following endpoint syntax is currently supported:
  - tcp://host:port or http@tcp://host:port (HTTP over IPv4)
  - tcp://[host]:port or http@tcp://[host]:port (HTTP over IPv6)
  - ssl://host:port or http@tcp://host:port (HTTP over SSL-encrypted IPv4)
  - ssl://[host]:port or http@tcp://[host]:port (HTTP over SSL-encrypted IPv6)
  - unix:///path/to/socket or http@unix:///path/to/socket (HTTP over UNIX socket)

  If no port is specified, the default port of 8529 will be used.

* INCOMPATIBLE CHANGE: removed startup options "--server.require-keep-alive" and
  "--server.secure-require-keep-alive".
  The server will now behave as follows which should be more conforming to the
  HTTP standard:
  * if a client sends a "Connection: close" header, the server will close the
    connection
  * if a client sends a "Connection: keep-alive" header, the server will not
    close the connection
  * if a client does not send any "Connection" header, the server will assume
    "keep-alive" if the request was an HTTP/1.1 request, and "close" if the
    request was an HTTP/1.0 request

* (minimal) internal optimizations for HTTP request parsing and response header
  handling

* fixed Unicode unescaping bugs for \f and surrogate pairs in BasicsC/strings.c

* changed implementation of TRI_BlockCrc32 algorithm to use 8 bytes at a time

* fixed issue #122: arangod doesn't start if <log.file> cannot be created

* fixed issue #121: wrong collection size reported

* fixed issue #98: Unable to change journalSize

* fixed issue #88: fds not closed

* fixed escaping of document data in HTML admin front end

* added HTTP basic authentication, this is always turned on

* added server startup option --server.disable-admin-interface to turn off the
  HTML admin interface

* honor server startup option --database.maximal-journal-size when creating new
  collections without specific journalsize setting. Previously, these
  collections were always created with journal file sizes of 32 MB and the
  --database.maximal-journal-size setting was ignored

* added server startup option --database.wait-for-sync to control the default
  behavior

* renamed "--unit-tests" to "--javascript.unit-tests"


v1.0.alpha3 (2012-06-30)
------------------------

* fixed issue #116: createCollection=create option doesn't work

* fixed issue #115: Compilation issue under OSX 10.7 Lion & 10.8 Mountain Lion
  (homebrew)

* fixed issue #114: image not found

* fixed issue #111: crash during "make unittests"

* fixed issue #104: client.js -> ARANGO_QUIET is not defined


v1.0.alpha2 (2012-06-24)
------------------------

* fixed issue #112: do not accept document with duplicate attribute names

* fixed issue #103: Should we cleanup the directory structure

* fixed issue #100: "count" attribute exists in cursor response with "count:
  false"

* fixed issue #84 explain command

* added new MRuby version (2012-06-02)

* added --log.filter

* cleanup of command line options:
** --startup.directory => --javascript.startup-directory
** --quite => --quiet
** --gc.interval => --javascript.gc-interval
** --startup.modules-path => --javascript.modules-path
** --action.system-directory => --javascript.action-directory
** --javascript.action-threads => removed (is now the same pool as --server.threads)

* various bug-fixes

* support for import

* added option SKIP_RANGES=1 for make unittests

* fixed several range-related assertion failures in the AQL query optimizer

* fixed AQL query optimizations for some edge cases (e.g. nested subqueries with
  invalid constant filter expressions)


v1.0.alpha1 (2012-05-28)
------------------------

Alpha Release of ArangoDB 1.0<|MERGE_RESOLUTION|>--- conflicted
+++ resolved
@@ -1,16 +1,15 @@
 devel
 -----
 
-<<<<<<< HEAD
+
 * fixed an isse with restoring of system collections and user rights.
   It was not possible to restore users into an authenticated server.
-=======
+
 * fixed docs for issue #2968
 
 * AQL CHAR_LENGTH(null) returns now 0. Since AQL TO_STRING(null) is '' (string of length 0)
 
 * ui: now supports single js file upload for foxx services in addition to zip files
->>>>>>> 6c3bc054
 
 * fixed a multi-threading issue in the agency when callElection was called 
   while the SuperVision was calling updateSnapshot 
