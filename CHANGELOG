<<<<<<< HEAD
v3.3.10 (2018-XX-XX)
-------------------

* Fixed issue #5035: fixed a vulnerability issue within the web ui's index view
=======
v3.3.10 (XXXX-XX-XX)
--------------------

* inception was ignoring leader's configuration
>>>>>>> b92b6f37


v3.3.9 (2018-05-17)
-------------------

* added `/_admin/repair/distributeShardsLike` that repairs collections with
  distributeShardsLike where the shards aren't actually distributed like in the
  prototype collection, as could happen due to internal issue #1770

* fixed Foxx queues bug when queues are created in a request handler with an
  ArangoDB authentication header

* upgraded arangosync version to 0.5.1

* upgraded arangodb starter version to 0.11.3

* fix cluster upgrading issue introduced in 3.3.8

  the issue made arangod crash when starting a DB server with option
  `--database.auto-upgrade true`

* fix C++ implementation of AQL ZIP function to return each distinct attribute
  name only once. The previous implementation added non-unique attribute names
  multiple times, which led to follow-up issues.
  Now if an attribute name occurs multiple times in the input list of attribute
  names, it will only be incorporated once into the result object, with the
  value that corresponds to the first occurrence.
  This fix also changes the V8 implementation of the ZIP function, which now
  will always return the first value for non-unique attribute names and not the
  last occurring value.

* self heal during a Foxx service install, upgrade or replace no longer breaks
  the respective operation

* make /_api/index, /_api/database and /_api/user REST handlers use the scheduler's
  internal queue, so they do not run in an I/O handling thread

* fixed issue #4919: C++ implementation of LIKE function now matches the old and
  correct behavior of the JavaScript implementation.

* added REST API endpoint /_admin/server/availability for monitoring purposes

* UI: fixed an unreasonable event bug within the modal view engine

* fixed issue #3811: gharial api is now checking existence of _from and _to vertices
  during edge creation

* fixed internal issue #2149: number of documents in the UI is not adjusted after
  moving them

* fixed internal issue #2150: UI - loading a saved query does not update the list
  of bind parameters

* fixed internal issue #2147 - fixed database filter in UI

* fixed issue #4934: Wrong used GeoIndex depending on FILTER order

* added `query` and `aql.literal` helpers to `@arangodb` module.

* remove post-sort from GatherNode in cluster AQL queries that do use indexes
  for filtering but that do not require a sorted result

  This optimization can speed up gathering data from multiple shards, because
  it allows to remove a merge sort of the individual shards' results.

* extend the already existing "reduce-extraction-to-projection" AQL optimizer
  rule for RocksDB to provide projections of up to 5 document attributes. The
  previous implementation only supported a projection for a single document
  attribute. The new implementation will extract up to 5 document attributes from
  a document while scanning a collection via an EnumerateCollectionNode.
  Additionally the new version of the optimizer rule can also produce projections
  when scanning an index via an IndexNode.
  The optimization is benefial especially for huge documents because it will copy
  out only the projected attributes from the document instead of copying the entire
  document data from the storage engine.

  When applied, the explainer will show the projected attributes in a `projections`
  remark for an EnumerateCollectionNode or IndexNode. The optimization is limited
  to the RocksDB storage engine.

* added index-only optimization for AQL queries that can satisfy the retrieval of
  all required document attributes directly from an index.

  This optimization will be triggered for the RocksDB engine if an index is used
  that covers all required attributes of the document used later on in the query.
  If applied, it will save retrieving the actual document data (which would require
  an extra lookup in RocksDB), but will instead build the document data solely
  from the index values found. It will only be applied when using up to 5 attributes
  from the document, and only if the rest of the document data is not used later
  on in the query.

  The optimization is currently available for the RocksDB engine for the index types
  primary, edge, hash, skiplist and persistent.

  If the optimization is applied, it will show up as "index only" in an AQL
  query's execution plan for an IndexNode.

* added scan-only optimization for AQL queries that iterate over collections or
  indexes and that do not need to return the actual document values.

  Not fetching the document values from the storage engine will provide a
  considerable speedup when using the RocksDB engine, but may also help a bit
  in case of the MMFiles engine. The optimization will only be applied when
  full-scanning or index-scanning a collection without refering to any of its
  documents later on, and, for an IndexNode, if all filter conditions for the
  documents of the collection are covered by the index.

  If the optimization is applied, it will show up as "scan only" in an AQL
  query's execution plan for an EnumerateCollectionNode or an IndexNode.

* extend existing "collect-in-cluster" optimizer rule to run grouping, counting
  and deduplication on the DB servers in several cases, so that the coordinator
  will only need to sum up the potentially smaller results from the individual shards.

  The following types of COLLECT queries are covered now:
  - RETURN DISTINCT expr
  - COLLECT WITH COUNT INTO ...
  - COLLECT var1 = expr1, ..., varn = exprn (WITH COUNT INTO ...), without INTO or KEEP
  - COLLECT var1 = expr1, ..., varn = exprn AGGREGATE ..., without INTO or KEEP, for
    aggregate functions COUNT/LENGTH, SUM, MIN and MAX.

* honor specified COLLECT method in AQL COLLECT options

  for example, when the user explicitly asks for the COLLECT method
  to be `sorted`, the optimizer will now not produce an alternative
  version of the plan using the hash method.

  additionally, if the user explcitly asks for the COLLECT method to
  be `hash`, the optimizer will now change the existing plan to use
  the hash method if possible instead of just creating an alternative
  plan.

  `COLLECT ... OPTIONS { method: 'sorted' }` => always use sorted method
  `COLLECT ... OPTIONS { method: 'hash' }`   => use hash if this is technically possible
  `COLLECT ...` (no options)                 => create a plan using sorted, and another plan using hash method

* added bulk document lookups for MMFiles engine, which will improve the performance
  of document lookups from an inside an index in case the index lookup produces many 
  documents


v3.3.8 (2018-04-24)
-------------------

* included version of ArangoDB Starter (`arangodb` binary) updated to v0.10.11,
  see [Starter changelog](https://github.com/arangodb-helper/arangodb/blob/master/CHANGELOG.md)

* added arangod startup option `--dump-options` to print all configuration parameters
  as a JSON object

* fixed: (Enterprise only) If you restore a SmartGraph where the collections
  are still existing and are supposed to be dropped on restore we ended up in
  duplicate name error. This is now gone and the SmartGraph is correctly restored.

* fix lookups by `_id` in smart graph edge collections

* improve startup resilience in case there are datafile errors (MMFiles)

  also allow repairing broken VERSION files automatically on startup by
  specifying the option `--database.ignore-datafile-errors true`

* fix issue #4582: UI query editor now supports usage of empty string as bind parameter value

* fixed internal issue #2148: Number of documents found by filter is misleading in web UI

* added startup option `--database.required-directory-state`

  using this option it is possible to require the database directory to be
  in a specific state on startup. the options for this value are:

  - non-existing: database directory must not exist
  - existing: database directory must exist
  - empty: database directory must exist but be empty
  - populated: database directory must exist and contain specific files already
  - any: any state allowed

* field "$schema" in Foxx manifest.json files no longer produce warnings

* added `@arangodb/locals` module to expose the Foxx service context as an
  alternative to using `module.context` directly.

* supervision can be put into maintenance mode


v3.3.7 (2018-04-11)
-------------------

* added hidden option `--query.registry-ttl` to control the lifetime of cluster AQL
  query parts

* fixed internal issue #2237: AQL queries on collections with replicationFactor:
  "satellite" crashed arangod in single server mode

* fixed restore of satellite collections: replicationFactor was set to 1 during
  restore

* fixed dump and restore of smart graphs:
  a) The dump will not include the hidden shadow collections anymore, they were dumped
     accidentially and only contain duplicated data.
  b) Restore will now ignore hidden shadow collections as all data is contained
     in the smart-edge collection. You can manually include these collections from an
     old dump (3.3.5 or earlier) by using `--force`.
  c) Restore of a smart-graph will now create smart collections properly instead
     of getting into `TIMEOUT_IN_CLUSTER_OPERATION`

* fixed issue in AQL query optimizer rule "restrict-to-single-shard", which
  may have sent documents to a wrong shard in AQL INSERT queries that specified
  the value for `_key` using an expression (and not a constant value)
  Important: if you were affected by this bug in v3.3.5 it is required that you
  recreate your dataset in v3.3.6 (i.e. dumping and restoring) instead of doing
  a simple binary upgrade

* added /_admin/status HTTP API for debugging purposes

* added ArangoShell helper function for packaging all information about an
  AQL query so it can be run and analyzed elsewhere:

  query = "FOR doc IN mycollection FILTER doc.value > 42 RETURN doc";
  require("@arangodb/aql/explainer").debugDump("/tmp/query-debug-info", query);

  Entitled users can send the generated file to the ArangoDB support to facilitate
  reproduction and debugging.

* added hidden option `--server.ask-jwt-secret`. This is an internal option
  for debugging and should not be exposed to end-users.

* fix for internal issue #2215. supervision will now wait for agent to
  fully prepare before adding 10 second grace period after leadership change

* fixed internal issue #2215's FailedLeader timeout bug


v3.3.5 (2018-03-28)
-------------------

* fixed issue #4934: Wrong used GeoIndex depending on FILTER order

* make build id appear in startup log message alongside with other version info

* make AQL data modification operations that are sent to all shards and that are
  supposed to return values (i.e. `RETURN OLD` or `RETURN NEW`) not return fake
  empty result rows if the document to be updated/replaced/removed was not present
  on the target shard

* added AQL optimizer rule `restrict-to-single-shard`

  This rule will kick in if a collection operation (index lookup or data
  modification operation) will only affect a single shard, and the operation can be
  restricted to the single shard and is not applied for all shards. This optimization
  can be applied for queries that access a collection only once in the query, and that
  do not use traversals, shortest path queries and that do not access collection data
  dynamically using the `DOCUMENT`, `FULLTEXT`, `NEAR` or `WITHIN` AQL functions.
  Additionally, the optimizer will only pull off this optimization if can safely
  determine the values of all the collection's shard keys from the query, and when the
  shard keys are covered by a single index (this is always true if the shard key is
  the default `_key`)

* display missing attributes of GatherNodes in AQL explain output

* make AQL optimizer rule `undistribute-remove-after-enum-coll` fire in a few
  more cases in which it is possible

* slightly improve index selection for the RocksDB engine when there are multiple
  competing indexes with the same attribute prefixes, but different amount of
  attributes covered. In this case, the more specialized index will be preferred
  now

* fix issue #4924: removeFollower now prefers to remove the last follower(s)

* added "collect-in-cluster" optimizer rule to have COLLECT WITH COUNT queries
  without grouping being executed on the DB servers and the coordinator only summing
  up the counts from the individual shards

* fixed issue #4900: Nested FOR query uses index but ignores other filters

* properly exit v8::Context in one place where it was missing before

* added hidden option `--cluster.index-create-timeout` for controlling the
  default value of the index creation timeout in cluster
  under normal circumstances, this option does not need to be adjusted

* increase default timeout for index creation in cluster to 3600s

* fixed issue #4843: Query-Result has more Docs than the Collection itself

* fixed the behavior of ClusterInfo when waiting for current to catch
  up with plan in create collection.

* fixed issue #4827: COLLECT on edge _to field doesn't group distinct values as expected (MMFiles)


v3.3.4 (2018-03-01)
-------------------

* fix AQL `fullCount` result value in some cluster cases when it was off a bit

* fix issue #4651: Simple query taking forever until a request timeout error

* fix issue #4657: fixed incomplete content type header

* Vastly improved the Foxx Store UI

* fix issue #4677: AQL WITH with bind parameters results in "access after data-modification"
  for two independent UPSERTs

* remove unused startup option `--ldap.permissions-attribute-name`

* fix issue #4457: create /var/tmp/arangod with correct user in supervisor mode

* remove long disfunctional admin/long_echo handler

* fixed Foxx API:

  * PUT /_api/foxx/service: Respect force flag
  * PATCH /_api/foxx/service: Check whether a service under given mount exists

* internal issue #1726: supervision failed to remove multiple servers
  from health monitoring at once.

* more information from inception, why agent is activated

* fixed a bug where supervision tried to deal with shards of virtual collections

* Behaviour of permissions for databases and collections changed:
  The new fallback rule for databases for which an access level is not explicitly specified:
  Choose the higher access level of:
    * A wildcard database grant
    * A database grant on the `_system` database
  The new fallback rule for collections for which an access level is not explicitly specified:
  Choose the higher access level of:
    * Any wildcard access grant in the same database, or on "*/*"
    * The access level for the current database
    * The access level for the `_system` database

* fix internal issue 1770: collection creation using distributeShardsLike yields
  errors and did not distribute shards correctly in the following cases:
  1. If numberOfShards * replicationFactor % nrDBServers != 0
     (shards * replication is not divisible by DBServers).
  2. If there was failover / move shard case on the leading collection
     and creating the follower collection afterwards.

* fix timeout issues in replication client expiration

* added missing edge filter to neighbors-only traversals
  in case a filter condition was moved into the traverser and the traversal was
  executed in breadth-first mode and was returning each visited vertex exactly
  once, and there was a filter on the edges of the path and the resulting vertices
  and edges were not used later, the edge filter was not applied

* fixed issue #4160: Run arangod with "--database.auto-upgrade" option always crash silently without error log

* fix internal issue #1848: AQL optimizer was trying to resolve attribute accesses
  to attributes of constant object values at query compile time, but only did so far
  the very first attribute in each object

  this fixes https://stackoverflow.com/questions/48648737/beginner-bug-in-for-loops-from-objects

* fix inconvenience: If we want to start server with a non-existing
  --javascript.app-path it will now be created (if possible)

* fixed: REST API `POST _api/foxx` now returns HTTP code 201 on success, as documented.
         returned 200 before.

* fixed: REST API `PATCH _api/foxx/dependencies` now updates the existing dependencies
         instead of replacing them.

* fixed: Foxx upload of single javascript file. You now can upload via http-url pointing
         to a javascript file.

* fixed issue #4395: If your foxx app includes an `APP` folder it got
         accidently removed by selfhealing this is not the case anymore.

* fixed internal issue #1969 - command apt-get purge/remove arangodb3e was failing


v3.3.3 (2018-01-26)
-------------------

* fix issue #4272: VERSION file keeps disappearing

* fix internal issue #81: quotation marks disappeared when switching table/json
  editor in the query editor ui

* added option `--rocksdb.throttle` to control whether write-throttling is enabled
  Write-throttling is turned on by default, to reduce chances of compactions getting
  too far behind and blocking incoming writes.

* fixed issue #4308: Crash when getter for error.name throws an error (on Windows)

* UI: fixed a query editor caching and parsing issue

* Fixed internal issue #1683: fixes an UI issue where a collection name gets wrongly cached
  within the documents overview of a collection.

* Fixed an issue with the index estimates in RocksDB in the case a transaction is aborted.
  Former the index estimates were modified if the transaction commited or not.
  Now they will only be modified if the transaction commited successfully.

* UI: optimized login view for very small screen sizes

* UI: optimized error messages for invalid query bind parameter

* Truncate in RocksDB will now do intermediate commits every 10.000 documents
  if truncate fails or the server crashes during this operation all deletes
  that have been commited so far are persisted.

* make the default value of `--rocksdb.block-cache-shard-bits` use the RocksDB
  default value. This will mostly mean the default number block cache shard
  bits is lower than before, allowing each shard to store more data and cause
  less evictions from block cache

* UI: optimized login view for very small screen sizes

* issue #4222: Permission error preventing AQL query import / export on webui

* UI: optimized error messages for invalid query bind parameter

* UI: upgraded swagger ui to version 3.9.0

* issue #3504: added option `--force-same-database` for arangorestore

  with this option set to true, it is possible to make any arangorestore attempt
  fail if the specified target database does not match the database name
  specified in the source dump's "dump.json" file. it can thus be used to
  prevent restoring data into the "wrong" database

  The option is set to `false` by default to ensure backwards-compatibility

* make the default value of `--rocksdb.block-cache-shard-bits` use the RocksDB
  default value. This will mostly mean the default number block cache shard
  bits is lower than before, allowing each shard to store more data and cause
  less evictions from block cache

* fixed issue #4255: AQL SORT consuming too much memory

* fixed incorrect persistence of RAFT vote and term


v3.3.2 (2018-01-04)
-------------------

* fixed issue #4199: Internal failure: JavaScript exception in file 'arangosh.js'
  at 98,7: ArangoError 4: Expecting type String

* fixed issue in agency supervision with a good server being left in
  failedServers

* distinguish isReady and allInSync in clusterInventory

* fixed issue #4197: AQL statement not working in 3.3.1 when upgraded from 3.2.10

* do not reuse collection ids when restoring collections from a dump, but assign
  new collection ids, this should prevent collection id conflicts

* fix issue #4393: broken handling of unix domain sockets in
  JS_Download

v3.3.1 (2017-12-28)
-------------------

* UI: displayed wrong wfs property for a collection when using RocksDB as
  storage engine

* added `--ignore-missing` option to arangoimp
  this option allows importing lines with less fields than specified in the CSV
  header line

* changed misleading error message from "no leader" to "not a leader"

* optimize usage of AQL FULLTEXT index function to a FOR loop with index
  usage in some cases
  When the optimization is applied, this especially speeds up fulltext index
  queries in the cluster

* UI: improved the behavior during collection creation in a cluster environment

* Agency lockup fixes for very small machines.

* Agency performance improvement by finer grained locking.

* Use steady_clock in agency whereever possible.

* Agency prevent Supervision thread crash.

* Fix agency integer overflow in timeout calculation.


v3.3.0 (2012-12-14)
-------------------

* release version

* added a missing try/catch block in the supervision thread


v3.3.rc8 (2017-12-12)
---------------------

* UI: fixed broken foxx configuration keys. Some valid configuration values
  could not be edited via the ui.

* UI: Shard distribution view now has an accordion view instead of displaying
  all shards of all collections at once.

* UI: pressing the return key inside a select2 box no longer triggers the modals

* UI: coordinators and db servers are now in sorted order (ascending)


v3.3.rc7 (2017-12-07)
---------------------

* fixed issue #3741: fix terminal color output in Windows

* UI: fixed issue #3822: disabled name input field for system collections

* fixed issue #3640: limit in subquery

* fixed issue #3745: Invalid result when using OLD object with array attribute in UPSERT statement

* UI: edge collections were wrongly added to from and to vertices select box during graph creation

* UI: added not found views for documents and collections

* UI: using default user database api during database creation now

* UI: the graph viewer backend now picks one random start vertex of the
  first 1000 documents instead of calling any(). The implementation of
  "any" is known to scale bad on huge collections with RocksDB.

* UI: fixed disappearing of the navigation label in some case special case

* UI: the graph viewer now displays updated label values correctly.
  Additionally the included node/edge editor now closes automatically
	after a successful node/edge update.

* fixed issue #3917: traversals with high maximal depth take extremely long
  in planning phase.


v3.3.rc4 (2017-11-28)
---------------------

* minor bug-fixes


v3.3.rc3 (2017-11-24)
---------------------

* bug-fixes


v3.3.rc2 (2017-11-22)
---------------------

* UI: document/edge editor now remembering their modes (e.g. code or tree)

* UI: optimized error messages for invalid graph definitions. Also fixed a
  graph renderer cleanup error.

* UI: added a delay within the graph viewer while changing the colors of the
  graph. Necessary due different browser behaviour.

* added options `--encryption.keyfile` and `--encryption.key-generator` to arangodump
  and arangorestore

* UI: the graph viewer now displays updated label values correctly.
  Additionally the included node/edge editor now closes automatically
	after a successful node/edge update.

* removed `--recycle-ids` option for arangorestore

  using that option could have led to problems on the restore, with potential
  id conflicts between the originating server (the source dump server) and the
  target server (the restore server)


v3.3.rc1 (2017-11-17)
---------------------

* add readonly mode REST API

* allow compilation of ArangoDB source code with g++ 7

* upgrade minimum required g++ compiler version to g++ 5.4
  That means ArangoDB source code will not compile with g++ 4.x or g++ < 5.4 anymore.

* AQL: during a traversal if a vertex is not found. It will not print an ERROR to the log and continue
  with a NULL value, but will register a warning at the query and continue with a NULL value.
  The situation is not desired as an ERROR as ArangoDB can store edges pointing to non-existing
  vertex which is perfectly valid, but it may be a n issue on the data model, so users
  can directly see it on the query now and do not "by accident" have to check the LOG output.


v3.3.beta1 (2017-11-07)
-----------------------

* introduce `enforceReplicationFactor`: An optional parameter controlling
  if the server should bail out during collection creation if there are not
  enough DBServers available for the desired `replicationFactor`.

* fixed issue #3516: Show execution time in arangosh

  this change adds more dynamic prompt components for arangosh
  The following components are now available for dynamic prompts,
  settable via the `--console.prompt` option in arangosh:

  - '%t': current time as timestamp
  - '%a': elpased time since ArangoShell start in seconds
  - '%p': duration of last command in seconds
  - '%d': name of current database
  - '%e': current endpoint
  - '%E': current endpoint without protocol
  - '%u': current user

  The time a command takes can be displayed easily by starting arangosh with `--console.prompt "%p> "`.

* make the ArangoShell refill its collection cache when a yet-unknown collection
  is first accessed. This fixes the following problem:

      arangosh1> db._collections();  // shell1 lists all collections
      arangosh2> db._create("test"); // shell2 now creates a new collection 'test'
      arangosh1> db.test.insert({}); // shell1 is not aware of the collection created
                                     // in shell2, so the insert will fail

* incremental transfer of initial collection data now can handle partial
  responses for a chunk, allowing the leader/master to send smaller chunks
  (in terms of HTTP response size) and limit memory usage

* initial creation of shards for cluster collections is now faster with
  replicationFactor values bigger than 1. this is achieved by an optimization
  for the case when the collection on the leader is still empty

* potential fix for issue #3517: several "filesystem full" errors in logs
  while there's a lot of disk space

* added C++ implementations for AQL function `SUBSTRING()`, `LEFT()`, `RIGHT()` and `TRIM()`


v3.3.milestone2 (2017-10-19)
----------------------------

* added new replication module

* make AQL `DISTINCT` not change the order of the results it is applied on

* show C++ function name of call site in ArangoDB log output

  This requires option `--log.line-number` to be set to *true*

* fixed issue #3408: Hard crash in query for pagination

* UI: fixed unresponsive events in cluster shards view

* UI: added word wrapping to query editor

* fixed issue #3395: AQL: cannot instantiate CollectBlock with undetermined
  aggregation method

* minimum number of V8 contexts in console mode must be 2, not 1. this is
  required to ensure the console gets one dedicated V8 context and all other
  operations have at least one extra context. This requirement was not enforced
  anymore.

* UI: fixed wrong user attribute name validation, issue #3228

* make AQL return a proper error message in case of a unique key constraint
  violation. previously it only returned the generic "unique constraint violated"
  error message but omitted the details about which index caused the problem.

  This addresses https://stackoverflow.com/questions/46427126/arangodb-3-2-unique-constraint-violation-id-or-key

* fix potential overflow in CRC marker check when a corrupted CRC marker
  is found at the very beginning of an MMFiles datafile


v3.3.milestone1 (2017-10-11)
----------------------------

* added option `--server.local-authentication`

* UI: added user roles

* added config option `--log.color` to toggle colorful logging to terminal

* added config option `--log.thread-name` to additionally log thread names

* usernames must not start with `:role:`, added new options:
    --server.authentication-timeout
    --ldap.roles-attribute-name
    --ldap.roles-transformation
    --ldap.roles-search
    --ldap.superuser-role
    --ldap.roles-include
    --ldap.roles-exclude

* performance improvements for full collection scans and a few other operations
  in MMFiles engine

* added `--rocksdb.encryption-key-generator` for enterprise

* removed `--compat28` parameter from arangodump and replication API

  older ArangoDB versions will no longer be supported by these tools.

* increase the recommended value for `/proc/sys/vm/max_map_count` to a value
  eight times as high as the previous recommended value. Increasing the
  values helps to prevent an ArangoDB server from running out of memory mappings.

  The raised minimum recommended value may lead to ArangoDB showing some startup
  warnings as follows:

      WARNING {memory} maximum number of memory mappings per process is 65530, which seems too low. it is recommended to set it to at least 512000
      WARNING {memory} execute 'sudo sysctl -w "vm.max_map_count=512000"'


v3.2.7 (2017-11-13)
-------------------

* Cluster customers, which have upgraded from 3.1 to 3.2 need to upgrade
  to 3.2.7. The cluster supervision is otherwise not operational.

* Fixed issue #3597: AQL with path filters returns unexpected results
  In some cases breadth first search in combination with vertex filters
  yields wrong result, the filter was not applied correctly.

* enable JEMalloc background thread for purging and returning unused memory
  back to the operating system (Linux only)

* fixed some undefined behavior in some internal value caches for AQL GatherNodes
  and SortNodes, which could have led to sorted results being effectively not
  correctly sorted.

* make the replication applier for the RocksDB engine start automatically after a
  restart of the server if the applier was configured with its `autoStart` property
  set to `true`. previously the replication appliers were only automatically restarted
  at server start for the MMFiles engine.

* fixed arangodump batch size adaptivity in cluster mode and upped default batch size
  for arangodump

  these changes speed up arangodump in cluster context

* smart graphs now return a proper inventory in response to replication inventory
  requests

* fixed issue #3618: Inconsistent behavior of OR statement with object bind parameters

* only users with read/write rights on the "_system" database can now execute
  "_admin/shutdown" as well as modify properties of the write-ahead log (WAL)

* increase default maximum number of V8 contexts to at least 16 if not explicitly
  configured otherwise.
  the procedure for determining the actual maximum value of V8 contexts is unchanged
  apart from the value `16` and works as follows:
  - if explicitly set, the value of the configuration option `--javascript.v8-contexts`
    is used as the maximum number of V8 contexts
  - when the option is not set, the maximum number of V8 contexts is determined
    by the configuration option `--server.threads` if that option is set. if
    `--server.threads` is not set, then the maximum number of V8 contexts is the
    server's reported hardware concurrency (number of processors visible
    to the arangod process). if that would result in a maximum value of less than 16
    in any of these two cases, then the maximum value will be increased to 16.

* fixed issue #3447: ArangoError 1202: AQL: NotFound: (while executing) when
  updating collection

* potential fix for issue #3581: Unexpected "rocksdb unique constraint
  violated" with unique hash index

* fixed geo index optimizer rule for geo indexes with a single (array of coordinates)
  attribute.

* improved the speed of the shards overview in cluster (API endpoint /_api/cluster/shardDistribution API)
  It is now guaranteed to return after ~2 seconds even if the entire cluster is unresponsive.

* fix agency precondition check for complex objects
  this fixes issues with several CAS operations in the agency

* several fixes for agency restart and shutdown

* the cluster-internal representation of planned collection objects is now more
  lightweight than before, using less memory and not allocating any cache for indexes
  etc.

* fixed issue #3403: How to kill long running AQL queries with the browser console's
  AQL (display issue)

* fixed issue #3549: server reading ENGINE config file fails on common standard
  newline character

* UI: fixed error notifications for collection modifications

* several improvements for the truncate operation on collections:

  * the timeout for the truncate operation was increased in cluster mode in
    order to prevent too frequent "could not truncate collection" errors

  * after a truncate operation, collections in MMFiles still used disk space.
    to reclaim disk space used by truncated collection, the truncate actions
    in the web interface and from the ArangoShell now issue an extra WAL flush
    command (in cluster mode, this command is also propagated to all servers).
    the WAL flush allows all servers to write out any pending operations into the
    datafiles of the truncated collection. afterwards, a final journal rotate
    command is sent, which enables the compaction to entirely remove all datafiles
    and journals for the truncated collection, so that all disk space can be
    reclaimed

  * for MMFiles a special method will be called after a truncate operation so that
    all indexes of the collection can free most of their memory. previously some
    indexes (hash and skiplist indexes) partially kept already allocated memory
    in order to avoid future memory allocations

  * after a truncate operation in the RocksDB engine, an additional compaction
    will be triggered for the truncated collection. this compaction removes all
    deletions from the key space so that follow-up scans over the collection's key
    range do not have to filter out lots of already-removed values

  These changes make truncate operations potentially more time-consuming than before,
  but allow for memory/disk space savings afterwards.

* enable JEMalloc background threads for purging and returning unused memory
  back to the operating system (Linux only)

  JEMalloc will create its background threads on demand. The number of background
  threads is capped by the number of CPUs or active arenas. The background threads run
  periodically and purge unused memory pages, allowing memory to be returned to the
  operating system.

  This change will make the arangod process create several additional threads.
  It is accompanied by an increased `TasksMax` value in the systemd service configuration
  file for the arangodb3 service.

* upgraded bundled V8 engine to bugfix version v5.7.492.77

  this upgrade fixes a memory leak in upstream V8 described in
  https://bugs.chromium.org/p/v8/issues/detail?id=5945 that will result in memory
  chunks only getting uncommitted but not unmapped


v3.2.6 (2017-10-26)
-------------------

* UI: fixed event cleanup in cluster shards view

* UI: reduced cluster dashboard api calls

* fixed a permission problem that prevented collection contents to be displayed
  in the web interface

* removed posix_fadvise call from RocksDB's PosixSequentialFile::Read(). This is
  consistent with Facebook PR 2573 (#3505)

  this fix should improve the performance of the replication with the RocksDB
  storage engine

* allow changing of collection replication factor for existing collections

* UI: replicationFactor of a collection is now changeable in a cluster
  environment

* several fixes for the cluster agency

* fixed undefined behavior in the RocksDB-based geo index

* fixed Foxxmaster failover

* purging or removing the Debian/Ubuntu arangodb3 packages now properly stops
  the arangod instance before actuallying purging or removing


v3.2.5 (2017-10-16)
-------------------

* general-graph module and _api/gharial now accept cluster options
  for collection creation. It is now possible to set replicationFactor and
  numberOfShards for all collections created via this graph object.
  So adding a new collection will not result in a singleShard and
  no replication anymore.

* fixed issue #3408: Hard crash in query for pagination

* minimum number of V8 contexts in console mode must be 2, not 1. this is
  required to ensure the console gets one dedicated V8 context and all other
  operations have at least one extra context. This requirement was not enforced
  anymore.

* fixed issue #3395: AQL: cannot instantiate CollectBlock with undetermined
  aggregation method

* UI: fixed wrong user attribute name validation, issue #3228

* fix potential overflow in CRC marker check when a corrupted CRC marker
  is found at the very beginning of an MMFiles datafile

* UI: fixed unresponsive events in cluster shards view

* Add statistics about the V8 context counts and number of available/active/busy
  threads we expose through the server statistics interface.


v3.2.4 (2017-09-26)
-------------------

* UI: no default index selected during index creation

* UI: added replicationFactor option during SmartGraph creation

* make the MMFiles compactor perform less writes during normal compaction
  operation

  This partially fixes issue #3144

* make the MMFiles compactor configurable

  The following options have been added:

* `--compaction.db-sleep-time`: sleep interval between two compaction runs
    (in s)
  * `--compaction.min-interval"`: minimum sleep time between two compaction
     runs (in s)
  * `--compaction.min-small-data-file-size`: minimal filesize threshold
    original datafiles have to be below for a compaction
  * `--compaction.dead-documents-threshold`: minimum unused count of documents
    in a datafile
  * `--compaction.dead-size-threshold`: how many bytes of the source data file
    are allowed to be unused at most
  * `--compaction.dead-size-percent-threshold`: how many percent of the source
    datafile should be unused at least
  * `--compaction.max-files`: Maximum number of files to merge to one file
  * `--compaction.max-result-file-size`: how large may the compaction result
    file become (in bytes)
  * `--compaction.max-file-size-factor`: how large the resulting file may
    be in comparison to the collection's `--database.maximal-journal-size' setting`

* fix downwards-incompatibility in /_api/explain REST handler

* fix Windows implementation for fs.getTempPath() to also create a
  sub-directory as we do on linux

* fixed a multi-threading issue in cluster-internal communication

* performance improvements for traversals and edge lookups

* removed internal memory zone handling code. the memory zones were a leftover
  from the early ArangoDB days and did not provide any value in the current
  implementation.

* (Enterprise only) added `skipInaccessibleCollections` option for AQL queries:
  if set, AQL queries (especially graph traversals) will treat collections to
  which a user has no access rights to as if these collections were empty.

* adjusted scheduler thread handling to start and stop less threads in
  normal operations

* leader-follower replication catchup code has been rewritten in C++

* early stage AQL optimization now also uses the C++ implementations of
  AQL functions if present. Previously it always referred to the JavaScript
  implementations and ignored the C++ implementations. This change gives
  more flexibility to the AQL optimizer.

* ArangoDB tty log output is now colored for log messages with levels
  FATAL, ERR and WARN.

* changed the return values of AQL functions `REGEX_TEST` and `REGEX_REPLACE`
  to `null` when the input regex is invalid. Previous versions of ArangoDB
  partly returned `false` for invalid regexes and partly `null`.

* added `--log.role` option for arangod

  When set to `true`, this option will make the ArangoDB logger print a single
  character with the server's role into each logged message. The roles are:

  - U: undefined/unclear (used at startup)
  - S: single server
  - C: coordinator
  - P: primary
  - A: agent

  The default value for this option is `false`, so no roles will be logged.


v3.2.3 (2017-09-07)
-------------------

* fixed issue #3106: orphan collections could not be registered in general-graph module

* fixed wrong selection of the database inside the internal cluster js api

* added startup option `--server.check-max-memory-mappings` to make arangod check
  the number of memory mappings currently used by the process and compare it with
  the maximum number of allowed mappings as determined by /proc/sys/vm/max_map_count

  The default value is `true`, so the checks will be performed. When the current
  number of mappings exceeds 90% of the maximum number of mappings, the creation
  of further V8 contexts will be deferred.

  Note that this option is effective on Linux systems only.

* arangoimp now has a `--remove-attribute` option

* added V8 context lifetime control options
  `--javascript.v8-contexts-max-invocations` and `--javascript.v8-contexts-max-age`

  These options allow specifying after how many invocations a used V8 context is
  disposed, or after what time a V8 context is disposed automatically after its
  creation. If either of the two thresholds is reached, an idl V8 context will be
  disposed.

  The default value of `--javascript.v8-contexts-max-invocations` is 0, meaning that
  the maximum number of invocations per context is unlimited. The default value
  for `--javascript.v8-contexts-max-age` is 60 seconds.

* fixed wrong UI cluster health information

* fixed issue #3070: Add index in _jobs collection

* fixed issue #3125: HTTP Foxx API JSON parsing

* fixed issue #3120: Foxx queue: job isn't running when server.authentication = true

* fixed supervision failure detection and handling, which happened with simultaneous
  agency leadership change


v3.2.2 (2017-08-23)
-------------------

* make "Rebalance shards" button work in selected database only, and not make
  it rebalance the shards of all databases

* fixed issue #2847: adjust the response of the DELETE `/_api/users/database/*` calls

* fixed issue #3075: Error when upgrading arangoDB on linux ubuntu 16.04

* fixed a buffer overrun in linenoise console input library for long input strings

* increase size of the linenoise input buffer to 8 KB

* abort compilation if the detected GCC or CLANG isn't in the range of compilers
  we support

* fixed spurious cluster hangups by always sending AQL-query related requests
  to the correct servers, even after failover or when a follower drops

  The problem with the previous shard-based approach was that responsibilities
  for shards may change from one server to another at runtime, after the query
  was already instanciated. The coordinator and other parts of the query then
  sent further requests for the query to the servers now responsible for the
  shards.
  However, an AQL query must send all further requests to the same servers on
  which the query was originally instanciated, even in case of failover.
  Otherwise this would potentially send requests to servers that do not know
  about the query, and would also send query shutdown requests to the wrong
  servers, leading to abandoned queries piling up and using resources until
  they automatically time out.

* fixed issue with RocksDB engine acquiring the collection count values too
  early, leading to the collection count values potentially being slightly off
  even in exclusive transactions (for which the exclusive access should provide
  an always-correct count value)

* fixed some issues in leader-follower catch-up code, specifically for the
  RocksDB engine

* make V8 log fatal errors to syslog before it terminates the process.
  This change is effective on Linux only.

* fixed issue with MMFiles engine creating superfluous collection journals
  on shutdown

* fixed issue #3067: Upgrade from 3.2 to 3.2.1 reset autoincrement keys

* fixed issue #3044: ArangoDB server shutdown unexpectedly

* fixed issue #3039: Incorrect filter interpretation

* fixed issue #3037: Foxx, internal server error when I try to add a new service

* improved MMFiles fulltext index document removal performance
  and fulltext index query performance for bigger result sets

* ui: fixed a display bug within the slow and running queries view

* ui: fixed a bug when success event triggers twice in a modal

* ui: fixed the appearance of the documents filter

* ui: graph vertex collections not restricted to 10 anymore

* fixed issue #2835: UI detection of JWT token in case of server restart or upgrade

* upgrade jemalloc version to 5.0.1

  This fixes problems with the memory allocator returing "out of memory" when
  calling munmap to free memory in order to return it to the OS.

  It seems that calling munmap on Linux can increase the number of mappings, at least
  when a region is partially unmapped. This can lead to the process exceeding its
  maximum number of mappings, and munmap and future calls to mmap returning errors.

  jemalloc version 5.0.1 does not have the `--enable-munmap` configure option anymore,
  so the problem is avoided. To return memory to the OS eventually, jemalloc 5's
  background purge threads are used on Linux.

* fixed issue #2978: log something more obvious when you log a Buffer

* fixed issue #2982: AQL parse error?

* fixed issue #3125: HTTP Foxx API Json parsing

v3.2.1 (2017-08-09)
-------------------

* added C++ implementations for AQL functions `LEFT()`, `RIGHT()` and `TRIM()`

* fixed docs for issue #2968: Collection _key autoincrement value increases on error

* fixed issue #3011: Optimizer rule reduce-extraction-to-projection breaks queries

* Now allowing to restore users in a sharded environment as well
  It is still not possible to restore collections that are sharded
  differently than by _key.

* fixed an issue with restoring of system collections and user rights.
  It was not possible to restore users into an authenticated server.

* fixed issue #2977: Documentation for db._createDatabase is wrong

* ui: added bind parameters to slow query history view

* fixed issue #1751: Slow Query API should provide bind parameters, webui should display them

* ui: fixed a bug when moving multiple documents was not possible

* fixed docs for issue #2968: Collection _key autoincrement value increases on error

* AQL CHAR_LENGTH(null) returns now 0. Since AQL TO_STRING(null) is '' (string of length 0)

* ui: now supports single js file upload for Foxx services in addition to zip files

* fixed a multi-threading issue in the agency when callElection was called
  while the Supervision was calling updateSnapshot

* added startup option `--query.tracking-with-bindvars`

  This option controls whether the list of currently running queries
  and the list of slow queries should contain the bind variables used
  in the queries or not.

  The option can be changed at runtime using the commands

      // enables tracking of bind variables
      // set to false to turn tracking of bind variables off
      var value = true;
      require("@arangodb/aql/queries").properties({
        trackBindVars: value
      });

* index selectivity estimates are now available in the cluster as well

* fixed issue #2943: loadIndexesIntoMemory not returning the same structure
  as the rest of the collection APIs

* fixed issue #2949: ArangoError 1208: illegal name

* fixed issue #2874: Collection properties do not return `isVolatile`
  attribute

* potential fix for issue #2939: Segmentation fault when starting
  coordinator node

* fixed issue #2810: out of memory error when running UPDATE/REPLACE
  on medium-size collection

* fix potential deadlock errors in collector thread

* disallow the usage of volatile collections in the RocksDB engine
  by throwing an error when a collection is created with attribute
  `isVolatile` set to `true`.
  Volatile collections are unsupported by the RocksDB engine, so
  creating them should not succeed and silently create a non-volatile
  collection

* prevent V8 from issuing SIGILL instructions when it runs out of memory

  Now arangod will attempt to log a FATAL error into its logfile in case V8
  runs out of memory. In case V8 runs out of memory, it will still terminate the
  entire process. But at least there should be something in the ArangoDB logs
  indicating what the problem was. Apart from that, the arangod process should
  now be exited with SIGABRT rather than SIGILL as it shouldn't return into the
  V8 code that aborted the process with `__builtin_trap`.

  this potentially fixes issue #2920: DBServer crashing automatically post upgrade to 3.2

* Foxx queues and tasks now ensure that the scripts in them run with the same
  permissions as the Foxx code who started the task / queue

* fixed issue #2928: Offset problems

* fixed issue #2876: wrong skiplist index usage in edge collection

* fixed issue #2868: cname missing from logger-follow results in rocksdb

* fixed issue #2889: Traversal query using incorrect collection id

* fixed issue #2884: AQL traversal uniqueness constraints "propagating" to other traversals? Weird results

* arangoexport: added `--query` option for passing an AQL query to export the result

* fixed issue #2879: No result when querying for the last record of a query

* ui: allows now to edit default access level for collections in database
  _system for all users except the root user.

* The _users collection is no longer accessible outside the arngod process, _queues is always read-only

* added new option "--rocksdb.max-background-jobs"

* removed options "--rocksdb.max-background-compactions", "--rocksdb.base-background-compactions" and "--rocksdb.max-background-flushes"

* option "--rocksdb.compaction-read-ahead-size" now defaults to 2MB

* change Windows build so that RocksDB doesn't enforce AVX optimizations by default
  This fixes startup crashes on servers that do not have AVX CPU extensions

* speed up RocksDB secondary index creation and dropping

* removed RocksDB note in Geo index docs


v3.2.0 (2017-07-20)
-------------------

* fixed UI issues

* fixed multi-threading issues in Pregel

* fixed Foxx resilience

* added command-line option `--javascript.allow-admin-execute`

  This option can be used to control whether user-defined JavaScript code
  is allowed to be executed on server by sending via HTTP to the API endpoint
  `/_admin/execute`  with an authenticated user account.
  The default value is `false`, which disables the execution of user-defined
  code. This is also the recommended setting for production. In test environments,
  it may be convenient to turn the option on in order to send arbitrary setup
  or teardown commands for execution on the server.


v3.2.beta6 (2017-07-18)
-----------------------

* various bugfixes


v3.2.beta5 (2017-07-16)
-----------------------

* numerous bugfixes


v3.2.beta4 (2017-07-04)
-----------------------

* ui: fixed document view _from and _to linking issue for special characters

* added function `db._parse(query)` for parsing an AQL query and returning information about it

* fixed one medium priority and two low priority security user interface
  issues found by owasp zap.

* ui: added index deduplicate options

* ui: fixed renaming of collections for the rocksdb storage engine

* documentation and js fixes for secondaries

* RocksDB storage format was changed, users of the previous beta/alpha versions
  must delete the database directory and re-import their data

* enabled permissions on database and collection level

* added and changed some user related REST APIs
    * added `PUT /_api/user/{user}/database/{database}/{collection}` to change collection permission
    * added `GET /_api/user/{user}/database/{database}/{collection}`
    * added optional `full` parameter to the `GET /_api/user/{user}/database/` REST call

* added user functions in the arangoshell `@arangodb/users` module
    * added `grantCollection` and `revokeCollection` functions
    * added `permission(user, database, collection)` to retrieve collection specific rights

* added "deduplicate" attribute for array indexes, which controls whether inserting
  duplicate index values from the same document into a unique array index will lead to
  an error or not:

      // with deduplicate = true, which is the default value:
      db._create("test");
      db.test.ensureIndex({ type: "hash", fields: ["tags[*]"], deduplicate: true });
      db.test.insert({ tags: ["a", "b"] });
      db.test.insert({ tags: ["c", "d", "c"] }); // will work, because deduplicate = true
      db.test.insert({ tags: ["a"] }); // will fail

      // with deduplicate = false
      db._create("test");
      db.test.ensureIndex({ type: "hash", fields: ["tags[*]"], deduplicate: false });
      db.test.insert({ tags: ["a", "b"] });
      db.test.insert({ tags: ["c", "d", "c"] }); // will not work, because deduplicate = false
      db.test.insert({ tags: ["a"] }); // will fail

  The "deduplicate" attribute is now also accepted by the index creation HTTP
  API endpoint POST /_api/index and is returned by GET /_api/index.

* added optimizer rule "remove-filters-covered-by-traversal"

* Debian/Ubuntu installer: make messages about future package upgrades more clear

* fix a hangup in VST

  The problem happened when the two first chunks of a VST message arrived
  together on a connection that was newly switched to VST.

* fix deletion of outdated WAL files in RocksDB engine

* make use of selectivity estimates in hash, skiplist and persistent indexes
  in RocksDB engine

* changed VM overcommit recommendation for user-friendliness

* fix a shutdown bug in the cluster: a destroyed query could still be active

* do not terminate the entire server process if a temp file cannot be created
  (Windows only)

* fix log output in the front-end, it stopped in case of too many messages


v3.2.beta3 (2017-06-27)
-----------------------

* numerous bugfixes


v3.2.beta2 (2017-06-20)
-----------------------

* potentially fixed issue #2559: Duplicate _key generated on insertion

* fix invalid results (too many) when a skipping LIMIT was used for a
  traversal. `LIMIT x` or `LIMIT 0, x` were not affected, but `LIMIT s, x`
  may have returned too many results

* fix races in SSL communication code

* fix invalid locking in JWT authentication cache, which could have
  crashed the server

* fix invalid first group results for sorted AQL COLLECT when LIMIT
  was used

* fix potential race, which could make arangod hang on startup

* removed `exception` field from transaction error result; users should throw
  explicit `Error` instances to return custom exceptions (addresses issue #2561)

* fixed issue #2613: Reduce log level when Foxx manager tries to self heal missing database

* add a read only mode for users and collection level authorization

* removed `exception` field from transaction error result; users should throw
  explicit `Error` instances to return custom exceptions (addresses issue #2561)

* fixed issue #2677: Foxx disabling development mode creates non-deterministic service bundle

* fixed issue #2684: Legacy service UI not working


v3.2.beta1 (2017-06-12)
-----------------------

* provide more context for index errors (addresses issue #342)

* arangod now validates several OS/environment settings on startup and warns if
  the settings are non-ideal. Most of the checks are executed on Linux systems only.

* fixed issue #2515: The replace-or-with-in optimization rule might prevent use of indexes

* added `REGEX_REPLACE` AQL function

* the RocksDB storage format was changed, users of the previous alpha versions
  must delete the database directory and re-import their data

* added server startup option `--query.fail-on-warning`

  setting this option to `true` will abort any AQL query with an exception if
  it causes a warning at runtime. The value can be overridden per query by
  setting the `failOnWarning` attribute in a query's options.

* added --rocksdb.num-uncompressed-levels to adjust number of non-compressed levels

* added checks for memory managment and warn (i. e. if hugepages are enabled)

* set default SSL cipher suite string to "HIGH:!EXPORT:!aNULL@STRENGTH"

* fixed issue #2469: Authentication = true does not protect foxx-routes

* fixed issue #2459: compile success but can not run with rocksdb

* `--server.maximal-queue-size` is now an absolute maximum. If the queue is
  full, then 503 is returned. Setting it to 0 means "no limit".

* (Enterprise only) added authentication against an LDAP server

* fixed issue #2083: Foxx services aren't distributed to all coordinators

* fixed issue #2384: new coordinators don't pick up existing Foxx services

* fixed issue #2408: Foxx service validation causes unintended side-effects

* extended HTTP API with routes for managing Foxx services

* added distinction between hasUser and authorized within Foxx
  (cluster internal requests are authorized requests but don't have a user)

* arangoimp now has a `--threads` option to enable parallel imports of data

* PR #2514: Foxx services that can't be fixed by self-healing now serve a 503 error

* added `time` function to `@arangodb` module


v3.2.alpha4 (2017-04-25)
------------------------

* fixed issue #2450: Bad optimization plan on simple query

* fixed issue #2448: ArangoDB Web UI takes no action when Delete button is clicked

* fixed issue #2442: Frontend shows already deleted databases during login

* added 'x-content-type-options: nosniff' to avoid MSIE bug

* set default value for `--ssl.protocol` from TLSv1 to TLSv1.2.

* AQL breaking change in cluster:
  The SHORTEST_PATH statement using edge-collection names instead
  of a graph name now requires to explicitly name the vertex-collection names
  within the AQL query in the cluster. It can be done by adding `WITH <name>`
  at the beginning of the query.

  Example:
  ```
  FOR v,e IN OUTBOUND SHORTEST_PATH @start TO @target edges [...]
  ```

  Now has to be:

  ```
  WITH vertices
  FOR v,e IN OUTBOUND SHORTEST_PATH @start TO @target edges [...]
  ```

  This change is due to avoid dead-lock sitations in clustered case.
  An error stating the above is included.

* add implicit use of geo indexes when using SORT/FILTER in AQL, without
  the need to use the special-purpose geo AQL functions `NEAR` or `WITHIN`.

  the special purpose `NEAR` AQL function can now be substituted with the
  following AQL (provided there is a geo index present on the `doc.latitude`
  and `doc.longitude` attributes):

      FOR doc in geoSort
        SORT DISTANCE(doc.latitude, doc.longitude, 0, 0)
        LIMIT 5
        RETURN doc

  `WITHIN` can be substituted with the following AQL:

      FOR doc in geoFilter
        FILTER DISTANCE(doc.latitude, doc.longitude, 0, 0) < 2000
        RETURN doc

  Compared to using the special purpose AQL functions this approach has the
  advantage that it is more composable, and will also honor any `LIMIT` values
  used in the AQL query.

* potential fix for shutdown hangs on OSX

* added KB, MB, GB prefix for integer parameters, % for integer parameters
  with a base value

* added JEMALLOC 4.5.0

* added `--vm.resident-limit` and `--vm.path` for file-backed memory mapping
  after reaching a configurable maximum RAM size

* try recommended limit for file descriptors in case of unlimited
  hard limit

* issue #2413: improve logging in case of lock timeout and deadlocks

* added log topic attribute to /_admin/log api

* removed internal build option `USE_DEV_TIMERS`

  Enabling this option activated some proprietary timers for only selected
  events in arangod. Instead better use `perf` to gather timings.


v3.2.alpha3 (2017-03-22)
------------------------

* increase default collection lock timeout from 30 to 900 seconds

* added function `db._engine()` for retrieval of storage engine information at
  server runtime

  There is also an HTTP REST handler at GET /_api/engine that returns engine
  information.

* require at least cmake 3.2 for building ArangoDB

* make arangod start with less V8 JavaScript contexts

  This speeds up the server start (a little bit) and makes it use less memory.
  Whenever a V8 context is needed by a Foxx action or some other operation and
  there is no usable V8 context, a new one will be created dynamically now.

  Up to `--javascript.v8-contexts` V8 contexts will be created, so this option
  will change its meaning. Previously as many V8 contexts as specified by this
  option were created at server start, and the number of V8 contexts did not
  change at runtime. Now up to this number of V8 contexts will be in use at the
  same time, but the actual number of V8 contexts is dynamic.

  The garbage collector thread will automatically delete unused V8 contexts after
  a while. The number of spare contexts will go down to as few as configured in
  the new option `--javascript.v8-contexts-minimum`. Actually that many V8 contexts
  are also created at server start.

  The first few requests in new V8 contexts will take longer than in contexts
  that have been there already. Performance may therefore suffer a bit for the
  initial requests sent to ArangoDB or when there are only few but performance-
  critical situations in which new V8 contexts will be created. If this is a
  concern, it can easily be fixed by setting `--javascipt.v8-contexts-minimum`
  and `--javascript.v8-contexts` to a relatively high value, which will guarantee
  that many number of V8 contexts to be created at startup and kept around even
  when unused.

  Waiting for an unused V8 context will now also abort if no V8 context can be
  acquired/created after 120 seconds.

* improved diagnostic messages written to logfiles by supervisor process

* fixed issue #2367

* added "bindVars" to attributes of currently running and slow queries

* added "jsonl" as input file type for arangoimp

* upgraded version of bundled zlib library from 1.2.8 to 1.2.11

* added input file type `auto` for arangoimp so it can automatically detect the
  type of the input file from the filename extension

* fixed variables parsing in GraphQL

* added `--translate` option for arangoimp to translate attribute names from
  the input files to attriubte names expected by ArangoDB

  The `--translate` option can be specified multiple times (once per translation
  to be executed). The following example renames the "id" column from the input
  file to "_key", and the "from" column to "_from", and the "to" column to "_to":

      arangoimp --type csv --file data.csv --translate "id=_key" --translate "from=_from" --translate "to=_to"

  `--translate` works for CSV and TSV inputs only.

* changed default value for `--server.max-packet-size` from 128 MB to 256 MB

* fixed issue #2350

* fixed issue #2349

* fixed issue #2346

* fixed issue #2342

* change default string truncation length from 80 characters to 256 characters for
  `print`/`printShell` functions in ArangoShell and arangod. This will emit longer
  prefixes of string values before truncating them with `...`, which is helpful
  for debugging.

* always validate incoming JSON HTTP requests for duplicate attribute names

  Incoming JSON data with duplicate attribute names will now be rejected as
  invalid. Previous versions of ArangoDB only validated the uniqueness of
  attribute names inside incoming JSON for some API endpoints, but not
  consistently for all APIs.

* don't let read-only transactions block the WAL collector

* allow passing own `graphql-sync` module instance to Foxx GraphQL router

* arangoexport can now export to csv format

* arangoimp: fixed issue #2214

* Foxx: automatically add CORS response headers

* added "OPTIONS" to CORS `access-control-allow-methods` header

* Foxx: Fix arangoUser sometimes not being set correctly

* fixed issue #1974


v3.2.alpha2 (2017-02-20)
------------------------

* ui: fixed issue #2065

* ui: fixed a dashboard related memory issue

* Internal javascript rest actions will now hide their stack traces to the client
  unless maintainer mode is activated. Instead they will always log to the logfile

* Removed undocumented internal HTTP API:
  * PUT _api/edges

  The documented GET _api/edges and the undocumented POST _api/edges remains unmodified.

* updated V8 version to 5.7.0.0

* change undocumented behaviour in case of invalid revision ids in
  If-Match and If-None-Match headers from 400 (BAD) to 412 (PRECONDITION
  FAILED).

* change undocumented behaviour in case of invalid revision ids in
  JavaScript document operations from 1239 ("illegal document revision")
  to 1200 ("conflict").

* added data export tool, arangoexport.

  arangoexport can be used to export collections to json, jsonl or xml
  and export a graph or collections to xgmml.

* fixed a race condition when closing a connection

* raised default hard limit on threads for very small to 64

* fixed negative counting of http connection in UI


v3.2.alpha1 (2017-02-05)
------------------------

* added figure `httpRequests` to AQL query statistics

* removed revisions cache intermediate layer implementation

* obsoleted startup options `--database.revision-cache-chunk-size` and
  `--database.revision-cache-target-size`

* fix potential port number over-/underruns

* added startup option `--log.shorten-filenames` for controlling whether filenames
  in log messages should be shortened to just the filename with the absolute path

* removed IndexThreadFeature, made `--database.index-threads` option obsolete

* changed index filling to make it more parallel, dispatch tasks to boost::asio

* more detailed stacktraces in Foxx apps

* generated Foxx services now use swagger tags


v3.1.24 (XXXX-XX-XX)
--------------------

* fixed one more LIMIT issue in traversals


v3.1.23 (2017-06-19)
--------------------

* potentially fixed issue #2559: Duplicate _key generated on insertion

* fix races in SSL communication code

* fix invalid results (too many) when a skipping LIMIT was used for a
  traversal. `LIMIT x` or `LIMIT 0, x` were not affected, but `LIMIT s, x`
  may have returned too many results

* fix invalid first group results for sorted AQL COLLECT when LIMIT
  was used

* fix invalid locking in JWT authentication cache, which could have
  crashed the server

* fix undefined behavior in traverser when traversals were used inside
  a FOR loop


v3.1.22 (2017-06-07)
--------------------

* fixed issue #2505: Problem with export + report of a bug

* documented changed behavior of WITH

* fixed ui glitch in aardvark

* avoid agency compaction bug

* fixed issue #2283: disabled proxy communication internally


v3.1.21 (2017-05-22)
--------------------

* fixed issue #2488:  AQL operator IN error when data use base64 chars

* more randomness in seeding RNG

v3.1.20 (2016-05-16)
--------------------

* fixed incorrect sorting for distributeShardsLike

* improve reliability of AgencyComm communication with Agency

* fixed shard numbering bug, where ids were erouneously incremented by 1

* remove an unnecessary precondition in createCollectionCoordinator

* funny fail rotation fix

* fix in SimpleHttpClient for correct advancement of readBufferOffset

* forward SIG_HUP in supervisor process to the server process to fix logrotaion
  You need to stop the remaining arangod server process manually for the upgrade to work.


v3.1.19 (2017-04-28)
--------------------

* Fixed a StackOverflow issue in Traversal and ShortestPath. Occured if many (>1000) input
  values in a row do not return any result. Fixes issue: #2445

* fixed issue #2448

* fixed issue #2442

* added 'x-content-type-options: nosniff' to avoid MSIE bug

* fixed issue #2441

* fixed issue #2440

* Fixed a StackOverflow issue in Traversal and ShortestPath. Occured if many (>1000) input
  values in a row do not return any result. Fixes issue: #2445

* fix occasional hanging shutdowns on OS X


v3.1.18 (2017-04-18)
--------------------

* fixed error in continuous synchronization of collections

* fixed spurious hangs on server shutdown

* better error messages during restore collection

* completely overhaul supervision. More detailed tests

* Fixed a dead-lock situation in cluster traversers, it could happen in
  rare cases if the computation on one DBServer could be completed much earlier
  than the other server. It could also be restricted to SmartGraphs only.

* (Enterprise only) Fixed a bug in SmartGraph DepthFirstSearch. In some
  more complicated queries, the maxDepth limit of 1 was not considered strictly
  enough, causing the traverser to do unlimited depth searches.

* fixed issue #2415

* fixed issue #2422

* fixed issue #1974


v3.1.17 (2017-04-04)
--------------------

* (Enterprise only) fixed a bug where replicationFactor was not correctly
  forwarded in SmartGraph creation.

* fixed issue #2404

* fixed issue #2397

* ui - fixed smart graph option not appearing

* fixed issue #2389

* fixed issue #2400


v3.1.16 (2017-03-27)
--------------------

* fixed issue #2392

* try to raise file descriptors to at least 8192, warn otherwise

* ui - aql editor improvements + updated ace editor version (memory leak)

* fixed lost HTTP requests

* ui - fixed some event issues

* avoid name resolution when given connection string is a valid ip address

* helps with issue #1842, bug in COLLECT statement in connection with LIMIT.

* fix locking bug in cluster traversals

* increase lock timeout defaults

* increase various cluster timeouts

* limit default target size for revision cache to 1GB, which is better for
  tight RAM situations (used to be 40% of (totalRAM - 1GB), use
  --database.revision-cache-target-size <VALUEINBYTES> to get back the
  old behaviour

* fixed a bug with restarted servers indicating status as "STARTUP"
  rather that "SERVING" in Nodes UI.


v3.1.15 (2017-03-20)
--------------------

* add logrotate configuration as requested in #2355

* fixed issue #2376

* ui - changed document api due a chrome bug

* ui - fixed a submenu bug

* added endpoint /_api/cluster/endpoints in cluster case to get all
  coordinator endpoints

* fix documentation of /_api/endpoint, declaring this API obsolete.

* Foxx response objects now have a `type` method for manipulating the content-type header

* Foxx tests now support `xunit` and `tap` reporters


v3.1.14 (2017-03-13)
--------------------

* ui - added feature request (multiple start nodes within graph viewer) #2317

* added missing locks to authentication cache methods

* ui - added feature request (multiple start nodes within graph viewer) #2317

* ui - fixed wrong merge of statistics information from different coordinators

* ui - fixed issue #2316

* ui - fixed wrong protocol usage within encrypted environment

* fixed compile error on Mac Yosemite

* minor UI fixes


v3.1.13 (2017-03-06)
--------------------

* fixed variables parsing in GraphQL

* fixed issue #2214

* fixed issue #2342

* changed thread handling to queue only user requests on coordinator

* use exponential backoff when waiting for collection locks

* repair short name server lookup in cluster in the case of a removed
  server


v3.1.12 (2017-02-28)
--------------------

* disable shell color escape sequences on Windows

* fixed issue #2326

* fixed issue #2320

* fixed issue #2315

* fixed a race condition when closing a connection

* raised default hard limit on threads for very small to 64

* fixed negative counting of http connection in UI

* fixed a race when renaming collections

* fixed a race when dropping databases


v3.1.11 (2017-02-17)
--------------------

* fixed a race between connection closing and sending out last chunks of data to clients
  when the "Connection: close" HTTP header was set in requests

* ui: optimized smart graph creation usability

* ui: fixed #2308

* fixed a race in async task cancellation via `require("@arangodb/tasks").unregisterTask()`

* fixed spuriously hanging threads in cluster AQL that could sit idle for a few minutes

* fixed potential numeric overflow for big index ids in index deletion API

* fixed sort issue in cluster, occurring when one of the local sort buffers of a
  GatherNode was empty

* reduce number of HTTP requests made for certain kinds of join queries in cluster,
  leading to speedup of some join queries

* supervision deals with demised coordinators correctly again

* implement a timeout in TraverserEngineRegistry

* agent communication reduced in large batches of append entries RPCs

* inception no longer estimates RAFT timings

* compaction in agents has been moved to a separate thread

* replicated logs hold local timestamps

* supervision jobs failed leader and failed follower revisited for
  function in precarious stability situations

* fixed bug in random number generator for 64bit int


v3.1.10 (2017-02-02)
--------------------

* updated versions of bundled node modules:
  - joi: from 8.4.2 to 9.2.0
  - joi-to-json-schema: from 2.2.0 to 2.3.0
  - sinon: from 1.17.4 to 1.17.6
  - lodash: from 4.13.1 to 4.16.6

* added shortcut for AQL ternary operator
  instead of `condition ? true-part : false-part` it is now possible to also use a
  shortcut variant `condition ? : false-part`, e.g.

      FOR doc IN docs RETURN doc.value ?: 'not present'

  instead of

      FOR doc IN docs RETURN doc.value ? doc.value : 'not present'

* fixed wrong sorting order in cluster, if an index was used to sort with many
  shards.

* added --replication-factor, --number-of-shards and --wait-for-sync to arangobench

* turn on UTF-8 string validation for VelocyPack values received via VST connections

* fixed issue #2257

* upgraded Boost version to 1.62.0

* added optional detail flag for db.<collection>.count()
  setting the flag to `true` will make the count operation returned the per-shard
  counts for the collection:

      db._create("test", { numberOfShards: 10 });
      for (i = 0; i < 1000; ++i) {
        db.test.insert({value: i});
      }
      db.test.count(true);

      {
        "s100058" : 99,
        "s100057" : 103,
        "s100056" : 100,
        "s100050" : 94,
        "s100055" : 90,
        "s100054" : 122,
        "s100051" : 109,
        "s100059" : 99,
        "s100053" : 95,
        "s100052" : 89
      }

* added optional memory limit for AQL queries:

      db._query("FOR i IN 1..100000 SORT i RETURN i", {}, { options: { memoryLimit: 100000 } });

  This option limits the default maximum amount of memory (in bytes) that a single
  AQL query can use.
  When a single AQL query reaches the specified limit value, the query will be
  aborted with a *resource limit exceeded* exception. In a cluster, the memory
  accounting is done per shard, so the limit value is effectively a memory limit per
  query per shard.

  The global limit value can be overriden per query by setting the *memoryLimit*
  option value for individual queries when running an AQL query.

* added server startup option `--query.memory-limit`

* added convenience function to create vertex-centric indexes.

  Usage: `db.collection.ensureVertexCentricIndex("label", {type: "hash", direction: "outbound"})`
  That will create an index that can be used on OUTBOUND with filtering on the
  edge attribute `label`.

* change default log output for tools to stdout (instead of stderr)

* added option -D to define a configuration file environment key=value

* changed encoding behavior for URLs encoded in the C++ code of ArangoDB:
  previously the special characters `-`, `_`, `~` and `.` were returned as-is
  after URL-encoding, now `.` will be encoded to be `%2e`.
  This also changes the behavior of how incoming URIs are processed: previously
  occurrences of `..` in incoming request URIs were collapsed (e.g. `a/../b/` was
  collapsed to a plain `b/`). Now `..` in incoming request URIs are not collapsed.

* Foxx request URL suffix is no longer unescaped

* @arangodb/request option json now defaults to `true` if the response body is not empty and encoding is not explicitly set to `null` (binary).
  The option can still be set to `false` to avoid unnecessary attempts at parsing the response as JSON.

* Foxx configuration values for unknown options will be discarded when saving the configuration in production mode using the web interface

* module.context.dependencies is now immutable

* process.stdout.isTTY now returns `true` in arangosh and when running arangod with the `--console` flag

* add support for Swagger tags in Foxx


v3.1.9 (XXXX-XX-XX)
-------------------

* macos CLI package: store databases and apps in the users home directory

* ui: fixed re-login issue within a non system db, when tab was closed

* fixed a race in the VelocyStream Commtask implementation

* fixed issue #2256


v3.1.8 (2017-01-09)
-------------------

* add Windows silent installer

* add handling of debug symbols during Linux & windows release builds.

* fixed issue #2181

* fixed issue #2248: reduce V8 max old space size from 3 GB to 1 GB on 32 bit systems

* upgraded Boost version to 1.62.0

* fixed issue #2238

* fixed issue #2234

* agents announce new endpoints in inception phase to leader

* agency leadership accepts updatet endpoints to given uuid

* unified endpoints replace localhost with 127.0.0.1

* fix several problems within an authenticated cluster


v3.1.7 (2016-12-29)
-------------------

* fixed one too many elections in RAFT

* new agency comm backported from devel


v3.1.6 (2016-12-20)
-------------------

* fixed issue #2227

* fixed issue #2220

* agency constituent/agent bug fixes in race conditions picking up
  leadership

* supervision does not need waking up anymore as it is running
  regardless

* agents challenge their leadership more rigorously


v3.1.5 (2016-12-16)
-------------------

* lowered default value of `--database.revision-cache-target-size` from 75% of
  RAM to less than 40% of RAM

* fixed issue #2218

* fixed issue #2217

* Foxx router.get/post/etc handler argument can no longer accidentally omitted

* fixed issue #2223


v3.1.4 (2016-12-08)
-------------------

* fixed issue #2211

* fixed issue #2204

* at cluster start, coordinators wait until at least one DBserver is there,
  and either at least two DBservers are there or 15s have passed, before they
  initiate the bootstrap of system collections.

* more robust agency startup from devel

* supervision's AddFollower adds many followers at once

* supervision has new FailedFollower job

* agency's Node has new method getArray

* agency RAFT timing estimates more conservative in waitForSync
  scenario

* agency RAFT timing estimates capped at maximum 2.0/10.0 for low/high


v3.1.3 (2016-12-02)
-------------------

* fix a traversal bug when using skiplist indexes:
  if we have a skiplist of ["a", "unused", "_from"] and a traversal like:
  FOR v,e,p IN OUTBOUND @start @@edges
    FILTER p.edges[0].a == 'foo'
    RETURN v
  And the above index applied on "a" is considered better than EdgeIndex, than
  the executor got into undefined behaviour.

* fix endless loop when trying to create a collection with replicationFactor: -1


v3.1.2 (2016-11-24)
-------------------

* added support for descriptions field in Foxx dependencies

* (Enterprise only) fixed a bug in the statistic report for SmartGraph traversals.
Now they state correctly how many documents were fetched from the index and how many
have been filtered.

* Prevent uniform shard distribution when replicationFactor == numServers

v3.1.1 (2016-11-15)
-------------------

* fixed issue #2176

* fixed issue #2168

* display index usage of traversals in AQL explainer output (previously missing)

* fixed issue #2163

* preserve last-used HLC value across server starts

* allow more control over handling of pre-3.1 _rev values

  this changes the server startup option `--database.check-30-revisions` from a boolean (true/false)
  parameter to a string parameter with the following possible values:

  - "fail":
    will validate _rev values of 3.0 collections on collection loading and throw an exception when invalid _rev values are found.
    in this case collections with invalid _rev values are marked as corrupted and cannot be used in the ArangoDB 3.1 instance.
    the fix procedure for such collections is to export the collections from 3.0 database with arangodump and restore them in 3.1 with arangorestore.
    collections that do not contain invalid _rev values are marked as ok and will not be re-checked on following loads.
    collections that contain invalid _rev values will be re-checked on following loads.

  - "true":
    will validate _rev values of 3.0 collections on collection loading and print a warning when invalid _rev values are found.
    in this case collections with invalid _rev values can be used in the ArangoDB 3.1 instance.
    however, subsequent operations on documents with invalid _rev values may silently fail or fail with explicit errors.
    the fix procedure for such collections is to export the collections from 3.0 database with arangodump and restore them in 3.1 with arangorestore.
    collections that do not contain invalid _rev values are marked as ok and will not be re-checked on following loads.
    collections that contain invalid _rev values will be re-checked on following loads.

  - "false":
    will not validate _rev values on collection loading and not print warnings.
    no hint is given when invalid _rev values are found.
    subsequent operations on documents with invalid _rev values may silently fail or fail with explicit errors.
    this setting does not affect whether collections are re-checked later.
    collections will be re-checked on following loads if `--database.check-30-revisions` is later set to either `true` or `fail`.

  The change also suppresses warnings that were printed when collections were restored using arangorestore, and the restore
  data contained invalid _rev values. Now these warnings are suppressed, and new HLC _rev values are generated for these documents
  as before.

* added missing functions to AQL syntax highlighter in web interface

* fixed display of `ANY` direction in traversal explainer output (direction `ANY` was shown as either
  `INBOUND` or `OUTBOUND`)

* changed behavior of toJSON() function when serializing an object before saving it in the database

  if an object provides a toJSON() function, this function is still called for serializing it.
  the change is that the result of toJSON() is not stringified anymore, but saved as is. previous
  versions of ArangoDB called toJSON() and after that additionally stringified its result.

  This change will affect the saving of JS Buffer objects, which will now be saved as arrays of
  bytes instead of a comma-separated string of the Buffer's byte contents.

* allow creating unique indexes on more attributes than present in shardKeys

  The following combinations of shardKeys and indexKeys are allowed/not allowed:

  shardKeys     indexKeys
      a             a        ok
      a             b    not ok
      a           a b        ok
    a b             a    not ok
    a b             b    not ok
    a b           a b        ok
    a b         a b c        ok
  a b c           a b    not ok
  a b c         a b c        ok

* fixed wrong version in web interface login screen (EE only)

* make web interface not display an exclamation mark next to ArangoDB version number 3.1

* fixed search for arbitrary document attributes in web interface in case multiple
  search values were used on different attribute names. in this case, the search always
  produced an empty result

* disallow updating `_from` and `_to` values of edges in Smart Graphs. Updating these
  attributes would lead to potential redistribution of edges to other shards, which must be
  avoided.

* fixed issue #2148

* updated graphql-sync dependency to 0.6.2

* fixed issue #2156

* fixed CRC4 assembly linkage


v3.1.0 (2016-10-29)
-------------------

* AQL breaking change in cluster:

  from ArangoDB 3.1 onwards `WITH` is required for traversals in a
  clustered environment in order to avoid deadlocks.

  Note that for queries that access only a single collection or that have all
  collection names specified somewhere else in the query string, there is no
  need to use *WITH*. *WITH* is only useful when the AQL query parser cannot
  automatically figure out which collections are going to be used by the query.
  *WITH* is only useful for queries that dynamically access collections, e.g.
  via traversals, shortest path operations or the *DOCUMENT()* function.

  more info can be found [here](https://github.com/arangodb/arangodb/blob/devel/Documentation/Books/AQL/Operations/With.md)

* added AQL function `DISTANCE` to calculate the distance between two arbitrary
  coordinates (haversine formula)

* fixed issue #2110

* added Auto-aptation of RAFT timings as calculations only


v3.1.rc2 (2016-10-10)
---------------------

* second release candidate


v3.1.rc1 (2016-09-30)
---------------------

* first release candidate


v3.1.alpha2 (2016-09-01)
------------------------

* added module.context.createDocumentationRouter to replace module.context.apiDocumentation

* bug in RAFT implementation of reads. dethroned leader still answered requests in isolation

* ui: added new graph viewer

* ui: aql-editor added tabular & graph display

* ui: aql-editor improved usability

* ui: aql-editor: query profiling support

* fixed issue #2109

* fixed issue #2111

* fixed issue #2075

* added AQL function `DISTANCE` to calculate the distance between two arbitrary
  coordinates (haversine formula)

* rewrote scheduler and dispatcher based on boost::asio

  parameters changed:
    `--scheduler.threads` and `--server.threads` are now merged into a single one: `--server.threads`

    hidden `--server.extra-threads` has been removed

    hidden `--server.aql-threads` has been removed

    hidden `--server.backend` has been removed

    hidden `--server.show-backends` has been removed

    hidden `--server.thread-affinity` has been removed

* fixed issue #2086

* fixed issue #2079

* fixed issue #2071

  make the AQL query optimizer inject filter condition expressions referred to
  by variables during filter condition aggregation.
  For example, in the following query

      FOR doc IN collection
        LET cond1 = (doc.value == 1)
        LET cond2 = (doc.value == 2)
        FILTER cond1 || cond2
        RETURN { doc, cond1, cond2 }

  the optimizer will now inject the conditions for `cond1` and `cond2` into the filter
  condition `cond1 || cond2`, expanding it to `(doc.value == 1) || (doc.value == 2)`
  and making these conditions available for index searching.

  Note that the optimizer previously already injected some conditions into other
  conditions, but only if the variable that defined the condition was not used
  elsewhere. For example, the filter condition in the query

      FOR doc IN collection
        LET cond = (doc.value == 1)
        FILTER cond
        RETURN { doc }

  already got optimized before because `cond` was only used once in the query and
  the optimizer decided to inject it into the place where it was used.

  This only worked for variables that were referred to once in the query.
  When a variable was used multiple times, the condition was not injected as
  in the following query:

      FOR doc IN collection
        LET cond = (doc.value == 1)
        FILTER cond
        RETURN { doc, cond }

  The fix for #2070 now will enable this optimization so that the query can
  use an index on `doc.value` if available.

* changed behavior of AQL array comparison operators for empty arrays:
  * `ALL` and `ANY` now always return `false` when the left-hand operand is an
    empty array. The behavior for non-empty arrays does not change:
    * `[] ALL == 1` will return `false`
    * `[1] ALL == 1` will return `true`
    * `[1, 2] ALL == 1` will return `false`
    * `[2, 2] ALL == 1` will return `false`
    * `[] ANY == 1` will return `false`
    * `[1] ANY == 1` will return `true`
    * `[1, 2] ANY == 1` will return `true`
    * `[2, 2] ANY == 1` will return `false`
  * `NONE` now always returns `true` when the left-hand operand is an empty array.
    The behavior for non-empty arrays does not change:
    * `[] NONE == 1` will return `true`
    * `[1] NONE == 1` will return `false`
    * `[1, 2] NONE == 1` will return `false`
    * `[2, 2] NONE == 1` will return `true`

* added experimental AQL functions `JSON_STRINGIFY` and `JSON_PARSE`

* added experimental support for incoming gzip-compressed requests

* added HTTP REST APIs for online loglevel adjustments:

  - GET `/_admin/log/level` returns the current loglevel settings
  - PUT `/_admin/log/level` modifies the current loglevel settings

* PATCH /_api/gharial/{graph-name}/vertex/{collection-name}/{vertex-key}
  - changed default value for keepNull to true

* PATCH /_api/gharial/{graph-name}/edge/{collection-name}/{edge-key}
  - changed default value for keepNull to true

* renamed `maximalSize` attribute in parameter.json files to `journalSize`

  The `maximalSize` attribute will still be picked up from collections that
  have not been adjusted. Responses from the replication API will now also use
  `journalSize` instead of `maximalSize`.

* added `--cluster.system-replication-factor` in order to adjust the
  replication factor for new system collections

* fixed issue #2012

* added a memory expection in case V8 memory gets too low

* added Optimizer Rule for other indexes in Traversals
  this allows AQL traversals to use other indexes than the edge index.
  So traversals with filters on edges can now make use of more specific
  indexes, e.g.

      FOR v, e, p IN 2 OUTBOUND @start @@edge FILTER p.edges[0].foo == "bar"

  will prefer a Hash Index on [_from, foo] above the EdgeIndex.

* fixed epoch computation in hybrid logical clock

* fixed thread affinity

* replaced require("internal").db by require("@arangodb").db

* added option `--skip-lines` for arangoimp
  this allows skipping the first few lines from the import file in case the
  CSV or TSV import are used

* fixed periodic jobs: there should be only one instance running - even if it
  runs longer than the period

* improved performance of primary index and edge index lookups

* optimizations for AQL `[*]` operator in case no filter, no projection and
  no offset/limit are used

* added AQL function `OUTERSECTION` to return the symmetric difference of its
  input arguments

* Foxx manifests of installed services are now saved to disk with indentation

* Foxx tests and scripts in development mode should now always respect updated
  files instead of loading stale modules

* When disabling Foxx development mode the setup script is now re-run

* Foxx now provides an easy way to directly serve GraphQL requests using the
  `@arangodb/foxx/graphql` module and the bundled `graphql-sync` dependency

* Foxx OAuth2 module now correctly passes the `access_token` to the OAuth2 server

* added iconv-lite and timezone modules

* web interface now allows installing GitHub and zip services in legacy mode

* added module.context.createDocumentationRouter to replace module.context.apiDocumentation

* bug in RAFT implementation of reads. dethroned leader still answered
  requests in isolation

* all lambdas in ClusterInfo might have been left with dangling references.

* Agency bug fix for handling of empty json objects as values.

* Foxx tests no longer support the Mocha QUnit interface as this resulted in weird
  inconsistencies in the BDD and TDD interfaces. This fixes the TDD interface
  as well as out-of-sequence problems when using the BDD before/after functions.

* updated bundled JavaScript modules to latest versions; joi has been updated from 8.4 to 9.2
  (see [joi 9.0.0 release notes](https://github.com/hapijs/joi/issues/920) for information on
  breaking changes and new features)

* fixed issue #2139

* updated graphql-sync dependency to 0.6.2

* fixed issue #2156


v3.0.13 (XXXX-XX-XX)
--------------------

* fixed issue #2315

* fixed issue #2210


v3.0.12 (2016-11-23)
--------------------

* fixed issue #2176

* fixed issue #2168

* fixed issues #2149, #2159

* fixed error reporting for issue #2158

* fixed assembly linkage bug in CRC4 module

* added support for descriptions field in Foxx dependencies


v3.0.11 (2016-11-08)
--------------------

* fixed issue #2140: supervisor dies instead of respawning child

* fixed issue #2131: use shard key value entered by user in web interface

* fixed issue #2129: cannot kill a long-run query

* fixed issue #2110

* fixed issue #2081

* fixed issue #2038

* changes to Foxx service configuration or dependencies should now be
  stored correctly when options are cleared or omitted

* Foxx tests no longer support the Mocha QUnit interface as this resulted in weird
  inconsistencies in the BDD and TDD interfaces. This fixes the TDD interface
  as well as out-of-sequence problems when using the BDD before/after functions.

* fixed issue #2148


v3.0.10 (2016-09-26)
--------------------

* fixed issue #2072

* fixed issue #2070

* fixed slow cluster starup issues. supervision will demonstrate more
  patience with db servers


v3.0.9 (2016-09-21)
-------------------

* fixed issue #2064

* fixed issue #2060

* speed up `collection.any()` and skiplist index creation

* fixed multiple issues where ClusterInfo bug hung agency in limbo
  timeouting on multiple collection and database callbacks


v3.0.8 (2016-09-14)
-------------------

* fixed issue #2052

* fixed issue #2005

* fixed issue #2039

* fixed multiple issues where ClusterInfo bug hung agency in limbo
  timeouting on multiple collection and database callbacks


v3.0.7 (2016-09-05)
-------------------

* new supervision job handles db server failure during collection creation.


v3.0.6 (2016-09-02)
-------------------

* fixed issue #2026

* slightly better error diagnostics for AQL query compilation and replication

* fixed issue #2018

* fixed issue #2015

* fixed issue #2012

* fixed wrong default value for arangoimp's `--on-duplicate` value

* fix execution of AQL traversal expressions when there are multiple
  conditions that refer to variables set outside the traversal

* properly return HTTP 503 in JS actions when backend is gone

* supervision creates new key in agency for failed servers

* new shards will not be allocated on failed or cleaned servers


v3.0.5 (2016-08-18)
-------------------

* execute AQL ternary operator via C++ if possible

* fixed issue #1977

* fixed extraction of _id attribute in AQL traversal conditions

* fix SSL agency endpoint

* Minimum RAFT timeout was one order of magnitude to short.

* Optimized RAFT RPCs from leader to followers for efficiency.

* Optimized RAFT RPC handling on followers with respect to compaction.

* Fixed bug in handling of duplicates and overlapping logs

* Fixed bug in supervision take over after leadership change.

v3.0.4 (2016-08-01)
-------------------

* added missing lock for periodic jobs access

* fix multiple foxx related cluster issues

* fix handling of empty AQL query strings

* fixed issue in `INTERSECTION` AQL function with duplicate elements
  in the source arrays

* fixed issue #1970

* fixed issue #1968

* fixed issue #1967

* fixed issue #1962

* fixed issue #1959

* replaced require("internal").db by require("@arangodb").db

* fixed issue #1954

* fixed issue #1953

* fixed issue #1950

* fixed issue #1949

* fixed issue #1943

* fixed segfault in V8, by backporting https://bugs.chromium.org/p/v8/issues/detail?id=5033

* Foxx OAuth2 module now correctly passes the `access_token` to the OAuth2 server

* fixed credentialed CORS requests properly respecting --http.trusted-origin

* fixed a crash in V8Periodic task (forgotten lock)

* fixed two bugs in synchronous replication (syncCollectionFinalize)


v3.0.3 (2016-07-17)
-------------------

* fixed issue #1942

* fixed issue #1941

* fixed array index batch insertion issues for hash indexes that caused problems when
  no elements remained for insertion

* fixed AQL MERGE() function with External objects originating from traversals

* fixed some logfile recovery errors with error message "document not found"

* fixed issue #1937

* fixed issue #1936

* improved performance of arangorestore in clusters with synchronous
  replication

* Foxx tests and scripts in development mode should now always respect updated
  files instead of loading stale modules

* When disabling Foxx development mode the setup script is now re-run

* Foxx manifests of installed services are now saved to disk with indentation


v3.0.2 (2016-07-09)
-------------------

* fixed assertion failure in case multiple remove operations were used in the same query

* fixed upsert behavior in case upsert was used in a loop with the same document example

* fixed issue #1930

* don't expose local file paths in Foxx error messages.

* fixed issue #1929

* make arangodump dump the attribute `isSystem` when dumping the structure
  of a collection, additionally make arangorestore not fail when the attribute
  is missing

* fixed "Could not extract custom attribute" issue when using COLLECT with
  MIN/MAX functions in some contexts

* honor presence of persistent index for sorting

* make AQL query optimizer not skip "use-indexes-rule", even if enough
  plans have been created already

* make AQL optimizer not skip "use-indexes-rule", even if enough execution plans
  have been created already

* fix double precision value loss in VelocyPack JSON parser

* added missing SSL support for arangorestore

* improved cluster import performance

* fix Foxx thumbnails on DC/OS

* fix Foxx configuration not being saved

* fix Foxx app access from within the frontend on DC/OS

* add option --default-replication-factor to arangorestore and simplify
  the control over the number of shards when restoring

* fix a bug in the VPack -> V8 conversion if special attributes _key,
  _id, _rev, _from and _to had non-string values, which is allowed
  below the top level

* fix malloc_usable_size for darwin


v3.0.1 (2016-06-30)
-------------------

* fixed periodic jobs: there should be only one instance running - even if it
  runs longer than the period

* increase max. number of collections in AQL queries from 32 to 256

* fixed issue #1916: header "authorization" is required" when opening
  services page

* fixed issue #1915: Explain: member out of range

* fixed issue #1914: fix unterminated buffer

* don't remove lockfile if we are the same (now stale) pid
  fixes docker setups (our pid will always be 1)

* do not use revision id comparisons in compaction for determining whether a
  revision is obsolete, but marker memory addresses
  this ensures revision ids don't matter when compacting documents

* escape Unicode characters in JSON HTTP responses
  this converts UTF-8 characters in HTTP responses of arangod into `\uXXXX`
  escape sequences. This makes the HTTP responses fit into the 7 bit ASCII
  character range, which speeds up HTTP response parsing for some clients,
  namely node.js/v8

* add write before read collections when starting a user transaction
  this allows specifying the same collection in both read and write mode without
  unintended side effects

* fixed buffer overrun that occurred when building very large result sets

* index lookup optimizations for primary index and edge index

* fixed "collection is a nullptr" issue when starting a traversal from a transaction

* enable /_api/import on coordinator servers


v3.0.0 (2016-06-22)
-------------------

* minor GUI fixxes

* fix for replication and nonces


v3.0.0-rc3 (2016-06-19)
-----------------------

* renamed various Foxx errors to no longer refer to Foxx services as apps

* adjusted various error messages in Foxx to be more informative

* specifying "files" in a Foxx manifest to be mounted at the service root
  no longer results in 404s when trying to access non-file routes

* undeclared path parameters in Foxx no longer break the service

* trusted reverse proxy support is now handled more consistently

* ArangoDB request compatibility and user are now exposed in Foxx

* all bundled NPM modules have been upgraded to their latest versions


v3.0.0-rc2 (2016-06-12)
-----------------------

* added option `--server.max-packet-size` for client tools

* renamed option `--server.ssl-protocol` to `--ssl.protocol` in client tools
  (was already done for arangod, but overlooked for client tools)

* fix handling of `--ssl.protocol` value 5 (TLS v1.2) in client tools, which
  claimed to support it but didn't

* config file can use '@include' to include a different config file as base


v3.0.0-rc1 (2016-06-10)
-----------------------

* the user management has changed: it now has users that are independent of
  databases. A user can have one or more database assigned to the user.

* forward ported V8 Comparator bugfix for inline heuristics from
  https://github.com/v8/v8/commit/5ff7901e24c2c6029114567de5a08ed0f1494c81

* changed to-string conversion for AQL objects and arrays, used by the AQL
  function `TO_STRING()` and implicit to-string casts in AQL

  - arrays are now converted into their JSON-stringify equivalents, e.g.

    - `[ ]` is now converted to `[]`
    - `[ 1, 2, 3 ]` is now converted to `[1,2,3]`
    - `[ "test", 1, 2 ] is now converted to `["test",1,2]`

    Previous versions of ArangoDB converted arrays with no members into the
    empty string, and non-empty arrays into a comma-separated list of member
    values, without the surrounding angular brackets. Additionally, string
    array members were not enclosed in quotes in the result string:

    - `[ ]` was converted to ``
    - `[ 1, 2, 3 ]` was converted to `1,2,3`
    - `[ "test", 1, 2 ] was converted to `test,1,2`

  - objects are now converted to their JSON-stringify equivalents, e.g.

    - `{ }` is converted to `{}`
    - `{ a: 1, b: 2 }` is converted to `{"a":1,"b":2}`
    - `{ "test" : "foobar" }` is converted to `{"test":"foobar"}`

    Previous versions of ArangoDB always converted objects into the string
    `[object Object]`

  This change affects also the AQL functions `CONCAT()` and `CONCAT_SEPARATOR()`
  which treated array values differently in previous versions. Previous versions
  of ArangoDB automatically flattened array values on the first level of the array,
  e.g. `CONCAT([1, 2, 3, [ 4, 5, 6 ]])` produced `1,2,3,4,5,6`. Now this will produce
  `[1,2,3,[4,5,6]]`. To flatten array members on the top level, you can now use
  the more explicit `CONCAT(FLATTEN([1, 2, 3, [4, 5, 6]], 1))`.

* added C++ implementations for AQL functions `SLICE()`, `CONTAINS()` and
  `RANDOM_TOKEN()`

* as a consequence of the upgrade to V8 version 5, the implementation of the
  JavaScript `Buffer` object had to be changed. JavaScript `Buffer` objects in
  ArangoDB now always store their data on the heap. There is no shared pool
  for small Buffer values, and no pointing into existing Buffer data when
  extracting slices. This change may increase the cost of creating Buffers with
  short contents or when peeking into existing Buffers, but was required for
  safer memory management and to prevent leaks.

* the `db` object's function `_listDatabases()` was renamed to just `_databases()`
  in order to make it more consistent with the existing `_collections()` function.
  Additionally the `db` object's `_listEndpoints()` function was renamed to just
  `_endpoints()`.

* changed default value of `--server.authentication` from `false` to `true` in
  configuration files etc/relative/arangod.conf and etc/arangodb/arangod.conf.in.
  This means the server will be started with authentication enabled by default,
  requiring all client connections to provide authentication data when connecting
  to ArangoDB. Authentication can still be turned off via setting the value of
  `--server.authentication` to `false` in ArangoDB's configuration files or by
  specifying the option on the command-line.

* Changed result format for querying all collections via the API GET `/_api/collection`.

  Previous versions of ArangoDB returned an object with an attribute named `collections`
  and an attribute named `names`. Both contained all available collections, but
  `collections` contained the collections as an array, and `names` contained the
  collections again, contained in an object in which the attribute names were the
  collection names, e.g.

  ```
  {
    "collections": [
      {"id":"5874437","name":"test","isSystem":false,"status":3,"type":2},
      {"id":"17343237","name":"something","isSystem":false,"status":3,"type":2},
      ...
    ],
    "names": {
      "test": {"id":"5874437","name":"test","isSystem":false,"status":3,"type":2},
      "something": {"id":"17343237","name":"something","isSystem":false,"status":3,"type":2},
      ...
    }
  }
  ```
  This result structure was redundant, and therefore has been simplified to just

  ```
  {
    "result": [
      {"id":"5874437","name":"test","isSystem":false,"status":3,"type":2},
      {"id":"17343237","name":"something","isSystem":false,"status":3,"type":2},
      ...
    ]
  }
  ```

  in ArangoDB 3.0.

* added AQL functions `TYPENAME()` and `HASH()`

* renamed arangob tool to arangobench

* added AQL string comparison operator `LIKE`

  The operator can be used to compare strings like this:

      value LIKE search

  The operator is currently implemented by calling the already existing AQL
  function `LIKE`.

  This change also makes `LIKE` an AQL keyword. Using `LIKE` in either case as
  an attribute or collection name in AQL thus requires quoting.

* make AQL optimizer rule "remove-unnecessary-calculations" fire in more cases

  The rule will now remove calculations that are used exactly once in other
  expressions (e.g. `LET a = doc RETURN a.value`) and calculations,
  or calculations that are just references (e.g. `LET a = b`).

* renamed AQL optimizer rule "merge-traversal-filter" to "optimize-traversals"
  Additionally, the optimizer rule will remove unused edge and path result variables
  from the traversal in case they are specified in the `FOR` section of the traversal,
  but not referenced later in the query. This saves constructing edges and paths
  results.

* added AQL optimizer rule "inline-subqueries"

  This rule can pull out certain subqueries that are used as an operand to a `FOR`
  loop one level higher, eliminating the subquery completely. For example, the query

      FOR i IN (FOR j IN [1,2,3] RETURN j) RETURN i

  will be transformed by the rule to:

      FOR i IN [1,2,3] RETURN i

  The query

      FOR name IN (FOR doc IN _users FILTER doc.status == 1 RETURN doc.name) LIMIT 2 RETURN name

  will be transformed into

      FOR tmp IN _users FILTER tmp.status == 1 LIMIT 2 RETURN tmp.name

  The rule will only fire when the subquery is used as an operand to a `FOR` loop, and
  if the subquery does not contain a `COLLECT` with an `INTO` variable.

* added new endpoint "srv://" for DNS service records

* The result order of the AQL functions VALUES and ATTRIBUTES has never been
  guaranteed and it only had the "correct" ordering by accident when iterating
  over objects that were not loaded from the database. This accidental behavior
  is now changed by introduction of VelocyPack. No ordering is guaranteed unless
  you specify the sort parameter.

* removed configure option `--enable-logger`

* added AQL array comparison operators

  All AQL comparison operators now also exist in an array variant. In the
  array variant, the operator is preceded with one of the keywords *ALL*, *ANY*
  or *NONE*. Using one of these keywords changes the operator behavior to
  execute the comparison operation for all, any, or none of its left hand
  argument values. It is therefore expected that the left hand argument
  of an array operator is an array.

  Examples:

      [ 1, 2, 3 ] ALL IN [ 2, 3, 4 ]   // false
      [ 1, 2, 3 ] ALL IN [ 1, 2, 3 ]   // true
      [ 1, 2, 3 ] NONE IN [ 3 ]        // false
      [ 1, 2, 3 ] NONE IN [ 23, 42 ]   // true
      [ 1, 2, 3 ] ANY IN [ 4, 5, 6 ]   // false
      [ 1, 2, 3 ] ANY IN [ 1, 42 ]     // true
      [ 1, 2, 3 ] ANY == 2             // true
      [ 1, 2, 3 ] ANY == 4             // false
      [ 1, 2, 3 ] ANY > 0              // true
      [ 1, 2, 3 ] ANY <= 1             // true
      [ 1, 2, 3 ] NONE < 99            // false
      [ 1, 2, 3 ] NONE > 10            // true
      [ 1, 2, 3 ] ALL > 2              // false
      [ 1, 2, 3 ] ALL > 0              // true
      [ 1, 2, 3 ] ALL >= 3             // false
      ["foo", "bar"] ALL != "moo"      // true
      ["foo", "bar"] NONE == "bar"     // false
      ["foo", "bar"] ANY == "foo"      // true

* improved AQL optimizer to remove unnecessary sort operations in more cases

* allow enclosing AQL identifiers in forward ticks in addition to using
  backward ticks

  This allows for convenient writing of AQL queries in JavaScript template strings
  (which are delimited with backticks themselves), e.g.

      var q = `FOR doc IN ´collection´ RETURN doc.´name´`;

* allow to set `print.limitString` to configure the number of characters
  to output before truncating

* make logging configurable per log "topic"

  `--log.level <level>` sets the global log level to <level>, e.g. `info`,
  `debug`, `trace`.

  `--log.level topic=<level>` sets the log level for a specific topic.
  Currently, the following topics exist: `collector`, `compactor`, `mmap`,
  `performance`, `queries`, and `requests`. `performance` and `requests` are
  set to FATAL by default. `queries` is set to info. All others are
  set to the global level by default.

  The new log option `--log.output <definition>` allows directing the global
  or per-topic log output to different outputs. The output definition
  "<definition>" can be one of

    "-" for stdin
    "+" for stderr
    "syslog://<syslog-facility>"
    "syslog://<syslog-facility>/<application-name>"
    "file://<relative-path>"

  The option can be specified multiple times in order to configure the output
  for different log topics. To set up a per-topic output configuration, use
  `--log.output <topic>=<definition>`, e.g.

    queries=file://queries.txt

  logs all queries to the file "queries.txt".

* the option `--log.requests-file` is now deprecated. Instead use

    `--log.level requests=info`
    `--log.output requests=file://requests.txt`

* the option `--log.facility` is now deprecated. Instead use

    `--log.output requests=syslog://facility`

* the option `--log.performance` is now deprecated. Instead use

    `--log.level performance=trace`

* removed option `--log.source-filter`

* removed configure option `--enable-logger`

* change collection directory names to include a random id component at the end

  The new pattern is `collection-<id>-<random>`, where `<id>` is the collection
  id and `<random>` is a random number. Previous versions of ArangoDB used a
  pattern `collection-<id>` without the random number.

  ArangoDB 3.0 understands both the old and name directory name patterns.

* removed mostly unused internal spin-lock implementation

* removed support for pre-Windows 7-style locks. This removes compatibility for
  Windows versions older than Windows 7 (e.g. Windows Vista, Windows XP) and
  Windows 2008R2 (e.g. Windows 2008).

* changed names of sub-threads started by arangod

* added option `--default-number-of-shards` to arangorestore, allowing creating
  collections with a specifiable number of shards from a non-cluster dump

* removed support for CoffeeScript source files

* removed undocumented SleepAndRequeue

* added WorkMonitor to inspect server threads

* when downloading a Foxx service from the web interface the suggested filename
  is now based on the service's mount path instead of simply "app.zip"

* the `@arangodb/request` response object now stores the parsed JSON response
  body in a property `json` instead of `body` when the request was made using the
  `json` option. The `body` instead contains the response body as a string.

* the Foxx API has changed significantly, 2.8 services are still supported
  using a backwards-compatible "legacy mode"


v2.8.12 (XXXX-XX-XX)
--------------------

* issue #2091: decrease connect timeout to 5 seconds on startup

* fixed issue #2072

* slightly better error diagnostics for some replication errors

* fixed issue #1977

* fixed issue in `INTERSECTION` AQL function with duplicate elements
  in the source arrays

* fixed issue #1962

* fixed issue #1959

* export aqlQuery template handler as require('org/arangodb').aql for forwards-compatibility


v2.8.11 (2016-07-13)
--------------------

* fixed array index batch insertion issues for hash indexes that caused problems when
  no elements remained for insertion

* fixed issue #1937


v2.8.10 (2016-07-01)
--------------------

* make sure next local _rev value used for a document is at least as high as the
  _rev value supplied by external sources such as replication

* make adding a collection in both read- and write-mode to a transaction behave as
  expected (write includes read). This prevents the `unregister collection used in
  transaction` error

* fixed sometimes invalid result for `byExample(...).count()` when an index plus
  post-filtering was used

* fixed "collection is a nullptr" issue when starting a traversal from a transaction

* honor the value of startup option `--database.wait-for-sync` (that is used to control
  whether new collections are created with `waitForSync` set to `true` by default) also
  when creating collections via the HTTP API (and thus the ArangoShell). When creating
  a collection via these mechanisms, the option was ignored so far, which was inconsistent.

* fixed issue #1826: arangosh --javascript.execute: internal error (geo index issue)

* fixed issue #1823: Arango crashed hard executing very simple query on windows


v2.8.9 (2016-05-13)
-------------------

* fixed escaping and quoting of extra parameters for executables in Mac OS X App

* added "waiting for" status variable to web interface collection figures view

* fixed undefined behavior in query cache invaldation

* fixed access to /_admin/statistics API in case statistics are disable via option
  `--server.disable-statistics`

* Foxx manager will no longer fail hard when Foxx store is unreachable unless installing
  a service from the Foxx store (e.g. when behind a firewall or GitHub is unreachable).


v2.8.8 (2016-04-19)
-------------------

* fixed issue #1805: Query: internal error (location: arangod/Aql/AqlValue.cpp:182).
  Please report this error to arangodb.com (while executing)

* allow specifying collection name prefixes for `_from` and `_to` in arangoimp:

  To avoid specifying complete document ids (consisting of collection names and document
  keys) for *_from* and *_to* values when importing edges with arangoimp, there are now
  the options *--from-collection-prefix* and *--to-collection-prefix*.

  If specified, these values will be automatically prepended to each value in *_from*
  (or *_to* resp.). This allows specifying only document keys inside *_from* and/or *_to*.

  *Example*

      > arangoimp --from-collection-prefix users --to-collection-prefix products ...

  Importing the following document will then create an edge between *users/1234* and
  *products/4321*:

  ```js
  { "_from" : "1234", "_to" : "4321", "desc" : "users/1234 is connected to products/4321" }
  ```

* requests made with the interactive system API documentation in the web interface
  (Swagger) will now respect the active database instead of always using `_system`


v2.8.7 (2016-04-07)
-------------------

* optimized primary=>secondary failover

* fix to-boolean conversion for documents in AQL

* expose the User-Agent HTTP header from the ArangoShell since Github seems to
  require it now, and we use the ArangoShell for fetching Foxx repositories from Github

* work with http servers that only send

* fixed potential race condition between compactor and collector threads

* fix removal of temporary directories on arangosh exit

* javadoc-style comments in Foxx services are no longer interpreted as
  Foxx comments outside of controller/script/exports files (#1748)

* removed remaining references to class syntax for Foxx Model and Repository
  from the documentation

* added a safe-guard for corrupted master-pointer


v2.8.6 (2016-03-23)
-------------------

* arangosh can now execute JavaScript script files that contain a shebang
  in the first line of the file. This allows executing script files directly.

  Provided there is a script file `/path/to/script.js` with the shebang
  `#!arangosh --javascript.execute`:

      > cat /path/to/script.js
      #!arangosh --javascript.execute
      print("hello from script.js");

  If the script file is made executable

      > chmod a+x /path/to/script.js

  it can be invoked on the shell directly and use arangosh for its execution:

      > /path/to/script.js
      hello from script.js

  This did not work in previous versions of ArangoDB, as the whole script contents
  (including the shebang) were treated as JavaScript code.
  Now shebangs in script files will now be ignored for all files passed to arangosh's
  `--javascript.execute` parameter.

  The alternative way of executing a JavaScript file with arangosh still works:

      > arangosh --javascript.execute /path/to/script.js
      hello from script.js

* added missing reset of traversal state for nested traversals.
  The state of nested traversals (a traversal in an AQL query that was
  located in a repeatedly executed subquery or inside another FOR loop)
  was not reset properly, so that multiple invocations of the same nested
  traversal with different start vertices led to the nested traversal
  always using the start vertex provided on the first invocation.

* fixed issue #1781: ArangoDB startup time increased tremendously

* fixed issue #1783: SIGHUP should rotate the log


v2.8.5 (2016-03-11)
-------------------

* Add OpenSSL handler for TLS V1.2 as sugested by kurtkincaid in #1771

* fixed issue #1765 (The webinterface should display the correct query time)
  and #1770 (Display ACTUAL query time in aardvark's AQL editor)

* Windows: the unhandled exception handler now calls the windows logging
  facilities directly without locks.
  This fixes lockups on crashes from the logging framework.

* improve nullptr handling in logger.

* added new endpoint "srv://" for DNS service records

* `org/arangodb/request` no longer sets the content-type header to the
  string "undefined" when no content-type header should be sent (issue #1776)


v2.8.4 (2016-03-01)
-------------------

* global modules are no longer incorrectly resolved outside the ArangoDB
  JavaScript directory or the Foxx service's root directory (issue #1577)

* improved error messages from Foxx and JavaScript (issues #1564, #1565, #1744)


v2.8.3 (2016-02-22)
-------------------

* fixed AQL filter condition collapsing for deeply-nested cases, potentially
  enabling usage of indexes in some dedicated cases

* added parentheses in AQL explain command output to correctly display precedence
  of logical and arithmetic operators

* Foxx Model event listeners defined on the model are now correctly invoked by
  the Repository methods (issue #1665)

* Deleting a Foxx service in the frontend should now always succeed even if the
  files no longer exist on the file system (issue #1358)

* Routing actions loaded from the database no longer throw exceptions when
  trying to load other modules using "require"

* The `org/arangodb/request` response object now sets a property `json` to the
  parsed JSON response body in addition to overwriting the `body` property when
  the request was made using the `json` option.

* Improved Windows stability

* Fixed a bug in the interactive API documentation that would escape slashes
  in document-handle fields. Document handles are now provided as separate
  fields for collection name and document key.


v2.8.2 (2016-02-09)
-------------------

* the continuous replication applier will now prevent the master's WAL logfiles
  from being removed if they are still needed by the applier on the slave. This
  should help slaves that suffered from masters garbage collection WAL logfiles
  which would have been needed by the slave later.

  The initial synchronization will block removal of still needed WAL logfiles
  on the master for 10 minutes initially, and will extend this period when further
  requests are made to the master. Initial synchronization hands over its handle
  for blocking logfile removal to the continuous replication when started via
  the *setupReplication* function. In this case, continuous replication will
  extend the logfile removal blocking period for the required WAL logfiles when
  the slave makes additional requests.

  All handles that block logfile removal will time out automatically after at
  most 5 minutes should a master not be contacted by the slave anymore (e.g. in
  case the slave's replication is turned off, the slaves loses the connection
  to the master or the slave goes down).

* added all-in-one function *setupReplication* to synchronize data from master
  to slave and start the continuous replication:

      require("@arangodb/replication").setupReplication(configuration);

  The command will return when the initial synchronization is finished and the
  continuous replication has been started, or in case the initial synchronization
  has failed.

  If the initial synchronization is successful, the command will store the given
  configuration on the slave. It also configures the continuous replication to start
  automatically if the slave is restarted, i.e. *autoStart* is set to *true*.

  If the command is run while the slave's replication applier is already running,
  it will first stop the running applier, drop its configuration and do a
  resynchronization of data with the master. It will then use the provided configration,
  overwriting any previously existing replication configuration on the slave.

  The following example demonstrates how to use the command for setting up replication
  for the *_system* database. Note that it should be run on the slave and not the
  master:

      db._useDatabase("_system");
      require("@arangodb/replication").setupReplication({
        endpoint: "tcp://master.domain.org:8529",
        username: "myuser",
        password: "mypasswd",
        verbose: false,
        includeSystem: false,
        incremental: true,
        autoResync: true
      });

* the *sync* and *syncCollection* functions now always start the data synchronization
  as an asynchronous server job. The call to *sync* or *syncCollection* will block
  until synchronization is either complete or has failed with an error. The functions
  will automatically poll the slave periodically for status updates.

  The main benefit is that the connection to the slave does not need to stay open
  permanently and is thus not affected by timeout issues. Additionally the caller does
  not need to query the synchronization status from the slave manually as this is
  now performed automatically by these functions.

* fixed undefined behavior when explaining some types of AQL traversals, fixed
  display of some types of traversals in AQL explain output


v2.8.1 (2016-01-29)
-------------------

* Improved AQL Pattern matching by allowing to specify a different traversal
  direction for one or many of the edge collections.

      FOR v, e, p IN OUTBOUND @start @@ec1, INBOUND @@ec2, @@ec3

  will traverse *ec1* and *ec3* in the OUTBOUND direction and for *ec2* it will use
  the INBOUND direction. These directions can be combined in arbitrary ways, the
  direction defined after *IN [steps]* will we used as default direction and can
  be overriden for specific collections.
  This feature is only available for collection lists, it is not possible to
  combine it with graph names.

* detect more types of transaction deadlocks early

* fixed display of relational operators in traversal explain output

* fixed undefined behavior in AQL function `PARSE_IDENTIFIER`

* added "engines" field to Foxx services generated in the admin interface

* added AQL function `IS_SAME_COLLECTION`:

  *IS_SAME_COLLECTION(collection, document)*: Return true if *document* has the same
  collection id as the collection specified in *collection*. *document* can either be
  a [document handle](../Glossary/README.md#document-handle) string, or a document with
  an *_id* attribute. The function does not validate whether the collection actually
  contains the specified document, but only compares the name of the specified collection
  with the collection name part of the specified document.
  If *document* is neither an object with an *id* attribute nor a *string* value,
  the function will return *null* and raise a warning.

      /* true */
      IS_SAME_COLLECTION('_users', '_users/my-user')
      IS_SAME_COLLECTION('_users', { _id: '_users/my-user' })

      /* false */
      IS_SAME_COLLECTION('_users', 'foobar/baz')
      IS_SAME_COLLECTION('_users', { _id: 'something/else' })


v2.8.0 (2016-01-25)
-------------------

* avoid recursive locking


v2.8.0-beta8 (2016-01-19)
-------------------------

* improved internal datafile statistics for compaction and compaction triggering
  conditions, preventing excessive growth of collection datafiles under some
  workloads. This should also fix issue #1596.

* renamed AQL optimizer rule `remove-collect-into` to `remove-collect-variables`

* fixed primary and edge index lookups prematurely aborting searches when the
  specified id search value contained a different collection than the collection
  the index was created for


v2.8.0-beta7 (2016-01-06)
-------------------------

* added vm.runInThisContext

* added AQL keyword `AGGREGATE` for use in AQL `COLLECT` statement

  Using `AGGREGATE` allows more efficient aggregation (incrementally while building
  the groups) than previous versions of AQL, which built group aggregates afterwards
  from the total of all group values.

  `AGGREGATE` can be used inside a `COLLECT` statement only. If used, it must follow
  the declaration of grouping keys:

      FOR doc IN collection
        COLLECT gender = doc.gender AGGREGATE minAge = MIN(doc.age), maxAge = MAX(doc.age)
        RETURN { gender, minAge, maxAge }

  or, if no grouping keys are used, it can follow the `COLLECT` keyword:

      FOR doc IN collection
        COLLECT AGGREGATE minAge = MIN(doc.age), maxAge = MAX(doc.age)
        RETURN {
  minAge, maxAge
}

  Only specific expressions are allowed on the right-hand side of each `AGGREGATE`
  assignment:

  - on the top level the expression must be a call to one of the supported aggregation
    functions `LENGTH`, `MIN`, `MAX`, `SUM`, `AVERAGE`, `STDDEV_POPULATION`, `STDDEV_SAMPLE`,
    `VARIANCE_POPULATION`, or `VARIANCE_SAMPLE`

  - the expression must not refer to variables introduced in the `COLLECT` itself

* Foxx: mocha test paths with wildcard characters (asterisks) now work on Windows

* reserved AQL keyword `NONE` for future use

* web interface: fixed a graph display bug concerning dashboard view

* web interface: fixed several bugs during the dashboard initialize process

* web interface: included several bugfixes: #1597, #1611, #1623

* AQL query optimizer now converts `LENGTH(collection-name)` to an optimized
  expression that returns the number of documents in a collection

* adjusted the behavior of the expansion (`[*]`) operator in AQL for non-array values

  In ArangoDB 2.8, calling the expansion operator on a non-array value will always
  return an empty array. Previous versions of ArangoDB expanded non-array values by
  calling the `TO_ARRAY()` function for the value, which for example returned an
  array with a single value for boolean, numeric and string input values, and an array
  with the object's values for an object input value. This behavior was inconsistent
  with how the expansion operator works for the array indexes in 2.8, so the behavior
  is now unified:

  - if the left-hand side operand of `[*]` is an array, the array will be returned as
    is when calling `[*]` on it
  - if the left-hand side operand of `[*]` is not an array, an empty array will be
    returned by `[*]`

  AQL queries that rely on the old behavior can be changed by either calling `TO_ARRAY`
  explicitly or by using the `[*]` at the correct position.

  The following example query will change its result in 2.8 compared to 2.7:

      LET values = "foo" RETURN values[*]

  In 2.7 the query has returned the array `[ "foo" ]`, but in 2.8 it will return an
  empty array `[ ]`. To make it return the array `[ "foo" ]` again, an explicit
  `TO_ARRAY` function call is needed in 2.8 (which in this case allows the removal
  of the `[*]` operator altogether). This also works in 2.7:

      LET values = "foo" RETURN TO_ARRAY(values)

  Another example:

      LET values = [ { name: "foo" }, { name: "bar" } ]
      RETURN values[*].name[*]

  The above returned `[ [ "foo" ], [ "bar" ] ] in 2.7. In 2.8 it will return
  `[ [ ], [ ] ]`, because the value of `name` is not an array. To change the results
  to the 2.7 style, the query can be changed to

      LET values = [ { name: "foo" }, { name: "bar" } ]
      RETURN values[* RETURN TO_ARRAY(CURRENT.name)]

  The above also works in 2.7.
  The following types of queries won't change:

      LET values = [ 1, 2, 3 ] RETURN values[*]
      LET values = [ { name: "foo" }, { name: "bar" } ] RETURN values[*].name
      LET values = [ { names: [ "foo", "bar" ] }, { names: [ "baz" ] } ] RETURN values[*].names[*]
      LET values = [ { names: [ "foo", "bar" ] }, { names: [ "baz" ] } ] RETURN values[*].names[**]

* slightly adjusted V8 garbage collection strategy so that collection eventually
  happens in all contexts that hold V8 external references to documents and
  collections.

  also adjusted default value of `--javascript.gc-frequency` from 10 seconds to
  15 seconds, as less internal operations are carried out in JavaScript.

* fixes for AQL optimizer and traversal

* added `--create-collection-type` option to arangoimp

  This allows specifying the type of the collection to be created when
  `--create-collection` is set to `true`.

* Foxx export cache should no longer break if a broken app is loaded in the
  web admin interface.


v2.8.0-beta2 (2015-12-16)
-------------------------

* added AQL query optimizer rule "sort-in-values"

  This rule pre-sorts the right-hand side operand of the `IN` and `NOT IN`
  operators so the operation can use a binary search with logarithmic complexity
  instead of a linear search. The rule is applied when the right-hand side
  operand of an `IN` or `NOT IN` operator in a filter condition is a variable that
  is defined in a different loop/scope than the operator itself. Additionally,
  the filter condition must consist of solely the `IN` or `NOT IN` operation
  in order to avoid any side-effects.

* changed collection status terminology in web interface for collections for
  which an unload request has been issued from `in the process of being unloaded`
  to `will be unloaded`.

* unloading a collection via the web interface will now trigger garbage collection
  in all v8 contexts and force a WAL flush. This increases the chances of perfoming
  the unload faster.

* added the following attributes to the result of `collection.figures()` and the
  corresponding HTTP API at `PUT /_api/collection/<name>/figures`:

  - `documentReferences`: The number of references to documents in datafiles
    that JavaScript code currently holds. This information can be used for
    debugging compaction and unload issues.
  - `waitingFor`: An optional string value that contains information about
    which object type is at the head of the collection's cleanup queue. This
    information can be used for debugging compaction and unload issues.
  - `compactionStatus.time`: The point in time the compaction for the collection
    was last executed. This information can be used for debugging compaction
    issues.
  - `compactionStatus.message`: The action that was performed when the compaction
    was last run for the collection. This information can be used for debugging
    compaction issues.

  Note: `waitingFor` and `compactionStatus` may be empty when called on a coordinator
  in a cluster.

* the compaction will now provide queryable status info that can be used to track
  its progress. The compaction status is displayed in the web interface, too.

* better error reporting for arangodump and arangorestore

* arangodump will now fail by default when trying to dump edges that
  refer to already dropped collections. This can be circumvented by
  specifying the option `--force true` when invoking arangodump

* fixed cluster upgrade procedure

* the AQL functions `NEAR` and `WITHIN` now have stricter validations
  for their input parameters `limit`, `radius` and `distance`. They may now throw
  exceptions when invalid parameters are passed that may have not led
  to exceptions in previous versions.

* deprecation warnings now log stack traces

* Foxx: improved backwards compatibility with 2.5 and 2.6

  - reverted Model and Repository back to non-ES6 "classes" because of
    compatibility issues when using the extend method with a constructor

  - removed deprecation warnings for extend and controller.del

  - restored deprecated method Model.toJSONSchema

  - restored deprecated `type`, `jwt` and `sessionStorageApp` options
    in Controller#activateSessions

* Fixed a deadlock problem in the cluster


v2.8.0-beta1 (2015-12-06)
-------------------------

* added AQL function `IS_DATESTRING(value)`

  Returns true if *value* is a string that can be used in a date function.
  This includes partial dates such as *2015* or *2015-10* and strings containing
  invalid dates such as *2015-02-31*. The function will return false for all
  non-string values, even if some of them may be usable in date functions.


v2.8.0-alpha1 (2015-12-03)
--------------------------

* added AQL keywords `GRAPH`, `OUTBOUND`, `INBOUND` and `ANY` for use in graph
  traversals, reserved AQL keyword `ALL` for future use

  Usage of these keywords as collection names, variable names or attribute names
  in AQL queries will not be possible without quoting. For example, the following
  AQL query will still work as it uses a quoted collection name and a quoted
  attribute name:

      FOR doc IN `OUTBOUND`
        RETURN doc.`any`

* issue #1593: added AQL `POW` function for exponentation

* added cluster execution site info in explain output for AQL queries

* replication improvements:

  - added `autoResync` configuration parameter for continuous replication.

    When set to `true`, a replication slave will automatically trigger a full data
    re-synchronization with the master when the master cannot provide the log data
    the slave had asked for. Note that `autoResync` will only work when the option
    `requireFromPresent` is also set to `true` for the continuous replication, or
    when the continuous syncer is started and detects that no start tick is present.

    Automatic re-synchronization may transfer a lot of data from the master to the
    slave and may be expensive. It is therefore turned off by default.
    When turned off, the slave will never perform an automatic re-synchronization
    with the master.

  - added `idleMinWaitTime` and `idleMaxWaitTime` configuration parameters for
    continuous replication.

    These parameters can be used to control the minimum and maximum wait time the
    slave will (intentionally) idle and not poll for master log changes in case the
    master had sent the full logs already.
    The `idleMaxWaitTime` value will only be used when `adapativePolling` is set
    to `true`. When `adaptivePolling` is disable, only `idleMinWaitTime` will be
    used as a constant time span in which the slave will not poll the master for
    further changes. The default values are 0.5 seconds for `idleMinWaitTime` and
    2.5 seconds for `idleMaxWaitTime`, which correspond to the hard-coded values
    used in previous versions of ArangoDB.

  - added `initialSyncMaxWaitTime` configuration parameter for initial and continuous
    replication

    This option controls the maximum wait time (in seconds) that the initial
    synchronization will wait for a response from the master when fetching initial
    collection data. If no response is received within this time period, the initial
    synchronization will give up and fail. This option is also relevant for
    continuous replication in case *autoResync* is set to *true*, as then the
    continuous replication may trigger a full data re-synchronization in case
    the master cannot the log data the slave had asked for.

  - HTTP requests sent from the slave to the master during initial synchronization
    will now be retried if they fail with connection problems.

  - the initial synchronization now logs its progress so it can be queried using
    the regular replication status check APIs.

  - added `async` attribute for `sync` and `syncCollection` operations called from
    the ArangoShell. Setthing this attribute to `true` will make the synchronization
    job on the server go into the background, so that the shell does not block. The
    status of the started asynchronous synchronization job can be queried from the
    ArangoShell like this:

        /* starts initial synchronization */
        var replication = require("@arangodb/replication");
        var id = replication.sync({
          endpoint: "tcp://master.domain.org:8529",
          username: "myuser",
          password: "mypasswd",
          async: true
       });

       /* now query the id of the returned async job and print the status */
       print(replication.getSyncResult(id));

    The result of `getSyncResult()` will be `false` while the server-side job
    has not completed, and different to `false` if it has completed. When it has
    completed, all job result details will be returned by the call to `getSyncResult()`.


* fixed non-deterministic query results in some cluster queries

* fixed issue #1589

* return HTTP status code 410 (gone) instead of HTTP 408 (request timeout) for
  server-side operations that are canceled / killed. Sending 410 instead of 408
  prevents clients from re-starting the same (canceled) operation. Google Chrome
  for example sends the HTTP request again in case it is responded with an HTTP
  408, and this is exactly the opposite of the desired behavior when an operation
  is canceled / killed by the user.

* web interface: queries in AQL editor now cancelable

* web interface: dashboard - added replication information

* web interface: AQL editor now supports bind parameters

* added startup option `--server.hide-product-header` to make the server not send
  the HTTP response header `"Server: ArangoDB"` in its HTTP responses. By default,
  the option is turned off so the header is still sent as usual.

* added new AQL function `UNSET_RECURSIVE` to recursively unset attritutes from
  objects/documents

* switched command-line editor in ArangoShell and arangod to linenoise-ng

* added automatic deadlock detection for transactions

  In case a deadlock is detected, a multi-collection operation may be rolled back
  automatically and fail with error 29 (`deadlock detected`). Client code for
  operations containing more than one collection should be aware of this potential
  error and handle it accordingly, either by giving up or retrying the transaction.

* Added C++ implementations for the AQL arithmetic operations and the following
  AQL functions:
  - ABS
  - APPEND
  - COLLECTIONS
  - CURRENT_DATABASE
  - DOCUMENT
  - EDGES
  - FIRST
  - FIRST_DOCUMENT
  - FIRST_LIST
  - FLATTEN
  - FLOOR
  - FULLTEXT
  - LAST
  - MEDIAN
  - MERGE_RECURSIVE
  - MINUS
  - NEAR
  - NOT_NULL
  - NTH
  - PARSE_IDENTIFIER
  - PERCENTILE
  - POP
  - POSITION
  - PUSH
  - RAND
  - RANGE
  - REMOVE_NTH
  - REMOVE_VALUE
  - REMOVE_VALUES
  - ROUND
  - SHIFT
  - SQRT
  - STDDEV_POPULATION
  - STDDEV_SAMPLE
  - UNSHIFT
  - VARIANCE_POPULATION
  - VARIANCE_SAMPLE
  - WITHIN
  - ZIP

* improved performance of skipping over many documents in an AQL query when no
  indexes and no filters are used, e.g.

      FOR doc IN collection
        LIMIT 1000000, 10
        RETURN doc

* Added array indexes

  Hash indexes and skiplist indexes can now optionally be defined for array values
  so they index individual array members.

  To define an index for array values, the attribute name is extended with the
  expansion operator `[*]` in the index definition:

      arangosh> db.colName.ensureHashIndex("tags[*]");

  When given the following document

      { tags: [ "AQL", "ArangoDB", "Index" ] }

  the index will now contain the individual values `"AQL"`, `"ArangoDB"` and `"Index"`.

  Now the index can be used for finding all documents having `"ArangoDB"` somewhere in their
  tags array using the following AQL query:

      FOR doc IN colName
        FILTER "ArangoDB" IN doc.tags[*]
        RETURN doc

* rewrote AQL query optimizer rule `use-index-range` and renamed it to `use-indexes`.
  The name change affects rule names in the optimizer's output.

* rewrote AQL execution node `IndexRangeNode` and renamed it to `IndexNode`. The name
  change affects node names in the optimizer's explain output.

* added convenience function `db._explain(query)` for human-readable explanation
  of AQL queries

* module resolution as used by `require` now behaves more like in node.js

* the `org/arangodb/request` module now returns response bodies for error responses
  by default. The old behavior of not returning bodies for error responses can be
  re-enabled by explicitly setting the option `returnBodyOnError` to `false` (#1437)


v2.7.6 (2016-01-30)
-------------------

* detect more types of transaction deadlocks early


v2.7.5 (2016-01-22)
-------------------

* backported added automatic deadlock detection for transactions

  In case a deadlock is detected, a multi-collection operation may be rolled back
  automatically and fail with error 29 (`deadlock detected`). Client code for
  operations containing more than one collection should be aware of this potential
  error and handle it accordingly, either by giving up or retrying the transaction.

* improved internal datafile statistics for compaction and compaction triggering
  conditions, preventing excessive growth of collection datafiles under some
  workloads. This should also fix issue #1596.

* Foxx export cache should no longer break if a broken app is loaded in the
  web admin interface.

* Foxx: removed some incorrect deprecation warnings.

* Foxx: mocha test paths with wildcard characters (asterisks) now work on Windows


v2.7.4 (2015-12-21)
-------------------

* slightly adjusted V8 garbage collection strategy so that collection eventually
  happens in all contexts that hold V8 external references to documents and
  collections.

* added the following attributes to the result of `collection.figures()` and the
  corresponding HTTP API at `PUT /_api/collection/<name>/figures`:

  - `documentReferences`: The number of references to documents in datafiles
    that JavaScript code currently holds. This information can be used for
    debugging compaction and unload issues.
  - `waitingFor`: An optional string value that contains information about
    which object type is at the head of the collection's cleanup queue. This
    information can be used for debugging compaction and unload issues.
  - `compactionStatus.time`: The point in time the compaction for the collection
    was last executed. This information can be used for debugging compaction
    issues.
  - `compactionStatus.message`: The action that was performed when the compaction
    was last run for the collection. This information can be used for debugging
    compaction issues.

  Note: `waitingFor` and `compactionStatus` may be empty when called on a coordinator
  in a cluster.

* the compaction will now provide queryable status info that can be used to track
  its progress. The compaction status is displayed in the web interface, too.


v2.7.3 (2015-12-17)
-------------------

* fixed some replication value conversion issues when replication applier properties
  were set via ArangoShell

* fixed disappearing of documents for collections transferred via `sync` or
  `syncCollection` if the collection was dropped right before synchronization
  and drop and (re-)create collection markers were located in the same WAL file


* fixed an issue where overwriting the system sessions collection would break
  the web interface when authentication is enabled

v2.7.2 (2015-12-01)
-------------------

* replication improvements:

  - added `autoResync` configuration parameter for continuous replication.

    When set to `true`, a replication slave will automatically trigger a full data
    re-synchronization with the master when the master cannot provide the log data
    the slave had asked for. Note that `autoResync` will only work when the option
    `requireFromPresent` is also set to `true` for the continuous replication, or
    when the continuous syncer is started and detects that no start tick is present.

    Automatic re-synchronization may transfer a lot of data from the master to the
    slave and may be expensive. It is therefore turned off by default.
    When turned off, the slave will never perform an automatic re-synchronization
    with the master.

  - added `idleMinWaitTime` and `idleMaxWaitTime` configuration parameters for
    continuous replication.

    These parameters can be used to control the minimum and maximum wait time the
    slave will (intentionally) idle and not poll for master log changes in case the
    master had sent the full logs already.
    The `idleMaxWaitTime` value will only be used when `adapativePolling` is set
    to `true`. When `adaptivePolling` is disable, only `idleMinWaitTime` will be
    used as a constant time span in which the slave will not poll the master for
    further changes. The default values are 0.5 seconds for `idleMinWaitTime` and
    2.5 seconds for `idleMaxWaitTime`, which correspond to the hard-coded values
    used in previous versions of ArangoDB.

  - added `initialSyncMaxWaitTime` configuration parameter for initial and continuous
    replication

    This option controls the maximum wait time (in seconds) that the initial
    synchronization will wait for a response from the master when fetching initial
    collection data. If no response is received within this time period, the initial
    synchronization will give up and fail. This option is also relevant for
    continuous replication in case *autoResync* is set to *true*, as then the
    continuous replication may trigger a full data re-synchronization in case
    the master cannot the log data the slave had asked for.

  - HTTP requests sent from the slave to the master during initial synchronization
    will now be retried if they fail with connection problems.

  - the initial synchronization now logs its progress so it can be queried using
    the regular replication status check APIs.

* fixed non-deterministic query results in some cluster queries

* added missing lock instruction for primary index in compactor size calculation

* fixed issue #1589

* fixed issue #1583

* fixed undefined behavior when accessing the top level of a document with the `[*]`
  operator

* fixed potentially invalid pointer access in shaper when the currently accessed
  document got re-located by the WAL collector at the very same time

* Foxx: optional configuration options no longer log validation errors when assigned
  empty values (#1495)

* Foxx: constructors provided to Repository and Model sub-classes via extend are
  now correctly called (#1592)


v2.7.1 (2015-11-07)
-------------------

* switch to linenoise next generation

* exclude `_apps` collection from replication

  The slave has its own `_apps` collection which it populates on server start.
  When replicating data from the master to the slave, the data from the master may
  clash with the slave's own data in the `_apps` collection. Excluding the `_apps`
  collection from replication avoids this.

* disable replication appliers when starting in modes `--upgrade`, `--no-server`
  and `--check-upgrade`

* more detailed output in arango-dfdb

* fixed "no start tick" issue in replication applier

  This error could occur after restarting a slave server after a shutdown
  when no data was ever transferred from the master to the slave via the
  continuous replication

* fixed problem during SSL client connection abort that led to scheduler thread
  staying at 100% CPU saturation

* fixed potential segfault in AQL `NEIGHBORS` function implementation when C++ function
  variant was used and collection names were passed as strings

* removed duplicate target for some frontend JavaScript files from the Makefile

* make AQL function `MERGE()` work on a single array parameter, too.
  This allows combining the attributes of multiple objects from an array into
  a single object, e.g.

      RETURN MERGE([
        { foo: 'bar' },
        { quux: 'quetzalcoatl', ruled: true },
        { bar: 'baz', foo: 'done' }
      ])

  will now return:

      {
        "foo": "done",
        "quux": "quetzalcoatl",
        "ruled": true,
        "bar": "baz"
      }

* fixed potential deadlock in collection status changing on Windows

* fixed hard-coded `incremental` parameter in shell implementation of
  `syncCollection` function in replication module

* fix for GCC5: added check for '-stdlib' option


v2.7.0 (2015-10-09)
-------------------

* fixed request statistics aggregation
  When arangod was started in supervisor mode, the request statistics always showed
  0 requests, as the statistics aggregation thread did not run then.

* read server configuration files before dropping privileges. this ensures that
  the SSL keyfile specified in the configuration can be read with the server's start
  privileges (i.e. root when using a standard ArangoDB package).

* fixed replication with a 2.6 replication configuration and issues with a 2.6 master

* raised default value of `--server.descriptors-minimum` to 1024

* allow Foxx apps to be installed underneath URL path `/_open/`, so they can be
  (intentionally) accessed without authentication.

* added *allowImplicit* sub-attribute in collections declaration of transactions.
  The *allowImplicit* attributes allows making transactions fail should they
  read-access a collection that was not explicitly declared in the *collections*
  array of the transaction.

* added "special" password ARANGODB_DEFAULT_ROOT_PASSWORD. If you pass
  ARANGODB_DEFAULT_ROOT_PASSWORD as password, it will read the password
  from the environment variable ARANGODB_DEFAULT_ROOT_PASSWORD


v2.7.0-rc2 (2015-09-22)
-----------------------

* fix over-eager datafile compaction

  This should reduce the need to compact directly after loading a collection when a
  collection datafile contained many insertions and updates for the same documents. It
  should also prevent from re-compacting already merged datafiles in case not many
  changes were made. Compaction will also make fewer index lookups than before.

* added `syncCollection()` function in module `org/arangodb/replication`

  This allows synchronizing the data of a single collection from a master to a slave
  server. Synchronization can either restore the whole collection by transferring all
  documents from the master to the slave, or incrementally by only transferring documents
  that differ. This is done by partitioning the collection's entire key space into smaller
  chunks and comparing the data chunk-wise between master and slave. Only chunks that are
  different will be re-transferred.

  The `syncCollection()` function can be used as follows:

      require("org/arangodb/replication").syncCollection(collectionName, options);

  e.g.

      require("org/arangodb/replication").syncCollection("myCollection", {
        endpoint: "tcp://127.0.0.1:8529",  /* master */
        username: "root",                  /* username for master */
        password: "secret",                /* password for master */
        incremental: true                  /* use incremental mode */
      });


* additionally allow the following characters in document keys:

  `(` `)` `+` `,` `=` `;` `$` `!` `*` `'` `%`


v2.7.0-rc1 (2015-09-17)
-----------------------

* removed undocumented server-side-only collection functions:
  * collection.OFFSET()
  * collection.NTH()
  * collection.NTH2()
  * collection.NTH3()

* upgraded Swagger to version 2.0 for the Documentation

  This gives the user better prepared test request structures.
  More conversions will follow so finally client libraries can be auto-generated.

* added extra AQL functions for date and time calculation and manipulation.
  These functions were contributed by GitHub users @CoDEmanX and @friday.
  A big thanks for their work!

  The following extra date functions are available from 2.7 on:

  * `DATE_DAYOFYEAR(date)`: Returns the day of year number of *date*.
    The return values range from 1 to 365, or 366 in a leap year respectively.

  * `DATE_ISOWEEK(date)`: Returns the ISO week date of *date*.
    The return values range from 1 to 53. Monday is considered the first day of the week.
    There are no fractional weeks, thus the last days in December may belong to the first
    week of the next year, and the first days in January may be part of the previous year's
    last week.

  * `DATE_LEAPYEAR(date)`: Returns whether the year of *date* is a leap year.

  * `DATE_QUARTER(date)`: Returns the quarter of the given date (1-based):
    * 1: January, February, March
    * 2: April, May, June
    * 3: July, August, September
    * 4: October, November, December

  - *DATE_DAYS_IN_MONTH(date)*: Returns the number of days in *date*'s month (28..31).

  * `DATE_ADD(date, amount, unit)`: Adds *amount* given in *unit* to *date* and
    returns the calculated date.

    *unit* can be either of the following to specify the time unit to add or
    subtract (case-insensitive):
    - y, year, years
    - m, month, months
    - w, week, weeks
    - d, day, days
    - h, hour, hours
    - i, minute, minutes
    - s, second, seconds
    - f, millisecond, milliseconds

    *amount* is the number of *unit*s to add (positive value) or subtract
    (negative value).

  * `DATE_SUBTRACT(date, amount, unit)`: Subtracts *amount* given in *unit* from
    *date* and returns the calculated date.

    It works the same as `DATE_ADD()`, except that it subtracts. It is equivalent
    to calling `DATE_ADD()` with a negative amount, except that `DATE_SUBTRACT()`
    can also subtract ISO durations. Note that negative ISO durations are not
    supported (i.e. starting with `-P`, like `-P1Y`).

  * `DATE_DIFF(date1, date2, unit, asFloat)`: Calculate the difference
    between two dates in given time *unit*, optionally with decimal places.
    Returns a negative value if *date1* is greater than *date2*.

  * `DATE_COMPARE(date1, date2, unitRangeStart, unitRangeEnd)`: Compare two
    partial dates and return true if they match, false otherwise. The parts to
    compare are defined by a range of time units.

    The full range is: years, months, days, hours, minutes, seconds, milliseconds.
    Pass the unit to start from as *unitRangeStart*, and the unit to end with as
    *unitRangeEnd*. All units in between will be compared. Leave out *unitRangeEnd*
    to only compare *unitRangeStart*.

  * `DATE_FORMAT(date, format)`: Format a date according to the given format string.
    It supports the following placeholders (case-insensitive):
    - %t: timestamp, in milliseconds since midnight 1970-01-01
    - %z: ISO date (0000-00-00T00:00:00.000Z)
    - %w: day of week (0..6)
    - %y: year (0..9999)
    - %yy: year (00..99), abbreviated (last two digits)
    - %yyyy: year (0000..9999), padded to length of 4
    - %yyyyyy: year (-009999 .. +009999), with sign prefix and padded to length of 6
    - %m: month (1..12)
    - %mm: month (01..12), padded to length of 2
    - %d: day (1..31)
    - %dd: day (01..31), padded to length of 2
    - %h: hour (0..23)
    - %hh: hour (00..23), padded to length of 2
    - %i: minute (0..59)
    - %ii: minute (00..59), padded to length of 2
    - %s: second (0..59)
    - %ss: second (00..59), padded to length of 2
    - %f: millisecond (0..999)
    - %fff: millisecond (000..999), padded to length of 3
    - %x: day of year (1..366)
    - %xxx: day of year (001..366), padded to length of 3
    - %k: ISO week date (1..53)
    - %kk: ISO week date (01..53), padded to length of 2
    - %l: leap year (0 or 1)
    - %q: quarter (1..4)
    - %a: days in month (28..31)
    - %mmm: abbreviated English name of month (Jan..Dec)
    - %mmmm: English name of month (January..December)
    - %www: abbreviated English name of weekday (Sun..Sat)
    - %wwww: English name of weekday (Sunday..Saturday)
    - %&: special escape sequence for rare occasions
    - %%: literal %
    - %: ignored

* new WAL logfiles and datafiles are now created non-sparse

  This prevents SIGBUS signals being raised when memory of a sparse datafile is accessed
  and the disk is full and the accessed file part is not actually disk-backed. In
  this case the mapped memory region is not necessarily backed by physical memory, and
  accessing the memory may raise SIGBUS and crash arangod.

* the `internal.download()` function and the module `org/arangodb/request` used some
  internal library function that handled the sending of HTTP requests from inside of
  ArangoDB. This library unconditionally set an HTTP header `Accept-Encoding: gzip`
  in all outgoing HTTP requests.

  This has been fixed in 2.7, so `Accept-Encoding: gzip` is not set automatically anymore.
  Additionally, the header `User-Agent: ArangoDB` is not set automatically either. If
  client applications desire to send these headers, they are free to add it when
  constructing the requests using the `download` function or the request module.

* fixed issue #1436: org/arangodb/request advertises deflate without supporting it

* added template string generator function `aqlQuery` for generating AQL queries

  This can be used to generate safe AQL queries with JavaScript parameter
  variables or expressions easily:

      var name = 'test';
      var attributeName = '_key';
      var query = aqlQuery`FOR u IN users FILTER u.name == ${name} RETURN u.${attributeName}`;
      db._query(query);

* report memory usage for document header data (revision id, pointer to data etc.)
  in `db.collection.figures()`. The memory used for document headers will now
  show up in the already existing attribute `indexes.size`. Due to that, the index
  sizes reported by `figures()` in 2.7 will be higher than those reported by 2.6,
  but the 2.7 values are more accurate.

* IMPORTANT CHANGE: the filenames in dumps created by arangodump now contain
  not only the name of the dumped collection, but also an additional 32-digit hash
  value. This is done to prevent overwriting dump files in case-insensitive file
  systems when there exist multiple collections with the same name (but with
  different cases).

  For example, if a database has two collections: `test` and `Test`, previous
  versions of ArangoDB created the files

  * `test.structure.json` and `test.data.json` for collection `test`
  * `Test.structure.json` and `Test.data.json` for collection `Test`

  This did not work for case-insensitive filesystems, because the files for the
  second collection would have overwritten the files of the first. arangodump in
  2.7 will create the following filenames instead:

  * `test_098f6bcd4621d373cade4e832627b4f6.structure.json` and `test_098f6bcd4621d373cade4e832627b4f6.data.json`
  * `Test_0cbc6611f5540bd0809a388dc95a615b.structure.json` and `Test_0cbc6611f5540bd0809a388dc95a615b.data.json`

  These filenames will be unambiguous even in case-insensitive filesystems.

* IMPORTANT CHANGE: make arangod actually close lingering client connections
  when idle for at least the duration specified via `--server.keep-alive-timeout`.
  In previous versions of ArangoDB, connections were not closed by the server
  when the timeout was reached and the client was still connected. Now the
  connection is properly closed by the server in case of timeout. Client
  applications relying on the old behavior may now need to reconnect to the
  server when their idle connections time out and get closed (note: connections
  being idle for a long time may be closed by the OS or firewalls anyway -
  client applications should be aware of that and try to reconnect).

* IMPORTANT CHANGE: when starting arangod, the server will drop the process
  privileges to the specified values in options `--server.uid` and `--server.gid`
  instantly after parsing the startup options.

  That means when either `--server.uid` or `--server.gid` are set, the privilege
  change will happen earlier. This may prevent binding the server to an endpoint
  with a port number lower than 1024 if the arangodb user has no privileges
  for that. Previous versions of ArangoDB changed the privileges later, so some
  startup actions were still carried out under the invoking user (i.e. likely
  *root* when started via init.d or system scripts) and especially binding to
  low port numbers was still possible there.

  The default privileges for user *arangodb* will not be sufficient for binding
  to port numbers lower than 1024. To have an ArangoDB 2.7 bind to a port number
  lower than 1024, it needs to be started with either a different privileged user,
  or the privileges of the *arangodb* user have to raised manually beforehand.

* added AQL optimizer rule `patch-update-statements`

* Linux startup scripts and systemd configuration for arangod now try to
  adjust the NOFILE (number of open files) limits for the process. The limit
  value is set to 131072 (128k) when ArangoDB is started via start/stop
  commands

* When ArangoDB is started/stopped manually via the start/stop commands, the
  main process will wait for up to 10 seconds after it forks the supervisor
  and arangod child processes. If the startup fails within that period, the
  start/stop script will fail with an exit code other than zero. If the
  startup of the supervisor or arangod is still ongoing after 10 seconds,
  the main program will still return with exit code 0. The limit of 10 seconds
  is arbitrary because the time required for a startup is not known in advance.

* added startup option `--database.throw-collection-not-loaded-error`

  Accessing a not-yet loaded collection will automatically load a collection
  on first access. This flag controls what happens in case an operation
  would need to wait for another thread to finalize loading a collection. If
  set to *true*, then the first operation that accesses an unloaded collection
  will load it. Further threads that try to access the same collection while
  it is still loading immediately fail with an error (1238, *collection not loaded*).
  This is to prevent all server threads from being blocked while waiting on the
  same collection to finish loading. When the first thread has completed loading
  the collection, the collection becomes regularly available, and all operations
  from that point on can be carried out normally, and error 1238 will not be
  thrown anymore for that collection.

  If set to *false*, the first thread that accesses a not-yet loaded collection
  will still load it. Other threads that try to access the collection while
  loading will not fail with error 1238 but instead block until the collection
  is fully loaded. This configuration might lead to all server threads being
  blocked because they are all waiting for the same collection to complete
  loading. Setting the option to *true* will prevent this from happening, but
  requires clients to catch error 1238 and react on it (maybe by scheduling
  a retry for later).

  The default value is *false*.

* added better control-C support in arangosh

  When CTRL-C is pressed in arangosh, it will now print a `^C` first. Pressing
  CTRL-C again will reset the prompt if something was entered before, or quit
  arangosh if no command was entered directly before.

  This affects the arangosh version build with Readline-support only (Linux
  and MacOS).

  The MacOS version of ArangoDB for Homebrew now depends on Readline, too. The
  Homebrew formula has been changed accordingly.
  When self-compiling ArangoDB on MacOS without Homebrew, Readline now is a
  prerequisite.

* increased default value for collection-specific `indexBuckets` value from 1 to 8

  Collections created from 2.7 on will use the new default value of `8` if not
  overridden on collection creation or later using
  `collection.properties({ indexBuckets: ... })`.

  The `indexBuckets` value determines the number of buckets to use for indexes of
  type `primary`, `hash` and `edge`. Having multiple index buckets allows splitting
  an index into smaller components, which can be filled in parallel when a collection
  is loading. Additionally, resizing and reallocation of indexes are faster and
  less intrusive if the index uses multiple buckets, because resize and reallocation
  will affect only data in a single bucket instead of all index values.

  The index buckets will be filled in parallel when loading a collection if the collection
  has an `indexBuckets` value greater than 1 and the collection contains a significant
  amount of documents/edges (the current threshold is 256K documents but this value
  may change in future versions of ArangoDB).

* changed HTTP client to use poll instead of select on Linux and MacOS

  This affects the ArangoShell and user-defined JavaScript code running inside
  arangod that initiates its own HTTP calls.

  Using poll instead of select allows using arbitrary high file descriptors
  (bigger than the compiled in FD_SETSIZE). Server connections are still handled using
  epoll, which has never been affected by FD_SETSIZE.

* implemented AQL `LIKE` function using ICU regexes

* added `RETURN DISTINCT` for AQL queries to return unique results:

      FOR doc IN collection
        RETURN DISTINCT doc.status

  This change also introduces `DISTINCT` as an AQL keyword.

* removed `createNamedQueue()` and `addJob()` functions from org/arangodb/tasks

* use less locks and more atomic variables in the internal dispatcher
  and V8 context handling implementations. This leads to improved throughput in
  some ArangoDB internals and allows for higher HTTP request throughput for
  many operations.

  A short overview of the improvements can be found here:

  https://www.arangodb.com/2015/08/throughput-enhancements/

* added shorthand notation for attribute names in AQL object literals:

      LET name = "Peter"
      LET age = 42
      RETURN { name, age }

  The above is the shorthand equivalent of the generic form

      LET name = "Peter"
      LET age = 42
      RETURN { name : name, age : age }

* removed configure option `--enable-timings`

  This option did not have any effect.

* removed configure option `--enable-figures`

  This option previously controlled whether HTTP request statistics code was
  compiled into ArangoDB or not. The previous default value was `true` so
  statistics code was available in official packages. Setting the option to
  `false` led to compile errors so it is doubtful the default value was
  ever changed. By removing the option some internal statistics code was also
  simplified.

* removed run-time manipulation methods for server endpoints:

  * `db._removeEndpoint()`
  * `db._configureEndpoint()`
  * HTTP POST `/_api/endpoint`
  * HTTP DELETE `/_api/endpoint`

* AQL query result cache

  The query result cache can optionally cache the complete results of all or selected AQL queries.
  It can be operated in the following modes:

  * `off`: the cache is disabled. No query results will be stored
  * `on`: the cache will store the results of all AQL queries unless their `cache`
    attribute flag is set to `false`
  * `demand`: the cache will store the results of AQL queries that have their
    `cache` attribute set to `true`, but will ignore all others

  The mode can be set at server startup using the `--database.query-cache-mode` configuration
  option and later changed at runtime.

  The following HTTP REST APIs have been added for controlling the query cache:

  * HTTP GET `/_api/query-cache/properties`: returns the global query cache configuration
  * HTTP PUT `/_api/query-cache/properties`: modifies the global query cache configuration
  * HTTP DELETE `/_api/query-cache`: invalidates all results in the query cache

  The following JavaScript functions have been added for controlling the query cache:

  * `require("org/arangodb/aql/cache").properties()`: returns the global query cache configuration
  * `require("org/arangodb/aql/cache").properties(properties)`: modifies the global query cache configuration
  * `require("org/arangodb/aql/cache").clear()`: invalidates all results in the query cache

* do not link arangoimp against V8

* AQL function call arguments optimization

  This will lead to arguments in function calls inside AQL queries not being copied but passed
  by reference. This may speed up calls to functions with bigger argument values or queries that
  call functions a lot of times.

* upgraded V8 version to 4.3.61

* removed deprecated AQL `SKIPLIST` function.

  This function was introduced in older versions of ArangoDB with a less powerful query optimizer to
  retrieve data from a skiplist index using a `LIMIT` clause. It was marked as deprecated in ArangoDB
  2.6.

  Since ArangoDB 2.3 the behavior of the `SKIPLIST` function can be emulated using regular AQL
  constructs, e.g.

      FOR doc IN @@collection
        FILTER doc.value >= @value
        SORT doc.value DESC
        LIMIT 1
        RETURN doc

* the `skip()` function for simple queries does not accept negative input any longer.
  This feature was deprecated in 2.6.0.

* fix exception handling

  In some cases JavaScript exceptions would re-throw without information of the original problem.
  Now the original exception is logged for failure analysis.

* based REST API method PUT `/_api/simple/all` on the cursor API and make it use AQL internally.

  The change speeds up this REST API method and will lead to additional query information being
  returned by the REST API. Clients can use this extra information or ignore it.

* Foxx Queue job success/failure handlers arguments have changed from `(jobId, jobData, result, jobFailures)` to `(result, jobData, job)`.

* added Foxx Queue job options `repeatTimes`, `repeatUntil` and `repeatDelay` to automatically re-schedule jobs when they are completed.

* added Foxx manifest configuration type `password` to mask values in the web interface.

* fixed default values in Foxx manifest configurations sometimes not being used as defaults.

* fixed optional parameters in Foxx manifest configurations sometimes not being cleared correctly.

* Foxx dependencies can now be marked as optional using a slightly more verbose syntax in your manifest file.

* converted Foxx constructors to ES6 classes so you can extend them using class syntax.

* updated aqb to 2.0.

* updated chai to 3.0.

* Use more madvise calls to speed up things when memory is tight, in particular
  at load time but also for random accesses later.

* Overhauled web interface

  The web interface now has a new design.

  The API documentation for ArangoDB has been moved from "Tools" to "Links" in the web interface.

  The "Applications" tab in the web interfaces has been renamed to "Services".


v2.6.12 (2015-12-02)
--------------------

* fixed disappearing of documents for collections transferred via `sync` if the
  the collection was dropped right before synchronization and drop and (re-)create
  collection markers were located in the same WAL file

* added missing lock instruction for primary index in compactor size calculation

* fixed issue #1589

* fixed issue #1583

* Foxx: optional configuration options no longer log validation errors when assigned
  empty values (#1495)


v2.6.11 (2015-11-18)
--------------------

* fixed potentially invalid pointer access in shaper when the currently accessed
  document got re-located by the WAL collector at the very same time


v2.6.10 (2015-11-10)
--------------------

* disable replication appliers when starting in modes `--upgrade`, `--no-server`
  and `--check-upgrade`

* more detailed output in arango-dfdb

* fixed potential deadlock in collection status changing on Windows

* issue #1521: Can't dump/restore with user and password


v2.6.9 (2015-09-29)
-------------------

* added "special" password ARANGODB_DEFAULT_ROOT_PASSWORD. If you pass
  ARANGODB_DEFAULT_ROOT_PASSWORD as password, it will read the password
  from the environment variable ARANGODB_DEFAULT_ROOT_PASSWORD

* fixed failing AQL skiplist, sort and limit combination

  When using a Skiplist index on an attribute (say "a") and then using sort
  and skip on this attribute caused the result to be empty e.g.:

    require("internal").db.test.ensureSkiplist("a");
    require("internal").db._query("FOR x IN test SORT x.a LIMIT 10, 10");

  Was always empty no matter how many documents are stored in test.
  This is now fixed.

v2.6.8 (2015-09-09)
-------------------

* ARM only:

  The ArangoDB packages for ARM require the kernel to allow unaligned memory access.
  How the kernel handles unaligned memory access is configurable at runtime by
  checking and adjusting the contents `/proc/cpu/alignment`.

  In order to operate on ARM, ArangoDB requires the bit 1 to be set. This will
  make the kernel trap and adjust unaligned memory accesses. If this bit is not
  set, the kernel may send a SIGBUS signal to ArangoDB and terminate it.

  To set bit 1 in `/proc/cpu/alignment` use the following command as a privileged
  user (e.g. root):

      echo "2" > /proc/cpu/alignment

  Note that this setting affects all user processes and not just ArangoDB. Setting
  the alignment with the above command will also not make the setting permanent,
  so it will be lost after a restart of the system. In order to make the setting
  permanent, it should be executed during system startup or before starting arangod.

  The ArangoDB start/stop scripts do not adjust the alignment setting, but rely on
  the environment to have the correct alignment setting already. The reason for this
  is that the alignment settings also affect all other user processes (which ArangoDB
  is not aware of) and thus may have side-effects outside of ArangoDB. It is therefore
  more reasonable to have the system administrator carry out the change.


v2.6.7 (2015-08-25)
-------------------

* improved AssocMulti index performance when resizing.

  This makes the edge index perform less I/O when under memory pressure.


v2.6.6 (2015-08-23)
-------------------

* added startup option `--server.additional-threads` to create separate queues
  for slow requests.


v2.6.5 (2015-08-17)
-------------------

* added startup option `--database.throw-collection-not-loaded-error`

  Accessing a not-yet loaded collection will automatically load a collection
  on first access. This flag controls what happens in case an operation
  would need to wait for another thread to finalize loading a collection. If
  set to *true*, then the first operation that accesses an unloaded collection
  will load it. Further threads that try to access the same collection while
  it is still loading immediately fail with an error (1238, *collection not loaded*).
  This is to prevent all server threads from being blocked while waiting on the
  same collection to finish loading. When the first thread has completed loading
  the collection, the collection becomes regularly available, and all operations
  from that point on can be carried out normally, and error 1238 will not be
  thrown anymore for that collection.

  If set to *false*, the first thread that accesses a not-yet loaded collection
  will still load it. Other threads that try to access the collection while
  loading will not fail with error 1238 but instead block until the collection
  is fully loaded. This configuration might lead to all server threads being
  blocked because they are all waiting for the same collection to complete
  loading. Setting the option to *true* will prevent this from happening, but
  requires clients to catch error 1238 and react on it (maybe by scheduling
  a retry for later).

  The default value is *false*.

* fixed busy wait loop in scheduler threads that sometimes consumed 100% CPU while
  waiting for events on connections closed unexpectedly by the client side

* handle attribute `indexBuckets` when restoring collections via arangorestore.
  Previously the `indexBuckets` attribute value from the dump was ignored, and the
   server default value for `indexBuckets` was used when restoring a collection.

* fixed "EscapeValue already set error" crash in V8 actions that might have occurred when
  canceling V8-based operations.


v2.6.4 (2015-08-01)
-------------------

* V8: Upgrade to version 4.1.0.27 - this is intended to be the stable V8 version.

* fixed issue #1424: Arango shell should not processing arrows pushing on keyboard


v2.6.3 (2015-07-21)
-------------------

* issue #1409: Document values with null character truncated


v2.6.2 (2015-07-04)
-------------------

* fixed issue #1383: bindVars for HTTP API doesn't work with empty string

* fixed handling of default values in Foxx manifest configurations

* fixed handling of optional parameters in Foxx manifest configurations

* fixed a reference error being thrown in Foxx queues when a function-based job type is used that is not available and no options object is passed to queue.push


v2.6.1 (2015-06-24)
-------------------

* Add missing swagger files to cmake build. fixes #1368

* fixed documentation errors


v2.6.0 (2015-06-20)
-------------------

* using negative values for `SimpleQuery.skip()` is deprecated.
  This functionality will be removed in future versions of ArangoDB.

* The following simple query functions are now deprecated:

  * collection.near
  * collection.within
  * collection.geo
  * collection.fulltext
  * collection.range
  * collection.closedRange

  This also lead to the following REST API methods being deprecated from now on:

  * PUT /_api/simple/near
  * PUT /_api/simple/within
  * PUT /_api/simple/fulltext
  * PUT /_api/simple/range

  It is recommended to replace calls to these functions or APIs with equivalent AQL queries,
  which are more flexible because they can be combined with other operations:

      FOR doc IN NEAR(@@collection, @latitude, @longitude, @limit)
        RETURN doc

      FOR doc IN WITHIN(@@collection, @latitude, @longitude, @radius, @distanceAttributeName)
        RETURN doc

      FOR doc IN FULLTEXT(@@collection, @attributeName, @queryString, @limit)
        RETURN doc

      FOR doc IN @@collection
        FILTER doc.value >= @left && doc.value < @right
        LIMIT @skip, @limit
        RETURN doc`

  The above simple query functions and REST API methods may be removed in future versions
  of ArangoDB.

* deprecated now-obsolete AQL `SKIPLIST` function

  The function was introduced in older versions of ArangoDB with a less powerful query optimizer to
  retrieve data from a skiplist index using a `LIMIT` clause.

  Since 2.3 the same goal can be achieved by using regular AQL constructs, e.g.

      FOR doc IN collection FILTER doc.value >= @value SORT doc.value DESC LIMIT 1 RETURN doc

* fixed issues when switching the database inside tasks and during shutdown of database cursors

  These features were added during 2.6 alpha stage so the fixes affect devel/2.6-alpha builds only

* issue #1360: improved foxx-manager help

* added `--enable-tcmalloc` configure option.

  When this option is set, arangod and the client tools will be linked against tcmalloc, which replaces
  the system allocator. When the option is set, a tcmalloc library must be present on the system under
  one of the names `libtcmalloc`, `libtcmalloc_minimal` or `libtcmalloc_debug`.

  As this is a configure option, it is supported for manual builds on Linux-like systems only. tcmalloc
  support is currently experimental.

* issue #1353: Windows: HTTP API - incorrect path in errorMessage

* issue #1347: added option `--create-database` for arangorestore.

  Setting this option to `true` will now create the target database if it does not exist. When creating
  the target database, the username and passwords passed to arangorestore will be used to create an
  initial user for the new database.

* issue #1345: advanced debug information for User Functions

* issue #1341: Can't use bindvars in UPSERT

* fixed vulnerability in JWT implementation.

* changed default value of option `--database.ignore-datafile-errors` from `true` to `false`

  If the new default value of `false` is used, then arangod will refuse loading collections that contain
  datafiles with CRC mismatches or other errors. A collection with datafile errors will then become
  unavailable. This prevents follow up errors from happening.

  The only way to access such collection is to use the datafile debugger (arango-dfdb) and try to repair
  or truncate the datafile with it.

  If `--database.ignore-datafile-errors` is set to `true`, then collections will become available
  even if parts of their data cannot be loaded. This helps availability, but may cause (partial) data
  loss and follow up errors.

* added server startup option `--server.session-timeout` for controlling the timeout of user sessions
  in the web interface

* add sessions and cookie authentication for ArangoDB's web interface

  ArangoDB's built-in web interface now uses sessions. Session information ids are stored in cookies,
  so clients using the web interface must accept cookies in order to use it

* web interface: display query execution time in AQL editor

* web interface: renamed AQL query *submit* button to *execute*

* web interface: added query explain feature in AQL editor

* web interface: demo page added. only working if demo data is available, hidden otherwise

* web interface: added support for custom app scripts with optional arguments and results

* web interface: mounted apps that need to be configured are now indicated in the app overview

* web interface: added button for running tests to app details

* web interface: added button for configuring app dependencies to app details

* web interface: upgraded API documentation to use Swagger 2

* INCOMPATIBLE CHANGE

  removed startup option `--log.severity`

  The docs for `--log.severity` mentioned lots of severities (e.g. `exception`, `technical`, `functional`, `development`)
  but only a few severities (e.g. `all`, `human`) were actually used, with `human` being the default and `all` enabling the
  additional logging of requests. So the option pretended to control a lot of things which it actually didn't. Additionally,
  the option `--log.requests-file` was around for a long time already, also controlling request logging.

  Because the `--log.severity` option effectively did not control that much, it was removed. A side effect of removing the
  option is that 2.5 installations which used `--log.severity all` will not log requests after the upgrade to 2.6. This can
  be adjusted by setting the `--log.requests-file` option.

* add backtrace to fatal log events

* added optional `limit` parameter for AQL function `FULLTEXT`

* make fulltext index also index text values contained in direct sub-objects of the indexed
  attribute.

  Previous versions of ArangoDB only indexed the attribute value if it was a string. Sub-attributes
  of the index attribute were ignored when fulltext indexing.

  Now, if the index attribute value is an object, the object's values will each be included in the
  fulltext index if they are strings. If the index attribute value is an array, the array's values
  will each be included in the fulltext index if they are strings.

  For example, with a fulltext index present on the `translations` attribute, the following text
  values will now be indexed:

      var c = db._create("example");
      c.ensureFulltextIndex("translations");
      c.insert({ translations: { en: "fox", de: "Fuchs", fr: "renard", ru: "лиса" } });
      c.insert({ translations: "Fox is the English translation of the German word Fuchs" });
      c.insert({ translations: [ "ArangoDB", "document", "database", "Foxx" ] });

      c.fulltext("translations", "лиса").toArray();       // returns only first document
      c.fulltext("translations", "Fox").toArray();        // returns first and second documents
      c.fulltext("translations", "prefix:Fox").toArray(); // returns all three documents

* added batch document removal and lookup commands:

      collection.lookupByKeys(keys)
      collection.removeByKeys(keys)

  These commands can be used to perform multi-document lookup and removal operations efficiently
  from the ArangoShell. The argument to these operations is an array of document keys.

  Also added HTTP APIs for batch document commands:

  * PUT /_api/simple/lookup-by-keys
  * PUT /_api/simple/remove-by-keys

* properly prefix document address URLs with the current database name for calls to the REST
  API method GET `/_api/document?collection=...` (that method will return partial URLs to all
  documents in the collection).

  Previous versions of ArangoDB returned the URLs starting with `/_api/` but without the current
  database name, e.g. `/_api/document/mycollection/mykey`. Starting with 2.6, the response URLs
  will include the database name as well, e.g. `/_db/_system/_api/document/mycollection/mykey`.

* added dedicated collection export HTTP REST API

  ArangoDB now provides a dedicated collection export API, which can take snapshots of entire
  collections more efficiently than the general-purpose cursor API. The export API is useful
  to transfer the contents of an entire collection to a client application. It provides optional
  filtering on specific attributes.

  The export API is available at endpoint `POST /_api/export?collection=...`. The API has the
  same return value structure as the already established cursor API (`POST /_api/cursor`).

  An introduction to the export API is given in this blog post:
  http://jsteemann.github.io/blog/2015/04/04/more-efficient-data-exports/

* subquery optimizations for AQL queries

  This optimization avoids copying intermediate results into subqueries that are not required
  by the subquery.

  A brief description can be found here:
  http://jsteemann.github.io/blog/2015/05/04/subquery-optimizations/

* return value optimization for AQL queries

  This optimization avoids copying the final query result inside the query's main `ReturnNode`.

  A brief description can be found here:
  http://jsteemann.github.io/blog/2015/05/04/return-value-optimization-for-aql/

* speed up AQL queries containing big `IN` lists for index lookups

  `IN` lists used for index lookups had performance issues in previous versions of ArangoDB.
  These issues have been addressed in 2.6 so using bigger `IN` lists for filtering is much
  faster.

  A brief description can be found here:
  http://jsteemann.github.io/blog/2015/05/07/in-list-improvements/

* allow `@` and `.` characters in document keys, too

  This change also leads to document keys being URL-encoded when returned in HTTP `location`
  response headers.

* added alternative implementation for AQL COLLECT

  The alternative method uses a hash table for grouping and does not require its input elements
  to be sorted. It will be taken into account by the optimizer for `COLLECT` statements that do
  not use an `INTO` clause.

  In case a `COLLECT` statement can use the hash table variant, the optimizer will create an extra
  plan for it at the beginning of the planning phase. In this plan, no extra `SORT` node will be
  added in front of the `COLLECT` because the hash table variant of `COLLECT` does not require
  sorted input. Instead, a `SORT` node will be added after it to sort its output. This `SORT` node
  may be optimized away again in later stages. If the sort order of the result is irrelevant to
  the user, adding an extra `SORT null` after a hash `COLLECT` operation will allow the optimizer to
  remove the sorts altogether.

  In addition to the hash table variant of `COLLECT`, the optimizer will modify the original plan
  to use the regular `COLLECT` implementation. As this implementation requires sorted input, the
  optimizer will insert a `SORT` node in front of the `COLLECT`. This `SORT` node may be optimized
  away in later stages.

  The created plans will then be shipped through the regular optimization pipeline. In the end,
  the optimizer will pick the plan with the lowest estimated total cost as usual. The hash table
  variant does not require an up-front sort of the input, and will thus be preferred over the
  regular `COLLECT` if the optimizer estimates many input elements for the `COLLECT` node and
  cannot use an index to sort them.

  The optimizer can be explicitly told to use the regular *sorted* variant of `COLLECT` by
  suffixing a `COLLECT` statement with `OPTIONS { "method" : "sorted" }`. This will override the
  optimizer guesswork and only produce the *sorted* variant of `COLLECT`.

  A blog post on the new `COLLECT` implementation can be found here:
  http://jsteemann.github.io/blog/2015/04/22/collecting-with-a-hash-table/

* refactored HTTP REST API for cursors

  The HTTP REST API for cursors (`/_api/cursor`) has been refactored to improve its performance
  and use less memory.

  A post showing some of the performance improvements can be found here:
  http://jsteemann.github.io/blog/2015/04/01/improvements-for-the-cursor-api/

* simplified return value syntax for data-modification AQL queries

  ArangoDB 2.4 since version allows to return results from data-modification AQL queries. The
  syntax for this was quite limited and verbose:

      FOR i IN 1..10
        INSERT { value: i } IN test
        LET inserted = NEW
        RETURN inserted

  The `LET inserted = NEW RETURN inserted` was required literally to return the inserted
  documents. No calculations could be made using the inserted documents.

  This is now more flexible. After a data-modification clause (e.g. `INSERT`, `UPDATE`, `REPLACE`,
  `REMOVE`, `UPSERT`) there can follow any number of `LET` calculations. These calculations can
  refer to the pseudo-values `OLD` and `NEW` that are created by the data-modification statements.

  This allows returning projections of inserted or updated documents, e.g.:

      FOR i IN 1..10
        INSERT { value: i } IN test
        RETURN { _key: NEW._key, value: i }

  Still not every construct is allowed after a data-modification clause. For example, no functions
  can be called that may access documents.

  More information can be found here:
  http://jsteemann.github.io/blog/2015/03/27/improvements-for-data-modification-queries/

* added AQL `UPSERT` statement

  This adds an `UPSERT` statement to AQL that is a combination of both `INSERT` and `UPDATE` /
  `REPLACE`. The `UPSERT` will search for a matching document using a user-provided example.
  If no document matches the example, the *insert* part of the `UPSERT` statement will be
  executed. If there is a match, the *update* / *replace* part will be carried out:

      UPSERT { page: 'index.html' }                 /* search example */
        INSERT { page: 'index.html', pageViews: 1 } /* insert part */
        UPDATE { pageViews: OLD.pageViews + 1 }     /* update part */
        IN pageViews

  `UPSERT` can be used with an `UPDATE` or `REPLACE` clause. The `UPDATE` clause will perform
  a partial update of the found document, whereas the `REPLACE` clause will replace the found
  document entirely. The `UPDATE` or `REPLACE` parts can refer to the pseudo-value `OLD`, which
  contains all attributes of the found document.

  `UPSERT` statements can optionally return values. In the following query, the return
  attribute `found` will return the found document before the `UPDATE` was applied. If no
  document was found, `found` will contain a value of `null`. The `updated` result attribute will
  contain the inserted / updated document:

      UPSERT { page: 'index.html' }                 /* search example */
        INSERT { page: 'index.html', pageViews: 1 } /* insert part */
        UPDATE { pageViews: OLD.pageViews + 1 }     /* update part */
        IN pageViews
        RETURN { found: OLD, updated: NEW }

  A more detailed description of `UPSERT` can be found here:
  http://jsteemann.github.io/blog/2015/03/27/preview-of-the-upsert-command/

* adjusted default configuration value for `--server.backlog-size` from 10 to 64.

* issue #1231: bug xor feature in AQL: LENGTH(null) == 4

  This changes the behavior of the AQL `LENGTH` function as follows:

  - if the single argument to `LENGTH()` is `null`, then the result will now be `0`. In previous
    versions of ArangoDB, the result of `LENGTH(null)` was `4`.

  - if the single argument to `LENGTH()` is `true`, then the result will now be `1`. In previous
    versions of ArangoDB, the result of `LENGTH(true)` was `4`.

  - if the single argument to `LENGTH()` is `false`, then the result will now be `0`. In previous
    versions of ArangoDB, the result of `LENGTH(false)` was `5`.

  The results of `LENGTH()` with string, numeric, array object argument values do not change.

* issue #1298: Bulk import if data already exists (#1298)

  This change extends the HTTP REST API for bulk imports as follows:

  When documents are imported and the `_key` attribute is specified for them, the import can be
  used for inserting and updating/replacing documents. Previously, the import could be used for
  inserting new documents only, and re-inserting a document with an existing key would have failed
  with a *unique key constraint violated* error.

  The above behavior is still the default. However, the API now allows controlling the behavior
  in case of a unique key constraint error via the optional URL parameter `onDuplicate`.

  This parameter can have one of the following values:

  - `error`: when a unique key constraint error occurs, do not import or update the document but
    report an error. This is the default.

  - `update`: when a unique key constraint error occurs, try to (partially) update the existing
    document with the data specified in the import. This may still fail if the document would
    violate secondary unique indexes. Only the attributes present in the import data will be
    updated and other attributes already present will be preserved. The number of updated documents
    will be reported in the `updated` attribute of the HTTP API result.

  - `replace`: when a unique key constraint error occurs, try to fully replace the existing
    document with the data specified in the import. This may still fail if the document would
    violate secondary unique indexes. The number of replaced documents will be reported in the
    `updated` attribute of the HTTP API result.

  - `ignore`: when a unique key constraint error occurs, ignore this error. There will be no
    insert, update or replace for the particular document. Ignored documents will be reported
    separately in the `ignored` attribute of the HTTP API result.

  The result of the HTTP import API will now contain the attributes `ignored` and `updated`, which
  contain the number of ignored and updated documents respectively. These attributes will contain a
  value of zero unless the `onDuplicate` URL parameter is set to either `update` or `replace`
  (in this case the `updated` attribute may contain non-zero values) or `ignore` (in this case the
  `ignored` attribute may contain a non-zero value).

  To support the feature, arangoimp also has a new command line option `--on-duplicate` which can
  have one of the values `error`, `update`, `replace`, `ignore`. The default value is `error`.

  A few examples for using arangoimp with the `--on-duplicate` option can be found here:
  http://jsteemann.github.io/blog/2015/04/14/updating-documents-with-arangoimp/

* changed behavior of `db._query()` in the ArangoShell:

  if the command's result is printed in the shell, the first 10 results will be printed. Previously
  only a basic description of the underlying query result cursor was printed. Additionally, if the
  cursor result contains more than 10 results, the cursor is assigned to a global variable `more`,
  which can be used to iterate over the cursor result.

  Example:

      arangosh [_system]> db._query("FOR i IN 1..15 RETURN i")
      [object ArangoQueryCursor, count: 15, hasMore: true]

      [
        1,
        2,
        3,
        4,
        5,
        6,
        7,
        8,
        9,
        10
      ]

      type 'more' to show more documents


      arangosh [_system]> more
      [object ArangoQueryCursor, count: 15, hasMore: false]

      [
        11,
        12,
        13,
        14,
        15
      ]

* Disallow batchSize value 0 in HTTP `POST /_api/cursor`:

  The HTTP REST API `POST /_api/cursor` does not accept a `batchSize` parameter value of
  `0` any longer. A batch size of 0 never made much sense, but previous versions of ArangoDB
  did not check for this value. Now creating a cursor using a `batchSize` value 0 will
  result in an HTTP 400 error response

* REST Server: fix memory leaks when failing to add jobs

* 'EDGES' AQL Function

  The AQL function `EDGES` got a new fifth option parameter.
  Right now only one option is available: 'includeVertices'. This is a boolean parameter
  that allows to modify the result of the `EDGES` function.
  Default is 'includeVertices: false' which does not have any effect.
  'includeVertices: true' modifies the result, such that
  {vertex: <vertexDocument>, edge: <edgeDocument>} is returned.

* INCOMPATIBLE CHANGE:

  The result format of the AQL function `NEIGHBORS` has been changed.
  Before it has returned an array of objects containing 'vertex' and 'edge'.
  Now it will only contain the vertex directly.
  Also an additional option 'includeData' has been added.
  This is used to define if only the 'vertex._id' value should be returned (false, default),
  or if the vertex should be looked up in the collection and the complete JSON should be returned
  (true).
  Using only the id values can lead to significantly improved performance if this is the only information
  required.

  In order to get the old result format prior to ArangoDB 2.6, please use the function EDGES instead.
  Edges allows for a new option 'includeVertices' which, set to true, returns exactly the format of NEIGHBORS.
  Example:

      NEIGHBORS(<vertexCollection>, <edgeCollection>, <vertex>, <direction>, <example>)

  This can now be achieved by:

      EDGES(<edgeCollection>, <vertex>, <direction>, <example>, {includeVertices: true})

  If you are nesting several NEIGHBORS steps you can speed up their performance in the following way:

  Old Example:

  FOR va IN NEIGHBORS(Users, relations, 'Users/123', 'outbound') FOR vc IN NEIGHBORS(Products, relations, va.vertex._id, 'outbound') RETURN vc

  This can now be achieved by:

  FOR va IN NEIGHBORS(Users, relations, 'Users/123', 'outbound') FOR vc IN NEIGHBORS(Products, relations, va, 'outbound', null, {includeData: true}) RETURN vc
                                                                                                          ^^^^                  ^^^^^^^^^^^^^^^^^^^
                                                                                                  Use intermediate directly     include Data for final

* INCOMPATIBLE CHANGE:

  The AQL function `GRAPH_NEIGHBORS` now provides an additional option `includeData`.
  This option allows controlling whether the function should return the complete vertices
  or just their IDs. Returning only the IDs instead of the full vertices can lead to
  improved performance .

  If provided, `includeData` is set to `true`, all vertices in the result will be returned
  with all their attributes. The default value of `includeData` is `false`.
  This makes the default function results incompatible with previous versions of ArangoDB.

  To get the old result style in ArangoDB 2.6, please set the options as follows in calls
  to `GRAPH_NEIGHBORS`:

      GRAPH_NEIGHBORS(<graph>, <vertex>, { includeData: true })

* INCOMPATIBLE CHANGE:

  The AQL function `GRAPH_COMMON_NEIGHBORS` now provides an additional option `includeData`.
  This option allows controlling whether the function should return the complete vertices
  or just their IDs. Returning only the IDs instead of the full vertices can lead to
  improved performance .

  If provided, `includeData` is set to `true`, all vertices in the result will be returned
  with all their attributes. The default value of `includeData` is `false`.
  This makes the default function results incompatible with previous versions of ArangoDB.

  To get the old result style in ArangoDB 2.6, please set the options as follows in calls
  to `GRAPH_COMMON_NEIGHBORS`:

      GRAPH_COMMON_NEIGHBORS(<graph>, <vertexExamples1>, <vertexExamples2>, { includeData: true }, { includeData: true })

* INCOMPATIBLE CHANGE:

  The AQL function `GRAPH_SHORTEST_PATH` now provides an additional option `includeData`.
  This option allows controlling whether the function should return the complete vertices
  and edges or just their IDs. Returning only the IDs instead of full vertices and edges
  can lead to improved performance .

  If provided, `includeData` is set to `true`, all vertices and edges in the result will
  be returned with all their attributes. There is also an optional parameter `includePath` of
  type object.
  It has two optional sub-attributes `vertices` and `edges`, both of type boolean.
  Both can be set individually and the result will include all vertices on the path if
  `includePath.vertices == true` and all edges if `includePath.edges == true` respectively.

  The default value of `includeData` is `false`, and paths are now excluded by default.
  This makes the default function results incompatible with previous versions of ArangoDB.

  To get the old result style in ArangoDB 2.6, please set the options as follows in calls
  to `GRAPH_SHORTEST_PATH`:

      GRAPH_SHORTEST_PATH(<graph>, <source>, <target>, { includeData: true, includePath: { edges: true, vertices: true } })

  The attributes `startVertex` and `vertex` that were present in the results of `GRAPH_SHORTEST_PATH`
  in previous versions of ArangoDB will not be produced in 2.6. To calculate these attributes in 2.6,
  please extract the first and last elements from the `vertices` result attribute.

* INCOMPATIBLE CHANGE:

  The AQL function `GRAPH_DISTANCE_TO` will now return only the id the destination vertex
  in the `vertex` attribute, and not the full vertex data with all vertex attributes.

* INCOMPATIBLE CHANGE:

  All graph measurements functions in JavaScript module `general-graph` that calculated a
  single figure previously returned an array containing just the figure. Now these functions
  will return the figure directly and not put it inside an array.

  The affected functions are:

  * `graph._absoluteEccentricity`
  * `graph._eccentricity`
  * `graph._absoluteCloseness`
  * `graph._closeness`
  * `graph._absoluteBetweenness`
  * `graph._betweenness`
  * `graph._radius`
  * `graph._diameter`

* Create the `_graphs` collection in new databases with `waitForSync` attribute set to `false`

  The previous `waitForSync` value was `true`, so default the behavior when creating and dropping
  graphs via the HTTP REST API changes as follows if the new settings are in effect:

  * `POST /_api/graph` by default returns `HTTP 202` instead of `HTTP 201`
  * `DELETE /_api/graph/graph-name` by default returns `HTTP 202` instead of `HTTP 201`

  If the `_graphs` collection still has its `waitForSync` value set to `true`, then the HTTP status
  code will not change.

* Upgraded ICU to version 54; this increases performance in many places.
  based on https://code.google.com/p/chromium/issues/detail?id=428145

* added support for HTTP push aka chunked encoding

* issue #1051: add info whether server is running in service or user mode?

  This will add a "mode" attribute to the result of the result of HTTP GET `/_api/version?details=true`

  "mode" can have the following values:

  - `standalone`: server was started manually (e.g. on command-line)
  - `service`: service is running as Windows service, in daemon mode or under the supervisor

* improve system error messages in Windows port

* increased default value of `--server.request-timeout` from 300 to 1200 seconds for client tools
  (arangosh, arangoimp, arangodump, arangorestore)

* increased default value of `--server.connect-timeout` from 3 to 5 seconds for client tools
  (arangosh, arangoimp, arangodump, arangorestore)

* added startup option `--server.foxx-queues-poll-interval`

  This startup option controls the frequency with which the Foxx queues manager is checking
  the queue (or queues) for jobs to be executed.

  The default value is `1` second. Lowering this value will result in the queue manager waking
  up and checking the queues more frequently, which may increase CPU usage of the server.
  When not using Foxx queues, this value can be raised to save some CPU time.

* added startup option `--server.foxx-queues`

  This startup option controls whether the Foxx queue manager will check queue and job entries.
  Disabling this option can reduce server load but will prevent jobs added to Foxx queues from
  being processed at all.

  The default value is `true`, enabling the Foxx queues feature.

* make Foxx queues really database-specific.

  Foxx queues were and are stored in a database-specific collection `_queues`. However, a global
  cache variable for the queues led to the queue names being treated database-independently, which
  was wrong.

  Since 2.6, Foxx queues names are truly database-specific, so the same queue name can be used in
  two different databases for two different queues. Until then, it is advisable to think of queues
  as already being database-specific, and using the database name as a queue name prefix to be
  avoid name conflicts, e.g.:

      var queueName = "myQueue";
      var Foxx = require("org/arangodb/foxx");
      Foxx.queues.create(db._name() + ":" + queueName);

* added support for Foxx queue job types defined as app scripts.

  The old job types introduced in 2.4 are still supported but are known to cause issues in 2.5
  and later when the server is restarted or the job types are not defined in every thread.

  The new job types avoid this issue by storing an explicit mount path and script name rather
  than an assuming the job type is defined globally. It is strongly recommended to convert your
  job types to the new script-based system.

* renamed Foxx sessions option "sessionStorageApp" to "sessionStorage". The option now also accepts session storages directly.

* Added the following JavaScript methods for file access:
  * fs.copyFile() to copy single files
  * fs.copyRecursive() to copy directory trees
  * fs.chmod() to set the file permissions (non-Windows only)

* Added process.env for accessing the process environment from JavaScript code

* Cluster: kickstarter shutdown routines will more precisely follow the shutdown of its nodes.

* Cluster: don't delete agency connection objects that are currently in use.

* Cluster: improve passing along of HTTP errors

* fixed issue #1247: debian init script problems

* multi-threaded index creation on collection load

  When a collection contains more than one secondary index, they can be built in memory in
  parallel when the collection is loaded. How many threads are used for parallel index creation
  is determined by the new configuration parameter `--database.index-threads`. If this is set
  to 0, indexes are built by the opening thread only and sequentially. This is equivalent to
  the behavior in 2.5 and before.

* speed up building up primary index when loading collections

* added `count` attribute to `parameters.json` files of collections. This attribute indicates
  the number of live documents in the collection on unload. It is read when the collection is
  (re)loaded to determine the initial size for the collection's primary index

* removed remainders of MRuby integration, removed arangoirb

* simplified `controllers` property in Foxx manifests. You can now specify a filename directly
  if you only want to use a single file mounted at the base URL of your Foxx app.

* simplified `exports` property in Foxx manifests. You can now specify a filename directly if
  you only want to export variables from a single file in your Foxx app.

* added support for node.js-style exports in Foxx exports. Your Foxx exports file can now export
  arbitrary values using the `module.exports` property instead of adding properties to the
  `exports` object.

* added `scripts` property to Foxx manifests. You should now specify the `setup` and `teardown`
  files as properties of the `scripts` object in your manifests and can define custom,
  app-specific scripts that can be executed from the web interface or the CLI.

* added `tests` property to Foxx manifests. You can now define test cases using the `mocha`
  framework which can then be executed inside ArangoDB.

* updated `joi` package to 6.0.8.

* added `extendible` package.

* added Foxx model lifecycle events to repositories. See #1257.

* speed up resizing of edge index.

* allow to split an edge index into buckets which are resized individually.
  This is controlled by the `indexBuckets` attribute in the `properties`
  of the collection.

* fix a cluster deadlock bug in larger clusters by marking a thread waiting
  for a lock on a DBserver as blocked


v2.5.7 (2015-08-02)
-------------------

* V8: Upgrade to version 4.1.0.27 - this is intended to be the stable V8 version.


v2.5.6 (2015-07-21)
-------------------

* alter Windows build infrastructure so we can properly store pdb files.

* potentially fixed issue #1313: Wrong metric calculation at dashboard

  Escape whitespace in process name when scanning /proc/pid/stats

  This fixes statistics values read from that file

* Fixed variable naming in AQL `COLLECT INTO` results in case the COLLECT is placed
  in a subquery which itself is followed by other constructs that require variables


v2.5.5 (2015-05-29)
-------------------

* fixed vulnerability in JWT implementation.

* fixed format string for reading /proc/pid/stat

* take into account barriers used in different V8 contexts


v2.5.4 (2015-05-14)
-------------------

* added startup option `--log.performance`: specifying this option at startup will log
  performance-related info messages, mainly timings via the regular logging mechanisms

* cluster fixes

* fix for recursive copy under Windows


v2.5.3 (2015-04-29)
-------------------

* Fix fs.move to work across filesystem borders; Fixes Foxx app installation problems;
  issue #1292.

* Fix Foxx app install when installed on a different drive on Windows

* issue #1322: strange AQL result

* issue #1318: Inconsistent db._create() syntax

* issue #1315: queries to a collection fail with an empty response if the
  collection contains specific JSON data

* issue #1300: Make arangodump not fail if target directory exists but is empty

* allow specifying higher values than SOMAXCONN for `--server.backlog-size`

  Previously, arangod would not start when a `--server.backlog-size` value was
  specified that was higher than the platform's SOMAXCONN header value.

  Now, arangod will use the user-provided value for `--server.backlog-size` and
  pass it to the listen system call even if the value is higher than SOMAXCONN.
  If the user-provided value is higher than SOMAXCONN, arangod will log a warning
  on startup.

* Fixed a cluster deadlock bug. Mark a thread that is in a RemoteBlock as
  blocked to allow for additional dispatcher threads to be started.

* Fix locking in cluster by using another ReadWriteLock class for collections.

* Add a second DispatcherQueue for AQL in the cluster. This fixes a
  cluster-AQL thread explosion bug.


v2.5.2 (2015-04-11)
-------------------

* modules stored in _modules are automatically flushed when changed

* added missing query-id parameter in documentation of HTTP DELETE `/_api/query` endpoint

* added iterator for edge index in AQL queries

  this change may lead to less edges being read when used together with a LIMIT clause

* make graph viewer in web interface issue less expensive queries for determining
  a random vertex from the graph, and for determining vertex attributes

* issue #1285: syntax error, unexpected $undefined near '@_to RETURN obj

  this allows AQL bind parameter names to also start with underscores

* moved /_api/query to C++

* issue #1289: Foxx models created from database documents expose an internal method

* added `Foxx.Repository#exists`

* parallelize initialization of V8 context in multiple threads

* fixed a possible crash when the debug-level was TRACE

* cluster: do not initialize statistics collection on each
  coordinator, this fixes a race condition at startup

* cluster: fix a startup race w.r.t. the _configuration collection

* search for db:// JavaScript modules only after all local files have been
  considered, this speeds up the require command in a cluster considerably

* general cluster speedup in certain areas


v2.5.1 (2015-03-19)
-------------------

* fixed bug that caused undefined behavior when an AQL query was killed inside
  a calculation block

* fixed memleaks in AQL query cleanup in case out-of-memory errors are thrown

* by default, Debian and RedHat packages are built with debug symbols

* added option `--database.ignore-logfile-errors`

  This option controls how collection datafiles with a CRC mismatch are treated.

  If set to `false`, CRC mismatch errors in collection datafiles will lead
  to a collection not being loaded at all. If a collection needs to be loaded
  during WAL recovery, the WAL recovery will also abort (if not forced with
  `--wal.ignore-recovery-errors true`). Setting this flag to `false` protects
  users from unintentionally using a collection with corrupted datafiles, from
  which only a subset of the original data can be recovered.

  If set to `true`, CRC mismatch errors in collection datafiles will lead to
  the datafile being partially loaded. All data up to until the mismatch will
  be loaded. This will enable users to continue with collection datafiles
  that are corrupted, but will result in only a partial load of the data.
  The WAL recovery will still abort when encountering a collection with a
  corrupted datafile, at least if `--wal.ignore-recovery-errors` is not set to
  `true`.

  The default value is *true*, so for collections with corrupted datafiles
  there might be partial data loads once the WAL recovery has finished. If
  the WAL recovery will need to load a collection with a corrupted datafile,
  it will still stop when using the default values.

* INCOMPATIBLE CHANGE:

  make the arangod server refuse to start if during startup it finds a non-readable
  `parameter.json` file for a database or a collection.

  Stopping the startup process in this case requires manual intervention (fixing
  the unreadable files), but prevents follow-up errors due to ignored databases or
  collections from happening.

* datafiles and `parameter.json` files written by arangod are now created with read and write
  privileges for the arangod process user, and with read and write privileges for the arangod
  process group.

  Previously, these files were created with user read and write permissions only.

* INCOMPATIBLE CHANGE:

  abort WAL recovery if one of the collection's datafiles cannot be opened

* INCOMPATIBLE CHANGE:

  never try to raise the privileges after dropping them, this can lead to a race condition while
  running the recovery

  If you require to run ArangoDB on a port lower than 1024, you must run ArangoDB as root.

* fixed inefficiencies in `remove` methods of general-graph module

* added option `--database.slow-query-threshold` for controlling the default AQL slow query
  threshold value on server start

* add system error strings for Windows on many places

* rework service startup so we announce 'RUNNING' only when we're finished starting.

* use the Windows eventlog for FATAL and ERROR - log messages

* fix service handling in NSIS Windows installer, specify human readable name

* add the ICU_DATA environment variable to the fatal error messages

* fixed issue #1265: arangod crashed with SIGSEGV

* fixed issue #1241: Wildcards in examples


v2.5.0 (2015-03-09)
-------------------

* installer fixes for Windows

* fix for downloading Foxx

* fixed issue #1258: http pipelining not working?


v2.5.0-beta4 (2015-03-05)
-------------------------

* fixed issue #1247: debian init script problems


v2.5.0-beta3 (2015-02-27)
-------------------------

* fix Windows install path calculation in arango

* fix Windows logging of long strings

* fix possible undefinedness of const strings in Windows


v2.5.0-beta2 (2015-02-23)
-------------------------

* fixed issue #1256: agency binary not found #1256

* fixed issue #1230: API: document/col-name/_key and cursor return different floats

* front-end: dashboard tries not to (re)load statistics if user has no access

* V8: Upgrade to version 3.31.74.1

* etcd: Upgrade to version 2.0 - This requires go 1.3 to compile at least.

* refuse to startup if ICU wasn't initialized, this will i.e. prevent errors from being printed,
  and libraries from being loaded.

* front-end: unwanted removal of index table header after creating new index

* fixed issue #1248: chrome: applications filtering not working

* fixed issue #1198: queries remain in aql editor (front-end) if you navigate through different tabs

* Simplify usage of Foxx

  Thanks to our user feedback we learned that Foxx is a powerful, yet rather complicated concept.
  With this release we tried to make it less complicated while keeping all its strength.
  That includes a rewrite of the documentation as well as some code changes as listed below:

  * Moved Foxx applications to a different folder.

    The naming convention now is: <app-path>/_db/<dbname>/<mountpoint>/APP
    Before it was: <app-path>/databases/<dbname>/<appname>:<appversion>
    This caused some trouble as apps where cached based on name and version and updates did not apply.
    Hence the path on filesystem and the app's access URL had no relation to one another.
    Now the path on filesystem is identical to the URL (except for slashes and the appended APP)

  * Rewrite of Foxx routing

    The routing of Foxx has been exposed to major internal changes we adjusted because of user feedback.
    This allows us to set the development mode per mountpoint without having to change paths and hold
    apps at separate locations.

  * Foxx Development mode

    The development mode used until 2.4 is gone. It has been replaced by a much more mature version.
    This includes the deprecation of the javascript.dev-app-path parameter, which is useless since 2.5.
    Instead of having two separate app directories for production and development, apps now reside in
    one place, which is used for production as well as for development.
    Apps can still be put into development mode, changing their behavior compared to production mode.
    Development mode apps are still reread from disk at every request, and still they ship more debug
    output.

    This change has also made the startup options `--javascript.frontend-development-mode` and
    `--javascript.dev-app-path` obsolete. The former option will not have any effect when set, and the
    latter option is only read and used during the upgrade to 2.5 and does not have any effects later.

  * Foxx install process

    Installing Foxx apps has been a two step process: import them into ArangoDB and mount them at a
    specific mountpoint. These operations have been joined together. You can install an app at one
    mountpoint, that's it. No fetch, mount, unmount, purge cycle anymore. The commands have been
    simplified to just:

    * install: get your Foxx app up and running
    * uninstall: shut it down and erase it from disk

  * Foxx error output

    Until 2.4 the errors produced by Foxx were not optimal. Often, the error message was just
    `unable to parse manifest` and contained only an internal stack trace.
    In 2.5 we made major improvements there, including a much more fine-grained error output that
    helps you debug your Foxx apps. The error message printed is now much closer to its source and
    should help you track it down.

    Also we added the default handlers for unhandled errors in Foxx apps:

    * You will get a nice internal error page whenever your Foxx app is called but was not installed
      due to any error
    * You will get a proper error message when having an uncaught error appears in any app route

    In production mode the messages above will NOT contain any information about your Foxx internals
    and are safe to be exposed to third party users.
    In development mode the messages above will contain the stacktrace (if available), making it easier for
    your in-house devs to track down errors in the application.

* added `console` object to Foxx apps. All Foxx apps now have a console object implementing
  the familiar Console API in their global scope, which can be used to log diagnostic
  messages to the database.

* added `org/arangodb/request` module, which provides a simple API for making HTTP requests
  to external services.

* added optimizer rule `propagate-constant-attributes`

  This rule will look inside `FILTER` conditions for constant value equality comparisons,
  and insert the constant values in other places in `FILTER`s. For example, the rule will
  insert `42` instead of `i.value` in the second `FILTER` of the following query:

      FOR i IN c1 FOR j IN c2 FILTER i.value == 42 FILTER j.value == i.value RETURN 1

* added `filtered` value to AQL query execution statistics

  This value indicates how many documents were filtered by `FilterNode`s in the AQL query.
  Note that `IndexRangeNode`s can also filter documents by selecting only the required ranges
  from the index. The `filtered` value will not include the work done by `IndexRangeNode`s,
  but only the work performed by `FilterNode`s.

* added support for sparse hash and skiplist indexes

  Hash and skiplist indexes can optionally be made sparse. Sparse indexes exclude documents
  in which at least one of the index attributes is either not set or has a value of `null`.

  As such documents are excluded from sparse indexes, they may contain fewer documents than
  their non-sparse counterparts. This enables faster indexing and can lead to reduced memory
  usage in case the indexed attribute does occur only in some, but not all documents of the
  collection. Sparse indexes will also reduce the number of collisions in non-unique hash
  indexes in case non-existing or optional attributes are indexed.

  In order to create a sparse index, an object with the attribute `sparse` can be added to
  the index creation commands:

      db.collection.ensureHashIndex(attributeName, { sparse: true });
      db.collection.ensureHashIndex(attributeName1, attributeName2, { sparse: true });
      db.collection.ensureUniqueConstraint(attributeName, { sparse: true });
      db.collection.ensureUniqueConstraint(attributeName1, attributeName2, { sparse: true });

      db.collection.ensureSkiplist(attributeName, { sparse: true });
      db.collection.ensureSkiplist(attributeName1, attributeName2, { sparse: true });
      db.collection.ensureUniqueSkiplist(attributeName, { sparse: true });
      db.collection.ensureUniqueSkiplist(attributeName1, attributeName2, { sparse: true });

  Note that in place of the above specialized index creation commands, it is recommended to use
  the more general index creation command `ensureIndex`:

  ```js
  db.collection.ensureIndex({ type: "hash", sparse: true, unique: true, fields: [ attributeName ] });
  db.collection.ensureIndex({ type: "skiplist", sparse: false, unique: false, fields: [ "a", "b" ] });
  ```

  When not explicitly set, the `sparse` attribute defaults to `false` for new indexes.

  This causes a change in behavior when creating a unique hash index without specifying the
  sparse flag: in 2.4, unique hash indexes were implicitly sparse, always excluding `null` values.
  There was no option to control this behavior, and sparsity was neither supported for non-unique
  hash indexes nor skiplists in 2.4. This implicit sparsity of unique hash indexes was considered
  an inconsistency, and therefore the behavior was cleaned up in 2.5. As of 2.5, indexes will
  only be created sparse if sparsity is explicitly requested. Existing unique hash indexes from 2.4
  or before will automatically be migrated so they are still sparse after the upgrade to 2.5.

  Geo indexes are implicitly sparse, meaning documents without the indexed location attribute or
  containing invalid location coordinate values will be excluded from the index automatically. This
  is also a change when compared to pre-2.5 behavior, when documents with missing or invalid
  coordinate values may have caused errors on insertion when the geo index' `unique` flag was set
  and its `ignoreNull` flag was not.

  This was confusing and has been rectified in 2.5. The method `ensureGeoConstaint()` now does the
  same as `ensureGeoIndex()`. Furthermore, the attributes `constraint`, `unique`, `ignoreNull` and
  `sparse` flags are now completely ignored when creating geo indexes.

  The same is true for fulltext indexes. There is no need to specify non-uniqueness or sparsity for
  geo or fulltext indexes. They will always be non-unique and sparse.

  As sparse indexes may exclude some documents, they cannot be used for every type of query.
  Sparse hash indexes cannot be used to find documents for which at least one of the indexed
  attributes has a value of `null`. For example, the following AQL query cannot use a sparse
  index, even if one was created on attribute `attr`:

      FOR doc In collection
        FILTER doc.attr == null
        RETURN doc

  If the lookup value is non-constant, a sparse index may or may not be used, depending on
  the other types of conditions in the query. If the optimizer can safely determine that
  the lookup value cannot be `null`, a sparse index may be used. When uncertain, the optimizer
  will not make use of a sparse index in a query in order to produce correct results.

  For example, the following queries cannot use a sparse index on `attr` because the optimizer
  will not know beforehand whether the comparison values for `doc.attr` will include `null`:

      FOR doc In collection
        FILTER doc.attr == SOME_FUNCTION(...)
        RETURN doc

      FOR other IN otherCollection
        FOR doc In collection
          FILTER doc.attr == other.attr
          RETURN doc

  Sparse skiplist indexes can be used for sorting if the optimizer can safely detect that the
  index range does not include `null` for any of the index attributes.

* inspection of AQL data-modification queries will now detect if the data-modification part
  of the query can run in lockstep with the data retrieval part of the query, or if the data
  retrieval part must be executed before the data modification can start.

  Executing the two in lockstep allows using much smaller buffers for intermediate results
  and starts the actual data-modification operations much earlier than if the two phases
  were executed separately.

* Allow dynamic attribute names in AQL object literals

  This allows using arbitrary expressions to construct attribute names in object
  literals specified in AQL queries. To disambiguate expressions and other unquoted
  attribute names, dynamic attribute names need to be enclosed in brackets (`[` and `]`).
  Example:

      FOR i IN 1..100
        RETURN { [ CONCAT('value-of-', i) ] : i }

* make AQL optimizer rule "use-index-for-sort" remove sort also in case a non-sorted
  index (e.g. a hash index) is used for only equality lookups and all sort attributes
  are covered by the index.

  Example that does not require an extra sort (needs hash index on `value`):

      FOR doc IN collection FILTER doc.value == 1 SORT doc.value RETURN doc

  Another example that does not require an extra sort (with hash index on `value1`, `value2`):

      FOR doc IN collection FILTER doc.value1 == 1 && doc.value2 == 2 SORT doc.value1, doc.value2 RETURN doc

* make AQL optimizer rule "use-index-for-sort" remove sort also in case the sort criteria
  excludes the left-most index attributes, but the left-most index attributes are used
  by the index for equality-only lookups.

  Example that can use the index for sorting (needs skiplist index on `value1`, `value2`):

      FOR doc IN collection FILTER doc.value1 == 1 SORT doc.value2 RETURN doc

* added selectivity estimates for primary index, edge index, and hash index

  The selectivity estimates are returned by the `GET /_api/index` REST API method
  in a sub-attribute `selectivityEstimate` for each index that supports it. This
  attribute will be omitted for indexes that do not provide selectivity estimates.
  If provided, the selectivity estimate will be a numeric value between 0 and 1.

  Selectivity estimates will also be reported in the result of `collection.getIndexes()`
  for all indexes that support this. If no selectivity estimate can be determined for
  an index, the attribute `selectivityEstimate` will be omitted here, too.

  The web interface also shows selectivity estimates for each index that supports this.

  Currently the following index types can provide selectivity estimates:
  - primary index
  - edge index
  - hash index (unique and non-unique)

  No selectivity estimates will be provided when running in cluster mode.

* fixed issue #1226: arangod log issues

* added additional logger if arangod is started in foreground mode on a tty

* added AQL optimizer rule "move-calculations-down"

* use exclusive native SRWLocks on Windows instead of native mutexes

* added AQL functions `MD5`, `SHA1`, and `RANDOM_TOKEN`.

* reduced number of string allocations when parsing certain AQL queries

  parsing numbers (integers or doubles) does not require a string allocation
  per number anymore

* RequestContext#bodyParam now accepts arbitrary joi schemas and rejects invalid (but well-formed) request bodies.

* enforce that AQL user functions are wrapped inside JavaScript function () declarations

  AQL user functions were always expected to be wrapped inside a JavaScript function, but previously
  this was not enforced when registering a user function. Enforcing the AQL user functions to be contained
  inside functions prevents functions from doing some unexpected things that may have led to undefined
  behavior.

* Windows service uninstalling: only remove service if it points to the currently running binary,
  or --force was specified.

* Windows (debug only): print stacktraces on crash and run minidump

* Windows (cygwin): if you run arangosh in a cygwin shell or via ssh we will detect this and use
  the appropriate output functions.

* Windows: improve process management

* fix IPv6 reverse ip lookups - so far we only did IPv4 addresses.

* improve join documentation, add outer join example

* run jslint for unit tests too, to prevent "memory leaks" by global js objects with native code.

* fix error logging for exceptions - we wouldn't log the exception message itself so far.

* improve error reporting in the http client (Windows & *nix)

* improve error reports in cluster

* Standard errors can now contain custom messages.


v2.4.7 (XXXX-XX-XX)
-------------------

* fixed issue #1282: Geo WITHIN_RECTANGLE for nested lat/lng


v2.4.6 (2015-03-18)
-------------------

* added option `--database.ignore-logfile-errors`

  This option controls how collection datafiles with a CRC mismatch are treated.

  If set to `false`, CRC mismatch errors in collection datafiles will lead
  to a collection not being loaded at all. If a collection needs to be loaded
  during WAL recovery, the WAL recovery will also abort (if not forced with
  `--wal.ignore-recovery-errors true`). Setting this flag to `false` protects
  users from unintentionally using a collection with corrupted datafiles, from
  which only a subset of the original data can be recovered.

  If set to `true`, CRC mismatch errors in collection datafiles will lead to
  the datafile being partially loaded. All data up to until the mismatch will
  be loaded. This will enable users to continue with a collection datafiles
  that are corrupted, but will result in only a partial load of the data.
  The WAL recovery will still abort when encountering a collection with a
  corrupted datafile, at least if `--wal.ignore-recovery-errors` is not set to
  `true`.

  The default value is *true*, so for collections with corrupted datafiles
  there might be partial data loads once the WAL recovery has finished. If
  the WAL recovery will need to load a collection with a corrupted datafile,
  it will still stop when using the default values.

* INCOMPATIBLE CHANGE:

  make the arangod server refuse to start if during startup it finds a non-readable
  `parameter.json` file for a database or a collection.

  Stopping the startup process in this case requires manual intervention (fixing
  the unreadable files), but prevents follow-up errors due to ignored databases or
  collections from happening.

* datafiles and `parameter.json` files written by arangod are now created with read and write
  privileges for the arangod process user, and with read and write privileges for the arangod
  process group.

  Previously, these files were created with user read and write permissions only.

* INCOMPATIBLE CHANGE:

  abort WAL recovery if one of the collection's datafiles cannot be opened

* INCOMPATIBLE CHANGE:

  never try to raise the privileges after dropping them, this can lead to a race condition while
  running the recovery

  If you require to run ArangoDB on a port lower than 1024, you must run ArangoDB as root.

* fixed inefficiencies in `remove` methods of general-graph module

* added option `--database.slow-query-threshold` for controlling the default AQL slow query
  threshold value on server start


v2.4.5 (2015-03-16)
-------------------

* added elapsed time to HTTP request logging output (`--log.requests-file`)

* added AQL current and slow query tracking, killing of AQL queries

  This change enables retrieving the list of currently running AQL queries inside the selected database.
  AQL queries with an execution time beyond a certain threshold can be moved to a "slow query" facility
  and retrieved from there. Queries can also be killed by specifying the query id.

  This change adds the following HTTP REST APIs:

  - `GET /_api/query/current`: for retrieving the list of currently running queries
  - `GET /_api/query/slow`: for retrieving the list of slow queries
  - `DELETE /_api/query/slow`: for clearing the list of slow queries
  - `GET /_api/query/properties`: for retrieving the properties for query tracking
  - `PUT /_api/query/properties`: for adjusting the properties for query tracking
  - `DELETE /_api/query/<id>`: for killing an AQL query

  The following JavaScript APIs have been added:

  - require("org/arangodb/aql/queries").current();
  - require("org/arangodb/aql/queries").slow();
  - require("org/arangodb/aql/queries").clearSlow();
  - require("org/arangodb/aql/queries").properties();
  - require("org/arangodb/aql/queries").kill();

* fixed issue #1265: arangod crashed with SIGSEGV

* fixed issue #1241: Wildcards in examples

* fixed comment parsing in Foxx controllers


v2.4.4 (2015-02-24)
-------------------

* fixed the generation template for foxx apps. It now does not create deprecated functions anymore

* add custom visitor functionality for `GRAPH_NEIGHBORS` function, too

* increased default value of traversal option *maxIterations* to 100 times of its previous
  default value


v2.4.3 (2015-02-06)
-------------------

* fix multi-threading with openssl when running under Windows

* fix timeout on socket operations when running under Windows

* Fixed an error in Foxx routing which caused some apps that worked in 2.4.1 to fail with status 500: `undefined is not a function` errors in 2.4.2
  This error was occurring due to seldom internal rerouting introduced by the malformed application handler.


v2.4.2 (2015-01-30)
-------------------

* added custom visitor functionality for AQL traversals

  This allows more complex result processing in traversals triggered by AQL. A few examples
  are shown in [this article](http://jsteemann.github.io/blog/2015/01/28/using-custom-visitors-in-aql-graph-traversals/).

* improved number of results estimated for nodes of type EnumerateListNode and SubqueryNode
  in AQL explain output

* added AQL explain helper to explain arbitrary AQL queries

  The helper function prints the query execution plan and the indexes to be used in the
  query. It can be invoked from the ArangoShell or the web interface as follows:

      require("org/arangodb/aql/explainer").explain(query);

* enable use of indexes for certain AQL conditions with non-equality predicates, in
  case the condition(s) also refer to indexed attributes

  The following queries will now be able to use indexes:

      FILTER a.indexed == ... && a.indexed != ...
      FILTER a.indexed == ... && a.nonIndexed != ...
      FILTER a.indexed == ... && ! (a.indexed == ...)
      FILTER a.indexed == ... && ! (a.nonIndexed == ...)
      FILTER a.indexed == ... && ! (a.indexed != ...)
      FILTER a.indexed == ... && ! (a.nonIndexed != ...)
      FILTER (a.indexed == ... && a.nonIndexed == ...) || (a.indexed == ... && a.nonIndexed == ...)
      FILTER (a.indexed == ... && a.nonIndexed != ...) || (a.indexed == ... && a.nonIndexed != ...)

* Fixed spuriously occurring "collection not found" errors when running queries on local
  collections on a cluster DB server

* Fixed upload of Foxx applications to the server for apps exceeding approx. 1 MB zipped.

* Malformed Foxx applications will now return a more useful error when any route is requested.

  In Production a Foxx app mounted on /app will display an html page on /app/* stating a 503 Service temporarily not available.
  It will not state any information about your Application.
  Before it was a 404 Not Found without any information and not distinguishable from a correct not found on your route.

  In Development Mode the html page also contains information about the error occurred.

* Unhandled errors thrown in Foxx routes are now handled by the Foxx framework itself.

  In Production the route will return a status 500 with a body {error: "Error statement"}.
  In Development the route will return a status 500 with a body {error: "Error statement", stack: "..."}

  Before, it was status 500 with a plain text stack including ArangoDB internal routing information.

* The Applications tab in web interface will now request development apps more often.
  So if you have a fixed a syntax error in your app it should always be visible after reload.


v2.4.1 (2015-01-19)
-------------------

* improved WAL recovery output

* fixed certain OR optimizations in AQL optimizer

* better diagnostics for arangoimp

* fixed invalid result of HTTP REST API method `/_admin/foxx/rescan`

* fixed possible segmentation fault when passing a Buffer object into a V8 function
  as a parameter

* updated AQB module to 1.8.0.


v2.4.0 (2015-01-13)
-------------------

* updated AQB module to 1.7.0.

* fixed V8 integration-related crashes

* make `fs.move(src, dest)` also fail when both `src` and `dest` are
  existing directories. This ensures the same behavior of the move operation
  on different platforms.

* fixed AQL insert operation for multi-shard collections in cluster

* added optional return value for AQL data-modification queries.
  This allows returning the documents inserted, removed or updated with the query, e.g.

      FOR doc IN docs REMOVE doc._key IN docs LET removed = OLD RETURN removed
      FOR doc IN docs INSERT { } IN docs LET inserted = NEW RETURN inserted
      FOR doc IN docs UPDATE doc._key WITH { } IN docs LET previous = OLD RETURN previous
      FOR doc IN docs UPDATE doc._key WITH { } IN docs LET updated = NEW RETURN updated

  The variables `OLD` and `NEW` are automatically available when a `REMOVE`, `INSERT`,
  `UPDATE` or `REPLACE` statement is immediately followed by a `LET` statement.
  Note that the `LET` and `RETURN` statements in data-modification queries are not as
  flexible as the general versions of `LET` and `RETURN`. When returning documents from
  data-modification operations, only a single variable can be assigned using `LET`, and
  the assignment can only be either `OLD` or `NEW`, but not an arbitrary expression. The
  `RETURN` statement also allows using the just-created variable only, and no arbitrary
  expressions.


v2.4.0-beta1 (2014-12-26)
--------------------------

* fixed superstates in FoxxGenerator

* fixed issue #1065: Aardvark: added creation of documents and edges with _key property

* fixed issue #1198: Aardvark: current AQL editor query is now cached

* Upgraded V8 version from 3.16.14 to 3.29.59

  The built-in version of V8 has been upgraded from 3.16.14 to 3.29.59.
  This activates several ES6 (also dubbed *Harmony* or *ES.next*) features in
  ArangoDB, both in the ArangoShell and the ArangoDB server. They can be
  used for scripting and in server-side actions such as Foxx routes, traversals
  etc.

  The following ES6 features are available in ArangoDB 2.4 by default:

  * iterators
  * the `of` operator
  * symbols
  * predefined collections types (Map, Set etc.)
  * typed arrays

  Many other ES6 features are disabled by default, but can be made available by
  starting arangod or arangosh with the appropriate options:

  * arrow functions
  * proxies
  * generators
  * String, Array, and Number enhancements
  * constants
  * enhanced object and numeric literals

  To activate all these ES6 features in arangod or arangosh, start it with
  the following options:

      arangosh --javascript.v8-options="--harmony --harmony_generators"

  More details on the available ES6 features can be found in
  [this blog](https://jsteemann.github.io/blog/2014/12/19/using-es6-features-in-arangodb/).

* Added Foxx generator for building Hypermedia APIs

  A more detailed description is [here](https://www.arangodb.com/2014/12/08/building-hypermedia-apis-foxxgenerator)

* New `Applications` tab in web interface:

  The `applications` tab got a complete redesign.
  It will now only show applications that are currently running on ArangoDB.
  For a selected application, a new detailed view has been created.
  This view provides a better overview of the app:
  * author
  * license
  * version
  * contributors
  * download links
  * API documentation

  To install a new application, a new dialog is now available.
  It provides the features already available in the console application `foxx-manager` plus some more:
  * install an application from Github
  * install an application from a zip file
  * install an application from ArangoDB's application store
  * create a new application from scratch: this feature uses a generator to
    create a Foxx application with pre-defined CRUD methods for a given list
    of collections. The generated Foxx app can either be downloaded as a zip file or
    be installed on the server. Starting with a new Foxx app has never been easier.

* fixed issue #1102: Aardvark: Layout bug in documents overview

  The documents overview was entirely destroyed in some situations on Firefox.
  We replaced the plugin we used there.

* fixed issue #1168: Aardvark: pagination buttons jumping

* fixed issue #1161: Aardvark: Click on Import JSON imports previously uploaded file

* removed configure options `--enable-all-in-one-v8`, `--enable-all-in-one-icu`,
  and `--enable-all-in-one-libev`.

* global internal rename to fix naming incompatibilities with JSON:

  Internal functions with names containing `array` have been renamed to `object`,
  internal functions with names containing `list` have been renamed to `array`.
  The renaming was mainly done in the C++ parts. The documentation has also been
  adjusted so that the correct JSON type names are used in most places.

  The change also led to the addition of a few function aliases in AQL:

  * `TO_LIST` now is an alias of the new `TO_ARRAY`
  * `IS_LIST` now is an alias of the new `IS_ARRAY`
  * `IS_DOCUMENT` now is an alias of the new `IS_OBJECT`

  The changed also renamed the option `mergeArrays` to `mergeObjects` for AQL
  data-modification query options and HTTP document modification API

* AQL: added optimizer rule "remove-filter-covered-by-index"

  This rule removes FilterNodes and CalculationNodes from an execution plan if the
  filter is already covered by a previous IndexRangeNode. Removing the CalculationNode
  and the FilterNode will speed up query execution because the query requires less
  computation.

* AQL: added optimizer rule "remove-sort-rand"

  This rule removes a `SORT RAND()` expression from a query and moves the random
  iteration into the appropriate `EnumerateCollectionNode`. This is more efficient
  than individually enumerating and then sorting randomly.

* AQL: range optimizations for IN and OR

  This change enables usage of indexes for several additional cases. Filters containing
  the `IN` operator can now make use of indexes, and multiple OR- or AND-combined filter
  conditions can now also use indexes if the filters are accessing the same indexed
  attribute.

  Here are a few examples of queries that can now use indexes but couldn't before:

    FOR doc IN collection
      FILTER doc.indexedAttribute == 1 || doc.indexedAttribute > 99
      RETURN doc

    FOR doc IN collection
      FILTER doc.indexedAttribute IN [ 3, 42 ] || doc.indexedAttribute > 99
      RETURN doc

    FOR doc IN collection
      FILTER (doc.indexedAttribute > 2 && doc.indexedAttribute < 10) ||
             (doc.indexedAttribute > 23 && doc.indexedAttribute < 42)
      RETURN doc

* fixed issue #500: AQL parentheses issue

  This change allows passing subqueries as AQL function parameters without using
  duplicate brackets (e.g. `FUNC(query)` instead of `FUNC((query))`

* added optional `COUNT` clause to AQL `COLLECT`

  This allows more efficient group count calculation queries, e.g.

      FOR doc IN collection
        COLLECT age = doc.age WITH COUNT INTO length
        RETURN { age: age, count: length }

  A count-only query is also possible:

      FOR doc IN collection
        COLLECT WITH COUNT INTO length
        RETURN length

* fixed missing makeDirectory when fetching a Foxx application from a zip file

* fixed issue #1134: Change the default endpoint to localhost

  This change will modify the IP address ArangoDB listens on to 127.0.0.1 by default.
  This will make new ArangoDB installations unaccessible from clients other than
  localhost unless changed. This is a security feature.

  To make ArangoDB accessible from any client, change the server's configuration
  (`--server.endpoint`) to either `tcp://0.0.0.0:8529` or the server's publicly
  visible IP address.

* deprecated `Repository#modelPrototype`. Use `Repository#model` instead.

* IMPORTANT CHANGE: by default, system collections are included in replication and all
  replication API return values. This will lead to user accounts and credentials
  data being replicated from master to slave servers. This may overwrite
  slave-specific database users.

  If this is undesired, the `_users` collection can be excluded from replication
  easily by setting the `includeSystem` attribute to `false` in the following commands:

  * replication.sync({ includeSystem: false });
  * replication.applier.properties({ includeSystem: false });

  This will exclude all system collections (including `_aqlfunctions`, `_graphs` etc.)
  from the initial synchronization and the continuous replication.

  If this is also undesired, it is also possible to specify a list of collections to
  exclude from the initial synchronization and the continuous replication using the
  `restrictCollections` attribute, e.g.:

      replication.applier.properties({
        includeSystem: true,
        restrictType: "exclude",
        restrictCollections: [ "_users", "_graphs", "foo" ]
      });

  The HTTP API methods for fetching the replication inventory and for dumping collections
  also support the `includeSystem` control flag via a URL parameter.

* removed DEPRECATED replication methods:
  * `replication.logger.start()`
  * `replication.logger.stop()`
  * `replication.logger.properties()`
  * HTTP PUT `/_api/replication/logger-start`
  * HTTP PUT `/_api/replication/logger-stop`
  * HTTP GET `/_api/replication/logger-config`
  * HTTP PUT `/_api/replication/logger-config`

* fixed issue #1174, which was due to locking problems in distributed
  AQL execution

* improved cluster locking for AQL avoiding deadlocks

* use DistributeNode for modifying queries with REPLACE and UPDATE, if
  possible


v2.3.6 (2015-XX-XX)
-------------------

* fixed AQL subquery optimization that produced wrong result when multiple subqueries
  directly followed each other and and a directly following `LET` statement did refer
  to any but the first subquery.


v2.3.5 (2015-01-16)
-------------------

* fixed intermittent 404 errors in Foxx apps after mounting or unmounting apps

* fixed issue #1200: Expansion operator results in "Cannot call method 'forEach' of null"

* fixed issue #1199: Cannot unlink root node of plan


v2.3.4 (2014-12-23)
-------------------

* fixed cerberus path for MyArangoDB


v2.3.3 (2014-12-17)
-------------------

* fixed error handling in instantiation of distributed AQL queries, this
  also fixes a bug in cluster startup with many servers

* issue #1185: parse non-fractional JSON numbers with exponent (e.g. `4e-261`)

* issue #1159: allow --server.request-timeout and --server.connect-timeout of 0


v2.3.2 (2014-12-09)
-------------------

* fixed issue #1177: Fix bug in the user app's storage

* fixed issue #1173: AQL Editor "Save current query" resets user password

* fixed missing makeDirectory when fetching a Foxx application from a zip file

* put in warning about default changed: fixed issue #1134: Change the default endpoint to localhost

* fixed issue #1163: invalid fullCount value returned from AQL

* fixed range operator precedence

* limit default maximum number of plans created by AQL optimizer to 256 (from 1024)

* make AQL optimizer not generate an extra plan if an index can be used, but modify
  existing plans in place

* fixed AQL cursor ttl (time-to-live) issue

  Any user-specified cursor ttl value was not honored since 2.3.0.

* fixed segfault in AQL query hash index setup with unknown shapes

* fixed memleaks

* added AQL optimizer rule for removing `INTO` from a `COLLECT` statement if not needed

* fixed issue #1131

  This change provides the `KEEP` clause for `COLLECT ... INTO`. The `KEEP` clause
  allows controlling which variables will be kept in the variable created by `INTO`.

* fixed issue #1147, must protect dispatcher ID for etcd

v2.3.1 (2014-11-28)
-------------------

* recreate password if missing during upgrade

* fixed issue #1126

* fixed non-working subquery index optimizations

* do not restrict summary of Foxx applications to 60 characters

* fixed display of "required" path parameters in Foxx application documentation

* added more optimizations of constants values in AQL FILTER conditions

* fixed invalid or-to-in optimization for FILTERs containing comparisons
  with boolean values

* fixed replication of `_graphs` collection

* added AQL list functions `PUSH`, `POP`, `UNSHIFT`, `SHIFT`, `REMOVE_VALUES`,
  `REMOVE_VALUE`, `REMOVE_NTH` and `APPEND`

* added AQL functions `CALL` and `APPLY` to dynamically call other functions

* fixed AQL optimizer cost estimation for LIMIT node

* prevent Foxx queues from permanently writing to the journal even when
  server is idle

* fixed AQL COLLECT statement with INTO clause, which copied more variables
  than v2.2 and thus lead to too much memory consumption.
  This deals with #1107.

* fixed AQL COLLECT statement, this concerned every COLLECT statement,
  only the first group had access to the values of the variables before
  the COLLECT statement. This deals with #1127.

* fixed some AQL internals, where sometimes too many items were
  fetched from upstream in the presence of a LIMIT clause. This should
  generally improve performance.


v2.3.0 (2014-11-18)
-------------------

* fixed syslog flags. `--log.syslog` is deprecated and setting it has no effect,
  `--log.facility` now works as described. Application name has been changed from
  `triagens` to `arangod`. It can be changed using `--log.application`. The syslog
  will only contain the actual log message. The datetime prefix is omitted.

* fixed deflate in SimpleHttpClient

* fixed issue #1104: edgeExamples broken or changed

* fixed issue #1103: Error while importing user queries

* fixed issue #1100: AQL: HAS() fails on doc[attribute_name]

* fixed issue #1098: runtime error when creating graph vertex

* hide system applications in **Applications** tab by default

  Display of system applications can be toggled by using the *system applications*
  toggle in the UI.

* added HTTP REST API for managing tasks (`/_api/tasks`)

* allow passing character lists as optional parameter to AQL functions `TRIM`,
  `LTRIM` and `RTRIM`

  These functions now support trimming using custom character lists. If no character
  lists are specified, all whitespace characters will be removed as previously:

      TRIM("  foobar\t \r\n ")         // "foobar"
      TRIM(";foo;bar;baz, ", "; ")     // "foo;bar;baz"

* added AQL string functions `LTRIM`, `RTRIM`, `FIND_FIRST`, `FIND_LAST`, `SPLIT`,
  `SUBSTITUTE`

* added AQL functions `ZIP`, `VALUES` and `PERCENTILE`

* made AQL functions `CONCAT` and `CONCAT_SEPARATOR` work with list arguments

* dynamically create extra dispatcher threads if required

* fixed issue #1097: schemas in the API docs no longer show required properties as optional


v2.3.0-beta2 (2014-11-08)
-------------------------

* front-end: new icons for uploading and downloading JSON documents into a collection

* front-end: fixed documents pagination css display error

* front-end: fixed flickering of the progress view

* front-end: fixed missing event for documents filter function

* front-end: jsoneditor: added CMD+Return (Mac) CTRL+Return (Linux/Win) shortkey for
  saving a document

* front-end: added information tooltip for uploading json documents.

* front-end: added database management view to the collapsed navigation menu

* front-end: added collection truncation feature

* fixed issue #1086: arangoimp: Odd errors if arguments are not given properly

* performance improvements for AQL queries that use JavaScript-based expressions
  internally

* added AQL geo functions `WITHIN_RECTANGLE` and `IS_IN_POLYGON`

* fixed non-working query results download in AQL editor of web interface

* removed debug print message in AQL editor query export routine

* fixed issue #1075: Aardvark: user name required even if auth is off #1075

  The fix for this prefills the username input field with the current user's
  account name if any and `root` (the default username) otherwise. Additionally,
  the tooltip text has been slightly adjusted.

* fixed issue #1069: Add 'raw' link to swagger ui so that the raw swagger
  json can easily be retrieved

  This adds a link to the Swagger API docs to an application's detail view in
  the **Applications** tab of the web interface. The link produces the Swagger
  JSON directly. If authentication is turned on, the link requires authentication,
  too.

* documentation updates


v2.3.0-beta1 (2014-11-01)
-------------------------

* added dedicated `NOT IN` operator for AQL

  Previously, a `NOT IN` was only achievable by writing a negated `IN` condition:

      FOR i IN ... FILTER ! (i IN [ 23, 42 ]) ...

  This can now alternatively be expressed more intuitively as follows:

      FOR i IN ... FILTER i NOT IN [ 23, 42 ] ...

* added alternative logical operator syntax for AQL

  Previously, the logical operators in AQL could only be written as:
  - `&&`: logical and
  - `||`: logical or
  - `!`: negation

  ArangoDB 2.3 introduces the alternative variants for these operators:
  - `AND`: logical and
  - `OR`: logical or
  - `NOT`: negation

  The new syntax is just an alternative to the old syntax, allowing easier
  migration from SQL. The old syntax is still fully supported and will be.

* improved output of `ArangoStatement.parse()` and POST `/_api/query`

  If an AQL query can be parsed without problems, The return value of
  `ArangoStatement.parse()` now contains an attribute `ast` with the abstract
  syntax tree of the query (before optimizations). Though this is an internal
  representation of the query and is subject to change, it can be used to inspect
  how ArangoDB interprets a given query.

* improved `ArangoStatement.explain()` and POST `/_api/explain`

  The commands for explaining AQL queries have been improved.

* added command-line option `--javascript.v8-contexts` to control the number of
  V8 contexts created in arangod.

  Previously, the number of V8 contexts was equal to the number of server threads
  (as specified by option `--server.threads`).

  However, it may be sensible to create different amounts of threads and V8
  contexts. If the option is not specified, the number of V8 contexts created
  will be equal to the number of server threads. Thus no change in configuration
  is required to keep the old behavior.

  If you are using the default config files or merge them with your local config
  files, please review if the default number of server threads is okay in your
  environment. Additionally you should verify that the number of V8 contexts
  created (as specified in option `--javascript.v8-contexts`) is okay.

* the number of server.threads specified is now the minimum of threads
  started. There are situation in which threads are waiting for results of
  distributed database servers. In this case the number of threads is
  dynamically increased.

* removed index type "bitarray"

  Bitarray indexes were only half-way documented and integrated in previous versions
  of ArangoDB so their benefit was limited. The support for bitarray indexes has
  thus been removed in ArangoDB 2.3. It is not possible to create indexes of type
  "bitarray" with ArangoDB 2.3.

  When a collection is opened that contains a bitarray index definition created
  with a previous version of ArangoDB, ArangoDB will ignore it and log the following
  warning:

      index type 'bitarray' is not supported in this version of ArangoDB and is ignored

  Future versions of ArangoDB may automatically remove such index definitions so the
  warnings will eventually disappear.

* removed internal "_admin/modules/flush" in order to fix requireApp

* added basic support for handling binary data in Foxx

  Requests with binary payload can be processed in Foxx applications by
  using the new method `res.rawBodyBuffer()`. This will return the unparsed request
  body as a Buffer object.

  There is now also the method `req.requestParts()` available in Foxx to retrieve
  the individual components of a multipart HTTP request.

  Buffer objects can now be used when setting the response body of any Foxx action.
  Additionally, `res.send()` has been added as a convenience method for returning
  strings, JSON objects or buffers from a Foxx action:

      res.send("<p>some HTML</p>");
      res.send({ success: true });
      res.send(new Buffer("some binary data"));

  The convenience method `res.sendFile()` can now be used to easily return the
  contents of a file from a Foxx action:

      res.sendFile(applicationContext.foxxFilename("image.png"));

  `fs.write` now accepts not only strings but also Buffer objects as second parameter:

      fs.write(filename, "some data");
      fs.write(filename, new Buffer("some binary data"));

  `fs.readBuffer` can be used to return the contents of a file in a Buffer object.

* improved performance of insertion into non-unique hash indexes significantly in case
  many duplicate keys are used in the index

* issue #1042: set time zone in log output

  the command-line option `--log.use-local-time` was added to print dates and times in
  the server-local timezone instead of UTC

* command-line options that require a boolean value now validate the
  value given on the command-line

  This prevents issues if no value is specified for an option that
  requires a boolean value. For example, the following command-line would
  have caused trouble in 2.2, because `--server.endpoint` would have been
  used as the value for the `--server.disable-authentication` options
  (which requires a boolean value):

      arangod --server.disable-authentication --server.endpoint tcp://127.0.0.1:8529 data

  In 2.3, running this command will fail with an error and requires to
  be modified to:

      arangod --server.disable-authentication true --server.endpoint tcp://127.0.0.1:8529 data

* improved performance of CSV import in arangoimp

* fixed issue #1027: Stack traces are off-by-one

* fixed issue #1026: Modules loaded in different files within the same app
  should refer to the same module

* fixed issue #1025: Traversal not as expected in undirected graph

* added a _relation function in the general-graph module.

  This deprecated _directedRelation and _undirectedRelation.
  ArangoDB does not offer any constraints for undirected edges
  which caused some confusion of users how undirected relations
  have to be handled. Relation now only supports directed relations
  and the user can actively simulate undirected relations.

* changed return value of Foxx.applicationContext#collectionName:

  Previously, the function could return invalid collection names because
  invalid characters were not replaced in the application name prefix, only
  in the collection name passed.

  Now, the function replaces invalid characters also in the application name
  prefix, which might to slightly different results for application names that
  contained any characters outside the ranges [a-z], [A-Z] and [0-9].

* prevent XSS in AQL editor and logs view

* integrated tutorial into ArangoShell and web interface

* added option `--backslash-escape` for arangoimp when running CSV file imports

* front-end: added download feature for (filtered) documents

* front-end: added download feature for the results of a user query

* front-end: added function to move documents to another collection

* front-end: added sort-by attribute to the documents filter

* front-end: added sorting feature to database, graph management and user management view.

* issue #989: front-end: Databases view not refreshing after deleting a database

* issue #991: front-end: Database search broken

* front-end: added infobox which shows more information about a document (_id, _rev, _key) or
  an edge (_id, _rev, _key, _from, _to). The from and to attributes are clickable and redirect
  to their document location.

* front-end: added edit-mode for deleting multiple documents at the same time.

* front-end: added delete button to the detailed document/edge view.

* front-end: added visual feedback for saving documents/edges inside the editor (error/success).

* front-end: added auto-focusing for the first input field in a modal.

* front-end: added validation for user input in a modal.

* front-end: user defined queries are now stored inside the database and are bound to the current
  user, instead of using the local storage functionality of the browsers. The outcome of this is
  that user defined queries are now independently usable from any device. Also queries can now be
  edited through the standard document editor of the front-end through the _users collection.

* front-end: added import and export functionality for user defined queries.

* front-end: added new keywords and functions to the aql-editor theme

* front-end: applied tile-style to the graph view

* front-end: now using the new graph api including multi-collection support

* front-end: foxx apps are now deletable

* front-end: foxx apps are now installable and updateable through github, if github is their
  origin.

* front-end: added foxx app version control. Multiple versions of a single foxx app are now
  installable and easy to manage and are also arranged in groups.

* front-end: the user-set filter of a collection is now stored until the user navigates to
  another collection.

* front-end: fetching and filtering of documents, statistics, and query operations are now
  handled with asynchronous ajax calls.

* front-end: added progress indicator if the front-end is waiting for a server operation.

* front-end: fixed wrong count of documents in the documents view of a collection.

* front-end: fixed unexpected styling of the manage db view and navigation.

* front-end: fixed wrong handling of select fields in a modal view.

* front-end: fixed wrong positioning of some tooltips.

* automatically call `toJSON` function of JavaScript objects (if present)
  when serializing them into database documents. This change allows
  storing JavaScript date objects in the database in a sensible manner.


v2.2.7 (2014-11-19)
-------------------

* fixed issue #998: Incorrect application URL for non-system Foxx apps

* fixed issue #1079: AQL editor: keyword WITH in UPDATE query is not highlighted

* fix memory leak in cluster nodes

* fixed registration of AQL user-defined functions in Web UI (JS shell)

* fixed error display in Web UI for certain errors
  (now error message is printed instead of 'undefined')

* fixed issue #1059: bug in js module console

* fixed issue #1056: "fs": zip functions fail with passwords

* fixed issue #1063: Docs: measuring unit of --wal.logfile-size?

* fixed issue #1062: Docs: typo in 14.2 Example data


v2.2.6 (2014-10-20)
-------------------

* fixed issue #972: Compilation Issue

* fixed issue #743: temporary directories are now unique and one can read
  off the tool that created them, if empty, they are removed atexit

* Highly improved performance of all AQL GRAPH_* functions.

* Orphan collections in general graphs can now be found via GRAPH_VERTICES
  if either "any" or no direction is defined

* Fixed documentation for AQL function GRAPH_NEIGHBORS.
  The option "vertexCollectionRestriction" is meant to filter the target
  vertices only, and should not filter the path.

* Fixed a bug in GRAPH_NEIGHBORS which enforced only empty results
  under certain conditions


v2.2.5 (2014-10-09)
-------------------

* fixed issue #961: allow non-JSON values in undocument request bodies

* fixed issue 1028: libicu is now statically linked

* fixed cached lookups of collections on the server, which may have caused spurious
  problems after collection rename operations


v2.2.4 (2014-10-01)
-------------------

* fixed accessing `_from` and `_to` attributes in `collection.byExample` and
  `collection.firstExample`

  These internal attributes were not handled properly in the mentioned functions, so
  searching for them did not always produce documents

* fixed issue #1030: arangoimp 2.2.3 crashing, not logging on large Windows CSV file

* fixed issue #1025: Traversal not as expected in undirected graph

* fixed issue #1020

  This requires re-introducing the startup option `--database.force-sync-properties`.

  This option can again be used to force fsyncs of collection, index and database properties
  stored as JSON strings on disk in files named `parameter.json`. Syncing these files after
  a write may be necessary if the underlying storage does not sync file contents by itself
  in a "sensible" amount of time after a file has been written and closed.

  The default value is `true` so collection, index and database properties will always be
  synced to disk immediately. This affects creating, renaming and dropping collections as
  well as creating and dropping databases and indexes. Each of these operations will perform
  an additional fsync on the `parameter.json` file if the option is set to `true`.

  It might be sensible to set this option to `false` for workloads that create and drop a
  lot of collections (e.g. test runs).

  Document operations such as creating, updating and dropping documents are not affected
  by this option.

* fixed issue #1016: AQL editor bug

* fixed issue #1014: WITHIN function returns wrong distance

* fixed AQL shortest path calculation in function `GRAPH_SHORTEST_PATH` to return
  complete vertex objects instead of just vertex ids

* allow changing of attributes of documents stored in server-side JavaScript variables

  Previously, the following did not work:

      var doc = db.collection.document(key);
      doc._key = "abc"; // overwriting internal attributes not supported
      doc.value = 123;  // overwriting existing attributes not supported

  Now, modifying documents stored in server-side variables (e.g. `doc` in the above case)
  is supported. Modifying the variables will not update the documents in the database,
  but will modify the JavaScript object (which can be written back to the database using
  `db.collection.update` or `db.collection.replace`)

* fixed issue #997: arangoimp apparently doesn't support files >2gig on Windows

  large file support (requires using `_stat64` instead of `stat`) is now supported on
  Windows


v2.2.3 (2014-09-02)
-------------------

* added `around` for Foxx controller

* added `type` option for HTTP API `GET /_api/document?collection=...`

  This allows controlling the type of results to be returned. By default, paths to
  documents will be returned, e.g.

      [
        `/_api/document/test/mykey1`,
        `/_api/document/test/mykey2`,
        ...
      ]

  To return a list of document ids instead of paths, the `type` URL parameter can be
  set to `id`:

      [
        `test/mykey1`,
        `test/mykey2`,
        ...
      ]

  To return a list of document keys only, the `type` URL parameter can be set to `key`:

      [
        `mykey1`,
        `mykey2`,
        ...
      ]


* properly capitalize HTTP response header field names in case the `x-arango-async`
  HTTP header was used in a request.

* fixed several documentation issues

* speedup for several general-graph functions, AQL functions starting with `GRAPH_`
  and traversals


v2.2.2 (2014-08-08)
-------------------

* allow storing non-reserved attribute names starting with an underscore

  Previous versions of ArangoDB parsed away all attribute names that started with an
  underscore (e.g. `_test', '_foo', `_bar`) on all levels of a document (root level
  and sub-attribute levels). While this behavior was documented, it was unintuitive and
  prevented storing documents inside other documents, e.g.:

      {
        "_key" : "foo",
        "_type" : "mydoc",
        "references" : [
          {
            "_key" : "something",
            "_rev" : "...",
            "value" : 1
          },
          {
            "_key" : "something else",
            "_rev" : "...",
            "value" : 2
          }
        ]
      }

  In the above example, previous versions of ArangoDB removed all attributes and
  sub-attributes that started with underscores, meaning the embedded documents would lose
  some of their attributes. 2.2.2 should preserve such attributes, and will also allow
  storing user-defined attribute names on the top-level even if they start with underscores
  (such as `_type` in the above example).

* fix conversion of JavaScript String, Number and Boolean objects to JSON.

  Objects created in JavaScript using `new Number(...)`, `new String(...)`, or
  `new Boolean(...)` were not converted to JSON correctly.

* fixed a race condition on task registration (i.e. `require("org/arangodb/tasks").register()`)

  this race condition led to undefined behavior when a just-created task with no offset and
  no period was instantly executed and deleted by the task scheduler, before the `register`
  function returned to the caller.

* changed run-tests.sh to execute all suitable tests.

* switch to new version of gyp

* fixed upgrade button


v2.2.1 (2014-07-24)
-------------------

* fixed hanging write-ahead log recovery for certain cases that involved dropping
  databases

* fixed issue with --check-version: when creating a new database the check failed

* issue #947 Foxx applicationContext missing some properties

* fixed issue with --check-version: when creating a new database the check failed

* added startup option `--wal.suppress-shape-information`

  Setting this option to `true` will reduce memory and disk space usage and require
  less CPU time when modifying documents or edges. It should therefore be turned on
  for standalone ArangoDB servers. However, for servers that are used as replication
  masters, setting this option to `true` will effectively disable the usage of the
  write-ahead log for replication, so it should be set to `false` for any replication
  master servers.

  The default value for this option is `false`.

* added optional `ttl` attribute to specify result cursor expiration for HTTP API method
  `POST /_api/cursor`

  The `ttl` attribute can be used to prevent cursor results from timing out too early.

* issue #947: Foxx applicationContext missing some properties

* (reported by Christian Neubauer):

  The problem was that in Google's V8, signed and unsigned chars are not always declared cleanly.
  so we need to force v8 to compile with forced signed chars which is done by the Flag:
    -fsigned-char
  at least it is enough to follow the instructions of compiling arango on rasperry
  and add "CFLAGS='-fsigned-char'" to the make command of V8 and remove the armv7=0

* Fixed a bug with the replication client. In the case of single document
  transactions the collection was not write locked.


v2.2.0 (2014-07-10)
-------------------

* The replication methods `logger.start`, `logger.stop` and `logger.properties` are
  no-ops in ArangoDB 2.2 as there is no separate replication logger anymore. Data changes
  are logged into the write-ahead log in ArangoDB 2.2, and not separately by the
  replication logger. The replication logger object is still there in ArangoDB 2.2 to
  ensure backwards-compatibility, however, logging cannot be started, stopped or
  configured anymore. Using any of these methods will do nothing.

  This also affects the following HTTP API methods:
  - `PUT /_api/replication/logger-start`
  - `PUT /_api/replication/logger-stop`
  - `GET /_api/replication/logger-config`
  - `PUT /_api/replication/logger-config`

  Using any of these methods is discouraged from now on as they will be removed in
  future versions of ArangoDB.

* INCOMPATIBLE CHANGE: replication of transactions has changed. Previously, transactions
  were logged on a master in one big block and shipped to a slave in one block, too.
  Now transactions will be logged and replicated as separate entries, allowing transactions
  to be bigger and also ensure replication progress.

  This change also affects the behavior of the `stop` method of the replication applier.
  If the replication applier is now stopped manually using the `stop` method and later
  restarted using the `start` method, any transactions that were unfinished at the
  point of stopping will be aborted on a slave, even if they later commit on the master.

  In ArangoDB 2.2, stopping the replication applier manually should be avoided unless the
  goal is to stop replication permanently or to do a full resync with the master anyway.
  If the replication applier still must be stopped, it should be made sure that the
  slave has fetched and applied all pending operations from a master, and that no
  extra transactions are started on the master before the `stop` command on the slave
  is executed.

  Replication of transactions in ArangoDB 2.2 might also lock the involved collections on
  the slave while a transaction is either committed or aborted on the master and the
  change has been replicated to the slave. This change in behavior may be important for
  slave servers that are used for read-scaling. In order to avoid long lasting collection
  locks on the slave, transactions should be kept small.

  The `_replication` system collection is not used anymore in ArangoDB 2.2 and its usage is
  discouraged.

* INCOMPATIBLE CHANGE: the figures reported by the `collection.figures` method
  now only reflect documents and data contained in the journals and datafiles of
  collections. Documents or deletions contained only in the write-ahead log will
  not influence collection figures until the write-ahead log garbage collection
  kicks in. The figures for a collection might therefore underreport the total
  resource usage of a collection.

  Additionally, the attributes `lastTick` and `uncollectedLogfileEntries` have been
  added to the result of the `figures` operation and the HTTP API method
  `PUT /_api/collection/figures`

* added `insert` method as an alias for `save`. Documents can now be inserted into
  a collection using either method:

      db.test.save({ foo: "bar" });
      db.test.insert({ foo: "bar" });

* added support for data-modification AQL queries

* added AQL keywords `INSERT`, `UPDATE`, `REPLACE` and `REMOVE` (and `WITH`) to
  support data-modification AQL queries.

  Unquoted usage of these keywords for attribute names in AQL queries will likely
  fail in ArangoDB 2.2. If any such attribute name needs to be used in a query, it
  should be enclosed in backticks to indicate the usage of a literal attribute
  name.

  For example, the following query will fail in ArangoDB 2.2 with a parse error:

      FOR i IN foo RETURN i.remove

  and needs to be rewritten like this:

      FOR i IN foo RETURN i.`remove`

* disallow storing of JavaScript objects that contain JavaScript native objects
  of type `Date`, `Function`, `RegExp` or `External`, e.g.

      db.test.save({ foo: /bar/ });
      db.test.save({ foo: new Date() });

  will now print

      Error: <data> cannot be converted into JSON shape: could not shape document

  Previously, objects of these types were silently converted into an empty object
  (i.e. `{ }`).

  To store such objects in a collection, explicitly convert them into strings
  like this:

      db.test.save({ foo: String(/bar/) });
      db.test.save({ foo: String(new Date()) });

* The replication methods `logger.start`, `logger.stop` and `logger.properties` are
  no-ops in ArangoDB 2.2 as there is no separate replication logger anymore. Data changes
  are logged into the write-ahead log in ArangoDB 2.2, and not separately by the
  replication logger. The replication logger object is still there in ArangoDB 2.2 to
  ensure backwards-compatibility, however, logging cannot be started, stopped or
  configured anymore. Using any of these methods will do nothing.

  This also affects the following HTTP API methods:
  - `PUT /_api/replication/logger-start`
  - `PUT /_api/replication/logger-stop`
  - `GET /_api/replication/logger-config`
  - `PUT /_api/replication/logger-config`

  Using any of these methods is discouraged from now on as they will be removed in
  future versions of ArangoDB.

* INCOMPATIBLE CHANGE: replication of transactions has changed. Previously, transactions
  were logged on a master in one big block and shipped to a slave in one block, too.
  Now transactions will be logged and replicated as separate entries, allowing transactions
  to be bigger and also ensure replication progress.

  This change also affects the behavior of the `stop` method of the replication applier.
  If the replication applier is now stopped manually using the `stop` method and later
  restarted using the `start` method, any transactions that were unfinished at the
  point of stopping will be aborted on a slave, even if they later commit on the master.

  In ArangoDB 2.2, stopping the replication applier manually should be avoided unless the
  goal is to stop replication permanently or to do a full resync with the master anyway.
  If the replication applier still must be stopped, it should be made sure that the
  slave has fetched and applied all pending operations from a master, and that no
  extra transactions are started on the master before the `stop` command on the slave
  is executed.

  Replication of transactions in ArangoDB 2.2 might also lock the involved collections on
  the slave while a transaction is either committed or aborted on the master and the
  change has been replicated to the slave. This change in behavior may be important for
  slave servers that are used for read-scaling. In order to avoid long lasting collection
  locks on the slave, transactions should be kept small.

  The `_replication` system collection is not used anymore in ArangoDB 2.2 and its usage is
  discouraged.

* INCOMPATIBLE CHANGE: the figures reported by the `collection.figures` method
  now only reflect documents and data contained in the journals and datafiles of
  collections. Documents or deletions contained only in the write-ahead log will
  not influence collection figures until the write-ahead log garbage collection
  kicks in. The figures for a collection might therefore underreport the total
  resource usage of a collection.

  Additionally, the attributes `lastTick` and `uncollectedLogfileEntries` have been
  added to the result of the `figures` operation and the HTTP API method
  `PUT /_api/collection/figures`

* added `insert` method as an alias for `save`. Documents can now be inserted into
  a collection using either method:

      db.test.save({ foo: "bar" });
      db.test.insert({ foo: "bar" });

* added support for data-modification AQL queries

* added AQL keywords `INSERT`, `UPDATE`, `REPLACE` and `REMOVE` (and `WITH`) to
  support data-modification AQL queries.

  Unquoted usage of these keywords for attribute names in AQL queries will likely
  fail in ArangoDB 2.2. If any such attribute name needs to be used in a query, it
  should be enclosed in backticks to indicate the usage of a literal attribute
  name.

  For example, the following query will fail in ArangoDB 2.2 with a parse error:

      FOR i IN foo RETURN i.remove

  and needs to be rewritten like this:

      FOR i IN foo RETURN i.`remove`

* disallow storing of JavaScript objects that contain JavaScript native objects
  of type `Date`, `Function`, `RegExp` or `External`, e.g.

      db.test.save({ foo: /bar/ });
      db.test.save({ foo: new Date() });

  will now print

      Error: <data> cannot be converted into JSON shape: could not shape document

  Previously, objects of these types were silently converted into an empty object
  (i.e. `{ }`).

  To store such objects in a collection, explicitly convert them into strings
  like this:

      db.test.save({ foo: String(/bar/) });
      db.test.save({ foo: String(new Date()) });

* honor startup option `--server.disable-statistics` when deciding whether or not
  to start periodic statistics collection jobs

  Previously, the statistics collection jobs were started even if the server was
  started with the `--server.disable-statistics` flag being set to `true`

* removed startup option `--random.no-seed`

  This option had no effect in previous versions of ArangoDB and was thus removed.

* removed startup option `--database.remove-on-drop`

  This option was used for debugging only.

* removed startup option `--database.force-sync-properties`

  This option is now superfluous as collection properties are now stored in the
  write-ahead log.

* introduced write-ahead log

  All write operations in an ArangoDB server instance are automatically logged
  to the server's write-ahead log. The write-ahead log is a set of append-only
  logfiles, and it is used in case of a crash recovery and for replication.
  Data from the write-ahead log will eventually be moved into the journals or
  datafiles of collections, allowing the server to remove older write-ahead log
  logfiles. Figures of collections will be updated when data are moved from the
  write-ahead log into the journals or datafiles of collections.

  Cross-collection transactions in ArangoDB should benefit considerably by this
  change, as less writes than in previous versions are required to ensure the data
  of multiple collections are atomically and durably committed. All data-modifying
  operations inside transactions (insert, update, remove) will write their
  operations into the write-ahead log directly, making transactions with multiple
  operations also require less physical memory than in previous versions of ArangoDB,
  that required all transaction data to fit into RAM.

  The `_trx` system collection is not used anymore in ArangoDB 2.2 and its usage is
  discouraged.

  The data in the write-ahead log can also be used in the replication context.
  The `_replication` collection that was used in previous versions of ArangoDB to
  store all changes on the server is not used anymore in ArangoDB 2.2. Instead,
  slaves can read from a master's write-ahead log to get informed about most
  recent changes. This removes the need to store data-modifying operations in
  both the actual place and the `_replication` collection.

* removed startup option `--server.disable-replication-logger`

  This option is superfluous in ArangoDB 2.2. There is no dedicated replication
  logger in ArangoDB 2.2. There is now always the write-ahead log, and it is also
  used as the server's replication log. Specifying the startup option
  `--server.disable-replication-logger` will do nothing in ArangoDB 2.2, but the
  option should not be used anymore as it might be removed in a future version.

* changed behavior of replication logger

  There is no dedicated replication logger in ArangoDB 2.2 as there is the
  write-ahead log now. The existing APIs for starting and stopping the replication
  logger still exist in ArangoDB 2.2 for downwards-compatibility, but calling
  the start or stop operations are no-ops in ArangoDB 2.2. When querying the
  replication logger status via the API, the server will always report that the
  replication logger is running. Configuring the replication logger is a no-op
  in ArangoDB 2.2, too. Changing the replication logger configuration has no
  effect. Instead, the write-ahead log configuration can be changed.

* removed MRuby integration for arangod

  ArangoDB had an experimental MRuby integration in some of the publish builds.
  This wasn't continuously developed, and so it has been removed in ArangoDB 2.2.

  This change has led to the following startup options being superfluous:

  - `--ruby.gc-interval`
  - `--ruby.action-directory`
  - `--ruby.modules-path`
  - `--ruby.startup-directory`

  Specifying these startup options will do nothing in ArangoDB 2.2, but the
  options should be avoided from now on as they might be removed in future versions.

* reclaim index memory when last document in collection is deleted

  Previously, deleting documents from a collection did not lead to index sizes being
  reduced. Instead, the already allocated index memory was re-used when a collection
  was refilled.

  Now, index memory for primary indexes and hash indexes is reclaimed instantly when
  the last document from a collection is removed.

* inlined and optimized functions in hash indexes

* added AQL TRANSLATE function

  This function can be used to perform lookups from static lists, e.g.

      LET countryNames = { US: "United States", UK: "United Kingdom", FR: "France" }
      RETURN TRANSLATE("FR", countryNames)

* fixed datafile debugger

* fixed check-version for empty directory

* moved try/catch block to the top of routing chain

* added mountedApp function for foxx-manager

* fixed issue #883: arango 2.1 - when starting multi-machine cluster, UI web
  does not change to cluster overview

* fixed dfdb: should not start any other V8 threads

* cleanup of version-check, added module org/arangodb/database-version,
  added --check-version option

* fixed issue #881: [2.1.0] Bombarded (every 10 sec or so) with
  "WARNING format string is corrupt" when in non-system DB Dashboard

* specialized primary index implementation to allow faster hash table
  rebuilding and reduce lookups in datafiles for the actual value of `_key`.

* issue #862: added `--overwrite` option to arangoimp

* removed number of property lookups for documents during AQL queries that
  access documents

* prevent buffering of long print results in arangosh's and arangod's print
  command

  this change will emit buffered intermediate print results and discard the
  output buffer to quickly deliver print results to the user, and to prevent
  constructing very large buffers for large results

* removed sorting of attribute names for use in a collection's shaper

  sorting attribute names was done on document insert to keep attributes
  of a collection in sorted order for faster comparisons. The sort order
  of attributes was only used in one particular and unlikely case, so it
  was removed. Collections with many different attribute names should
  benefit from this change by faster inserts and slightly less memory usage.

* fixed a bug in arangodump which got the collection name in _from and _to
  attributes of edges wrong (all were "_unknown")

* fixed a bug in arangorestore which did not recognize wrong _from and _to
  attributes of edges

* improved error detection and reporting in arangorestore


v2.1.1 (2014-06-06)
-------------------

* fixed dfdb: should not start any other V8 threads

* signature for collection functions was modified

  The basic change was the substitution of the input parameter of the
  function by an generic options object which can contain multiple
  option parameter of the function.
  Following functions were modified
  remove
  removeBySample
  replace
  replaceBySample
  update
  updateBySample

  Old signature is yet supported but it will be removed in future versions

v2.1.0 (2014-05-29)
-------------------

* implemented upgrade procedure for clusters

* fixed communication issue with agency which prevented reconnect
  after an agent failure

* fixed cluster dashboard in the case that one but not all servers
  in the cluster are down

* fixed a bug with coordinators creating local database objects
  in the wrong order (_system needs to be done first)

* improved cluster dashboard


v2.1.0-rc2 (2014-05-25)
-----------------------

* fixed issue #864: Inconsistent behavior of AQL REVERSE(list) function


v2.1.0-rc1 (XXXX-XX-XX)
-----------------------

* added server-side periodic task management functions:

  - require("org/arangodb/tasks").register(): registers a periodic task
  - require("org/arangodb/tasks").unregister(): unregisters and removes a
    periodic task
  - require("org/arangodb/tasks").get(): retrieves a specific tasks or all
    existing tasks

  the previous undocumented function `internal.definePeriodic` is now
  deprecated and will be removed in a future release.

* decrease the size of some seldom used system collections on creation.

  This will make these collections use less disk space and mapped memory.

* added AQL date functions

* added AQL FLATTEN() list function

* added index memory statistics to `db.<collection>.figures()` function

  The `figures` function will now return a sub-document `indexes`, which lists
  the number of indexes in the `count` sub-attribute, and the total memory
  usage of the indexes in bytes in the `size` sub-attribute.

* added AQL CURRENT_DATABASE() function

  This function returns the current database's name.

* added AQL CURRENT_USER() function

  This function returns the current user from an AQL query. The current user is the
  username that was specified in the `Authorization` HTTP header of the request. If
  authentication is turned off or the query was executed outside a request context,
  the function will return `null`.

* fixed issue #796: Searching with newline chars broken?

  fixed slightly different handling of backslash escape characters in a few
  AQL functions. Now handling of escape sequences should be consistent, and
  searching for newline characters should work the same everywhere

* added OpenSSL version check for configure

  It will report all OpenSSL versions < 1.0.1g as being too old.
  `configure` will only complain about an outdated OpenSSL version but not stop.

* require C++ compiler support (requires g++ 4.8, clang++ 3.4 or Visual Studio 13)

* less string copying returning JSONified documents from ArangoDB, e.g. via
  HTTP GET `/_api/document/<collection>/<document>`

* issue #798: Lower case http headers from arango

  This change allows returning capitalized HTTP headers, e.g.
  `Content-Length` instead of `content-length`.
  The HTTP spec says that headers are case-insensitive, but
  in fact several clients rely on a specific case in response
  headers.
  This change will capitalize HTTP headers if the `X-Arango-Version`
  request header is sent by the client and contains a value of at
  least `20100` (for version 2.1). The default value for the
  compatibility can also be set at server start, using the
  `--server.default-api-compatibility` option.

* simplified usage of `db._createStatement()`

  Previously, the function could not be called with a query string parameter as
  follows:

      db._createStatement(queryString);

  Calling it as above resulted in an error because the function expected an
  object as its parameter. From now on, it's possible to call the function with
  just the query string.

* make ArangoDB not send back a `WWW-Authenticate` header to a client in case the
  client sends the `X-Omit-WWW-Authenticate` HTTP header.

  This is done to prevent browsers from showing their built-in HTTP authentication
  dialog for AJAX requests that require authentication.
  ArangoDB will still return an HTTP 401 (Unauthorized) if the request doesn't
  contain valid credentials, but it will omit the `WWW-Authenticate` header,
  allowing clients to bypass the browser's authentication dialog.

* added REST API method HTTP GET `/_api/job/job-id` to query the status of an
  async job without potentially fetching it from the list of done jobs

* fixed non-intuitive behavior in jobs API: previously, querying the status
  of an async job via the API HTTP PUT `/_api/job/job-id` removed a currently
  executing async job from the list of queryable jobs on the server.
  Now, when querying the result of an async job that is still executing,
  the job is kept in the list of queryable jobs so its result can be fetched
  by a subsequent request.

* use a new data structure for the edge index of an edge collection. This
  improves the performance for the creation of the edge index and in
  particular speeds up removal of edges in graphs. Note however that
  this change might change the order in which edges starting at
  or ending in a vertex are returned. However, this order was never
  guaranteed anyway and it is not sensible to guarantee any particular
  order.

* provide a size hint to edge and hash indexes when initially filling them
  this will lead to less re-allocations when populating these indexes

  this may speed up building indexes when opening an existing collection

* don't requeue identical context methods in V8 threads in case a method is
  already registered

* removed arangod command line option `--database.remove-on-compacted`

* export the sort attribute for graph traversals to the HTTP interface

* add support for arangodump/arangorestore for clusters


v2.0.8 (XXXX-XX-XX)
-------------------

* fixed too-busy iteration over skiplists

  Even when a skiplist query was restricted by a limit clause, the skiplist
  index was queried without the limit. this led to slower-than-necessary
  execution times.

* fixed timeout overflows on 32 bit systems

  this bug has led to problems when select was called with a high timeout
  value (2000+ seconds) on 32bit systems that don't have a forgiving select
  implementation. when the call was made on these systems, select failed
  so no data would be read or sent over the connection

  this might have affected some cluster-internal operations.

* fixed ETCD issues on 32 bit systems

  ETCD was non-functional on 32 bit systems at all. The first call to the
  watch API crashed it. This was because atomic operations worked on data
  structures that were not properly aligned on 32 bit systems.

* fixed issue #848: db.someEdgeCollection.inEdge does not return correct
  value when called the 2nd time after a .save to the edge collection


v2.0.7 (2014-05-05)
-------------------

* issue #839: Foxx Manager missing "unfetch"

* fixed a race condition at startup

  this fixes undefined behavior in case the logger was involved directly at
  startup, before the logger initialization code was called. This should have
  occurred only for code that was executed before the invocation of main(),
  e.g. during ctor calls of statically defined objects.


v2.0.6 (2014-04-22)
-------------------

* fixed issue #835: arangosh doesn't show correct database name



v2.0.5 (2014-04-21)
-------------------

* Fixed a caching problem in IE JS Shell

* added cancelation for async jobs

* upgraded to new gyp for V8

* new Windows installer


v2.0.4 (2014-04-14)
-------------------

* fixed cluster authentication front-end issues for Firefox and IE, there are
  still problems with Chrome


v2.0.3 (2014-04-14)
-------------------

* fixed AQL optimizer bug

* fixed front-end issues

* added password change dialog


v2.0.2 (2014-04-06)
-------------------

* during cluster startup, do not log (somewhat expected) connection errors with
  log level error, but with log level info

* fixed dashboard modals

* fixed connection check for cluster planning front end: firefox does
  not support async:false

* document how to persist a cluster plan in order to relaunch an existing
  cluster later


v2.0.1 (2014-03-31)
-------------------

* make ArangoDB not send back a `WWW-Authenticate` header to a client in case the
  client sends the `X-Omit-WWW-Authenticate` HTTP header.

  This is done to prevent browsers from showing their built-in HTTP authentication
  dialog for AJAX requests that require authentication.
  ArangoDB will still return an HTTP 401 (Unauthorized) if the request doesn't
  contain valid credentials, but it will omit the `WWW-Authenticate` header,
  allowing clients to bypass the browser's authentication dialog.

* fixed isses in arango-dfdb:

  the dfdb was not able to unload certain system collections, so these couldn't be
  inspected with the dfdb sometimes. Additionally, it did not truncate corrupt
  markers from datafiles under some circumstances

* added `changePassword` attribute for users

* fixed non-working "save" button in collection edit view of web interface
  clicking the save button did nothing. one had to press enter in one of the input
  fields to send modified form data

* fixed V8 compile error on MacOS X

* prevent `body length: -9223372036854775808` being logged in development mode for
  some Foxx HTTP responses

* fixed several bugs in web interface dashboard

* fixed issue #783: coffee script not working in manifest file

* fixed issue #783: coffee script not working in manifest file

* fixed issue #781: Cant save current query from AQL editor ui

* bumped version in `X-Arango-Version` compatibility header sent by arangosh and other
  client tools from `1.5` to `2.0`.

* fixed startup options for arango-dfdb, added details option for arango-dfdb

* fixed display of missing error messages and codes in arangosh

* when creating a collection via the web interface, the collection type was always
  "document", regardless of the user's choice


v2.0.0 (2014-03-10)
-------------------

* first 2.0 release


v2.0.0-rc2 (2014-03-07)
-----------------------

* fixed cluster authorization


v2.0.0-rc1 (2014-02-28)
-----------------------

* added sharding :-)

* added collection._dbName attribute to query the name of the database from a collection

  more detailed documentation on the sharding and cluster features can be found in the user
  manual, section **Sharding**

* INCOMPATIBLE CHANGE: using complex values in AQL filter conditions with operators other
  than equality (e.g. >=, >, <=, <) will disable usage of skiplist indexes for filter
  evaluation.

  For example, the following queries will be affected by change:

      FOR doc IN docs FILTER doc.value < { foo: "bar" } RETURN doc
      FOR doc IN docs FILTER doc.value >= [ 1, 2, 3 ] RETURN doc

  The following queries will not be affected by the change:

      FOR doc IN docs FILTER doc.value == 1 RETURN doc
      FOR doc IN docs FILTER doc.value == "foo" RETURN doc
      FOR doc IN docs FILTER doc.value == [ 1, 2, 3 ] RETURN doc
      FOR doc IN docs FILTER doc.value == { foo: "bar" } RETURN doc

* INCOMPATIBLE CHANGE: removed undocumented method `collection.saveOrReplace`

  this feature was never advertised nor documented nor tested.

* INCOMPATIBLE CHANGE: removed undocumented REST API method `/_api/simple/BY-EXAMPLE-HASH`

  this feature was never advertised nor documented nor tested.

* added explicit startup parameter `--server.reuse-address`

  This flag can be used to control whether sockets should be acquired with the SO_REUSEADDR
  flag.

  Regardless of this setting, sockets on Windows are always acquired using the
  SO_EXCLUSIVEADDRUSE flag.

* removed undocumented REST API method GET `/_admin/database-name`

* added user validation API at POST `/_api/user/<username>`

* slightly improved users management API in `/_api/user`:

  Previously, when creating a new user via HTTP POST, the username needed to be
  passed in an attribute `username`. When users were returned via this API,
  the usernames were returned in an attribute named `user`. This was slightly
  confusing and was changed in 2.0 as follows:

  - when adding a user via HTTP POST, the username can be specified in an attribute
  `user`. If this attribute is not used, the API will look into the attribute `username`
  as before and use that value.
  - when users are returned via HTTP GET, the usernames are still returned in an
    attribute `user`.

  This change should be fully downwards-compatible with the previous version of the API.

* added AQL SLICE function to extract slices from lists

* made module loader more node compatible

* the startup option `--javascript.package-path` for arangosh is now deprecated and does
  nothing. Using it will not cause an error, but the option is ignored.

* added coffee script support

* Several UI improvements.

* Exchanged icons in the graphviewer toolbar

* always start networking and HTTP listeners when starting the server (even in
  console mode)

* allow vertex and edge filtering with user-defined functions in TRAVERSAL,
  TRAVERSAL_TREE and SHORTEST_PATH AQL functions:

      // using user-defined AQL functions for edge and vertex filtering
      RETURN TRAVERSAL(friends, friendrelations, "friends/john", "outbound", {
        followEdges: "myfunctions::checkedge",
        filterVertices: "myfunctions::checkvertex"
      })

      // using the following custom filter functions
      var aqlfunctions = require("org/arangodb/aql/functions");
      aqlfunctions.register("myfunctions::checkedge", function (config, vertex, edge, path) {
        return (edge.type !== 'dislikes'); // don't follow these edges
      }, false);

      aqlfunctions.register("myfunctions::checkvertex", function (config, vertex, path) {
        if (vertex.isDeleted || ! vertex.isActive) {
          return [ "prune", "exclude" ]; // exclude these and don't follow them
        }
        return [ ]; // include everything else
      }, false);

* fail if invalid `strategy`, `order` or `itemOrder` attribute values
  are passed to the AQL TRAVERSAL function. Omitting these attributes
  is not considered an error, but specifying an invalid value for any
  of these attributes will make an AQL query fail.

* issue #751: Create database through API should return HTTP status code 201

  By default, the server now returns HTTP 201 (created) when creating a new
  database successfully. To keep compatibility with older ArangoDB versions, the
  startup parameter `--server.default-api-compatibility` can be set to a value
  of `10400` to indicate API compatibility with ArangoDB 1.4. The compatibility
  can also be enforced by setting the `X-Arango-Version` HTTP header in a
  client request to this API on a per-request basis.

* allow direct access from the `db` object to collections whose names start
  with an underscore (e.g. db._users).

  Previously, access to such collections via the `db` object was possible from
  arangosh, but not from arangod (and thus Foxx and actions). The only way
  to access such collections from these places was via the `db._collection(<name>)`
  workaround.

* allow `\n` (as well as `\r\n`) as line terminator in batch requests sent to
  `/_api/batch` HTTP API.

* use `--data-binary` instead of `--data` parameter in generated cURL examples

* issue #703: Also show path of logfile for fm.config()

* issue #675: Dropping a collection used in "graph" module breaks the graph

* added "static" Graph.drop() method for graphs API

* fixed issue #695: arangosh server.password error

* use pretty-printing in `--console` mode by default

* simplified ArangoDB startup options

  Some startup options are now superfluous or their usage is simplified. The
  following options have been changed:

  * `--javascript.modules-path`: this option has been removed. The modules paths
    are determined by arangod and arangosh automatically based on the value of
    `--javascript.startup-directory`.

    If the option is set on startup, it is ignored so startup will not abort with
    an error `unrecognized option`.

  * `--javascript.action-directory`: this option has been removed. The actions
    directory is determined by arangod automatically based on the value of
    `--javascript.startup-directory`.

    If the option is set on startup, it is ignored so startup will not abort with
    an error `unrecognized option`.

  * `--javascript.package-path`: this option is still available but it is not
    required anymore to set the standard package paths (e.g. `js/npm`). arangod
    will automatically use this standard package path regardless of whether it
    was specified via the options.

    It is possible to use this option to add additional package paths to the
    standard value.

  Configuration files included with arangod are adjusted accordingly.

* layout of the graphs tab adapted to better fit with the other tabs

* database selection is moved to the bottom right corner of the web interface

* removed priority queue index type

  this feature was never advertised nor documented nor tested.

* display internal attributes in document source view of web interface

* removed separate shape collections

  When upgrading to ArangoDB 2.0, existing collections will be converted to include
  shapes and attribute markers in the datafiles instead of using separate files for
  shapes.

  When a collection is converted, existing shapes from the SHAPES directory will
  be written to a new datafile in the collection directory, and the SHAPES directory
  will be removed afterwards.

  This saves up to 2 MB of memory and disk space for each collection
  (savings are higher, the less different shapes there are in a collection).
  Additionally, one less file descriptor per opened collection will be used.

  When creating a new collection, the amount of sync calls may be reduced. The same
  may be true for documents with yet-unknown shapes. This may help performance
  in these cases.

* added AQL functions `NTH` and `POSITION`

* added signal handler for arangosh to save last command in more cases

* added extra prompt placeholders for arangosh:
  - `%e`: current endpoint
  - `%u`: current user

* added arangosh option `--javascript.gc-interval` to control amount of
  garbage collection performed by arangosh

* fixed issue #651: Allow addEdge() to take vertex ids in the JS library

* removed command-line option `--log.format`

  In previous versions, this option did not have an effect for most log messages, so
  it got removed.

* removed C++ logger implementation

  Logging inside ArangoDB is now done using the LOG_XXX() macros. The LOGGER_XXX()
  macros are gone.

* added collection status "loading"


v1.4.16 (XXXX-XX-XX)
--------------------

* fixed too eager datafile deletion

  this issue could have caused a crash when the compaction had marked datafiles as obsolete
  and they were removed while "old" temporary query results still pointed to the old datafile
  positions

* fixed issue #826: Replication fails when a collection's configuration changes


v1.4.15 (2014-04-19)
--------------------

* bugfix for AQL query optimizer

  the following type of query was too eagerly optimized, leading to errors in code-generation:

      LET a = (FOR i IN [] RETURN i) LET b = (FOR i IN [] RETURN i) RETURN 1

  the problem occurred when both lists in the subqueries were empty. In this case invalid code
  was generated and the query couldn't be executed.


v1.4.14 (2014-04-05)
--------------------

* fixed race conditions during shape / attribute insertion

  A race condition could have led to spurious `cannot find attribute #xx` or
  `cannot find shape #xx` (where xx is a number) warning messages being logged
  by the server. This happened when a new attribute was inserted and at the same
  time was queried by another thread.

  Also fixed a race condition that may have occurred when a thread tried to
  access the shapes / attributes hash tables while they were resized. In this
  cases, the shape / attribute may have been hashed to a wrong slot.

* fixed a memory barrier / cpu synchronization problem with libev, affecting
  Windows with Visual Studio 2013 (probably earlier versions are affected, too)

  The issue is described in detail here:
  http://lists.schmorp.de/pipermail/libev/2014q1/002318.html


v1.4.13 (2014-03-14)
--------------------

* added diagnostic output for Foxx application upload

* allow dump & restore from ArangoDB 1.4 with an ArangoDB 2.0 server

* allow startup options `temp-path` and `default-language` to be specified from the arangod
  configuration file and not only from the command line

* fixed too eager compaction

  The compaction will now wait for several seconds before trying to re-compact the same
  collection. Additionally, some other limits have been introduced for the compaction.


v1.4.12 (2014-03-05)
--------------------

* fixed display bug in web interface which caused the following problems:
  - documents were displayed in web interface as being empty
  - document attributes view displayed many attributes with content "undefined"
  - document source view displayed many attributes with name "TYPEOF" and value "undefined"
  - an alert popping up in the browser with message "Datatables warning..."

* re-introduced old-style read-write locks to supports Windows versions older than
  Windows 2008R2 and Windows 7. This should re-enable support for Windows Vista and
  Windows 2008.


v1.4.11 (2014-02-27)
--------------------

* added SHORTEST_PATH AQL function

  this calculates the shortest paths between two vertices, using the Dijkstra
  algorithm, employing a min-heap

  By default, ArangoDB does not know the distance between any two vertices and
  will use a default distance of 1. A custom distance function can be registered
  as an AQL user function to make the distance calculation use any document
  attributes or custom logic:

      RETURN SHORTEST_PATH(cities, motorways, "cities/CGN", "cities/MUC", "outbound", {
        paths: true,
        distance: "myfunctions::citydistance"
      })

      // using the following custom distance function
      var aqlfunctions = require("org/arangodb/aql/functions");
      aqlfunctions.register("myfunctions::distance", function (config, vertex1, vertex2, edge) {
        return Math.sqrt(Math.pow(vertex1.x - vertex2.x) + Math.pow(vertex1.y - vertex2.y));
      }, false);

* fixed bug in Graph.pathTo function

* fixed small memleak in AQL optimizer

* fixed access to potentially uninitialized variable when collection had a cap constraint


v1.4.10 (2014-02-21)
--------------------

* fixed graph constructor to allow graph with some parameter to be used

* added node.js "events" and "stream"

* updated npm packages

* added loading of .json file

* Fixed http return code in graph api with waitForSync parameter.

* Fixed documentation in graph, simple and index api.

* removed 2 tests due to change in ruby library.

* issue #756: set access-control-expose-headers on CORS response

  the following headers are now whitelisted by ArangoDB in CORS responses:
  - etag
  - content-encoding
  - content-length
  - location
  - server
  - x-arango-errors
  - x-arango-async-id


v1.4.9 (2014-02-07)
-------------------

* return a document's current etag in response header for HTTP HEAD requests on
  documents that return an HTTP 412 (precondition failed) error. This allows
  retrieving the document's current revision easily.

* added AQL function `SKIPLIST` to directly access skiplist indexes from AQL

  This is a shortcut method to use a skiplist index for retrieving specific documents in
  indexed order. The function capability is rather limited, but it may be used
  for several cases to speed up queries. The documents are returned in index order if
  only one condition is used.

      /* return all documents with mycollection.created > 12345678 */
      FOR doc IN SKIPLIST(mycollection, { created: [[ '>', 12345678 ]] })
        RETURN doc

      /* return first document with mycollection.created > 12345678 */
      FOR doc IN SKIPLIST(mycollection, { created: [[ '>', 12345678 ]] }, 0, 1)
        RETURN doc

      /* return all documents with mycollection.created between 12345678 and 123456790 */
      FOR doc IN SKIPLIST(mycollection, { created: [[ '>', 12345678 ], [ '<=', 123456790 ]] })
        RETURN doc

      /* return all documents with mycollection.a equal 1 and .b equal 2 */
      FOR doc IN SKIPLIST(mycollection, { a: [[ '==', 1 ]], b: [[ '==', 2 ]] })
        RETURN doc

  The function requires a skiplist index with the exact same attributes to
  be present on the specified collection. All attributes present in the skiplist
  index must be specified in the conditions specified for the `SKIPLIST` function.
  Attribute declaration order is important, too: attributes must be specified in the
  same order in the condition as they have been declared in the skiplist index.

* added command-line option `--server.disable-authentication-unix-sockets`

  with this option, authentication can be disabled for all requests coming
  in via UNIX domain sockets, enabling clients located on the same host as
  the ArangoDB server to connect without authentication.
  Other connections (e.g. TCP/IP) are not affected by this option.

  The default value for this option is `false`.
  Note: this option is only supported on platforms that support Unix domain
  sockets.

* call global arangod instance destructor on shutdown

* issue #755: TRAVERSAL does not use strategy, order and itemOrder options

  these options were not honored when configuring a traversal via the AQL
  TRAVERSAL function. Now, these options are used if specified.

* allow vertex and edge filtering with user-defined functions in TRAVERSAL,
  TRAVERSAL_TREE and SHORTEST_PATH AQL functions:

      // using user-defined AQL functions for edge and vertex filtering
      RETURN TRAVERSAL(friends, friendrelations, "friends/john", "outbound", {
        followEdges: "myfunctions::checkedge",
        filterVertices: "myfunctions::checkvertex"
      })

      // using the following custom filter functions
      var aqlfunctions = require("org/arangodb/aql/functions");
      aqlfunctions.register("myfunctions::checkedge", function (config, vertex, edge, path) {
        return (edge.type !== 'dislikes'); // don't follow these edges
      }, false);

      aqlfunctions.register("myfunctions::checkvertex", function (config, vertex, path) {
        if (vertex.isDeleted || ! vertex.isActive) {
          return [ "prune", "exclude" ]; // exclude these and don't follow them
        }
        return [ ]; // include everything else
      }, false);

* issue #748: add vertex filtering to AQL's TRAVERSAL[_TREE]() function


v1.4.8 (2014-01-31)
-------------------

* install foxx apps in the web interface

* fixed a segfault in the import API


v1.4.7 (2014-01-23)
-------------------

* issue #744: Add usage example arangoimp from Command line

* issue #738: added __dirname, __filename pseudo-globals. Fixes #733. (@by pluma)

* mount all Foxx applications in system apps directory on startup


v1.4.6 (2014-01-20)
-------------------

* issue #736: AQL function to parse collection and key from document handle

* added fm.rescan() method for Foxx-Manager

* fixed issue #734: foxx cookie and route problem

* added method `fm.configJson` for arangosh

* include `startupPath` in result of API `/_api/foxx/config`


v1.4.5 (2014-01-15)
-------------------

* fixed issue #726: Alternate Windows Install Method

* fixed issue #716: dpkg -P doesn't remove everything

* fixed bugs in description of HTTP API `_api/index`

* fixed issue #732: Rest API GET revision number

* added missing documentation for several methods in HTTP API `/_api/edge/...`

* fixed typos in description of HTTP API `_api/document`

* defer evaluation of AQL subqueries and logical operators (lazy evaluation)

* Updated font in WebFrontend, it now contains a version that renders properly on Windows

* generally allow function return values as call parameters to AQL functions

* fixed potential deadlock in global context method execution

* added override file "arangod.conf.local" (and co)


v1.4.4 (2013-12-24)
-------------------

* uid and gid are now set in the scripts, there is no longer a separate config file for
  arangod when started from a script

* foxx-manager is now an alias for arangosh

* arango-dfdb is now an alias for arangod, moved from bin to sbin

* changed from readline to linenoise for Windows

* added --install-service and --uninstall-service for Windows

* removed --daemon and --supervisor for Windows

* arangosh and arangod now uses the config-file which maps the binary name, i. e. if you
  rename arangosh to foxx-manager it will use the config file foxx-manager.conf

* fixed lock file for Windows

* fixed issue #711, #687: foxx-manager throws internal errors

* added `--server.ssl-protocol` option for client tools
  this allows connecting from arangosh, arangoimp, arangoimp etc. to an ArangoDB
  server that uses a non-default value for `--server.ssl-protocol`. The default
  value for the SSL protocol is 4 (TLSv1). If the server is configured to use a
  different protocol, it was not possible to connect to it with the client tools.

* added more detailed request statistics

  This adds the number of async-executed HTTP requests plus the number of HTTP
  requests per individual HTTP method type.

* added `--force` option for arangorestore
  this option allows continuing a restore operation even if the server reports errors
  in the middle of the restore operation

* better error reporting for arangorestore
  in case the server returned an HTTP error, arangorestore previously reported this
  error as `internal error` without any details only. Now server-side errors are
  reported by arangorestore with the server's error message

* include more system collections in dumps produced by arangodump
  previously some system collections were intentionally excluded from dumps, even if the
  dump was run with `--include-system-collections`. for example, the collections `_aal`,
  `_modules`, `_routing`, and `_users` were excluded. This makes sense in a replication
  context but not always in a dump context.
  When specifying `--include-system-collections`, arangodump will now include the above-
  mentioned collections in the dump, too. Some other system collections are still excluded
  even when the dump is run with `--include-system-collections`, for example `_replication`
  and `_trx`.

* fixed issue #701: ArangoStatement undefined in arangosh

* fixed typos in configuration files


v1.4.3 (2013-11-25)
-------------------

* fixed a segfault in the AQL optimizer, occurring when a constant non-list value was
  used on the right-hand side of an IN operator that had a collection attribute on the
  left-hand side

* issue #662:

  Fixed access violation errors (crashes) in the Windows version, occurring under some
  circumstances when accessing databases with multiple clients in parallel

* fixed issue #681: Problem with ArchLinux PKGBUILD configuration


v1.4.2 (2013-11-20)
-------------------

* fixed issue #669: Tiny documentation update

* ported Windows version to use native Windows API SRWLocks (slim read-write locks)
  and condition variables instead of homemade versions

  MSDN states the following about the compatibility of SRWLocks and Condition Variables:

      Minimum supported client:
      Windows Server 2008 [desktop apps | Windows Store apps]

      Minimum supported server:
      Windows Vista [desktop apps | Windows Store apps]

* fixed issue #662: ArangoDB on Windows hanging

  This fixes a deadlock issue that occurred on Windows when documents were written to
  a collection at the same time when some other thread tried to drop the collection.

* fixed file-based logging in Windows

  the logger complained on startup if the specified log file already existed

* fixed startup of server in daemon mode (`--daemon` startup option)

* fixed a segfault in the AQL optimizer

* issue #671: Method graph.measurement does not exist

* changed Windows condition variable implementation to use Windows native
  condition variables

  This is an attempt to fix spurious Windows hangs as described in issue #662.

* added documentation for JavaScript traversals

* added --code-page command-line option for Windows version of arangosh

* fixed a problem when creating edges via the web interface.

  The problem only occurred if a collection was created with type "document
  collection" via the web interface, and afterwards was dropped and re-created
  with type "edge collection". If the web interface page was not reloaded,
  the old collection type (document) was cached, making the subsequent creation
  of edges into the (seeming-to-be-document) collection fail.

  The fix is to not cache the collection type in the web interface. Users of
  an older version of the web interface can reload the collections page if they
  are affected.

* fixed a caching problem in arangosh: if a collection was created using the web
  interface, and then removed via arangosh, arangosh did not actually drop the
  collection due to caching.

  Because the `drop` operation was not carried out, this caused misleading error
  messages when trying to re-create the collection (e.g. `cannot create collection:
  duplicate name`).

* fixed ALT-introduced characters for arangosh console input on Windows

  The Windows readline port was not able to handle characters that are built
  using CTRL or ALT keys. Regular characters entered using the CTRL or ALT keys
  were silently swallowed and not passed to the terminal input handler.

  This did not seem to cause problems for the US keyboard layout, but was a
  severe issue for keyboard layouts that require the ALT (or ALT-GR) key to
  construct characters. For example, entering the character `{` with a German
  keyboard layout requires pressing ALT-GR + 9.

* fixed issue #665: Hash/skiplist combo madness bit my ass

  this fixes a problem with missing/non-deterministic rollbacks of inserts in
  case of a unique constraint violation into a collection with multiple secondary
  indexes (with at least one of them unique)

* fixed issue #664: ArangoDB installer on Windows requires drive c:

* partly fixed issue #662: ArangoDB on Windows hanging

  This fixes dropping databases on Windows. In previous 1.4 versions on Windows,
  one shape collection file was not unloaded and removed when dropping a database,
  leaving one directory and one shape collection file in the otherwise-dropped
  database directory.

* fixed issue #660: updated documentation on indexes


v1.4.1 (2013-11-08)
-------------------

* performance improvements for skip-list deletes


v1.4.1-rc1 (2013-11-07)
-----------------------

* fixed issue #635: Web-Interface should have a "Databases" Menu for Management

* fixed issue #624: Web-Interface is missing a Database selector

* fixed segfault in bitarray query

* fixed issue #656: Cannot create unique index through web interface

* fixed issue #654: bitarray index makes server down

* fixed issue #653: Slow query

* fixed issue #650: Randomness of any() should be improved

* made AQL `DOCUMENT()` function polymorphic and work with just one parameter.

  This allows using the `DOCUMENT` function like this:

      DOCUMENT('users/john')
      DOCUMENT([ 'users/john', 'users/amy' ])

  in addition to the existing use cases:

      DOCUMENT(users, 'users/john')
      DOCUMENT(users, 'john')
      DOCUMENT(users, [ 'users/john' ])
      DOCUMENT(users, [ 'users/john', 'users/amy' ])
      DOCUMENT(users, [ 'john', 'amy' ])

* simplified usage of ArangoDB batch API

  It is not necessary anymore to send the batch boundary in the HTTP `Content-Type`
  header. Previously, the batch API expected the client to send a Content-Type header
  of`multipart/form-data; boundary=<some boundary value>`. This is still supported in
  ArangoDB 2.0, but clients can now also omit this header. If the header is not
  present in a client request, ArangoDB will ignore the request content type and
  read the MIME boundary from the beginning of the request body.

  This also allows using the batch API with the Swagger "Try it out" feature (which is
  not too good at sending a different or even dynamic content-type request header).

* added API method GET `/_api/database/user`

  This returns the list of databases a specific user can see without changing the
  username/passwd.

* issue #424: Documentation about IDs needs to be upgraded


v1.4.0 (2013-10-29)
-------------------

* fixed issue #648: /batch API is missing from Web Interface API Documentation (Swagger)

* fixed issue #647: Icon tooltips missing

* fixed issue #646: index creation in web interface

* fixed issue #645: Allow jumping from edge to linked vertices

* merged PR for issue #643: Some minor corrections and a link to "Downloads"

* fixed issue #642: Completion of error handling

* fixed issue #639: compiling v1.4 on maverick produces warnings on -Wstrict-null-sentinel

* fixed issue #634: Web interface bug: Escape does not always propagate

* fixed issue #620: added startup option `--server.default-api-compatibility`

  This adds the following changes to the ArangoDB server and clients:
  - the server provides a new startup option `--server.default-api-compatibility`.
    This option can be used to determine the compatibility of (some) server API
    return values. The value for this parameter is a server version number,
    calculated as follows: `10000 * major + 100 * minor` (e.g. `10400` for ArangoDB
    1.3). The default value is `10400` (1.4), the minimum allowed value is `10300`
    (1.3).

    When setting this option to a value lower than the current server version,
    the server might respond with old-style results to "old" clients, increasing
    compatibility with "old" (non-up-to-date) clients.

  - the server will on each incoming request check for an HTTP header
    `x-arango-version`. Clients can optionally set this header to the API
    version number they support. For example, if a client sends the HTTP header
    `x-arango-version: 10300`, the server will pick this up and might send ArangoDB
    1.3-style responses in some situations.

    Setting either the startup parameter or using the HTTP header (or both) allows
    running "old" clients with newer versions of ArangoDB, without having to adjust
    the clients too much.

  - the `location` headers returned by the server for the APIs `/_api/document/...`
    and `/_api/collection/...` will have different values depending on the used API
    version. If the API compatibility is `10300`, the `location` headers returned
    will look like this:

        location: /_api/document/....

    whereas when an API compatibility of `10400` or higher is used, the `location`
    headers will look like this:

        location: /_db/<database name>/_api/document/...

  Please note that even in the presence of this, old API versions still may not
  be supported forever by the server.

* fixed issue #643: Some minor corrections and a link to "Downloads" by @frankmayer

* started issue #642: Completion of error handling

* fixed issue #639: compiling v1.4 on maverick produces warnings on
  -Wstrict-null-sentinel

* fixed issue #621: Standard Config needs to be fixed

* added function to manage indexes (web interface)

* improved server shutdown time by signaling shutdown to applicationserver,
  logging, cleanup and compactor threads

* added foxx-manager `replace` command

* added foxx-manager `installed` command (a more intuitive alias for `list`)

* fixed issue #617: Swagger API is missing '/_api/version'

* fixed issue #615: Swagger API: Some commands have no parameter entry forms

* fixed issue #614: API : Typo in : Request URL /_api/database/current

* fixed issue #609: Graph viz tool - different background color

* fixed issue #608: arangosh config files - eventually missing in the manual

* fixed issue #607: Admin interface: no core documentation

* fixed issue #603: Aardvark Foxx App Manager

* fixed a bug in type-mapping between AQL user functions and the AQL layer

  The bug caused errors like the following when working with collection documents
  in an AQL user function:

      TypeError: Cannot assign to read only property '_id' of #<ShapedJson>

* create less system collections when creating a new database

  This is achieved by deferring collection creation until the collections are actually
  needed by ArangoDB. The following collections are affected by the change:
  - `_fishbowl`
  - `_structures`


v1.4.0-beta2 (2013-10-14)
-------------------------

* fixed compaction on Windows

  The compaction on Windows did not ftruncate the cleaned datafiles to a smaller size.
  This has been fixed so not only the content of the files is cleaned but also files
  are re-created with potentially smaller sizes.

* only the following system collections will be excluded from replication from now on:
  - `_replication`
  - `_trx`
  - `_users`
  - `_aal`
  - `_fishbowl`
  - `_modules`
  - `_routing`

  Especially the following system collections will now be included in replication:
  - `_aqlfunctions`
  - `_graphs`

  In previous versions of ArangoDB, all system collections were excluded from the
  replication.

  The change also caused a change in the replication logger and applier:
  in previous versions of ArangoDB, only a collection's id was logged for an operation.
  This has not caused problems for non-system collections but for system collections
  there ids might differ. In addition to a collection id ArangoDB will now also log the
  name of a collection for each replication event.

  The replication applier will now look for the collection name attribute in logged
  events preferably.

* added database selection to arango-dfdb

* provide foxx-manager, arangodump, and arangorestore in Windows build

* ArangoDB 1.4 will refuse to start if option `--javascript.app-path` is not set.

* added startup option `--server.allow-method-override`

  This option can be set to allow overriding the HTTP request method in a request using
  one of the following custom headers:

  - x-http-method-override
  - x-http-method
  - x-method-override

  This allows bypassing proxies and tools that would otherwise just let certain types of
  requests pass. Enabling this option may impose a security risk, so it should only be
  used in very controlled environments.

  The default value for this option is `false` (no method overriding allowed).

* added "details" URL parameter for bulk import API

  Setting the `details` URL parameter to `true` in a call to POST `/_api/import` will make
  the import return details about non-imported documents in the `details` attribute. If
  `details` is `false` or omitted, no `details` attribute will be present in the response.
  This is the same behavior that previous ArangoDB versions exposed.

* added "complete" option for bulk import API

  Setting the `complete` URL parameter to `true` in a call to POST `/_api/import` will make
  the import completely fail if at least one of documents cannot be imported successfully.

  It defaults to `false`, which will make ArangoDB continue importing the other documents
  from the import even if some documents cannot be imported. This is the same behavior that
  previous ArangoDB versions exposed.

* added missing swagger documentation for `/_api/log`

* calling `/_api/logs` (or `/_admin/logs`) is only permitted from the `_system` database now.

  Calling this API method for/from other database will result in an HTTP 400.

' ported fix from https://github.com/novus/nvd3/commit/0894152def263b8dee60192f75f66700cea532cc

  This prevents JavaScript errors from occurring in Chrome when in the admin interface,
  section "Dashboard".

* show current database name in web interface (bottom right corner)

* added missing documentation for /_api/import in swagger API docs

* allow specification of database name for replication sync command replication applier

  This allows syncing from a master database with a different name than the slave database.

* issue #601: Show DB in prompt

  arangosh now displays the database name as part of the prompt by default.

  Can change the prompt by using the `--prompt` option, e.g.

      > arangosh --prompt "my db is named \"%d\"> "


v1.4.0-beta1 (2013-10-01)
-------------------------

* make the Foxx manager use per-database app directories

  Each database now has its own subdirectory for Foxx applications. Each database
  can thus use different Foxx applications if required. A Foxx app for a specific
  database resides in `<app-path>/databases/<database-name>/<app-name>`.

  System apps are shared between all databases. They reside in `<app-path>/system/<app-name>`.

* only trigger an engine reset in development mode for URLs starting with `/dev/`

  This prevents ArangoDB from reloading all Foxx applications when it is not
  actually necessary.

* changed error code from 10 (bad parameter) to 1232 (invalid key generator) for
  errors that are due to an invalid key generator specification when creating a new
  collection

* automatic detection of content-type / mime-type for Foxx assets based on filenames,
  added possibility to override auto detection

* added endpoint management API at `/_api/endpoint`

* changed HTTP return code of PUT `/_api/cursor` from 400 to 404 in case a
  non-existing cursor is referred to

* issue #360: added support for asynchronous requests

  Incoming HTTP requests with the headers `x-arango-async: true` or
  `x-arango-async: store` will be answered by the server instantly with a generic
  HTTP 202 (Accepted) response.

  The actual requests will be queued and processed by the server asynchronously,
  allowing the client to continue sending other requests without waiting for the
  server to process the actually requested operation.

  The exact point in time when a queued request is executed is undefined. If an
  error occurs during execution of an asynchronous request, the client will not
  be notified by the server.

  The maximum size of the asynchronous task queue can be controlled using the new
  option `--scheduler.maximal-queue-size`. If the queue contains this many number of
  tasks and a new asynchronous request comes in, the server will reject it with an
  HTTP 500 (internal server error) response.

  Results of incoming requests marked with header `x-arango-async: true` will be
  discarded by the server immediately. Clients have no way of accessing the result
  of such asynchronously executed request. This is just _fire and forget_.

  To later retrieve the result of an asynchronously executed request, clients can
  mark a request with the header `x-arango-async: keep`. This makes the server
  store the result of the request in memory until explicitly fetched by a client
  via the `/_api/job` API. The `/_api/job` API also provides methods for basic
  inspection of which pending or already finished requests there are on the server,
  plus ways for garbage collecting unneeded results.

* Added new option `--scheduler.maximal-queue-size`.

* issue #590: Manifest Lint

* added data dump and restore tools, arangodump and arangorestore.

  arangodump can be used to create a logical dump of an ArangoDB database, or
  just dedicated collections. It can be used to dump both a collection's structure
  (properties and indexes) and data (documents).

  arangorestore can be used to restore data from a dump created with arangodump.
  arangorestore currently does not re-create any indexes, and doesn't yet handle
  referenced documents in edges properly when doing just partial restores.
  This will be fixed until 1.4 stable.

* introduced `--server.database` option for arangosh, arangoimp, and arangob.

  The option allows these client tools to use a certain database for their actions.
  In arangosh, the current database can be switched at any time using the command

      db._useDatabase(<name>);

  When no database is specified, all client tools will assume they should use the
  default database `_system`. This is done for downwards-compatibility reasons.

* added basic multi database support (alpha)

  New databases can be created using the REST API POST `/_api/database` and the
  shell command `db._createDatabase(<name>)`.

  The default database in ArangoDB is called `_system`. This database is always
  present and cannot be deleted by the user. When an older version of ArangoDB is
  upgraded to 1.4, the previously only database will automatically become the
  `_system` database.

  New databases can be created with the above commands, and can be deleted with the
  REST API DELETE `/_api/database/<name>` or the shell command `db._dropDatabase(<name>);`.

  Deleting databases is still unstable in ArangoDB 1.4 alpha and might crash the
  server. This will be fixed until 1.4 stable.

  To access a specific database via the HTTP REST API, the `/_db/<name>/` prefix
  can be used in all URLs. ArangoDB will check if an incoming request starts with
  this prefix, and will automatically pick the database name from it. If the prefix
  is not there, ArangoDB will assume the request is made for the default database
  (`_system`). This is done for downwards-compatibility reasons.

  That means, the following URL pathnames are logically identical:

      /_api/document/mycollection/1234
      /_db/_system/document/mycollection/1234

  To access a different database (e.g. `test`), the URL pathname would look like this:

      /_db/test/document/mycollection/1234

  New databases can also be created and existing databases can only be dropped from
  within the default database (`_system`). It is not possible to drop the `_system`
  database itself.

  Cross-database operations are unintended and unsupported. The intention of the
  multi-database feature is to have the possibility to have a few databases managed
  by ArangoDB in parallel, but to only access one database at a time from a connection
  or a request.

  When accessing the web interface via the URL pathname `/_admin/html/` or `/_admin/aardvark`,
  the web interface for the default database (`_system`) will be displayed.
  To access the web interface for a different database, the database name can be
  put into the URLs as a prefix, e.g. `/_db/test/_admin/html` or
  `/_db/test/_admin/aardvark`.

  All internal request handlers and also all user-defined request handlers and actions
  (including Foxx) will only get to see the unprefixed URL pathnames (i.e. excluding
  any database name prefix). This is to ensure downwards-compatibility.

  To access the name of the requested database from any action (including Foxx), use
  use `req.database`.

  For example, when calling the URL `/myapp/myaction`, the content of `req.database`
  will be `_system` (the default database because no database got specified) and the
  content of `req.url` will be `/myapp/myaction`.

  When calling the URL `/_db/test/myapp/myaction`, the content of `req.database` will be
  `test`, and the content of `req.url` will still be `/myapp/myaction`.

* Foxx now excludes files starting with . (dot) when bundling assets

  This mitigates problems with editor swap files etc.

* made the web interface a Foxx application

  This change caused the files for the web interface to be moved from `html/admin` to
  `js/apps/aardvark` in the file system.

  The base URL for the admin interface changed from `_admin/html/index.html` to
  `_admin/aardvark/index.html`.

  The "old" redirection to `_admin/html/index.html` will now produce a 404 error.

  When starting ArangoDB with the `--upgrade` option, this will automatically be remedied
  by putting in a redirection from `/` to `/_admin/aardvark/index.html`, and from
  `/_admin/html/index.html` to `/_admin/aardvark/index.html`.

  This also obsoletes the following configuration (command-line) options:
  - `--server.admin-directory`
  - `--server.disable-admin-interface`

  when using these now obsolete options when the server is started, no error is produced
  for downwards-compatibility.

* changed User-Agent value sent by arangoimp, arangosh, and arangod from "VOC-Agent" to
  "ArangoDB"

* changed journal file creation behavior as follows:

  Previously, a journal file for a collection was always created when a collection was
  created. When a journal filled up and became full, the current journal was made a
  datafile, and a new (empty) journal was created automatically. There weren't many
  intended situations when a collection did not have at least one journal.

  This is changed now as follows:
  - when a collection is created, no journal file will be created automatically
  - when there is a write into a collection without a journal, the journal will be
    created lazily
  - when there is a write into a collection with a full journal, a new journal will
    be created automatically

  From the end user perspective, nothing should have changed, except that there is now
  less disk usage for empty collections. Disk usage of infrequently updated collections
  might also be reduced significantly by running the `rotate()` method of a collection,
  and not writing into a collection subsequently.

* added method `collection.rotate()`

  This allows premature rotation of a collection's current journal file into a (read-only)
  datafile. The purpose of using `rotate()` is to prematurely allow compaction (which is
  performed on datafiles only) on data, even if the journal was not filled up completely.

  Using `rotate()` may make sense in the following scenario:

      c = db._create("test");
      for (i = 0; i < 1000; ++i) {
        c.save(...); // insert lots of data here
      }

      ...
      c.truncate(); // collection is now empty
      // only data in datafiles will be compacted by following compaction runs
      // all data in the current journal would not be compacted

      // calling rotate will make the current journal a datafile, and thus make it
      // eligible for compaction
      c.rotate();

  Using `rotate()` may also be useful when data in a collection is known to not change
  in the immediate future. After having completed all write operations on a collection,
  performing a `rotate()` will reduce the size of the current journal to the actually
  required size (remember that journals are pre-allocated with a specific size) before
  making the journal a datafile. Thus `rotate()` may cause disk space savings, even if
  the datafiles does not qualify for compaction after rotation.

  Note: rotating the journal is asynchronous, so that the actual rotation may be executed
  after `rotate()` returns to the caller.

* changed compaction to merge small datafiles together (up to 3 datafiles are merged in
  a compaction run)

  In the regular case, this should leave less small datafiles stay around on disk and allow
  using less file descriptors in total.

* added AQL MINUS function

* added AQL UNION_DISTINCT function (more efficient than combination of `UNIQUE(UNION())`)

* updated mruby to 2013-08-22

* issue #587: Add db._create() in help for startup arangosh

* issue #586: Share a link on installation instructions in the User Manual

* issue #585: Bison 2.4 missing on Mac for custom build

* issue #584: Web interface images broken in devel

* issue #583: Small documentation update

* issue #581: Parameter binding for attributes

* issue #580: Small improvements (by @guidoreina)

* issue #577: Missing documentation for collection figures in implementor manual

* issue #576: Get disk usage for collections and graphs

  This extends the result of the REST API for /_api/collection/figures with
  the attributes `compactors.count`, `compactors.fileSize`, `shapefiles.count`,
  and `shapefiles.fileSize`.

* issue #575: installing devel version on mac (low prio)

* issue #574: Documentation (POST /_admin/routing/reload)

* issue #558: HTTP cursors, allow count to ignore LIMIT


v1.4.0-alpha1 (2013-08-02)
--------------------------

* added replication. check online manual for details.

* added server startup options `--server.disable-replication-logger` and
  `--server.disable-replication-applier`

* removed action deployment tool, this now handled with Foxx and its manager or
  by kaerus node utility

* fixed a server crash when using byExample / firstExample inside a transaction
  and the collection contained a usable hash/skiplist index for the example

* defineHttp now only expects a single context

* added collection detail dialog (web interface)

  Shows collection properties, figures (datafiles, journals, attributes, etc.)
  and indexes.

* added documents filter (web interface)

  Allows searching for documents based on attribute values. One or many filter
  conditions can be defined, using comparison operators such as '==', '<=', etc.

* improved AQL editor (web interface)

  Editor supports keyboard shortcuts (Submit, Undo, Redo, Select).
  Editor allows saving and reusing of user-defined queries.
  Added example queries to AQL editor.
  Added comment button.

* added document import (web interface)

  Allows upload of JSON-data from files. Files must have an extension of .json.

* added dashboard (web interface)

  Shows the status of replication and multiple system charts, e.g.
  Virtual Memory Size, Request Time, HTTP Connections etc.

* added API method `/_api/graph` to query all graphs with all properties.

* added example queries in web interface AQL editor

* added arango.reconnect(<host>) method for arangosh to dynamically switch server or
  user name

* added AQL range operator `..`

  The `..` operator can be used to easily iterate over a sequence of numeric
  values. It will produce a list of values in the defined range, with both bounding
  values included.

  Example:

      2010..2013

  will produce the following result:

      [ 2010, 2011, 2012, 2013 ]

* added AQL RANGE function

* added collection.first(count) and collection.last(count) document access functions

  These functions allow accessing the first or last n documents in a collection. The order
  is determined by document insertion/update time.

* added AQL INTERSECTION function

* INCOMPATIBLE CHANGE: changed AQL user function namespace resolution operator from `:` to `::`

  AQL user-defined functions were introduced in ArangoDB 1.3, and the namespace resolution
  operator for them was the single colon (`:`). A function call looked like this:

      RETURN mygroup:myfunc()

  The single colon caused an ambiguity in the AQL grammar, making it indistinguishable from
  named attributes or the ternary operator in some cases, e.g.

      { mygroup:myfunc ? mygroup:myfunc }

  The change of the namespace resolution operator from `:` to `::` fixes this ambiguity.

  Existing user functions in the database will be automatically fixed when starting ArangoDB
  1.4 with the `--upgrade` option. However, queries using user-defined functions need to be
  adjusted on the client side to use the new operator.

* allow multiple AQL LET declarations separated by comma, e.g.
  LET a = 1, b = 2, c = 3

* more useful AQL error messages

  The error position (line/column) is more clearly indicated for parse errors.
  Additionally, if a query references a collection that cannot be found, the error
  message will give a hint on the collection name

* changed return value for AQL `DOCUMENT` function in case document is not found

  Previously, when the AQL `DOCUMENT` function was called with the id of a document and
  the document could not be found, it returned `undefined`. This value is not part of the
  JSON type system and this has caused some problems.
  Starting with ArangoDB 1.4, the `DOCUMENT` function will return `null` if the document
  looked for cannot be found.

  In case the function is called with a list of documents, it will continue to return all
  found documents, and will not return `null` for non-found documents. This has not changed.

* added single line comments for AQL

  Single line comments can be started with a double forward slash: `//`.
  They end at the end of the line, or the end of the query string, whichever is first.

* fixed documentation issues #567, #568, #571.

* added collection.checksum(<withData>) method to calculate CRC checksums for
  collections

  This can be used to
  - check if data in a collection has changed
  - compare the contents of two collections on different ArangoDB instances

* issue #565: add description line to aal.listAvailable()

* fixed several out-of-memory situations when double freeing or invalid memory
  accesses could happen

* less msyncing during the creation of collections

  This is achieved by not syncing the initial (standard) markers in shapes collections.
  After all standard markers are written, the shapes collection will get synced.

* renamed command-line option `--log.filter` to `--log.source-filter` to avoid
  misunderstandings

* introduced new command-line option `--log.content-filter` to optionally restrict
  logging to just specific log messages (containing the filter string, case-sensitive).

  For example, to filter on just log entries which contain `ArangoDB`, use:

      --log.content-filter "ArangoDB"

* added optional command-line option `--log.requests-file` to log incoming HTTP
  requests to a file.

  When used, all HTTP requests will be logged to the specified file, containing the
  client IP address, HTTP method, requests URL, HTTP response code, and size of the
  response body.

* added a signal handler for SIGUSR1 signal:

  when ArangoDB receives this signal, it will respond all further incoming requests
  with an HTTP 503 (Service Unavailable) error. This will be the case until another
  SIGUSR1 signal is caught. This will make ArangoDB start serving requests regularly
  again. Note: this is not implemented on Windows.

* limited maximum request URI length to 16384 bytes:

  Incoming requests with longer request URIs will be responded to with an HTTP
  414 (Request-URI Too Long) error.

* require version 1.0 or 1.1 in HTTP version signature of requests sent by clients:

  Clients sending requests with a non-HTTP 1.0 or non-HTTP 1.1 version number will
  be served with an HTTP 505 (HTTP Version Not Supported) error.

* updated manual on indexes:

  using system attributes such as `_id`, `_key`, `_from`, `_to`, `_rev` in indexes is
  disallowed and will be rejected by the server. This was the case since ArangoDB 1.3,
  but was not properly documented.

* issue #563: can aal become a default object?

  aal is now a prefab object in arangosh

* prevent certain system collections from being renamed, dropped, or even unloaded.

  Which restrictions there are for which system collections may vary from release to
  release, but users should in general not try to modify system collections directly
  anyway.

  Note: there are no such restrictions for user-created collections.

* issue #559: added Foxx documentation to user manual

* added server startup option `--server.authenticate-system-only`. This option can be
  used to restrict the need for HTTP authentication to internal functionality and APIs,
  such as `/_api/*` and `/_admin/*`.
  Setting this option to `true` will thus force authentication for the ArangoDB APIs
  and the web interface, but allow unauthenticated requests for other URLs (including
  user defined actions and Foxx applications).
  The default value of this option is `false`, meaning that if authentication is turned
  on, authentication is still required for *all* incoming requests. Only by setting the
  option to `true` this restriction is lifted and authentication becomes required for
  URLs starting with `/_` only.

  Please note that authentication still needs to be enabled regularly by setting the
  `--server.disable-authentication` parameter to `false`. Otherwise no authentication
  will be required for any URLs as before.

* protect collections against unloading when there are still document barriers around.

* extended cap constraints to optionally limit the active data size in a collection to
  a specific number of bytes.

  The arguments for creating a cap constraint are now:
  `collection.ensureCapConstraint(<count>, <byteSize>);`

  It is supported to specify just a count as in ArangoDB 1.3 and before, to specify
  just a fileSize, or both. The first met constraint will trigger the automated
  document removal.

* added `db._exists(doc)` and `collection.exists(doc)` for easy document existence checks

* added API `/_api/current-database` to retrieve information about the database the
  client is currently connected to (note: the API `/_api/current-database` has been
  removed in the meantime. The functionality is accessible via `/_api/database/current`
  now).

* ensure a proper order of tick values in datafiles/journals/compactors.
  any new files written will have the _tick values of their markers in order. for
  older files, there are edge cases at the beginning and end of the datafiles when
  _tick values are not properly in order.

* prevent caching of static pages in PathHandler.
  whenever a static page is requested that is served by the general PathHandler, the
  server will respond to HTTP GET requests with a "Cache-Control: max-age=86400" header.

* added "doCompact" attribute when creating collections and to collection.properties().
  The attribute controls whether collection datafiles are compacted.

* changed the HTTP return code from 400 to 404 for some cases when there is a referral
  to a non-existing collection or document.

* introduced error code 1909 `too many iterations` that is thrown when graph traversals
  hit the `maxIterations` threshold.

* optionally limit traversals to a certain number of iterations
  the limitation can be achieved via the traversal API by setting the `maxIterations`
  attribute, and also via the AQL `TRAVERSAL` and `TRAVERSAL_TREE` functions by setting
  the same attribute. If traversals are not limited by the end user, a server-defined
  limit for `maxIterations` may be used to prevent server-side traversals from running
  endlessly.

* added graph traversal API at `/_api/traversal`

* added "API" link in web interface, pointing to REST API generated with Swagger

* moved "About" link in web interface into "links" menu

* allow incremental access to the documents in a collection from out of AQL
  this allows reading documents from a collection chunks when a full collection scan
  is required. memory usage might be must lower in this case and queries might finish
  earlier if there is an additional LIMIT statement

* changed AQL COLLECT to use a stable sort, so any previous SORT order is preserved

* issue #547: Javascript error in the web interface

* issue #550: Make AQL graph functions support key in addition to id

* issue #526: Unable to escape when an errorneous command is entered into the js shell

* issue #523: Graph and vertex methods for the javascript api

* issue #517: Foxx: Route parameters with capital letters fail

* issue #512: Binded Parameters for LIMIT


v1.3.3 (2013-08-01)
-------------------

* issue #570: updateFishbowl() fails once

* updated and fixed generated examples

* issue #559: added Foxx documentation to user manual

* added missing error reporting for errors that happened during import of edges


v1.3.2 (2013-06-21)
-------------------

* fixed memleak in internal.download()

* made the shape-collection journal size adaptive:
  if too big shapes come in, a shape journal will be created with a big-enough size
  automatically. the maximum size of a shape journal is still restricted, but to a
  very big value that should never be reached in practice.

* fixed a segfault that occurred when inserting documents with a shape size bigger
  than the default shape journal size (2MB)

* fixed a locking issue in collection.truncate()

* fixed value overflow in accumulated filesizes reported by collection.figures()

* issue #545: AQL FILTER unnecessary (?) loop

* issue #549: wrong return code with --daemon


v1.3.1 (2013-05-24)
-------------------

* removed currently unused _ids collection

* fixed usage of --temp-path in aranogd and arangosh

* issue #540: suppress return of temporary internal variables in AQL

* issue #530: ReferenceError: ArangoError is not a constructor

* issue #535: Problem with AQL user functions javascript API

* set --javascript.app-path for test execution to prevent startup error

* issue #532: Graph _edgesCache returns invalid data?

* issue #531: Arangod errors

* issue #529: Really weird transaction issue

* fixed usage of --temp-path in aranogd and arangosh


v1.3.0 (2013-05-10)
-------------------

* fixed problem on restart ("datafile-xxx is not sealed") when server was killed
  during a compaction run

* fixed leak when using cursors with very small batchSize

* issue #508: `unregistergroup` function not mentioned in http interface docs

* issue #507: GET /_api/aqlfunction returns code inside parentheses

* fixed issue #489: Bug in aal.install

* fixed issue 505: statistics not populated on MacOS


v1.3.0-rc1 (2013-04-24)
-----------------------

* updated documentation for 1.3.0

* added node modules and npm packages

* changed compaction to only compact datafiles with more at least 10% of dead
  documents (byte size-wise)

* issue #498: fixed reload of authentication info when using
  `require("org/arangodb/users").reload()`

* issue #495: Passing an empty array to create a document results in a
  "phantom" document

* added more precision for requests statistics figures

* added "sum" attribute for individual statistics results in statistics API
  at /_admin/statistics

* made "limit" an optional parameter in AQL function NEAR().
  limit can now be either omitted completely, or set to 0. If so, an internal
  default value (currently 100) will be applied for the limit.

* issue #481

* added "attributes.count" to output of `collection.figures()`
  this also affects the REST API /_api/collection/<name>/figures

* added IndexedPropertyGetter for ShapedJson objects

* added API for user-defined AQL functions

* issue #475: A better error message for deleting a non-existent graph

* issue #474: Web interface problems with the JS Shell

* added missing documentation for AQL UNION function

* added transaction support.
  This provides ACID transactions for ArangoDB. Transactions can be invoked
  using the `db._executeTransaction()` function, or the `/_api/transaction`
  REST API.

* switched to semantic versioning (at least for alpha & alpha naming)

* added saveOrReplace() for server-side JS

v1.3.alpha1 (2013-04-05)
------------------------

* cleanup of Module, Package, ArangoApp and modules "internal", "fs", "console"

* use Error instead of string in throw to allow stack-trace

* issue #454: error while creation of Collection

* make `collection.count()` not recalculate the number of documents on the fly, but
  use some internal document counters.

* issue #457: invalid string value in web interface

* make datafile id (datafile->_fid) identical to the numeric part of the filename.
  E.g. the datafile `journal-123456.db` will now have a datafile marker with the same
  fid (i.e. `123456`) instead of a different value. This change will only affect
  datafiles that are created with 1.3 and not any older files.
  The intention behind this change is to make datafile debugging easier.

* consistently discard document attributes with reserved names (system attributes)
  but without any known meaning, for example `_test`, `_foo`, ...

  Previously, these attributes were saved with the document regularly in some cases,
  but were discarded in other cases.
  Now these attributes are discarded consistently. "Real" system attributes such as
  `_key`, `_from`, `_to` are not affected and will work as before.

  Additionally, attributes with an empty name (``) are discarded when documents are
  saved.

  Though using reserved or empty attribute names in documents was not really and
  consistently supported in previous versions of ArangoDB, this change might cause
  an incompatibility for clients that rely on this feature.

* added server startup flag `--database.force-sync-properties` to force syncing of
  collection properties on collection creation, deletion and on property update.
  The default value is true to mimic the behavior of previous versions of ArangoDB.
  If set to false, collection properties are written to disk but no call to sync()
  is made.

* added detailed output of server version and components for REST APIs
  `/_admin/version` and `/_api/version`. To retrieve this extended information,
  call the REST APIs with URL parameter `details=true`.

* issue #443: For git-based builds include commit hash in version

* adjust startup log output to be more compact, less verbose

* set the required minimum number of file descriptors to 256.
  On server start, this number is enforced on systems that have rlimit. If the limit
  cannot be enforced, starting the server will fail.
  Note: 256 is considered to be the absolute minimum value. Depending on the use case
  for ArangoDB, a much higher number of file descriptors should be used.

  To avoid checking & potentially changing the number of maximum open files, use the
  startup option `--server.descriptors-minimum 0`

* fixed shapedjson to json conversion for special numeric values (NaN, +inf, -inf).
  Before, "NaN", "inf", or "-inf" were written into the JSONified output, but these
  values are not allowed in JSON. Now, "null" is written to the JSONified output as
  required.

* added AQL functions VARIANCE_POPULATION(), VARIANCE_SAMPLE(), STDDEV_POPULATION(),
  STDDEV_SAMPLE(), AVERAGE(), MEDIAN() to calculate statistical values for lists

* added AQL SQRT() function

* added AQL TRIM(), LEFT() and RIGHT() string functions

* fixed issue #436: GET /_api/document on edge

* make AQL REVERSE() and LENGTH() functions work on strings, too

* disabled DOT generation in `make doxygen`. this speeds up docs generation

* renamed startup option `--dispatcher.report-intervall` to `--dispatcher.report-interval`

* renamed startup option `--scheduler.report-intervall` to `--scheduler.report-interval`

* slightly changed output of REST API method /_admin/log.
  Previously, the log messages returned also contained the date and log level, now
  they will only contain the log message, and no date and log level information.
  This information can be re-created by API users from the `timestamp` and `level`
  attributes of the result.

* removed configure option `--enable-zone-debug`
  memory zone debugging is now automatically turned on when compiling with ArangoDB
  `--enable-maintainer-mode`

* removed configure option `--enable-arangob`
  arangob is now always included in the build


v1.2.3 (XXXX-XX-XX)
-------------------

* added optional parameter `edgexamples` for AQL function EDGES() and NEIGHBORS()

* added AQL function NEIGHBORS()

* added freebsd support

* fixed firstExample() query with `_id` and `_key` attributes

* issue triAGENS/ArangoDB-PHP#55: AQL optimizer may have mis-optimized duplicate
  filter statements with limit


v1.2.2 (2013-03-26)
-------------------

* fixed save of objects with common sub-objects

* issue #459: fulltext internal memory allocation didn't scale well
  This fix improves loading times for collections with fulltext indexes that have
  lots of equal words indexed.

* issue #212: auto-increment support

  The feature can be used by creating a collection with the extra `keyOptions`
  attribute as follows:

      db._create("mycollection", { keyOptions: { type: "autoincrement", offset: 1, increment: 10, allowUserKeys: true } });

  The `type` attribute will make sure the keys will be auto-generated if no
  `_key` attribute is specified for a document.

  The `allowUserKeys` attribute determines whether users might still supply own
  `_key` values with documents or if this is considered an error.

  The `increment` value determines the actual increment value, whereas the `offset`
  value can be used to seed to value sequence with a specific starting value.
  This will be useful later in a multi-master setup, when multiple servers can use
  different auto-increment seed values and thus generate non-conflicting auto-increment values.

  The default values currently are:

  - `allowUserKeys`: `true`
  - `offset`: `0`
  - `increment`: `1`

  The only other available key generator type currently is `traditional`.
  The `traditional` key generator will auto-generate keys in a fashion as ArangoDB
  always did (some increasing integer value, with a more or less unpredictable
  increment value).

  Note that for the `traditional` key generator there is only the option to disallow
  user-supplied keys and give the server the sole responsibility for key generation.
  This can be achieved by setting the `allowUserKeys` property to `false`.

  This change also introduces the following errors that API implementors may want to check
  the return values for:

  - 1222: `document key unexpected`: will be raised when a document is created with
    a `_key` attribute, but the underlying collection was set up with the `keyOptions`
    attribute `allowUserKeys: false`.

  - 1225: `out of keys`: will be raised when the auto-increment key generator runs
    out of keys. This may happen when the next key to be generated is 2^64 or higher.
    In practice, this will only happen if the values for `increment` or `offset` are
    not set appropriately, or if users are allowed to supply own keys, those keys
    are near the 2^64 threshold, and later the auto-increment feature kicks in and
    generates keys that cross that threshold.

    In practice it should not occur with proper configuration and proper usage of the
    collections.

  This change may also affect the following REST APIs:
  - POST `/_api/collection`: the server does now accept the optional `keyOptions`
    attribute in the second parameter
  - GET `/_api/collection/properties`: will return the `keyOptions` attribute as part
    of the collection's properties. The previous optional attribute `createOptions`
    is now gone.

* fixed `ArangoStatement.explain()` method with bind variables

* fixed misleading "cursor not found" error message in arangosh that occurred when
  `count()` was called for client-side cursors

* fixed handling of empty attribute names, which may have crashed the server under
  certain circumstances before

* fixed usage of invalid pointer in error message output when index description could
  not be opened


v1.2.1 (2013-03-14)
-------------------

* issue #444: please darken light color in arangosh

* issue #442: pls update post install info on osx

* fixed conversion of special double values (NaN, -inf, +inf) when converting from
  shapedjson to JSON

* fixed compaction of markers (location of _key was not updated correctly in memory,
  leading to _keys pointing to undefined memory after datafile rotation)

* fixed edge index key pointers to use document master pointer plus offset instead
  of direct _key address

* fixed case when server could not create any more journal or compactor files.
  Previously a wrong status code may have been returned, and not being able to create
  a new compactor file may have led to an infinite loop with error message
  "could not create compactor".

* fixed value truncation for numeric filename parts when renaming datafiles/journals


v1.2.0 (2013-03-01)
-------------------

* by default statistics are now switch off; in order to enable comment out
  the "disable-statistics = yes" line in "arangod.conf"

* fixed issue #435: csv parser skips data at buffer border

* added server startup option `--server.disable-statistics` to turn off statistics
  gathering without recompilation of ArangoDB.
  This partly addresses issue #432.

* fixed dropping of indexes without collection name, e.g.
  `db.xxx.dropIndex("123456");`
  Dropping an index like this failed with an assertion error.

* fixed issue #426: arangoimp should be able to import edges into edge collections

* fixed issue #425: In case of conflict ArangoDB returns HTTP 400 Bad request
  (with 1207 Error) instead of HTTP 409 Conflict

* fixed too greedy token consumption in AQL for negative values:
  e.g. in the statement `RETURN { a: 1 -2 }` the minus token was consumed as part
  of the value `-2`, and not interpreted as the binary arithmetic operator


v1.2.beta3 (2013-02-22)
-----------------------

* issue #427: ArangoDB Importer Manual has no navigation links (previous|home|next)

* issue #319: Documentation missing for Emergency console and incomplete for datafile debugger.

* issue #370: add documentation for reloadRouting and flushServerModules

* issue #393: added REST API for user management at /_api/user

* issue #393, #128: added simple cryptographic functions for user actions in module "crypto":
  * require("org/arangodb/crypto").md5()
  * require("org/arangodb/crypto").sha256()
  * require("org/arangodb/crypto").rand()

* added replaceByExample() Javascript and REST API method

* added updateByExample() Javascript and REST API method

* added optional "limit" parameter for removeByExample() Javascript and REST API method

* fixed issue #413

* updated bundled V8 version from 3.9.4 to 3.16.14.1
  Note: the Windows version used a more recent version (3.14.0.1) and was not updated.

* fixed issue #404: keep original request url in request object


v1.2.beta2 (2013-02-15)
-----------------------

* fixed issue #405: 1.2 compile warnings

* fixed issue #333: [debian] Group "arangodb" is not used when starting vie init.d script

* added optional parameter 'excludeSystem' to GET /_api/collection
  This parameter can be used to disable returning system collections in the list
  of all collections.

* added AQL functions KEEP() and UNSET()

* fixed issue #348: "HTTP Interface for Administration and Monitoring"
  documentation errors.

* fix stringification of specific positive int64 values. Stringification of int64
  values with the upper 32 bits cleared and the 33rd bit set were broken.

* issue #395:  Collection properties() function should return 'isSystem' for
  Javascript and REST API

* make server stop after upgrade procedure when invoked with `--upgrade option`.
  When started with the `--upgrade` option, the server will perfom
  the upgrade, and then exit with a status code indicating the result of the
  upgrade (0 = success, 1 = failure). To start the server regularly in either
  daemon or console mode, the `--upgrade` option must not be specified.
  This change was introduced to allow init.d scripts check the result of
  the upgrade procedure, even in case an upgrade was successful.
  this was introduced as part of issue #391.

* added AQL function EDGES()

* added more crash-protection when reading corrupted collections at startup

* added documentation for AQL function CONTAINS()

* added AQL function LIKE()

* replaced redundant error return code 1520 (Unable to open collection) with error code
  1203 (Collection not found). These error codes have the same meanings, but one of
  them was returned from AQL queries only, the other got thrown by other parts of
  ArangoDB. Now, error 1203 (Collection not found) is used in AQL too in case a
  non-existing collection is used.

v1.2.beta1 (2013-02-01)
-----------------------

* fixed issue #382: [Documentation error] Maschine... should be Machine...

* unified history file locations for arangod, arangosh, and arangoirb.
  - The readline history for arangod (emergency console) is now stored in file
    $HOME/.arangod. It was stored in $HOME/.arango before.
  - The readline history for arangosh is still stored in $HOME/.arangosh.
  - The readline history for arangoirb is now stored in $HOME/.arangoirb. It was
    stored in $HOME/.arango-mrb before.

* fixed issue #381: _users user should have a unique constraint

* allow negative list indexes in AQL to access elements from the end of a list,
  e.g. ```RETURN values[-1]``` will return the last element of the `values` list.

* collection ids, index ids, cursor ids, and document revision ids created and
  returned by ArangoDB are now returned as strings with numeric content inside.
  This is done to prevent some value overrun/truncation in any part of the
  complete client/server workflow.
  In ArangoDB 1.1 and before, these values were previously returned as
  (potentially very big) integer values. This may cause problems (clipping, overrun,
  precision loss) for clients that do not support big integers natively and store
  such values in IEEE754 doubles internally. This type loses precision after about
  52 bits and is thus not safe to hold an id.
  Javascript and 32 bit-PHP are examples for clients that may cause such problems.
  Therefore, ids are now returned by ArangoDB as strings, with the string
  content being the integer value as before.

  Example for documents ("_rev" attribute):
  - Document returned by ArangoDB 1.1: { "_rev": 1234, ... }
  - Document returned by ArangoDB 1.2: { "_rev": "1234", ... }

  Example for collections ("id" attribute / "_id" property):
  - Collection returned by ArangoDB 1.1: { "id": 9327643, "name": "test", ... }
  - Collection returned by ArangoDB 1.2: { "id": "9327643", "name": "test", ... }

  Example for cursors ("id" attribute):
  - Collection returned by ArangoDB 1.1: { "id": 11734292, "hasMore": true, ... }
  - Collection returned by ArangoDB 1.2: { "id": "11734292", "hasMore": true, ... }

* global variables are not automatically available anymore when starting the
  arangod Javascript emergency console (i.e. ```arangod --console```).

  Especially, the variables `db`, `edges`, and `internal` are not available
  anymore. `db` and `internal` can be made available in 1.2 by
  ```var db = require("org/arangodb").db;``` and
  ```var internal = require("internal");```, respectively.
  The reason for this change is to get rid of global variables in the server
  because this will allow more specific inclusion of functionality.

  For convenience, the global variable `db` is still available by default in
  arangosh. The global variable `edges`, which since ArangoDB 1.1 was kind of
  a redundant wrapper of `db`, has been removed in 1.2 completely.
  Please use `db` instead, and if creating an edge collection, use the explicit
  ```db._createEdgeCollection()``` command.

* issue #374: prevent endless redirects when calling admin interface with
  unexpected URLs

* issue #373: TRAVERSAL() `trackPaths` option does not work. Instead `paths` does work

* issue #358: added support for CORS

* honor optional waitForSync property for document removal, replace, update, and
  save operations in arangosh. The waitForSync parameter for these operations
  was previously honored by the REST API and on the server-side, but not when
  the waitForSync parameter was specified for a document operation in arangosh.

* calls to db.collection.figures() and /_api/collection/<collection>/figures now
  additionally return the number of shapes used in the collection in the
  extra attribute "shapes.count"

* added AQL TRAVERSAL_TREE() function to return a hierarchical result from a traversal

* added AQL TRAVERSAL() function to return the results from a traversal

* added AQL function ATTRIBUTES() to return the attribute names of a document

* removed internal server-side AQL functions from global scope.

  Now the AQL internal functions can only be accessed via the exports of the
  ahuacatl module, which can be included via ```require("org/arangodb/ahuacatl")```.
  It shouldn't be necessary for clients to access this module at all, but
  internal code may use this module.

  The previously global AQL-related server-side functions were moved to the
  internal namespace. This produced the following function name changes on
  the server:

     old name              new name
     ------------------------------------------------------
     AHUACATL_RUN       => require("internal").AQL_QUERY
     AHUACATL_EXPLAIN   => require("internal").AQL_EXPLAIN
     AHUACATL_PARSE     => require("internal").AQL_PARSE

  Again, clients shouldn't have used these functions at all as there is the
  ArangoStatement object to execute AQL queries.

* fixed issue #366: Edges index returns strange description

* added AQL function MATCHES() to check a document against a list of examples

* added documentation and tests for db.collection.removeByExample

* added --progress option for arangoimp. This will show the percentage of the input
  file that has been processed by arangoimp while the import is still running. It can
  be used as a rough indicator of progress for the entire import.

* make the server log documents that cannot be imported via /_api/import into the
  logfile using the warning log level. This may help finding illegal documents in big
  import runs.

* check on server startup whether the database directory and all collection directories
  are writable. if not, the server startup will be aborted. this prevents serious
  problems with collections being non-writable and this being detected at some pointer
  after the server has been started

* allow the following AQL constructs: FUNC(...)[...], FUNC(...).attribute

* fixed issue #361: Bug in Admin Interface. Header disappears when clicking new collection

* Added in-memory only collections

  Added collection creation parameter "isVolatile":
  if set to true, the collection is created as an in-memory only collection,
  meaning that all document data of that collection will reside in memory only,
  and will not be stored permanently to disk.
  This means that all collection data will be lost when the collection is unloaded
  or the server is shut down.
  As this collection type does not have datafile disk overhead for the regular
  document operations, it may be faster than normal disk-backed collections. The
  actual performance gains strongly depend on the underlying OS, filesystem, and
  settings though.
  This collection type should be used for caches only and not for any sensible data
  that cannot be re-created otherwise.
  Some platforms, namely Windows, currently do not support this collection type.
  When creating an in-memory collection on such platform, an error message will be
  returned by ArangoDB telling the user the platform does not support it.

  Note: in-memory collections are an experimental feature. The feature might
  change drastically or even be removed altogether in a future version of ArangoDB.

* fixed issue #353: Please include "pretty print" in Emergency Console

* fixed issue #352: "pretty print" console.log
  This was achieved by adding the dump() function for the "internal" object

* reduced insertion time for edges index
  Inserting into the edges index now avoids costly comparisons in case of a hash
  collision, reducing the prefilling/loading timer for bigger edge collections

* added fulltext queries to AQL via FULLTEXT() function. This allows search
  fulltext indexes from an AQL query to find matching documents

* added fulltext index type. This index type allows indexing words and prefixes of
  words from a specific document attribute. The index can be queries using a
  SimpleQueryFull object, the HTTP REST API at /_api/simple/fulltext, or via AQL

* added collection.revision() method to determine whether a collection has changed.
  The revision method returns a revision string that can be used by client programs
  for equality/inequality comparisons. The value returned by the revision method
  should be treated by clients as an opaque string and clients should not try to
  figure out the sense of the revision id. This is still useful enough to check
  whether data in a collection has changed.

* issue #346: adaptively determine NUMBER_HEADERS_PER_BLOCK

* issue #338: arangosh cursor positioning problems

* issue #326: use limit optimization with filters

* issue #325: use index to avoid sorting

* issue #324: add limit optimization to AQL

* removed arango-password script and added Javascript functionality to add/delete
  users instead. The functionality is contained in module `users` and can be invoked
  as follows from arangosh and arangod:
  * require("users").save("name", "passwd");
  * require("users").replace("name", "newPasswd");
  * require("users").remove("name");
  * require("users").reload();
  These functions are intentionally not offered via the web interface.
  This also addresses issue #313

* changed print output in arangosh and the web interface for JSON objects.
  Previously, printing a JSON object in arangosh resulted in the attribute values
  being printed as proper JSON, but attribute names were printed unquoted and
  unescaped. This was fine for the purpose of arangosh, but lead to invalid
  JSON being produced. Now, arangosh will produce valid JSON that can be used
  to send it back to ArangoDB or use it with arangoimp etc.

* fixed issue #300: allow importing documents via the REST /_api/import API
  from a JSON list, too.
  So far, the API only supported importing from a format that had one JSON object
  on each line. This is sometimes inconvenient, e.g. when the result of an AQL
  query or any other list is to be imported. This list is a JSON list and does not
  necessary have a document per line if pretty-printed.
  arangoimp now supports the JSON list format, too. However, the format requires
  arangoimp and the server to read the entire dataset at once. If the dataset is
  too big (bigger than --max-upload-size) then the import will be rejected. Even if
  increased, the entire list must fit in memory on both the client and the server,
  and this may be more resource-intensive than importing individual lines in chunks.

* removed unused parameter --reuse-ids for arangoimp. This parameter did not have
  any effect in 1.2, was never publicly announced and did evil (TM) things.

* fixed issue #297 (partly): added whitespace between command line and
  command result in arangosh, added shell colors for better usability

* fixed issue #296: system collections not usable from AQL

* fixed issue #295: deadlock on shutdown

* fixed issue #293: AQL queries should exploit edges index

* fixed issue #292: use index when filtering on _key in AQL

* allow user-definable document keys
  users can now define their own document keys by using the _key attribute
  when creating new documents or edges. Once specified, the value of _key is
  immutable.
  The restrictions for user-defined key values are:
  * the key must be at most 254 bytes long
  * it must consist of the letters a-z (lower or upper case), the digits 0-9,
    the underscore (_) or dash (-) characters only
  * any other characters, especially multi-byte sequences, whitespace or
    punctuation characters cannot be used inside key values

  Specifying a document key is optional when creating new documents. If no
  document key is specified, ArangoDB will create a document key itself.
  There are no guarantees about the format and pattern of auto-generated document
  keys other than the above restrictions.
  Clients should therefore treat auto-generated document keys as opaque values.
  Keys can be used to look up and reference documents, e.g.:
  * saving a document: `db.users.save({ "_key": "fred", ... })`
  * looking up a document: `db.users.document("fred")`
  * referencing other documents: `edges.relations.save("users/fred", "users/john", ...)`

  This change is downwards-compatible to ArangoDB 1.1 because in ArangoDB 1.1
  users were not able to define their own keys. If the user does not supply a _key
  attribute when creating a document, ArangoDB 1.2 will still generate a key of
  its own as ArangoDB 1.1 did. However, all documents returned by ArangoDB 1.2 will
  include a _key attribute and clients should be able to handle that (e.g. by
  ignoring it if not needed). Documents returned will still include the _id attribute
  as in ArangoDB 1.1.

* require collection names everywhere where a collection id was allowed in
  ArangoDB 1.1 & 1.0
  This change requires clients to use a collection name in place of a collection id
  at all places the client deals with collections.
  Examples:
  * creating edges: the _from and _to attributes must now contain collection names instead
    of collection ids: `edges.relations.save("test/my-key1", "test/my-key2", ...)`
  * retrieving edges: the returned _from and _to attributes now will contain collection
    names instead of ids, too: _from: `test/fred` instead of `1234/3455`
  * looking up documents: db.users.document("fred") or db._document("users/fred")

  Collection names must be used in REST API calls instead of collection ids, too.
  This change is thus not completely downwards-compatible to ArangoDB 1.1. ArangoDB 1.1
  required users to use collection ids in many places instead of collection names.
  This was unintuitive and caused overhead in cases when just the collection name was
  known on client-side but not its id. This overhead can now be avoided so clients can
  work with the collection names directly. There is no need to work with collection ids
  on the client side anymore.
  This change will likely require adjustments to API calls issued by clients, and also
  requires a change in how clients handle the _id value of returned documents. Previously,
  the _id value of returned documents contained the collection id, a slash separator and
  the document number. Since 1.2, _id will contain the collection name, a slash separator
  and the document key. The same applies to the _from and _to attribute values of edges
  that are returned by ArangoDB.

  Also removed (now unnecessary) location header in responses of the collections REST API.
  The location header was previously returned because it was necessary for clients.
  When clients created a collection, they specified the collection name. The collection
  id was generated on the server, but the client needed to use the server-generated
  collection id for further API calls, e.g. when creating edges etc. Therefore, the
  full collection URL, also containing the collection id, was returned by the server in
  responses to the collection API, in the HTTP location header.
  Returning the location header has become unnecessary in ArangoDB 1.2 because users
  can access collections by name and do not need to care about collection ids.


v1.1.3 (2013-XX-XX)
-------------------

* fix case when an error message was looked up for an error code but no error
  message was found. In this case a NULL ptr was returned and not checked everywhere.
  The place this error popped up was when inserting into a non-unique hash index
  failed with a specific, invalid error code.

* fixed issue #381:  db._collection("_users").getIndexes();

* fixed issue #379: arango-password fatal issue javscript.startup-directory

* fixed issue #372: Command-Line Options for the Authentication and Authorization


v1.1.2 (2013-01-20)
-------------------

* upgraded to mruby 2013-01-20 583983385b81c21f82704b116eab52d606a609f4

* fixed issue #357: Some spelling and grammar errors

* fixed issue #355: fix quotes in pdf manual

* fixed issue #351: Strange arangosh error message for long running query

* fixed randomly hanging connections in arangosh on MacOS

* added "any" query method: this returns a random document from a collection. It
  is also available via REST HTTP at /_api/simple/any.

* added deployment tool

* added getPeerVertex

* small fix for logging of long messages: the last character of log messages longer
  than 256 bytes was not logged.

* fixed truncation of human-readable log messages for web interface: the trailing \0
  byte was not appended for messages longer than 256 bytes

* fixed issue #341: ArangoDB crashes when stressed with Batch jobs
  Contrary to the issue title, this did not have anything to do with batch jobs but
  with too high memory usage. The memory usage of ArangoDB is now reduced for cases
   when there are lots of small collections with few documents each

* started with issue #317: Feature Request (from Google Groups): DATE handling

* backported issue #300: Extend arangoImp to Allow importing resultset-like
  (list of documents) formatted files

* fixed issue #337: "WaitForSync" on new collection does not work on Win/X64

* fixed issue #336: Collections REST API docs

* fixed issue #335: mmap errors due to wrong memory address calculation

* fixed issue #332: arangoimp --use-ids parameter seems to have no impact

* added option '--server.disable-authentication' for arangosh as well. No more passwd
  prompts if not needed

* fixed issue #330: session logging for arangosh

* fixed issue #329: Allow passing script file(s) as parameters for arangosh to run

* fixed issue #328: 1.1 compile warnings

* fixed issue #327: Javascript parse errors in front end


v1.1.1 (2012-12-18)
-------------------

* fixed issue #339: DELETE /_api/cursor/cursor-identifier return incollect errorNum

  The fix for this has led to a signature change of the function actions.resultNotFound().
  The meaning of parameter #3 for This function has changed from the error message string
  to the error code. The error message string is now parameter #4.
  Any client code that uses this function in custom actions must be adjusted.

* fixed issue #321: Problem upgrading arangodb 1.0.4 to 1.1.0 with Homebrew (OSX 10.8.2)

* fixed issue #230: add navigation and search for online documentation

* fixed issue #315: Strange result in PATH

* fixed issue #323: Wrong function returned in error message of AQL CHAR_LENGTH()

* fixed some log errors on startup / shutdown due to pid file handling and changing
  of directories


v1.1.0 (2012-12-05)
-------------------

* WARNING:
  arangod now performs a database version check at startup. It will look for a file
  named "VERSION" in its database directory. If the file is not present, arangod will
  perform an automatic upgrade of the database directory. This should be the normal
  case when upgrading from ArangoDB 1.0 to ArangoDB 1.1.

  If the VERSION file is present but is from an older version of ArangoDB, arangod
  will refuse to start and ask the user to run a manual upgrade first. A manual upgrade
  can be performed by starting arangod with the option `--upgrade`.

  This upgrade procedure shall ensure that users have full control over when they
  perform any updates/upgrades of their data, and can plan backups accordingly. The
  procedure also guarantees that the server is not run without any required system
  collections or with in incompatible data state.

* added AQL function DOCUMENT() to retrieve a document by its _id value

* fixed issue #311: fixed segfault on unload

* fixed issue #309: renamed stub "import" button from web interface

* fixed issue #307: added WaitForSync column in collections list in in web interface

* fixed issue #306: naming in web interface

* fixed issue #304: do not clear AQL query text input when switching tabs in
  web interface

* fixed issue #303: added documentation about usage of var keyword in web interface

* fixed issue #301: PATCH does not work in web interface

# fixed issue #269: fix make distclean & clean

* fixed issue #296: system collections not usable from AQL

* fixed issue #295: deadlock on shutdown

* added collection type label to web interface

* fixed issue #290: the web interface now disallows creating non-edges in edge collections
  when creating collections via the web interface, the collection type must also be
  specified (default is document collection)

* fixed issue #289: tab-completion does not insert any spaces

* fixed issue #282: fix escaping in web interface

* made AQL function NOT_NULL take any number of arguments. Will now return its
  first argument that is not null, or null if all arguments are null. This is downwards
  compatible.

* changed misleading AQL function name NOT_LIST() to FIRST_LIST() and slightly changed
  the behavior. The function will now return its first argument that is a list, or null
  if none of the arguments are lists.
  This is mostly downwards-compatible. The only change to the previous implementation in
  1.1-beta will happen if two arguments were passed and the 1st and 2nd arguments were
  both no lists. In previous 1.1, the 2nd argument was returned as is, but now null
  will be returned.

* add AQL function FIRST_DOCUMENT(), with same behavior as FIRST_LIST(), but working
  with documents instead of lists.

* added UPGRADING help text

* fixed issue #284: fixed Javascript errors when adding edges/vertices without own
  attributes

* fixed issue #283: AQL LENGTH() now works on documents, too

* fixed issue #281: documentation for skip lists shows wrong example

* fixed AQL optimizer bug, related to OR-combined conditions that filtered on the
  same attribute but with different conditions

* fixed issue #277: allow usage of collection names when creating edges
  the fix of this issue also implies validation of collection names / ids passed to
  the REST edge create method. edges with invalid collection ids or names in the
  "from" or "to" values will be rejected and not saved


v1.1.beta2 (2012-11-13)
-----------------------

* fixed arangoirb compilation

* fixed doxygen


v1.1.beta1 (2012-10-24)
-----------------------

* fixed AQL optimizer bug

* WARNING:
  - the user has changed from "arango" to "arangodb", the start script has changed from
    "arangod" to "arangodb", the database directory has changed from "/var/arangodb" to
    "/var/lib/arangodb" to be compliant with various Linux policies

  - In 1.1, we have introduced types for collections: regular documents go into document
    collections, and edges go into edge collections. The prefixing (db.xxx vs. edges.xxx)
    works slightly different in 1.1: edges.xxx can still be used to access collections,
    however, it will not determine the type of existing collections anymore. To create an
    edge collection 1.1, you can use db._createEdgeCollection() or edges._create().
    And there's of course also db._createDocumentCollection().
    db._create() is also still there and will create a document collection by default,
    whereas edges._create() will create an edge collection.

  - the admin web interface that was previously available via the simple URL suffix /
    is now available via a dedicated URL suffix only: /_admin/html
    The reason for this is that routing and URLs are now subject to changes by the end user,
    and only URLs parts prefixed with underscores (e.g. /_admin or /_api) are reserved
    for ArangoDB's internal usage.

* the server now handles requests with invalid Content-Length header values as follows:
  - if Content-Length is negative, the server will respond instantly with HTTP 411
    (length required)

  - if Content-Length is positive but shorter than the supplied body, the server will
    respond with HTTP 400 (bad request)

  - if Content-Length is positive but longer than the supplied body, the server will
    wait for the client to send the missing bytes. The server allows 90 seconds for this
    and will close the connection if the client does not send the remaining data

  - if Content-Length is bigger than the maximum allowed size (512 MB), the server will
    fail with HTTP 413 (request entity too large).

  - if the length of the HTTP headers is greater than the maximum allowed size (1 MB),
    the server will fail with HTTP 431 (request header fields too large)

* issue #265: allow optional base64 encoding/decoding of action response data

* issue #252: create _modules collection using arango-upgrade (note: arango-upgrade was
  finally replaced by the `--upgrade` option for arangod)

* issue #251: allow passing arbitrary options to V8 engine using new command line option:
  --javascript.v8-options. Using this option, the Harmony features or other settings in
  v8 can be enabled if the end user requires them

* issue #248: allow AQL optimizer to pull out completely uncorrelated subqueries to the
  top level, resulting in less repeated evaluation of the subquery

* upgraded to Doxygen 1.8.0

* issue #247: added AQL function MERGE_RECURSIVE

* issue #246: added clear() function in arangosh

* issue #245: Documentation: Central place for naming rules/limits inside ArangoDB

* reduced size of hash index elements by 50 %, allowing more index elements to fit in
  memory

* issue #235: GUI Shell throws Error:ReferenceError: db is not defined

* issue #229: methods marked as "under construction"

* issue #228: remove unfinished APIs (/_admin/config/*)

* having the OpenSSL library installed is now a prerequisite to compiling ArangoDB
  Also removed the --enable-ssl configure option because ssl is always required.

* added AQL functions TO_LIST, NOT_LIST

* issue #224: add optional Content-Id for batch requests

* issue #221: more documentation on AQL explain functionality. Also added
  ArangoStatement.explain() client method

* added db._createStatement() method on server as well (was previously available
  on the client only)

* issue #219: continue in case of "document not found" error in PATHS() function

* issue #213: make waitForSync overridable on specific actions

* changed AQL optimizer to use indexes in more cases. Previously, indexes might
  not have been used when in a reference expression the inner collection was
  specified last. Example: FOR u1 IN users FOR u2 IN users FILTER u1._id == u2._id
  Previously, this only checked whether an index could be used for u2._id (not
  possible). It was not checked whether an index on u1._id could be used (possible).
  Now, for expressions that have references/attribute names on both sides of the
  above as above, indexes are checked for both sides.

* issue #204: extend the CSV import by TSV and by user configurable
  separator character(s)

* issue #180: added support for batch operations

* added startup option --server.backlog-size
  this allows setting the value of the backlog for the listen() system call.
  the default value is 10, the maximum value is platform-dependent

* introduced new configure option "--enable-maintainer-mode" for
  ArangoDB maintainers. this option replaces the previous compile switches
  --with-boost-test, --enable-bison, --enable-flex and --enable-errors-dependency
  the individual configure options have been removed. --enable-maintainer-mode
  turns them all on.

* removed potentially unused configure option --enable-memfail

* fixed issue #197: HTML web interface calls /_admin/user-manager/session

* fixed issue #195: VERSION file in database directory

* fixed issue #193: REST API HEAD request returns a message body on 404

* fixed issue #188: intermittent issues with 1.0.0
  (server-side cursors not cleaned up in all cases, pthreads deadlock issue)

* issue #189: key store should use ISO datetime format bug

* issue #187: run arango-upgrade on server start (note: arango-upgrade was finally
  replaced by the `--upgrade` option for arangod)n

* fixed issue #183: strange unittest error

* fixed issue #182: manual pages

* fixed issue #181: use getaddrinfo

* moved default database directory to "/var/lib/arangodb" in accordance with
  http://www.pathname.com/fhs/pub/fhs-2.3.html

* fixed issue #179: strange text in import manual

* fixed issue #178: test for aragoimp is missing

* fixed issue #177: a misleading error message was returned if unknown variables
  were used in certain positions in an AQL query.

* fixed issue #176: explain how to use AQL from the arangosh

* issue #175: re-added hidden (and deprecated) option --server.http-port. This
  option is only there to be downwards-compatible to Arango 1.0.

* fixed issue #174: missing Documentation for `within`

* fixed issue #170: add db.<coll_name>.all().toArray() to arangosh help screen

* fixed issue #169: missing argument in Simple Queries

* added program arango-upgrade. This program must be run after installing ArangoDB
  and after upgrading from a previous version of ArangoDB. The arango-upgrade script
  will ensure all system collections are created and present in the correct state.
  It will also perform any necessary data updates.
  Note: arango-upgrade was finally replaced by the `--upgrade` option for arangod.

* issue #153: edge collection should be a flag for a collection
  collections now have a type so that the distinction between document and edge
  collections can now be done at runtime using a collection's type value.
  A collection's type can be queried in Javascript using the <collection>.type() method.

  When new collections are created using db._create(), they will be document
  collections by default. When edge._create() is called, an edge collection will be created.
  To explicitly create a collection of a specific/different type, use the methods
  _createDocumentCollection() or _createEdgeCollection(), which are available for
  both the db and the edges object.
  The Javascript objects ArangoEdges and ArangoEdgesCollection have been removed
  completely.
  All internal and test code has been adjusted for this, and client code
  that uses edges.* should also still work because edges is still there and creates
  edge collections when _create() is called.

  INCOMPATIBLE CHANGE: Client code might still need to be changed in the following aspect:
  Previously, collections did not have a type so documents and edges could be inserted
  in the same collection. This is now disallowed. Edges can only be inserted into
  edge collections now. As there were no collection types in 1.0, ArangoDB will perform
  an automatic upgrade when migrating from 1.0 to 1.1.
  The automatic upgrade will check every collection and determine its type as follows:
  - if among the first 50 documents in the collection there are documents with
    attributes "_from" and "_to", the collection is typed as an edge collection
  - if among the first 50 documents in the collection there are no documents with
    attributes "_from" and "_to", the collection is made as a document collection

* issue #150: call V8 garbage collection on server periodically

* issue #110: added support for partial updates

  The REST API for documents now offers an HTTP PATCH method to partially update
  documents. Overwriting/replacing documents is still available via the HTTP PUT method
  as before. The Javascript API in the shell also offers a new update() method in extension to
  the previously existing replace() method.


v1.0.4 (2012-11-12)
-------------------

* issue #275: strange error message in arangosh 1.0.3 at startup


v1.0.3 (2012-11-08)
-------------------

* fixed AQL optimizer bug

* issue #273: fixed segfault in arangosh on HTTP 40x

* issue #265: allow optional base64 encoding/decoding of action response data

* issue #252: _modules collection not created automatically


v1.0.2 (2012-10-22)
-------------------

* repository CentOS-X.Y moved to CentOS-X, same for Debian

* bugfix for rollback from edges

* bugfix for hash indexes

* bugfix for StringBuffer::erase_front

* added autoload for modules

* added AQL function TO_LIST


v1.0.1 (2012-09-30)
-------------------

* draft for issue #165: front-end application howto

* updated mruby to cf8fdea4a6598aa470e698e8cbc9b9b492319d

* fix for issue #190: install doesn't create log directory

* fix for issue #194: potential race condition between creating and dropping collections

* fix for issue #193: REST API HEAD request returns a message body on 404

* fix for issue #188: intermittent issues with 1.0.0

* fix for issue #163: server cannot create collection because of abandoned files

* fix for issue #150: call V8 garbage collection on server periodically


v1.0.0 (2012-08-17)
-------------------

* fix for issue #157: check for readline and ncurses headers, not only libraries


v1.0.beta4 (2012-08-15)
-----------------------

* fix for issue #152: fix memleak for barriers


v1.0.beta3 (2012-08-10)
-----------------------

* fix for issue #151: Memleak, collection data not removed

* fix for issue #149: Inconsistent port for admin interface

* fix for issue #163: server cannot create collection because of abandoned files

* fix for issue #157: check for readline and ncurses headers, not only libraries

* fix for issue #108: db.<collection>.truncate() inefficient

* fix for issue #109: added startup note about cached collection names and how to
  refresh them

* fix for issue #156: fixed memleaks in /_api/import

* fix for issue #59: added tests for /_api/import

* modified return value for calls to /_api/import: now, the attribute "empty" is
  returned as well, stating the number of empty lines in the input. Also changed the
  return value of the error code attribute ("errorNum") from 1100 ("corrupted datafile")
  to 400 ("bad request") in case invalid/unexpected JSON data was sent to the server.
  This error code is more appropriate as no datafile is broken but just input data is
  incorrect.

* fix for issue #152: Memleak for barriers

* fix for issue #151: Memleak, collection data not removed

* value of --database.maximal-journal-size parameter is now validated on startup. If
  value is smaller than the minimum value (currently 1048576), an error is thrown and
  the server will not start. Before this change, the global value of maximal journal
  size was not validated at server start, but only on collection level

* increased sleep value in statistics creation loop from 10 to 500 microseconds. This
  reduces accuracy of statistics values somewhere after the decimal points but saves
  CPU time.

* avoid additional sync() calls when writing partial shape data (attribute name data)
  to disk. sync() will still be called when the shape marker (will be written after
  the attributes) is written to disk

* issue #147: added flag --database.force-sync-shapes to force synching of shape data
  to disk. The default value is true so it is the same behavior as in version 1.0.
  if set to false, shape data is synched to disk if waitForSync for the collection is
  set to true, otherwise, shape data is not synched.

* fix for issue #145: strange issue on Travis: added epsilon for numeric comparison in
  geo index

* fix for issue #136: adjusted message during indexing

* issue #131: added timeout for HTTP keep-alive connections. The default value is 300
  seconds. There is a startup parameter server.keep-alive-timeout to configure the value.
  Setting it to 0 will disable keep-alive entirely on the server.

* fix for issue #137: AQL optimizer should use indexes for ref accesses with
  2 named attributes


v1.0.beta2 (2012-08-03)
-----------------------

* fix for issue #134: improvements for centos RPM

* fixed problem with disable-admin-interface in config file


v1.0.beta1 (2012-07-29)
-----------------------

* fixed issue #118: We need a collection "debugger"

* fixed issue #126: Access-Shaper must be cached

* INCOMPATIBLE CHANGE: renamed parameters "connect-timeout" and "request-timeout"
  for arangosh and arangoimp to "--server.connect-timeout" and "--server.request-timeout"

* INCOMPATIBLE CHANGE: authorization is now required on the server side
  Clients sending requests without HTTP authorization will be rejected with HTTP 401
  To allow backwards compatibility, the server can be started with the option
  "--server.disable-authentication"

* added options "--server.username" and "--server.password" for arangosh and arangoimp
  These parameters must be used to specify the user and password to be used when
  connecting to the server. If no password is given on the command line, arangosh/
  arangoimp will interactively prompt for a password.
  If no user name is specified on the command line, the default user "root" will be
  used.

* added startup option "--server.ssl-cipher-list" to determine which ciphers to
  use in SSL context. also added SSL_OP_CIPHER_SERVER_PREFERENCE to SSL default
  options so ciphers are tried in server and not in client order

* changed default SSL protocol to TLSv1 instead of SSLv2

* changed log-level of SSL-related messages

* added SSL connections if server is compiled with OpenSSL support. Use --help-ssl

* INCOMPATIBLE CHANGE: removed startup option "--server.admin-port".
  The new endpoints feature (see --server.endpoint) allows opening multiple endpoints
  anyway, and the distinction between admin and "other" endpoints can be emulated
  later using privileges.

* INCOMPATIBLE CHANGE: removed startup options "--port", "--server.port", and
  "--server.http-port" for arangod.
  These options have been replaced by the new "--server.endpoint" parameter

* INCOMPATIBLE CHANGE: removed startup option "--server" for arangosh and arangoimp.
  These options have been replaced by the new "--server.endpoint" parameter

* Added "--server.endpoint" option to arangod, arangosh, and arangoimp.
  For arangod, this option allows specifying the bind endpoints for the server
  The server can be bound to one or multiple endpoints at once. For arangosh
  and arangoimp, the option specifies the server endpoint to connect to.
  The following endpoint syntax is currently supported:
  - tcp://host:port or http@tcp://host:port (HTTP over IPv4)
  - tcp://[host]:port or http@tcp://[host]:port (HTTP over IPv6)
  - ssl://host:port or http@tcp://host:port (HTTP over SSL-encrypted IPv4)
  - ssl://[host]:port or http@tcp://[host]:port (HTTP over SSL-encrypted IPv6)
  - unix:///path/to/socket or http@unix:///path/to/socket (HTTP over UNIX socket)

  If no port is specified, the default port of 8529 will be used.

* INCOMPATIBLE CHANGE: removed startup options "--server.require-keep-alive" and
  "--server.secure-require-keep-alive".
  The server will now behave as follows which should be more conforming to the
  HTTP standard:
  * if a client sends a "Connection: close" header, the server will close the
    connection
  * if a client sends a "Connection: keep-alive" header, the server will not
    close the connection
  * if a client does not send any "Connection" header, the server will assume
    "keep-alive" if the request was an HTTP/1.1 request, and "close" if the
    request was an HTTP/1.0 request

* (minimal) internal optimizations for HTTP request parsing and response header
  handling

* fixed Unicode unescaping bugs for \f and surrogate pairs in BasicsC/strings.c

* changed implementation of TRI_BlockCrc32 algorithm to use 8 bytes at a time

* fixed issue #122: arangod doesn't start if <log.file> cannot be created

* fixed issue #121: wrong collection size reported

* fixed issue #98: Unable to change journalSize

* fixed issue #88: fds not closed

* fixed escaping of document data in HTML admin front end

* added HTTP basic authentication, this is always turned on

* added server startup option --server.disable-admin-interface to turn off the
  HTML admin interface

* honor server startup option --database.maximal-journal-size when creating new
  collections without specific journalsize setting. Previously, these
  collections were always created with journal file sizes of 32 MB and the
  --database.maximal-journal-size setting was ignored

* added server startup option --database.wait-for-sync to control the default
  behavior

* renamed "--unit-tests" to "--javascript.unit-tests"


v1.0.alpha3 (2012-06-30)
------------------------

* fixed issue #116: createCollection=create option doesn't work

* fixed issue #115: Compilation issue under OSX 10.7 Lion & 10.8 Mountain Lion
  (homebrew)

* fixed issue #114: image not found

* fixed issue #111: crash during "make unittests"

* fixed issue #104: client.js -> ARANGO_QUIET is not defined


v1.0.alpha2 (2012-06-24)
------------------------

* fixed issue #112: do not accept document with duplicate attribute names

* fixed issue #103: Should we cleanup the directory structure

* fixed issue #100: "count" attribute exists in cursor response with "count:
  false"

* fixed issue #84 explain command

* added new MRuby version (2012-06-02)

* added --log.filter

* cleanup of command line options:
** --startup.directory => --javascript.startup-directory
** --quite => --quiet
** --gc.interval => --javascript.gc-interval
** --startup.modules-path => --javascript.modules-path
** --action.system-directory => --javascript.action-directory
** --javascript.action-threads => removed (is now the same pool as --server.threads)

* various bug-fixes

* support for import

* added option SKIP_RANGES=1 for make unittests

* fixed several range-related assertion failures in the AQL query optimizer

* fixed AQL query optimizations for some edge cases (e.g. nested subqueries with
  invalid constant filter expressions)


v1.0.alpha1 (2012-05-28)
------------------------

Alpha Release of ArangoDB 1.0<|MERGE_RESOLUTION|>--- conflicted
+++ resolved
@@ -1,15 +1,9 @@
-<<<<<<< HEAD
-v3.3.10 (2018-XX-XX)
--------------------
-
-* Fixed issue #5035: fixed a vulnerability issue within the web ui's index view
-=======
 v3.3.10 (XXXX-XX-XX)
 --------------------
 
 * inception was ignoring leader's configuration
->>>>>>> b92b6f37
-
+
+* Fixed issue #5035: fixed a vulnerability issue within the web ui's index view
 
 v3.3.9 (2018-05-17)
 -------------------
