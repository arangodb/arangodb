--- conflicted
+++ resolved
@@ -1,12 +1,10 @@
 v3.2.14 (XXXX-XX-XX)
 --------------------
 
-<<<<<<< HEAD
 * field "$schema" in Foxx manifest.json files no longer produce warnings
-=======
+
 * added `@arangodb/locals` module to expose the Foxx service context as an
   alternative to using `module.context` directly.
->>>>>>> f5f6e959
 
 
 v3.2.13 (2018-04-13)
