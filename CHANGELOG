--- conflicted
+++ resolved
@@ -1,4 +1,3 @@
-<<<<<<< HEAD
 v3.3.3 (XXXX-XX-XX)
 -------------------
 
@@ -12,10 +11,7 @@
   The option is set to `false` by default to ensure backwards-compatibility
 
 
-v3.3.2 (XXXX-XX-XX)
-=======
 v3.3.2 (2018-01-04)
->>>>>>> 402ed9a9
 -------------------
 
 * fixed issue #4199: Internal failure: JavaScript exception in file 'arangosh.js' at 98,7: ArangoError 4: Expecting type String
