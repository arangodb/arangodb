--- conflicted
+++ resolved
@@ -1,13 +1,11 @@
 v3.4.0-rc.3 (XXXX-XX-XX)
 ------------------------
 
-<<<<<<< HEAD
 * fix internal issue #2785: web ui's sort dialog sometimes got rendered, even
   if it should not.
-=======
+
 * fix internal issue #2764: the waitForSync property of a satellite collection
   could not be changed via the Web UI
->>>>>>> a086b7d8
 
 * dynamically manage libcurl's number of open connections to increase performance
   by reducing the number of socket close and then reopen cycles
