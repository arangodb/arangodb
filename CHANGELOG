devel
-----

<<<<<<< HEAD
* Truncate in RocksDB will now do intermediate commits every 10.000 documents
  if truncate fails or the server crashes during this operation all deletes
  that have been commited so far are persisted.
=======
* issue #1190: added option `--create-database` for arangoimport
>>>>>>> bddadda0

* issue #3504: added option `--force-same-database` for arangorestore

  with this option set to true, it is possible to make any arangorestore attempt
  fail if the specified target database does not match the database name
  specified in the source dump's "dump.json" file. it can thus be used to
  prevent restoring data into the "wrong" database

  The option is set to `false` by default to ensure backwards-compatibility

* UI: updated dygraph js library to version 2.1.0

* honor specified COLLECT method in AQL COLLECT options
  
  for example, when the user explicitly asks for the COLLECT method
  to be `sorted`, the optimizer will now not produce an alternative
  version of the plan using the hash method.
  
  additionally, if the user explcitly asks for the COLLECT method to
  be `hash`, the optimizer will now change the existing plan to use
  the hash method if possible instead of just creating an alternative
  plan.
  
  `COLLECT ... OPTIONS { method: 'sorted' }` => always use sorted method
  `COLLECT ... OPTIONS { method: 'hash' }`   => use hash if this is technically possible
  `COLLECT ...` (no options)                 => create a plan using sorted, and another plan using hash method

* added C++ implementation for AQL function `SHA512()`

* added AQL function `IS_KEY`
  this function checks if the value passed to it can be used as a document key,
  i.e. as the value of the `_key` attribute

* add AQL functions `SORTED` and `SORTED_UNIQUE`
  
  `SORTED` will return a sorted version of the input array using AQL's internal 
  comparison order
  `SORTED_UNIQUE` will do the same, but additionally removes duplicates.

* Added C++ implementation for the AQL TRANSLATE function

* renamed arangoimp to arangoimport for consistency
  Release packages will still install arangoimp as a symlink so user scripts 
  invoking arangoimp do not need to be changed

* UI: Shard distribution view now has an accordion view instead of displaying
  all shards of all collections at once.


v3.3.3 (XXXX-XX-XX)
-------------------

* fixed issue #4255: AQL SORT consuming too much memory


v3.3.2 (2018-01-04)
-------------------

* fixed issue #4199: Internal failure: JavaScript exception in file 'arangosh.js' 
  at 98,7: ArangoError 4: Expecting type String 

* fixed issue in agency supervision with a good server being left in
  failedServers

* distinguish isReady and allInSync in clusterInventory

* fixed issue #4197: AQL statement not working in 3.3.1 when upgraded from 3.2.10

* do not reuse collection ids when restoring collections from a dump, but assign new collection ids, this should prevent collection id conflicts


v3.3.1 (2017-12-28)
-------------------

* UI: displayed wrong wfs property for a collection when using RocksDB as 
  storage engine

* added `--ignore-missing` option to arangoimp
  this option allows importing lines with less fields than specified in the CSV
  header line

* changed misleading error message from "no leader" to "not a leader"

* optimize usage of AQL FULLTEXT index function to a FOR loop with index
  usage in some cases
  When the optimization is applied, this especially speeds up fulltext index 
  queries in the cluster

* UI: improved the behavior during collection creation in a cluster environment 

* Agency lockup fixes for very small machines.

* Agency performance improvement by finer grained locking.

* Use steady_clock in agency whereever possible.

* Agency prevent Supervision thread crash.

* Fix agency integer overflow in timeout calculation.


v3.3.0 (2012-12-14)
-------------------

* release version

* added a missing try/catch block in the supervision thread


v3.3.rc8 (2017-12-12)
---------------------

* UI: fixed broken foxx configuration keys. Some valid configuration values
  could not be edited via the ui.

* UI: pressing the return key inside a select2 box no longer triggers the modal's
  success function

* UI: coordinators and db servers are now in sorted order (ascending)


v3.3.rc7 (2017-12-07)
---------------------

* fixed issue #3741: fix terminal color output in Windows 

* UI: fixed issue #3822: disabled name input field for system collections

* fixed issue #3640: limit in subquery

* fixed issue #3745: Invalid result when using OLD object with array attribute in UPSERT statement

* UI: edge collections were wrongly added to from and to vertices select box during graph creation

* UI: added not found views for documents and collections

* UI: using default user database api during database creation now

* UI: the graph viewer backend now picks one random start vertex of the
  first 1000 documents instead of calling any(). The implementation of
  "any" is known to scale bad on huge collections with RocksDB.

* UI: fixed disappearing of the navigation label in some case special case

* UI: the graph viewer now displays updated label values correctly.
  Additionally the included node/edge editor now closes automatically
  after a successful node/edge update.
  
* fixed issue #3917: traversals with high maximal depth take extremely long
  in planning phase.


v3.3.rc4 (2017-11-28)
---------------------

* minor bug-fixes


v3.3.rc3 (2017-11-24)
---------------------

* bug-fixes


v3.3.rc2 (2017-11-22)
---------------------

* UI: document/edge editor now remembering their modes (e.g. code or tree)

* UI: optimized error messages for invalid graph definitions. Also fixed a
  graph renderer cleanup error.

* UI: added a delay within the graph viewer while changing the colors of the
  graph. Necessary due different browser behaviour.

* added options `--encryption.keyfile` and `--encryption.key-generator` to arangodump
  and arangorestore

* UI: the graph viewer now displays updated label values correctly.
  Additionally the included node/edge editor now closes automatically
	after a successful node/edge update.

* removed `--recycle-ids` option for arangorestore

  using that option could have led to problems on the restore, with potential
  id conflicts between the originating server (the source dump server) and the
  target server (the restore server)


v3.3.rc1 (2017-11-17)
---------------------

* add readonly mode REST API

* allow compilation of ArangoDB source code with g++ 7

* upgrade minimum required g++ compiler version to g++ 5.4
  That means ArangoDB source code will not compile with g++ 4.x or g++ < 5.4 anymore.

* AQL: during a traversal if a vertex is not found. It will not print an ERROR to the log and continue
  with a NULL value, but will register a warning at the query and continue with a NULL value.
  The situation is not desired as an ERROR as ArangoDB can store edges pointing to non-existing
  vertex which is perfectly valid, but it may be a n issue on the data model, so users
  can directly see it on the query now and do not "by accident" have to check the LOG output.

* introduce `enforceReplicationFactor` attribute for creating collections:
  this optional parameter controls if the coordinator should bail out during collection
  creation if there are not enough DBServers available for the desired `replicationFactor`.

* fixed issue #3516: Show execution time in arangosh

  this change adds more dynamic prompt components for arangosh
  The following components are now available for dynamic prompts,
  settable via the `--console.prompt` option in arangosh:

  - '%t': current time as timestamp
  - '%a': elpased time since ArangoShell start in seconds
  - '%p': duration of last command in seconds
  - '%d': name of current database
  - '%e': current endpoint
  - '%E': current endpoint without protocol
  - '%u': current user

  The time a command takes can be displayed easily by starting arangosh with `--console.prompt "%p> "`.

* make the ArangoShell refill its collection cache when a yet-unknown collection
  is first accessed. This fixes the following problem:

      arangosh1> db._collections();  // shell1 lists all collections
      arangosh2> db._create("test"); // shell2 now creates a new collection 'test'
      arangosh1> db.test.insert({}); // shell1 is not aware of the collection created
                                     // in shell2, so the insert will fail

* make AQL `DISTINCT` not change the order of the results it is applied on

* incremental transfer of initial collection data now can handle partial
  responses for a chunk, allowing the leader/master to send smaller chunks
  (in terms of HTTP response size) and limit memory usage

  this optimization is only active if client applications send the "offset" parameter
  in their requests to PUT `/_api/replication/keys/<id>?type=docs`

* initial creation of shards for cluster collections is now faster with
  `replicationFactor` values bigger than 1. this is achieved by an optimization
  for the case when the collection on the leader is still empty

* potential fix for issue #3517: several "filesystem full" errors in logs
  while there's a lot of disk space

* added C++ implementations for AQL function `SUBSTRING()`, `LEFT()`, `RIGHT()` and `TRIM()`

* show C++ function name of call site in ArangoDB log output

  this requires option `--log.line-number` to be set to *true*

* UI: added word wrapping to query editor

* UI: fixed wrong user attribute name validation, issue #3228

* make AQL return a proper error message in case of a unique key constraint
  violation. previously it only returned the generic "unique constraint violated"
  error message but omitted the details about which index caused the problem.

  This addresses https://stackoverflow.com/questions/46427126/arangodb-3-2-unique-constraint-violation-id-or-key

* added option `--server.local-authentication`

* UI: added user roles

* added config option `--log.color` to toggle colorful logging to terminal

* added config option `--log.thread-name` to additionally log thread names

* usernames must not start with `:role:`, added new options:
    --server.authentication-timeout
    --ldap.roles-attribute-name
    --ldap.roles-transformation
    --ldap.roles-search
    --ldap.superuser-role
    --ldap.roles-include
    --ldap.roles-exclude

* performance improvements for full collection scans and a few other operations
  in MMFiles engine

* added `--rocksdb.encryption-key-generator` for enterprise

* removed `--compat28` parameter from arangodump and replication API

  older ArangoDB versions will no longer be supported by these tools.

* increase the recommended value for `/proc/sys/vm/max_map_count` to a value
  eight times as high as the previous recommended value. Increasing the
  values helps to prevent an ArangoDB server from running out of memory mappings.

  The raised minimum recommended value may lead to ArangoDB showing some startup
  warnings as follows:

      WARNING {memory} maximum number of memory mappings per process is 65530, which seems too low. it is recommended to set it to at least 512000
      WARNING {memory} execute 'sudo sysctl -w "vm.max_map_count=512000"'

* Foxx now warns about malformed configuration/dependency names and aliases in the manifest.

v3.2.7 (2017-11-13)
-------------------

* Cluster customers, which have upgraded from 3.1 to 3.2 need to upgrade
  to 3.2.7. The cluster supervision is otherwise not operational.

* Fixed issue #3597: AQL with path filters returns unexpected results
  In some cases breadth first search in combination with vertex filters
  yields wrong result, the filter was not applied correctly.

* fixed some undefined behavior in some internal value caches for AQL GatherNodes
  and SortNodes, which could have led to sorted results being effectively not
  correctly sorted.

* make the replication applier for the RocksDB engine start automatically after a
  restart of the server if the applier was configured with its `autoStart` property
  set to `true`. previously the replication appliers were only automatically restarted
  at server start for the MMFiles engine.

* fixed arangodump batch size adaptivity in cluster mode and upped default batch size
  for arangodump

  these changes speed up arangodump in cluster context

* smart graphs now return a proper inventory in response to replication inventory
  requests

* fixed issue #3618: Inconsistent behavior of OR statement with object bind parameters

* only users with read/write rights on the "_system" database can now execute
  "_admin/shutdown" as well as modify properties of the write-ahead log (WAL)

* increase default maximum number of V8 contexts to at least 16 if not explicitly
  configured otherwise.
  the procedure for determining the actual maximum value of V8 contexts is unchanged
  apart from the value `16` and works as follows:
  - if explicitly set, the value of the configuration option `--javascript.v8-contexts`
    is used as the maximum number of V8 contexts
  - when the option is not set, the maximum number of V8 contexts is determined
    by the configuration option `--server.threads` if that option is set. if
    `--server.threads` is not set, then the maximum number of V8 contexts is the
    server's reported hardware concurrency (number of processors visible
    to the arangod process). if that would result in a maximum value of less than 16
    in any of these two cases, then the maximum value will be increased to 16.

* fixed issue #3447: ArangoError 1202: AQL: NotFound: (while executing) when
  updating collection

* potential fix for issue #3581: Unexpected "rocksdb unique constraint
  violated" with unique hash index

* fixed geo index optimizer rule for geo indexes with a single (array of coordinates)
  attribute.

* improved the speed of the shards overview in cluster (API endpoint /_api/cluster/shardDistribution API)
  It is now guaranteed to return after ~2 seconds even if the entire cluster is unresponsive.

* fix agency precondition check for complex objects
  this fixes issues with several CAS operations in the agency

* several fixes for agency restart and shutdown

* the cluster-internal representation of planned collection objects is now more
  lightweight than before, using less memory and not allocating any cache for indexes
  etc.

* fixed issue #3403: How to kill long running AQL queries with the browser console's
  AQL (display issue)

* fixed issue #3549: server reading ENGINE config file fails on common standard
  newline character

* UI: fixed error notifications for collection modifications

* several improvements for the truncate operation on collections:

  * the timeout for the truncate operation was increased in cluster mode in
    order to prevent too frequent "could not truncate collection" errors

  * after a truncate operation, collections in MMFiles still used disk space.
    to reclaim disk space used by truncated collection, the truncate actions
    in the web interface and from the ArangoShell now issue an extra WAL flush
    command (in cluster mode, this command is also propagated to all servers).
    the WAL flush allows all servers to write out any pending operations into the
    datafiles of the truncated collection. afterwards, a final journal rotate
    command is sent, which enables the compaction to entirely remove all datafiles
    and journals for the truncated collection, so that all disk space can be
    reclaimed

  * for MMFiles a special method will be called after a truncate operation so that
    all indexes of the collection can free most of their memory. previously some
    indexes (hash and skiplist indexes) partially kept already allocated memory
    in order to avoid future memory allocations

  * after a truncate operation in the RocksDB engine, an additional compaction
    will be triggered for the truncated collection. this compaction removes all
    deletions from the key space so that follow-up scans over the collection's key
    range do not have to filter out lots of already-removed values

  These changes make truncate operations potentially more time-consuming than before,
  but allow for memory/disk space savings afterwards.

* enable JEMalloc background threads for purging and returning unused memory
  back to the operating system (Linux only)

  JEMalloc will create its background threads on demand. The number of background
  threads is capped by the number of CPUs or active arenas. The background threads run
  periodically and purge unused memory pages, allowing memory to be returned to the
  operating system.

  This change will make the arangod process create several additional threads.
  It is accompanied by an increased `TasksMax` value in the systemd service configuration
  file for the arangodb3 service.

* upgraded bundled V8 engine to bugfix version v5.7.492.77

  this upgrade fixes a memory leak in upstream V8 described in
  https://bugs.chromium.org/p/v8/issues/detail?id=5945 that will result in memory
  chunks only getting uncommitted but not unmapped


v3.2.6 (2017-10-26)
-------------------

* UI: fixed event cleanup in cluster shards view

* UI: reduced cluster dashboard api calls

* fixed a permission problem that prevented collection contents to be displayed
  in the web interface

* removed posix_fadvise call from RocksDB's PosixSequentialFile::Read(). This is
  consistent with Facebook PR 2573 (#3505)

  this fix should improve the performance of the replication with the RocksDB
  storage engine

* allow changing of collection replication factor for existing collections

* UI: replicationFactor of a collection is now changeable in a cluster
  environment

* several fixes for the cluster agency

* fixed undefined behavior in the RocksDB-based geo index

* fixed Foxxmaster failover

* purging or removing the Debian/Ubuntu arangodb3 packages now properly stops
  the arangod instance before actuallying purging or removing


v3.2.5 (2017-10-16)
-------------------

* general-graph module and _api/gharial now accept cluster options
  for collection creation. It is now possible to set replicationFactor and
  numberOfShards for all collections created via this graph object.
  So adding a new collection will not result in a singleShard and
  no replication anymore.

* fixed issue #3408: Hard crash in query for pagination

* minimum number of V8 contexts in console mode must be 2, not 1. this is
  required to ensure the console gets one dedicated V8 context and all other
  operations have at least one extra context. This requirement was not enforced
  anymore.

* fixed issue #3395: AQL: cannot instantiate CollectBlock with undetermined
  aggregation method

* UI: fixed wrong user attribute name validation, issue #3228

* fix potential overflow in CRC marker check when a corrupted CRC marker
  is found at the very beginning of an MMFiles datafile

* UI: fixed unresponsive events in cluster shards view

* Add statistics about the V8 context counts and number of available/active/busy
  threads we expose through the server statistics interface.


v3.2.4 (2017-09-26)
-------------------

* UI: no default index selected during index creation

* UI: added replicationFactor option during SmartGraph creation

* make the MMFiles compactor perform less writes during normal compaction
  operation

  This partially fixes issue #3144

* make the MMFiles compactor configurable

  The following options have been added:

* `--compaction.db-sleep-time`: sleep interval between two compaction runs
    (in s)
  * `--compaction.min-interval"`: minimum sleep time between two compaction
     runs (in s)
  * `--compaction.min-small-data-file-size`: minimal filesize threshold
    original datafiles have to be below for a compaction
  * `--compaction.dead-documents-threshold`: minimum unused count of documents
    in a datafile
  * `--compaction.dead-size-threshold`: how many bytes of the source data file
    are allowed to be unused at most
  * `--compaction.dead-size-percent-threshold`: how many percent of the source
    datafile should be unused at least
  * `--compaction.max-files`: Maximum number of files to merge to one file
  * `--compaction.max-result-file-size`: how large may the compaction result
    file become (in bytes)
  * `--compaction.max-file-size-factor`: how large the resulting file may
    be in comparison to the collection's `--database.maximal-journal-size' setting`

* fix downwards-incompatibility in /_api/explain REST handler

* fix Windows implementation for fs.getTempPath() to also create a
  sub-directory as we do on linux

* fixed a multi-threading issue in cluster-internal communication

* performance improvements for traversals and edge lookups

* removed internal memory zone handling code. the memory zones were a leftover
  from the early ArangoDB days and did not provide any value in the current
  implementation.

* (Enterprise only) added `skipInaccessibleCollections` option for AQL queries:
  if set, AQL queries (especially graph traversals) will treat collections to
  which a user has no access rights to as if these collections were empty.

* adjusted scheduler thread handling to start and stop less threads in
  normal operations

* leader-follower replication catchup code has been rewritten in C++

* early stage AQL optimization now also uses the C++ implementations of
  AQL functions if present. Previously it always referred to the JavaScript
  implementations and ignored the C++ implementations. This change gives
  more flexibility to the AQL optimizer.

* ArangoDB tty log output is now colored for log messages with levels
  FATAL, ERR and WARN.

* changed the return values of AQL functions `REGEX_TEST` and `REGEX_REPLACE`
  to `null` when the input regex is invalid. Previous versions of ArangoDB
  partly returned `false` for invalid regexes and partly `null`.

* added `--log.role` option for arangod

  When set to `true`, this option will make the ArangoDB logger print a single
  character with the server's role into each logged message. The roles are:

  - U: undefined/unclear (used at startup)
  - S: single server
  - C: coordinator
  - P: primary
  - A: agent

  The default value for this option is `false`, so no roles will be logged.


v3.2.3 (2017-09-07)
-------------------

* fixed issue #3106: orphan collections could not be registered in general-graph module

* fixed wrong selection of the database inside the internal cluster js api

* added startup option `--server.check-max-memory-mappings` to make arangod check
  the number of memory mappings currently used by the process and compare it with
  the maximum number of allowed mappings as determined by /proc/sys/vm/max_map_count

  The default value is `true`, so the checks will be performed. When the current
  number of mappings exceeds 90% of the maximum number of mappings, the creation
  of further V8 contexts will be deferred.

  Note that this option is effective on Linux systems only.

* arangoimp now has a `--remove-attribute` option

* added V8 context lifetime control options
  `--javascript.v8-contexts-max-invocations` and `--javascript.v8-contexts-max-age`

  These options allow specifying after how many invocations a used V8 context is
  disposed, or after what time a V8 context is disposed automatically after its
  creation. If either of the two thresholds is reached, an idl V8 context will be
  disposed.

  The default value of `--javascript.v8-contexts-max-invocations` is 0, meaning that
  the maximum number of invocations per context is unlimited. The default value
  for `--javascript.v8-contexts-max-age` is 60 seconds.

* fixed wrong UI cluster health information

* fixed issue #3070: Add index in _jobs collection

* fixed issue #3125: HTTP Foxx API JSON parsing

* fixed issue #3120: Foxx queue: job isn't running when server.authentication = true

* fixed supervision failure detection and handling, which happened with simultaneous
  agency leadership change


v3.2.2 (2017-08-23)
-------------------

* make "Rebalance shards" button work in selected database only, and not make
  it rebalance the shards of all databases

* fixed issue #2847: adjust the response of the DELETE `/_api/users/database/*` calls

* fixed issue #3075: Error when upgrading arangoDB on linux ubuntu 16.04

* fixed a buffer overrun in linenoise console input library for long input strings

* increase size of the linenoise input buffer to 8 KB

* abort compilation if the detected GCC or CLANG isn't in the range of compilers
  we support

* fixed spurious cluster hangups by always sending AQL-query related requests
  to the correct servers, even after failover or when a follower drops

  The problem with the previous shard-based approach was that responsibilities
  for shards may change from one server to another at runtime, after the query
  was already instanciated. The coordinator and other parts of the query then
  sent further requests for the query to the servers now responsible for the
  shards.
  However, an AQL query must send all further requests to the same servers on
  which the query was originally instanciated, even in case of failover.
  Otherwise this would potentially send requests to servers that do not know
  about the query, and would also send query shutdown requests to the wrong
  servers, leading to abandoned queries piling up and using resources until
  they automatically time out.

* fixed issue with RocksDB engine acquiring the collection count values too
  early, leading to the collection count values potentially being slightly off
  even in exclusive transactions (for which the exclusive access should provide
  an always-correct count value)

* fixed some issues in leader-follower catch-up code, specifically for the
  RocksDB engine

* make V8 log fatal errors to syslog before it terminates the process.
  This change is effective on Linux only.

* fixed issue with MMFiles engine creating superfluous collection journals
  on shutdown

* fixed issue #3067: Upgrade from 3.2 to 3.2.1 reset autoincrement keys

* fixed issue #3044: ArangoDB server shutdown unexpectedly

* fixed issue #3039: Incorrect filter interpretation

* fixed issue #3037: Foxx, internal server error when I try to add a new service

* improved MMFiles fulltext index document removal performance
  and fulltext index query performance for bigger result sets

* ui: fixed a display bug within the slow and running queries view

* ui: fixed a bug when success event triggers twice in a modal

* ui: fixed the appearance of the documents filter

* ui: graph vertex collections not restricted to 10 anymore

* fixed issue #2835: UI detection of JWT token in case of server restart or upgrade

* upgrade jemalloc version to 5.0.1

  This fixes problems with the memory allocator returing "out of memory" when
  calling munmap to free memory in order to return it to the OS.

  It seems that calling munmap on Linux can increase the number of mappings, at least
  when a region is partially unmapped. This can lead to the process exceeding its
  maximum number of mappings, and munmap and future calls to mmap returning errors.

  jemalloc version 5.0.1 does not have the `--enable-munmap` configure option anymore,
  so the problem is avoided. To return memory to the OS eventually, jemalloc 5's
  background purge threads are used on Linux.

* fixed issue #2978: log something more obvious when you log a Buffer

* fixed issue #2982: AQL parse error?

* fixed issue #3125: HTTP Foxx API Json parsing

v3.2.1 (2017-08-09)
-------------------

* added C++ implementations for AQL functions `LEFT()`, `RIGHT()` and `TRIM()`

* fixed docs for issue #2968: Collection _key autoincrement value increases on error

* fixed issue #3011: Optimizer rule reduce-extraction-to-projection breaks queries

* Now allowing to restore users in a sharded environment as well
  It is still not possible to restore collections that are sharded
  differently than by _key.

* fixed an issue with restoring of system collections and user rights.
  It was not possible to restore users into an authenticated server.

* fixed issue #2977: Documentation for db._createDatabase is wrong

* ui: added bind parameters to slow query history view

* fixed issue #1751: Slow Query API should provide bind parameters, webui should display them

* ui: fixed a bug when moving multiple documents was not possible

* fixed docs for issue #2968: Collection _key autoincrement value increases on error

* AQL CHAR_LENGTH(null) returns now 0. Since AQL TO_STRING(null) is '' (string of length 0)

* ui: now supports single js file upload for Foxx services in addition to zip files

* fixed a multi-threading issue in the agency when callElection was called
  while the Supervision was calling updateSnapshot

* added startup option `--query.tracking-with-bindvars`

  This option controls whether the list of currently running queries
  and the list of slow queries should contain the bind variables used
  in the queries or not.

  The option can be changed at runtime using the commands

      // enables tracking of bind variables
      // set to false to turn tracking of bind variables off
      var value = true;
      require("@arangodb/aql/queries").properties({
        trackBindVars: value
      });

* index selectivity estimates are now available in the cluster as well

* fixed issue #2943: loadIndexesIntoMemory not returning the same structure
  as the rest of the collection APIs

* fixed issue #2949: ArangoError 1208: illegal name

* fixed issue #2874: Collection properties do not return `isVolatile`
  attribute

* potential fix for issue #2939: Segmentation fault when starting
  coordinator node

* fixed issue #2810: out of memory error when running UPDATE/REPLACE
  on medium-size collection

* fix potential deadlock errors in collector thread

* disallow the usage of volatile collections in the RocksDB engine
  by throwing an error when a collection is created with attribute
  `isVolatile` set to `true`.
  Volatile collections are unsupported by the RocksDB engine, so
  creating them should not succeed and silently create a non-volatile
  collection

* prevent V8 from issuing SIGILL instructions when it runs out of memory

  Now arangod will attempt to log a FATAL error into its logfile in case V8
  runs out of memory. In case V8 runs out of memory, it will still terminate the
  entire process. But at least there should be something in the ArangoDB logs
  indicating what the problem was. Apart from that, the arangod process should
  now be exited with SIGABRT rather than SIGILL as it shouldn't return into the
  V8 code that aborted the process with `__builtin_trap`.

  this potentially fixes issue #2920: DBServer crashing automatically post upgrade to 3.2

* Foxx queues and tasks now ensure that the scripts in them run with the same
  permissions as the Foxx code who started the task / queue

* fixed issue #2928: Offset problems

* fixed issue #2876: wrong skiplist index usage in edge collection

* fixed issue #2868: cname missing from logger-follow results in rocksdb

* fixed issue #2889: Traversal query using incorrect collection id

* fixed issue #2884: AQL traversal uniqueness constraints "propagating" to other traversals? Weird results

* arangoexport: added `--query` option for passing an AQL query to export the result

* fixed issue #2879: No result when querying for the last record of a query

* ui: allows now to edit default access level for collections in database
  _system for all users except the root user.

* The _users collection is no longer accessible outside the arngod process, _queues is always read-only

* added new option "--rocksdb.max-background-jobs"

* removed options "--rocksdb.max-background-compactions", "--rocksdb.base-background-compactions" and "--rocksdb.max-background-flushes"

* option "--rocksdb.compaction-read-ahead-size" now defaults to 2MB

* change Windows build so that RocksDB doesn't enforce AVX optimizations by default
  This fixes startup crashes on servers that do not have AVX CPU extensions

* speed up RocksDB secondary index creation and dropping

* removed RocksDB note in Geo index docs


v3.2.0 (2017-07-20)
-------------------

* fixed UI issues

* fixed multi-threading issues in Pregel

* fixed Foxx resilience

* added command-line option `--javascript.allow-admin-execute`

  This option can be used to control whether user-defined JavaScript code
  is allowed to be executed on server by sending via HTTP to the API endpoint
  `/_admin/execute`  with an authenticated user account.
  The default value is `false`, which disables the execution of user-defined
  code. This is also the recommended setting for production. In test environments,
  it may be convenient to turn the option on in order to send arbitrary setup
  or teardown commands for execution on the server.


v3.2.beta6 (2017-07-18)
-----------------------

* various bugfixes


v3.2.beta5 (2017-07-16)
-----------------------

* numerous bugfixes


v3.2.beta4 (2017-07-04)
-----------------------

* ui: fixed document view _from and _to linking issue for special characters

* added function `db._parse(query)` for parsing an AQL query and returning information about it

* fixed one medium priority and two low priority security user interface
  issues found by owasp zap.

* ui: added index deduplicate options

* ui: fixed renaming of collections for the rocksdb storage engine

* documentation and js fixes for secondaries

* RocksDB storage format was changed, users of the previous beta/alpha versions
  must delete the database directory and re-import their data

* enabled permissions on database and collection level

* added and changed some user related REST APIs
    * added `PUT /_api/user/{user}/database/{database}/{collection}` to change collection permission
    * added `GET /_api/user/{user}/database/{database}/{collection}`
    * added optional `full` parameter to the `GET /_api/user/{user}/database/` REST call

* added user functions in the arangoshell `@arangodb/users` module
    * added `grantCollection` and `revokeCollection` functions
    * added `permission(user, database, collection)` to retrieve collection specific rights

* added "deduplicate" attribute for array indexes, which controls whether inserting
  duplicate index values from the same document into a unique array index will lead to
  an error or not:

      // with deduplicate = true, which is the default value:
      db._create("test");
      db.test.ensureIndex({ type: "hash", fields: ["tags[*]"], deduplicate: true });
      db.test.insert({ tags: ["a", "b"] });
      db.test.insert({ tags: ["c", "d", "c"] }); // will work, because deduplicate = true
      db.test.insert({ tags: ["a"] }); // will fail

      // with deduplicate = false
      db._create("test");
      db.test.ensureIndex({ type: "hash", fields: ["tags[*]"], deduplicate: false });
      db.test.insert({ tags: ["a", "b"] });
      db.test.insert({ tags: ["c", "d", "c"] }); // will not work, because deduplicate = false
      db.test.insert({ tags: ["a"] }); // will fail

  The "deduplicate" attribute is now also accepted by the index creation HTTP
  API endpoint POST /_api/index and is returned by GET /_api/index.

* added optimizer rule "remove-filters-covered-by-traversal"

* Debian/Ubuntu installer: make messages about future package upgrades more clear

* fix a hangup in VST

  The problem happened when the two first chunks of a VST message arrived
  together on a connection that was newly switched to VST.

* fix deletion of outdated WAL files in RocksDB engine

* make use of selectivity estimates in hash, skiplist and persistent indexes
  in RocksDB engine

* changed VM overcommit recommendation for user-friendliness

* fix a shutdown bug in the cluster: a destroyed query could still be active

* do not terminate the entire server process if a temp file cannot be created
  (Windows only)

* fix log output in the front-end, it stopped in case of too many messages


v3.2.beta3 (2017-06-27)
-----------------------

* numerous bugfixes


v3.2.beta2 (2017-06-20)
-----------------------

* potentially fixed issue #2559: Duplicate _key generated on insertion

* fix invalid results (too many) when a skipping LIMIT was used for a
  traversal. `LIMIT x` or `LIMIT 0, x` were not affected, but `LIMIT s, x`
  may have returned too many results

* fix races in SSL communication code

* fix invalid locking in JWT authentication cache, which could have
  crashed the server

* fix invalid first group results for sorted AQL COLLECT when LIMIT
  was used

* fix potential race, which could make arangod hang on startup

* removed `exception` field from transaction error result; users should throw
  explicit `Error` instances to return custom exceptions (addresses issue #2561)

* fixed issue #2613: Reduce log level when Foxx manager tries to self heal missing database

* add a read only mode for users and collection level authorization

* removed `exception` field from transaction error result; users should throw
  explicit `Error` instances to return custom exceptions (addresses issue #2561)

* fixed issue #2677: Foxx disabling development mode creates non-deterministic service bundle

* fixed issue #2684: Legacy service UI not working


v3.2.beta1 (2017-06-12)
-----------------------

* provide more context for index errors (addresses issue #342)

* arangod now validates several OS/environment settings on startup and warns if
  the settings are non-ideal. Most of the checks are executed on Linux systems only.

* fixed issue #2515: The replace-or-with-in optimization rule might prevent use of indexes

* added `REGEX_REPLACE` AQL function

* the RocksDB storage format was changed, users of the previous alpha versions
  must delete the database directory and re-import their data

* added server startup option `--query.fail-on-warning`

  setting this option to `true` will abort any AQL query with an exception if
  it causes a warning at runtime. The value can be overridden per query by
  setting the `failOnWarning` attribute in a query's options.

* added --rocksdb.num-uncompressed-levels to adjust number of non-compressed levels

* added checks for memory managment and warn (i. e. if hugepages are enabled)

* set default SSL cipher suite string to "HIGH:!EXPORT:!aNULL@STRENGTH"

* fixed issue #2469: Authentication = true does not protect foxx-routes

* fixed issue #2459: compile success but can not run with rocksdb

* `--server.maximal-queue-size` is now an absolute maximum. If the queue is
  full, then 503 is returned. Setting it to 0 means "no limit".

* (Enterprise only) added authentication against an LDAP server

* fixed issue #2083: Foxx services aren't distributed to all coordinators

* fixed issue #2384: new coordinators don't pick up existing Foxx services

* fixed issue #2408: Foxx service validation causes unintended side-effects

* extended HTTP API with routes for managing Foxx services

* added distinction between hasUser and authorized within Foxx
  (cluster internal requests are authorized requests but don't have a user)

* arangoimp now has a `--threads` option to enable parallel imports of data

* PR #2514: Foxx services that can't be fixed by self-healing now serve a 503 error

* added `time` function to `@arangodb` module


v3.2.alpha4 (2017-04-25)
------------------------

* fixed issue #2450: Bad optimization plan on simple query

* fixed issue #2448: ArangoDB Web UI takes no action when Delete button is clicked

* fixed issue #2442: Frontend shows already deleted databases during login

* added 'x-content-type-options: nosniff' to avoid MSIE bug

* set default value for `--ssl.protocol` from TLSv1 to TLSv1.2.

* AQL breaking change in cluster:
  The SHORTEST_PATH statement using edge-collection names instead
  of a graph name now requires to explicitly name the vertex-collection names
  within the AQL query in the cluster. It can be done by adding `WITH <name>`
  at the beginning of the query.

  Example:
  ```
  FOR v,e IN OUTBOUND SHORTEST_PATH @start TO @target edges [...]
  ```

  Now has to be:

  ```
  WITH vertices
  FOR v,e IN OUTBOUND SHORTEST_PATH @start TO @target edges [...]
  ```

  This change is due to avoid dead-lock sitations in clustered case.
  An error stating the above is included.

* add implicit use of geo indexes when using SORT/FILTER in AQL, without
  the need to use the special-purpose geo AQL functions `NEAR` or `WITHIN`.

  the special purpose `NEAR` AQL function can now be substituted with the
  following AQL (provided there is a geo index present on the `doc.latitude`
  and `doc.longitude` attributes):

      FOR doc in geoSort
        SORT DISTANCE(doc.latitude, doc.longitude, 0, 0)
        LIMIT 5
        RETURN doc

  `WITHIN` can be substituted with the following AQL:

      FOR doc in geoFilter
        FILTER DISTANCE(doc.latitude, doc.longitude, 0, 0) < 2000
        RETURN doc

  Compared to using the special purpose AQL functions this approach has the
  advantage that it is more composable, and will also honor any `LIMIT` values
  used in the AQL query.

* potential fix for shutdown hangs on OSX

* added KB, MB, GB prefix for integer parameters, % for integer parameters
  with a base value

* added JEMALLOC 4.5.0

* added `--vm.resident-limit` and `--vm.path` for file-backed memory mapping
  after reaching a configurable maximum RAM size

* try recommended limit for file descriptors in case of unlimited
  hard limit

* issue #2413: improve logging in case of lock timeout and deadlocks

* added log topic attribute to /_admin/log api

* removed internal build option `USE_DEV_TIMERS`

  Enabling this option activated some proprietary timers for only selected
  events in arangod. Instead better use `perf` to gather timings.


v3.2.alpha3 (2017-03-22)
------------------------

* increase default collection lock timeout from 30 to 900 seconds

* added function `db._engine()` for retrieval of storage engine information at
  server runtime

  There is also an HTTP REST handler at GET /_api/engine that returns engine
  information.

* require at least cmake 3.2 for building ArangoDB

* make arangod start with less V8 JavaScript contexts

  This speeds up the server start (a little bit) and makes it use less memory.
  Whenever a V8 context is needed by a Foxx action or some other operation and
  there is no usable V8 context, a new one will be created dynamically now.

  Up to `--javascript.v8-contexts` V8 contexts will be created, so this option
  will change its meaning. Previously as many V8 contexts as specified by this
  option were created at server start, and the number of V8 contexts did not
  change at runtime. Now up to this number of V8 contexts will be in use at the
  same time, but the actual number of V8 contexts is dynamic.

  The garbage collector thread will automatically delete unused V8 contexts after
  a while. The number of spare contexts will go down to as few as configured in
  the new option `--javascript.v8-contexts-minimum`. Actually that many V8 contexts
  are also created at server start.

  The first few requests in new V8 contexts will take longer than in contexts
  that have been there already. Performance may therefore suffer a bit for the
  initial requests sent to ArangoDB or when there are only few but performance-
  critical situations in which new V8 contexts will be created. If this is a
  concern, it can easily be fixed by setting `--javascipt.v8-contexts-minimum`
  and `--javascript.v8-contexts` to a relatively high value, which will guarantee
  that many number of V8 contexts to be created at startup and kept around even
  when unused.

  Waiting for an unused V8 context will now also abort if no V8 context can be
  acquired/created after 120 seconds.

* improved diagnostic messages written to logfiles by supervisor process

* fixed issue #2367

* added "bindVars" to attributes of currently running and slow queries

* added "jsonl" as input file type for arangoimp

* upgraded version of bundled zlib library from 1.2.8 to 1.2.11

* added input file type `auto` for arangoimp so it can automatically detect the
  type of the input file from the filename extension

* fixed variables parsing in GraphQL

* added `--translate` option for arangoimp to translate attribute names from
  the input files to attriubte names expected by ArangoDB

  The `--translate` option can be specified multiple times (once per translation
  to be executed). The following example renames the "id" column from the input
  file to "_key", and the "from" column to "_from", and the "to" column to "_to":

      arangoimp --type csv --file data.csv --translate "id=_key" --translate "from=_from" --translate "to=_to"

  `--translate` works for CSV and TSV inputs only.

* changed default value for `--server.max-packet-size` from 128 MB to 256 MB

* fixed issue #2350

* fixed issue #2349

* fixed issue #2346

* fixed issue #2342

* change default string truncation length from 80 characters to 256 characters for
  `print`/`printShell` functions in ArangoShell and arangod. This will emit longer
  prefixes of string values before truncating them with `...`, which is helpful
  for debugging.

* always validate incoming JSON HTTP requests for duplicate attribute names

  Incoming JSON data with duplicate attribute names will now be rejected as
  invalid. Previous versions of ArangoDB only validated the uniqueness of
  attribute names inside incoming JSON for some API endpoints, but not
  consistently for all APIs.

* don't let read-only transactions block the WAL collector

* allow passing own `graphql-sync` module instance to Foxx GraphQL router

* arangoexport can now export to csv format

* arangoimp: fixed issue #2214

* Foxx: automatically add CORS response headers

* added "OPTIONS" to CORS `access-control-allow-methods` header

* Foxx: Fix arangoUser sometimes not being set correctly

* fixed issue #1974


v3.2.alpha2 (2017-02-20)
------------------------

* ui: fixed issue #2065

* ui: fixed a dashboard related memory issue

* Internal javascript rest actions will now hide their stack traces to the client
  unless maintainer mode is activated. Instead they will always log to the logfile

* Removed undocumented internal HTTP API:
  * PUT _api/edges

  The documented GET _api/edges and the undocumented POST _api/edges remains unmodified.

* updated V8 version to 5.7.0.0

* change undocumented behaviour in case of invalid revision ids in
  If-Match and If-None-Match headers from 400 (BAD) to 412 (PRECONDITION
  FAILED).

* change undocumented behaviour in case of invalid revision ids in
  JavaScript document operations from 1239 ("illegal document revision")
  to 1200 ("conflict").

* added data export tool, arangoexport.

  arangoexport can be used to export collections to json, jsonl or xml
  and export a graph or collections to xgmml.

* fixed a race condition when closing a connection

* raised default hard limit on threads for very small to 64

* fixed negative counting of http connection in UI


v3.2.alpha1 (2017-02-05)
------------------------

* added figure `httpRequests` to AQL query statistics

* removed revisions cache intermediate layer implementation

* obsoleted startup options `--database.revision-cache-chunk-size` and
  `--database.revision-cache-target-size`

* fix potential port number over-/underruns

* added startup option `--log.shorten-filenames` for controlling whether filenames
  in log messages should be shortened to just the filename with the absolute path

* removed IndexThreadFeature, made `--database.index-threads` option obsolete

* changed index filling to make it more parallel, dispatch tasks to boost::asio

* more detailed stacktraces in Foxx apps

* generated Foxx services now use swagger tags


v3.1.24 (XXXX-XX-XX)
--------------------

* fixed one more LIMIT issue in traversals


v3.1.23 (2017-06-19)
--------------------

* potentially fixed issue #2559: Duplicate _key generated on insertion

* fix races in SSL communication code

* fix invalid results (too many) when a skipping LIMIT was used for a
  traversal. `LIMIT x` or `LIMIT 0, x` were not affected, but `LIMIT s, x`
  may have returned too many results

* fix invalid first group results for sorted AQL COLLECT when LIMIT
  was used

* fix invalid locking in JWT authentication cache, which could have
  crashed the server

* fix undefined behavior in traverser when traversals were used inside
  a FOR loop


v3.1.22 (2017-06-07)
--------------------

* fixed issue #2505: Problem with export + report of a bug

* documented changed behavior of WITH

* fixed ui glitch in aardvark

* avoid agency compaction bug

* fixed issue #2283: disabled proxy communication internally


v3.1.21 (2017-05-22)
--------------------

* fixed issue #2488:  AQL operator IN error when data use base64 chars

* more randomness in seeding RNG

v3.1.20 (2016-05-16)
--------------------

* fixed incorrect sorting for distributeShardsLike

* improve reliability of AgencyComm communication with Agency

* fixed shard numbering bug, where ids were erouneously incremented by 1

* remove an unnecessary precondition in createCollectionCoordinator

* funny fail rotation fix

* fix in SimpleHttpClient for correct advancement of readBufferOffset

* forward SIG_HUP in supervisor process to the server process to fix logrotaion
  You need to stop the remaining arangod server process manually for the upgrade to work.


v3.1.19 (2017-04-28)
--------------------

* Fixed a StackOverflow issue in Traversal and ShortestPath. Occured if many (>1000) input
  values in a row do not return any result. Fixes issue: #2445

* fixed issue #2448

* fixed issue #2442

* added 'x-content-type-options: nosniff' to avoid MSIE bug

* fixed issue #2441

* fixed issue #2440

* Fixed a StackOverflow issue in Traversal and ShortestPath. Occured if many (>1000) input
  values in a row do not return any result. Fixes issue: #2445

* fix occasional hanging shutdowns on OS X


v3.1.18 (2017-04-18)
--------------------

* fixed error in continuous synchronization of collections

* fixed spurious hangs on server shutdown

* better error messages during restore collection

* completely overhaul supervision. More detailed tests

* Fixed a dead-lock situation in cluster traversers, it could happen in
  rare cases if the computation on one DBServer could be completed much earlier
  than the other server. It could also be restricted to SmartGraphs only.

* (Enterprise only) Fixed a bug in SmartGraph DepthFirstSearch. In some
  more complicated queries, the maxDepth limit of 1 was not considered strictly
  enough, causing the traverser to do unlimited depth searches.

* fixed issue #2415

* fixed issue #2422

* fixed issue #1974


v3.1.17 (2017-04-04)
--------------------

* (Enterprise only) fixed a bug where replicationFactor was not correctly
  forwarded in SmartGraph creation.

* fixed issue #2404

* fixed issue #2397

* ui - fixed smart graph option not appearing

* fixed issue #2389

* fixed issue #2400


v3.1.16 (2017-03-27)
--------------------

* fixed issue #2392

* try to raise file descriptors to at least 8192, warn otherwise

* ui - aql editor improvements + updated ace editor version (memory leak)

* fixed lost HTTP requests

* ui - fixed some event issues

* avoid name resolution when given connection string is a valid ip address

* helps with issue #1842, bug in COLLECT statement in connection with LIMIT.

* fix locking bug in cluster traversals

* increase lock timeout defaults

* increase various cluster timeouts

* limit default target size for revision cache to 1GB, which is better for
  tight RAM situations (used to be 40% of (totalRAM - 1GB), use
  --database.revision-cache-target-size <VALUEINBYTES> to get back the
  old behaviour

* fixed a bug with restarted servers indicating status as "STARTUP"
  rather that "SERVING" in Nodes UI.


v3.1.15 (2017-03-20)
--------------------

* add logrotate configuration as requested in #2355

* fixed issue #2376

* ui - changed document api due a chrome bug

* ui - fixed a submenu bug

* added endpoint /_api/cluster/endpoints in cluster case to get all
  coordinator endpoints

* fix documentation of /_api/endpoint, declaring this API obsolete.

* Foxx response objects now have a `type` method for manipulating the content-type header

* Foxx tests now support `xunit` and `tap` reporters


v3.1.14 (2017-03-13)
--------------------

* ui - added feature request (multiple start nodes within graph viewer) #2317

* added missing locks to authentication cache methods

* ui - added feature request (multiple start nodes within graph viewer) #2317

* ui - fixed wrong merge of statistics information from different coordinators

* ui - fixed issue #2316

* ui - fixed wrong protocol usage within encrypted environment

* fixed compile error on Mac Yosemite

* minor UI fixes


v3.1.13 (2017-03-06)
--------------------

* fixed variables parsing in GraphQL

* fixed issue #2214

* fixed issue #2342

* changed thread handling to queue only user requests on coordinator

* use exponential backoff when waiting for collection locks

* repair short name server lookup in cluster in the case of a removed
  server


v3.1.12 (2017-02-28)
--------------------

* disable shell color escape sequences on Windows

* fixed issue #2326

* fixed issue #2320

* fixed issue #2315

* fixed a race condition when closing a connection

* raised default hard limit on threads for very small to 64

* fixed negative counting of http connection in UI

* fixed a race when renaming collections

* fixed a race when dropping databases


v3.1.11 (2017-02-17)
--------------------

* fixed a race between connection closing and sending out last chunks of data to clients
  when the "Connection: close" HTTP header was set in requests

* ui: optimized smart graph creation usability

* ui: fixed #2308

* fixed a race in async task cancellation via `require("@arangodb/tasks").unregisterTask()`

* fixed spuriously hanging threads in cluster AQL that could sit idle for a few minutes

* fixed potential numeric overflow for big index ids in index deletion API

* fixed sort issue in cluster, occurring when one of the local sort buffers of a
  GatherNode was empty

* reduce number of HTTP requests made for certain kinds of join queries in cluster,
  leading to speedup of some join queries

* supervision deals with demised coordinators correctly again

* implement a timeout in TraverserEngineRegistry

* agent communication reduced in large batches of append entries RPCs

* inception no longer estimates RAFT timings

* compaction in agents has been moved to a separate thread

* replicated logs hold local timestamps

* supervision jobs failed leader and failed follower revisited for
  function in precarious stability situations

* fixed bug in random number generator for 64bit int


v3.1.10 (2017-02-02)
--------------------

* updated versions of bundled node modules:
  - joi: from 8.4.2 to 9.2.0
  - joi-to-json-schema: from 2.2.0 to 2.3.0
  - sinon: from 1.17.4 to 1.17.6
  - lodash: from 4.13.1 to 4.16.6

* added shortcut for AQL ternary operator
  instead of `condition ? true-part : false-part` it is now possible to also use a
  shortcut variant `condition ? : false-part`, e.g.

      FOR doc IN docs RETURN doc.value ?: 'not present'

  instead of

      FOR doc IN docs RETURN doc.value ? doc.value : 'not present'

* fixed wrong sorting order in cluster, if an index was used to sort with many
  shards.

* added --replication-factor, --number-of-shards and --wait-for-sync to arangobench

* turn on UTF-8 string validation for VelocyPack values received via VST connections

* fixed issue #2257

* upgraded Boost version to 1.62.0

* added optional detail flag for db.<collection>.count()
  setting the flag to `true` will make the count operation returned the per-shard
  counts for the collection:

      db._create("test", { numberOfShards: 10 });
      for (i = 0; i < 1000; ++i) {
        db.test.insert({value: i});
      }
      db.test.count(true);

      {
        "s100058" : 99,
        "s100057" : 103,
        "s100056" : 100,
        "s100050" : 94,
        "s100055" : 90,
        "s100054" : 122,
        "s100051" : 109,
        "s100059" : 99,
        "s100053" : 95,
        "s100052" : 89
      }

* added optional memory limit for AQL queries:

      db._query("FOR i IN 1..100000 SORT i RETURN i", {}, { options: { memoryLimit: 100000 } });

  This option limits the default maximum amount of memory (in bytes) that a single
  AQL query can use.
  When a single AQL query reaches the specified limit value, the query will be
  aborted with a *resource limit exceeded* exception. In a cluster, the memory
  accounting is done per shard, so the limit value is effectively a memory limit per
  query per shard.

  The global limit value can be overriden per query by setting the *memoryLimit*
  option value for individual queries when running an AQL query.

* added server startup option `--query.memory-limit`

* added convenience function to create vertex-centric indexes.

  Usage: `db.collection.ensureVertexCentricIndex("label", {type: "hash", direction: "outbound"})`
  That will create an index that can be used on OUTBOUND with filtering on the
  edge attribute `label`.

* change default log output for tools to stdout (instead of stderr)

* added option -D to define a configuration file environment key=value

* changed encoding behavior for URLs encoded in the C++ code of ArangoDB:
  previously the special characters `-`, `_`, `~` and `.` were returned as-is
  after URL-encoding, now `.` will be encoded to be `%2e`.
  This also changes the behavior of how incoming URIs are processed: previously
  occurrences of `..` in incoming request URIs were collapsed (e.g. `a/../b/` was
  collapsed to a plain `b/`). Now `..` in incoming request URIs are not collapsed.

* Foxx request URL suffix is no longer unescaped

* @arangodb/request option json now defaults to `true` if the response body is not empty and encoding is not explicitly set to `null` (binary).
  The option can still be set to `false` to avoid unnecessary attempts at parsing the response as JSON.

* Foxx configuration values for unknown options will be discarded when saving the configuration in production mode using the web interface

* module.context.dependencies is now immutable

* process.stdout.isTTY now returns `true` in arangosh and when running arangod with the `--console` flag

* add support for Swagger tags in Foxx


v3.1.9 (XXXX-XX-XX)
-------------------

* macos CLI package: store databases and apps in the users home directory

* ui: fixed re-login issue within a non system db, when tab was closed

* fixed a race in the VelocyStream Commtask implementation

* fixed issue #2256


v3.1.8 (2017-01-09)
-------------------

* add Windows silent installer

* add handling of debug symbols during Linux & windows release builds.

* fixed issue #2181

* fixed issue #2248: reduce V8 max old space size from 3 GB to 1 GB on 32 bit systems

* upgraded Boost version to 1.62.0

* fixed issue #2238

* fixed issue #2234

* agents announce new endpoints in inception phase to leader

* agency leadership accepts updatet endpoints to given uuid

* unified endpoints replace localhost with 127.0.0.1

* fix several problems within an authenticated cluster


v3.1.7 (2016-12-29)
-------------------

* fixed one too many elections in RAFT

* new agency comm backported from devel


v3.1.6 (2016-12-20)
-------------------

* fixed issue #2227

* fixed issue #2220

* agency constituent/agent bug fixes in race conditions picking up
  leadership

* supervision does not need waking up anymore as it is running
  regardless

* agents challenge their leadership more rigorously


v3.1.5 (2016-12-16)
-------------------

* lowered default value of `--database.revision-cache-target-size` from 75% of
  RAM to less than 40% of RAM

* fixed issue #2218

* fixed issue #2217

* Foxx router.get/post/etc handler argument can no longer accidentally omitted

* fixed issue #2223


v3.1.4 (2016-12-08)
-------------------

* fixed issue #2211

* fixed issue #2204

* at cluster start, coordinators wait until at least one DBserver is there,
  and either at least two DBservers are there or 15s have passed, before they
  initiate the bootstrap of system collections.

* more robust agency startup from devel

* supervision's AddFollower adds many followers at once

* supervision has new FailedFollower job

* agency's Node has new method getArray

* agency RAFT timing estimates more conservative in waitForSync
  scenario

* agency RAFT timing estimates capped at maximum 2.0/10.0 for low/high


v3.1.3 (2016-12-02)
-------------------

* fix a traversal bug when using skiplist indexes:
  if we have a skiplist of ["a", "unused", "_from"] and a traversal like:
  FOR v,e,p IN OUTBOUND @start @@edges
    FILTER p.edges[0].a == 'foo'
    RETURN v
  And the above index applied on "a" is considered better than EdgeIndex, than
  the executor got into undefined behaviour.

* fix endless loop when trying to create a collection with replicationFactor: -1


v3.1.2 (2016-11-24)
-------------------

* added support for descriptions field in Foxx dependencies

* (Enterprise only) fixed a bug in the statistic report for SmartGraph traversals.
Now they state correctly how many documents were fetched from the index and how many
have been filtered.

* Prevent uniform shard distribution when replicationFactor == numServers

v3.1.1 (2016-11-15)
-------------------

* fixed issue #2176

* fixed issue #2168

* display index usage of traversals in AQL explainer output (previously missing)

* fixed issue #2163

* preserve last-used HLC value across server starts

* allow more control over handling of pre-3.1 _rev values

  this changes the server startup option `--database.check-30-revisions` from a boolean (true/false)
  parameter to a string parameter with the following possible values:

  - "fail":
    will validate _rev values of 3.0 collections on collection loading and throw an exception when invalid _rev values are found.
    in this case collections with invalid _rev values are marked as corrupted and cannot be used in the ArangoDB 3.1 instance.
    the fix procedure for such collections is to export the collections from 3.0 database with arangodump and restore them in 3.1 with arangorestore.
    collections that do not contain invalid _rev values are marked as ok and will not be re-checked on following loads.
    collections that contain invalid _rev values will be re-checked on following loads.

  - "true":
    will validate _rev values of 3.0 collections on collection loading and print a warning when invalid _rev values are found.
    in this case collections with invalid _rev values can be used in the ArangoDB 3.1 instance.
    however, subsequent operations on documents with invalid _rev values may silently fail or fail with explicit errors.
    the fix procedure for such collections is to export the collections from 3.0 database with arangodump and restore them in 3.1 with arangorestore.
    collections that do not contain invalid _rev values are marked as ok and will not be re-checked on following loads.
    collections that contain invalid _rev values will be re-checked on following loads.

  - "false":
    will not validate _rev values on collection loading and not print warnings.
    no hint is given when invalid _rev values are found.
    subsequent operations on documents with invalid _rev values may silently fail or fail with explicit errors.
    this setting does not affect whether collections are re-checked later.
    collections will be re-checked on following loads if `--database.check-30-revisions` is later set to either `true` or `fail`.

  The change also suppresses warnings that were printed when collections were restored using arangorestore, and the restore
  data contained invalid _rev values. Now these warnings are suppressed, and new HLC _rev values are generated for these documents
  as before.

* added missing functions to AQL syntax highlighter in web interface

* fixed display of `ANY` direction in traversal explainer output (direction `ANY` was shown as either
  `INBOUND` or `OUTBOUND`)

* changed behavior of toJSON() function when serializing an object before saving it in the database

  if an object provides a toJSON() function, this function is still called for serializing it.
  the change is that the result of toJSON() is not stringified anymore, but saved as is. previous
  versions of ArangoDB called toJSON() and after that additionally stringified its result.

  This change will affect the saving of JS Buffer objects, which will now be saved as arrays of
  bytes instead of a comma-separated string of the Buffer's byte contents.

* allow creating unique indexes on more attributes than present in shardKeys

  The following combinations of shardKeys and indexKeys are allowed/not allowed:

  shardKeys     indexKeys
      a             a        ok
      a             b    not ok
      a           a b        ok
    a b             a    not ok
    a b             b    not ok
    a b           a b        ok
    a b         a b c        ok
  a b c           a b    not ok
  a b c         a b c        ok

* fixed wrong version in web interface login screen (EE only)

* make web interface not display an exclamation mark next to ArangoDB version number 3.1

* fixed search for arbitrary document attributes in web interface in case multiple
  search values were used on different attribute names. in this case, the search always
  produced an empty result

* disallow updating `_from` and `_to` values of edges in Smart Graphs. Updating these
  attributes would lead to potential redistribution of edges to other shards, which must be
  avoided.

* fixed issue #2148

* updated graphql-sync dependency to 0.6.2

* fixed issue #2156

* fixed CRC4 assembly linkage


v3.1.0 (2016-10-29)
-------------------

* AQL breaking change in cluster:

  from ArangoDB 3.1 onwards `WITH` is required for traversals in a
  clustered environment in order to avoid deadlocks.

  Note that for queries that access only a single collection or that have all
  collection names specified somewhere else in the query string, there is no
  need to use *WITH*. *WITH* is only useful when the AQL query parser cannot
  automatically figure out which collections are going to be used by the query.
  *WITH* is only useful for queries that dynamically access collections, e.g.
  via traversals, shortest path operations or the *DOCUMENT()* function.

  more info can be found [here](https://github.com/arangodb/arangodb/blob/devel/Documentation/Books/AQL/Operations/With.md)

* added AQL function `DISTANCE` to calculate the distance between two arbitrary
  coordinates (haversine formula)

* fixed issue #2110

* added Auto-aptation of RAFT timings as calculations only


v3.1.rc2 (2016-10-10)
---------------------

* second release candidate


v3.1.rc1 (2016-09-30)
---------------------

* first release candidate


v3.1.alpha2 (2016-09-01)
------------------------

* added module.context.createDocumentationRouter to replace module.context.apiDocumentation

* bug in RAFT implementation of reads. dethroned leader still answered requests in isolation

* ui: added new graph viewer

* ui: aql-editor added tabular & graph display

* ui: aql-editor improved usability

* ui: aql-editor: query profiling support

* fixed issue #2109

* fixed issue #2111

* fixed issue #2075

* added AQL function `DISTANCE` to calculate the distance between two arbitrary
  coordinates (haversine formula)

* rewrote scheduler and dispatcher based on boost::asio

  parameters changed:
    `--scheduler.threads` and `--server.threads` are now merged into a single one: `--server.threads`

    hidden `--server.extra-threads` has been removed

    hidden `--server.aql-threads` has been removed

    hidden `--server.backend` has been removed

    hidden `--server.show-backends` has been removed

    hidden `--server.thread-affinity` has been removed

* fixed issue #2086

* fixed issue #2079

* fixed issue #2071

  make the AQL query optimizer inject filter condition expressions referred to
  by variables during filter condition aggregation.
  For example, in the following query

      FOR doc IN collection
        LET cond1 = (doc.value == 1)
        LET cond2 = (doc.value == 2)
        FILTER cond1 || cond2
        RETURN { doc, cond1, cond2 }

  the optimizer will now inject the conditions for `cond1` and `cond2` into the filter
  condition `cond1 || cond2`, expanding it to `(doc.value == 1) || (doc.value == 2)`
  and making these conditions available for index searching.

  Note that the optimizer previously already injected some conditions into other
  conditions, but only if the variable that defined the condition was not used
  elsewhere. For example, the filter condition in the query

      FOR doc IN collection
        LET cond = (doc.value == 1)
        FILTER cond
        RETURN { doc }

  already got optimized before because `cond` was only used once in the query and
  the optimizer decided to inject it into the place where it was used.

  This only worked for variables that were referred to once in the query.
  When a variable was used multiple times, the condition was not injected as
  in the following query:

      FOR doc IN collection
        LET cond = (doc.value == 1)
        FILTER cond
        RETURN { doc, cond }

  The fix for #2070 now will enable this optimization so that the query can
  use an index on `doc.value` if available.

* changed behavior of AQL array comparison operators for empty arrays:
  * `ALL` and `ANY` now always return `false` when the left-hand operand is an
    empty array. The behavior for non-empty arrays does not change:
    * `[] ALL == 1` will return `false`
    * `[1] ALL == 1` will return `true`
    * `[1, 2] ALL == 1` will return `false`
    * `[2, 2] ALL == 1` will return `false`
    * `[] ANY == 1` will return `false`
    * `[1] ANY == 1` will return `true`
    * `[1, 2] ANY == 1` will return `true`
    * `[2, 2] ANY == 1` will return `false`
  * `NONE` now always returns `true` when the left-hand operand is an empty array.
    The behavior for non-empty arrays does not change:
    * `[] NONE == 1` will return `true`
    * `[1] NONE == 1` will return `false`
    * `[1, 2] NONE == 1` will return `false`
    * `[2, 2] NONE == 1` will return `true`

* added experimental AQL functions `JSON_STRINGIFY` and `JSON_PARSE`

* added experimental support for incoming gzip-compressed requests

* added HTTP REST APIs for online loglevel adjustments:

  - GET `/_admin/log/level` returns the current loglevel settings
  - PUT `/_admin/log/level` modifies the current loglevel settings

* PATCH /_api/gharial/{graph-name}/vertex/{collection-name}/{vertex-key}
  - changed default value for keepNull to true

* PATCH /_api/gharial/{graph-name}/edge/{collection-name}/{edge-key}
  - changed default value for keepNull to true

* renamed `maximalSize` attribute in parameter.json files to `journalSize`

  The `maximalSize` attribute will still be picked up from collections that
  have not been adjusted. Responses from the replication API will now also use
  `journalSize` instead of `maximalSize`.

* added `--cluster.system-replication-factor` in order to adjust the
  replication factor for new system collections

* fixed issue #2012

* added a memory expection in case V8 memory gets too low

* added Optimizer Rule for other indexes in Traversals
  this allows AQL traversals to use other indexes than the edge index.
  So traversals with filters on edges can now make use of more specific
  indexes, e.g.

      FOR v, e, p IN 2 OUTBOUND @start @@edge FILTER p.edges[0].foo == "bar"

  will prefer a Hash Index on [_from, foo] above the EdgeIndex.

* fixed epoch computation in hybrid logical clock

* fixed thread affinity

* replaced require("internal").db by require("@arangodb").db

* added option `--skip-lines` for arangoimp
  this allows skipping the first few lines from the import file in case the
  CSV or TSV import are used

* fixed periodic jobs: there should be only one instance running - even if it
  runs longer than the period

* improved performance of primary index and edge index lookups

* optimizations for AQL `[*]` operator in case no filter, no projection and
  no offset/limit are used

* added AQL function `OUTERSECTION` to return the symmetric difference of its
  input arguments

* Foxx manifests of installed services are now saved to disk with indentation

* Foxx tests and scripts in development mode should now always respect updated
  files instead of loading stale modules

* When disabling Foxx development mode the setup script is now re-run

* Foxx now provides an easy way to directly serve GraphQL requests using the
  `@arangodb/foxx/graphql` module and the bundled `graphql-sync` dependency

* Foxx OAuth2 module now correctly passes the `access_token` to the OAuth2 server

* added iconv-lite and timezone modules

* web interface now allows installing GitHub and zip services in legacy mode

* added module.context.createDocumentationRouter to replace module.context.apiDocumentation

* bug in RAFT implementation of reads. dethroned leader still answered
  requests in isolation

* all lambdas in ClusterInfo might have been left with dangling references.

* Agency bug fix for handling of empty json objects as values.

* Foxx tests no longer support the Mocha QUnit interface as this resulted in weird
  inconsistencies in the BDD and TDD interfaces. This fixes the TDD interface
  as well as out-of-sequence problems when using the BDD before/after functions.

* updated bundled JavaScript modules to latest versions; joi has been updated from 8.4 to 9.2
  (see [joi 9.0.0 release notes](https://github.com/hapijs/joi/issues/920) for information on
  breaking changes and new features)

* fixed issue #2139

* updated graphql-sync dependency to 0.6.2

* fixed issue #2156


v3.0.13 (XXXX-XX-XX)
--------------------

* fixed issue #2315

* fixed issue #2210


v3.0.12 (2016-11-23)
--------------------

* fixed issue #2176

* fixed issue #2168

* fixed issues #2149, #2159

* fixed error reporting for issue #2158

* fixed assembly linkage bug in CRC4 module

* added support for descriptions field in Foxx dependencies


v3.0.11 (2016-11-08)
--------------------

* fixed issue #2140: supervisor dies instead of respawning child

* fixed issue #2131: use shard key value entered by user in web interface

* fixed issue #2129: cannot kill a long-run query

* fixed issue #2110

* fixed issue #2081

* fixed issue #2038

* changes to Foxx service configuration or dependencies should now be
  stored correctly when options are cleared or omitted

* Foxx tests no longer support the Mocha QUnit interface as this resulted in weird
  inconsistencies in the BDD and TDD interfaces. This fixes the TDD interface
  as well as out-of-sequence problems when using the BDD before/after functions.

* fixed issue #2148


v3.0.10 (2016-09-26)
--------------------

* fixed issue #2072

* fixed issue #2070

* fixed slow cluster starup issues. supervision will demonstrate more
  patience with db servers


v3.0.9 (2016-09-21)
-------------------

* fixed issue #2064

* fixed issue #2060

* speed up `collection.any()` and skiplist index creation

* fixed multiple issues where ClusterInfo bug hung agency in limbo
  timeouting on multiple collection and database callbacks


v3.0.8 (2016-09-14)
-------------------

* fixed issue #2052

* fixed issue #2005

* fixed issue #2039

* fixed multiple issues where ClusterInfo bug hung agency in limbo
  timeouting on multiple collection and database callbacks


v3.0.7 (2016-09-05)
-------------------

* new supervision job handles db server failure during collection creation.


v3.0.6 (2016-09-02)
-------------------

* fixed issue #2026

* slightly better error diagnostics for AQL query compilation and replication

* fixed issue #2018

* fixed issue #2015

* fixed issue #2012

* fixed wrong default value for arangoimp's `--on-duplicate` value

* fix execution of AQL traversal expressions when there are multiple
  conditions that refer to variables set outside the traversal

* properly return HTTP 503 in JS actions when backend is gone

* supervision creates new key in agency for failed servers

* new shards will not be allocated on failed or cleaned servers


v3.0.5 (2016-08-18)
-------------------

* execute AQL ternary operator via C++ if possible

* fixed issue #1977

* fixed extraction of _id attribute in AQL traversal conditions

* fix SSL agency endpoint

* Minimum RAFT timeout was one order of magnitude to short.

* Optimized RAFT RPCs from leader to followers for efficiency.

* Optimized RAFT RPC handling on followers with respect to compaction.

* Fixed bug in handling of duplicates and overlapping logs

* Fixed bug in supervision take over after leadership change.

v3.0.4 (2016-08-01)
-------------------

* added missing lock for periodic jobs access

* fix multiple foxx related cluster issues

* fix handling of empty AQL query strings

* fixed issue in `INTERSECTION` AQL function with duplicate elements
  in the source arrays

* fixed issue #1970

* fixed issue #1968

* fixed issue #1967

* fixed issue #1962

* fixed issue #1959

* replaced require("internal").db by require("@arangodb").db

* fixed issue #1954

* fixed issue #1953

* fixed issue #1950

* fixed issue #1949

* fixed issue #1943

* fixed segfault in V8, by backporting https://bugs.chromium.org/p/v8/issues/detail?id=5033

* Foxx OAuth2 module now correctly passes the `access_token` to the OAuth2 server

* fixed credentialed CORS requests properly respecting --http.trusted-origin

* fixed a crash in V8Periodic task (forgotten lock)

* fixed two bugs in synchronous replication (syncCollectionFinalize)


v3.0.3 (2016-07-17)
-------------------

* fixed issue #1942

* fixed issue #1941

* fixed array index batch insertion issues for hash indexes that caused problems when
  no elements remained for insertion

* fixed AQL MERGE() function with External objects originating from traversals

* fixed some logfile recovery errors with error message "document not found"

* fixed issue #1937

* fixed issue #1936

* improved performance of arangorestore in clusters with synchronous
  replication

* Foxx tests and scripts in development mode should now always respect updated
  files instead of loading stale modules

* When disabling Foxx development mode the setup script is now re-run

* Foxx manifests of installed services are now saved to disk with indentation


v3.0.2 (2016-07-09)
-------------------

* fixed assertion failure in case multiple remove operations were used in the same query

* fixed upsert behavior in case upsert was used in a loop with the same document example

* fixed issue #1930

* don't expose local file paths in Foxx error messages.

* fixed issue #1929

* make arangodump dump the attribute `isSystem` when dumping the structure
  of a collection, additionally make arangorestore not fail when the attribute
  is missing

* fixed "Could not extract custom attribute" issue when using COLLECT with
  MIN/MAX functions in some contexts

* honor presence of persistent index for sorting

* make AQL query optimizer not skip "use-indexes-rule", even if enough
  plans have been created already

* make AQL optimizer not skip "use-indexes-rule", even if enough execution plans
  have been created already

* fix double precision value loss in VelocyPack JSON parser

* added missing SSL support for arangorestore

* improved cluster import performance

* fix Foxx thumbnails on DC/OS

* fix Foxx configuration not being saved

* fix Foxx app access from within the frontend on DC/OS

* add option --default-replication-factor to arangorestore and simplify
  the control over the number of shards when restoring

* fix a bug in the VPack -> V8 conversion if special attributes _key,
  _id, _rev, _from and _to had non-string values, which is allowed
  below the top level

* fix malloc_usable_size for darwin


v3.0.1 (2016-06-30)
-------------------

* fixed periodic jobs: there should be only one instance running - even if it
  runs longer than the period

* increase max. number of collections in AQL queries from 32 to 256

* fixed issue #1916: header "authorization" is required" when opening
  services page

* fixed issue #1915: Explain: member out of range

* fixed issue #1914: fix unterminated buffer

* don't remove lockfile if we are the same (now stale) pid
  fixes docker setups (our pid will always be 1)

* do not use revision id comparisons in compaction for determining whether a
  revision is obsolete, but marker memory addresses
  this ensures revision ids don't matter when compacting documents

* escape Unicode characters in JSON HTTP responses
  this converts UTF-8 characters in HTTP responses of arangod into `\uXXXX`
  escape sequences. This makes the HTTP responses fit into the 7 bit ASCII
  character range, which speeds up HTTP response parsing for some clients,
  namely node.js/v8

* add write before read collections when starting a user transaction
  this allows specifying the same collection in both read and write mode without
  unintended side effects

* fixed buffer overrun that occurred when building very large result sets

* index lookup optimizations for primary index and edge index

* fixed "collection is a nullptr" issue when starting a traversal from a transaction

* enable /_api/import on coordinator servers


v3.0.0 (2016-06-22)
-------------------

* minor GUI fixxes

* fix for replication and nonces


v3.0.0-rc3 (2016-06-19)
-----------------------

* renamed various Foxx errors to no longer refer to Foxx services as apps

* adjusted various error messages in Foxx to be more informative

* specifying "files" in a Foxx manifest to be mounted at the service root
  no longer results in 404s when trying to access non-file routes

* undeclared path parameters in Foxx no longer break the service

* trusted reverse proxy support is now handled more consistently

* ArangoDB request compatibility and user are now exposed in Foxx

* all bundled NPM modules have been upgraded to their latest versions


v3.0.0-rc2 (2016-06-12)
-----------------------

* added option `--server.max-packet-size` for client tools

* renamed option `--server.ssl-protocol` to `--ssl.protocol` in client tools
  (was already done for arangod, but overlooked for client tools)

* fix handling of `--ssl.protocol` value 5 (TLS v1.2) in client tools, which
  claimed to support it but didn't

* config file can use '@include' to include a different config file as base


v3.0.0-rc1 (2016-06-10)
-----------------------

* the user management has changed: it now has users that are independent of
  databases. A user can have one or more database assigned to the user.

* forward ported V8 Comparator bugfix for inline heuristics from
  https://github.com/v8/v8/commit/5ff7901e24c2c6029114567de5a08ed0f1494c81

* changed to-string conversion for AQL objects and arrays, used by the AQL
  function `TO_STRING()` and implicit to-string casts in AQL

  - arrays are now converted into their JSON-stringify equivalents, e.g.

    - `[ ]` is now converted to `[]`
    - `[ 1, 2, 3 ]` is now converted to `[1,2,3]`
    - `[ "test", 1, 2 ] is now converted to `["test",1,2]`

    Previous versions of ArangoDB converted arrays with no members into the
    empty string, and non-empty arrays into a comma-separated list of member
    values, without the surrounding angular brackets. Additionally, string
    array members were not enclosed in quotes in the result string:

    - `[ ]` was converted to ``
    - `[ 1, 2, 3 ]` was converted to `1,2,3`
    - `[ "test", 1, 2 ] was converted to `test,1,2`

  - objects are now converted to their JSON-stringify equivalents, e.g.

    - `{ }` is converted to `{}`
    - `{ a: 1, b: 2 }` is converted to `{"a":1,"b":2}`
    - `{ "test" : "foobar" }` is converted to `{"test":"foobar"}`

    Previous versions of ArangoDB always converted objects into the string
    `[object Object]`

  This change affects also the AQL functions `CONCAT()` and `CONCAT_SEPARATOR()`
  which treated array values differently in previous versions. Previous versions
  of ArangoDB automatically flattened array values on the first level of the array,
  e.g. `CONCAT([1, 2, 3, [ 4, 5, 6 ]])` produced `1,2,3,4,5,6`. Now this will produce
  `[1,2,3,[4,5,6]]`. To flatten array members on the top level, you can now use
  the more explicit `CONCAT(FLATTEN([1, 2, 3, [4, 5, 6]], 1))`.

* added C++ implementations for AQL functions `SLICE()`, `CONTAINS()` and
  `RANDOM_TOKEN()`

* as a consequence of the upgrade to V8 version 5, the implementation of the
  JavaScript `Buffer` object had to be changed. JavaScript `Buffer` objects in
  ArangoDB now always store their data on the heap. There is no shared pool
  for small Buffer values, and no pointing into existing Buffer data when
  extracting slices. This change may increase the cost of creating Buffers with
  short contents or when peeking into existing Buffers, but was required for
  safer memory management and to prevent leaks.

* the `db` object's function `_listDatabases()` was renamed to just `_databases()`
  in order to make it more consistent with the existing `_collections()` function.
  Additionally the `db` object's `_listEndpoints()` function was renamed to just
  `_endpoints()`.

* changed default value of `--server.authentication` from `false` to `true` in
  configuration files etc/relative/arangod.conf and etc/arangodb/arangod.conf.in.
  This means the server will be started with authentication enabled by default,
  requiring all client connections to provide authentication data when connecting
  to ArangoDB. Authentication can still be turned off via setting the value of
  `--server.authentication` to `false` in ArangoDB's configuration files or by
  specifying the option on the command-line.

* Changed result format for querying all collections via the API GET `/_api/collection`.

  Previous versions of ArangoDB returned an object with an attribute named `collections`
  and an attribute named `names`. Both contained all available collections, but
  `collections` contained the collections as an array, and `names` contained the
  collections again, contained in an object in which the attribute names were the
  collection names, e.g.

  ```
  {
    "collections": [
      {"id":"5874437","name":"test","isSystem":false,"status":3,"type":2},
      {"id":"17343237","name":"something","isSystem":false,"status":3,"type":2},
      ...
    ],
    "names": {
      "test": {"id":"5874437","name":"test","isSystem":false,"status":3,"type":2},
      "something": {"id":"17343237","name":"something","isSystem":false,"status":3,"type":2},
      ...
    }
  }
  ```
  This result structure was redundant, and therefore has been simplified to just

  ```
  {
    "result": [
      {"id":"5874437","name":"test","isSystem":false,"status":3,"type":2},
      {"id":"17343237","name":"something","isSystem":false,"status":3,"type":2},
      ...
    ]
  }
  ```

  in ArangoDB 3.0.

* added AQL functions `TYPENAME()` and `HASH()`

* renamed arangob tool to arangobench

* added AQL string comparison operator `LIKE`

  The operator can be used to compare strings like this:

      value LIKE search

  The operator is currently implemented by calling the already existing AQL
  function `LIKE`.

  This change also makes `LIKE` an AQL keyword. Using `LIKE` in either case as
  an attribute or collection name in AQL thus requires quoting.

* make AQL optimizer rule "remove-unnecessary-calculations" fire in more cases

  The rule will now remove calculations that are used exactly once in other
  expressions (e.g. `LET a = doc RETURN a.value`) and calculations,
  or calculations that are just references (e.g. `LET a = b`).

* renamed AQL optimizer rule "merge-traversal-filter" to "optimize-traversals"
  Additionally, the optimizer rule will remove unused edge and path result variables
  from the traversal in case they are specified in the `FOR` section of the traversal,
  but not referenced later in the query. This saves constructing edges and paths
  results.

* added AQL optimizer rule "inline-subqueries"

  This rule can pull out certain subqueries that are used as an operand to a `FOR`
  loop one level higher, eliminating the subquery completely. For example, the query

      FOR i IN (FOR j IN [1,2,3] RETURN j) RETURN i

  will be transformed by the rule to:

      FOR i IN [1,2,3] RETURN i

  The query

      FOR name IN (FOR doc IN _users FILTER doc.status == 1 RETURN doc.name) LIMIT 2 RETURN name

  will be transformed into

      FOR tmp IN _users FILTER tmp.status == 1 LIMIT 2 RETURN tmp.name

  The rule will only fire when the subquery is used as an operand to a `FOR` loop, and
  if the subquery does not contain a `COLLECT` with an `INTO` variable.

* added new endpoint "srv://" for DNS service records

* The result order of the AQL functions VALUES and ATTRIBUTES has never been
  guaranteed and it only had the "correct" ordering by accident when iterating
  over objects that were not loaded from the database. This accidental behavior
  is now changed by introduction of VelocyPack. No ordering is guaranteed unless
  you specify the sort parameter.

* removed configure option `--enable-logger`

* added AQL array comparison operators

  All AQL comparison operators now also exist in an array variant. In the
  array variant, the operator is preceded with one of the keywords *ALL*, *ANY*
  or *NONE*. Using one of these keywords changes the operator behavior to
  execute the comparison operation for all, any, or none of its left hand
  argument values. It is therefore expected that the left hand argument
  of an array operator is an array.

  Examples:

      [ 1, 2, 3 ] ALL IN [ 2, 3, 4 ]   // false
      [ 1, 2, 3 ] ALL IN [ 1, 2, 3 ]   // true
      [ 1, 2, 3 ] NONE IN [ 3 ]        // false
      [ 1, 2, 3 ] NONE IN [ 23, 42 ]   // true
      [ 1, 2, 3 ] ANY IN [ 4, 5, 6 ]   // false
      [ 1, 2, 3 ] ANY IN [ 1, 42 ]     // true
      [ 1, 2, 3 ] ANY == 2             // true
      [ 1, 2, 3 ] ANY == 4             // false
      [ 1, 2, 3 ] ANY > 0              // true
      [ 1, 2, 3 ] ANY <= 1             // true
      [ 1, 2, 3 ] NONE < 99            // false
      [ 1, 2, 3 ] NONE > 10            // true
      [ 1, 2, 3 ] ALL > 2              // false
      [ 1, 2, 3 ] ALL > 0              // true
      [ 1, 2, 3 ] ALL >= 3             // false
      ["foo", "bar"] ALL != "moo"      // true
      ["foo", "bar"] NONE == "bar"     // false
      ["foo", "bar"] ANY == "foo"      // true

* improved AQL optimizer to remove unnecessary sort operations in more cases

* allow enclosing AQL identifiers in forward ticks in addition to using
  backward ticks

  This allows for convenient writing of AQL queries in JavaScript template strings
  (which are delimited with backticks themselves), e.g.

      var q = `FOR doc IN ´collection´ RETURN doc.´name´`;

* allow to set `print.limitString` to configure the number of characters
  to output before truncating

* make logging configurable per log "topic"

  `--log.level <level>` sets the global log level to <level>, e.g. `info`,
  `debug`, `trace`.

  `--log.level topic=<level>` sets the log level for a specific topic.
  Currently, the following topics exist: `collector`, `compactor`, `mmap`,
  `performance`, `queries`, and `requests`. `performance` and `requests` are
  set to FATAL by default. `queries` is set to info. All others are
  set to the global level by default.

  The new log option `--log.output <definition>` allows directing the global
  or per-topic log output to different outputs. The output definition
  "<definition>" can be one of

    "-" for stdin
    "+" for stderr
    "syslog://<syslog-facility>"
    "syslog://<syslog-facility>/<application-name>"
    "file://<relative-path>"

  The option can be specified multiple times in order to configure the output
  for different log topics. To set up a per-topic output configuration, use
  `--log.output <topic>=<definition>`, e.g.

    queries=file://queries.txt

  logs all queries to the file "queries.txt".

* the option `--log.requests-file` is now deprecated. Instead use

    `--log.level requests=info`
    `--log.output requests=file://requests.txt`

* the option `--log.facility` is now deprecated. Instead use

    `--log.output requests=syslog://facility`

* the option `--log.performance` is now deprecated. Instead use

    `--log.level performance=trace`

* removed option `--log.source-filter`

* removed configure option `--enable-logger`

* change collection directory names to include a random id component at the end

  The new pattern is `collection-<id>-<random>`, where `<id>` is the collection
  id and `<random>` is a random number. Previous versions of ArangoDB used a
  pattern `collection-<id>` without the random number.

  ArangoDB 3.0 understands both the old and name directory name patterns.

* removed mostly unused internal spin-lock implementation

* removed support for pre-Windows 7-style locks. This removes compatibility for
  Windows versions older than Windows 7 (e.g. Windows Vista, Windows XP) and
  Windows 2008R2 (e.g. Windows 2008).

* changed names of sub-threads started by arangod

* added option `--default-number-of-shards` to arangorestore, allowing creating
  collections with a specifiable number of shards from a non-cluster dump

* removed support for CoffeeScript source files

* removed undocumented SleepAndRequeue

* added WorkMonitor to inspect server threads

* when downloading a Foxx service from the web interface the suggested filename
  is now based on the service's mount path instead of simply "app.zip"

* the `@arangodb/request` response object now stores the parsed JSON response
  body in a property `json` instead of `body` when the request was made using the
  `json` option. The `body` instead contains the response body as a string.

* the Foxx API has changed significantly, 2.8 services are still supported
  using a backwards-compatible "legacy mode"


v2.8.12 (XXXX-XX-XX)
--------------------

* issue #2091: decrease connect timeout to 5 seconds on startup

* fixed issue #2072

* slightly better error diagnostics for some replication errors

* fixed issue #1977

* fixed issue in `INTERSECTION` AQL function with duplicate elements
  in the source arrays

* fixed issue #1962

* fixed issue #1959

* export aqlQuery template handler as require('org/arangodb').aql for forwards-compatibility


v2.8.11 (2016-07-13)
--------------------

* fixed array index batch insertion issues for hash indexes that caused problems when
  no elements remained for insertion

* fixed issue #1937


v2.8.10 (2016-07-01)
--------------------

* make sure next local _rev value used for a document is at least as high as the
  _rev value supplied by external sources such as replication

* make adding a collection in both read- and write-mode to a transaction behave as
  expected (write includes read). This prevents the `unregister collection used in
  transaction` error

* fixed sometimes invalid result for `byExample(...).count()` when an index plus
  post-filtering was used

* fixed "collection is a nullptr" issue when starting a traversal from a transaction

* honor the value of startup option `--database.wait-for-sync` (that is used to control
  whether new collections are created with `waitForSync` set to `true` by default) also
  when creating collections via the HTTP API (and thus the ArangoShell). When creating
  a collection via these mechanisms, the option was ignored so far, which was inconsistent.

* fixed issue #1826: arangosh --javascript.execute: internal error (geo index issue)

* fixed issue #1823: Arango crashed hard executing very simple query on windows


v2.8.9 (2016-05-13)
-------------------

* fixed escaping and quoting of extra parameters for executables in Mac OS X App

* added "waiting for" status variable to web interface collection figures view

* fixed undefined behavior in query cache invaldation

* fixed access to /_admin/statistics API in case statistics are disable via option
  `--server.disable-statistics`

* Foxx manager will no longer fail hard when Foxx store is unreachable unless installing
  a service from the Foxx store (e.g. when behind a firewall or GitHub is unreachable).


v2.8.8 (2016-04-19)
-------------------

* fixed issue #1805: Query: internal error (location: arangod/Aql/AqlValue.cpp:182).
  Please report this error to arangodb.com (while executing)

* allow specifying collection name prefixes for `_from` and `_to` in arangoimp:

  To avoid specifying complete document ids (consisting of collection names and document
  keys) for *_from* and *_to* values when importing edges with arangoimp, there are now
  the options *--from-collection-prefix* and *--to-collection-prefix*.

  If specified, these values will be automatically prepended to each value in *_from*
  (or *_to* resp.). This allows specifying only document keys inside *_from* and/or *_to*.

  *Example*

      > arangoimp --from-collection-prefix users --to-collection-prefix products ...

  Importing the following document will then create an edge between *users/1234* and
  *products/4321*:

  ```js
  { "_from" : "1234", "_to" : "4321", "desc" : "users/1234 is connected to products/4321" }
  ```

* requests made with the interactive system API documentation in the web interface
  (Swagger) will now respect the active database instead of always using `_system`


v2.8.7 (2016-04-07)
-------------------

* optimized primary=>secondary failover

* fix to-boolean conversion for documents in AQL

* expose the User-Agent HTTP header from the ArangoShell since Github seems to
  require it now, and we use the ArangoShell for fetching Foxx repositories from Github

* work with http servers that only send

* fixed potential race condition between compactor and collector threads

* fix removal of temporary directories on arangosh exit

* javadoc-style comments in Foxx services are no longer interpreted as
  Foxx comments outside of controller/script/exports files (#1748)

* removed remaining references to class syntax for Foxx Model and Repository
  from the documentation

* added a safe-guard for corrupted master-pointer


v2.8.6 (2016-03-23)
-------------------

* arangosh can now execute JavaScript script files that contain a shebang
  in the first line of the file. This allows executing script files directly.

  Provided there is a script file `/path/to/script.js` with the shebang
  `#!arangosh --javascript.execute`:

      > cat /path/to/script.js
      #!arangosh --javascript.execute
      print("hello from script.js");

  If the script file is made executable

      > chmod a+x /path/to/script.js

  it can be invoked on the shell directly and use arangosh for its execution:

      > /path/to/script.js
      hello from script.js

  This did not work in previous versions of ArangoDB, as the whole script contents
  (including the shebang) were treated as JavaScript code.
  Now shebangs in script files will now be ignored for all files passed to arangosh's
  `--javascript.execute` parameter.

  The alternative way of executing a JavaScript file with arangosh still works:

      > arangosh --javascript.execute /path/to/script.js
      hello from script.js

* added missing reset of traversal state for nested traversals.
  The state of nested traversals (a traversal in an AQL query that was
  located in a repeatedly executed subquery or inside another FOR loop)
  was not reset properly, so that multiple invocations of the same nested
  traversal with different start vertices led to the nested traversal
  always using the start vertex provided on the first invocation.

* fixed issue #1781: ArangoDB startup time increased tremendously

* fixed issue #1783: SIGHUP should rotate the log


v2.8.5 (2016-03-11)
-------------------

* Add OpenSSL handler for TLS V1.2 as sugested by kurtkincaid in #1771

* fixed issue #1765 (The webinterface should display the correct query time)
  and #1770 (Display ACTUAL query time in aardvark's AQL editor)

* Windows: the unhandled exception handler now calls the windows logging
  facilities directly without locks.
  This fixes lockups on crashes from the logging framework.

* improve nullptr handling in logger.

* added new endpoint "srv://" for DNS service records

* `org/arangodb/request` no longer sets the content-type header to the
  string "undefined" when no content-type header should be sent (issue #1776)


v2.8.4 (2016-03-01)
-------------------

* global modules are no longer incorrectly resolved outside the ArangoDB
  JavaScript directory or the Foxx service's root directory (issue #1577)

* improved error messages from Foxx and JavaScript (issues #1564, #1565, #1744)


v2.8.3 (2016-02-22)
-------------------

* fixed AQL filter condition collapsing for deeply-nested cases, potentially
  enabling usage of indexes in some dedicated cases

* added parentheses in AQL explain command output to correctly display precedence
  of logical and arithmetic operators

* Foxx Model event listeners defined on the model are now correctly invoked by
  the Repository methods (issue #1665)

* Deleting a Foxx service in the frontend should now always succeed even if the
  files no longer exist on the file system (issue #1358)

* Routing actions loaded from the database no longer throw exceptions when
  trying to load other modules using "require"

* The `org/arangodb/request` response object now sets a property `json` to the
  parsed JSON response body in addition to overwriting the `body` property when
  the request was made using the `json` option.

* Improved Windows stability

* Fixed a bug in the interactive API documentation that would escape slashes
  in document-handle fields. Document handles are now provided as separate
  fields for collection name and document key.


v2.8.2 (2016-02-09)
-------------------

* the continuous replication applier will now prevent the master's WAL logfiles
  from being removed if they are still needed by the applier on the slave. This
  should help slaves that suffered from masters garbage collection WAL logfiles
  which would have been needed by the slave later.

  The initial synchronization will block removal of still needed WAL logfiles
  on the master for 10 minutes initially, and will extend this period when further
  requests are made to the master. Initial synchronization hands over its handle
  for blocking logfile removal to the continuous replication when started via
  the *setupReplication* function. In this case, continuous replication will
  extend the logfile removal blocking period for the required WAL logfiles when
  the slave makes additional requests.

  All handles that block logfile removal will time out automatically after at
  most 5 minutes should a master not be contacted by the slave anymore (e.g. in
  case the slave's replication is turned off, the slaves loses the connection
  to the master or the slave goes down).

* added all-in-one function *setupReplication* to synchronize data from master
  to slave and start the continuous replication:

      require("@arangodb/replication").setupReplication(configuration);

  The command will return when the initial synchronization is finished and the
  continuous replication has been started, or in case the initial synchronization
  has failed.

  If the initial synchronization is successful, the command will store the given
  configuration on the slave. It also configures the continuous replication to start
  automatically if the slave is restarted, i.e. *autoStart* is set to *true*.

  If the command is run while the slave's replication applier is already running,
  it will first stop the running applier, drop its configuration and do a
  resynchronization of data with the master. It will then use the provided configration,
  overwriting any previously existing replication configuration on the slave.

  The following example demonstrates how to use the command for setting up replication
  for the *_system* database. Note that it should be run on the slave and not the
  master:

      db._useDatabase("_system");
      require("@arangodb/replication").setupReplication({
        endpoint: "tcp://master.domain.org:8529",
        username: "myuser",
        password: "mypasswd",
        verbose: false,
        includeSystem: false,
        incremental: true,
        autoResync: true
      });

* the *sync* and *syncCollection* functions now always start the data synchronization
  as an asynchronous server job. The call to *sync* or *syncCollection* will block
  until synchronization is either complete or has failed with an error. The functions
  will automatically poll the slave periodically for status updates.

  The main benefit is that the connection to the slave does not need to stay open
  permanently and is thus not affected by timeout issues. Additionally the caller does
  not need to query the synchronization status from the slave manually as this is
  now performed automatically by these functions.

* fixed undefined behavior when explaining some types of AQL traversals, fixed
  display of some types of traversals in AQL explain output


v2.8.1 (2016-01-29)
-------------------

* Improved AQL Pattern matching by allowing to specify a different traversal
  direction for one or many of the edge collections.

      FOR v, e, p IN OUTBOUND @start @@ec1, INBOUND @@ec2, @@ec3

  will traverse *ec1* and *ec3* in the OUTBOUND direction and for *ec2* it will use
  the INBOUND direction. These directions can be combined in arbitrary ways, the
  direction defined after *IN [steps]* will we used as default direction and can
  be overriden for specific collections.
  This feature is only available for collection lists, it is not possible to
  combine it with graph names.

* detect more types of transaction deadlocks early

* fixed display of relational operators in traversal explain output

* fixed undefined behavior in AQL function `PARSE_IDENTIFIER`

* added "engines" field to Foxx services generated in the admin interface

* added AQL function `IS_SAME_COLLECTION`:

  *IS_SAME_COLLECTION(collection, document)*: Return true if *document* has the same
  collection id as the collection specified in *collection*. *document* can either be
  a [document handle](../Glossary/README.md#document-handle) string, or a document with
  an *_id* attribute. The function does not validate whether the collection actually
  contains the specified document, but only compares the name of the specified collection
  with the collection name part of the specified document.
  If *document* is neither an object with an *id* attribute nor a *string* value,
  the function will return *null* and raise a warning.

      /* true */
      IS_SAME_COLLECTION('_users', '_users/my-user')
      IS_SAME_COLLECTION('_users', { _id: '_users/my-user' })

      /* false */
      IS_SAME_COLLECTION('_users', 'foobar/baz')
      IS_SAME_COLLECTION('_users', { _id: 'something/else' })


v2.8.0 (2016-01-25)
-------------------

* avoid recursive locking


v2.8.0-beta8 (2016-01-19)
-------------------------

* improved internal datafile statistics for compaction and compaction triggering
  conditions, preventing excessive growth of collection datafiles under some
  workloads. This should also fix issue #1596.

* renamed AQL optimizer rule `remove-collect-into` to `remove-collect-variables`

* fixed primary and edge index lookups prematurely aborting searches when the
  specified id search value contained a different collection than the collection
  the index was created for


v2.8.0-beta7 (2016-01-06)
-------------------------

* added vm.runInThisContext

* added AQL keyword `AGGREGATE` for use in AQL `COLLECT` statement

  Using `AGGREGATE` allows more efficient aggregation (incrementally while building
  the groups) than previous versions of AQL, which built group aggregates afterwards
  from the total of all group values.

  `AGGREGATE` can be used inside a `COLLECT` statement only. If used, it must follow
  the declaration of grouping keys:

      FOR doc IN collection
        COLLECT gender = doc.gender AGGREGATE minAge = MIN(doc.age), maxAge = MAX(doc.age)
        RETURN { gender, minAge, maxAge }

  or, if no grouping keys are used, it can follow the `COLLECT` keyword:

      FOR doc IN collection
        COLLECT AGGREGATE minAge = MIN(doc.age), maxAge = MAX(doc.age)
        RETURN {
  minAge, maxAge
}

  Only specific expressions are allowed on the right-hand side of each `AGGREGATE`
  assignment:

  - on the top level the expression must be a call to one of the supported aggregation
    functions `LENGTH`, `MIN`, `MAX`, `SUM`, `AVERAGE`, `STDDEV_POPULATION`, `STDDEV_SAMPLE`,
    `VARIANCE_POPULATION`, or `VARIANCE_SAMPLE`

  - the expression must not refer to variables introduced in the `COLLECT` itself

* Foxx: mocha test paths with wildcard characters (asterisks) now work on Windows

* reserved AQL keyword `NONE` for future use

* web interface: fixed a graph display bug concerning dashboard view

* web interface: fixed several bugs during the dashboard initialize process

* web interface: included several bugfixes: #1597, #1611, #1623

* AQL query optimizer now converts `LENGTH(collection-name)` to an optimized
  expression that returns the number of documents in a collection

* adjusted the behavior of the expansion (`[*]`) operator in AQL for non-array values

  In ArangoDB 2.8, calling the expansion operator on a non-array value will always
  return an empty array. Previous versions of ArangoDB expanded non-array values by
  calling the `TO_ARRAY()` function for the value, which for example returned an
  array with a single value for boolean, numeric and string input values, and an array
  with the object's values for an object input value. This behavior was inconsistent
  with how the expansion operator works for the array indexes in 2.8, so the behavior
  is now unified:

  - if the left-hand side operand of `[*]` is an array, the array will be returned as
    is when calling `[*]` on it
  - if the left-hand side operand of `[*]` is not an array, an empty array will be
    returned by `[*]`

  AQL queries that rely on the old behavior can be changed by either calling `TO_ARRAY`
  explicitly or by using the `[*]` at the correct position.

  The following example query will change its result in 2.8 compared to 2.7:

      LET values = "foo" RETURN values[*]

  In 2.7 the query has returned the array `[ "foo" ]`, but in 2.8 it will return an
  empty array `[ ]`. To make it return the array `[ "foo" ]` again, an explicit
  `TO_ARRAY` function call is needed in 2.8 (which in this case allows the removal
  of the `[*]` operator altogether). This also works in 2.7:

      LET values = "foo" RETURN TO_ARRAY(values)

  Another example:

      LET values = [ { name: "foo" }, { name: "bar" } ]
      RETURN values[*].name[*]

  The above returned `[ [ "foo" ], [ "bar" ] ] in 2.7. In 2.8 it will return
  `[ [ ], [ ] ]`, because the value of `name` is not an array. To change the results
  to the 2.7 style, the query can be changed to

      LET values = [ { name: "foo" }, { name: "bar" } ]
      RETURN values[* RETURN TO_ARRAY(CURRENT.name)]

  The above also works in 2.7.
  The following types of queries won't change:

      LET values = [ 1, 2, 3 ] RETURN values[*]
      LET values = [ { name: "foo" }, { name: "bar" } ] RETURN values[*].name
      LET values = [ { names: [ "foo", "bar" ] }, { names: [ "baz" ] } ] RETURN values[*].names[*]
      LET values = [ { names: [ "foo", "bar" ] }, { names: [ "baz" ] } ] RETURN values[*].names[**]

* slightly adjusted V8 garbage collection strategy so that collection eventually
  happens in all contexts that hold V8 external references to documents and
  collections.

  also adjusted default value of `--javascript.gc-frequency` from 10 seconds to
  15 seconds, as less internal operations are carried out in JavaScript.

* fixes for AQL optimizer and traversal

* added `--create-collection-type` option to arangoimp

  This allows specifying the type of the collection to be created when
  `--create-collection` is set to `true`.

* Foxx export cache should no longer break if a broken app is loaded in the
  web admin interface.


v2.8.0-beta2 (2015-12-16)
-------------------------

* added AQL query optimizer rule "sort-in-values"

  This rule pre-sorts the right-hand side operand of the `IN` and `NOT IN`
  operators so the operation can use a binary search with logarithmic complexity
  instead of a linear search. The rule is applied when the right-hand side
  operand of an `IN` or `NOT IN` operator in a filter condition is a variable that
  is defined in a different loop/scope than the operator itself. Additionally,
  the filter condition must consist of solely the `IN` or `NOT IN` operation
  in order to avoid any side-effects.

* changed collection status terminology in web interface for collections for
  which an unload request has been issued from `in the process of being unloaded`
  to `will be unloaded`.

* unloading a collection via the web interface will now trigger garbage collection
  in all v8 contexts and force a WAL flush. This increases the chances of perfoming
  the unload faster.

* added the following attributes to the result of `collection.figures()` and the
  corresponding HTTP API at `PUT /_api/collection/<name>/figures`:

  - `documentReferences`: The number of references to documents in datafiles
    that JavaScript code currently holds. This information can be used for
    debugging compaction and unload issues.
  - `waitingFor`: An optional string value that contains information about
    which object type is at the head of the collection's cleanup queue. This
    information can be used for debugging compaction and unload issues.
  - `compactionStatus.time`: The point in time the compaction for the collection
    was last executed. This information can be used for debugging compaction
    issues.
  - `compactionStatus.message`: The action that was performed when the compaction
    was last run for the collection. This information can be used for debugging
    compaction issues.

  Note: `waitingFor` and `compactionStatus` may be empty when called on a coordinator
  in a cluster.

* the compaction will now provide queryable status info that can be used to track
  its progress. The compaction status is displayed in the web interface, too.

* better error reporting for arangodump and arangorestore

* arangodump will now fail by default when trying to dump edges that
  refer to already dropped collections. This can be circumvented by
  specifying the option `--force true` when invoking arangodump

* fixed cluster upgrade procedure

* the AQL functions `NEAR` and `WITHIN` now have stricter validations
  for their input parameters `limit`, `radius` and `distance`. They may now throw
  exceptions when invalid parameters are passed that may have not led
  to exceptions in previous versions.

* deprecation warnings now log stack traces

* Foxx: improved backwards compatibility with 2.5 and 2.6

  - reverted Model and Repository back to non-ES6 "classes" because of
    compatibility issues when using the extend method with a constructor

  - removed deprecation warnings for extend and controller.del

  - restored deprecated method Model.toJSONSchema

  - restored deprecated `type`, `jwt` and `sessionStorageApp` options
    in Controller#activateSessions

* Fixed a deadlock problem in the cluster


v2.8.0-beta1 (2015-12-06)
-------------------------

* added AQL function `IS_DATESTRING(value)`

  Returns true if *value* is a string that can be used in a date function.
  This includes partial dates such as *2015* or *2015-10* and strings containing
  invalid dates such as *2015-02-31*. The function will return false for all
  non-string values, even if some of them may be usable in date functions.


v2.8.0-alpha1 (2015-12-03)
--------------------------

* added AQL keywords `GRAPH`, `OUTBOUND`, `INBOUND` and `ANY` for use in graph
  traversals, reserved AQL keyword `ALL` for future use

  Usage of these keywords as collection names, variable names or attribute names
  in AQL queries will not be possible without quoting. For example, the following
  AQL query will still work as it uses a quoted collection name and a quoted
  attribute name:

      FOR doc IN `OUTBOUND`
        RETURN doc.`any`

* issue #1593: added AQL `POW` function for exponentation

* added cluster execution site info in explain output for AQL queries

* replication improvements:

  - added `autoResync` configuration parameter for continuous replication.

    When set to `true`, a replication slave will automatically trigger a full data
    re-synchronization with the master when the master cannot provide the log data
    the slave had asked for. Note that `autoResync` will only work when the option
    `requireFromPresent` is also set to `true` for the continuous replication, or
    when the continuous syncer is started and detects that no start tick is present.

    Automatic re-synchronization may transfer a lot of data from the master to the
    slave and may be expensive. It is therefore turned off by default.
    When turned off, the slave will never perform an automatic re-synchronization
    with the master.

  - added `idleMinWaitTime` and `idleMaxWaitTime` configuration parameters for
    continuous replication.

    These parameters can be used to control the minimum and maximum wait time the
    slave will (intentionally) idle and not poll for master log changes in case the
    master had sent the full logs already.
    The `idleMaxWaitTime` value will only be used when `adapativePolling` is set
    to `true`. When `adaptivePolling` is disable, only `idleMinWaitTime` will be
    used as a constant time span in which the slave will not poll the master for
    further changes. The default values are 0.5 seconds for `idleMinWaitTime` and
    2.5 seconds for `idleMaxWaitTime`, which correspond to the hard-coded values
    used in previous versions of ArangoDB.

  - added `initialSyncMaxWaitTime` configuration parameter for initial and continuous
    replication

    This option controls the maximum wait time (in seconds) that the initial
    synchronization will wait for a response from the master when fetching initial
    collection data. If no response is received within this time period, the initial
    synchronization will give up and fail. This option is also relevant for
    continuous replication in case *autoResync* is set to *true*, as then the
    continuous replication may trigger a full data re-synchronization in case
    the master cannot the log data the slave had asked for.

  - HTTP requests sent from the slave to the master during initial synchronization
    will now be retried if they fail with connection problems.

  - the initial synchronization now logs its progress so it can be queried using
    the regular replication status check APIs.

  - added `async` attribute for `sync` and `syncCollection` operations called from
    the ArangoShell. Setthing this attribute to `true` will make the synchronization
    job on the server go into the background, so that the shell does not block. The
    status of the started asynchronous synchronization job can be queried from the
    ArangoShell like this:

        /* starts initial synchronization */
        var replication = require("@arangodb/replication");
        var id = replication.sync({
          endpoint: "tcp://master.domain.org:8529",
          username: "myuser",
          password: "mypasswd",
          async: true
       });

       /* now query the id of the returned async job and print the status */
       print(replication.getSyncResult(id));

    The result of `getSyncResult()` will be `false` while the server-side job
    has not completed, and different to `false` if it has completed. When it has
    completed, all job result details will be returned by the call to `getSyncResult()`.


* fixed non-deterministic query results in some cluster queries

* fixed issue #1589

* return HTTP status code 410 (gone) instead of HTTP 408 (request timeout) for
  server-side operations that are canceled / killed. Sending 410 instead of 408
  prevents clients from re-starting the same (canceled) operation. Google Chrome
  for example sends the HTTP request again in case it is responded with an HTTP
  408, and this is exactly the opposite of the desired behavior when an operation
  is canceled / killed by the user.

* web interface: queries in AQL editor now cancelable

* web interface: dashboard - added replication information

* web interface: AQL editor now supports bind parameters

* added startup option `--server.hide-product-header` to make the server not send
  the HTTP response header `"Server: ArangoDB"` in its HTTP responses. By default,
  the option is turned off so the header is still sent as usual.

* added new AQL function `UNSET_RECURSIVE` to recursively unset attritutes from
  objects/documents

* switched command-line editor in ArangoShell and arangod to linenoise-ng

* added automatic deadlock detection for transactions

  In case a deadlock is detected, a multi-collection operation may be rolled back
  automatically and fail with error 29 (`deadlock detected`). Client code for
  operations containing more than one collection should be aware of this potential
  error and handle it accordingly, either by giving up or retrying the transaction.

* Added C++ implementations for the AQL arithmetic operations and the following
  AQL functions:
  - ABS
  - APPEND
  - COLLECTIONS
  - CURRENT_DATABASE
  - DOCUMENT
  - EDGES
  - FIRST
  - FIRST_DOCUMENT
  - FIRST_LIST
  - FLATTEN
  - FLOOR
  - FULLTEXT
  - LAST
  - MEDIAN
  - MERGE_RECURSIVE
  - MINUS
  - NEAR
  - NOT_NULL
  - NTH
  - PARSE_IDENTIFIER
  - PERCENTILE
  - POP
  - POSITION
  - PUSH
  - RAND
  - RANGE
  - REMOVE_NTH
  - REMOVE_VALUE
  - REMOVE_VALUES
  - ROUND
  - SHIFT
  - SQRT
  - STDDEV_POPULATION
  - STDDEV_SAMPLE
  - UNSHIFT
  - VARIANCE_POPULATION
  - VARIANCE_SAMPLE
  - WITHIN
  - ZIP

* improved performance of skipping over many documents in an AQL query when no
  indexes and no filters are used, e.g.

      FOR doc IN collection
        LIMIT 1000000, 10
        RETURN doc

* Added array indexes

  Hash indexes and skiplist indexes can now optionally be defined for array values
  so they index individual array members.

  To define an index for array values, the attribute name is extended with the
  expansion operator `[*]` in the index definition:

      arangosh> db.colName.ensureHashIndex("tags[*]");

  When given the following document

      { tags: [ "AQL", "ArangoDB", "Index" ] }

  the index will now contain the individual values `"AQL"`, `"ArangoDB"` and `"Index"`.

  Now the index can be used for finding all documents having `"ArangoDB"` somewhere in their
  tags array using the following AQL query:

      FOR doc IN colName
        FILTER "ArangoDB" IN doc.tags[*]
        RETURN doc

* rewrote AQL query optimizer rule `use-index-range` and renamed it to `use-indexes`.
  The name change affects rule names in the optimizer's output.

* rewrote AQL execution node `IndexRangeNode` and renamed it to `IndexNode`. The name
  change affects node names in the optimizer's explain output.

* added convenience function `db._explain(query)` for human-readable explanation
  of AQL queries

* module resolution as used by `require` now behaves more like in node.js

* the `org/arangodb/request` module now returns response bodies for error responses
  by default. The old behavior of not returning bodies for error responses can be
  re-enabled by explicitly setting the option `returnBodyOnError` to `false` (#1437)


v2.7.6 (2016-01-30)
-------------------

* detect more types of transaction deadlocks early


v2.7.5 (2016-01-22)
-------------------

* backported added automatic deadlock detection for transactions

  In case a deadlock is detected, a multi-collection operation may be rolled back
  automatically and fail with error 29 (`deadlock detected`). Client code for
  operations containing more than one collection should be aware of this potential
  error and handle it accordingly, either by giving up or retrying the transaction.

* improved internal datafile statistics for compaction and compaction triggering
  conditions, preventing excessive growth of collection datafiles under some
  workloads. This should also fix issue #1596.

* Foxx export cache should no longer break if a broken app is loaded in the
  web admin interface.

* Foxx: removed some incorrect deprecation warnings.

* Foxx: mocha test paths with wildcard characters (asterisks) now work on Windows


v2.7.4 (2015-12-21)
-------------------

* slightly adjusted V8 garbage collection strategy so that collection eventually
  happens in all contexts that hold V8 external references to documents and
  collections.

* added the following attributes to the result of `collection.figures()` and the
  corresponding HTTP API at `PUT /_api/collection/<name>/figures`:

  - `documentReferences`: The number of references to documents in datafiles
    that JavaScript code currently holds. This information can be used for
    debugging compaction and unload issues.
  - `waitingFor`: An optional string value that contains information about
    which object type is at the head of the collection's cleanup queue. This
    information can be used for debugging compaction and unload issues.
  - `compactionStatus.time`: The point in time the compaction for the collection
    was last executed. This information can be used for debugging compaction
    issues.
  - `compactionStatus.message`: The action that was performed when the compaction
    was last run for the collection. This information can be used for debugging
    compaction issues.

  Note: `waitingFor` and `compactionStatus` may be empty when called on a coordinator
  in a cluster.

* the compaction will now provide queryable status info that can be used to track
  its progress. The compaction status is displayed in the web interface, too.


v2.7.3 (2015-12-17)
-------------------

* fixed some replication value conversion issues when replication applier properties
  were set via ArangoShell

* fixed disappearing of documents for collections transferred via `sync` or
  `syncCollection` if the collection was dropped right before synchronization
  and drop and (re-)create collection markers were located in the same WAL file


* fixed an issue where overwriting the system sessions collection would break
  the web interface when authentication is enabled

v2.7.2 (2015-12-01)
-------------------

* replication improvements:

  - added `autoResync` configuration parameter for continuous replication.

    When set to `true`, a replication slave will automatically trigger a full data
    re-synchronization with the master when the master cannot provide the log data
    the slave had asked for. Note that `autoResync` will only work when the option
    `requireFromPresent` is also set to `true` for the continuous replication, or
    when the continuous syncer is started and detects that no start tick is present.

    Automatic re-synchronization may transfer a lot of data from the master to the
    slave and may be expensive. It is therefore turned off by default.
    When turned off, the slave will never perform an automatic re-synchronization
    with the master.

  - added `idleMinWaitTime` and `idleMaxWaitTime` configuration parameters for
    continuous replication.

    These parameters can be used to control the minimum and maximum wait time the
    slave will (intentionally) idle and not poll for master log changes in case the
    master had sent the full logs already.
    The `idleMaxWaitTime` value will only be used when `adapativePolling` is set
    to `true`. When `adaptivePolling` is disable, only `idleMinWaitTime` will be
    used as a constant time span in which the slave will not poll the master for
    further changes. The default values are 0.5 seconds for `idleMinWaitTime` and
    2.5 seconds for `idleMaxWaitTime`, which correspond to the hard-coded values
    used in previous versions of ArangoDB.

  - added `initialSyncMaxWaitTime` configuration parameter for initial and continuous
    replication

    This option controls the maximum wait time (in seconds) that the initial
    synchronization will wait for a response from the master when fetching initial
    collection data. If no response is received within this time period, the initial
    synchronization will give up and fail. This option is also relevant for
    continuous replication in case *autoResync* is set to *true*, as then the
    continuous replication may trigger a full data re-synchronization in case
    the master cannot the log data the slave had asked for.

  - HTTP requests sent from the slave to the master during initial synchronization
    will now be retried if they fail with connection problems.

  - the initial synchronization now logs its progress so it can be queried using
    the regular replication status check APIs.

* fixed non-deterministic query results in some cluster queries

* added missing lock instruction for primary index in compactor size calculation

* fixed issue #1589

* fixed issue #1583

* fixed undefined behavior when accessing the top level of a document with the `[*]`
  operator

* fixed potentially invalid pointer access in shaper when the currently accessed
  document got re-located by the WAL collector at the very same time

* Foxx: optional configuration options no longer log validation errors when assigned
  empty values (#1495)

* Foxx: constructors provided to Repository and Model sub-classes via extend are
  now correctly called (#1592)


v2.7.1 (2015-11-07)
-------------------

* switch to linenoise next generation

* exclude `_apps` collection from replication

  The slave has its own `_apps` collection which it populates on server start.
  When replicating data from the master to the slave, the data from the master may
  clash with the slave's own data in the `_apps` collection. Excluding the `_apps`
  collection from replication avoids this.

* disable replication appliers when starting in modes `--upgrade`, `--no-server`
  and `--check-upgrade`

* more detailed output in arango-dfdb

* fixed "no start tick" issue in replication applier

  This error could occur after restarting a slave server after a shutdown
  when no data was ever transferred from the master to the slave via the
  continuous replication

* fixed problem during SSL client connection abort that led to scheduler thread
  staying at 100% CPU saturation

* fixed potential segfault in AQL `NEIGHBORS` function implementation when C++ function
  variant was used and collection names were passed as strings

* removed duplicate target for some frontend JavaScript files from the Makefile

* make AQL function `MERGE()` work on a single array parameter, too.
  This allows combining the attributes of multiple objects from an array into
  a single object, e.g.

      RETURN MERGE([
        { foo: 'bar' },
        { quux: 'quetzalcoatl', ruled: true },
        { bar: 'baz', foo: 'done' }
      ])

  will now return:

      {
        "foo": "done",
        "quux": "quetzalcoatl",
        "ruled": true,
        "bar": "baz"
      }

* fixed potential deadlock in collection status changing on Windows

* fixed hard-coded `incremental` parameter in shell implementation of
  `syncCollection` function in replication module

* fix for GCC5: added check for '-stdlib' option


v2.7.0 (2015-10-09)
-------------------

* fixed request statistics aggregation
  When arangod was started in supervisor mode, the request statistics always showed
  0 requests, as the statistics aggregation thread did not run then.

* read server configuration files before dropping privileges. this ensures that
  the SSL keyfile specified in the configuration can be read with the server's start
  privileges (i.e. root when using a standard ArangoDB package).

* fixed replication with a 2.6 replication configuration and issues with a 2.6 master

* raised default value of `--server.descriptors-minimum` to 1024

* allow Foxx apps to be installed underneath URL path `/_open/`, so they can be
  (intentionally) accessed without authentication.

* added *allowImplicit* sub-attribute in collections declaration of transactions.
  The *allowImplicit* attributes allows making transactions fail should they
  read-access a collection that was not explicitly declared in the *collections*
  array of the transaction.

* added "special" password ARANGODB_DEFAULT_ROOT_PASSWORD. If you pass
  ARANGODB_DEFAULT_ROOT_PASSWORD as password, it will read the password
  from the environment variable ARANGODB_DEFAULT_ROOT_PASSWORD


v2.7.0-rc2 (2015-09-22)
-----------------------

* fix over-eager datafile compaction

  This should reduce the need to compact directly after loading a collection when a
  collection datafile contained many insertions and updates for the same documents. It
  should also prevent from re-compacting already merged datafiles in case not many
  changes were made. Compaction will also make fewer index lookups than before.

* added `syncCollection()` function in module `org/arangodb/replication`

  This allows synchronizing the data of a single collection from a master to a slave
  server. Synchronization can either restore the whole collection by transferring all
  documents from the master to the slave, or incrementally by only transferring documents
  that differ. This is done by partitioning the collection's entire key space into smaller
  chunks and comparing the data chunk-wise between master and slave. Only chunks that are
  different will be re-transferred.

  The `syncCollection()` function can be used as follows:

      require("org/arangodb/replication").syncCollection(collectionName, options);

  e.g.

      require("org/arangodb/replication").syncCollection("myCollection", {
        endpoint: "tcp://127.0.0.1:8529",  /* master */
        username: "root",                  /* username for master */
        password: "secret",                /* password for master */
        incremental: true                  /* use incremental mode */
      });


* additionally allow the following characters in document keys:

  `(` `)` `+` `,` `=` `;` `$` `!` `*` `'` `%`


v2.7.0-rc1 (2015-09-17)
-----------------------

* removed undocumented server-side-only collection functions:
  * collection.OFFSET()
  * collection.NTH()
  * collection.NTH2()
  * collection.NTH3()

* upgraded Swagger to version 2.0 for the Documentation

  This gives the user better prepared test request structures.
  More conversions will follow so finally client libraries can be auto-generated.

* added extra AQL functions for date and time calculation and manipulation.
  These functions were contributed by GitHub users @CoDEmanX and @friday.
  A big thanks for their work!

  The following extra date functions are available from 2.7 on:

  * `DATE_DAYOFYEAR(date)`: Returns the day of year number of *date*.
    The return values range from 1 to 365, or 366 in a leap year respectively.

  * `DATE_ISOWEEK(date)`: Returns the ISO week date of *date*.
    The return values range from 1 to 53. Monday is considered the first day of the week.
    There are no fractional weeks, thus the last days in December may belong to the first
    week of the next year, and the first days in January may be part of the previous year's
    last week.

  * `DATE_LEAPYEAR(date)`: Returns whether the year of *date* is a leap year.

  * `DATE_QUARTER(date)`: Returns the quarter of the given date (1-based):
    * 1: January, February, March
    * 2: April, May, June
    * 3: July, August, September
    * 4: October, November, December

  - *DATE_DAYS_IN_MONTH(date)*: Returns the number of days in *date*'s month (28..31).

  * `DATE_ADD(date, amount, unit)`: Adds *amount* given in *unit* to *date* and
    returns the calculated date.

    *unit* can be either of the following to specify the time unit to add or
    subtract (case-insensitive):
    - y, year, years
    - m, month, months
    - w, week, weeks
    - d, day, days
    - h, hour, hours
    - i, minute, minutes
    - s, second, seconds
    - f, millisecond, milliseconds

    *amount* is the number of *unit*s to add (positive value) or subtract
    (negative value).

  * `DATE_SUBTRACT(date, amount, unit)`: Subtracts *amount* given in *unit* from
    *date* and returns the calculated date.

    It works the same as `DATE_ADD()`, except that it subtracts. It is equivalent
    to calling `DATE_ADD()` with a negative amount, except that `DATE_SUBTRACT()`
    can also subtract ISO durations. Note that negative ISO durations are not
    supported (i.e. starting with `-P`, like `-P1Y`).

  * `DATE_DIFF(date1, date2, unit, asFloat)`: Calculate the difference
    between two dates in given time *unit*, optionally with decimal places.
    Returns a negative value if *date1* is greater than *date2*.

  * `DATE_COMPARE(date1, date2, unitRangeStart, unitRangeEnd)`: Compare two
    partial dates and return true if they match, false otherwise. The parts to
    compare are defined by a range of time units.

    The full range is: years, months, days, hours, minutes, seconds, milliseconds.
    Pass the unit to start from as *unitRangeStart*, and the unit to end with as
    *unitRangeEnd*. All units in between will be compared. Leave out *unitRangeEnd*
    to only compare *unitRangeStart*.

  * `DATE_FORMAT(date, format)`: Format a date according to the given format string.
    It supports the following placeholders (case-insensitive):
    - %t: timestamp, in milliseconds since midnight 1970-01-01
    - %z: ISO date (0000-00-00T00:00:00.000Z)
    - %w: day of week (0..6)
    - %y: year (0..9999)
    - %yy: year (00..99), abbreviated (last two digits)
    - %yyyy: year (0000..9999), padded to length of 4
    - %yyyyyy: year (-009999 .. +009999), with sign prefix and padded to length of 6
    - %m: month (1..12)
    - %mm: month (01..12), padded to length of 2
    - %d: day (1..31)
    - %dd: day (01..31), padded to length of 2
    - %h: hour (0..23)
    - %hh: hour (00..23), padded to length of 2
    - %i: minute (0..59)
    - %ii: minute (00..59), padded to length of 2
    - %s: second (0..59)
    - %ss: second (00..59), padded to length of 2
    - %f: millisecond (0..999)
    - %fff: millisecond (000..999), padded to length of 3
    - %x: day of year (1..366)
    - %xxx: day of year (001..366), padded to length of 3
    - %k: ISO week date (1..53)
    - %kk: ISO week date (01..53), padded to length of 2
    - %l: leap year (0 or 1)
    - %q: quarter (1..4)
    - %a: days in month (28..31)
    - %mmm: abbreviated English name of month (Jan..Dec)
    - %mmmm: English name of month (January..December)
    - %www: abbreviated English name of weekday (Sun..Sat)
    - %wwww: English name of weekday (Sunday..Saturday)
    - %&: special escape sequence for rare occasions
    - %%: literal %
    - %: ignored

* new WAL logfiles and datafiles are now created non-sparse

  This prevents SIGBUS signals being raised when memory of a sparse datafile is accessed
  and the disk is full and the accessed file part is not actually disk-backed. In
  this case the mapped memory region is not necessarily backed by physical memory, and
  accessing the memory may raise SIGBUS and crash arangod.

* the `internal.download()` function and the module `org/arangodb/request` used some
  internal library function that handled the sending of HTTP requests from inside of
  ArangoDB. This library unconditionally set an HTTP header `Accept-Encoding: gzip`
  in all outgoing HTTP requests.

  This has been fixed in 2.7, so `Accept-Encoding: gzip` is not set automatically anymore.
  Additionally, the header `User-Agent: ArangoDB` is not set automatically either. If
  client applications desire to send these headers, they are free to add it when
  constructing the requests using the `download` function or the request module.

* fixed issue #1436: org/arangodb/request advertises deflate without supporting it

* added template string generator function `aqlQuery` for generating AQL queries

  This can be used to generate safe AQL queries with JavaScript parameter
  variables or expressions easily:

      var name = 'test';
      var attributeName = '_key';
      var query = aqlQuery`FOR u IN users FILTER u.name == ${name} RETURN u.${attributeName}`;
      db._query(query);

* report memory usage for document header data (revision id, pointer to data etc.)
  in `db.collection.figures()`. The memory used for document headers will now
  show up in the already existing attribute `indexes.size`. Due to that, the index
  sizes reported by `figures()` in 2.7 will be higher than those reported by 2.6,
  but the 2.7 values are more accurate.

* IMPORTANT CHANGE: the filenames in dumps created by arangodump now contain
  not only the name of the dumped collection, but also an additional 32-digit hash
  value. This is done to prevent overwriting dump files in case-insensitive file
  systems when there exist multiple collections with the same name (but with
  different cases).

  For example, if a database has two collections: `test` and `Test`, previous
  versions of ArangoDB created the files

  * `test.structure.json` and `test.data.json` for collection `test`
  * `Test.structure.json` and `Test.data.json` for collection `Test`

  This did not work for case-insensitive filesystems, because the files for the
  second collection would have overwritten the files of the first. arangodump in
  2.7 will create the following filenames instead:

  * `test_098f6bcd4621d373cade4e832627b4f6.structure.json` and `test_098f6bcd4621d373cade4e832627b4f6.data.json`
  * `Test_0cbc6611f5540bd0809a388dc95a615b.structure.json` and `Test_0cbc6611f5540bd0809a388dc95a615b.data.json`

  These filenames will be unambiguous even in case-insensitive filesystems.

* IMPORTANT CHANGE: make arangod actually close lingering client connections
  when idle for at least the duration specified via `--server.keep-alive-timeout`.
  In previous versions of ArangoDB, connections were not closed by the server
  when the timeout was reached and the client was still connected. Now the
  connection is properly closed by the server in case of timeout. Client
  applications relying on the old behavior may now need to reconnect to the
  server when their idle connections time out and get closed (note: connections
  being idle for a long time may be closed by the OS or firewalls anyway -
  client applications should be aware of that and try to reconnect).

* IMPORTANT CHANGE: when starting arangod, the server will drop the process
  privileges to the specified values in options `--server.uid` and `--server.gid`
  instantly after parsing the startup options.

  That means when either `--server.uid` or `--server.gid` are set, the privilege
  change will happen earlier. This may prevent binding the server to an endpoint
  with a port number lower than 1024 if the arangodb user has no privileges
  for that. Previous versions of ArangoDB changed the privileges later, so some
  startup actions were still carried out under the invoking user (i.e. likely
  *root* when started via init.d or system scripts) and especially binding to
  low port numbers was still possible there.

  The default privileges for user *arangodb* will not be sufficient for binding
  to port numbers lower than 1024. To have an ArangoDB 2.7 bind to a port number
  lower than 1024, it needs to be started with either a different privileged user,
  or the privileges of the *arangodb* user have to raised manually beforehand.

* added AQL optimizer rule `patch-update-statements`

* Linux startup scripts and systemd configuration for arangod now try to
  adjust the NOFILE (number of open files) limits for the process. The limit
  value is set to 131072 (128k) when ArangoDB is started via start/stop
  commands

* When ArangoDB is started/stopped manually via the start/stop commands, the
  main process will wait for up to 10 seconds after it forks the supervisor
  and arangod child processes. If the startup fails within that period, the
  start/stop script will fail with an exit code other than zero. If the
  startup of the supervisor or arangod is still ongoing after 10 seconds,
  the main program will still return with exit code 0. The limit of 10 seconds
  is arbitrary because the time required for a startup is not known in advance.

* added startup option `--database.throw-collection-not-loaded-error`

  Accessing a not-yet loaded collection will automatically load a collection
  on first access. This flag controls what happens in case an operation
  would need to wait for another thread to finalize loading a collection. If
  set to *true*, then the first operation that accesses an unloaded collection
  will load it. Further threads that try to access the same collection while
  it is still loading immediately fail with an error (1238, *collection not loaded*).
  This is to prevent all server threads from being blocked while waiting on the
  same collection to finish loading. When the first thread has completed loading
  the collection, the collection becomes regularly available, and all operations
  from that point on can be carried out normally, and error 1238 will not be
  thrown anymore for that collection.

  If set to *false*, the first thread that accesses a not-yet loaded collection
  will still load it. Other threads that try to access the collection while
  loading will not fail with error 1238 but instead block until the collection
  is fully loaded. This configuration might lead to all server threads being
  blocked because they are all waiting for the same collection to complete
  loading. Setting the option to *true* will prevent this from happening, but
  requires clients to catch error 1238 and react on it (maybe by scheduling
  a retry for later).

  The default value is *false*.

* added better control-C support in arangosh

  When CTRL-C is pressed in arangosh, it will now print a `^C` first. Pressing
  CTRL-C again will reset the prompt if something was entered before, or quit
  arangosh if no command was entered directly before.

  This affects the arangosh version build with Readline-support only (Linux
  and MacOS).

  The MacOS version of ArangoDB for Homebrew now depends on Readline, too. The
  Homebrew formula has been changed accordingly.
  When self-compiling ArangoDB on MacOS without Homebrew, Readline now is a
  prerequisite.

* increased default value for collection-specific `indexBuckets` value from 1 to 8

  Collections created from 2.7 on will use the new default value of `8` if not
  overridden on collection creation or later using
  `collection.properties({ indexBuckets: ... })`.

  The `indexBuckets` value determines the number of buckets to use for indexes of
  type `primary`, `hash` and `edge`. Having multiple index buckets allows splitting
  an index into smaller components, which can be filled in parallel when a collection
  is loading. Additionally, resizing and reallocation of indexes are faster and
  less intrusive if the index uses multiple buckets, because resize and reallocation
  will affect only data in a single bucket instead of all index values.

  The index buckets will be filled in parallel when loading a collection if the collection
  has an `indexBuckets` value greater than 1 and the collection contains a significant
  amount of documents/edges (the current threshold is 256K documents but this value
  may change in future versions of ArangoDB).

* changed HTTP client to use poll instead of select on Linux and MacOS

  This affects the ArangoShell and user-defined JavaScript code running inside
  arangod that initiates its own HTTP calls.

  Using poll instead of select allows using arbitrary high file descriptors
  (bigger than the compiled in FD_SETSIZE). Server connections are still handled using
  epoll, which has never been affected by FD_SETSIZE.

* implemented AQL `LIKE` function using ICU regexes

* added `RETURN DISTINCT` for AQL queries to return unique results:

      FOR doc IN collection
        RETURN DISTINCT doc.status

  This change also introduces `DISTINCT` as an AQL keyword.

* removed `createNamedQueue()` and `addJob()` functions from org/arangodb/tasks

* use less locks and more atomic variables in the internal dispatcher
  and V8 context handling implementations. This leads to improved throughput in
  some ArangoDB internals and allows for higher HTTP request throughput for
  many operations.

  A short overview of the improvements can be found here:

  https://www.arangodb.com/2015/08/throughput-enhancements/

* added shorthand notation for attribute names in AQL object literals:

      LET name = "Peter"
      LET age = 42
      RETURN { name, age }

  The above is the shorthand equivalent of the generic form

      LET name = "Peter"
      LET age = 42
      RETURN { name : name, age : age }

* removed configure option `--enable-timings`

  This option did not have any effect.

* removed configure option `--enable-figures`

  This option previously controlled whether HTTP request statistics code was
  compiled into ArangoDB or not. The previous default value was `true` so
  statistics code was available in official packages. Setting the option to
  `false` led to compile errors so it is doubtful the default value was
  ever changed. By removing the option some internal statistics code was also
  simplified.

* removed run-time manipulation methods for server endpoints:

  * `db._removeEndpoint()`
  * `db._configureEndpoint()`
  * HTTP POST `/_api/endpoint`
  * HTTP DELETE `/_api/endpoint`

* AQL query result cache

  The query result cache can optionally cache the complete results of all or selected AQL queries.
  It can be operated in the following modes:

  * `off`: the cache is disabled. No query results will be stored
  * `on`: the cache will store the results of all AQL queries unless their `cache`
    attribute flag is set to `false`
  * `demand`: the cache will store the results of AQL queries that have their
    `cache` attribute set to `true`, but will ignore all others

  The mode can be set at server startup using the `--database.query-cache-mode` configuration
  option and later changed at runtime.

  The following HTTP REST APIs have been added for controlling the query cache:

  * HTTP GET `/_api/query-cache/properties`: returns the global query cache configuration
  * HTTP PUT `/_api/query-cache/properties`: modifies the global query cache configuration
  * HTTP DELETE `/_api/query-cache`: invalidates all results in the query cache

  The following JavaScript functions have been added for controlling the query cache:

  * `require("org/arangodb/aql/cache").properties()`: returns the global query cache configuration
  * `require("org/arangodb/aql/cache").properties(properties)`: modifies the global query cache configuration
  * `require("org/arangodb/aql/cache").clear()`: invalidates all results in the query cache

* do not link arangoimp against V8

* AQL function call arguments optimization

  This will lead to arguments in function calls inside AQL queries not being copied but passed
  by reference. This may speed up calls to functions with bigger argument values or queries that
  call functions a lot of times.

* upgraded V8 version to 4.3.61

* removed deprecated AQL `SKIPLIST` function.

  This function was introduced in older versions of ArangoDB with a less powerful query optimizer to
  retrieve data from a skiplist index using a `LIMIT` clause. It was marked as deprecated in ArangoDB
  2.6.

  Since ArangoDB 2.3 the behavior of the `SKIPLIST` function can be emulated using regular AQL
  constructs, e.g.

      FOR doc IN @@collection
        FILTER doc.value >= @value
        SORT doc.value DESC
        LIMIT 1
        RETURN doc

* the `skip()` function for simple queries does not accept negative input any longer.
  This feature was deprecated in 2.6.0.

* fix exception handling

  In some cases JavaScript exceptions would re-throw without information of the original problem.
  Now the original exception is logged for failure analysis.

* based REST API method PUT `/_api/simple/all` on the cursor API and make it use AQL internally.

  The change speeds up this REST API method and will lead to additional query information being
  returned by the REST API. Clients can use this extra information or ignore it.

* Foxx Queue job success/failure handlers arguments have changed from `(jobId, jobData, result, jobFailures)` to `(result, jobData, job)`.

* added Foxx Queue job options `repeatTimes`, `repeatUntil` and `repeatDelay` to automatically re-schedule jobs when they are completed.

* added Foxx manifest configuration type `password` to mask values in the web interface.

* fixed default values in Foxx manifest configurations sometimes not being used as defaults.

* fixed optional parameters in Foxx manifest configurations sometimes not being cleared correctly.

* Foxx dependencies can now be marked as optional using a slightly more verbose syntax in your manifest file.

* converted Foxx constructors to ES6 classes so you can extend them using class syntax.

* updated aqb to 2.0.

* updated chai to 3.0.

* Use more madvise calls to speed up things when memory is tight, in particular
  at load time but also for random accesses later.

* Overhauled web interface

  The web interface now has a new design.

  The API documentation for ArangoDB has been moved from "Tools" to "Links" in the web interface.

  The "Applications" tab in the web interfaces has been renamed to "Services".


v2.6.12 (2015-12-02)
--------------------

* fixed disappearing of documents for collections transferred via `sync` if the
  the collection was dropped right before synchronization and drop and (re-)create
  collection markers were located in the same WAL file

* added missing lock instruction for primary index in compactor size calculation

* fixed issue #1589

* fixed issue #1583

* Foxx: optional configuration options no longer log validation errors when assigned
  empty values (#1495)


v2.6.11 (2015-11-18)
--------------------

* fixed potentially invalid pointer access in shaper when the currently accessed
  document got re-located by the WAL collector at the very same time


v2.6.10 (2015-11-10)
--------------------

* disable replication appliers when starting in modes `--upgrade`, `--no-server`
  and `--check-upgrade`

* more detailed output in arango-dfdb

* fixed potential deadlock in collection status changing on Windows

* issue #1521: Can't dump/restore with user and password


v2.6.9 (2015-09-29)
-------------------

* added "special" password ARANGODB_DEFAULT_ROOT_PASSWORD. If you pass
  ARANGODB_DEFAULT_ROOT_PASSWORD as password, it will read the password
  from the environment variable ARANGODB_DEFAULT_ROOT_PASSWORD

* fixed failing AQL skiplist, sort and limit combination

  When using a Skiplist index on an attribute (say "a") and then using sort
  and skip on this attribute caused the result to be empty e.g.:

    require("internal").db.test.ensureSkiplist("a");
    require("internal").db._query("FOR x IN test SORT x.a LIMIT 10, 10");

  Was always empty no matter how many documents are stored in test.
  This is now fixed.

v2.6.8 (2015-09-09)
-------------------

* ARM only:

  The ArangoDB packages for ARM require the kernel to allow unaligned memory access.
  How the kernel handles unaligned memory access is configurable at runtime by
  checking and adjusting the contents `/proc/cpu/alignment`.

  In order to operate on ARM, ArangoDB requires the bit 1 to be set. This will
  make the kernel trap and adjust unaligned memory accesses. If this bit is not
  set, the kernel may send a SIGBUS signal to ArangoDB and terminate it.

  To set bit 1 in `/proc/cpu/alignment` use the following command as a privileged
  user (e.g. root):

      echo "2" > /proc/cpu/alignment

  Note that this setting affects all user processes and not just ArangoDB. Setting
  the alignment with the above command will also not make the setting permanent,
  so it will be lost after a restart of the system. In order to make the setting
  permanent, it should be executed during system startup or before starting arangod.

  The ArangoDB start/stop scripts do not adjust the alignment setting, but rely on
  the environment to have the correct alignment setting already. The reason for this
  is that the alignment settings also affect all other user processes (which ArangoDB
  is not aware of) and thus may have side-effects outside of ArangoDB. It is therefore
  more reasonable to have the system administrator carry out the change.


v2.6.7 (2015-08-25)
-------------------

* improved AssocMulti index performance when resizing.

  This makes the edge index perform less I/O when under memory pressure.


v2.6.6 (2015-08-23)
-------------------

* added startup option `--server.additional-threads` to create separate queues
  for slow requests.


v2.6.5 (2015-08-17)
-------------------

* added startup option `--database.throw-collection-not-loaded-error`

  Accessing a not-yet loaded collection will automatically load a collection
  on first access. This flag controls what happens in case an operation
  would need to wait for another thread to finalize loading a collection. If
  set to *true*, then the first operation that accesses an unloaded collection
  will load it. Further threads that try to access the same collection while
  it is still loading immediately fail with an error (1238, *collection not loaded*).
  This is to prevent all server threads from being blocked while waiting on the
  same collection to finish loading. When the first thread has completed loading
  the collection, the collection becomes regularly available, and all operations
  from that point on can be carried out normally, and error 1238 will not be
  thrown anymore for that collection.

  If set to *false*, the first thread that accesses a not-yet loaded collection
  will still load it. Other threads that try to access the collection while
  loading will not fail with error 1238 but instead block until the collection
  is fully loaded. This configuration might lead to all server threads being
  blocked because they are all waiting for the same collection to complete
  loading. Setting the option to *true* will prevent this from happening, but
  requires clients to catch error 1238 and react on it (maybe by scheduling
  a retry for later).

  The default value is *false*.

* fixed busy wait loop in scheduler threads that sometimes consumed 100% CPU while
  waiting for events on connections closed unexpectedly by the client side

* handle attribute `indexBuckets` when restoring collections via arangorestore.
  Previously the `indexBuckets` attribute value from the dump was ignored, and the
   server default value for `indexBuckets` was used when restoring a collection.

* fixed "EscapeValue already set error" crash in V8 actions that might have occurred when
  canceling V8-based operations.


v2.6.4 (2015-08-01)
-------------------

* V8: Upgrade to version 4.1.0.27 - this is intended to be the stable V8 version.

* fixed issue #1424: Arango shell should not processing arrows pushing on keyboard


v2.6.3 (2015-07-21)
-------------------

* issue #1409: Document values with null character truncated


v2.6.2 (2015-07-04)
-------------------

* fixed issue #1383: bindVars for HTTP API doesn't work with empty string

* fixed handling of default values in Foxx manifest configurations

* fixed handling of optional parameters in Foxx manifest configurations

* fixed a reference error being thrown in Foxx queues when a function-based job type is used that is not available and no options object is passed to queue.push


v2.6.1 (2015-06-24)
-------------------

* Add missing swagger files to cmake build. fixes #1368

* fixed documentation errors


v2.6.0 (2015-06-20)
-------------------

* using negative values for `SimpleQuery.skip()` is deprecated.
  This functionality will be removed in future versions of ArangoDB.

* The following simple query functions are now deprecated:

  * collection.near
  * collection.within
  * collection.geo
  * collection.fulltext
  * collection.range
  * collection.closedRange

  This also lead to the following REST API methods being deprecated from now on:

  * PUT /_api/simple/near
  * PUT /_api/simple/within
  * PUT /_api/simple/fulltext
  * PUT /_api/simple/range

  It is recommended to replace calls to these functions or APIs with equivalent AQL queries,
  which are more flexible because they can be combined with other operations:

      FOR doc IN NEAR(@@collection, @latitude, @longitude, @limit)
        RETURN doc

      FOR doc IN WITHIN(@@collection, @latitude, @longitude, @radius, @distanceAttributeName)
        RETURN doc

      FOR doc IN FULLTEXT(@@collection, @attributeName, @queryString, @limit)
        RETURN doc

      FOR doc IN @@collection
        FILTER doc.value >= @left && doc.value < @right
        LIMIT @skip, @limit
        RETURN doc`

  The above simple query functions and REST API methods may be removed in future versions
  of ArangoDB.

* deprecated now-obsolete AQL `SKIPLIST` function

  The function was introduced in older versions of ArangoDB with a less powerful query optimizer to
  retrieve data from a skiplist index using a `LIMIT` clause.

  Since 2.3 the same goal can be achieved by using regular AQL constructs, e.g.

      FOR doc IN collection FILTER doc.value >= @value SORT doc.value DESC LIMIT 1 RETURN doc

* fixed issues when switching the database inside tasks and during shutdown of database cursors

  These features were added during 2.6 alpha stage so the fixes affect devel/2.6-alpha builds only

* issue #1360: improved foxx-manager help

* added `--enable-tcmalloc` configure option.

  When this option is set, arangod and the client tools will be linked against tcmalloc, which replaces
  the system allocator. When the option is set, a tcmalloc library must be present on the system under
  one of the names `libtcmalloc`, `libtcmalloc_minimal` or `libtcmalloc_debug`.

  As this is a configure option, it is supported for manual builds on Linux-like systems only. tcmalloc
  support is currently experimental.

* issue #1353: Windows: HTTP API - incorrect path in errorMessage

* issue #1347: added option `--create-database` for arangorestore.

  Setting this option to `true` will now create the target database if it does not exist. When creating
  the target database, the username and passwords passed to arangorestore will be used to create an
  initial user for the new database.

* issue #1345: advanced debug information for User Functions

* issue #1341: Can't use bindvars in UPSERT

* fixed vulnerability in JWT implementation.

* changed default value of option `--database.ignore-datafile-errors` from `true` to `false`

  If the new default value of `false` is used, then arangod will refuse loading collections that contain
  datafiles with CRC mismatches or other errors. A collection with datafile errors will then become
  unavailable. This prevents follow up errors from happening.

  The only way to access such collection is to use the datafile debugger (arango-dfdb) and try to repair
  or truncate the datafile with it.

  If `--database.ignore-datafile-errors` is set to `true`, then collections will become available
  even if parts of their data cannot be loaded. This helps availability, but may cause (partial) data
  loss and follow up errors.

* added server startup option `--server.session-timeout` for controlling the timeout of user sessions
  in the web interface

* add sessions and cookie authentication for ArangoDB's web interface

  ArangoDB's built-in web interface now uses sessions. Session information ids are stored in cookies,
  so clients using the web interface must accept cookies in order to use it

* web interface: display query execution time in AQL editor

* web interface: renamed AQL query *submit* button to *execute*

* web interface: added query explain feature in AQL editor

* web interface: demo page added. only working if demo data is available, hidden otherwise

* web interface: added support for custom app scripts with optional arguments and results

* web interface: mounted apps that need to be configured are now indicated in the app overview

* web interface: added button for running tests to app details

* web interface: added button for configuring app dependencies to app details

* web interface: upgraded API documentation to use Swagger 2

* INCOMPATIBLE CHANGE

  removed startup option `--log.severity`

  The docs for `--log.severity` mentioned lots of severities (e.g. `exception`, `technical`, `functional`, `development`)
  but only a few severities (e.g. `all`, `human`) were actually used, with `human` being the default and `all` enabling the
  additional logging of requests. So the option pretended to control a lot of things which it actually didn't. Additionally,
  the option `--log.requests-file` was around for a long time already, also controlling request logging.

  Because the `--log.severity` option effectively did not control that much, it was removed. A side effect of removing the
  option is that 2.5 installations which used `--log.severity all` will not log requests after the upgrade to 2.6. This can
  be adjusted by setting the `--log.requests-file` option.

* add backtrace to fatal log events

* added optional `limit` parameter for AQL function `FULLTEXT`

* make fulltext index also index text values contained in direct sub-objects of the indexed
  attribute.

  Previous versions of ArangoDB only indexed the attribute value if it was a string. Sub-attributes
  of the index attribute were ignored when fulltext indexing.

  Now, if the index attribute value is an object, the object's values will each be included in the
  fulltext index if they are strings. If the index attribute value is an array, the array's values
  will each be included in the fulltext index if they are strings.

  For example, with a fulltext index present on the `translations` attribute, the following text
  values will now be indexed:

      var c = db._create("example");
      c.ensureFulltextIndex("translations");
      c.insert({ translations: { en: "fox", de: "Fuchs", fr: "renard", ru: "лиса" } });
      c.insert({ translations: "Fox is the English translation of the German word Fuchs" });
      c.insert({ translations: [ "ArangoDB", "document", "database", "Foxx" ] });

      c.fulltext("translations", "лиса").toArray();       // returns only first document
      c.fulltext("translations", "Fox").toArray();        // returns first and second documents
      c.fulltext("translations", "prefix:Fox").toArray(); // returns all three documents

* added batch document removal and lookup commands:

      collection.lookupByKeys(keys)
      collection.removeByKeys(keys)

  These commands can be used to perform multi-document lookup and removal operations efficiently
  from the ArangoShell. The argument to these operations is an array of document keys.

  Also added HTTP APIs for batch document commands:

  * PUT /_api/simple/lookup-by-keys
  * PUT /_api/simple/remove-by-keys

* properly prefix document address URLs with the current database name for calls to the REST
  API method GET `/_api/document?collection=...` (that method will return partial URLs to all
  documents in the collection).

  Previous versions of ArangoDB returned the URLs starting with `/_api/` but without the current
  database name, e.g. `/_api/document/mycollection/mykey`. Starting with 2.6, the response URLs
  will include the database name as well, e.g. `/_db/_system/_api/document/mycollection/mykey`.

* added dedicated collection export HTTP REST API

  ArangoDB now provides a dedicated collection export API, which can take snapshots of entire
  collections more efficiently than the general-purpose cursor API. The export API is useful
  to transfer the contents of an entire collection to a client application. It provides optional
  filtering on specific attributes.

  The export API is available at endpoint `POST /_api/export?collection=...`. The API has the
  same return value structure as the already established cursor API (`POST /_api/cursor`).

  An introduction to the export API is given in this blog post:
  http://jsteemann.github.io/blog/2015/04/04/more-efficient-data-exports/

* subquery optimizations for AQL queries

  This optimization avoids copying intermediate results into subqueries that are not required
  by the subquery.

  A brief description can be found here:
  http://jsteemann.github.io/blog/2015/05/04/subquery-optimizations/

* return value optimization for AQL queries

  This optimization avoids copying the final query result inside the query's main `ReturnNode`.

  A brief description can be found here:
  http://jsteemann.github.io/blog/2015/05/04/return-value-optimization-for-aql/

* speed up AQL queries containing big `IN` lists for index lookups

  `IN` lists used for index lookups had performance issues in previous versions of ArangoDB.
  These issues have been addressed in 2.6 so using bigger `IN` lists for filtering is much
  faster.

  A brief description can be found here:
  http://jsteemann.github.io/blog/2015/05/07/in-list-improvements/

* allow `@` and `.` characters in document keys, too

  This change also leads to document keys being URL-encoded when returned in HTTP `location`
  response headers.

* added alternative implementation for AQL COLLECT

  The alternative method uses a hash table for grouping and does not require its input elements
  to be sorted. It will be taken into account by the optimizer for `COLLECT` statements that do
  not use an `INTO` clause.

  In case a `COLLECT` statement can use the hash table variant, the optimizer will create an extra
  plan for it at the beginning of the planning phase. In this plan, no extra `SORT` node will be
  added in front of the `COLLECT` because the hash table variant of `COLLECT` does not require
  sorted input. Instead, a `SORT` node will be added after it to sort its output. This `SORT` node
  may be optimized away again in later stages. If the sort order of the result is irrelevant to
  the user, adding an extra `SORT null` after a hash `COLLECT` operation will allow the optimizer to
  remove the sorts altogether.

  In addition to the hash table variant of `COLLECT`, the optimizer will modify the original plan
  to use the regular `COLLECT` implementation. As this implementation requires sorted input, the
  optimizer will insert a `SORT` node in front of the `COLLECT`. This `SORT` node may be optimized
  away in later stages.

  The created plans will then be shipped through the regular optimization pipeline. In the end,
  the optimizer will pick the plan with the lowest estimated total cost as usual. The hash table
  variant does not require an up-front sort of the input, and will thus be preferred over the
  regular `COLLECT` if the optimizer estimates many input elements for the `COLLECT` node and
  cannot use an index to sort them.

  The optimizer can be explicitly told to use the regular *sorted* variant of `COLLECT` by
  suffixing a `COLLECT` statement with `OPTIONS { "method" : "sorted" }`. This will override the
  optimizer guesswork and only produce the *sorted* variant of `COLLECT`.

  A blog post on the new `COLLECT` implementation can be found here:
  http://jsteemann.github.io/blog/2015/04/22/collecting-with-a-hash-table/

* refactored HTTP REST API for cursors

  The HTTP REST API for cursors (`/_api/cursor`) has been refactored to improve its performance
  and use less memory.

  A post showing some of the performance improvements can be found here:
  http://jsteemann.github.io/blog/2015/04/01/improvements-for-the-cursor-api/

* simplified return value syntax for data-modification AQL queries

  ArangoDB 2.4 since version allows to return results from data-modification AQL queries. The
  syntax for this was quite limited and verbose:

      FOR i IN 1..10
        INSERT { value: i } IN test
        LET inserted = NEW
        RETURN inserted

  The `LET inserted = NEW RETURN inserted` was required literally to return the inserted
  documents. No calculations could be made using the inserted documents.

  This is now more flexible. After a data-modification clause (e.g. `INSERT`, `UPDATE`, `REPLACE`,
  `REMOVE`, `UPSERT`) there can follow any number of `LET` calculations. These calculations can
  refer to the pseudo-values `OLD` and `NEW` that are created by the data-modification statements.

  This allows returning projections of inserted or updated documents, e.g.:

      FOR i IN 1..10
        INSERT { value: i } IN test
        RETURN { _key: NEW._key, value: i }

  Still not every construct is allowed after a data-modification clause. For example, no functions
  can be called that may access documents.

  More information can be found here:
  http://jsteemann.github.io/blog/2015/03/27/improvements-for-data-modification-queries/

* added AQL `UPSERT` statement

  This adds an `UPSERT` statement to AQL that is a combination of both `INSERT` and `UPDATE` /
  `REPLACE`. The `UPSERT` will search for a matching document using a user-provided example.
  If no document matches the example, the *insert* part of the `UPSERT` statement will be
  executed. If there is a match, the *update* / *replace* part will be carried out:

      UPSERT { page: 'index.html' }                 /* search example */
        INSERT { page: 'index.html', pageViews: 1 } /* insert part */
        UPDATE { pageViews: OLD.pageViews + 1 }     /* update part */
        IN pageViews

  `UPSERT` can be used with an `UPDATE` or `REPLACE` clause. The `UPDATE` clause will perform
  a partial update of the found document, whereas the `REPLACE` clause will replace the found
  document entirely. The `UPDATE` or `REPLACE` parts can refer to the pseudo-value `OLD`, which
  contains all attributes of the found document.

  `UPSERT` statements can optionally return values. In the following query, the return
  attribute `found` will return the found document before the `UPDATE` was applied. If no
  document was found, `found` will contain a value of `null`. The `updated` result attribute will
  contain the inserted / updated document:

      UPSERT { page: 'index.html' }                 /* search example */
        INSERT { page: 'index.html', pageViews: 1 } /* insert part */
        UPDATE { pageViews: OLD.pageViews + 1 }     /* update part */
        IN pageViews
        RETURN { found: OLD, updated: NEW }

  A more detailed description of `UPSERT` can be found here:
  http://jsteemann.github.io/blog/2015/03/27/preview-of-the-upsert-command/

* adjusted default configuration value for `--server.backlog-size` from 10 to 64.

* issue #1231: bug xor feature in AQL: LENGTH(null) == 4

  This changes the behavior of the AQL `LENGTH` function as follows:

  - if the single argument to `LENGTH()` is `null`, then the result will now be `0`. In previous
    versions of ArangoDB, the result of `LENGTH(null)` was `4`.

  - if the single argument to `LENGTH()` is `true`, then the result will now be `1`. In previous
    versions of ArangoDB, the result of `LENGTH(true)` was `4`.

  - if the single argument to `LENGTH()` is `false`, then the result will now be `0`. In previous
    versions of ArangoDB, the result of `LENGTH(false)` was `5`.

  The results of `LENGTH()` with string, numeric, array object argument values do not change.

* issue #1298: Bulk import if data already exists (#1298)

  This change extends the HTTP REST API for bulk imports as follows:

  When documents are imported and the `_key` attribute is specified for them, the import can be
  used for inserting and updating/replacing documents. Previously, the import could be used for
  inserting new documents only, and re-inserting a document with an existing key would have failed
  with a *unique key constraint violated* error.

  The above behavior is still the default. However, the API now allows controlling the behavior
  in case of a unique key constraint error via the optional URL parameter `onDuplicate`.

  This parameter can have one of the following values:

  - `error`: when a unique key constraint error occurs, do not import or update the document but
    report an error. This is the default.

  - `update`: when a unique key constraint error occurs, try to (partially) update the existing
    document with the data specified in the import. This may still fail if the document would
    violate secondary unique indexes. Only the attributes present in the import data will be
    updated and other attributes already present will be preserved. The number of updated documents
    will be reported in the `updated` attribute of the HTTP API result.

  - `replace`: when a unique key constraint error occurs, try to fully replace the existing
    document with the data specified in the import. This may still fail if the document would
    violate secondary unique indexes. The number of replaced documents will be reported in the
    `updated` attribute of the HTTP API result.

  - `ignore`: when a unique key constraint error occurs, ignore this error. There will be no
    insert, update or replace for the particular document. Ignored documents will be reported
    separately in the `ignored` attribute of the HTTP API result.

  The result of the HTTP import API will now contain the attributes `ignored` and `updated`, which
  contain the number of ignored and updated documents respectively. These attributes will contain a
  value of zero unless the `onDuplicate` URL parameter is set to either `update` or `replace`
  (in this case the `updated` attribute may contain non-zero values) or `ignore` (in this case the
  `ignored` attribute may contain a non-zero value).

  To support the feature, arangoimp also has a new command line option `--on-duplicate` which can
  have one of the values `error`, `update`, `replace`, `ignore`. The default value is `error`.

  A few examples for using arangoimp with the `--on-duplicate` option can be found here:
  http://jsteemann.github.io/blog/2015/04/14/updating-documents-with-arangoimp/

* changed behavior of `db._query()` in the ArangoShell:

  if the command's result is printed in the shell, the first 10 results will be printed. Previously
  only a basic description of the underlying query result cursor was printed. Additionally, if the
  cursor result contains more than 10 results, the cursor is assigned to a global variable `more`,
  which can be used to iterate over the cursor result.

  Example:

      arangosh [_system]> db._query("FOR i IN 1..15 RETURN i")
      [object ArangoQueryCursor, count: 15, hasMore: true]

      [
        1,
        2,
        3,
        4,
        5,
        6,
        7,
        8,
        9,
        10
      ]

      type 'more' to show more documents


      arangosh [_system]> more
      [object ArangoQueryCursor, count: 15, hasMore: false]

      [
        11,
        12,
        13,
        14,
        15
      ]

* Disallow batchSize value 0 in HTTP `POST /_api/cursor`:

  The HTTP REST API `POST /_api/cursor` does not accept a `batchSize` parameter value of
  `0` any longer. A batch size of 0 never made much sense, but previous versions of ArangoDB
  did not check for this value. Now creating a cursor using a `batchSize` value 0 will
  result in an HTTP 400 error response

* REST Server: fix memory leaks when failing to add jobs

* 'EDGES' AQL Function

  The AQL function `EDGES` got a new fifth option parameter.
  Right now only one option is available: 'includeVertices'. This is a boolean parameter
  that allows to modify the result of the `EDGES` function.
  Default is 'includeVertices: false' which does not have any effect.
  'includeVertices: true' modifies the result, such that
  {vertex: <vertexDocument>, edge: <edgeDocument>} is returned.

* INCOMPATIBLE CHANGE:

  The result format of the AQL function `NEIGHBORS` has been changed.
  Before it has returned an array of objects containing 'vertex' and 'edge'.
  Now it will only contain the vertex directly.
  Also an additional option 'includeData' has been added.
  This is used to define if only the 'vertex._id' value should be returned (false, default),
  or if the vertex should be looked up in the collection and the complete JSON should be returned
  (true).
  Using only the id values can lead to significantly improved performance if this is the only information
  required.

  In order to get the old result format prior to ArangoDB 2.6, please use the function EDGES instead.
  Edges allows for a new option 'includeVertices' which, set to true, returns exactly the format of NEIGHBORS.
  Example:

      NEIGHBORS(<vertexCollection>, <edgeCollection>, <vertex>, <direction>, <example>)

  This can now be achieved by:

      EDGES(<edgeCollection>, <vertex>, <direction>, <example>, {includeVertices: true})

  If you are nesting several NEIGHBORS steps you can speed up their performance in the following way:

  Old Example:

  FOR va IN NEIGHBORS(Users, relations, 'Users/123', 'outbound') FOR vc IN NEIGHBORS(Products, relations, va.vertex._id, 'outbound') RETURN vc

  This can now be achieved by:

  FOR va IN NEIGHBORS(Users, relations, 'Users/123', 'outbound') FOR vc IN NEIGHBORS(Products, relations, va, 'outbound', null, {includeData: true}) RETURN vc
                                                                                                          ^^^^                  ^^^^^^^^^^^^^^^^^^^
                                                                                                  Use intermediate directly     include Data for final

* INCOMPATIBLE CHANGE:

  The AQL function `GRAPH_NEIGHBORS` now provides an additional option `includeData`.
  This option allows controlling whether the function should return the complete vertices
  or just their IDs. Returning only the IDs instead of the full vertices can lead to
  improved performance .

  If provided, `includeData` is set to `true`, all vertices in the result will be returned
  with all their attributes. The default value of `includeData` is `false`.
  This makes the default function results incompatible with previous versions of ArangoDB.

  To get the old result style in ArangoDB 2.6, please set the options as follows in calls
  to `GRAPH_NEIGHBORS`:

      GRAPH_NEIGHBORS(<graph>, <vertex>, { includeData: true })

* INCOMPATIBLE CHANGE:

  The AQL function `GRAPH_COMMON_NEIGHBORS` now provides an additional option `includeData`.
  This option allows controlling whether the function should return the complete vertices
  or just their IDs. Returning only the IDs instead of the full vertices can lead to
  improved performance .

  If provided, `includeData` is set to `true`, all vertices in the result will be returned
  with all their attributes. The default value of `includeData` is `false`.
  This makes the default function results incompatible with previous versions of ArangoDB.

  To get the old result style in ArangoDB 2.6, please set the options as follows in calls
  to `GRAPH_COMMON_NEIGHBORS`:

      GRAPH_COMMON_NEIGHBORS(<graph>, <vertexExamples1>, <vertexExamples2>, { includeData: true }, { includeData: true })

* INCOMPATIBLE CHANGE:

  The AQL function `GRAPH_SHORTEST_PATH` now provides an additional option `includeData`.
  This option allows controlling whether the function should return the complete vertices
  and edges or just their IDs. Returning only the IDs instead of full vertices and edges
  can lead to improved performance .

  If provided, `includeData` is set to `true`, all vertices and edges in the result will
  be returned with all their attributes. There is also an optional parameter `includePath` of
  type object.
  It has two optional sub-attributes `vertices` and `edges`, both of type boolean.
  Both can be set individually and the result will include all vertices on the path if
  `includePath.vertices == true` and all edges if `includePath.edges == true` respectively.

  The default value of `includeData` is `false`, and paths are now excluded by default.
  This makes the default function results incompatible with previous versions of ArangoDB.

  To get the old result style in ArangoDB 2.6, please set the options as follows in calls
  to `GRAPH_SHORTEST_PATH`:

      GRAPH_SHORTEST_PATH(<graph>, <source>, <target>, { includeData: true, includePath: { edges: true, vertices: true } })

  The attributes `startVertex` and `vertex` that were present in the results of `GRAPH_SHORTEST_PATH`
  in previous versions of ArangoDB will not be produced in 2.6. To calculate these attributes in 2.6,
  please extract the first and last elements from the `vertices` result attribute.

* INCOMPATIBLE CHANGE:

  The AQL function `GRAPH_DISTANCE_TO` will now return only the id the destination vertex
  in the `vertex` attribute, and not the full vertex data with all vertex attributes.

* INCOMPATIBLE CHANGE:

  All graph measurements functions in JavaScript module `general-graph` that calculated a
  single figure previously returned an array containing just the figure. Now these functions
  will return the figure directly and not put it inside an array.

  The affected functions are:

  * `graph._absoluteEccentricity`
  * `graph._eccentricity`
  * `graph._absoluteCloseness`
  * `graph._closeness`
  * `graph._absoluteBetweenness`
  * `graph._betweenness`
  * `graph._radius`
  * `graph._diameter`

* Create the `_graphs` collection in new databases with `waitForSync` attribute set to `false`

  The previous `waitForSync` value was `true`, so default the behavior when creating and dropping
  graphs via the HTTP REST API changes as follows if the new settings are in effect:

  * `POST /_api/graph` by default returns `HTTP 202` instead of `HTTP 201`
  * `DELETE /_api/graph/graph-name` by default returns `HTTP 202` instead of `HTTP 201`

  If the `_graphs` collection still has its `waitForSync` value set to `true`, then the HTTP status
  code will not change.

* Upgraded ICU to version 54; this increases performance in many places.
  based on https://code.google.com/p/chromium/issues/detail?id=428145

* added support for HTTP push aka chunked encoding

* issue #1051: add info whether server is running in service or user mode?

  This will add a "mode" attribute to the result of the result of HTTP GET `/_api/version?details=true`

  "mode" can have the following values:

  - `standalone`: server was started manually (e.g. on command-line)
  - `service`: service is running as Windows service, in daemon mode or under the supervisor

* improve system error messages in Windows port

* increased default value of `--server.request-timeout` from 300 to 1200 seconds for client tools
  (arangosh, arangoimp, arangodump, arangorestore)

* increased default value of `--server.connect-timeout` from 3 to 5 seconds for client tools
  (arangosh, arangoimp, arangodump, arangorestore)

* added startup option `--server.foxx-queues-poll-interval`

  This startup option controls the frequency with which the Foxx queues manager is checking
  the queue (or queues) for jobs to be executed.

  The default value is `1` second. Lowering this value will result in the queue manager waking
  up and checking the queues more frequently, which may increase CPU usage of the server.
  When not using Foxx queues, this value can be raised to save some CPU time.

* added startup option `--server.foxx-queues`

  This startup option controls whether the Foxx queue manager will check queue and job entries.
  Disabling this option can reduce server load but will prevent jobs added to Foxx queues from
  being processed at all.

  The default value is `true`, enabling the Foxx queues feature.

* make Foxx queues really database-specific.

  Foxx queues were and are stored in a database-specific collection `_queues`. However, a global
  cache variable for the queues led to the queue names being treated database-independently, which
  was wrong.

  Since 2.6, Foxx queues names are truly database-specific, so the same queue name can be used in
  two different databases for two different queues. Until then, it is advisable to think of queues
  as already being database-specific, and using the database name as a queue name prefix to be
  avoid name conflicts, e.g.:

      var queueName = "myQueue";
      var Foxx = require("org/arangodb/foxx");
      Foxx.queues.create(db._name() + ":" + queueName);

* added support for Foxx queue job types defined as app scripts.

  The old job types introduced in 2.4 are still supported but are known to cause issues in 2.5
  and later when the server is restarted or the job types are not defined in every thread.

  The new job types avoid this issue by storing an explicit mount path and script name rather
  than an assuming the job type is defined globally. It is strongly recommended to convert your
  job types to the new script-based system.

* renamed Foxx sessions option "sessionStorageApp" to "sessionStorage". The option now also accepts session storages directly.

* Added the following JavaScript methods for file access:
  * fs.copyFile() to copy single files
  * fs.copyRecursive() to copy directory trees
  * fs.chmod() to set the file permissions (non-Windows only)

* Added process.env for accessing the process environment from JavaScript code

* Cluster: kickstarter shutdown routines will more precisely follow the shutdown of its nodes.

* Cluster: don't delete agency connection objects that are currently in use.

* Cluster: improve passing along of HTTP errors

* fixed issue #1247: debian init script problems

* multi-threaded index creation on collection load

  When a collection contains more than one secondary index, they can be built in memory in
  parallel when the collection is loaded. How many threads are used for parallel index creation
  is determined by the new configuration parameter `--database.index-threads`. If this is set
  to 0, indexes are built by the opening thread only and sequentially. This is equivalent to
  the behavior in 2.5 and before.

* speed up building up primary index when loading collections

* added `count` attribute to `parameters.json` files of collections. This attribute indicates
  the number of live documents in the collection on unload. It is read when the collection is
  (re)loaded to determine the initial size for the collection's primary index

* removed remainders of MRuby integration, removed arangoirb

* simplified `controllers` property in Foxx manifests. You can now specify a filename directly
  if you only want to use a single file mounted at the base URL of your Foxx app.

* simplified `exports` property in Foxx manifests. You can now specify a filename directly if
  you only want to export variables from a single file in your Foxx app.

* added support for node.js-style exports in Foxx exports. Your Foxx exports file can now export
  arbitrary values using the `module.exports` property instead of adding properties to the
  `exports` object.

* added `scripts` property to Foxx manifests. You should now specify the `setup` and `teardown`
  files as properties of the `scripts` object in your manifests and can define custom,
  app-specific scripts that can be executed from the web interface or the CLI.

* added `tests` property to Foxx manifests. You can now define test cases using the `mocha`
  framework which can then be executed inside ArangoDB.

* updated `joi` package to 6.0.8.

* added `extendible` package.

* added Foxx model lifecycle events to repositories. See #1257.

* speed up resizing of edge index.

* allow to split an edge index into buckets which are resized individually.
  This is controlled by the `indexBuckets` attribute in the `properties`
  of the collection.

* fix a cluster deadlock bug in larger clusters by marking a thread waiting
  for a lock on a DBserver as blocked


v2.5.7 (2015-08-02)
-------------------

* V8: Upgrade to version 4.1.0.27 - this is intended to be the stable V8 version.


v2.5.6 (2015-07-21)
-------------------

* alter Windows build infrastructure so we can properly store pdb files.

* potentially fixed issue #1313: Wrong metric calculation at dashboard

  Escape whitespace in process name when scanning /proc/pid/stats

  This fixes statistics values read from that file

* Fixed variable naming in AQL `COLLECT INTO` results in case the COLLECT is placed
  in a subquery which itself is followed by other constructs that require variables


v2.5.5 (2015-05-29)
-------------------

* fixed vulnerability in JWT implementation.

* fixed format string for reading /proc/pid/stat

* take into account barriers used in different V8 contexts


v2.5.4 (2015-05-14)
-------------------

* added startup option `--log.performance`: specifying this option at startup will log
  performance-related info messages, mainly timings via the regular logging mechanisms

* cluster fixes

* fix for recursive copy under Windows


v2.5.3 (2015-04-29)
-------------------

* Fix fs.move to work across filesystem borders; Fixes Foxx app installation problems;
  issue #1292.

* Fix Foxx app install when installed on a different drive on Windows

* issue #1322: strange AQL result

* issue #1318: Inconsistent db._create() syntax

* issue #1315: queries to a collection fail with an empty response if the
  collection contains specific JSON data

* issue #1300: Make arangodump not fail if target directory exists but is empty

* allow specifying higher values than SOMAXCONN for `--server.backlog-size`

  Previously, arangod would not start when a `--server.backlog-size` value was
  specified that was higher than the platform's SOMAXCONN header value.

  Now, arangod will use the user-provided value for `--server.backlog-size` and
  pass it to the listen system call even if the value is higher than SOMAXCONN.
  If the user-provided value is higher than SOMAXCONN, arangod will log a warning
  on startup.

* Fixed a cluster deadlock bug. Mark a thread that is in a RemoteBlock as
  blocked to allow for additional dispatcher threads to be started.

* Fix locking in cluster by using another ReadWriteLock class for collections.

* Add a second DispatcherQueue for AQL in the cluster. This fixes a
  cluster-AQL thread explosion bug.


v2.5.2 (2015-04-11)
-------------------

* modules stored in _modules are automatically flushed when changed

* added missing query-id parameter in documentation of HTTP DELETE `/_api/query` endpoint

* added iterator for edge index in AQL queries

  this change may lead to less edges being read when used together with a LIMIT clause

* make graph viewer in web interface issue less expensive queries for determining
  a random vertex from the graph, and for determining vertex attributes

* issue #1285: syntax error, unexpected $undefined near '@_to RETURN obj

  this allows AQL bind parameter names to also start with underscores

* moved /_api/query to C++

* issue #1289: Foxx models created from database documents expose an internal method

* added `Foxx.Repository#exists`

* parallelize initialization of V8 context in multiple threads

* fixed a possible crash when the debug-level was TRACE

* cluster: do not initialize statistics collection on each
  coordinator, this fixes a race condition at startup

* cluster: fix a startup race w.r.t. the _configuration collection

* search for db:// JavaScript modules only after all local files have been
  considered, this speeds up the require command in a cluster considerably

* general cluster speedup in certain areas


v2.5.1 (2015-03-19)
-------------------

* fixed bug that caused undefined behavior when an AQL query was killed inside
  a calculation block

* fixed memleaks in AQL query cleanup in case out-of-memory errors are thrown

* by default, Debian and RedHat packages are built with debug symbols

* added option `--database.ignore-logfile-errors`

  This option controls how collection datafiles with a CRC mismatch are treated.

  If set to `false`, CRC mismatch errors in collection datafiles will lead
  to a collection not being loaded at all. If a collection needs to be loaded
  during WAL recovery, the WAL recovery will also abort (if not forced with
  `--wal.ignore-recovery-errors true`). Setting this flag to `false` protects
  users from unintentionally using a collection with corrupted datafiles, from
  which only a subset of the original data can be recovered.

  If set to `true`, CRC mismatch errors in collection datafiles will lead to
  the datafile being partially loaded. All data up to until the mismatch will
  be loaded. This will enable users to continue with collection datafiles
  that are corrupted, but will result in only a partial load of the data.
  The WAL recovery will still abort when encountering a collection with a
  corrupted datafile, at least if `--wal.ignore-recovery-errors` is not set to
  `true`.

  The default value is *true*, so for collections with corrupted datafiles
  there might be partial data loads once the WAL recovery has finished. If
  the WAL recovery will need to load a collection with a corrupted datafile,
  it will still stop when using the default values.

* INCOMPATIBLE CHANGE:

  make the arangod server refuse to start if during startup it finds a non-readable
  `parameter.json` file for a database or a collection.

  Stopping the startup process in this case requires manual intervention (fixing
  the unreadable files), but prevents follow-up errors due to ignored databases or
  collections from happening.

* datafiles and `parameter.json` files written by arangod are now created with read and write
  privileges for the arangod process user, and with read and write privileges for the arangod
  process group.

  Previously, these files were created with user read and write permissions only.

* INCOMPATIBLE CHANGE:

  abort WAL recovery if one of the collection's datafiles cannot be opened

* INCOMPATIBLE CHANGE:

  never try to raise the privileges after dropping them, this can lead to a race condition while
  running the recovery

  If you require to run ArangoDB on a port lower than 1024, you must run ArangoDB as root.

* fixed inefficiencies in `remove` methods of general-graph module

* added option `--database.slow-query-threshold` for controlling the default AQL slow query
  threshold value on server start

* add system error strings for Windows on many places

* rework service startup so we announce 'RUNNING' only when we're finished starting.

* use the Windows eventlog for FATAL and ERROR - log messages

* fix service handling in NSIS Windows installer, specify human readable name

* add the ICU_DATA environment variable to the fatal error messages

* fixed issue #1265: arangod crashed with SIGSEGV

* fixed issue #1241: Wildcards in examples


v2.5.0 (2015-03-09)
-------------------

* installer fixes for Windows

* fix for downloading Foxx

* fixed issue #1258: http pipelining not working?


v2.5.0-beta4 (2015-03-05)
-------------------------

* fixed issue #1247: debian init script problems


v2.5.0-beta3 (2015-02-27)
-------------------------

* fix Windows install path calculation in arango

* fix Windows logging of long strings

* fix possible undefinedness of const strings in Windows


v2.5.0-beta2 (2015-02-23)
-------------------------

* fixed issue #1256: agency binary not found #1256

* fixed issue #1230: API: document/col-name/_key and cursor return different floats

* front-end: dashboard tries not to (re)load statistics if user has no access

* V8: Upgrade to version 3.31.74.1

* etcd: Upgrade to version 2.0 - This requires go 1.3 to compile at least.

* refuse to startup if ICU wasn't initialized, this will i.e. prevent errors from being printed,
  and libraries from being loaded.

* front-end: unwanted removal of index table header after creating new index

* fixed issue #1248: chrome: applications filtering not working

* fixed issue #1198: queries remain in aql editor (front-end) if you navigate through different tabs

* Simplify usage of Foxx

  Thanks to our user feedback we learned that Foxx is a powerful, yet rather complicated concept.
  With this release we tried to make it less complicated while keeping all its strength.
  That includes a rewrite of the documentation as well as some code changes as listed below:

  * Moved Foxx applications to a different folder.

    The naming convention now is: <app-path>/_db/<dbname>/<mountpoint>/APP
    Before it was: <app-path>/databases/<dbname>/<appname>:<appversion>
    This caused some trouble as apps where cached based on name and version and updates did not apply.
    Hence the path on filesystem and the app's access URL had no relation to one another.
    Now the path on filesystem is identical to the URL (except for slashes and the appended APP)

  * Rewrite of Foxx routing

    The routing of Foxx has been exposed to major internal changes we adjusted because of user feedback.
    This allows us to set the development mode per mountpoint without having to change paths and hold
    apps at separate locations.

  * Foxx Development mode

    The development mode used until 2.4 is gone. It has been replaced by a much more mature version.
    This includes the deprecation of the javascript.dev-app-path parameter, which is useless since 2.5.
    Instead of having two separate app directories for production and development, apps now reside in
    one place, which is used for production as well as for development.
    Apps can still be put into development mode, changing their behavior compared to production mode.
    Development mode apps are still reread from disk at every request, and still they ship more debug
    output.

    This change has also made the startup options `--javascript.frontend-development-mode` and
    `--javascript.dev-app-path` obsolete. The former option will not have any effect when set, and the
    latter option is only read and used during the upgrade to 2.5 and does not have any effects later.

  * Foxx install process

    Installing Foxx apps has been a two step process: import them into ArangoDB and mount them at a
    specific mountpoint. These operations have been joined together. You can install an app at one
    mountpoint, that's it. No fetch, mount, unmount, purge cycle anymore. The commands have been
    simplified to just:

    * install: get your Foxx app up and running
    * uninstall: shut it down and erase it from disk

  * Foxx error output

    Until 2.4 the errors produced by Foxx were not optimal. Often, the error message was just
    `unable to parse manifest` and contained only an internal stack trace.
    In 2.5 we made major improvements there, including a much more fine-grained error output that
    helps you debug your Foxx apps. The error message printed is now much closer to its source and
    should help you track it down.

    Also we added the default handlers for unhandled errors in Foxx apps:

    * You will get a nice internal error page whenever your Foxx app is called but was not installed
      due to any error
    * You will get a proper error message when having an uncaught error appears in any app route

    In production mode the messages above will NOT contain any information about your Foxx internals
    and are safe to be exposed to third party users.
    In development mode the messages above will contain the stacktrace (if available), making it easier for
    your in-house devs to track down errors in the application.

* added `console` object to Foxx apps. All Foxx apps now have a console object implementing
  the familiar Console API in their global scope, which can be used to log diagnostic
  messages to the database.

* added `org/arangodb/request` module, which provides a simple API for making HTTP requests
  to external services.

* added optimizer rule `propagate-constant-attributes`

  This rule will look inside `FILTER` conditions for constant value equality comparisons,
  and insert the constant values in other places in `FILTER`s. For example, the rule will
  insert `42` instead of `i.value` in the second `FILTER` of the following query:

      FOR i IN c1 FOR j IN c2 FILTER i.value == 42 FILTER j.value == i.value RETURN 1

* added `filtered` value to AQL query execution statistics

  This value indicates how many documents were filtered by `FilterNode`s in the AQL query.
  Note that `IndexRangeNode`s can also filter documents by selecting only the required ranges
  from the index. The `filtered` value will not include the work done by `IndexRangeNode`s,
  but only the work performed by `FilterNode`s.

* added support for sparse hash and skiplist indexes

  Hash and skiplist indexes can optionally be made sparse. Sparse indexes exclude documents
  in which at least one of the index attributes is either not set or has a value of `null`.

  As such documents are excluded from sparse indexes, they may contain fewer documents than
  their non-sparse counterparts. This enables faster indexing and can lead to reduced memory
  usage in case the indexed attribute does occur only in some, but not all documents of the
  collection. Sparse indexes will also reduce the number of collisions in non-unique hash
  indexes in case non-existing or optional attributes are indexed.

  In order to create a sparse index, an object with the attribute `sparse` can be added to
  the index creation commands:

      db.collection.ensureHashIndex(attributeName, { sparse: true });
      db.collection.ensureHashIndex(attributeName1, attributeName2, { sparse: true });
      db.collection.ensureUniqueConstraint(attributeName, { sparse: true });
      db.collection.ensureUniqueConstraint(attributeName1, attributeName2, { sparse: true });

      db.collection.ensureSkiplist(attributeName, { sparse: true });
      db.collection.ensureSkiplist(attributeName1, attributeName2, { sparse: true });
      db.collection.ensureUniqueSkiplist(attributeName, { sparse: true });
      db.collection.ensureUniqueSkiplist(attributeName1, attributeName2, { sparse: true });

  Note that in place of the above specialized index creation commands, it is recommended to use
  the more general index creation command `ensureIndex`:

  ```js
  db.collection.ensureIndex({ type: "hash", sparse: true, unique: true, fields: [ attributeName ] });
  db.collection.ensureIndex({ type: "skiplist", sparse: false, unique: false, fields: [ "a", "b" ] });
  ```

  When not explicitly set, the `sparse` attribute defaults to `false` for new indexes.

  This causes a change in behavior when creating a unique hash index without specifying the
  sparse flag: in 2.4, unique hash indexes were implicitly sparse, always excluding `null` values.
  There was no option to control this behavior, and sparsity was neither supported for non-unique
  hash indexes nor skiplists in 2.4. This implicit sparsity of unique hash indexes was considered
  an inconsistency, and therefore the behavior was cleaned up in 2.5. As of 2.5, indexes will
  only be created sparse if sparsity is explicitly requested. Existing unique hash indexes from 2.4
  or before will automatically be migrated so they are still sparse after the upgrade to 2.5.

  Geo indexes are implicitly sparse, meaning documents without the indexed location attribute or
  containing invalid location coordinate values will be excluded from the index automatically. This
  is also a change when compared to pre-2.5 behavior, when documents with missing or invalid
  coordinate values may have caused errors on insertion when the geo index' `unique` flag was set
  and its `ignoreNull` flag was not.

  This was confusing and has been rectified in 2.5. The method `ensureGeoConstaint()` now does the
  same as `ensureGeoIndex()`. Furthermore, the attributes `constraint`, `unique`, `ignoreNull` and
  `sparse` flags are now completely ignored when creating geo indexes.

  The same is true for fulltext indexes. There is no need to specify non-uniqueness or sparsity for
  geo or fulltext indexes. They will always be non-unique and sparse.

  As sparse indexes may exclude some documents, they cannot be used for every type of query.
  Sparse hash indexes cannot be used to find documents for which at least one of the indexed
  attributes has a value of `null`. For example, the following AQL query cannot use a sparse
  index, even if one was created on attribute `attr`:

      FOR doc In collection
        FILTER doc.attr == null
        RETURN doc

  If the lookup value is non-constant, a sparse index may or may not be used, depending on
  the other types of conditions in the query. If the optimizer can safely determine that
  the lookup value cannot be `null`, a sparse index may be used. When uncertain, the optimizer
  will not make use of a sparse index in a query in order to produce correct results.

  For example, the following queries cannot use a sparse index on `attr` because the optimizer
  will not know beforehand whether the comparison values for `doc.attr` will include `null`:

      FOR doc In collection
        FILTER doc.attr == SOME_FUNCTION(...)
        RETURN doc

      FOR other IN otherCollection
        FOR doc In collection
          FILTER doc.attr == other.attr
          RETURN doc

  Sparse skiplist indexes can be used for sorting if the optimizer can safely detect that the
  index range does not include `null` for any of the index attributes.

* inspection of AQL data-modification queries will now detect if the data-modification part
  of the query can run in lockstep with the data retrieval part of the query, or if the data
  retrieval part must be executed before the data modification can start.

  Executing the two in lockstep allows using much smaller buffers for intermediate results
  and starts the actual data-modification operations much earlier than if the two phases
  were executed separately.

* Allow dynamic attribute names in AQL object literals

  This allows using arbitrary expressions to construct attribute names in object
  literals specified in AQL queries. To disambiguate expressions and other unquoted
  attribute names, dynamic attribute names need to be enclosed in brackets (`[` and `]`).
  Example:

      FOR i IN 1..100
        RETURN { [ CONCAT('value-of-', i) ] : i }

* make AQL optimizer rule "use-index-for-sort" remove sort also in case a non-sorted
  index (e.g. a hash index) is used for only equality lookups and all sort attributes
  are covered by the index.

  Example that does not require an extra sort (needs hash index on `value`):

      FOR doc IN collection FILTER doc.value == 1 SORT doc.value RETURN doc

  Another example that does not require an extra sort (with hash index on `value1`, `value2`):

      FOR doc IN collection FILTER doc.value1 == 1 && doc.value2 == 2 SORT doc.value1, doc.value2 RETURN doc

* make AQL optimizer rule "use-index-for-sort" remove sort also in case the sort criteria
  excludes the left-most index attributes, but the left-most index attributes are used
  by the index for equality-only lookups.

  Example that can use the index for sorting (needs skiplist index on `value1`, `value2`):

      FOR doc IN collection FILTER doc.value1 == 1 SORT doc.value2 RETURN doc

* added selectivity estimates for primary index, edge index, and hash index

  The selectivity estimates are returned by the `GET /_api/index` REST API method
  in a sub-attribute `selectivityEstimate` for each index that supports it. This
  attribute will be omitted for indexes that do not provide selectivity estimates.
  If provided, the selectivity estimate will be a numeric value between 0 and 1.

  Selectivity estimates will also be reported in the result of `collection.getIndexes()`
  for all indexes that support this. If no selectivity estimate can be determined for
  an index, the attribute `selectivityEstimate` will be omitted here, too.

  The web interface also shows selectivity estimates for each index that supports this.

  Currently the following index types can provide selectivity estimates:
  - primary index
  - edge index
  - hash index (unique and non-unique)

  No selectivity estimates will be provided when running in cluster mode.

* fixed issue #1226: arangod log issues

* added additional logger if arangod is started in foreground mode on a tty

* added AQL optimizer rule "move-calculations-down"

* use exclusive native SRWLocks on Windows instead of native mutexes

* added AQL functions `MD5`, `SHA1`, and `RANDOM_TOKEN`.

* reduced number of string allocations when parsing certain AQL queries

  parsing numbers (integers or doubles) does not require a string allocation
  per number anymore

* RequestContext#bodyParam now accepts arbitrary joi schemas and rejects invalid (but well-formed) request bodies.

* enforce that AQL user functions are wrapped inside JavaScript function () declarations

  AQL user functions were always expected to be wrapped inside a JavaScript function, but previously
  this was not enforced when registering a user function. Enforcing the AQL user functions to be contained
  inside functions prevents functions from doing some unexpected things that may have led to undefined
  behavior.

* Windows service uninstalling: only remove service if it points to the currently running binary,
  or --force was specified.

* Windows (debug only): print stacktraces on crash and run minidump

* Windows (cygwin): if you run arangosh in a cygwin shell or via ssh we will detect this and use
  the appropriate output functions.

* Windows: improve process management

* fix IPv6 reverse ip lookups - so far we only did IPv4 addresses.

* improve join documentation, add outer join example

* run jslint for unit tests too, to prevent "memory leaks" by global js objects with native code.

* fix error logging for exceptions - we wouldn't log the exception message itself so far.

* improve error reporting in the http client (Windows & *nix)

* improve error reports in cluster

* Standard errors can now contain custom messages.


v2.4.7 (XXXX-XX-XX)
-------------------

* fixed issue #1282: Geo WITHIN_RECTANGLE for nested lat/lng


v2.4.6 (2015-03-18)
-------------------

* added option `--database.ignore-logfile-errors`

  This option controls how collection datafiles with a CRC mismatch are treated.

  If set to `false`, CRC mismatch errors in collection datafiles will lead
  to a collection not being loaded at all. If a collection needs to be loaded
  during WAL recovery, the WAL recovery will also abort (if not forced with
  `--wal.ignore-recovery-errors true`). Setting this flag to `false` protects
  users from unintentionally using a collection with corrupted datafiles, from
  which only a subset of the original data can be recovered.

  If set to `true`, CRC mismatch errors in collection datafiles will lead to
  the datafile being partially loaded. All data up to until the mismatch will
  be loaded. This will enable users to continue with a collection datafiles
  that are corrupted, but will result in only a partial load of the data.
  The WAL recovery will still abort when encountering a collection with a
  corrupted datafile, at least if `--wal.ignore-recovery-errors` is not set to
  `true`.

  The default value is *true*, so for collections with corrupted datafiles
  there might be partial data loads once the WAL recovery has finished. If
  the WAL recovery will need to load a collection with a corrupted datafile,
  it will still stop when using the default values.

* INCOMPATIBLE CHANGE:

  make the arangod server refuse to start if during startup it finds a non-readable
  `parameter.json` file for a database or a collection.

  Stopping the startup process in this case requires manual intervention (fixing
  the unreadable files), but prevents follow-up errors due to ignored databases or
  collections from happening.

* datafiles and `parameter.json` files written by arangod are now created with read and write
  privileges for the arangod process user, and with read and write privileges for the arangod
  process group.

  Previously, these files were created with user read and write permissions only.

* INCOMPATIBLE CHANGE:

  abort WAL recovery if one of the collection's datafiles cannot be opened

* INCOMPATIBLE CHANGE:

  never try to raise the privileges after dropping them, this can lead to a race condition while
  running the recovery

  If you require to run ArangoDB on a port lower than 1024, you must run ArangoDB as root.

* fixed inefficiencies in `remove` methods of general-graph module

* added option `--database.slow-query-threshold` for controlling the default AQL slow query
  threshold value on server start


v2.4.5 (2015-03-16)
-------------------

* added elapsed time to HTTP request logging output (`--log.requests-file`)

* added AQL current and slow query tracking, killing of AQL queries

  This change enables retrieving the list of currently running AQL queries inside the selected database.
  AQL queries with an execution time beyond a certain threshold can be moved to a "slow query" facility
  and retrieved from there. Queries can also be killed by specifying the query id.

  This change adds the following HTTP REST APIs:

  - `GET /_api/query/current`: for retrieving the list of currently running queries
  - `GET /_api/query/slow`: for retrieving the list of slow queries
  - `DELETE /_api/query/slow`: for clearing the list of slow queries
  - `GET /_api/query/properties`: for retrieving the properties for query tracking
  - `PUT /_api/query/properties`: for adjusting the properties for query tracking
  - `DELETE /_api/query/<id>`: for killing an AQL query

  The following JavaScript APIs have been added:

  - require("org/arangodb/aql/queries").current();
  - require("org/arangodb/aql/queries").slow();
  - require("org/arangodb/aql/queries").clearSlow();
  - require("org/arangodb/aql/queries").properties();
  - require("org/arangodb/aql/queries").kill();

* fixed issue #1265: arangod crashed with SIGSEGV

* fixed issue #1241: Wildcards in examples

* fixed comment parsing in Foxx controllers


v2.4.4 (2015-02-24)
-------------------

* fixed the generation template for foxx apps. It now does not create deprecated functions anymore

* add custom visitor functionality for `GRAPH_NEIGHBORS` function, too

* increased default value of traversal option *maxIterations* to 100 times of its previous
  default value


v2.4.3 (2015-02-06)
-------------------

* fix multi-threading with openssl when running under Windows

* fix timeout on socket operations when running under Windows

* Fixed an error in Foxx routing which caused some apps that worked in 2.4.1 to fail with status 500: `undefined is not a function` errors in 2.4.2
  This error was occurring due to seldom internal rerouting introduced by the malformed application handler.


v2.4.2 (2015-01-30)
-------------------

* added custom visitor functionality for AQL traversals

  This allows more complex result processing in traversals triggered by AQL. A few examples
  are shown in [this article](http://jsteemann.github.io/blog/2015/01/28/using-custom-visitors-in-aql-graph-traversals/).

* improved number of results estimated for nodes of type EnumerateListNode and SubqueryNode
  in AQL explain output

* added AQL explain helper to explain arbitrary AQL queries

  The helper function prints the query execution plan and the indexes to be used in the
  query. It can be invoked from the ArangoShell or the web interface as follows:

      require("org/arangodb/aql/explainer").explain(query);

* enable use of indexes for certain AQL conditions with non-equality predicates, in
  case the condition(s) also refer to indexed attributes

  The following queries will now be able to use indexes:

      FILTER a.indexed == ... && a.indexed != ...
      FILTER a.indexed == ... && a.nonIndexed != ...
      FILTER a.indexed == ... && ! (a.indexed == ...)
      FILTER a.indexed == ... && ! (a.nonIndexed == ...)
      FILTER a.indexed == ... && ! (a.indexed != ...)
      FILTER a.indexed == ... && ! (a.nonIndexed != ...)
      FILTER (a.indexed == ... && a.nonIndexed == ...) || (a.indexed == ... && a.nonIndexed == ...)
      FILTER (a.indexed == ... && a.nonIndexed != ...) || (a.indexed == ... && a.nonIndexed != ...)

* Fixed spuriously occurring "collection not found" errors when running queries on local
  collections on a cluster DB server

* Fixed upload of Foxx applications to the server for apps exceeding approx. 1 MB zipped.

* Malformed Foxx applications will now return a more useful error when any route is requested.

  In Production a Foxx app mounted on /app will display an html page on /app/* stating a 503 Service temporarily not available.
  It will not state any information about your Application.
  Before it was a 404 Not Found without any information and not distinguishable from a correct not found on your route.

  In Development Mode the html page also contains information about the error occurred.

* Unhandled errors thrown in Foxx routes are now handled by the Foxx framework itself.

  In Production the route will return a status 500 with a body {error: "Error statement"}.
  In Development the route will return a status 500 with a body {error: "Error statement", stack: "..."}

  Before, it was status 500 with a plain text stack including ArangoDB internal routing information.

* The Applications tab in web interface will now request development apps more often.
  So if you have a fixed a syntax error in your app it should always be visible after reload.


v2.4.1 (2015-01-19)
-------------------

* improved WAL recovery output

* fixed certain OR optimizations in AQL optimizer

* better diagnostics for arangoimp

* fixed invalid result of HTTP REST API method `/_admin/foxx/rescan`

* fixed possible segmentation fault when passing a Buffer object into a V8 function
  as a parameter

* updated AQB module to 1.8.0.


v2.4.0 (2015-01-13)
-------------------

* updated AQB module to 1.7.0.

* fixed V8 integration-related crashes

* make `fs.move(src, dest)` also fail when both `src` and `dest` are
  existing directories. This ensures the same behavior of the move operation
  on different platforms.

* fixed AQL insert operation for multi-shard collections in cluster

* added optional return value for AQL data-modification queries.
  This allows returning the documents inserted, removed or updated with the query, e.g.

      FOR doc IN docs REMOVE doc._key IN docs LET removed = OLD RETURN removed
      FOR doc IN docs INSERT { } IN docs LET inserted = NEW RETURN inserted
      FOR doc IN docs UPDATE doc._key WITH { } IN docs LET previous = OLD RETURN previous
      FOR doc IN docs UPDATE doc._key WITH { } IN docs LET updated = NEW RETURN updated

  The variables `OLD` and `NEW` are automatically available when a `REMOVE`, `INSERT`,
  `UPDATE` or `REPLACE` statement is immediately followed by a `LET` statement.
  Note that the `LET` and `RETURN` statements in data-modification queries are not as
  flexible as the general versions of `LET` and `RETURN`. When returning documents from
  data-modification operations, only a single variable can be assigned using `LET`, and
  the assignment can only be either `OLD` or `NEW`, but not an arbitrary expression. The
  `RETURN` statement also allows using the just-created variable only, and no arbitrary
  expressions.


v2.4.0-beta1 (2014-12-26)
--------------------------

* fixed superstates in FoxxGenerator

* fixed issue #1065: Aardvark: added creation of documents and edges with _key property

* fixed issue #1198: Aardvark: current AQL editor query is now cached

* Upgraded V8 version from 3.16.14 to 3.29.59

  The built-in version of V8 has been upgraded from 3.16.14 to 3.29.59.
  This activates several ES6 (also dubbed *Harmony* or *ES.next*) features in
  ArangoDB, both in the ArangoShell and the ArangoDB server. They can be
  used for scripting and in server-side actions such as Foxx routes, traversals
  etc.

  The following ES6 features are available in ArangoDB 2.4 by default:

  * iterators
  * the `of` operator
  * symbols
  * predefined collections types (Map, Set etc.)
  * typed arrays

  Many other ES6 features are disabled by default, but can be made available by
  starting arangod or arangosh with the appropriate options:

  * arrow functions
  * proxies
  * generators
  * String, Array, and Number enhancements
  * constants
  * enhanced object and numeric literals

  To activate all these ES6 features in arangod or arangosh, start it with
  the following options:

      arangosh --javascript.v8-options="--harmony --harmony_generators"

  More details on the available ES6 features can be found in
  [this blog](https://jsteemann.github.io/blog/2014/12/19/using-es6-features-in-arangodb/).

* Added Foxx generator for building Hypermedia APIs

  A more detailed description is [here](https://www.arangodb.com/2014/12/08/building-hypermedia-apis-foxxgenerator)

* New `Applications` tab in web interface:

  The `applications` tab got a complete redesign.
  It will now only show applications that are currently running on ArangoDB.
  For a selected application, a new detailed view has been created.
  This view provides a better overview of the app:
  * author
  * license
  * version
  * contributors
  * download links
  * API documentation

  To install a new application, a new dialog is now available.
  It provides the features already available in the console application `foxx-manager` plus some more:
  * install an application from Github
  * install an application from a zip file
  * install an application from ArangoDB's application store
  * create a new application from scratch: this feature uses a generator to
    create a Foxx application with pre-defined CRUD methods for a given list
    of collections. The generated Foxx app can either be downloaded as a zip file or
    be installed on the server. Starting with a new Foxx app has never been easier.

* fixed issue #1102: Aardvark: Layout bug in documents overview

  The documents overview was entirely destroyed in some situations on Firefox.
  We replaced the plugin we used there.

* fixed issue #1168: Aardvark: pagination buttons jumping

* fixed issue #1161: Aardvark: Click on Import JSON imports previously uploaded file

* removed configure options `--enable-all-in-one-v8`, `--enable-all-in-one-icu`,
  and `--enable-all-in-one-libev`.

* global internal rename to fix naming incompatibilities with JSON:

  Internal functions with names containing `array` have been renamed to `object`,
  internal functions with names containing `list` have been renamed to `array`.
  The renaming was mainly done in the C++ parts. The documentation has also been
  adjusted so that the correct JSON type names are used in most places.

  The change also led to the addition of a few function aliases in AQL:

  * `TO_LIST` now is an alias of the new `TO_ARRAY`
  * `IS_LIST` now is an alias of the new `IS_ARRAY`
  * `IS_DOCUMENT` now is an alias of the new `IS_OBJECT`

  The changed also renamed the option `mergeArrays` to `mergeObjects` for AQL
  data-modification query options and HTTP document modification API

* AQL: added optimizer rule "remove-filter-covered-by-index"

  This rule removes FilterNodes and CalculationNodes from an execution plan if the
  filter is already covered by a previous IndexRangeNode. Removing the CalculationNode
  and the FilterNode will speed up query execution because the query requires less
  computation.

* AQL: added optimizer rule "remove-sort-rand"

  This rule removes a `SORT RAND()` expression from a query and moves the random
  iteration into the appropriate `EnumerateCollectionNode`. This is more efficient
  than individually enumerating and then sorting randomly.

* AQL: range optimizations for IN and OR

  This change enables usage of indexes for several additional cases. Filters containing
  the `IN` operator can now make use of indexes, and multiple OR- or AND-combined filter
  conditions can now also use indexes if the filters are accessing the same indexed
  attribute.

  Here are a few examples of queries that can now use indexes but couldn't before:

    FOR doc IN collection
      FILTER doc.indexedAttribute == 1 || doc.indexedAttribute > 99
      RETURN doc

    FOR doc IN collection
      FILTER doc.indexedAttribute IN [ 3, 42 ] || doc.indexedAttribute > 99
      RETURN doc

    FOR doc IN collection
      FILTER (doc.indexedAttribute > 2 && doc.indexedAttribute < 10) ||
             (doc.indexedAttribute > 23 && doc.indexedAttribute < 42)
      RETURN doc

* fixed issue #500: AQL parentheses issue

  This change allows passing subqueries as AQL function parameters without using
  duplicate brackets (e.g. `FUNC(query)` instead of `FUNC((query))`

* added optional `COUNT` clause to AQL `COLLECT`

  This allows more efficient group count calculation queries, e.g.

      FOR doc IN collection
        COLLECT age = doc.age WITH COUNT INTO length
        RETURN { age: age, count: length }

  A count-only query is also possible:

      FOR doc IN collection
        COLLECT WITH COUNT INTO length
        RETURN length

* fixed missing makeDirectory when fetching a Foxx application from a zip file

* fixed issue #1134: Change the default endpoint to localhost

  This change will modify the IP address ArangoDB listens on to 127.0.0.1 by default.
  This will make new ArangoDB installations unaccessible from clients other than
  localhost unless changed. This is a security feature.

  To make ArangoDB accessible from any client, change the server's configuration
  (`--server.endpoint`) to either `tcp://0.0.0.0:8529` or the server's publicly
  visible IP address.

* deprecated `Repository#modelPrototype`. Use `Repository#model` instead.

* IMPORTANT CHANGE: by default, system collections are included in replication and all
  replication API return values. This will lead to user accounts and credentials
  data being replicated from master to slave servers. This may overwrite
  slave-specific database users.

  If this is undesired, the `_users` collection can be excluded from replication
  easily by setting the `includeSystem` attribute to `false` in the following commands:

  * replication.sync({ includeSystem: false });
  * replication.applier.properties({ includeSystem: false });

  This will exclude all system collections (including `_aqlfunctions`, `_graphs` etc.)
  from the initial synchronization and the continuous replication.

  If this is also undesired, it is also possible to specify a list of collections to
  exclude from the initial synchronization and the continuous replication using the
  `restrictCollections` attribute, e.g.:

      replication.applier.properties({
        includeSystem: true,
        restrictType: "exclude",
        restrictCollections: [ "_users", "_graphs", "foo" ]
      });

  The HTTP API methods for fetching the replication inventory and for dumping collections
  also support the `includeSystem` control flag via a URL parameter.

* removed DEPRECATED replication methods:
  * `replication.logger.start()`
  * `replication.logger.stop()`
  * `replication.logger.properties()`
  * HTTP PUT `/_api/replication/logger-start`
  * HTTP PUT `/_api/replication/logger-stop`
  * HTTP GET `/_api/replication/logger-config`
  * HTTP PUT `/_api/replication/logger-config`

* fixed issue #1174, which was due to locking problems in distributed
  AQL execution

* improved cluster locking for AQL avoiding deadlocks

* use DistributeNode for modifying queries with REPLACE and UPDATE, if
  possible


v2.3.6 (2015-XX-XX)
-------------------

* fixed AQL subquery optimization that produced wrong result when multiple subqueries
  directly followed each other and and a directly following `LET` statement did refer
  to any but the first subquery.


v2.3.5 (2015-01-16)
-------------------

* fixed intermittent 404 errors in Foxx apps after mounting or unmounting apps

* fixed issue #1200: Expansion operator results in "Cannot call method 'forEach' of null"

* fixed issue #1199: Cannot unlink root node of plan


v2.3.4 (2014-12-23)
-------------------

* fixed cerberus path for MyArangoDB


v2.3.3 (2014-12-17)
-------------------

* fixed error handling in instantiation of distributed AQL queries, this
  also fixes a bug in cluster startup with many servers

* issue #1185: parse non-fractional JSON numbers with exponent (e.g. `4e-261`)

* issue #1159: allow --server.request-timeout and --server.connect-timeout of 0


v2.3.2 (2014-12-09)
-------------------

* fixed issue #1177: Fix bug in the user app's storage

* fixed issue #1173: AQL Editor "Save current query" resets user password

* fixed missing makeDirectory when fetching a Foxx application from a zip file

* put in warning about default changed: fixed issue #1134: Change the default endpoint to localhost

* fixed issue #1163: invalid fullCount value returned from AQL

* fixed range operator precedence

* limit default maximum number of plans created by AQL optimizer to 256 (from 1024)

* make AQL optimizer not generate an extra plan if an index can be used, but modify
  existing plans in place

* fixed AQL cursor ttl (time-to-live) issue

  Any user-specified cursor ttl value was not honored since 2.3.0.

* fixed segfault in AQL query hash index setup with unknown shapes

* fixed memleaks

* added AQL optimizer rule for removing `INTO` from a `COLLECT` statement if not needed

* fixed issue #1131

  This change provides the `KEEP` clause for `COLLECT ... INTO`. The `KEEP` clause
  allows controlling which variables will be kept in the variable created by `INTO`.

* fixed issue #1147, must protect dispatcher ID for etcd

v2.3.1 (2014-11-28)
-------------------

* recreate password if missing during upgrade

* fixed issue #1126

* fixed non-working subquery index optimizations

* do not restrict summary of Foxx applications to 60 characters

* fixed display of "required" path parameters in Foxx application documentation

* added more optimizations of constants values in AQL FILTER conditions

* fixed invalid or-to-in optimization for FILTERs containing comparisons
  with boolean values

* fixed replication of `_graphs` collection

* added AQL list functions `PUSH`, `POP`, `UNSHIFT`, `SHIFT`, `REMOVE_VALUES`,
  `REMOVE_VALUE`, `REMOVE_NTH` and `APPEND`

* added AQL functions `CALL` and `APPLY` to dynamically call other functions

* fixed AQL optimizer cost estimation for LIMIT node

* prevent Foxx queues from permanently writing to the journal even when
  server is idle

* fixed AQL COLLECT statement with INTO clause, which copied more variables
  than v2.2 and thus lead to too much memory consumption.
  This deals with #1107.

* fixed AQL COLLECT statement, this concerned every COLLECT statement,
  only the first group had access to the values of the variables before
  the COLLECT statement. This deals with #1127.

* fixed some AQL internals, where sometimes too many items were
  fetched from upstream in the presence of a LIMIT clause. This should
  generally improve performance.


v2.3.0 (2014-11-18)
-------------------

* fixed syslog flags. `--log.syslog` is deprecated and setting it has no effect,
  `--log.facility` now works as described. Application name has been changed from
  `triagens` to `arangod`. It can be changed using `--log.application`. The syslog
  will only contain the actual log message. The datetime prefix is omitted.

* fixed deflate in SimpleHttpClient

* fixed issue #1104: edgeExamples broken or changed

* fixed issue #1103: Error while importing user queries

* fixed issue #1100: AQL: HAS() fails on doc[attribute_name]

* fixed issue #1098: runtime error when creating graph vertex

* hide system applications in **Applications** tab by default

  Display of system applications can be toggled by using the *system applications*
  toggle in the UI.

* added HTTP REST API for managing tasks (`/_api/tasks`)

* allow passing character lists as optional parameter to AQL functions `TRIM`,
  `LTRIM` and `RTRIM`

  These functions now support trimming using custom character lists. If no character
  lists are specified, all whitespace characters will be removed as previously:

      TRIM("  foobar\t \r\n ")         // "foobar"
      TRIM(";foo;bar;baz, ", "; ")     // "foo;bar;baz"

* added AQL string functions `LTRIM`, `RTRIM`, `FIND_FIRST`, `FIND_LAST`, `SPLIT`,
  `SUBSTITUTE`

* added AQL functions `ZIP`, `VALUES` and `PERCENTILE`

* made AQL functions `CONCAT` and `CONCAT_SEPARATOR` work with list arguments

* dynamically create extra dispatcher threads if required

* fixed issue #1097: schemas in the API docs no longer show required properties as optional


v2.3.0-beta2 (2014-11-08)
-------------------------

* front-end: new icons for uploading and downloading JSON documents into a collection

* front-end: fixed documents pagination css display error

* front-end: fixed flickering of the progress view

* front-end: fixed missing event for documents filter function

* front-end: jsoneditor: added CMD+Return (Mac) CTRL+Return (Linux/Win) shortkey for
  saving a document

* front-end: added information tooltip for uploading json documents.

* front-end: added database management view to the collapsed navigation menu

* front-end: added collection truncation feature

* fixed issue #1086: arangoimp: Odd errors if arguments are not given properly

* performance improvements for AQL queries that use JavaScript-based expressions
  internally

* added AQL geo functions `WITHIN_RECTANGLE` and `IS_IN_POLYGON`

* fixed non-working query results download in AQL editor of web interface

* removed debug print message in AQL editor query export routine

* fixed issue #1075: Aardvark: user name required even if auth is off #1075

  The fix for this prefills the username input field with the current user's
  account name if any and `root` (the default username) otherwise. Additionally,
  the tooltip text has been slightly adjusted.

* fixed issue #1069: Add 'raw' link to swagger ui so that the raw swagger
  json can easily be retrieved

  This adds a link to the Swagger API docs to an application's detail view in
  the **Applications** tab of the web interface. The link produces the Swagger
  JSON directly. If authentication is turned on, the link requires authentication,
  too.

* documentation updates


v2.3.0-beta1 (2014-11-01)
-------------------------

* added dedicated `NOT IN` operator for AQL

  Previously, a `NOT IN` was only achievable by writing a negated `IN` condition:

      FOR i IN ... FILTER ! (i IN [ 23, 42 ]) ...

  This can now alternatively be expressed more intuitively as follows:

      FOR i IN ... FILTER i NOT IN [ 23, 42 ] ...

* added alternative logical operator syntax for AQL

  Previously, the logical operators in AQL could only be written as:
  - `&&`: logical and
  - `||`: logical or
  - `!`: negation

  ArangoDB 2.3 introduces the alternative variants for these operators:
  - `AND`: logical and
  - `OR`: logical or
  - `NOT`: negation

  The new syntax is just an alternative to the old syntax, allowing easier
  migration from SQL. The old syntax is still fully supported and will be.

* improved output of `ArangoStatement.parse()` and POST `/_api/query`

  If an AQL query can be parsed without problems, The return value of
  `ArangoStatement.parse()` now contains an attribute `ast` with the abstract
  syntax tree of the query (before optimizations). Though this is an internal
  representation of the query and is subject to change, it can be used to inspect
  how ArangoDB interprets a given query.

* improved `ArangoStatement.explain()` and POST `/_api/explain`

  The commands for explaining AQL queries have been improved.

* added command-line option `--javascript.v8-contexts` to control the number of
  V8 contexts created in arangod.

  Previously, the number of V8 contexts was equal to the number of server threads
  (as specified by option `--server.threads`).

  However, it may be sensible to create different amounts of threads and V8
  contexts. If the option is not specified, the number of V8 contexts created
  will be equal to the number of server threads. Thus no change in configuration
  is required to keep the old behavior.

  If you are using the default config files or merge them with your local config
  files, please review if the default number of server threads is okay in your
  environment. Additionally you should verify that the number of V8 contexts
  created (as specified in option `--javascript.v8-contexts`) is okay.

* the number of server.threads specified is now the minimum of threads
  started. There are situation in which threads are waiting for results of
  distributed database servers. In this case the number of threads is
  dynamically increased.

* removed index type "bitarray"

  Bitarray indexes were only half-way documented and integrated in previous versions
  of ArangoDB so their benefit was limited. The support for bitarray indexes has
  thus been removed in ArangoDB 2.3. It is not possible to create indexes of type
  "bitarray" with ArangoDB 2.3.

  When a collection is opened that contains a bitarray index definition created
  with a previous version of ArangoDB, ArangoDB will ignore it and log the following
  warning:

      index type 'bitarray' is not supported in this version of ArangoDB and is ignored

  Future versions of ArangoDB may automatically remove such index definitions so the
  warnings will eventually disappear.

* removed internal "_admin/modules/flush" in order to fix requireApp

* added basic support for handling binary data in Foxx

  Requests with binary payload can be processed in Foxx applications by
  using the new method `res.rawBodyBuffer()`. This will return the unparsed request
  body as a Buffer object.

  There is now also the method `req.requestParts()` available in Foxx to retrieve
  the individual components of a multipart HTTP request.

  Buffer objects can now be used when setting the response body of any Foxx action.
  Additionally, `res.send()` has been added as a convenience method for returning
  strings, JSON objects or buffers from a Foxx action:

      res.send("<p>some HTML</p>");
      res.send({ success: true });
      res.send(new Buffer("some binary data"));

  The convenience method `res.sendFile()` can now be used to easily return the
  contents of a file from a Foxx action:

      res.sendFile(applicationContext.foxxFilename("image.png"));

  `fs.write` now accepts not only strings but also Buffer objects as second parameter:

      fs.write(filename, "some data");
      fs.write(filename, new Buffer("some binary data"));

  `fs.readBuffer` can be used to return the contents of a file in a Buffer object.

* improved performance of insertion into non-unique hash indexes significantly in case
  many duplicate keys are used in the index

* issue #1042: set time zone in log output

  the command-line option `--log.use-local-time` was added to print dates and times in
  the server-local timezone instead of UTC

* command-line options that require a boolean value now validate the
  value given on the command-line

  This prevents issues if no value is specified for an option that
  requires a boolean value. For example, the following command-line would
  have caused trouble in 2.2, because `--server.endpoint` would have been
  used as the value for the `--server.disable-authentication` options
  (which requires a boolean value):

      arangod --server.disable-authentication --server.endpoint tcp://127.0.0.1:8529 data

  In 2.3, running this command will fail with an error and requires to
  be modified to:

      arangod --server.disable-authentication true --server.endpoint tcp://127.0.0.1:8529 data

* improved performance of CSV import in arangoimp

* fixed issue #1027: Stack traces are off-by-one

* fixed issue #1026: Modules loaded in different files within the same app
  should refer to the same module

* fixed issue #1025: Traversal not as expected in undirected graph

* added a _relation function in the general-graph module.

  This deprecated _directedRelation and _undirectedRelation.
  ArangoDB does not offer any constraints for undirected edges
  which caused some confusion of users how undirected relations
  have to be handled. Relation now only supports directed relations
  and the user can actively simulate undirected relations.

* changed return value of Foxx.applicationContext#collectionName:

  Previously, the function could return invalid collection names because
  invalid characters were not replaced in the application name prefix, only
  in the collection name passed.

  Now, the function replaces invalid characters also in the application name
  prefix, which might to slightly different results for application names that
  contained any characters outside the ranges [a-z], [A-Z] and [0-9].

* prevent XSS in AQL editor and logs view

* integrated tutorial into ArangoShell and web interface

* added option `--backslash-escape` for arangoimp when running CSV file imports

* front-end: added download feature for (filtered) documents

* front-end: added download feature for the results of a user query

* front-end: added function to move documents to another collection

* front-end: added sort-by attribute to the documents filter

* front-end: added sorting feature to database, graph management and user management view.

* issue #989: front-end: Databases view not refreshing after deleting a database

* issue #991: front-end: Database search broken

* front-end: added infobox which shows more information about a document (_id, _rev, _key) or
  an edge (_id, _rev, _key, _from, _to). The from and to attributes are clickable and redirect
  to their document location.

* front-end: added edit-mode for deleting multiple documents at the same time.

* front-end: added delete button to the detailed document/edge view.

* front-end: added visual feedback for saving documents/edges inside the editor (error/success).

* front-end: added auto-focusing for the first input field in a modal.

* front-end: added validation for user input in a modal.

* front-end: user defined queries are now stored inside the database and are bound to the current
  user, instead of using the local storage functionality of the browsers. The outcome of this is
  that user defined queries are now independently usable from any device. Also queries can now be
  edited through the standard document editor of the front-end through the _users collection.

* front-end: added import and export functionality for user defined queries.

* front-end: added new keywords and functions to the aql-editor theme

* front-end: applied tile-style to the graph view

* front-end: now using the new graph api including multi-collection support

* front-end: foxx apps are now deletable

* front-end: foxx apps are now installable and updateable through github, if github is their
  origin.

* front-end: added foxx app version control. Multiple versions of a single foxx app are now
  installable and easy to manage and are also arranged in groups.

* front-end: the user-set filter of a collection is now stored until the user navigates to
  another collection.

* front-end: fetching and filtering of documents, statistics, and query operations are now
  handled with asynchronous ajax calls.

* front-end: added progress indicator if the front-end is waiting for a server operation.

* front-end: fixed wrong count of documents in the documents view of a collection.

* front-end: fixed unexpected styling of the manage db view and navigation.

* front-end: fixed wrong handling of select fields in a modal view.

* front-end: fixed wrong positioning of some tooltips.

* automatically call `toJSON` function of JavaScript objects (if present)
  when serializing them into database documents. This change allows
  storing JavaScript date objects in the database in a sensible manner.


v2.2.7 (2014-11-19)
-------------------

* fixed issue #998: Incorrect application URL for non-system Foxx apps

* fixed issue #1079: AQL editor: keyword WITH in UPDATE query is not highlighted

* fix memory leak in cluster nodes

* fixed registration of AQL user-defined functions in Web UI (JS shell)

* fixed error display in Web UI for certain errors
  (now error message is printed instead of 'undefined')

* fixed issue #1059: bug in js module console

* fixed issue #1056: "fs": zip functions fail with passwords

* fixed issue #1063: Docs: measuring unit of --wal.logfile-size?

* fixed issue #1062: Docs: typo in 14.2 Example data


v2.2.6 (2014-10-20)
-------------------

* fixed issue #972: Compilation Issue

* fixed issue #743: temporary directories are now unique and one can read
  off the tool that created them, if empty, they are removed atexit

* Highly improved performance of all AQL GRAPH_* functions.

* Orphan collections in general graphs can now be found via GRAPH_VERTICES
  if either "any" or no direction is defined

* Fixed documentation for AQL function GRAPH_NEIGHBORS.
  The option "vertexCollectionRestriction" is meant to filter the target
  vertices only, and should not filter the path.

* Fixed a bug in GRAPH_NEIGHBORS which enforced only empty results
  under certain conditions


v2.2.5 (2014-10-09)
-------------------

* fixed issue #961: allow non-JSON values in undocument request bodies

* fixed issue 1028: libicu is now statically linked

* fixed cached lookups of collections on the server, which may have caused spurious
  problems after collection rename operations


v2.2.4 (2014-10-01)
-------------------

* fixed accessing `_from` and `_to` attributes in `collection.byExample` and
  `collection.firstExample`

  These internal attributes were not handled properly in the mentioned functions, so
  searching for them did not always produce documents

* fixed issue #1030: arangoimp 2.2.3 crashing, not logging on large Windows CSV file

* fixed issue #1025: Traversal not as expected in undirected graph

* fixed issue #1020

  This requires re-introducing the startup option `--database.force-sync-properties`.

  This option can again be used to force fsyncs of collection, index and database properties
  stored as JSON strings on disk in files named `parameter.json`. Syncing these files after
  a write may be necessary if the underlying storage does not sync file contents by itself
  in a "sensible" amount of time after a file has been written and closed.

  The default value is `true` so collection, index and database properties will always be
  synced to disk immediately. This affects creating, renaming and dropping collections as
  well as creating and dropping databases and indexes. Each of these operations will perform
  an additional fsync on the `parameter.json` file if the option is set to `true`.

  It might be sensible to set this option to `false` for workloads that create and drop a
  lot of collections (e.g. test runs).

  Document operations such as creating, updating and dropping documents are not affected
  by this option.

* fixed issue #1016: AQL editor bug

* fixed issue #1014: WITHIN function returns wrong distance

* fixed AQL shortest path calculation in function `GRAPH_SHORTEST_PATH` to return
  complete vertex objects instead of just vertex ids

* allow changing of attributes of documents stored in server-side JavaScript variables

  Previously, the following did not work:

      var doc = db.collection.document(key);
      doc._key = "abc"; // overwriting internal attributes not supported
      doc.value = 123;  // overwriting existing attributes not supported

  Now, modifying documents stored in server-side variables (e.g. `doc` in the above case)
  is supported. Modifying the variables will not update the documents in the database,
  but will modify the JavaScript object (which can be written back to the database using
  `db.collection.update` or `db.collection.replace`)

* fixed issue #997: arangoimp apparently doesn't support files >2gig on Windows

  large file support (requires using `_stat64` instead of `stat`) is now supported on
  Windows


v2.2.3 (2014-09-02)
-------------------

* added `around` for Foxx controller

* added `type` option for HTTP API `GET /_api/document?collection=...`

  This allows controlling the type of results to be returned. By default, paths to
  documents will be returned, e.g.

      [
        `/_api/document/test/mykey1`,
        `/_api/document/test/mykey2`,
        ...
      ]

  To return a list of document ids instead of paths, the `type` URL parameter can be
  set to `id`:

      [
        `test/mykey1`,
        `test/mykey2`,
        ...
      ]

  To return a list of document keys only, the `type` URL parameter can be set to `key`:

      [
        `mykey1`,
        `mykey2`,
        ...
      ]


* properly capitalize HTTP response header field names in case the `x-arango-async`
  HTTP header was used in a request.

* fixed several documentation issues

* speedup for several general-graph functions, AQL functions starting with `GRAPH_`
  and traversals


v2.2.2 (2014-08-08)
-------------------

* allow storing non-reserved attribute names starting with an underscore

  Previous versions of ArangoDB parsed away all attribute names that started with an
  underscore (e.g. `_test', '_foo', `_bar`) on all levels of a document (root level
  and sub-attribute levels). While this behavior was documented, it was unintuitive and
  prevented storing documents inside other documents, e.g.:

      {
        "_key" : "foo",
        "_type" : "mydoc",
        "references" : [
          {
            "_key" : "something",
            "_rev" : "...",
            "value" : 1
          },
          {
            "_key" : "something else",
            "_rev" : "...",
            "value" : 2
          }
        ]
      }

  In the above example, previous versions of ArangoDB removed all attributes and
  sub-attributes that started with underscores, meaning the embedded documents would lose
  some of their attributes. 2.2.2 should preserve such attributes, and will also allow
  storing user-defined attribute names on the top-level even if they start with underscores
  (such as `_type` in the above example).

* fix conversion of JavaScript String, Number and Boolean objects to JSON.

  Objects created in JavaScript using `new Number(...)`, `new String(...)`, or
  `new Boolean(...)` were not converted to JSON correctly.

* fixed a race condition on task registration (i.e. `require("org/arangodb/tasks").register()`)

  this race condition led to undefined behavior when a just-created task with no offset and
  no period was instantly executed and deleted by the task scheduler, before the `register`
  function returned to the caller.

* changed run-tests.sh to execute all suitable tests.

* switch to new version of gyp

* fixed upgrade button


v2.2.1 (2014-07-24)
-------------------

* fixed hanging write-ahead log recovery for certain cases that involved dropping
  databases

* fixed issue with --check-version: when creating a new database the check failed

* issue #947 Foxx applicationContext missing some properties

* fixed issue with --check-version: when creating a new database the check failed

* added startup option `--wal.suppress-shape-information`

  Setting this option to `true` will reduce memory and disk space usage and require
  less CPU time when modifying documents or edges. It should therefore be turned on
  for standalone ArangoDB servers. However, for servers that are used as replication
  masters, setting this option to `true` will effectively disable the usage of the
  write-ahead log for replication, so it should be set to `false` for any replication
  master servers.

  The default value for this option is `false`.

* added optional `ttl` attribute to specify result cursor expiration for HTTP API method
  `POST /_api/cursor`

  The `ttl` attribute can be used to prevent cursor results from timing out too early.

* issue #947: Foxx applicationContext missing some properties

* (reported by Christian Neubauer):

  The problem was that in Google's V8, signed and unsigned chars are not always declared cleanly.
  so we need to force v8 to compile with forced signed chars which is done by the Flag:
    -fsigned-char
  at least it is enough to follow the instructions of compiling arango on rasperry
  and add "CFLAGS='-fsigned-char'" to the make command of V8 and remove the armv7=0

* Fixed a bug with the replication client. In the case of single document
  transactions the collection was not write locked.


v2.2.0 (2014-07-10)
-------------------

* The replication methods `logger.start`, `logger.stop` and `logger.properties` are
  no-ops in ArangoDB 2.2 as there is no separate replication logger anymore. Data changes
  are logged into the write-ahead log in ArangoDB 2.2, and not separately by the
  replication logger. The replication logger object is still there in ArangoDB 2.2 to
  ensure backwards-compatibility, however, logging cannot be started, stopped or
  configured anymore. Using any of these methods will do nothing.

  This also affects the following HTTP API methods:
  - `PUT /_api/replication/logger-start`
  - `PUT /_api/replication/logger-stop`
  - `GET /_api/replication/logger-config`
  - `PUT /_api/replication/logger-config`

  Using any of these methods is discouraged from now on as they will be removed in
  future versions of ArangoDB.

* INCOMPATIBLE CHANGE: replication of transactions has changed. Previously, transactions
  were logged on a master in one big block and shipped to a slave in one block, too.
  Now transactions will be logged and replicated as separate entries, allowing transactions
  to be bigger and also ensure replication progress.

  This change also affects the behavior of the `stop` method of the replication applier.
  If the replication applier is now stopped manually using the `stop` method and later
  restarted using the `start` method, any transactions that were unfinished at the
  point of stopping will be aborted on a slave, even if they later commit on the master.

  In ArangoDB 2.2, stopping the replication applier manually should be avoided unless the
  goal is to stop replication permanently or to do a full resync with the master anyway.
  If the replication applier still must be stopped, it should be made sure that the
  slave has fetched and applied all pending operations from a master, and that no
  extra transactions are started on the master before the `stop` command on the slave
  is executed.

  Replication of transactions in ArangoDB 2.2 might also lock the involved collections on
  the slave while a transaction is either committed or aborted on the master and the
  change has been replicated to the slave. This change in behavior may be important for
  slave servers that are used for read-scaling. In order to avoid long lasting collection
  locks on the slave, transactions should be kept small.

  The `_replication` system collection is not used anymore in ArangoDB 2.2 and its usage is
  discouraged.

* INCOMPATIBLE CHANGE: the figures reported by the `collection.figures` method
  now only reflect documents and data contained in the journals and datafiles of
  collections. Documents or deletions contained only in the write-ahead log will
  not influence collection figures until the write-ahead log garbage collection
  kicks in. The figures for a collection might therefore underreport the total
  resource usage of a collection.

  Additionally, the attributes `lastTick` and `uncollectedLogfileEntries` have been
  added to the result of the `figures` operation and the HTTP API method
  `PUT /_api/collection/figures`

* added `insert` method as an alias for `save`. Documents can now be inserted into
  a collection using either method:

      db.test.save({ foo: "bar" });
      db.test.insert({ foo: "bar" });

* added support for data-modification AQL queries

* added AQL keywords `INSERT`, `UPDATE`, `REPLACE` and `REMOVE` (and `WITH`) to
  support data-modification AQL queries.

  Unquoted usage of these keywords for attribute names in AQL queries will likely
  fail in ArangoDB 2.2. If any such attribute name needs to be used in a query, it
  should be enclosed in backticks to indicate the usage of a literal attribute
  name.

  For example, the following query will fail in ArangoDB 2.2 with a parse error:

      FOR i IN foo RETURN i.remove

  and needs to be rewritten like this:

      FOR i IN foo RETURN i.`remove`

* disallow storing of JavaScript objects that contain JavaScript native objects
  of type `Date`, `Function`, `RegExp` or `External`, e.g.

      db.test.save({ foo: /bar/ });
      db.test.save({ foo: new Date() });

  will now print

      Error: <data> cannot be converted into JSON shape: could not shape document

  Previously, objects of these types were silently converted into an empty object
  (i.e. `{ }`).

  To store such objects in a collection, explicitly convert them into strings
  like this:

      db.test.save({ foo: String(/bar/) });
      db.test.save({ foo: String(new Date()) });

* The replication methods `logger.start`, `logger.stop` and `logger.properties` are
  no-ops in ArangoDB 2.2 as there is no separate replication logger anymore. Data changes
  are logged into the write-ahead log in ArangoDB 2.2, and not separately by the
  replication logger. The replication logger object is still there in ArangoDB 2.2 to
  ensure backwards-compatibility, however, logging cannot be started, stopped or
  configured anymore. Using any of these methods will do nothing.

  This also affects the following HTTP API methods:
  - `PUT /_api/replication/logger-start`
  - `PUT /_api/replication/logger-stop`
  - `GET /_api/replication/logger-config`
  - `PUT /_api/replication/logger-config`

  Using any of these methods is discouraged from now on as they will be removed in
  future versions of ArangoDB.

* INCOMPATIBLE CHANGE: replication of transactions has changed. Previously, transactions
  were logged on a master in one big block and shipped to a slave in one block, too.
  Now transactions will be logged and replicated as separate entries, allowing transactions
  to be bigger and also ensure replication progress.

  This change also affects the behavior of the `stop` method of the replication applier.
  If the replication applier is now stopped manually using the `stop` method and later
  restarted using the `start` method, any transactions that were unfinished at the
  point of stopping will be aborted on a slave, even if they later commit on the master.

  In ArangoDB 2.2, stopping the replication applier manually should be avoided unless the
  goal is to stop replication permanently or to do a full resync with the master anyway.
  If the replication applier still must be stopped, it should be made sure that the
  slave has fetched and applied all pending operations from a master, and that no
  extra transactions are started on the master before the `stop` command on the slave
  is executed.

  Replication of transactions in ArangoDB 2.2 might also lock the involved collections on
  the slave while a transaction is either committed or aborted on the master and the
  change has been replicated to the slave. This change in behavior may be important for
  slave servers that are used for read-scaling. In order to avoid long lasting collection
  locks on the slave, transactions should be kept small.

  The `_replication` system collection is not used anymore in ArangoDB 2.2 and its usage is
  discouraged.

* INCOMPATIBLE CHANGE: the figures reported by the `collection.figures` method
  now only reflect documents and data contained in the journals and datafiles of
  collections. Documents or deletions contained only in the write-ahead log will
  not influence collection figures until the write-ahead log garbage collection
  kicks in. The figures for a collection might therefore underreport the total
  resource usage of a collection.

  Additionally, the attributes `lastTick` and `uncollectedLogfileEntries` have been
  added to the result of the `figures` operation and the HTTP API method
  `PUT /_api/collection/figures`

* added `insert` method as an alias for `save`. Documents can now be inserted into
  a collection using either method:

      db.test.save({ foo: "bar" });
      db.test.insert({ foo: "bar" });

* added support for data-modification AQL queries

* added AQL keywords `INSERT`, `UPDATE`, `REPLACE` and `REMOVE` (and `WITH`) to
  support data-modification AQL queries.

  Unquoted usage of these keywords for attribute names in AQL queries will likely
  fail in ArangoDB 2.2. If any such attribute name needs to be used in a query, it
  should be enclosed in backticks to indicate the usage of a literal attribute
  name.

  For example, the following query will fail in ArangoDB 2.2 with a parse error:

      FOR i IN foo RETURN i.remove

  and needs to be rewritten like this:

      FOR i IN foo RETURN i.`remove`

* disallow storing of JavaScript objects that contain JavaScript native objects
  of type `Date`, `Function`, `RegExp` or `External`, e.g.

      db.test.save({ foo: /bar/ });
      db.test.save({ foo: new Date() });

  will now print

      Error: <data> cannot be converted into JSON shape: could not shape document

  Previously, objects of these types were silently converted into an empty object
  (i.e. `{ }`).

  To store such objects in a collection, explicitly convert them into strings
  like this:

      db.test.save({ foo: String(/bar/) });
      db.test.save({ foo: String(new Date()) });

* honor startup option `--server.disable-statistics` when deciding whether or not
  to start periodic statistics collection jobs

  Previously, the statistics collection jobs were started even if the server was
  started with the `--server.disable-statistics` flag being set to `true`

* removed startup option `--random.no-seed`

  This option had no effect in previous versions of ArangoDB and was thus removed.

* removed startup option `--database.remove-on-drop`

  This option was used for debugging only.

* removed startup option `--database.force-sync-properties`

  This option is now superfluous as collection properties are now stored in the
  write-ahead log.

* introduced write-ahead log

  All write operations in an ArangoDB server instance are automatically logged
  to the server's write-ahead log. The write-ahead log is a set of append-only
  logfiles, and it is used in case of a crash recovery and for replication.
  Data from the write-ahead log will eventually be moved into the journals or
  datafiles of collections, allowing the server to remove older write-ahead log
  logfiles. Figures of collections will be updated when data are moved from the
  write-ahead log into the journals or datafiles of collections.

  Cross-collection transactions in ArangoDB should benefit considerably by this
  change, as less writes than in previous versions are required to ensure the data
  of multiple collections are atomically and durably committed. All data-modifying
  operations inside transactions (insert, update, remove) will write their
  operations into the write-ahead log directly, making transactions with multiple
  operations also require less physical memory than in previous versions of ArangoDB,
  that required all transaction data to fit into RAM.

  The `_trx` system collection is not used anymore in ArangoDB 2.2 and its usage is
  discouraged.

  The data in the write-ahead log can also be used in the replication context.
  The `_replication` collection that was used in previous versions of ArangoDB to
  store all changes on the server is not used anymore in ArangoDB 2.2. Instead,
  slaves can read from a master's write-ahead log to get informed about most
  recent changes. This removes the need to store data-modifying operations in
  both the actual place and the `_replication` collection.

* removed startup option `--server.disable-replication-logger`

  This option is superfluous in ArangoDB 2.2. There is no dedicated replication
  logger in ArangoDB 2.2. There is now always the write-ahead log, and it is also
  used as the server's replication log. Specifying the startup option
  `--server.disable-replication-logger` will do nothing in ArangoDB 2.2, but the
  option should not be used anymore as it might be removed in a future version.

* changed behavior of replication logger

  There is no dedicated replication logger in ArangoDB 2.2 as there is the
  write-ahead log now. The existing APIs for starting and stopping the replication
  logger still exist in ArangoDB 2.2 for downwards-compatibility, but calling
  the start or stop operations are no-ops in ArangoDB 2.2. When querying the
  replication logger status via the API, the server will always report that the
  replication logger is running. Configuring the replication logger is a no-op
  in ArangoDB 2.2, too. Changing the replication logger configuration has no
  effect. Instead, the write-ahead log configuration can be changed.

* removed MRuby integration for arangod

  ArangoDB had an experimental MRuby integration in some of the publish builds.
  This wasn't continuously developed, and so it has been removed in ArangoDB 2.2.

  This change has led to the following startup options being superfluous:

  - `--ruby.gc-interval`
  - `--ruby.action-directory`
  - `--ruby.modules-path`
  - `--ruby.startup-directory`

  Specifying these startup options will do nothing in ArangoDB 2.2, but the
  options should be avoided from now on as they might be removed in future versions.

* reclaim index memory when last document in collection is deleted

  Previously, deleting documents from a collection did not lead to index sizes being
  reduced. Instead, the already allocated index memory was re-used when a collection
  was refilled.

  Now, index memory for primary indexes and hash indexes is reclaimed instantly when
  the last document from a collection is removed.

* inlined and optimized functions in hash indexes

* added AQL TRANSLATE function

  This function can be used to perform lookups from static lists, e.g.

      LET countryNames = { US: "United States", UK: "United Kingdom", FR: "France" }
      RETURN TRANSLATE("FR", countryNames)

* fixed datafile debugger

* fixed check-version for empty directory

* moved try/catch block to the top of routing chain

* added mountedApp function for foxx-manager

* fixed issue #883: arango 2.1 - when starting multi-machine cluster, UI web
  does not change to cluster overview

* fixed dfdb: should not start any other V8 threads

* cleanup of version-check, added module org/arangodb/database-version,
  added --check-version option

* fixed issue #881: [2.1.0] Bombarded (every 10 sec or so) with
  "WARNING format string is corrupt" when in non-system DB Dashboard

* specialized primary index implementation to allow faster hash table
  rebuilding and reduce lookups in datafiles for the actual value of `_key`.

* issue #862: added `--overwrite` option to arangoimp

* removed number of property lookups for documents during AQL queries that
  access documents

* prevent buffering of long print results in arangosh's and arangod's print
  command

  this change will emit buffered intermediate print results and discard the
  output buffer to quickly deliver print results to the user, and to prevent
  constructing very large buffers for large results

* removed sorting of attribute names for use in a collection's shaper

  sorting attribute names was done on document insert to keep attributes
  of a collection in sorted order for faster comparisons. The sort order
  of attributes was only used in one particular and unlikely case, so it
  was removed. Collections with many different attribute names should
  benefit from this change by faster inserts and slightly less memory usage.

* fixed a bug in arangodump which got the collection name in _from and _to
  attributes of edges wrong (all were "_unknown")

* fixed a bug in arangorestore which did not recognize wrong _from and _to
  attributes of edges

* improved error detection and reporting in arangorestore


v2.1.1 (2014-06-06)
-------------------

* fixed dfdb: should not start any other V8 threads

* signature for collection functions was modified

  The basic change was the substitution of the input parameter of the
  function by an generic options object which can contain multiple
  option parameter of the function.
  Following functions were modified
  remove
  removeBySample
  replace
  replaceBySample
  update
  updateBySample

  Old signature is yet supported but it will be removed in future versions

v2.1.0 (2014-05-29)
-------------------

* implemented upgrade procedure for clusters

* fixed communication issue with agency which prevented reconnect
  after an agent failure

* fixed cluster dashboard in the case that one but not all servers
  in the cluster are down

* fixed a bug with coordinators creating local database objects
  in the wrong order (_system needs to be done first)

* improved cluster dashboard


v2.1.0-rc2 (2014-05-25)
-----------------------

* fixed issue #864: Inconsistent behavior of AQL REVERSE(list) function


v2.1.0-rc1 (XXXX-XX-XX)
-----------------------

* added server-side periodic task management functions:

  - require("org/arangodb/tasks").register(): registers a periodic task
  - require("org/arangodb/tasks").unregister(): unregisters and removes a
    periodic task
  - require("org/arangodb/tasks").get(): retrieves a specific tasks or all
    existing tasks

  the previous undocumented function `internal.definePeriodic` is now
  deprecated and will be removed in a future release.

* decrease the size of some seldom used system collections on creation.

  This will make these collections use less disk space and mapped memory.

* added AQL date functions

* added AQL FLATTEN() list function

* added index memory statistics to `db.<collection>.figures()` function

  The `figures` function will now return a sub-document `indexes`, which lists
  the number of indexes in the `count` sub-attribute, and the total memory
  usage of the indexes in bytes in the `size` sub-attribute.

* added AQL CURRENT_DATABASE() function

  This function returns the current database's name.

* added AQL CURRENT_USER() function

  This function returns the current user from an AQL query. The current user is the
  username that was specified in the `Authorization` HTTP header of the request. If
  authentication is turned off or the query was executed outside a request context,
  the function will return `null`.

* fixed issue #796: Searching with newline chars broken?

  fixed slightly different handling of backslash escape characters in a few
  AQL functions. Now handling of escape sequences should be consistent, and
  searching for newline characters should work the same everywhere

* added OpenSSL version check for configure

  It will report all OpenSSL versions < 1.0.1g as being too old.
  `configure` will only complain about an outdated OpenSSL version but not stop.

* require C++ compiler support (requires g++ 4.8, clang++ 3.4 or Visual Studio 13)

* less string copying returning JSONified documents from ArangoDB, e.g. via
  HTTP GET `/_api/document/<collection>/<document>`

* issue #798: Lower case http headers from arango

  This change allows returning capitalized HTTP headers, e.g.
  `Content-Length` instead of `content-length`.
  The HTTP spec says that headers are case-insensitive, but
  in fact several clients rely on a specific case in response
  headers.
  This change will capitalize HTTP headers if the `X-Arango-Version`
  request header is sent by the client and contains a value of at
  least `20100` (for version 2.1). The default value for the
  compatibility can also be set at server start, using the
  `--server.default-api-compatibility` option.

* simplified usage of `db._createStatement()`

  Previously, the function could not be called with a query string parameter as
  follows:

      db._createStatement(queryString);

  Calling it as above resulted in an error because the function expected an
  object as its parameter. From now on, it's possible to call the function with
  just the query string.

* make ArangoDB not send back a `WWW-Authenticate` header to a client in case the
  client sends the `X-Omit-WWW-Authenticate` HTTP header.

  This is done to prevent browsers from showing their built-in HTTP authentication
  dialog for AJAX requests that require authentication.
  ArangoDB will still return an HTTP 401 (Unauthorized) if the request doesn't
  contain valid credentials, but it will omit the `WWW-Authenticate` header,
  allowing clients to bypass the browser's authentication dialog.

* added REST API method HTTP GET `/_api/job/job-id` to query the status of an
  async job without potentially fetching it from the list of done jobs

* fixed non-intuitive behavior in jobs API: previously, querying the status
  of an async job via the API HTTP PUT `/_api/job/job-id` removed a currently
  executing async job from the list of queryable jobs on the server.
  Now, when querying the result of an async job that is still executing,
  the job is kept in the list of queryable jobs so its result can be fetched
  by a subsequent request.

* use a new data structure for the edge index of an edge collection. This
  improves the performance for the creation of the edge index and in
  particular speeds up removal of edges in graphs. Note however that
  this change might change the order in which edges starting at
  or ending in a vertex are returned. However, this order was never
  guaranteed anyway and it is not sensible to guarantee any particular
  order.

* provide a size hint to edge and hash indexes when initially filling them
  this will lead to less re-allocations when populating these indexes

  this may speed up building indexes when opening an existing collection

* don't requeue identical context methods in V8 threads in case a method is
  already registered

* removed arangod command line option `--database.remove-on-compacted`

* export the sort attribute for graph traversals to the HTTP interface

* add support for arangodump/arangorestore for clusters


v2.0.8 (XXXX-XX-XX)
-------------------

* fixed too-busy iteration over skiplists

  Even when a skiplist query was restricted by a limit clause, the skiplist
  index was queried without the limit. this led to slower-than-necessary
  execution times.

* fixed timeout overflows on 32 bit systems

  this bug has led to problems when select was called with a high timeout
  value (2000+ seconds) on 32bit systems that don't have a forgiving select
  implementation. when the call was made on these systems, select failed
  so no data would be read or sent over the connection

  this might have affected some cluster-internal operations.

* fixed ETCD issues on 32 bit systems

  ETCD was non-functional on 32 bit systems at all. The first call to the
  watch API crashed it. This was because atomic operations worked on data
  structures that were not properly aligned on 32 bit systems.

* fixed issue #848: db.someEdgeCollection.inEdge does not return correct
  value when called the 2nd time after a .save to the edge collection


v2.0.7 (2014-05-05)
-------------------

* issue #839: Foxx Manager missing "unfetch"

* fixed a race condition at startup

  this fixes undefined behavior in case the logger was involved directly at
  startup, before the logger initialization code was called. This should have
  occurred only for code that was executed before the invocation of main(),
  e.g. during ctor calls of statically defined objects.


v2.0.6 (2014-04-22)
-------------------

* fixed issue #835: arangosh doesn't show correct database name



v2.0.5 (2014-04-21)
-------------------

* Fixed a caching problem in IE JS Shell

* added cancelation for async jobs

* upgraded to new gyp for V8

* new Windows installer


v2.0.4 (2014-04-14)
-------------------

* fixed cluster authentication front-end issues for Firefox and IE, there are
  still problems with Chrome


v2.0.3 (2014-04-14)
-------------------

* fixed AQL optimizer bug

* fixed front-end issues

* added password change dialog


v2.0.2 (2014-04-06)
-------------------

* during cluster startup, do not log (somewhat expected) connection errors with
  log level error, but with log level info

* fixed dashboard modals

* fixed connection check for cluster planning front end: firefox does
  not support async:false

* document how to persist a cluster plan in order to relaunch an existing
  cluster later


v2.0.1 (2014-03-31)
-------------------

* make ArangoDB not send back a `WWW-Authenticate` header to a client in case the
  client sends the `X-Omit-WWW-Authenticate` HTTP header.

  This is done to prevent browsers from showing their built-in HTTP authentication
  dialog for AJAX requests that require authentication.
  ArangoDB will still return an HTTP 401 (Unauthorized) if the request doesn't
  contain valid credentials, but it will omit the `WWW-Authenticate` header,
  allowing clients to bypass the browser's authentication dialog.

* fixed isses in arango-dfdb:

  the dfdb was not able to unload certain system collections, so these couldn't be
  inspected with the dfdb sometimes. Additionally, it did not truncate corrupt
  markers from datafiles under some circumstances

* added `changePassword` attribute for users

* fixed non-working "save" button in collection edit view of web interface
  clicking the save button did nothing. one had to press enter in one of the input
  fields to send modified form data

* fixed V8 compile error on MacOS X

* prevent `body length: -9223372036854775808` being logged in development mode for
  some Foxx HTTP responses

* fixed several bugs in web interface dashboard

* fixed issue #783: coffee script not working in manifest file

* fixed issue #783: coffee script not working in manifest file

* fixed issue #781: Cant save current query from AQL editor ui

* bumped version in `X-Arango-Version` compatibility header sent by arangosh and other
  client tools from `1.5` to `2.0`.

* fixed startup options for arango-dfdb, added details option for arango-dfdb

* fixed display of missing error messages and codes in arangosh

* when creating a collection via the web interface, the collection type was always
  "document", regardless of the user's choice


v2.0.0 (2014-03-10)
-------------------

* first 2.0 release


v2.0.0-rc2 (2014-03-07)
-----------------------

* fixed cluster authorization


v2.0.0-rc1 (2014-02-28)
-----------------------

* added sharding :-)

* added collection._dbName attribute to query the name of the database from a collection

  more detailed documentation on the sharding and cluster features can be found in the user
  manual, section **Sharding**

* INCOMPATIBLE CHANGE: using complex values in AQL filter conditions with operators other
  than equality (e.g. >=, >, <=, <) will disable usage of skiplist indexes for filter
  evaluation.

  For example, the following queries will be affected by change:

      FOR doc IN docs FILTER doc.value < { foo: "bar" } RETURN doc
      FOR doc IN docs FILTER doc.value >= [ 1, 2, 3 ] RETURN doc

  The following queries will not be affected by the change:

      FOR doc IN docs FILTER doc.value == 1 RETURN doc
      FOR doc IN docs FILTER doc.value == "foo" RETURN doc
      FOR doc IN docs FILTER doc.value == [ 1, 2, 3 ] RETURN doc
      FOR doc IN docs FILTER doc.value == { foo: "bar" } RETURN doc

* INCOMPATIBLE CHANGE: removed undocumented method `collection.saveOrReplace`

  this feature was never advertised nor documented nor tested.

* INCOMPATIBLE CHANGE: removed undocumented REST API method `/_api/simple/BY-EXAMPLE-HASH`

  this feature was never advertised nor documented nor tested.

* added explicit startup parameter `--server.reuse-address`

  This flag can be used to control whether sockets should be acquired with the SO_REUSEADDR
  flag.

  Regardless of this setting, sockets on Windows are always acquired using the
  SO_EXCLUSIVEADDRUSE flag.

* removed undocumented REST API method GET `/_admin/database-name`

* added user validation API at POST `/_api/user/<username>`

* slightly improved users management API in `/_api/user`:

  Previously, when creating a new user via HTTP POST, the username needed to be
  passed in an attribute `username`. When users were returned via this API,
  the usernames were returned in an attribute named `user`. This was slightly
  confusing and was changed in 2.0 as follows:

  - when adding a user via HTTP POST, the username can be specified in an attribute
  `user`. If this attribute is not used, the API will look into the attribute `username`
  as before and use that value.
  - when users are returned via HTTP GET, the usernames are still returned in an
    attribute `user`.

  This change should be fully downwards-compatible with the previous version of the API.

* added AQL SLICE function to extract slices from lists

* made module loader more node compatible

* the startup option `--javascript.package-path` for arangosh is now deprecated and does
  nothing. Using it will not cause an error, but the option is ignored.

* added coffee script support

* Several UI improvements.

* Exchanged icons in the graphviewer toolbar

* always start networking and HTTP listeners when starting the server (even in
  console mode)

* allow vertex and edge filtering with user-defined functions in TRAVERSAL,
  TRAVERSAL_TREE and SHORTEST_PATH AQL functions:

      // using user-defined AQL functions for edge and vertex filtering
      RETURN TRAVERSAL(friends, friendrelations, "friends/john", "outbound", {
        followEdges: "myfunctions::checkedge",
        filterVertices: "myfunctions::checkvertex"
      })

      // using the following custom filter functions
      var aqlfunctions = require("org/arangodb/aql/functions");
      aqlfunctions.register("myfunctions::checkedge", function (config, vertex, edge, path) {
        return (edge.type !== 'dislikes'); // don't follow these edges
      }, false);

      aqlfunctions.register("myfunctions::checkvertex", function (config, vertex, path) {
        if (vertex.isDeleted || ! vertex.isActive) {
          return [ "prune", "exclude" ]; // exclude these and don't follow them
        }
        return [ ]; // include everything else
      }, false);

* fail if invalid `strategy`, `order` or `itemOrder` attribute values
  are passed to the AQL TRAVERSAL function. Omitting these attributes
  is not considered an error, but specifying an invalid value for any
  of these attributes will make an AQL query fail.

* issue #751: Create database through API should return HTTP status code 201

  By default, the server now returns HTTP 201 (created) when creating a new
  database successfully. To keep compatibility with older ArangoDB versions, the
  startup parameter `--server.default-api-compatibility` can be set to a value
  of `10400` to indicate API compatibility with ArangoDB 1.4. The compatibility
  can also be enforced by setting the `X-Arango-Version` HTTP header in a
  client request to this API on a per-request basis.

* allow direct access from the `db` object to collections whose names start
  with an underscore (e.g. db._users).

  Previously, access to such collections via the `db` object was possible from
  arangosh, but not from arangod (and thus Foxx and actions). The only way
  to access such collections from these places was via the `db._collection(<name>)`
  workaround.

* allow `\n` (as well as `\r\n`) as line terminator in batch requests sent to
  `/_api/batch` HTTP API.

* use `--data-binary` instead of `--data` parameter in generated cURL examples

* issue #703: Also show path of logfile for fm.config()

* issue #675: Dropping a collection used in "graph" module breaks the graph

* added "static" Graph.drop() method for graphs API

* fixed issue #695: arangosh server.password error

* use pretty-printing in `--console` mode by default

* simplified ArangoDB startup options

  Some startup options are now superfluous or their usage is simplified. The
  following options have been changed:

  * `--javascript.modules-path`: this option has been removed. The modules paths
    are determined by arangod and arangosh automatically based on the value of
    `--javascript.startup-directory`.

    If the option is set on startup, it is ignored so startup will not abort with
    an error `unrecognized option`.

  * `--javascript.action-directory`: this option has been removed. The actions
    directory is determined by arangod automatically based on the value of
    `--javascript.startup-directory`.

    If the option is set on startup, it is ignored so startup will not abort with
    an error `unrecognized option`.

  * `--javascript.package-path`: this option is still available but it is not
    required anymore to set the standard package paths (e.g. `js/npm`). arangod
    will automatically use this standard package path regardless of whether it
    was specified via the options.

    It is possible to use this option to add additional package paths to the
    standard value.

  Configuration files included with arangod are adjusted accordingly.

* layout of the graphs tab adapted to better fit with the other tabs

* database selection is moved to the bottom right corner of the web interface

* removed priority queue index type

  this feature was never advertised nor documented nor tested.

* display internal attributes in document source view of web interface

* removed separate shape collections

  When upgrading to ArangoDB 2.0, existing collections will be converted to include
  shapes and attribute markers in the datafiles instead of using separate files for
  shapes.

  When a collection is converted, existing shapes from the SHAPES directory will
  be written to a new datafile in the collection directory, and the SHAPES directory
  will be removed afterwards.

  This saves up to 2 MB of memory and disk space for each collection
  (savings are higher, the less different shapes there are in a collection).
  Additionally, one less file descriptor per opened collection will be used.

  When creating a new collection, the amount of sync calls may be reduced. The same
  may be true for documents with yet-unknown shapes. This may help performance
  in these cases.

* added AQL functions `NTH` and `POSITION`

* added signal handler for arangosh to save last command in more cases

* added extra prompt placeholders for arangosh:
  - `%e`: current endpoint
  - `%u`: current user

* added arangosh option `--javascript.gc-interval` to control amount of
  garbage collection performed by arangosh

* fixed issue #651: Allow addEdge() to take vertex ids in the JS library

* removed command-line option `--log.format`

  In previous versions, this option did not have an effect for most log messages, so
  it got removed.

* removed C++ logger implementation

  Logging inside ArangoDB is now done using the LOG_XXX() macros. The LOGGER_XXX()
  macros are gone.

* added collection status "loading"


v1.4.16 (XXXX-XX-XX)
--------------------

* fixed too eager datafile deletion

  this issue could have caused a crash when the compaction had marked datafiles as obsolete
  and they were removed while "old" temporary query results still pointed to the old datafile
  positions

* fixed issue #826: Replication fails when a collection's configuration changes


v1.4.15 (2014-04-19)
--------------------

* bugfix for AQL query optimizer

  the following type of query was too eagerly optimized, leading to errors in code-generation:

      LET a = (FOR i IN [] RETURN i) LET b = (FOR i IN [] RETURN i) RETURN 1

  the problem occurred when both lists in the subqueries were empty. In this case invalid code
  was generated and the query couldn't be executed.


v1.4.14 (2014-04-05)
--------------------

* fixed race conditions during shape / attribute insertion

  A race condition could have led to spurious `cannot find attribute #xx` or
  `cannot find shape #xx` (where xx is a number) warning messages being logged
  by the server. This happened when a new attribute was inserted and at the same
  time was queried by another thread.

  Also fixed a race condition that may have occurred when a thread tried to
  access the shapes / attributes hash tables while they were resized. In this
  cases, the shape / attribute may have been hashed to a wrong slot.

* fixed a memory barrier / cpu synchronization problem with libev, affecting
  Windows with Visual Studio 2013 (probably earlier versions are affected, too)

  The issue is described in detail here:
  http://lists.schmorp.de/pipermail/libev/2014q1/002318.html


v1.4.13 (2014-03-14)
--------------------

* added diagnostic output for Foxx application upload

* allow dump & restore from ArangoDB 1.4 with an ArangoDB 2.0 server

* allow startup options `temp-path` and `default-language` to be specified from the arangod
  configuration file and not only from the command line

* fixed too eager compaction

  The compaction will now wait for several seconds before trying to re-compact the same
  collection. Additionally, some other limits have been introduced for the compaction.


v1.4.12 (2014-03-05)
--------------------

* fixed display bug in web interface which caused the following problems:
  - documents were displayed in web interface as being empty
  - document attributes view displayed many attributes with content "undefined"
  - document source view displayed many attributes with name "TYPEOF" and value "undefined"
  - an alert popping up in the browser with message "Datatables warning..."

* re-introduced old-style read-write locks to supports Windows versions older than
  Windows 2008R2 and Windows 7. This should re-enable support for Windows Vista and
  Windows 2008.


v1.4.11 (2014-02-27)
--------------------

* added SHORTEST_PATH AQL function

  this calculates the shortest paths between two vertices, using the Dijkstra
  algorithm, employing a min-heap

  By default, ArangoDB does not know the distance between any two vertices and
  will use a default distance of 1. A custom distance function can be registered
  as an AQL user function to make the distance calculation use any document
  attributes or custom logic:

      RETURN SHORTEST_PATH(cities, motorways, "cities/CGN", "cities/MUC", "outbound", {
        paths: true,
        distance: "myfunctions::citydistance"
      })

      // using the following custom distance function
      var aqlfunctions = require("org/arangodb/aql/functions");
      aqlfunctions.register("myfunctions::distance", function (config, vertex1, vertex2, edge) {
        return Math.sqrt(Math.pow(vertex1.x - vertex2.x) + Math.pow(vertex1.y - vertex2.y));
      }, false);

* fixed bug in Graph.pathTo function

* fixed small memleak in AQL optimizer

* fixed access to potentially uninitialized variable when collection had a cap constraint


v1.4.10 (2014-02-21)
--------------------

* fixed graph constructor to allow graph with some parameter to be used

* added node.js "events" and "stream"

* updated npm packages

* added loading of .json file

* Fixed http return code in graph api with waitForSync parameter.

* Fixed documentation in graph, simple and index api.

* removed 2 tests due to change in ruby library.

* issue #756: set access-control-expose-headers on CORS response

  the following headers are now whitelisted by ArangoDB in CORS responses:
  - etag
  - content-encoding
  - content-length
  - location
  - server
  - x-arango-errors
  - x-arango-async-id


v1.4.9 (2014-02-07)
-------------------

* return a document's current etag in response header for HTTP HEAD requests on
  documents that return an HTTP 412 (precondition failed) error. This allows
  retrieving the document's current revision easily.

* added AQL function `SKIPLIST` to directly access skiplist indexes from AQL

  This is a shortcut method to use a skiplist index for retrieving specific documents in
  indexed order. The function capability is rather limited, but it may be used
  for several cases to speed up queries. The documents are returned in index order if
  only one condition is used.

      /* return all documents with mycollection.created > 12345678 */
      FOR doc IN SKIPLIST(mycollection, { created: [[ '>', 12345678 ]] })
        RETURN doc

      /* return first document with mycollection.created > 12345678 */
      FOR doc IN SKIPLIST(mycollection, { created: [[ '>', 12345678 ]] }, 0, 1)
        RETURN doc

      /* return all documents with mycollection.created between 12345678 and 123456790 */
      FOR doc IN SKIPLIST(mycollection, { created: [[ '>', 12345678 ], [ '<=', 123456790 ]] })
        RETURN doc

      /* return all documents with mycollection.a equal 1 and .b equal 2 */
      FOR doc IN SKIPLIST(mycollection, { a: [[ '==', 1 ]], b: [[ '==', 2 ]] })
        RETURN doc

  The function requires a skiplist index with the exact same attributes to
  be present on the specified collection. All attributes present in the skiplist
  index must be specified in the conditions specified for the `SKIPLIST` function.
  Attribute declaration order is important, too: attributes must be specified in the
  same order in the condition as they have been declared in the skiplist index.

* added command-line option `--server.disable-authentication-unix-sockets`

  with this option, authentication can be disabled for all requests coming
  in via UNIX domain sockets, enabling clients located on the same host as
  the ArangoDB server to connect without authentication.
  Other connections (e.g. TCP/IP) are not affected by this option.

  The default value for this option is `false`.
  Note: this option is only supported on platforms that support Unix domain
  sockets.

* call global arangod instance destructor on shutdown

* issue #755: TRAVERSAL does not use strategy, order and itemOrder options

  these options were not honored when configuring a traversal via the AQL
  TRAVERSAL function. Now, these options are used if specified.

* allow vertex and edge filtering with user-defined functions in TRAVERSAL,
  TRAVERSAL_TREE and SHORTEST_PATH AQL functions:

      // using user-defined AQL functions for edge and vertex filtering
      RETURN TRAVERSAL(friends, friendrelations, "friends/john", "outbound", {
        followEdges: "myfunctions::checkedge",
        filterVertices: "myfunctions::checkvertex"
      })

      // using the following custom filter functions
      var aqlfunctions = require("org/arangodb/aql/functions");
      aqlfunctions.register("myfunctions::checkedge", function (config, vertex, edge, path) {
        return (edge.type !== 'dislikes'); // don't follow these edges
      }, false);

      aqlfunctions.register("myfunctions::checkvertex", function (config, vertex, path) {
        if (vertex.isDeleted || ! vertex.isActive) {
          return [ "prune", "exclude" ]; // exclude these and don't follow them
        }
        return [ ]; // include everything else
      }, false);

* issue #748: add vertex filtering to AQL's TRAVERSAL[_TREE]() function


v1.4.8 (2014-01-31)
-------------------

* install foxx apps in the web interface

* fixed a segfault in the import API


v1.4.7 (2014-01-23)
-------------------

* issue #744: Add usage example arangoimp from Command line

* issue #738: added __dirname, __filename pseudo-globals. Fixes #733. (@by pluma)

* mount all Foxx applications in system apps directory on startup


v1.4.6 (2014-01-20)
-------------------

* issue #736: AQL function to parse collection and key from document handle

* added fm.rescan() method for Foxx-Manager

* fixed issue #734: foxx cookie and route problem

* added method `fm.configJson` for arangosh

* include `startupPath` in result of API `/_api/foxx/config`


v1.4.5 (2014-01-15)
-------------------

* fixed issue #726: Alternate Windows Install Method

* fixed issue #716: dpkg -P doesn't remove everything

* fixed bugs in description of HTTP API `_api/index`

* fixed issue #732: Rest API GET revision number

* added missing documentation for several methods in HTTP API `/_api/edge/...`

* fixed typos in description of HTTP API `_api/document`

* defer evaluation of AQL subqueries and logical operators (lazy evaluation)

* Updated font in WebFrontend, it now contains a version that renders properly on Windows

* generally allow function return values as call parameters to AQL functions

* fixed potential deadlock in global context method execution

* added override file "arangod.conf.local" (and co)


v1.4.4 (2013-12-24)
-------------------

* uid and gid are now set in the scripts, there is no longer a separate config file for
  arangod when started from a script

* foxx-manager is now an alias for arangosh

* arango-dfdb is now an alias for arangod, moved from bin to sbin

* changed from readline to linenoise for Windows

* added --install-service and --uninstall-service for Windows

* removed --daemon and --supervisor for Windows

* arangosh and arangod now uses the config-file which maps the binary name, i. e. if you
  rename arangosh to foxx-manager it will use the config file foxx-manager.conf

* fixed lock file for Windows

* fixed issue #711, #687: foxx-manager throws internal errors

* added `--server.ssl-protocol` option for client tools
  this allows connecting from arangosh, arangoimp, arangoimp etc. to an ArangoDB
  server that uses a non-default value for `--server.ssl-protocol`. The default
  value for the SSL protocol is 4 (TLSv1). If the server is configured to use a
  different protocol, it was not possible to connect to it with the client tools.

* added more detailed request statistics

  This adds the number of async-executed HTTP requests plus the number of HTTP
  requests per individual HTTP method type.

* added `--force` option for arangorestore
  this option allows continuing a restore operation even if the server reports errors
  in the middle of the restore operation

* better error reporting for arangorestore
  in case the server returned an HTTP error, arangorestore previously reported this
  error as `internal error` without any details only. Now server-side errors are
  reported by arangorestore with the server's error message

* include more system collections in dumps produced by arangodump
  previously some system collections were intentionally excluded from dumps, even if the
  dump was run with `--include-system-collections`. for example, the collections `_aal`,
  `_modules`, `_routing`, and `_users` were excluded. This makes sense in a replication
  context but not always in a dump context.
  When specifying `--include-system-collections`, arangodump will now include the above-
  mentioned collections in the dump, too. Some other system collections are still excluded
  even when the dump is run with `--include-system-collections`, for example `_replication`
  and `_trx`.

* fixed issue #701: ArangoStatement undefined in arangosh

* fixed typos in configuration files


v1.4.3 (2013-11-25)
-------------------

* fixed a segfault in the AQL optimizer, occurring when a constant non-list value was
  used on the right-hand side of an IN operator that had a collection attribute on the
  left-hand side

* issue #662:

  Fixed access violation errors (crashes) in the Windows version, occurring under some
  circumstances when accessing databases with multiple clients in parallel

* fixed issue #681: Problem with ArchLinux PKGBUILD configuration


v1.4.2 (2013-11-20)
-------------------

* fixed issue #669: Tiny documentation update

* ported Windows version to use native Windows API SRWLocks (slim read-write locks)
  and condition variables instead of homemade versions

  MSDN states the following about the compatibility of SRWLocks and Condition Variables:

      Minimum supported client:
      Windows Server 2008 [desktop apps | Windows Store apps]

      Minimum supported server:
      Windows Vista [desktop apps | Windows Store apps]

* fixed issue #662: ArangoDB on Windows hanging

  This fixes a deadlock issue that occurred on Windows when documents were written to
  a collection at the same time when some other thread tried to drop the collection.

* fixed file-based logging in Windows

  the logger complained on startup if the specified log file already existed

* fixed startup of server in daemon mode (`--daemon` startup option)

* fixed a segfault in the AQL optimizer

* issue #671: Method graph.measurement does not exist

* changed Windows condition variable implementation to use Windows native
  condition variables

  This is an attempt to fix spurious Windows hangs as described in issue #662.

* added documentation for JavaScript traversals

* added --code-page command-line option for Windows version of arangosh

* fixed a problem when creating edges via the web interface.

  The problem only occurred if a collection was created with type "document
  collection" via the web interface, and afterwards was dropped and re-created
  with type "edge collection". If the web interface page was not reloaded,
  the old collection type (document) was cached, making the subsequent creation
  of edges into the (seeming-to-be-document) collection fail.

  The fix is to not cache the collection type in the web interface. Users of
  an older version of the web interface can reload the collections page if they
  are affected.

* fixed a caching problem in arangosh: if a collection was created using the web
  interface, and then removed via arangosh, arangosh did not actually drop the
  collection due to caching.

  Because the `drop` operation was not carried out, this caused misleading error
  messages when trying to re-create the collection (e.g. `cannot create collection:
  duplicate name`).

* fixed ALT-introduced characters for arangosh console input on Windows

  The Windows readline port was not able to handle characters that are built
  using CTRL or ALT keys. Regular characters entered using the CTRL or ALT keys
  were silently swallowed and not passed to the terminal input handler.

  This did not seem to cause problems for the US keyboard layout, but was a
  severe issue for keyboard layouts that require the ALT (or ALT-GR) key to
  construct characters. For example, entering the character `{` with a German
  keyboard layout requires pressing ALT-GR + 9.

* fixed issue #665: Hash/skiplist combo madness bit my ass

  this fixes a problem with missing/non-deterministic rollbacks of inserts in
  case of a unique constraint violation into a collection with multiple secondary
  indexes (with at least one of them unique)

* fixed issue #664: ArangoDB installer on Windows requires drive c:

* partly fixed issue #662: ArangoDB on Windows hanging

  This fixes dropping databases on Windows. In previous 1.4 versions on Windows,
  one shape collection file was not unloaded and removed when dropping a database,
  leaving one directory and one shape collection file in the otherwise-dropped
  database directory.

* fixed issue #660: updated documentation on indexes


v1.4.1 (2013-11-08)
-------------------

* performance improvements for skip-list deletes


v1.4.1-rc1 (2013-11-07)
-----------------------

* fixed issue #635: Web-Interface should have a "Databases" Menu for Management

* fixed issue #624: Web-Interface is missing a Database selector

* fixed segfault in bitarray query

* fixed issue #656: Cannot create unique index through web interface

* fixed issue #654: bitarray index makes server down

* fixed issue #653: Slow query

* fixed issue #650: Randomness of any() should be improved

* made AQL `DOCUMENT()` function polymorphic and work with just one parameter.

  This allows using the `DOCUMENT` function like this:

      DOCUMENT('users/john')
      DOCUMENT([ 'users/john', 'users/amy' ])

  in addition to the existing use cases:

      DOCUMENT(users, 'users/john')
      DOCUMENT(users, 'john')
      DOCUMENT(users, [ 'users/john' ])
      DOCUMENT(users, [ 'users/john', 'users/amy' ])
      DOCUMENT(users, [ 'john', 'amy' ])

* simplified usage of ArangoDB batch API

  It is not necessary anymore to send the batch boundary in the HTTP `Content-Type`
  header. Previously, the batch API expected the client to send a Content-Type header
  of`multipart/form-data; boundary=<some boundary value>`. This is still supported in
  ArangoDB 2.0, but clients can now also omit this header. If the header is not
  present in a client request, ArangoDB will ignore the request content type and
  read the MIME boundary from the beginning of the request body.

  This also allows using the batch API with the Swagger "Try it out" feature (which is
  not too good at sending a different or even dynamic content-type request header).

* added API method GET `/_api/database/user`

  This returns the list of databases a specific user can see without changing the
  username/passwd.

* issue #424: Documentation about IDs needs to be upgraded


v1.4.0 (2013-10-29)
-------------------

* fixed issue #648: /batch API is missing from Web Interface API Documentation (Swagger)

* fixed issue #647: Icon tooltips missing

* fixed issue #646: index creation in web interface

* fixed issue #645: Allow jumping from edge to linked vertices

* merged PR for issue #643: Some minor corrections and a link to "Downloads"

* fixed issue #642: Completion of error handling

* fixed issue #639: compiling v1.4 on maverick produces warnings on -Wstrict-null-sentinel

* fixed issue #634: Web interface bug: Escape does not always propagate

* fixed issue #620: added startup option `--server.default-api-compatibility`

  This adds the following changes to the ArangoDB server and clients:
  - the server provides a new startup option `--server.default-api-compatibility`.
    This option can be used to determine the compatibility of (some) server API
    return values. The value for this parameter is a server version number,
    calculated as follows: `10000 * major + 100 * minor` (e.g. `10400` for ArangoDB
    1.3). The default value is `10400` (1.4), the minimum allowed value is `10300`
    (1.3).

    When setting this option to a value lower than the current server version,
    the server might respond with old-style results to "old" clients, increasing
    compatibility with "old" (non-up-to-date) clients.

  - the server will on each incoming request check for an HTTP header
    `x-arango-version`. Clients can optionally set this header to the API
    version number they support. For example, if a client sends the HTTP header
    `x-arango-version: 10300`, the server will pick this up and might send ArangoDB
    1.3-style responses in some situations.

    Setting either the startup parameter or using the HTTP header (or both) allows
    running "old" clients with newer versions of ArangoDB, without having to adjust
    the clients too much.

  - the `location` headers returned by the server for the APIs `/_api/document/...`
    and `/_api/collection/...` will have different values depending on the used API
    version. If the API compatibility is `10300`, the `location` headers returned
    will look like this:

        location: /_api/document/....

    whereas when an API compatibility of `10400` or higher is used, the `location`
    headers will look like this:

        location: /_db/<database name>/_api/document/...

  Please note that even in the presence of this, old API versions still may not
  be supported forever by the server.

* fixed issue #643: Some minor corrections and a link to "Downloads" by @frankmayer

* started issue #642: Completion of error handling

* fixed issue #639: compiling v1.4 on maverick produces warnings on
  -Wstrict-null-sentinel

* fixed issue #621: Standard Config needs to be fixed

* added function to manage indexes (web interface)

* improved server shutdown time by signaling shutdown to applicationserver,
  logging, cleanup and compactor threads

* added foxx-manager `replace` command

* added foxx-manager `installed` command (a more intuitive alias for `list`)

* fixed issue #617: Swagger API is missing '/_api/version'

* fixed issue #615: Swagger API: Some commands have no parameter entry forms

* fixed issue #614: API : Typo in : Request URL /_api/database/current

* fixed issue #609: Graph viz tool - different background color

* fixed issue #608: arangosh config files - eventually missing in the manual

* fixed issue #607: Admin interface: no core documentation

* fixed issue #603: Aardvark Foxx App Manager

* fixed a bug in type-mapping between AQL user functions and the AQL layer

  The bug caused errors like the following when working with collection documents
  in an AQL user function:

      TypeError: Cannot assign to read only property '_id' of #<ShapedJson>

* create less system collections when creating a new database

  This is achieved by deferring collection creation until the collections are actually
  needed by ArangoDB. The following collections are affected by the change:
  - `_fishbowl`
  - `_structures`


v1.4.0-beta2 (2013-10-14)
-------------------------

* fixed compaction on Windows

  The compaction on Windows did not ftruncate the cleaned datafiles to a smaller size.
  This has been fixed so not only the content of the files is cleaned but also files
  are re-created with potentially smaller sizes.

* only the following system collections will be excluded from replication from now on:
  - `_replication`
  - `_trx`
  - `_users`
  - `_aal`
  - `_fishbowl`
  - `_modules`
  - `_routing`

  Especially the following system collections will now be included in replication:
  - `_aqlfunctions`
  - `_graphs`

  In previous versions of ArangoDB, all system collections were excluded from the
  replication.

  The change also caused a change in the replication logger and applier:
  in previous versions of ArangoDB, only a collection's id was logged for an operation.
  This has not caused problems for non-system collections but for system collections
  there ids might differ. In addition to a collection id ArangoDB will now also log the
  name of a collection for each replication event.

  The replication applier will now look for the collection name attribute in logged
  events preferably.

* added database selection to arango-dfdb

* provide foxx-manager, arangodump, and arangorestore in Windows build

* ArangoDB 1.4 will refuse to start if option `--javascript.app-path` is not set.

* added startup option `--server.allow-method-override`

  This option can be set to allow overriding the HTTP request method in a request using
  one of the following custom headers:

  - x-http-method-override
  - x-http-method
  - x-method-override

  This allows bypassing proxies and tools that would otherwise just let certain types of
  requests pass. Enabling this option may impose a security risk, so it should only be
  used in very controlled environments.

  The default value for this option is `false` (no method overriding allowed).

* added "details" URL parameter for bulk import API

  Setting the `details` URL parameter to `true` in a call to POST `/_api/import` will make
  the import return details about non-imported documents in the `details` attribute. If
  `details` is `false` or omitted, no `details` attribute will be present in the response.
  This is the same behavior that previous ArangoDB versions exposed.

* added "complete" option for bulk import API

  Setting the `complete` URL parameter to `true` in a call to POST `/_api/import` will make
  the import completely fail if at least one of documents cannot be imported successfully.

  It defaults to `false`, which will make ArangoDB continue importing the other documents
  from the import even if some documents cannot be imported. This is the same behavior that
  previous ArangoDB versions exposed.

* added missing swagger documentation for `/_api/log`

* calling `/_api/logs` (or `/_admin/logs`) is only permitted from the `_system` database now.

  Calling this API method for/from other database will result in an HTTP 400.

' ported fix from https://github.com/novus/nvd3/commit/0894152def263b8dee60192f75f66700cea532cc

  This prevents JavaScript errors from occurring in Chrome when in the admin interface,
  section "Dashboard".

* show current database name in web interface (bottom right corner)

* added missing documentation for /_api/import in swagger API docs

* allow specification of database name for replication sync command replication applier

  This allows syncing from a master database with a different name than the slave database.

* issue #601: Show DB in prompt

  arangosh now displays the database name as part of the prompt by default.

  Can change the prompt by using the `--prompt` option, e.g.

      > arangosh --prompt "my db is named \"%d\"> "


v1.4.0-beta1 (2013-10-01)
-------------------------

* make the Foxx manager use per-database app directories

  Each database now has its own subdirectory for Foxx applications. Each database
  can thus use different Foxx applications if required. A Foxx app for a specific
  database resides in `<app-path>/databases/<database-name>/<app-name>`.

  System apps are shared between all databases. They reside in `<app-path>/system/<app-name>`.

* only trigger an engine reset in development mode for URLs starting with `/dev/`

  This prevents ArangoDB from reloading all Foxx applications when it is not
  actually necessary.

* changed error code from 10 (bad parameter) to 1232 (invalid key generator) for
  errors that are due to an invalid key generator specification when creating a new
  collection

* automatic detection of content-type / mime-type for Foxx assets based on filenames,
  added possibility to override auto detection

* added endpoint management API at `/_api/endpoint`

* changed HTTP return code of PUT `/_api/cursor` from 400 to 404 in case a
  non-existing cursor is referred to

* issue #360: added support for asynchronous requests

  Incoming HTTP requests with the headers `x-arango-async: true` or
  `x-arango-async: store` will be answered by the server instantly with a generic
  HTTP 202 (Accepted) response.

  The actual requests will be queued and processed by the server asynchronously,
  allowing the client to continue sending other requests without waiting for the
  server to process the actually requested operation.

  The exact point in time when a queued request is executed is undefined. If an
  error occurs during execution of an asynchronous request, the client will not
  be notified by the server.

  The maximum size of the asynchronous task queue can be controlled using the new
  option `--scheduler.maximal-queue-size`. If the queue contains this many number of
  tasks and a new asynchronous request comes in, the server will reject it with an
  HTTP 500 (internal server error) response.

  Results of incoming requests marked with header `x-arango-async: true` will be
  discarded by the server immediately. Clients have no way of accessing the result
  of such asynchronously executed request. This is just _fire and forget_.

  To later retrieve the result of an asynchronously executed request, clients can
  mark a request with the header `x-arango-async: keep`. This makes the server
  store the result of the request in memory until explicitly fetched by a client
  via the `/_api/job` API. The `/_api/job` API also provides methods for basic
  inspection of which pending or already finished requests there are on the server,
  plus ways for garbage collecting unneeded results.

* Added new option `--scheduler.maximal-queue-size`.

* issue #590: Manifest Lint

* added data dump and restore tools, arangodump and arangorestore.

  arangodump can be used to create a logical dump of an ArangoDB database, or
  just dedicated collections. It can be used to dump both a collection's structure
  (properties and indexes) and data (documents).

  arangorestore can be used to restore data from a dump created with arangodump.
  arangorestore currently does not re-create any indexes, and doesn't yet handle
  referenced documents in edges properly when doing just partial restores.
  This will be fixed until 1.4 stable.

* introduced `--server.database` option for arangosh, arangoimp, and arangob.

  The option allows these client tools to use a certain database for their actions.
  In arangosh, the current database can be switched at any time using the command

      db._useDatabase(<name>);

  When no database is specified, all client tools will assume they should use the
  default database `_system`. This is done for downwards-compatibility reasons.

* added basic multi database support (alpha)

  New databases can be created using the REST API POST `/_api/database` and the
  shell command `db._createDatabase(<name>)`.

  The default database in ArangoDB is called `_system`. This database is always
  present and cannot be deleted by the user. When an older version of ArangoDB is
  upgraded to 1.4, the previously only database will automatically become the
  `_system` database.

  New databases can be created with the above commands, and can be deleted with the
  REST API DELETE `/_api/database/<name>` or the shell command `db._dropDatabase(<name>);`.

  Deleting databases is still unstable in ArangoDB 1.4 alpha and might crash the
  server. This will be fixed until 1.4 stable.

  To access a specific database via the HTTP REST API, the `/_db/<name>/` prefix
  can be used in all URLs. ArangoDB will check if an incoming request starts with
  this prefix, and will automatically pick the database name from it. If the prefix
  is not there, ArangoDB will assume the request is made for the default database
  (`_system`). This is done for downwards-compatibility reasons.

  That means, the following URL pathnames are logically identical:

      /_api/document/mycollection/1234
      /_db/_system/document/mycollection/1234

  To access a different database (e.g. `test`), the URL pathname would look like this:

      /_db/test/document/mycollection/1234

  New databases can also be created and existing databases can only be dropped from
  within the default database (`_system`). It is not possible to drop the `_system`
  database itself.

  Cross-database operations are unintended and unsupported. The intention of the
  multi-database feature is to have the possibility to have a few databases managed
  by ArangoDB in parallel, but to only access one database at a time from a connection
  or a request.

  When accessing the web interface via the URL pathname `/_admin/html/` or `/_admin/aardvark`,
  the web interface for the default database (`_system`) will be displayed.
  To access the web interface for a different database, the database name can be
  put into the URLs as a prefix, e.g. `/_db/test/_admin/html` or
  `/_db/test/_admin/aardvark`.

  All internal request handlers and also all user-defined request handlers and actions
  (including Foxx) will only get to see the unprefixed URL pathnames (i.e. excluding
  any database name prefix). This is to ensure downwards-compatibility.

  To access the name of the requested database from any action (including Foxx), use
  use `req.database`.

  For example, when calling the URL `/myapp/myaction`, the content of `req.database`
  will be `_system` (the default database because no database got specified) and the
  content of `req.url` will be `/myapp/myaction`.

  When calling the URL `/_db/test/myapp/myaction`, the content of `req.database` will be
  `test`, and the content of `req.url` will still be `/myapp/myaction`.

* Foxx now excludes files starting with . (dot) when bundling assets

  This mitigates problems with editor swap files etc.

* made the web interface a Foxx application

  This change caused the files for the web interface to be moved from `html/admin` to
  `js/apps/aardvark` in the file system.

  The base URL for the admin interface changed from `_admin/html/index.html` to
  `_admin/aardvark/index.html`.

  The "old" redirection to `_admin/html/index.html` will now produce a 404 error.

  When starting ArangoDB with the `--upgrade` option, this will automatically be remedied
  by putting in a redirection from `/` to `/_admin/aardvark/index.html`, and from
  `/_admin/html/index.html` to `/_admin/aardvark/index.html`.

  This also obsoletes the following configuration (command-line) options:
  - `--server.admin-directory`
  - `--server.disable-admin-interface`

  when using these now obsolete options when the server is started, no error is produced
  for downwards-compatibility.

* changed User-Agent value sent by arangoimp, arangosh, and arangod from "VOC-Agent" to
  "ArangoDB"

* changed journal file creation behavior as follows:

  Previously, a journal file for a collection was always created when a collection was
  created. When a journal filled up and became full, the current journal was made a
  datafile, and a new (empty) journal was created automatically. There weren't many
  intended situations when a collection did not have at least one journal.

  This is changed now as follows:
  - when a collection is created, no journal file will be created automatically
  - when there is a write into a collection without a journal, the journal will be
    created lazily
  - when there is a write into a collection with a full journal, a new journal will
    be created automatically

  From the end user perspective, nothing should have changed, except that there is now
  less disk usage for empty collections. Disk usage of infrequently updated collections
  might also be reduced significantly by running the `rotate()` method of a collection,
  and not writing into a collection subsequently.

* added method `collection.rotate()`

  This allows premature rotation of a collection's current journal file into a (read-only)
  datafile. The purpose of using `rotate()` is to prematurely allow compaction (which is
  performed on datafiles only) on data, even if the journal was not filled up completely.

  Using `rotate()` may make sense in the following scenario:

      c = db._create("test");
      for (i = 0; i < 1000; ++i) {
        c.save(...); // insert lots of data here
      }

      ...
      c.truncate(); // collection is now empty
      // only data in datafiles will be compacted by following compaction runs
      // all data in the current journal would not be compacted

      // calling rotate will make the current journal a datafile, and thus make it
      // eligible for compaction
      c.rotate();

  Using `rotate()` may also be useful when data in a collection is known to not change
  in the immediate future. After having completed all write operations on a collection,
  performing a `rotate()` will reduce the size of the current journal to the actually
  required size (remember that journals are pre-allocated with a specific size) before
  making the journal a datafile. Thus `rotate()` may cause disk space savings, even if
  the datafiles does not qualify for compaction after rotation.

  Note: rotating the journal is asynchronous, so that the actual rotation may be executed
  after `rotate()` returns to the caller.

* changed compaction to merge small datafiles together (up to 3 datafiles are merged in
  a compaction run)

  In the regular case, this should leave less small datafiles stay around on disk and allow
  using less file descriptors in total.

* added AQL MINUS function

* added AQL UNION_DISTINCT function (more efficient than combination of `UNIQUE(UNION())`)

* updated mruby to 2013-08-22

* issue #587: Add db._create() in help for startup arangosh

* issue #586: Share a link on installation instructions in the User Manual

* issue #585: Bison 2.4 missing on Mac for custom build

* issue #584: Web interface images broken in devel

* issue #583: Small documentation update

* issue #581: Parameter binding for attributes

* issue #580: Small improvements (by @guidoreina)

* issue #577: Missing documentation for collection figures in implementor manual

* issue #576: Get disk usage for collections and graphs

  This extends the result of the REST API for /_api/collection/figures with
  the attributes `compactors.count`, `compactors.fileSize`, `shapefiles.count`,
  and `shapefiles.fileSize`.

* issue #575: installing devel version on mac (low prio)

* issue #574: Documentation (POST /_admin/routing/reload)

* issue #558: HTTP cursors, allow count to ignore LIMIT


v1.4.0-alpha1 (2013-08-02)
--------------------------

* added replication. check online manual for details.

* added server startup options `--server.disable-replication-logger` and
  `--server.disable-replication-applier`

* removed action deployment tool, this now handled with Foxx and its manager or
  by kaerus node utility

* fixed a server crash when using byExample / firstExample inside a transaction
  and the collection contained a usable hash/skiplist index for the example

* defineHttp now only expects a single context

* added collection detail dialog (web interface)

  Shows collection properties, figures (datafiles, journals, attributes, etc.)
  and indexes.

* added documents filter (web interface)

  Allows searching for documents based on attribute values. One or many filter
  conditions can be defined, using comparison operators such as '==', '<=', etc.

* improved AQL editor (web interface)

  Editor supports keyboard shortcuts (Submit, Undo, Redo, Select).
  Editor allows saving and reusing of user-defined queries.
  Added example queries to AQL editor.
  Added comment button.

* added document import (web interface)

  Allows upload of JSON-data from files. Files must have an extension of .json.

* added dashboard (web interface)

  Shows the status of replication and multiple system charts, e.g.
  Virtual Memory Size, Request Time, HTTP Connections etc.

* added API method `/_api/graph` to query all graphs with all properties.

* added example queries in web interface AQL editor

* added arango.reconnect(<host>) method for arangosh to dynamically switch server or
  user name

* added AQL range operator `..`

  The `..` operator can be used to easily iterate over a sequence of numeric
  values. It will produce a list of values in the defined range, with both bounding
  values included.

  Example:

      2010..2013

  will produce the following result:

      [ 2010, 2011, 2012, 2013 ]

* added AQL RANGE function

* added collection.first(count) and collection.last(count) document access functions

  These functions allow accessing the first or last n documents in a collection. The order
  is determined by document insertion/update time.

* added AQL INTERSECTION function

* INCOMPATIBLE CHANGE: changed AQL user function namespace resolution operator from `:` to `::`

  AQL user-defined functions were introduced in ArangoDB 1.3, and the namespace resolution
  operator for them was the single colon (`:`). A function call looked like this:

      RETURN mygroup:myfunc()

  The single colon caused an ambiguity in the AQL grammar, making it indistinguishable from
  named attributes or the ternary operator in some cases, e.g.

      { mygroup:myfunc ? mygroup:myfunc }

  The change of the namespace resolution operator from `:` to `::` fixes this ambiguity.

  Existing user functions in the database will be automatically fixed when starting ArangoDB
  1.4 with the `--upgrade` option. However, queries using user-defined functions need to be
  adjusted on the client side to use the new operator.

* allow multiple AQL LET declarations separated by comma, e.g.
  LET a = 1, b = 2, c = 3

* more useful AQL error messages

  The error position (line/column) is more clearly indicated for parse errors.
  Additionally, if a query references a collection that cannot be found, the error
  message will give a hint on the collection name

* changed return value for AQL `DOCUMENT` function in case document is not found

  Previously, when the AQL `DOCUMENT` function was called with the id of a document and
  the document could not be found, it returned `undefined`. This value is not part of the
  JSON type system and this has caused some problems.
  Starting with ArangoDB 1.4, the `DOCUMENT` function will return `null` if the document
  looked for cannot be found.

  In case the function is called with a list of documents, it will continue to return all
  found documents, and will not return `null` for non-found documents. This has not changed.

* added single line comments for AQL

  Single line comments can be started with a double forward slash: `//`.
  They end at the end of the line, or the end of the query string, whichever is first.

* fixed documentation issues #567, #568, #571.

* added collection.checksum(<withData>) method to calculate CRC checksums for
  collections

  This can be used to
  - check if data in a collection has changed
  - compare the contents of two collections on different ArangoDB instances

* issue #565: add description line to aal.listAvailable()

* fixed several out-of-memory situations when double freeing or invalid memory
  accesses could happen

* less msyncing during the creation of collections

  This is achieved by not syncing the initial (standard) markers in shapes collections.
  After all standard markers are written, the shapes collection will get synced.

* renamed command-line option `--log.filter` to `--log.source-filter` to avoid
  misunderstandings

* introduced new command-line option `--log.content-filter` to optionally restrict
  logging to just specific log messages (containing the filter string, case-sensitive).

  For example, to filter on just log entries which contain `ArangoDB`, use:

      --log.content-filter "ArangoDB"

* added optional command-line option `--log.requests-file` to log incoming HTTP
  requests to a file.

  When used, all HTTP requests will be logged to the specified file, containing the
  client IP address, HTTP method, requests URL, HTTP response code, and size of the
  response body.

* added a signal handler for SIGUSR1 signal:

  when ArangoDB receives this signal, it will respond all further incoming requests
  with an HTTP 503 (Service Unavailable) error. This will be the case until another
  SIGUSR1 signal is caught. This will make ArangoDB start serving requests regularly
  again. Note: this is not implemented on Windows.

* limited maximum request URI length to 16384 bytes:

  Incoming requests with longer request URIs will be responded to with an HTTP
  414 (Request-URI Too Long) error.

* require version 1.0 or 1.1 in HTTP version signature of requests sent by clients:

  Clients sending requests with a non-HTTP 1.0 or non-HTTP 1.1 version number will
  be served with an HTTP 505 (HTTP Version Not Supported) error.

* updated manual on indexes:

  using system attributes such as `_id`, `_key`, `_from`, `_to`, `_rev` in indexes is
  disallowed and will be rejected by the server. This was the case since ArangoDB 1.3,
  but was not properly documented.

* issue #563: can aal become a default object?

  aal is now a prefab object in arangosh

* prevent certain system collections from being renamed, dropped, or even unloaded.

  Which restrictions there are for which system collections may vary from release to
  release, but users should in general not try to modify system collections directly
  anyway.

  Note: there are no such restrictions for user-created collections.

* issue #559: added Foxx documentation to user manual

* added server startup option `--server.authenticate-system-only`. This option can be
  used to restrict the need for HTTP authentication to internal functionality and APIs,
  such as `/_api/*` and `/_admin/*`.
  Setting this option to `true` will thus force authentication for the ArangoDB APIs
  and the web interface, but allow unauthenticated requests for other URLs (including
  user defined actions and Foxx applications).
  The default value of this option is `false`, meaning that if authentication is turned
  on, authentication is still required for *all* incoming requests. Only by setting the
  option to `true` this restriction is lifted and authentication becomes required for
  URLs starting with `/_` only.

  Please note that authentication still needs to be enabled regularly by setting the
  `--server.disable-authentication` parameter to `false`. Otherwise no authentication
  will be required for any URLs as before.

* protect collections against unloading when there are still document barriers around.

* extended cap constraints to optionally limit the active data size in a collection to
  a specific number of bytes.

  The arguments for creating a cap constraint are now:
  `collection.ensureCapConstraint(<count>, <byteSize>);`

  It is supported to specify just a count as in ArangoDB 1.3 and before, to specify
  just a fileSize, or both. The first met constraint will trigger the automated
  document removal.

* added `db._exists(doc)` and `collection.exists(doc)` for easy document existence checks

* added API `/_api/current-database` to retrieve information about the database the
  client is currently connected to (note: the API `/_api/current-database` has been
  removed in the meantime. The functionality is accessible via `/_api/database/current`
  now).

* ensure a proper order of tick values in datafiles/journals/compactors.
  any new files written will have the _tick values of their markers in order. for
  older files, there are edge cases at the beginning and end of the datafiles when
  _tick values are not properly in order.

* prevent caching of static pages in PathHandler.
  whenever a static page is requested that is served by the general PathHandler, the
  server will respond to HTTP GET requests with a "Cache-Control: max-age=86400" header.

* added "doCompact" attribute when creating collections and to collection.properties().
  The attribute controls whether collection datafiles are compacted.

* changed the HTTP return code from 400 to 404 for some cases when there is a referral
  to a non-existing collection or document.

* introduced error code 1909 `too many iterations` that is thrown when graph traversals
  hit the `maxIterations` threshold.

* optionally limit traversals to a certain number of iterations
  the limitation can be achieved via the traversal API by setting the `maxIterations`
  attribute, and also via the AQL `TRAVERSAL` and `TRAVERSAL_TREE` functions by setting
  the same attribute. If traversals are not limited by the end user, a server-defined
  limit for `maxIterations` may be used to prevent server-side traversals from running
  endlessly.

* added graph traversal API at `/_api/traversal`

* added "API" link in web interface, pointing to REST API generated with Swagger

* moved "About" link in web interface into "links" menu

* allow incremental access to the documents in a collection from out of AQL
  this allows reading documents from a collection chunks when a full collection scan
  is required. memory usage might be must lower in this case and queries might finish
  earlier if there is an additional LIMIT statement

* changed AQL COLLECT to use a stable sort, so any previous SORT order is preserved

* issue #547: Javascript error in the web interface

* issue #550: Make AQL graph functions support key in addition to id

* issue #526: Unable to escape when an errorneous command is entered into the js shell

* issue #523: Graph and vertex methods for the javascript api

* issue #517: Foxx: Route parameters with capital letters fail

* issue #512: Binded Parameters for LIMIT


v1.3.3 (2013-08-01)
-------------------

* issue #570: updateFishbowl() fails once

* updated and fixed generated examples

* issue #559: added Foxx documentation to user manual

* added missing error reporting for errors that happened during import of edges


v1.3.2 (2013-06-21)
-------------------

* fixed memleak in internal.download()

* made the shape-collection journal size adaptive:
  if too big shapes come in, a shape journal will be created with a big-enough size
  automatically. the maximum size of a shape journal is still restricted, but to a
  very big value that should never be reached in practice.

* fixed a segfault that occurred when inserting documents with a shape size bigger
  than the default shape journal size (2MB)

* fixed a locking issue in collection.truncate()

* fixed value overflow in accumulated filesizes reported by collection.figures()

* issue #545: AQL FILTER unnecessary (?) loop

* issue #549: wrong return code with --daemon


v1.3.1 (2013-05-24)
-------------------

* removed currently unused _ids collection

* fixed usage of --temp-path in aranogd and arangosh

* issue #540: suppress return of temporary internal variables in AQL

* issue #530: ReferenceError: ArangoError is not a constructor

* issue #535: Problem with AQL user functions javascript API

* set --javascript.app-path for test execution to prevent startup error

* issue #532: Graph _edgesCache returns invalid data?

* issue #531: Arangod errors

* issue #529: Really weird transaction issue

* fixed usage of --temp-path in aranogd and arangosh


v1.3.0 (2013-05-10)
-------------------

* fixed problem on restart ("datafile-xxx is not sealed") when server was killed
  during a compaction run

* fixed leak when using cursors with very small batchSize

* issue #508: `unregistergroup` function not mentioned in http interface docs

* issue #507: GET /_api/aqlfunction returns code inside parentheses

* fixed issue #489: Bug in aal.install

* fixed issue 505: statistics not populated on MacOS


v1.3.0-rc1 (2013-04-24)
-----------------------

* updated documentation for 1.3.0

* added node modules and npm packages

* changed compaction to only compact datafiles with more at least 10% of dead
  documents (byte size-wise)

* issue #498: fixed reload of authentication info when using
  `require("org/arangodb/users").reload()`

* issue #495: Passing an empty array to create a document results in a
  "phantom" document

* added more precision for requests statistics figures

* added "sum" attribute for individual statistics results in statistics API
  at /_admin/statistics

* made "limit" an optional parameter in AQL function NEAR().
  limit can now be either omitted completely, or set to 0. If so, an internal
  default value (currently 100) will be applied for the limit.

* issue #481

* added "attributes.count" to output of `collection.figures()`
  this also affects the REST API /_api/collection/<name>/figures

* added IndexedPropertyGetter for ShapedJson objects

* added API for user-defined AQL functions

* issue #475: A better error message for deleting a non-existent graph

* issue #474: Web interface problems with the JS Shell

* added missing documentation for AQL UNION function

* added transaction support.
  This provides ACID transactions for ArangoDB. Transactions can be invoked
  using the `db._executeTransaction()` function, or the `/_api/transaction`
  REST API.

* switched to semantic versioning (at least for alpha & alpha naming)

* added saveOrReplace() for server-side JS

v1.3.alpha1 (2013-04-05)
------------------------

* cleanup of Module, Package, ArangoApp and modules "internal", "fs", "console"

* use Error instead of string in throw to allow stack-trace

* issue #454: error while creation of Collection

* make `collection.count()` not recalculate the number of documents on the fly, but
  use some internal document counters.

* issue #457: invalid string value in web interface

* make datafile id (datafile->_fid) identical to the numeric part of the filename.
  E.g. the datafile `journal-123456.db` will now have a datafile marker with the same
  fid (i.e. `123456`) instead of a different value. This change will only affect
  datafiles that are created with 1.3 and not any older files.
  The intention behind this change is to make datafile debugging easier.

* consistently discard document attributes with reserved names (system attributes)
  but without any known meaning, for example `_test`, `_foo`, ...

  Previously, these attributes were saved with the document regularly in some cases,
  but were discarded in other cases.
  Now these attributes are discarded consistently. "Real" system attributes such as
  `_key`, `_from`, `_to` are not affected and will work as before.

  Additionally, attributes with an empty name (``) are discarded when documents are
  saved.

  Though using reserved or empty attribute names in documents was not really and
  consistently supported in previous versions of ArangoDB, this change might cause
  an incompatibility for clients that rely on this feature.

* added server startup flag `--database.force-sync-properties` to force syncing of
  collection properties on collection creation, deletion and on property update.
  The default value is true to mimic the behavior of previous versions of ArangoDB.
  If set to false, collection properties are written to disk but no call to sync()
  is made.

* added detailed output of server version and components for REST APIs
  `/_admin/version` and `/_api/version`. To retrieve this extended information,
  call the REST APIs with URL parameter `details=true`.

* issue #443: For git-based builds include commit hash in version

* adjust startup log output to be more compact, less verbose

* set the required minimum number of file descriptors to 256.
  On server start, this number is enforced on systems that have rlimit. If the limit
  cannot be enforced, starting the server will fail.
  Note: 256 is considered to be the absolute minimum value. Depending on the use case
  for ArangoDB, a much higher number of file descriptors should be used.

  To avoid checking & potentially changing the number of maximum open files, use the
  startup option `--server.descriptors-minimum 0`

* fixed shapedjson to json conversion for special numeric values (NaN, +inf, -inf).
  Before, "NaN", "inf", or "-inf" were written into the JSONified output, but these
  values are not allowed in JSON. Now, "null" is written to the JSONified output as
  required.

* added AQL functions VARIANCE_POPULATION(), VARIANCE_SAMPLE(), STDDEV_POPULATION(),
  STDDEV_SAMPLE(), AVERAGE(), MEDIAN() to calculate statistical values for lists

* added AQL SQRT() function

* added AQL TRIM(), LEFT() and RIGHT() string functions

* fixed issue #436: GET /_api/document on edge

* make AQL REVERSE() and LENGTH() functions work on strings, too

* disabled DOT generation in `make doxygen`. this speeds up docs generation

* renamed startup option `--dispatcher.report-intervall` to `--dispatcher.report-interval`

* renamed startup option `--scheduler.report-intervall` to `--scheduler.report-interval`

* slightly changed output of REST API method /_admin/log.
  Previously, the log messages returned also contained the date and log level, now
  they will only contain the log message, and no date and log level information.
  This information can be re-created by API users from the `timestamp` and `level`
  attributes of the result.

* removed configure option `--enable-zone-debug`
  memory zone debugging is now automatically turned on when compiling with ArangoDB
  `--enable-maintainer-mode`

* removed configure option `--enable-arangob`
  arangob is now always included in the build


v1.2.3 (XXXX-XX-XX)
-------------------

* added optional parameter `edgexamples` for AQL function EDGES() and NEIGHBORS()

* added AQL function NEIGHBORS()

* added freebsd support

* fixed firstExample() query with `_id` and `_key` attributes

* issue triAGENS/ArangoDB-PHP#55: AQL optimizer may have mis-optimized duplicate
  filter statements with limit


v1.2.2 (2013-03-26)
-------------------

* fixed save of objects with common sub-objects

* issue #459: fulltext internal memory allocation didn't scale well
  This fix improves loading times for collections with fulltext indexes that have
  lots of equal words indexed.

* issue #212: auto-increment support

  The feature can be used by creating a collection with the extra `keyOptions`
  attribute as follows:

      db._create("mycollection", { keyOptions: { type: "autoincrement", offset: 1, increment: 10, allowUserKeys: true } });

  The `type` attribute will make sure the keys will be auto-generated if no
  `_key` attribute is specified for a document.

  The `allowUserKeys` attribute determines whether users might still supply own
  `_key` values with documents or if this is considered an error.

  The `increment` value determines the actual increment value, whereas the `offset`
  value can be used to seed to value sequence with a specific starting value.
  This will be useful later in a multi-master setup, when multiple servers can use
  different auto-increment seed values and thus generate non-conflicting auto-increment values.

  The default values currently are:

  - `allowUserKeys`: `true`
  - `offset`: `0`
  - `increment`: `1`

  The only other available key generator type currently is `traditional`.
  The `traditional` key generator will auto-generate keys in a fashion as ArangoDB
  always did (some increasing integer value, with a more or less unpredictable
  increment value).

  Note that for the `traditional` key generator there is only the option to disallow
  user-supplied keys and give the server the sole responsibility for key generation.
  This can be achieved by setting the `allowUserKeys` property to `false`.

  This change also introduces the following errors that API implementors may want to check
  the return values for:

  - 1222: `document key unexpected`: will be raised when a document is created with
    a `_key` attribute, but the underlying collection was set up with the `keyOptions`
    attribute `allowUserKeys: false`.

  - 1225: `out of keys`: will be raised when the auto-increment key generator runs
    out of keys. This may happen when the next key to be generated is 2^64 or higher.
    In practice, this will only happen if the values for `increment` or `offset` are
    not set appropriately, or if users are allowed to supply own keys, those keys
    are near the 2^64 threshold, and later the auto-increment feature kicks in and
    generates keys that cross that threshold.

    In practice it should not occur with proper configuration and proper usage of the
    collections.

  This change may also affect the following REST APIs:
  - POST `/_api/collection`: the server does now accept the optional `keyOptions`
    attribute in the second parameter
  - GET `/_api/collection/properties`: will return the `keyOptions` attribute as part
    of the collection's properties. The previous optional attribute `createOptions`
    is now gone.

* fixed `ArangoStatement.explain()` method with bind variables

* fixed misleading "cursor not found" error message in arangosh that occurred when
  `count()` was called for client-side cursors

* fixed handling of empty attribute names, which may have crashed the server under
  certain circumstances before

* fixed usage of invalid pointer in error message output when index description could
  not be opened


v1.2.1 (2013-03-14)
-------------------

* issue #444: please darken light color in arangosh

* issue #442: pls update post install info on osx

* fixed conversion of special double values (NaN, -inf, +inf) when converting from
  shapedjson to JSON

* fixed compaction of markers (location of _key was not updated correctly in memory,
  leading to _keys pointing to undefined memory after datafile rotation)

* fixed edge index key pointers to use document master pointer plus offset instead
  of direct _key address

* fixed case when server could not create any more journal or compactor files.
  Previously a wrong status code may have been returned, and not being able to create
  a new compactor file may have led to an infinite loop with error message
  "could not create compactor".

* fixed value truncation for numeric filename parts when renaming datafiles/journals


v1.2.0 (2013-03-01)
-------------------

* by default statistics are now switch off; in order to enable comment out
  the "disable-statistics = yes" line in "arangod.conf"

* fixed issue #435: csv parser skips data at buffer border

* added server startup option `--server.disable-statistics` to turn off statistics
  gathering without recompilation of ArangoDB.
  This partly addresses issue #432.

* fixed dropping of indexes without collection name, e.g.
  `db.xxx.dropIndex("123456");`
  Dropping an index like this failed with an assertion error.

* fixed issue #426: arangoimp should be able to import edges into edge collections

* fixed issue #425: In case of conflict ArangoDB returns HTTP 400 Bad request
  (with 1207 Error) instead of HTTP 409 Conflict

* fixed too greedy token consumption in AQL for negative values:
  e.g. in the statement `RETURN { a: 1 -2 }` the minus token was consumed as part
  of the value `-2`, and not interpreted as the binary arithmetic operator


v1.2.beta3 (2013-02-22)
-----------------------

* issue #427: ArangoDB Importer Manual has no navigation links (previous|home|next)

* issue #319: Documentation missing for Emergency console and incomplete for datafile debugger.

* issue #370: add documentation for reloadRouting and flushServerModules

* issue #393: added REST API for user management at /_api/user

* issue #393, #128: added simple cryptographic functions for user actions in module "crypto":
  * require("org/arangodb/crypto").md5()
  * require("org/arangodb/crypto").sha256()
  * require("org/arangodb/crypto").rand()

* added replaceByExample() Javascript and REST API method

* added updateByExample() Javascript and REST API method

* added optional "limit" parameter for removeByExample() Javascript and REST API method

* fixed issue #413

* updated bundled V8 version from 3.9.4 to 3.16.14.1
  Note: the Windows version used a more recent version (3.14.0.1) and was not updated.

* fixed issue #404: keep original request url in request object


v1.2.beta2 (2013-02-15)
-----------------------

* fixed issue #405: 1.2 compile warnings

* fixed issue #333: [debian] Group "arangodb" is not used when starting vie init.d script

* added optional parameter 'excludeSystem' to GET /_api/collection
  This parameter can be used to disable returning system collections in the list
  of all collections.

* added AQL functions KEEP() and UNSET()

* fixed issue #348: "HTTP Interface for Administration and Monitoring"
  documentation errors.

* fix stringification of specific positive int64 values. Stringification of int64
  values with the upper 32 bits cleared and the 33rd bit set were broken.

* issue #395:  Collection properties() function should return 'isSystem' for
  Javascript and REST API

* make server stop after upgrade procedure when invoked with `--upgrade option`.
  When started with the `--upgrade` option, the server will perfom
  the upgrade, and then exit with a status code indicating the result of the
  upgrade (0 = success, 1 = failure). To start the server regularly in either
  daemon or console mode, the `--upgrade` option must not be specified.
  This change was introduced to allow init.d scripts check the result of
  the upgrade procedure, even in case an upgrade was successful.
  this was introduced as part of issue #391.

* added AQL function EDGES()

* added more crash-protection when reading corrupted collections at startup

* added documentation for AQL function CONTAINS()

* added AQL function LIKE()

* replaced redundant error return code 1520 (Unable to open collection) with error code
  1203 (Collection not found). These error codes have the same meanings, but one of
  them was returned from AQL queries only, the other got thrown by other parts of
  ArangoDB. Now, error 1203 (Collection not found) is used in AQL too in case a
  non-existing collection is used.

v1.2.beta1 (2013-02-01)
-----------------------

* fixed issue #382: [Documentation error] Maschine... should be Machine...

* unified history file locations for arangod, arangosh, and arangoirb.
  - The readline history for arangod (emergency console) is now stored in file
    $HOME/.arangod. It was stored in $HOME/.arango before.
  - The readline history for arangosh is still stored in $HOME/.arangosh.
  - The readline history for arangoirb is now stored in $HOME/.arangoirb. It was
    stored in $HOME/.arango-mrb before.

* fixed issue #381: _users user should have a unique constraint

* allow negative list indexes in AQL to access elements from the end of a list,
  e.g. ```RETURN values[-1]``` will return the last element of the `values` list.

* collection ids, index ids, cursor ids, and document revision ids created and
  returned by ArangoDB are now returned as strings with numeric content inside.
  This is done to prevent some value overrun/truncation in any part of the
  complete client/server workflow.
  In ArangoDB 1.1 and before, these values were previously returned as
  (potentially very big) integer values. This may cause problems (clipping, overrun,
  precision loss) for clients that do not support big integers natively and store
  such values in IEEE754 doubles internally. This type loses precision after about
  52 bits and is thus not safe to hold an id.
  Javascript and 32 bit-PHP are examples for clients that may cause such problems.
  Therefore, ids are now returned by ArangoDB as strings, with the string
  content being the integer value as before.

  Example for documents ("_rev" attribute):
  - Document returned by ArangoDB 1.1: { "_rev": 1234, ... }
  - Document returned by ArangoDB 1.2: { "_rev": "1234", ... }

  Example for collections ("id" attribute / "_id" property):
  - Collection returned by ArangoDB 1.1: { "id": 9327643, "name": "test", ... }
  - Collection returned by ArangoDB 1.2: { "id": "9327643", "name": "test", ... }

  Example for cursors ("id" attribute):
  - Collection returned by ArangoDB 1.1: { "id": 11734292, "hasMore": true, ... }
  - Collection returned by ArangoDB 1.2: { "id": "11734292", "hasMore": true, ... }

* global variables are not automatically available anymore when starting the
  arangod Javascript emergency console (i.e. ```arangod --console```).

  Especially, the variables `db`, `edges`, and `internal` are not available
  anymore. `db` and `internal` can be made available in 1.2 by
  ```var db = require("org/arangodb").db;``` and
  ```var internal = require("internal");```, respectively.
  The reason for this change is to get rid of global variables in the server
  because this will allow more specific inclusion of functionality.

  For convenience, the global variable `db` is still available by default in
  arangosh. The global variable `edges`, which since ArangoDB 1.1 was kind of
  a redundant wrapper of `db`, has been removed in 1.2 completely.
  Please use `db` instead, and if creating an edge collection, use the explicit
  ```db._createEdgeCollection()``` command.

* issue #374: prevent endless redirects when calling admin interface with
  unexpected URLs

* issue #373: TRAVERSAL() `trackPaths` option does not work. Instead `paths` does work

* issue #358: added support for CORS

* honor optional waitForSync property for document removal, replace, update, and
  save operations in arangosh. The waitForSync parameter for these operations
  was previously honored by the REST API and on the server-side, but not when
  the waitForSync parameter was specified for a document operation in arangosh.

* calls to db.collection.figures() and /_api/collection/<collection>/figures now
  additionally return the number of shapes used in the collection in the
  extra attribute "shapes.count"

* added AQL TRAVERSAL_TREE() function to return a hierarchical result from a traversal

* added AQL TRAVERSAL() function to return the results from a traversal

* added AQL function ATTRIBUTES() to return the attribute names of a document

* removed internal server-side AQL functions from global scope.

  Now the AQL internal functions can only be accessed via the exports of the
  ahuacatl module, which can be included via ```require("org/arangodb/ahuacatl")```.
  It shouldn't be necessary for clients to access this module at all, but
  internal code may use this module.

  The previously global AQL-related server-side functions were moved to the
  internal namespace. This produced the following function name changes on
  the server:

     old name              new name
     ------------------------------------------------------
     AHUACATL_RUN       => require("internal").AQL_QUERY
     AHUACATL_EXPLAIN   => require("internal").AQL_EXPLAIN
     AHUACATL_PARSE     => require("internal").AQL_PARSE

  Again, clients shouldn't have used these functions at all as there is the
  ArangoStatement object to execute AQL queries.

* fixed issue #366: Edges index returns strange description

* added AQL function MATCHES() to check a document against a list of examples

* added documentation and tests for db.collection.removeByExample

* added --progress option for arangoimp. This will show the percentage of the input
  file that has been processed by arangoimp while the import is still running. It can
  be used as a rough indicator of progress for the entire import.

* make the server log documents that cannot be imported via /_api/import into the
  logfile using the warning log level. This may help finding illegal documents in big
  import runs.

* check on server startup whether the database directory and all collection directories
  are writable. if not, the server startup will be aborted. this prevents serious
  problems with collections being non-writable and this being detected at some pointer
  after the server has been started

* allow the following AQL constructs: FUNC(...)[...], FUNC(...).attribute

* fixed issue #361: Bug in Admin Interface. Header disappears when clicking new collection

* Added in-memory only collections

  Added collection creation parameter "isVolatile":
  if set to true, the collection is created as an in-memory only collection,
  meaning that all document data of that collection will reside in memory only,
  and will not be stored permanently to disk.
  This means that all collection data will be lost when the collection is unloaded
  or the server is shut down.
  As this collection type does not have datafile disk overhead for the regular
  document operations, it may be faster than normal disk-backed collections. The
  actual performance gains strongly depend on the underlying OS, filesystem, and
  settings though.
  This collection type should be used for caches only and not for any sensible data
  that cannot be re-created otherwise.
  Some platforms, namely Windows, currently do not support this collection type.
  When creating an in-memory collection on such platform, an error message will be
  returned by ArangoDB telling the user the platform does not support it.

  Note: in-memory collections are an experimental feature. The feature might
  change drastically or even be removed altogether in a future version of ArangoDB.

* fixed issue #353: Please include "pretty print" in Emergency Console

* fixed issue #352: "pretty print" console.log
  This was achieved by adding the dump() function for the "internal" object

* reduced insertion time for edges index
  Inserting into the edges index now avoids costly comparisons in case of a hash
  collision, reducing the prefilling/loading timer for bigger edge collections

* added fulltext queries to AQL via FULLTEXT() function. This allows search
  fulltext indexes from an AQL query to find matching documents

* added fulltext index type. This index type allows indexing words and prefixes of
  words from a specific document attribute. The index can be queries using a
  SimpleQueryFull object, the HTTP REST API at /_api/simple/fulltext, or via AQL

* added collection.revision() method to determine whether a collection has changed.
  The revision method returns a revision string that can be used by client programs
  for equality/inequality comparisons. The value returned by the revision method
  should be treated by clients as an opaque string and clients should not try to
  figure out the sense of the revision id. This is still useful enough to check
  whether data in a collection has changed.

* issue #346: adaptively determine NUMBER_HEADERS_PER_BLOCK

* issue #338: arangosh cursor positioning problems

* issue #326: use limit optimization with filters

* issue #325: use index to avoid sorting

* issue #324: add limit optimization to AQL

* removed arango-password script and added Javascript functionality to add/delete
  users instead. The functionality is contained in module `users` and can be invoked
  as follows from arangosh and arangod:
  * require("users").save("name", "passwd");
  * require("users").replace("name", "newPasswd");
  * require("users").remove("name");
  * require("users").reload();
  These functions are intentionally not offered via the web interface.
  This also addresses issue #313

* changed print output in arangosh and the web interface for JSON objects.
  Previously, printing a JSON object in arangosh resulted in the attribute values
  being printed as proper JSON, but attribute names were printed unquoted and
  unescaped. This was fine for the purpose of arangosh, but lead to invalid
  JSON being produced. Now, arangosh will produce valid JSON that can be used
  to send it back to ArangoDB or use it with arangoimp etc.

* fixed issue #300: allow importing documents via the REST /_api/import API
  from a JSON list, too.
  So far, the API only supported importing from a format that had one JSON object
  on each line. This is sometimes inconvenient, e.g. when the result of an AQL
  query or any other list is to be imported. This list is a JSON list and does not
  necessary have a document per line if pretty-printed.
  arangoimp now supports the JSON list format, too. However, the format requires
  arangoimp and the server to read the entire dataset at once. If the dataset is
  too big (bigger than --max-upload-size) then the import will be rejected. Even if
  increased, the entire list must fit in memory on both the client and the server,
  and this may be more resource-intensive than importing individual lines in chunks.

* removed unused parameter --reuse-ids for arangoimp. This parameter did not have
  any effect in 1.2, was never publicly announced and did evil (TM) things.

* fixed issue #297 (partly): added whitespace between command line and
  command result in arangosh, added shell colors for better usability

* fixed issue #296: system collections not usable from AQL

* fixed issue #295: deadlock on shutdown

* fixed issue #293: AQL queries should exploit edges index

* fixed issue #292: use index when filtering on _key in AQL

* allow user-definable document keys
  users can now define their own document keys by using the _key attribute
  when creating new documents or edges. Once specified, the value of _key is
  immutable.
  The restrictions for user-defined key values are:
  * the key must be at most 254 bytes long
  * it must consist of the letters a-z (lower or upper case), the digits 0-9,
    the underscore (_) or dash (-) characters only
  * any other characters, especially multi-byte sequences, whitespace or
    punctuation characters cannot be used inside key values

  Specifying a document key is optional when creating new documents. If no
  document key is specified, ArangoDB will create a document key itself.
  There are no guarantees about the format and pattern of auto-generated document
  keys other than the above restrictions.
  Clients should therefore treat auto-generated document keys as opaque values.
  Keys can be used to look up and reference documents, e.g.:
  * saving a document: `db.users.save({ "_key": "fred", ... })`
  * looking up a document: `db.users.document("fred")`
  * referencing other documents: `edges.relations.save("users/fred", "users/john", ...)`

  This change is downwards-compatible to ArangoDB 1.1 because in ArangoDB 1.1
  users were not able to define their own keys. If the user does not supply a _key
  attribute when creating a document, ArangoDB 1.2 will still generate a key of
  its own as ArangoDB 1.1 did. However, all documents returned by ArangoDB 1.2 will
  include a _key attribute and clients should be able to handle that (e.g. by
  ignoring it if not needed). Documents returned will still include the _id attribute
  as in ArangoDB 1.1.

* require collection names everywhere where a collection id was allowed in
  ArangoDB 1.1 & 1.0
  This change requires clients to use a collection name in place of a collection id
  at all places the client deals with collections.
  Examples:
  * creating edges: the _from and _to attributes must now contain collection names instead
    of collection ids: `edges.relations.save("test/my-key1", "test/my-key2", ...)`
  * retrieving edges: the returned _from and _to attributes now will contain collection
    names instead of ids, too: _from: `test/fred` instead of `1234/3455`
  * looking up documents: db.users.document("fred") or db._document("users/fred")

  Collection names must be used in REST API calls instead of collection ids, too.
  This change is thus not completely downwards-compatible to ArangoDB 1.1. ArangoDB 1.1
  required users to use collection ids in many places instead of collection names.
  This was unintuitive and caused overhead in cases when just the collection name was
  known on client-side but not its id. This overhead can now be avoided so clients can
  work with the collection names directly. There is no need to work with collection ids
  on the client side anymore.
  This change will likely require adjustments to API calls issued by clients, and also
  requires a change in how clients handle the _id value of returned documents. Previously,
  the _id value of returned documents contained the collection id, a slash separator and
  the document number. Since 1.2, _id will contain the collection name, a slash separator
  and the document key. The same applies to the _from and _to attribute values of edges
  that are returned by ArangoDB.

  Also removed (now unnecessary) location header in responses of the collections REST API.
  The location header was previously returned because it was necessary for clients.
  When clients created a collection, they specified the collection name. The collection
  id was generated on the server, but the client needed to use the server-generated
  collection id for further API calls, e.g. when creating edges etc. Therefore, the
  full collection URL, also containing the collection id, was returned by the server in
  responses to the collection API, in the HTTP location header.
  Returning the location header has become unnecessary in ArangoDB 1.2 because users
  can access collections by name and do not need to care about collection ids.


v1.1.3 (2013-XX-XX)
-------------------

* fix case when an error message was looked up for an error code but no error
  message was found. In this case a NULL ptr was returned and not checked everywhere.
  The place this error popped up was when inserting into a non-unique hash index
  failed with a specific, invalid error code.

* fixed issue #381:  db._collection("_users").getIndexes();

* fixed issue #379: arango-password fatal issue javscript.startup-directory

* fixed issue #372: Command-Line Options for the Authentication and Authorization


v1.1.2 (2013-01-20)
-------------------

* upgraded to mruby 2013-01-20 583983385b81c21f82704b116eab52d606a609f4

* fixed issue #357: Some spelling and grammar errors

* fixed issue #355: fix quotes in pdf manual

* fixed issue #351: Strange arangosh error message for long running query

* fixed randomly hanging connections in arangosh on MacOS

* added "any" query method: this returns a random document from a collection. It
  is also available via REST HTTP at /_api/simple/any.

* added deployment tool

* added getPeerVertex

* small fix for logging of long messages: the last character of log messages longer
  than 256 bytes was not logged.

* fixed truncation of human-readable log messages for web interface: the trailing \0
  byte was not appended for messages longer than 256 bytes

* fixed issue #341: ArangoDB crashes when stressed with Batch jobs
  Contrary to the issue title, this did not have anything to do with batch jobs but
  with too high memory usage. The memory usage of ArangoDB is now reduced for cases
   when there are lots of small collections with few documents each

* started with issue #317: Feature Request (from Google Groups): DATE handling

* backported issue #300: Extend arangoImp to Allow importing resultset-like
  (list of documents) formatted files

* fixed issue #337: "WaitForSync" on new collection does not work on Win/X64

* fixed issue #336: Collections REST API docs

* fixed issue #335: mmap errors due to wrong memory address calculation

* fixed issue #332: arangoimp --use-ids parameter seems to have no impact

* added option '--server.disable-authentication' for arangosh as well. No more passwd
  prompts if not needed

* fixed issue #330: session logging for arangosh

* fixed issue #329: Allow passing script file(s) as parameters for arangosh to run

* fixed issue #328: 1.1 compile warnings

* fixed issue #327: Javascript parse errors in front end


v1.1.1 (2012-12-18)
-------------------

* fixed issue #339: DELETE /_api/cursor/cursor-identifier return incollect errorNum

  The fix for this has led to a signature change of the function actions.resultNotFound().
  The meaning of parameter #3 for This function has changed from the error message string
  to the error code. The error message string is now parameter #4.
  Any client code that uses this function in custom actions must be adjusted.

* fixed issue #321: Problem upgrading arangodb 1.0.4 to 1.1.0 with Homebrew (OSX 10.8.2)

* fixed issue #230: add navigation and search for online documentation

* fixed issue #315: Strange result in PATH

* fixed issue #323: Wrong function returned in error message of AQL CHAR_LENGTH()

* fixed some log errors on startup / shutdown due to pid file handling and changing
  of directories


v1.1.0 (2012-12-05)
-------------------

* WARNING:
  arangod now performs a database version check at startup. It will look for a file
  named "VERSION" in its database directory. If the file is not present, arangod will
  perform an automatic upgrade of the database directory. This should be the normal
  case when upgrading from ArangoDB 1.0 to ArangoDB 1.1.

  If the VERSION file is present but is from an older version of ArangoDB, arangod
  will refuse to start and ask the user to run a manual upgrade first. A manual upgrade
  can be performed by starting arangod with the option `--upgrade`.

  This upgrade procedure shall ensure that users have full control over when they
  perform any updates/upgrades of their data, and can plan backups accordingly. The
  procedure also guarantees that the server is not run without any required system
  collections or with in incompatible data state.

* added AQL function DOCUMENT() to retrieve a document by its _id value

* fixed issue #311: fixed segfault on unload

* fixed issue #309: renamed stub "import" button from web interface

* fixed issue #307: added WaitForSync column in collections list in in web interface

* fixed issue #306: naming in web interface

* fixed issue #304: do not clear AQL query text input when switching tabs in
  web interface

* fixed issue #303: added documentation about usage of var keyword in web interface

* fixed issue #301: PATCH does not work in web interface

# fixed issue #269: fix make distclean & clean

* fixed issue #296: system collections not usable from AQL

* fixed issue #295: deadlock on shutdown

* added collection type label to web interface

* fixed issue #290: the web interface now disallows creating non-edges in edge collections
  when creating collections via the web interface, the collection type must also be
  specified (default is document collection)

* fixed issue #289: tab-completion does not insert any spaces

* fixed issue #282: fix escaping in web interface

* made AQL function NOT_NULL take any number of arguments. Will now return its
  first argument that is not null, or null if all arguments are null. This is downwards
  compatible.

* changed misleading AQL function name NOT_LIST() to FIRST_LIST() and slightly changed
  the behavior. The function will now return its first argument that is a list, or null
  if none of the arguments are lists.
  This is mostly downwards-compatible. The only change to the previous implementation in
  1.1-beta will happen if two arguments were passed and the 1st and 2nd arguments were
  both no lists. In previous 1.1, the 2nd argument was returned as is, but now null
  will be returned.

* add AQL function FIRST_DOCUMENT(), with same behavior as FIRST_LIST(), but working
  with documents instead of lists.

* added UPGRADING help text

* fixed issue #284: fixed Javascript errors when adding edges/vertices without own
  attributes

* fixed issue #283: AQL LENGTH() now works on documents, too

* fixed issue #281: documentation for skip lists shows wrong example

* fixed AQL optimizer bug, related to OR-combined conditions that filtered on the
  same attribute but with different conditions

* fixed issue #277: allow usage of collection names when creating edges
  the fix of this issue also implies validation of collection names / ids passed to
  the REST edge create method. edges with invalid collection ids or names in the
  "from" or "to" values will be rejected and not saved


v1.1.beta2 (2012-11-13)
-----------------------

* fixed arangoirb compilation

* fixed doxygen


v1.1.beta1 (2012-10-24)
-----------------------

* fixed AQL optimizer bug

* WARNING:
  - the user has changed from "arango" to "arangodb", the start script has changed from
    "arangod" to "arangodb", the database directory has changed from "/var/arangodb" to
    "/var/lib/arangodb" to be compliant with various Linux policies

  - In 1.1, we have introduced types for collections: regular documents go into document
    collections, and edges go into edge collections. The prefixing (db.xxx vs. edges.xxx)
    works slightly different in 1.1: edges.xxx can still be used to access collections,
    however, it will not determine the type of existing collections anymore. To create an
    edge collection 1.1, you can use db._createEdgeCollection() or edges._create().
    And there's of course also db._createDocumentCollection().
    db._create() is also still there and will create a document collection by default,
    whereas edges._create() will create an edge collection.

  - the admin web interface that was previously available via the simple URL suffix /
    is now available via a dedicated URL suffix only: /_admin/html
    The reason for this is that routing and URLs are now subject to changes by the end user,
    and only URLs parts prefixed with underscores (e.g. /_admin or /_api) are reserved
    for ArangoDB's internal usage.

* the server now handles requests with invalid Content-Length header values as follows:
  - if Content-Length is negative, the server will respond instantly with HTTP 411
    (length required)

  - if Content-Length is positive but shorter than the supplied body, the server will
    respond with HTTP 400 (bad request)

  - if Content-Length is positive but longer than the supplied body, the server will
    wait for the client to send the missing bytes. The server allows 90 seconds for this
    and will close the connection if the client does not send the remaining data

  - if Content-Length is bigger than the maximum allowed size (512 MB), the server will
    fail with HTTP 413 (request entity too large).

  - if the length of the HTTP headers is greater than the maximum allowed size (1 MB),
    the server will fail with HTTP 431 (request header fields too large)

* issue #265: allow optional base64 encoding/decoding of action response data

* issue #252: create _modules collection using arango-upgrade (note: arango-upgrade was
  finally replaced by the `--upgrade` option for arangod)

* issue #251: allow passing arbitrary options to V8 engine using new command line option:
  --javascript.v8-options. Using this option, the Harmony features or other settings in
  v8 can be enabled if the end user requires them

* issue #248: allow AQL optimizer to pull out completely uncorrelated subqueries to the
  top level, resulting in less repeated evaluation of the subquery

* upgraded to Doxygen 1.8.0

* issue #247: added AQL function MERGE_RECURSIVE

* issue #246: added clear() function in arangosh

* issue #245: Documentation: Central place for naming rules/limits inside ArangoDB

* reduced size of hash index elements by 50 %, allowing more index elements to fit in
  memory

* issue #235: GUI Shell throws Error:ReferenceError: db is not defined

* issue #229: methods marked as "under construction"

* issue #228: remove unfinished APIs (/_admin/config/*)

* having the OpenSSL library installed is now a prerequisite to compiling ArangoDB
  Also removed the --enable-ssl configure option because ssl is always required.

* added AQL functions TO_LIST, NOT_LIST

* issue #224: add optional Content-Id for batch requests

* issue #221: more documentation on AQL explain functionality. Also added
  ArangoStatement.explain() client method

* added db._createStatement() method on server as well (was previously available
  on the client only)

* issue #219: continue in case of "document not found" error in PATHS() function

* issue #213: make waitForSync overridable on specific actions

* changed AQL optimizer to use indexes in more cases. Previously, indexes might
  not have been used when in a reference expression the inner collection was
  specified last. Example: FOR u1 IN users FOR u2 IN users FILTER u1._id == u2._id
  Previously, this only checked whether an index could be used for u2._id (not
  possible). It was not checked whether an index on u1._id could be used (possible).
  Now, for expressions that have references/attribute names on both sides of the
  above as above, indexes are checked for both sides.

* issue #204: extend the CSV import by TSV and by user configurable
  separator character(s)

* issue #180: added support for batch operations

* added startup option --server.backlog-size
  this allows setting the value of the backlog for the listen() system call.
  the default value is 10, the maximum value is platform-dependent

* introduced new configure option "--enable-maintainer-mode" for
  ArangoDB maintainers. this option replaces the previous compile switches
  --with-boost-test, --enable-bison, --enable-flex and --enable-errors-dependency
  the individual configure options have been removed. --enable-maintainer-mode
  turns them all on.

* removed potentially unused configure option --enable-memfail

* fixed issue #197: HTML web interface calls /_admin/user-manager/session

* fixed issue #195: VERSION file in database directory

* fixed issue #193: REST API HEAD request returns a message body on 404

* fixed issue #188: intermittent issues with 1.0.0
  (server-side cursors not cleaned up in all cases, pthreads deadlock issue)

* issue #189: key store should use ISO datetime format bug

* issue #187: run arango-upgrade on server start (note: arango-upgrade was finally
  replaced by the `--upgrade` option for arangod)n

* fixed issue #183: strange unittest error

* fixed issue #182: manual pages

* fixed issue #181: use getaddrinfo

* moved default database directory to "/var/lib/arangodb" in accordance with
  http://www.pathname.com/fhs/pub/fhs-2.3.html

* fixed issue #179: strange text in import manual

* fixed issue #178: test for aragoimp is missing

* fixed issue #177: a misleading error message was returned if unknown variables
  were used in certain positions in an AQL query.

* fixed issue #176: explain how to use AQL from the arangosh

* issue #175: re-added hidden (and deprecated) option --server.http-port. This
  option is only there to be downwards-compatible to Arango 1.0.

* fixed issue #174: missing Documentation for `within`

* fixed issue #170: add db.<coll_name>.all().toArray() to arangosh help screen

* fixed issue #169: missing argument in Simple Queries

* added program arango-upgrade. This program must be run after installing ArangoDB
  and after upgrading from a previous version of ArangoDB. The arango-upgrade script
  will ensure all system collections are created and present in the correct state.
  It will also perform any necessary data updates.
  Note: arango-upgrade was finally replaced by the `--upgrade` option for arangod.

* issue #153: edge collection should be a flag for a collection
  collections now have a type so that the distinction between document and edge
  collections can now be done at runtime using a collection's type value.
  A collection's type can be queried in Javascript using the <collection>.type() method.

  When new collections are created using db._create(), they will be document
  collections by default. When edge._create() is called, an edge collection will be created.
  To explicitly create a collection of a specific/different type, use the methods
  _createDocumentCollection() or _createEdgeCollection(), which are available for
  both the db and the edges object.
  The Javascript objects ArangoEdges and ArangoEdgesCollection have been removed
  completely.
  All internal and test code has been adjusted for this, and client code
  that uses edges.* should also still work because edges is still there and creates
  edge collections when _create() is called.

  INCOMPATIBLE CHANGE: Client code might still need to be changed in the following aspect:
  Previously, collections did not have a type so documents and edges could be inserted
  in the same collection. This is now disallowed. Edges can only be inserted into
  edge collections now. As there were no collection types in 1.0, ArangoDB will perform
  an automatic upgrade when migrating from 1.0 to 1.1.
  The automatic upgrade will check every collection and determine its type as follows:
  - if among the first 50 documents in the collection there are documents with
    attributes "_from" and "_to", the collection is typed as an edge collection
  - if among the first 50 documents in the collection there are no documents with
    attributes "_from" and "_to", the collection is made as a document collection

* issue #150: call V8 garbage collection on server periodically

* issue #110: added support for partial updates

  The REST API for documents now offers an HTTP PATCH method to partially update
  documents. Overwriting/replacing documents is still available via the HTTP PUT method
  as before. The Javascript API in the shell also offers a new update() method in extension to
  the previously existing replace() method.


v1.0.4 (2012-11-12)
-------------------

* issue #275: strange error message in arangosh 1.0.3 at startup


v1.0.3 (2012-11-08)
-------------------

* fixed AQL optimizer bug

* issue #273: fixed segfault in arangosh on HTTP 40x

* issue #265: allow optional base64 encoding/decoding of action response data

* issue #252: _modules collection not created automatically


v1.0.2 (2012-10-22)
-------------------

* repository CentOS-X.Y moved to CentOS-X, same for Debian

* bugfix for rollback from edges

* bugfix for hash indexes

* bugfix for StringBuffer::erase_front

* added autoload for modules

* added AQL function TO_LIST


v1.0.1 (2012-09-30)
-------------------

* draft for issue #165: front-end application howto

* updated mruby to cf8fdea4a6598aa470e698e8cbc9b9b492319d

* fix for issue #190: install doesn't create log directory

* fix for issue #194: potential race condition between creating and dropping collections

* fix for issue #193: REST API HEAD request returns a message body on 404

* fix for issue #188: intermittent issues with 1.0.0

* fix for issue #163: server cannot create collection because of abandoned files

* fix for issue #150: call V8 garbage collection on server periodically


v1.0.0 (2012-08-17)
-------------------

* fix for issue #157: check for readline and ncurses headers, not only libraries


v1.0.beta4 (2012-08-15)
-----------------------

* fix for issue #152: fix memleak for barriers


v1.0.beta3 (2012-08-10)
-----------------------

* fix for issue #151: Memleak, collection data not removed

* fix for issue #149: Inconsistent port for admin interface

* fix for issue #163: server cannot create collection because of abandoned files

* fix for issue #157: check for readline and ncurses headers, not only libraries

* fix for issue #108: db.<collection>.truncate() inefficient

* fix for issue #109: added startup note about cached collection names and how to
  refresh them

* fix for issue #156: fixed memleaks in /_api/import

* fix for issue #59: added tests for /_api/import

* modified return value for calls to /_api/import: now, the attribute "empty" is
  returned as well, stating the number of empty lines in the input. Also changed the
  return value of the error code attribute ("errorNum") from 1100 ("corrupted datafile")
  to 400 ("bad request") in case invalid/unexpected JSON data was sent to the server.
  This error code is more appropriate as no datafile is broken but just input data is
  incorrect.

* fix for issue #152: Memleak for barriers

* fix for issue #151: Memleak, collection data not removed

* value of --database.maximal-journal-size parameter is now validated on startup. If
  value is smaller than the minimum value (currently 1048576), an error is thrown and
  the server will not start. Before this change, the global value of maximal journal
  size was not validated at server start, but only on collection level

* increased sleep value in statistics creation loop from 10 to 500 microseconds. This
  reduces accuracy of statistics values somewhere after the decimal points but saves
  CPU time.

* avoid additional sync() calls when writing partial shape data (attribute name data)
  to disk. sync() will still be called when the shape marker (will be written after
  the attributes) is written to disk

* issue #147: added flag --database.force-sync-shapes to force synching of shape data
  to disk. The default value is true so it is the same behavior as in version 1.0.
  if set to false, shape data is synched to disk if waitForSync for the collection is
  set to true, otherwise, shape data is not synched.

* fix for issue #145: strange issue on Travis: added epsilon for numeric comparison in
  geo index

* fix for issue #136: adjusted message during indexing

* issue #131: added timeout for HTTP keep-alive connections. The default value is 300
  seconds. There is a startup parameter server.keep-alive-timeout to configure the value.
  Setting it to 0 will disable keep-alive entirely on the server.

* fix for issue #137: AQL optimizer should use indexes for ref accesses with
  2 named attributes


v1.0.beta2 (2012-08-03)
-----------------------

* fix for issue #134: improvements for centos RPM

* fixed problem with disable-admin-interface in config file


v1.0.beta1 (2012-07-29)
-----------------------

* fixed issue #118: We need a collection "debugger"

* fixed issue #126: Access-Shaper must be cached

* INCOMPATIBLE CHANGE: renamed parameters "connect-timeout" and "request-timeout"
  for arangosh and arangoimp to "--server.connect-timeout" and "--server.request-timeout"

* INCOMPATIBLE CHANGE: authorization is now required on the server side
  Clients sending requests without HTTP authorization will be rejected with HTTP 401
  To allow backwards compatibility, the server can be started with the option
  "--server.disable-authentication"

* added options "--server.username" and "--server.password" for arangosh and arangoimp
  These parameters must be used to specify the user and password to be used when
  connecting to the server. If no password is given on the command line, arangosh/
  arangoimp will interactively prompt for a password.
  If no user name is specified on the command line, the default user "root" will be
  used.

* added startup option "--server.ssl-cipher-list" to determine which ciphers to
  use in SSL context. also added SSL_OP_CIPHER_SERVER_PREFERENCE to SSL default
  options so ciphers are tried in server and not in client order

* changed default SSL protocol to TLSv1 instead of SSLv2

* changed log-level of SSL-related messages

* added SSL connections if server is compiled with OpenSSL support. Use --help-ssl

* INCOMPATIBLE CHANGE: removed startup option "--server.admin-port".
  The new endpoints feature (see --server.endpoint) allows opening multiple endpoints
  anyway, and the distinction between admin and "other" endpoints can be emulated
  later using privileges.

* INCOMPATIBLE CHANGE: removed startup options "--port", "--server.port", and
  "--server.http-port" for arangod.
  These options have been replaced by the new "--server.endpoint" parameter

* INCOMPATIBLE CHANGE: removed startup option "--server" for arangosh and arangoimp.
  These options have been replaced by the new "--server.endpoint" parameter

* Added "--server.endpoint" option to arangod, arangosh, and arangoimp.
  For arangod, this option allows specifying the bind endpoints for the server
  The server can be bound to one or multiple endpoints at once. For arangosh
  and arangoimp, the option specifies the server endpoint to connect to.
  The following endpoint syntax is currently supported:
  - tcp://host:port or http@tcp://host:port (HTTP over IPv4)
  - tcp://[host]:port or http@tcp://[host]:port (HTTP over IPv6)
  - ssl://host:port or http@tcp://host:port (HTTP over SSL-encrypted IPv4)
  - ssl://[host]:port or http@tcp://[host]:port (HTTP over SSL-encrypted IPv6)
  - unix:///path/to/socket or http@unix:///path/to/socket (HTTP over UNIX socket)

  If no port is specified, the default port of 8529 will be used.

* INCOMPATIBLE CHANGE: removed startup options "--server.require-keep-alive" and
  "--server.secure-require-keep-alive".
  The server will now behave as follows which should be more conforming to the
  HTTP standard:
  * if a client sends a "Connection: close" header, the server will close the
    connection
  * if a client sends a "Connection: keep-alive" header, the server will not
    close the connection
  * if a client does not send any "Connection" header, the server will assume
    "keep-alive" if the request was an HTTP/1.1 request, and "close" if the
    request was an HTTP/1.0 request

* (minimal) internal optimizations for HTTP request parsing and response header
  handling

* fixed Unicode unescaping bugs for \f and surrogate pairs in BasicsC/strings.c

* changed implementation of TRI_BlockCrc32 algorithm to use 8 bytes at a time

* fixed issue #122: arangod doesn't start if <log.file> cannot be created

* fixed issue #121: wrong collection size reported

* fixed issue #98: Unable to change journalSize

* fixed issue #88: fds not closed

* fixed escaping of document data in HTML admin front end

* added HTTP basic authentication, this is always turned on

* added server startup option --server.disable-admin-interface to turn off the
  HTML admin interface

* honor server startup option --database.maximal-journal-size when creating new
  collections without specific journalsize setting. Previously, these
  collections were always created with journal file sizes of 32 MB and the
  --database.maximal-journal-size setting was ignored

* added server startup option --database.wait-for-sync to control the default
  behavior

* renamed "--unit-tests" to "--javascript.unit-tests"


v1.0.alpha3 (2012-06-30)
------------------------

* fixed issue #116: createCollection=create option doesn't work

* fixed issue #115: Compilation issue under OSX 10.7 Lion & 10.8 Mountain Lion
  (homebrew)

* fixed issue #114: image not found

* fixed issue #111: crash during "make unittests"

* fixed issue #104: client.js -> ARANGO_QUIET is not defined


v1.0.alpha2 (2012-06-24)
------------------------

* fixed issue #112: do not accept document with duplicate attribute names

* fixed issue #103: Should we cleanup the directory structure

* fixed issue #100: "count" attribute exists in cursor response with "count:
  false"

* fixed issue #84 explain command

* added new MRuby version (2012-06-02)

* added --log.filter

* cleanup of command line options:
** --startup.directory => --javascript.startup-directory
** --quite => --quiet
** --gc.interval => --javascript.gc-interval
** --startup.modules-path => --javascript.modules-path
** --action.system-directory => --javascript.action-directory
** --javascript.action-threads => removed (is now the same pool as --server.threads)

* various bug-fixes

* support for import

* added option SKIP_RANGES=1 for make unittests

* fixed several range-related assertion failures in the AQL query optimizer

* fixed AQL query optimizations for some edge cases (e.g. nested subqueries with
  invalid constant filter expressions)


v1.0.alpha1 (2012-05-28)
------------------------

Alpha Release of ArangoDB 1.0<|MERGE_RESOLUTION|>--- conflicted
+++ resolved
@@ -1,13 +1,12 @@
 devel
 -----
 
-<<<<<<< HEAD
+
 * Truncate in RocksDB will now do intermediate commits every 10.000 documents
   if truncate fails or the server crashes during this operation all deletes
   that have been commited so far are persisted.
-=======
+
 * issue #1190: added option `--create-database` for arangoimport
->>>>>>> bddadda0
 
 * issue #3504: added option `--force-same-database` for arangorestore
 
