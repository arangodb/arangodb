--- conflicted
+++ resolved
@@ -1,13 +1,11 @@
 devel
 -----
 
-<<<<<<< HEAD
-* fixed issue #5354: updated the ui json editor, improvead usability
-=======
+* fixed issue #5354: updated the web UI JSON editor, improved usability
+
 * fixed issue #5648: fixed error message when saving unsupported document types
 
 * fixed internal issue #2812: Cluster fails to create many indexes in parallel
->>>>>>> 59d97c46
 
 * Added C++ implementation, load balancer support, and user restriction to Pregel API.
 
