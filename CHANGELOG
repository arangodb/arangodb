--- conflicted
+++ resolved
@@ -1,11 +1,9 @@
 devel
 -----
 
-<<<<<<< HEAD
 * Foxx queues and tasks now ensure that the scripts in them, run on same permissions as the Foxx code who started the task / queue 
-=======
+
 * fixed issue #2928: Offset problems
->>>>>>> 0b6d6d92
 
 * fixed issue #2876: wrong skiplist index usage in edge collection
 
