--- conflicted
+++ resolved
@@ -1,14 +1,12 @@
 devel
 -----
 
-<<<<<<< HEAD
-* fixed internal issue #2160: fixed misplaced tooltips in indices view
-=======
 * fixed internal issue #2256: ui, document id not showing up when deleting a document
 
 * fixed internal issue #2163: wrong labels within foxx validation of service
   input parameters
->>>>>>> d8d5ae14
+
+* fixed internal issue #2160: fixed misplaced tooltips in indices view
 
 * Added exclusive option for rocksdb collections. Modifying AQL queries can
   now set the exclusive option as well as it can be set on JavaScript transactions.
