--- conflicted
+++ resolved
@@ -1,11 +1,10 @@
 v3.2.13 (XXXX-XX-XX)
 --------------------
 
-<<<<<<< HEAD
+
 * fix issue #4924: removeFollower now prefers to remove the last follower(s)
-=======
+
 * fixed issue #4934: Wrong used GeoIndex depending on FILTER order
->>>>>>> 47ca20e3
 
 * fixed the bahaviour of clusterinfo when waiting for current to catch
   up with plan in create collection.
