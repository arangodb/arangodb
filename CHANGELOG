--- conflicted
+++ resolved
@@ -1,11 +1,9 @@
 devel
 -----
 
-<<<<<<< HEAD
 * arangoexport: added --query; pass a aql query to export the result
-=======
+
 * fixed issue #2879: No result when querying for the last record of a query
->>>>>>> 6fefe5ab
 
 * ui: allows now to edit default access level for collections in database
   _system for all users except the root user.
